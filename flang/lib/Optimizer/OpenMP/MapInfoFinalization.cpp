//===- MapInfoFinalization.cpp -----------------------------------------===//
//
// Part of the LLVM Project, under the Apache License v2.0 with LLVM Exceptions.
// See https://llvm.org/LICENSE.txt for license information.
// SPDX-License-Identifier: Apache-2.0 WITH LLVM-exception
//
//===----------------------------------------------------------------------===//

//===----------------------------------------------------------------------===//
/// \file
/// An OpenMP dialect related pass for FIR/HLFIR which performs some
/// pre-processing of MapInfoOp's after the module has been lowered to
/// finalize them.
///
/// For example, it expands MapInfoOp's containing descriptor related
/// types (fir::BoxType's) into multiple MapInfoOp's containing the parent
/// descriptor and pointer member components for individual mapping,
/// treating the descriptor type as a record type for later lowering in the
/// OpenMP dialect.
///
/// The pass also adds MapInfoOp's that are members of a parent object but are
/// not directly used in the body of a target region to its BlockArgument list
/// to maintain consistency across all MapInfoOp's tied to a region directly or
/// indirectly via a parent object.
//===----------------------------------------------------------------------===//

#include "flang/Lower/DirectivesCommon.h"
#include "flang/Optimizer/Builder/FIRBuilder.h"
#include "flang/Optimizer/Builder/HLFIRTools.h"
#include "flang/Optimizer/Dialect/FIRType.h"
#include "flang/Optimizer/Dialect/Support/KindMapping.h"
#include "flang/Optimizer/HLFIR/HLFIROps.h"
#include "flang/Optimizer/OpenMP/Passes.h"
#include "mlir/Analysis/SliceAnalysis.h"
#include "mlir/Dialect/Func/IR/FuncOps.h"
#include "mlir/Dialect/OpenMP/OpenMPDialect.h"
#include "mlir/IR/BuiltinDialect.h"
#include "mlir/IR/BuiltinOps.h"
#include "mlir/IR/Operation.h"
#include "mlir/IR/SymbolTable.h"
#include "mlir/Pass/Pass.h"
#include "mlir/Support/LLVM.h"
#include "llvm/ADT/SmallPtrSet.h"
#include "llvm/Frontend/OpenMP/OMPConstants.h"
#include <algorithm>
#include <cstddef>
#include <iterator>
#include <numeric>

namespace flangomp {
#define GEN_PASS_DEF_MAPINFOFINALIZATIONPASS
#include "flang/Optimizer/OpenMP/Passes.h.inc"
} // namespace flangomp

namespace {
class MapInfoFinalizationPass
    : public flangomp::impl::MapInfoFinalizationPassBase<
          MapInfoFinalizationPass> {
  /// Helper class tracking a members parent and its
  /// placement in the parents member list
  struct ParentAndPlacement {
    mlir::omp::MapInfoOp parent;
    size_t index;
  };

  /// Tracks any intermediate function/subroutine local allocations we
  /// generate for the descriptors of box type dummy arguments, so that
  /// we can retrieve it for subsequent reuses within the functions
  /// scope.
<<<<<<< HEAD
  std::map</*descriptor opaque pointer=*/void *,
           /*corresponding local alloca=*/fir::AllocaOp>
      localBoxAllocas;
=======
  ///
  ///      descriptor defining op
  ///      |                  corresponding local alloca
  ///      |                  |
  std::map<mlir::Operation *, mlir::Value> localBoxAllocas;
>>>>>>> e33f456a

  /// getMemberUserList gathers all users of a particular MapInfoOp that are
  /// other MapInfoOp's and places them into the mapMemberUsers list, which
  /// records the map that the current argument MapInfoOp "op" is part of
  /// alongside the placement of "op" in the recorded users members list. The
  /// intent of the generated list is to find all MapInfoOp's that may be
  /// considered parents of the passed in "op" and in which it shows up in the
  /// member list, alongside collecting the placement information of "op" in its
  /// parents member list.
  void
  getMemberUserList(mlir::omp::MapInfoOp op,
                    llvm::SmallVectorImpl<ParentAndPlacement> &mapMemberUsers) {
    for (auto *user : op->getUsers())
      if (auto map = mlir::dyn_cast_if_present<mlir::omp::MapInfoOp>(user))
        for (auto [i, mapMember] : llvm::enumerate(map.getMembers()))
          if (mapMember.getDefiningOp() == op)
            mapMemberUsers.push_back({map, i});
  }

  void getAsIntegers(llvm::ArrayRef<mlir::Attribute> values,
                     llvm::SmallVectorImpl<int64_t> &ints) {
    ints.reserve(values.size());
    llvm::transform(values, std::back_inserter(ints),
                    [](mlir::Attribute value) {
                      return mlir::cast<mlir::IntegerAttr>(value).getInt();
                    });
  }

  /// This function will expand a MapInfoOp's member indices back into a vector
  /// so that they can be trivially modified as unfortunately the attribute type
  /// that's used does not have modifiable fields at the moment (generally
  /// awkward to work with)
  void getMemberIndicesAsVectors(
      mlir::omp::MapInfoOp mapInfo,
      llvm::SmallVectorImpl<llvm::SmallVector<int64_t>> &indices) {
    indices.reserve(mapInfo.getMembersIndexAttr().getValue().size());
    llvm::transform(mapInfo.getMembersIndexAttr().getValue(),
                    std::back_inserter(indices), [this](mlir::Attribute value) {
                      auto memberIndex = mlir::cast<mlir::ArrayAttr>(value);
                      llvm::SmallVector<int64_t> indexes;
                      getAsIntegers(memberIndex.getValue(), indexes);
                      return indexes;
                    });
  }

  /// When provided a MapInfoOp containing a descriptor type that
  /// we must expand into multiple maps this function will extract
  /// the value from it and return it, in certain cases we must
  /// generate a new allocation to store into so that the
  /// fir::BoxOffsetOp we utilise to access the descriptor datas
  /// base address can be utilised.
  mlir::Value getDescriptorFromBoxMap(mlir::omp::MapInfoOp boxMap,
                                      fir::FirOpBuilder &builder) {
    mlir::Value descriptor = boxMap.getVarPtr();
    if (!fir::isTypeWithDescriptor(boxMap.getVarType()))
      if (auto addrOp = mlir::dyn_cast_if_present<fir::BoxAddrOp>(
              boxMap.getVarPtr().getDefiningOp()))
        descriptor = addrOp.getVal();

    if (!mlir::isa<fir::BaseBoxType>(descriptor.getType()))
      return descriptor;

    mlir::Value &slot = localBoxAllocas[descriptor.getDefiningOp()];
    if (slot) {
      return slot;
    }

    // The fir::BoxOffsetOp only works with !fir.ref<!fir.box<...>> types, as
    // allowing it to access non-reference box operations can cause some
    // problematic SSA IR. However, in the case of assumed shape's the type
    // is not a !fir.ref, in these cases to retrieve the appropriate
    // !fir.ref<!fir.box<...>> to access the data we need to map we must
    // perform an alloca and then store to it and retrieve the data from the new
    // alloca.
    mlir::OpBuilder::InsertPoint insPt = builder.saveInsertionPoint();
    mlir::Block *allocaBlock = builder.getAllocaBlock();
    mlir::Location loc = boxMap->getLoc();
    assert(allocaBlock && "No alloca block found for this top level op");
    builder.setInsertionPointToStart(allocaBlock);
    auto alloca = builder.create<fir::AllocaOp>(loc, descriptor.getType());
    builder.restoreInsertionPoint(insPt);
    builder.create<fir::StoreOp>(loc, descriptor, alloca);
    return slot = alloca;
  }

  /// Function that generates a FIR operation accessing the descriptor's
  /// base address (BoxOffsetOp) and a MapInfoOp for it. The most
  /// important thing to note is that we normally move the bounds from
  /// the descriptor map onto the base address map.
  mlir::omp::MapInfoOp genBaseAddrMap(mlir::Value descriptor,
                                      mlir::OperandRange bounds,
                                      int64_t mapType,
                                      fir::FirOpBuilder &builder) {
    mlir::Location loc = descriptor.getLoc();
    mlir::Value baseAddrAddr = builder.create<fir::BoxOffsetOp>(
        loc, descriptor, fir::BoxFieldAttr::base_addr);

    mlir::Type underlyingVarType =
        llvm::cast<mlir::omp::PointerLikeType>(
            fir::unwrapRefType(baseAddrAddr.getType()))
            .getElementType();
    if (auto seqType = llvm::dyn_cast<fir::SequenceType>(underlyingVarType))
      if (seqType.hasDynamicExtents())
        underlyingVarType = seqType.getEleTy();

    // Member of the descriptor pointing at the allocated data
    return builder.create<mlir::omp::MapInfoOp>(
        loc, baseAddrAddr.getType(), descriptor,
        mlir::TypeAttr::get(underlyingVarType), baseAddrAddr,
        /*members=*/mlir::SmallVector<mlir::Value>{},
        /*membersIndex=*/mlir::ArrayAttr{}, bounds,
        builder.getIntegerAttr(builder.getIntegerType(64, false), mapType),
        builder.getAttr<mlir::omp::VariableCaptureKindAttr>(
            mlir::omp::VariableCaptureKind::ByRef),
        /*name=*/builder.getStringAttr(""),
        /*partial_map=*/builder.getBoolAttr(false));
  }

  /// This function adjusts the member indices vector to include a new
  /// base address member. We take the position of the descriptor in
  /// the member indices list, which is the index data that the base
  /// addresses index will be based off of, as the base address is
  /// a member of the descriptor. We must also alter other members
  /// that are members of this descriptor to account for the addition
  /// of the base address index.
  void adjustMemberIndices(
      llvm::SmallVectorImpl<llvm::SmallVector<int64_t>> &memberIndices,
      size_t memberIndex) {
    llvm::SmallVector<int64_t> baseAddrIndex = memberIndices[memberIndex];

    // If we find another member that is "derived/a member of" the descriptor
    // that is not the descriptor itself, we must insert a 0 for the new base
    // address we have just added for the descriptor into the list at the
    // appropriate position to maintain correctness of the positional/index data
    // for that member.
    for (llvm::SmallVector<int64_t> &member : memberIndices)
      if (member.size() > baseAddrIndex.size() &&
          std::equal(baseAddrIndex.begin(), baseAddrIndex.end(),
                     member.begin()))
        member.insert(std::next(member.begin(), baseAddrIndex.size()), 0);

    // Add the base address index to the main base address member data
    baseAddrIndex.push_back(0);

    // Insert our newly created baseAddrIndex into the larger list of indices at
    // the correct location.
    memberIndices.insert(std::next(memberIndices.begin(), memberIndex + 1),
                         baseAddrIndex);
  }

  /// Adjusts the descriptor's map type. The main alteration that is done
  /// currently is transforming the map type to `OMP_MAP_TO` where possible.
  /// This is because we will always need to map the descriptor to device
  /// (or at the very least it seems to be the case currently with the
  /// current lowered kernel IR), as without the appropriate descriptor
  /// information on the device there is a risk of the kernel IR
  /// requesting for various data that will not have been copied to
  /// perform things like indexing. This can cause segfaults and
  /// memory access errors. However, we do not need this data mapped
  /// back to the host from the device, as per the OpenMP spec we cannot alter
  /// the data via resizing or deletion on the device. Discarding any
  /// descriptor alterations via no map back is reasonable (and required
  /// for certain segments of descriptor data like the type descriptor that are
  /// global constants). This alteration is only inapplicable to `target exit`
  /// and `target update` currently, and that's due to `target exit` not
  /// allowing `to` mappings, and `target update` not allowing both `to` and
  /// `from` simultaneously. We currently try to maintain the `implicit` flag
  /// where necessary, although it does not seem strictly required.
  unsigned long getDescriptorMapType(unsigned long mapTypeFlag,
                                     mlir::Operation *target) {
    if (llvm::isa_and_nonnull<mlir::omp::TargetExitDataOp,
                              mlir::omp::TargetUpdateOp>(target))
      return mapTypeFlag;

    bool hasImplicitMap =
        (llvm::omp::OpenMPOffloadMappingFlags(mapTypeFlag) &
         llvm::omp::OpenMPOffloadMappingFlags::OMP_MAP_IMPLICIT) ==
        llvm::omp::OpenMPOffloadMappingFlags::OMP_MAP_IMPLICIT;

    return llvm::to_underlying(
        hasImplicitMap
            ? llvm::omp::OpenMPOffloadMappingFlags::OMP_MAP_TO |
                  llvm::omp::OpenMPOffloadMappingFlags::OMP_MAP_IMPLICIT |
                  llvm::omp::OpenMPOffloadMappingFlags::OMP_MAP_ALWAYS
            : llvm::omp::OpenMPOffloadMappingFlags::OMP_MAP_TO |
                  llvm::omp::OpenMPOffloadMappingFlags::OMP_MAP_ALWAYS);
  }

  mlir::omp::MapInfoOp genDescriptorMemberMaps(mlir::omp::MapInfoOp op,
                                               fir::FirOpBuilder &builder,
                                               mlir::Operation *target) {
    llvm::SmallVector<ParentAndPlacement> mapMemberUsers;
    getMemberUserList(op, mapMemberUsers);

    // TODO: map the addendum segment of the descriptor, similarly to the
    // base address/data pointer member.
    mlir::Value descriptor = getDescriptorFromBoxMap(op, builder);
    auto baseAddr = genBaseAddrMap(descriptor, op.getBounds(),
                                   op.getMapType().value_or(0), builder);
    mlir::ArrayAttr newMembersAttr;
    mlir::SmallVector<mlir::Value> newMembers;
    llvm::SmallVector<llvm::SmallVector<int64_t>> memberIndices;

    if (!mapMemberUsers.empty() || !op.getMembers().empty())
      getMemberIndicesAsVectors(
          !mapMemberUsers.empty() ? mapMemberUsers[0].parent : op,
          memberIndices);

    // If the operation that we are expanding with a descriptor has a user
    // (parent), then we have to expand the parent's member indices to reflect
    // the adjusted member indices for the base address insertion. However, if
    // it does not then we are expanding a MapInfoOp without any pre-existing
    // member information to now have one new member for the base address, or
    // we are expanding a parent that is a descriptor and we have to adjust
    // all of its members to reflect the insertion of the base address.
    if (!mapMemberUsers.empty()) {
      // Currently, there should only be one user per map when this pass
      // is executed. Either a parent map, holding the current map in its
      // member list, or a target operation that holds a map clause. This
      // may change in the future if we aim to refactor the MLIR for map
      // clauses to allow sharing of duplicate maps across target
      // operations.
      assert(mapMemberUsers.size() == 1 &&
             "OMPMapInfoFinalization currently only supports single users of a "
             "MapInfoOp");
      ParentAndPlacement mapUser = mapMemberUsers[0];
      adjustMemberIndices(memberIndices, mapUser.index);
      llvm::SmallVector<mlir::Value> newMemberOps;
      for (auto v : mapUser.parent.getMembers()) {
        newMemberOps.push_back(v);
        if (v == op)
          newMemberOps.push_back(baseAddr);
      }
      mapUser.parent.getMembersMutable().assign(newMemberOps);
      mapUser.parent.setMembersIndexAttr(
          builder.create2DI64ArrayAttr(memberIndices));
    } else {
      newMembers.push_back(baseAddr);
      if (!op.getMembers().empty()) {
        for (auto &indices : memberIndices)
          indices.insert(indices.begin(), 0);
        memberIndices.insert(memberIndices.begin(), {0});
        newMembersAttr = builder.create2DI64ArrayAttr(memberIndices);
        newMembers.append(op.getMembers().begin(), op.getMembers().end());
      } else {
        llvm::SmallVector<llvm::SmallVector<int64_t>> memberIdx = {{0}};
        newMembersAttr = builder.create2DI64ArrayAttr(memberIdx);
      }
    }

    mlir::omp::MapInfoOp newDescParentMapOp =
        builder.create<mlir::omp::MapInfoOp>(
            op->getLoc(), op.getResult().getType(), descriptor,
            mlir::TypeAttr::get(fir::unwrapRefType(descriptor.getType())),
            /*varPtrPtr=*/mlir::Value{}, newMembers, newMembersAttr,
            /*bounds=*/mlir::SmallVector<mlir::Value>{},
            builder.getIntegerAttr(
                builder.getIntegerType(64, false),
                getDescriptorMapType(op.getMapType().value_or(0), target)),
            op.getMapCaptureTypeAttr(), op.getNameAttr(),
            /*partial_map=*/builder.getBoolAttr(false));
    op.replaceAllUsesWith(newDescParentMapOp.getResult());
    op->erase();
    return newDescParentMapOp;
  }

  // We add all mapped record members not directly used in the target region
  // to the block arguments in front of their parent and we place them into
  // the map operands list for consistency.
  //
  // These indirect uses (via accesses to their parent) will still be
  // mapped individually in most cases, and a parent mapping doesn't
  // guarantee the parent will be mapped in its totality, partial
  // mapping is common.
  //
  // For example:
  //    map(tofrom: x%y)
  //
  // Will generate a mapping for "x" (the parent) and "y" (the member).
  // The parent "x" will not be mapped, but the member "y" will.
  // However, we must have the parent as a BlockArg and MapOperand
  // in these cases, to maintain the correct uses within the region and
  // to help tracking that the member is part of a larger object.
  //
  // In the case of:
  //    map(tofrom: x%y, x%z)
  //
  // The parent member becomes more critical, as we perform a partial
  // structure mapping where we link the mapping of the members y
  // and z together via the parent x. We do this at a kernel argument
  // level in LLVM IR and not just MLIR, which is important to maintain
  // similarity to Clang and for the runtime to do the correct thing.
  // However, we still do not map the structure in its totality but
  // rather we generate an un-sized "binding" map entry for it.
  //
  // In the case of:
  //    map(tofrom: x, x%y, x%z)
  //
  // We do actually map the entirety of "x", so the explicit mapping of
  // x%y, x%z becomes unnecessary. It is redundant to write this from a
  // Fortran OpenMP perspective (although it is legal), as even if the
  // members were allocatables or pointers, we are mandated by the
  // specification to map these (and any recursive components) in their
  // entirety, which is different to the C++ equivalent, which requires
  // explicit mapping of these segments.
  void addImplicitMembersToTarget(mlir::omp::MapInfoOp op,
                                  fir::FirOpBuilder &builder,
                                  mlir::Operation *target) {
    auto mapClauseOwner =
        llvm::dyn_cast_if_present<mlir::omp::MapClauseOwningOpInterface>(
            target);
    // TargetDataOp is technically a MapClauseOwningOpInterface, so we
    // do not need to explicitly check for the extra cases here for use_device
    // addr/ptr
    if (!mapClauseOwner)
      return;

    auto addOperands = [&](mlir::MutableOperandRange &mapVarsArr,
                           mlir::Operation *directiveOp,
                           unsigned blockArgInsertIndex = 0) {
      if (!llvm::is_contained(mapVarsArr.getAsOperandRange(), op.getResult()))
        return;

      // There doesn't appear to be a simple way to convert MutableOperandRange
      // to a vector currently, so we instead use a for_each to populate our
      // vector.
      llvm::SmallVector<mlir::Value> newMapOps;
      newMapOps.reserve(mapVarsArr.size());
      llvm::for_each(
          mapVarsArr.getAsOperandRange(),
          [&newMapOps](mlir::Value oper) { newMapOps.push_back(oper); });

      for (auto mapMember : op.getMembers()) {
        if (llvm::is_contained(mapVarsArr.getAsOperandRange(), mapMember))
          continue;
        newMapOps.push_back(mapMember);
        if (directiveOp) {
          directiveOp->getRegion(0).insertArgument(
              blockArgInsertIndex, mapMember.getType(), mapMember.getLoc());
          blockArgInsertIndex++;
        }
      }

      mapVarsArr.assign(newMapOps);
    };

    auto argIface =
        llvm::dyn_cast<mlir::omp::BlockArgOpenMPOpInterface>(target);

    if (auto mapClauseOwner =
            llvm::dyn_cast<mlir::omp::MapClauseOwningOpInterface>(target)) {
      mlir::MutableOperandRange mapVarsArr = mapClauseOwner.getMapVarsMutable();
      unsigned blockArgInsertIndex =
          argIface
              ? argIface.getMapBlockArgsStart() + argIface.numMapBlockArgs()
              : 0;
      addOperands(
          mapVarsArr,
          llvm::dyn_cast_if_present<mlir::omp::TargetOp>(argIface.getOperation()),
          blockArgInsertIndex);
    }

    if (auto targetDataOp = llvm::dyn_cast<mlir::omp::TargetDataOp>(target)) {
      mlir::MutableOperandRange useDevAddrMutableOpRange =
          targetDataOp.getUseDeviceAddrVarsMutable();
      addOperands(useDevAddrMutableOpRange, target,
                  argIface.getUseDeviceAddrBlockArgsStart() +
                      argIface.numUseDeviceAddrBlockArgs());

      mlir::MutableOperandRange useDevPtrMutableOpRange =
          targetDataOp.getUseDevicePtrVarsMutable();
      addOperands(useDevPtrMutableOpRange, target,
                  argIface.getUseDevicePtrBlockArgsStart() +
                      argIface.numUseDevicePtrBlockArgs());
    }
  }

  // We retrieve the first user that is a Target operation, of which
  // there should only be one currently. Every MapInfoOp can be tied to
  // at most one Target operation and at the minimum no operations.
  // This may change in the future with IR cleanups/modifications,
  // in which case this pass will need updating to support cases
  // where a map can have more than one user and more than one of
  // those users can be a Target operation. For now, we simply
  // return the first target operation encountered, which may
  // be on the parent MapInfoOp in the case of a member mapping.
  // In that case, we traverse the MapInfoOp chain until we
  // find the first TargetOp user.
  mlir::Operation *getFirstTargetUser(mlir::omp::MapInfoOp mapOp) {
    for (auto *user : mapOp->getUsers()) {
      if (llvm::isa<mlir::omp::TargetOp, mlir::omp::TargetDataOp,
                    mlir::omp::TargetUpdateOp, mlir::omp::TargetExitDataOp,
                    mlir::omp::TargetEnterDataOp>(user))
        return user;

      if (auto mapUser = llvm::dyn_cast<mlir::omp::MapInfoOp>(user))
        return getFirstTargetUser(mapUser);
    }

    return nullptr;
  }

  // This pass executes on omp::MapInfoOp's containing descriptor based types
  // (allocatables, pointers, assumed shape etc.) and expanding them into
  // multiple omp::MapInfoOp's for each pointer member contained within the
  // descriptor.
  //
  // From the perspective of the MLIR pass manager this runs on the top level
  // operation (usually function) containing the MapInfoOp because this pass
  // will mutate siblings of MapInfoOp.
  void runOnOperation() override {
    mlir::ModuleOp module = mlir::cast<mlir::ModuleOp>(getOperation());
    fir::KindMapping kindMap = fir::getKindMapping(module);
    fir::FirOpBuilder builder{module, std::move(kindMap)};

    // We wish to maintain some function level scope (currently
    // just local function scope variables used to load and store box
    // variables into so we can access their base address, an
    // quirk of box_offset requires us to have an in memory box, but Fortran
    // in certain cases does not provide this) whilst not subjecting
    // ourselves to the possibility of race conditions while this pass
    // undergoes frequent re-iteration for the near future. So we loop
    // over function in the module and then map.info inside of those.
    module->walk([&](mlir::func::FuncOp func) {
      // clear all local allocations we made for any boxes in any prior
      // iterations from previous function scopes.
      localBoxAllocas.clear();

      // First, walk `omp.map.info` ops to see if any record members should be
      // implicitly mapped.
      // TODO/FIXME/UPDATE: I believe we need to add implicit capture of
      // allocatable members of arbitrary depths for this before we can
      // switch it on in ATD, as currently it will break some currently
      // downstream changes that existing working benchmarks depend on.
      // However, hopefully with the addition of:
      //        https://github.com/llvm/llvm-project/pull/119588
      // and the correct mapping of all allocatable members, we'd
      // get the desired behaviour in all cases, if not, need to have a
      // think about the current behaviour we have.
      // func->walk([&](mlir::omp::MapInfoOp op) {
      //   mlir::Type underlyingType =
      //       fir::unwrapRefType(op.getVarPtr().getType());

      //   // TODO Test with and support more complicated cases; like arrays for
      //   // records, for example.
      //   if (!fir::isRecordWithAllocatableMember(underlyingType))
      //     return mlir::WalkResult::advance();

      //   // TODO For now, only consider `omp.target` ops. Other ops that support
      //   // `map` clauses will follow later.
      //   mlir::omp::TargetOp target =
      //       mlir::dyn_cast_if_present<mlir::omp::TargetOp>(
      //           getFirstTargetUser(op));

      //   if (!target)
      //     return mlir::WalkResult::advance();

      //   auto mapClauseOwner =
      //       llvm::dyn_cast<mlir::omp::MapClauseOwningOpInterface>(*target);

      //   int64_t mapVarIdx = mapClauseOwner.getOperandIndexForMap(op);
      //   assert(mapVarIdx >= 0 &&
      //          mapVarIdx <
      //              static_cast<int64_t>(mapClauseOwner.getMapVars().size()));

      //   auto argIface =
      //       llvm::dyn_cast<mlir::omp::BlockArgOpenMPOpInterface>(*target);
      //   // TODO How should `map` block argument that correspond to: `private`,
      //   // `use_device_addr`, `use_device_ptr`, be handled?
      //   mlir::BlockArgument opBlockArg = argIface.getMapBlockArgs()[mapVarIdx];
      //   llvm::SetVector<mlir::Operation *> mapVarForwardSlice;
      //   mlir::getForwardSlice(opBlockArg, &mapVarForwardSlice);

      //   mapVarForwardSlice.remove_if([&](mlir::Operation *sliceOp) {
      //     // TODO Support coordinate_of ops.
      //     //
      //     // TODO Support call ops by recursively examining the forward slice of
      //     // the corresponding parameter to the field in the called function.
      //     return !mlir::isa<hlfir::DesignateOp>(sliceOp);
      //   });

      //   auto recordType = mlir::cast<fir::RecordType>(underlyingType);
      //   llvm::SmallVector<mlir::Value> newMapOpsForFields;
      //   llvm::SmallVector<int64_t> fieldIndicies;

      //   for (auto fieldMemTyPair : recordType.getTypeList()) {
      //     auto &field = fieldMemTyPair.first;
      //     auto memTy = fieldMemTyPair.second;

      //     bool shouldMapField =
      //         llvm::find_if(mapVarForwardSlice, [&](mlir::Operation *sliceOp) {
      //           if (!fir::isAllocatableType(memTy))
      //             return false;

      //           auto designateOp = mlir::dyn_cast<hlfir::DesignateOp>(sliceOp);
      //           if (!designateOp)
      //             return false;

      //           return designateOp.getComponent() &&
      //                  designateOp.getComponent()->strref() == field;
      //         }) != mapVarForwardSlice.end();

      //     // TODO Handle recursive record types. Adapting
      //     // `createParentSymAndGenIntermediateMaps` to work direclty on MLIR
      //     // entities might be helpful here.

      //     if (!shouldMapField)
      //       continue;

      //     int64_t fieldIdx = recordType.getFieldIndex(field);
      //     bool alreadyMapped = [&]() {
      //       if (op.getMembersIndexAttr())
      //         for (auto indexList : op.getMembersIndexAttr()) {
      //           auto indexListAttr = mlir::cast<mlir::ArrayAttr>(indexList);
      //           if (indexListAttr.size() == 1 &&
      //               mlir::cast<mlir::IntegerAttr>(indexListAttr[0]).getInt() ==
      //                   fieldIdx)
      //             return true;
      //         }

      //       return false;
      //     }();

      //     if (alreadyMapped)
      //       continue;

      //     builder.setInsertionPoint(op);
      //     mlir::Value fieldIdxVal = builder.createIntegerConstant(
      //         op.getLoc(), mlir::IndexType::get(builder.getContext()),
      //         fieldIdx);
      //     auto fieldCoord = builder.create<fir::CoordinateOp>(
      //         op.getLoc(), builder.getRefType(memTy), op.getVarPtr(),
      //         fieldIdxVal);
      //     Fortran::lower::AddrAndBoundsInfo info =
      //         Fortran::lower::getDataOperandBaseAddr(
      //             builder, fieldCoord, /*isOptional=*/false, op.getLoc());
      //     llvm::SmallVector<mlir::Value> bounds =
      //         Fortran::lower::genImplicitBoundsOps<mlir::omp::MapBoundsOp,
      //                                              mlir::omp::MapBoundsType>(
      //             builder, info,
      //             hlfir::translateToExtendedValue(op.getLoc(), builder,
      //                                             hlfir::Entity{fieldCoord})
      //                 .first,
      //             /*dataExvIsAssumedSize=*/false, op.getLoc());

      //     mlir::omp::MapInfoOp fieldMapOp =
      //         builder.create<mlir::omp::MapInfoOp>(
      //             op.getLoc(), fieldCoord.getResult().getType(),
      //             fieldCoord.getResult(),
      //             mlir::TypeAttr::get(
      //                 fir::unwrapRefType(fieldCoord.getResult().getType())),
      //             /*varPtrPtr=*/mlir::Value{},
      //             /*members=*/mlir::ValueRange{},
      //             /*members_index=*/mlir::ArrayAttr{},
      //             /*bounds=*/bounds, op.getMapTypeAttr(),
      //             builder.getAttr<mlir::omp::VariableCaptureKindAttr>(
      //                 mlir::omp::VariableCaptureKind::ByRef),
      //             builder.getStringAttr(op.getNameAttr().strref() + "." +
      //                                   field + ".implicit_map"),
      //             /*partial_map=*/builder.getBoolAttr(false));
      //     newMapOpsForFields.emplace_back(fieldMapOp);
      //     fieldIndicies.emplace_back(fieldIdx);
      //   }

      //   if (newMapOpsForFields.empty())
      //     return mlir::WalkResult::advance();

      //   op.getMembersMutable().append(newMapOpsForFields);
      //   llvm::SmallVector<llvm::SmallVector<int64_t>> newMemberIndices;
      //   mlir::ArrayAttr oldMembersIdxAttr = op.getMembersIndexAttr();

      //   if (oldMembersIdxAttr)
      //     for (mlir::Attribute indexList : oldMembersIdxAttr) {
      //       llvm::SmallVector<int64_t> listVec;

      //       for (mlir::Attribute index : mlir::cast<mlir::ArrayAttr>(indexList))
      //         listVec.push_back(mlir::cast<mlir::IntegerAttr>(index).getInt());

      //       newMemberIndices.emplace_back(std::move(listVec));
      //     }

      //   for (int64_t newFieldIdx : fieldIndicies)
      //     newMemberIndices.emplace_back(
      //         llvm::SmallVector<int64_t>(1, newFieldIdx));

      //   op.setMembersIndexAttr(builder.create2DI64ArrayAttr(newMemberIndices));
      //   op.setPartialMap(true);

      //   return mlir::WalkResult::advance();
      // });

      func->walk([&](mlir::omp::MapInfoOp op) {
        // TODO: Currently only supports a single user for the MapInfoOp. This
        // is fine for the moment, as the Fortran frontend will generate a
        // new MapInfoOp with at most one user currently. In the case of
        // members of other objects, like derived types, the user would be the
        // parent. In cases where it's a regular non-member map, the user would
        // be the target operation it is being mapped by.
        //
        // However, when/if we optimise/cleanup the IR we will have to extend
        // this pass to support multiple users, as we may wish to have a map
        // be re-used by multiple users (e.g. across multiple targets that map
        // the variable and have identical map properties).
        assert(llvm::hasSingleElement(op->getUsers()) &&
               "OMPMapInfoFinalization currently only supports single users "
               "of a MapInfoOp");

        if (fir::isTypeWithDescriptor(op.getVarType()) ||
            mlir::isa_and_present<fir::BoxAddrOp>(
                op.getVarPtr().getDefiningOp())) {
          builder.setInsertionPoint(op);
          mlir::Operation *targetUser = getFirstTargetUser(op);
          assert(targetUser && "expected user of map operation was not found");
          genDescriptorMemberMaps(op, builder, targetUser);
        }
      });

      // Wait until after we have generated all of our maps to add them onto
      // the target's block arguments, simplifying the process as there would be
      // no need to avoid accidental duplicate additions.
      func->walk([&](mlir::omp::MapInfoOp op) {
        mlir::Operation *targetUser = getFirstTargetUser(op);
        assert(targetUser && "expected user of map operation was not found");
        addImplicitMembersToTarget(op, builder, targetUser);
      });
    });
  }
};

} // namespace<|MERGE_RESOLUTION|>--- conflicted
+++ resolved
@@ -67,17 +67,11 @@
   /// generate for the descriptors of box type dummy arguments, so that
   /// we can retrieve it for subsequent reuses within the functions
   /// scope.
-<<<<<<< HEAD
-  std::map</*descriptor opaque pointer=*/void *,
-           /*corresponding local alloca=*/fir::AllocaOp>
-      localBoxAllocas;
-=======
   ///
   ///      descriptor defining op
   ///      |                  corresponding local alloca
   ///      |                  |
   std::map<mlir::Operation *, mlir::Value> localBoxAllocas;
->>>>>>> e33f456a
 
   /// getMemberUserList gathers all users of a particular MapInfoOp that are
   /// other MapInfoOp's and places them into the mapMemberUsers list, which
@@ -434,10 +428,10 @@
           argIface
               ? argIface.getMapBlockArgsStart() + argIface.numMapBlockArgs()
               : 0;
-      addOperands(
-          mapVarsArr,
-          llvm::dyn_cast_if_present<mlir::omp::TargetOp>(argIface.getOperation()),
-          blockArgInsertIndex);
+      addOperands(mapVarsArr,
+                  llvm::dyn_cast_if_present<mlir::omp::TargetOp>(
+                      argIface.getOperation()),
+                  blockArgInsertIndex);
     }
 
     if (auto targetDataOp = llvm::dyn_cast<mlir::omp::TargetDataOp>(target)) {
