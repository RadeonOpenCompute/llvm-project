--- conflicted
+++ resolved
@@ -78,52 +78,20 @@
   void
   getMemberUserList(mlir::omp::MapInfoOp op,
                     llvm::SmallVectorImpl<ParentAndPlacement> &mapMemberUsers) {
-<<<<<<< HEAD
-    for (auto *users : op->getUsers())
-      if (auto map = mlir::dyn_cast_if_present<mlir::omp::MapInfoOp>(users))
-=======
     for (auto *user : op->getUsers())
       if (auto map = mlir::dyn_cast_if_present<mlir::omp::MapInfoOp>(user))
->>>>>>> fa4d1860
         for (auto [i, mapMember] : llvm::enumerate(map.getMembers()))
           if (mapMember.getDefiningOp() == op)
             mapMemberUsers.push_back({map, i});
   }
 
-<<<<<<< HEAD
-  /// Returns the integer numbers contained within the mlir::Attributes within
-  /// the values array.
-  llvm::SmallVector<int64_t>
-  getAsIntegers(llvm::ArrayRef<mlir::Attribute> values) {
-    llvm::SmallVector<int64_t> ints;
-=======
   void getAsIntegers(llvm::ArrayRef<mlir::Attribute> values,
                      llvm::SmallVectorImpl<int64_t> &ints) {
->>>>>>> fa4d1860
     ints.reserve(values.size());
     llvm::transform(values, std::back_inserter(ints),
                     [](mlir::Attribute value) {
                       return mlir::cast<mlir::IntegerAttr>(value).getInt();
                     });
-<<<<<<< HEAD
-    return ints;
-  }
-
-  /// This function will expand a MapInfoOp's member indices back into a vector
-  /// so that they can be trivially modified as unfortunately the attribute type
-  /// that's used does not have modifiable fields at the moment (generally
-  /// awkward to work with)
-  void getMemberIndicesAsVectors(
-      mlir::omp::MapInfoOp mapInfo,
-      llvm::SmallVector<llvm::SmallVector<int64_t>> &indices) {
-    indices.reserve(mapInfo.getMembersIndexAttr().getValue().size());
-    for (auto v : mapInfo.getMembersIndexAttr().getValue()) {
-      auto memberIndex = mlir::cast<mlir::ArrayAttr>(v);
-      indices.push_back(getAsIntegers(memberIndex.getValue()));
-    }
-  }
-
-=======
   }
 
   /// This function will expand a MapInfoOp's member indices back into a vector
@@ -143,7 +111,6 @@
                     });
   }
 
->>>>>>> fa4d1860
   /// When provided a MapInfoOp containing a descriptor type that
   /// we must expand into multiple maps this function will extract
   /// the value from it and return it, in certain cases we must
@@ -157,12 +124,9 @@
       if (auto addrOp = mlir::dyn_cast_if_present<fir::BoxAddrOp>(
               boxMap.getVarPtr().getDefiningOp()))
         descriptor = addrOp.getVal();
-<<<<<<< HEAD
-=======
 
     if (!mlir::isa<fir::BaseBoxType>(descriptor.getType()))
       return descriptor;
->>>>>>> fa4d1860
 
     // The fir::BoxOffsetOp only works with !fir.ref<!fir.box<...>> types, as
     // allowing it to access non-reference box operations can cause some
@@ -171,41 +135,6 @@
     // !fir.ref<!fir.box<...>> to access the data we need to map we must
     // perform an alloca and then store to it and retrieve the data from the new
     // alloca.
-<<<<<<< HEAD
-    // If we have already created a local allocation for this BoxType,
-    // we must be sure to re-use it so that we end up with the same
-    // allocations being utilised for the same descriptor across all map uses,
-    // this prevents runtime issues such as not appropriately releasing or
-    // deleting all mapped data.
-    if (mlir::isa<fir::BaseBoxType>(descriptor.getType())) {
-      auto find = localBoxAllocas.find(descriptor.getAsOpaquePointer());
-      mlir::Location loc = boxMap->getLoc();
-      if (find != localBoxAllocas.end()) {
-        builder.create<fir::StoreOp>(loc, descriptor, find->second);
-        descriptor = find->second;
-      } else {
-        mlir::OpBuilder::InsertPoint insPt = builder.saveInsertionPoint();
-        mlir::Block *allocaBlock = builder.getAllocaBlock();
-        assert(allocaBlock && "No alloca block found for this top level op");
-        builder.setInsertionPointToStart(allocaBlock);
-        auto alloca = builder.create<fir::AllocaOp>(loc, descriptor.getType());
-        builder.restoreInsertionPoint(insPt);
-        builder.create<fir::StoreOp>(loc, descriptor, alloca);
-        localBoxAllocas[descriptor.getAsOpaquePointer()] = alloca;
-        descriptor = alloca;
-      }
-    }
-
-    return descriptor;
-  }
-
-  /// Simple function that will generate a FIR operation accessing
-  /// the descriptors base address (BoxOffsetOp) and then generate a
-  /// MapInfoOp for it, the most important thing to note is that
-  /// we normally move the bounds from the descriptor map onto the
-  /// base address map.
-  mlir::omp::MapInfoOp getBaseAddrMap(mlir::Value descriptor,
-=======
     mlir::OpBuilder::InsertPoint insPt = builder.saveInsertionPoint();
     mlir::Block *allocaBlock = builder.getAllocaBlock();
     mlir::Location loc = boxMap->getLoc();
@@ -222,7 +151,6 @@
   /// important thing to note is that we normally move the bounds from
   /// the descriptor map onto the base address map.
   mlir::omp::MapInfoOp genBaseAddrMap(mlir::Value descriptor,
->>>>>>> fa4d1860
                                       mlir::OperandRange bounds,
                                       int64_t mapType,
                                       fir::FirOpBuilder &builder) {
@@ -244,143 +172,6 @@
         /*name=*/builder.getStringAttr(""),
         /*partial_map=*/builder.getBoolAttr(false));
   }
-<<<<<<< HEAD
-
-  /// This function adjusts the member indices vector to include a new
-  /// base address member, we take the position of the descriptor in
-  /// the member indices list, which is the index data that the base
-  /// addresses index will be based off of, as the base address is
-  /// a member of the descriptor, we must also alter other members
-  /// indices in the list to account for this new addition. This
-  /// requires inserting into the middle of a member index vector
-  /// in some cases (i.e. we could be accessing the member of a
-  /// descriptor type with a subsequent map, so we must be sure to
-  /// adjust any of these cases with the addition of the new base
-  /// address index value).
-  void adjustMemberIndices(
-      llvm::SmallVector<llvm::SmallVector<int64_t>> &memberIndices,
-      size_t memberIndex) {
-    llvm::SmallVector<int64_t> baseAddrIndex = memberIndices[memberIndex];
-    baseAddrIndex.push_back(0);
-
-    // If we find another member that is "derived/a member of" the descriptor
-    // that is not the descriptor itself, we must insert a 0 for the new base
-    // address we have just added for the descriptor into the list at the
-    // appropriate position to maintain correctness of the positional/index data
-    // for that member.
-    size_t insertPosition =
-        std::distance(baseAddrIndex.begin(), std::prev(baseAddrIndex.end()));
-    for (size_t i = 0; i < memberIndices.size(); ++i) {
-      if (memberIndices[i].size() > insertPosition &&
-          std::equal(baseAddrIndex.begin(), std::prev(baseAddrIndex.end()),
-                     memberIndices[i].begin())) {
-        memberIndices[i].insert(
-            std::next(memberIndices[i].begin(), insertPosition), 0);
-      }
-    }
-
-    // Insert our newly created baseAddrIndex into the larger list of indices at
-    // the correct location.
-    memberIndices.insert(std::next(memberIndices.begin(), memberIndex + 1),
-                         baseAddrIndex);
-  }
-
-  /// Adjusts the descriptors map type the main alteration that is done
-  /// currently is transforming the map type to OMP_MAP_TO where possible.
-  // This is because we will always need to map the descriptor to device
-  /// (or at the very least it seems to be the case currently with the
-  /// current lowered kernel IR), as without the appropriate descriptor
-  /// information on the device there is a risk of the kernel IR
-  /// requesting for various data that will not have been copied to
-  /// perform things like indexing, this can cause segfaults and
-  /// memory access errors. However, we do not need this data mapped
-  /// back to the host from the device, as we cannot alter the data
-  /// via resizing or deletion on the device, this is specified in the
-  /// OpenMP specification, so discarding any descriptor alterations via
-  /// no map back is reasonable (and required for certain segments
-  /// of descriptor data like the type descriptor that are global
-  /// constants). This alteration is only unapplicable to
-  /// target exit and target update currently, and that's due to
-  /// target exit not allowing To mappings, and target update not
-  /// allowing both to and from simultaneously. We currently try
-  /// to maintain the implicit flag where neccesary, although, it
-  /// does not seem strictly required.
-  unsigned long getDescriptorMapType(unsigned long mapTypeFlag,
-                                     mlir::Operation *target) {
-    if (llvm::isa_and_nonnull<mlir::omp::TargetExitDataOp>(target) ||
-        llvm::isa_and_nonnull<mlir::omp::TargetUpdateOp>(target))
-      return mapTypeFlag;
-
-    bool hasImplicitMap =
-        (llvm::omp::OpenMPOffloadMappingFlags(mapTypeFlag) &
-         llvm::omp::OpenMPOffloadMappingFlags::OMP_MAP_IMPLICIT) ==
-        llvm::omp::OpenMPOffloadMappingFlags::OMP_MAP_IMPLICIT;
-
-    return llvm::to_underlying(
-        hasImplicitMap
-            ? llvm::omp::OpenMPOffloadMappingFlags::OMP_MAP_TO |
-                  llvm::omp::OpenMPOffloadMappingFlags::OMP_MAP_IMPLICIT
-            : llvm::omp::OpenMPOffloadMappingFlags::OMP_MAP_TO);
-  }
-
-mlir::omp::MapInfoOp genDescriptorMemberMaps(mlir::omp::MapInfoOp op,
-                                               fir::FirOpBuilder &builder,
-                                               mlir::Operation *target) {
-    llvm::SmallVector<ParentAndPlacement> mapMemberUsers;
-    getMemberUserList(op, mapMemberUsers);
-
-    // TODO: map the addendum segment of the descriptor, similarly to the
-    // base address/data pointer member.
-    mlir::Value descriptor = getDescriptorFromBoxMap(op, builder);
-    auto baseAddr = getBaseAddrMap(descriptor, op.getBounds(),
-                                   op.getMapType().value_or(0), builder);
-    mlir::ArrayAttr newMembersAttr;
-    mlir::SmallVector<mlir::Value> newMembers;
-    llvm::SmallVector<llvm::SmallVector<int64_t>> memberIndices;
-
-    if (!mapMemberUsers.empty() || !op.getMembers().empty())
-      getMemberIndicesAsVectors(
-          !mapMemberUsers.empty() ? mapMemberUsers[0].parent : op,
-          memberIndices);
-
-    // If the operation that we are expanding with a descriptor has a user
-    // (parent), then we have to expand the parents member indices to reflect
-    // the adjusted member indices for the base address insertion. However, if
-    // it does not then we are expanding a MapInfoOp without any pre-existing
-    // member information to now have one new member for the base address or we
-    // are expanding a parent that is a descriptor and we have to adjust all of
-    // it's members to reflect the insertion of the base address.
-    if (!mapMemberUsers.empty()) {
-      // Currently, there should only be one user per map when this pass
-      // is executed, either a parent map, holding the current map in its
-      // member list, or a target operation that holds a map clause. This
-      // may change in the future if we aim to refactor the MLIR for map
-      // clauses to allow sharing of duplicate maps across target
-      // operations.
-      ParentAndPlacement mapUser = mapMemberUsers[0];
-      adjustMemberIndices(memberIndices, mapUser.index);
-      llvm::SmallVector<mlir::Value> newMemberOps;
-      for (auto v : mapUser.parent.getMembers()) {
-        newMemberOps.push_back(v);
-        if (v == op)
-          newMemberOps.push_back(baseAddr);
-      }
-      mapUser.parent.getMembersMutable().assign(newMemberOps);
-      mapUser.parent.setMembersIndexAttr(
-          builder.create2DIntegerArrayAttr(memberIndices));
-    } else {
-      newMembers.push_back(baseAddr);
-      if (!op.getMembers().empty()) {
-        for (auto &indices : memberIndices)
-          indices.insert(indices.begin(), 0);
-        memberIndices.insert(memberIndices.begin(), {0});
-        newMembersAttr = builder.create2DIntegerArrayAttr(memberIndices);
-        newMembers.append(op.getMembers().begin(), op.getMembers().end());
-      } else {
-        llvm::SmallVector<llvm::SmallVector<int64_t>> memberIdx = {{0}};
-        newMembersAttr = builder.create2DIntegerArrayAttr(memberIdx);
-      }
-=======
 
   /// This function adjusts the member indices vector to include a new
   /// base address member. We take the position of the descriptor in
@@ -510,7 +301,6 @@
         llvm::SmallVector<llvm::SmallVector<int64_t>> memberIdx = {{0}};
         newMembersAttr = builder.create2DI64ArrayAttr(memberIdx);
       }
->>>>>>> fa4d1860
     }
 
     mlir::omp::MapInfoOp newDescParentMapOp =
@@ -577,33 +367,12 @@
     auto mapClauseOwner =
         llvm::dyn_cast_if_present<mlir::omp::MapClauseOwningOpInterface>(
             target);
-<<<<<<< HEAD
-    // TargetDataOp is technically a MapClauseOwningOpInterface, so we 
-=======
     // TargetDataOp is technically a MapClauseOwningOpInterface, so we
->>>>>>> fa4d1860
     // do not need to explicitly check for the extra cases here for use_device
     // addr/ptr
     if (!mapClauseOwner)
       return;
 
-<<<<<<< HEAD
-    auto addOperands = [&](mlir::MutableOperandRange &mapVarsArr,
-                           mlir::Operation *directiveOp,
-                           unsigned mapArgsStart = 0) {
-      llvm::SmallVector<mlir::Value> newMapOps;
-      for (auto [i, mapVar] : llvm::enumerate(mapVarsArr)) {
-        if (mapVar.get() != op) {
-          newMapOps.push_back(mapVar.get());
-          continue;
-        }
-
-        for (auto [j, mapMember] : llvm::enumerate(op.getMembers())) {
-          newMapOps.push_back(mapMember);
-          if (directiveOp)
-            directiveOp->getRegion(0).insertArgument(
-                mapArgsStart + i + j, mapMember.getType(), mapMember.getLoc());
-=======
     auto addOperands = [&](mlir::MutableOperandRange &mutableOpRange,
                            mlir::Operation *directiveOp,
                            unsigned blockArgInsertIndex = 0) {
@@ -628,16 +397,11 @@
           directiveOp->getRegion(0).insertArgument(
               blockArgInsertIndex, mapMember.getType(), mapMember.getLoc());
           blockArgInsertIndex++;
->>>>>>> fa4d1860
         }
         newMapOps.push_back(mapVar.get());
       }
-<<<<<<< HEAD
-      mapVarsArr.assign(newMapOps);
-=======
 
       mutableOpRange.assign(newMapOps);
->>>>>>> fa4d1860
     };
 
     auto argIface =
@@ -645,33 +409,6 @@
 
     if (auto mapClauseOwner =
             llvm::dyn_cast<mlir::omp::MapClauseOwningOpInterface>(target)) {
-<<<<<<< HEAD
-      mlir::MutableOperandRange mapVarsArr = mapClauseOwner.getMapVarsMutable();
-      unsigned blockArgInsertIndex =
-          argIface ? argIface.getMapBlockArgsStart() : 0;
-      addOperands(mapVarsArr, llvm::dyn_cast<mlir::omp::TargetOp>(target),
-                  blockArgInsertIndex);
-    }
-
-    if (auto targetDataOp = llvm::dyn_cast<mlir::omp::TargetDataOp>(target)) {
-      mlir::MutableOperandRange useDevAddrArr =
-          targetDataOp.getUseDeviceAddrVarsMutable();
-      addOperands(useDevAddrArr, target,
-                  argIface.getUseDeviceAddrBlockArgsStart());
-    }
-  }
-
-  // We retrieve the first user that is a Target operation, there
-  // should only be one currently, every MapInfoOp can be tied to
-  // at most 1 Target operation and at the minimum no operation,
-  // this may change in the future with IR cleanups/modifications
-  // in which case this pass will need updated to support cases
-  // where a map can have more than one user and more than one of
-  // those users can be a Target operation. For now, we simply
-  // return the first target operation encountered, which may
-  // be on the parent MapInfoOp in the case of a member mapping
-  // in which case we must traverse the MapInfoOp chain until we
-=======
       mlir::MutableOperandRange mapMutableOpRange =
           mapClauseOwner.getMapVarsMutable();
       unsigned blockArgInsertIndex =
@@ -709,7 +446,6 @@
   // return the first target operation encountered, which may
   // be on the parent MapInfoOp in the case of a member mapping.
   // In that case, we traverse the MapInfoOp chain until we
->>>>>>> fa4d1860
   // find the first TargetOp user.
   mlir::Operation *getFirstTargetUser(mlir::omp::MapInfoOp mapOp) {
     for (auto *user : mapOp->getUsers()) {
@@ -718,11 +454,7 @@
                     mlir::omp::TargetEnterDataOp>(user))
         return user;
 
-<<<<<<< HEAD
-      if (auto mapUser = llvm::dyn_cast_if_present<mlir::omp::MapInfoOp>(user))
-=======
       if (auto mapUser = llvm::dyn_cast<mlir::omp::MapInfoOp>(user))
->>>>>>> fa4d1860
         return getFirstTargetUser(mapUser);
     }
 
@@ -756,19 +488,6 @@
       localBoxAllocas.clear();
 
       func->walk([&](mlir::omp::MapInfoOp op) {
-<<<<<<< HEAD
-        // TODO: Currently only supports a single user for the MapInfoOp, this
-        // is fine for the moment as the Fortran frontend will generate a
-        // new MapInfoOp with at most one user currently, in the case of
-        // members of other objects like derived types, the user would be the
-        // parent, in cases where it's a regular non-member map the user would
-        // be the target operation it is being mapped by.
-        //
-        // However, when/if we optimise/cleanup the IR we will have to extend
-        // this pass to support multiple users, as I would imagine we may wish
-        // to have a map be re-used by multiple users (e.g. across multiple
-        // targets that map the variable and have identical map properties)
-=======
         // TODO: Currently only supports a single user for the MapInfoOp. This
         // is fine for the moment, as the Fortran frontend will generate a
         // new MapInfoOp with at most one user currently. In the case of
@@ -780,7 +499,6 @@
         // this pass to support multiple users, as we may wish to have a map
         // be re-used by multiple users (e.g. across multiple targets that map
         // the variable and have identical map properties).
->>>>>>> fa4d1860
         assert(llvm::hasSingleElement(op->getUsers()) &&
                "OMPMapInfoFinalization currently only supports single users "
                "of a MapInfoOp");
@@ -789,14 +507,6 @@
             mlir::isa_and_present<fir::BoxAddrOp>(
                 op.getVarPtr().getDefiningOp())) {
           builder.setInsertionPoint(op);
-<<<<<<< HEAD
-          genDescriptorMemberMaps(op, builder, getFirstTargetUser(op));
-        }
-      });
-
-      func->walk([&](mlir::omp::MapInfoOp op) {
-        addImplicitMembersToTarget(op, builder, getFirstTargetUser(op));
-=======
           mlir::Operation *targetUser = getFirstTargetUser(op);
           assert(targetUser && "expected user of map operation was not found");
           genDescriptorMemberMaps(op, builder, targetUser);
@@ -810,7 +520,6 @@
         mlir::Operation *targetUser = getFirstTargetUser(op);
         assert(targetUser && "expected user of map operation was not found");
         addImplicitMembersToTarget(op, builder, targetUser);
->>>>>>> fa4d1860
       });
     });
   }
