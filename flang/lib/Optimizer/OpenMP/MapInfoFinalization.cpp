//===- MapInfoFinalization.cpp -----------------------------------------===//
//
// Part of the LLVM Project, under the Apache License v2.0 with LLVM Exceptions.
// See https://llvm.org/LICENSE.txt for license information.
// SPDX-License-Identifier: Apache-2.0 WITH LLVM-exception
//
//===----------------------------------------------------------------------===//

//===----------------------------------------------------------------------===//
/// \file
/// An OpenMP dialect related pass for FIR/HLFIR which performs some
/// pre-processing of MapInfoOp's after the module has been lowered to
/// finalize them.
///
/// For example, it expands MapInfoOp's containing descriptor related
/// types (fir::BoxType's) into multiple MapInfoOp's containing the parent
/// descriptor and pointer member components for individual mapping,
/// treating the descriptor type as a record type for later lowering in the
/// OpenMP dialect.
///
/// The pass also adds MapInfoOp's that are members of a parent object but are
/// not directly used in the body of a target region to its BlockArgument list
/// to maintain consistency across all MapInfoOp's tied to a region directly or
/// indirectly via a parent object.
//===----------------------------------------------------------------------===//

#include "flang/Lower/DirectivesCommon.h"
#include "flang/Optimizer/Builder/FIRBuilder.h"
#include "flang/Optimizer/Builder/HLFIRTools.h"
#include "flang/Optimizer/Dialect/FIRType.h"
#include "flang/Optimizer/Dialect/Support/KindMapping.h"
#include "flang/Optimizer/HLFIR/HLFIROps.h"
#include "flang/Optimizer/OpenMP/Passes.h"
#include "mlir/Analysis/SliceAnalysis.h"
#include "mlir/Dialect/Func/IR/FuncOps.h"
#include "mlir/Dialect/OpenMP/OpenMPDialect.h"
#include "mlir/IR/BuiltinDialect.h"
#include "mlir/IR/BuiltinOps.h"
#include "mlir/IR/Operation.h"
#include "mlir/IR/SymbolTable.h"
#include "mlir/Pass/Pass.h"
#include "mlir/Support/LLVM.h"
#include "llvm/ADT/SmallPtrSet.h"
#include "llvm/Frontend/OpenMP/OMPConstants.h"
#include <algorithm>
#include <cstddef>
#include <iterator>
#include <numeric>

namespace flangomp {
#define GEN_PASS_DEF_MAPINFOFINALIZATIONPASS
#include "flang/Optimizer/OpenMP/Passes.h.inc"
} // namespace flangomp

namespace {
class MapInfoFinalizationPass
    : public flangomp::impl::MapInfoFinalizationPassBase<
          MapInfoFinalizationPass> {
  /// Helper class tracking a members parent and its
  /// placement in the parents member list
  struct ParentAndPlacement {
    mlir::omp::MapInfoOp parent;
    size_t index;
  };

  /// Tracks any intermediate function/subroutine local allocations we
  /// generate for the descriptors of box type dummy arguments, so that
  /// we can retrieve it for subsequent reuses within the functions
  /// scope.
  std::map</*descriptor opaque pointer=*/void *,
           /*corresponding local alloca=*/fir::AllocaOp>
      localBoxAllocas;

  /// getMemberUserList gathers all users of a particular MapInfoOp that are
  /// other MapInfoOp's and places them into the mapMemberUsers list, which
  /// records the map that the current argument MapInfoOp "op" is part of
  /// alongside the placement of "op" in the recorded users members list. The
  /// intent of the generated list is to find all MapInfoOp's that may be
  /// considered parents of the passed in "op" and in which it shows up in the
  /// member list, alongside collecting the placement information of "op" in its
  /// parents member list.
  void
  getMemberUserList(mlir::omp::MapInfoOp op,
                    llvm::SmallVectorImpl<ParentAndPlacement> &mapMemberUsers) {
    for (auto *user : op->getUsers())
      if (auto map = mlir::dyn_cast_if_present<mlir::omp::MapInfoOp>(user))
        for (auto [i, mapMember] : llvm::enumerate(map.getMembers()))
          if (mapMember.getDefiningOp() == op)
            mapMemberUsers.push_back({map, i});
  }

  void getAsIntegers(llvm::ArrayRef<mlir::Attribute> values,
                     llvm::SmallVectorImpl<int64_t> &ints) {
    ints.reserve(values.size());
    llvm::transform(values, std::back_inserter(ints),
                    [](mlir::Attribute value) {
                      return mlir::cast<mlir::IntegerAttr>(value).getInt();
                    });
  }

  /// This function will expand a MapInfoOp's member indices back into a vector
  /// so that they can be trivially modified as unfortunately the attribute type
  /// that's used does not have modifiable fields at the moment (generally
  /// awkward to work with)
  void getMemberIndicesAsVectors(
      mlir::omp::MapInfoOp mapInfo,
      llvm::SmallVectorImpl<llvm::SmallVector<int64_t>> &indices) {
    indices.reserve(mapInfo.getMembersIndexAttr().getValue().size());
    llvm::transform(mapInfo.getMembersIndexAttr().getValue(),
                    std::back_inserter(indices), [this](mlir::Attribute value) {
                      auto memberIndex = mlir::cast<mlir::ArrayAttr>(value);
                      llvm::SmallVector<int64_t> indexes;
                      getAsIntegers(memberIndex.getValue(), indexes);
                      return indexes;
                    });
  }

  /// When provided a MapInfoOp containing a descriptor type that
  /// we must expand into multiple maps this function will extract
  /// the value from it and return it, in certain cases we must
  /// generate a new allocation to store into so that the
  /// fir::BoxOffsetOp we utilise to access the descriptor datas
  /// base address can be utilised.
  mlir::Value getDescriptorFromBoxMap(mlir::omp::MapInfoOp boxMap,
                                      fir::FirOpBuilder &builder) {
    mlir::Value descriptor = boxMap.getVarPtr();
    if (!fir::isTypeWithDescriptor(boxMap.getVarType()))
      if (auto addrOp = mlir::dyn_cast_if_present<fir::BoxAddrOp>(
              boxMap.getVarPtr().getDefiningOp()))
        descriptor = addrOp.getVal();

    if (!mlir::isa<fir::BaseBoxType>(descriptor.getType()))
      return descriptor;

    // The fir::BoxOffsetOp only works with !fir.ref<!fir.box<...>> types, as
    // allowing it to access non-reference box operations can cause some
    // problematic SSA IR. However, in the case of assumed shape's the type
    // is not a !fir.ref, in these cases to retrieve the appropriate
    // !fir.ref<!fir.box<...>> to access the data we need to map we must
    // perform an alloca and then store to it and retrieve the data from the new
    // alloca.
    mlir::OpBuilder::InsertPoint insPt = builder.saveInsertionPoint();
    mlir::Block *allocaBlock = builder.getAllocaBlock();
    mlir::Location loc = boxMap->getLoc();
    assert(allocaBlock && "No alloca block found for this top level op");
    builder.setInsertionPointToStart(allocaBlock);
    auto alloca = builder.create<fir::AllocaOp>(loc, descriptor.getType());
    builder.restoreInsertionPoint(insPt);
    builder.create<fir::StoreOp>(loc, descriptor, alloca);
    return alloca;
  }

  /// Function that generates a FIR operation accessing the descriptor's
  /// base address (BoxOffsetOp) and a MapInfoOp for it. The most
  /// important thing to note is that we normally move the bounds from
  /// the descriptor map onto the base address map.
  mlir::omp::MapInfoOp genBaseAddrMap(mlir::Value descriptor,
                                      mlir::OperandRange bounds,
                                      int64_t mapType,
                                      fir::FirOpBuilder &builder) {
    mlir::Location loc = descriptor.getLoc();
    mlir::Value baseAddrAddr = builder.create<fir::BoxOffsetOp>(
        loc, descriptor, fir::BoxFieldAttr::base_addr);

    mlir::Type underlyingVarType =
        llvm::cast<mlir::omp::PointerLikeType>(
            fir::unwrapRefType(baseAddrAddr.getType()))
            .getElementType();
    if (auto seqType = llvm::dyn_cast<fir::SequenceType>(underlyingVarType))
      if (seqType.hasDynamicExtents())
        underlyingVarType = seqType.getEleTy();

    // Member of the descriptor pointing at the allocated data
    return builder.create<mlir::omp::MapInfoOp>(
        loc, baseAddrAddr.getType(), descriptor,
        mlir::TypeAttr::get(underlyingVarType), baseAddrAddr,
        /*members=*/mlir::SmallVector<mlir::Value>{},
        /*membersIndex=*/mlir::ArrayAttr{}, bounds,
        builder.getIntegerAttr(builder.getIntegerType(64, false), mapType),
        builder.getAttr<mlir::omp::VariableCaptureKindAttr>(
            mlir::omp::VariableCaptureKind::ByRef),
        /*name=*/builder.getStringAttr(""),
        /*partial_map=*/builder.getBoolAttr(false));
  }

  /// This function adjusts the member indices vector to include a new
  /// base address member. We take the position of the descriptor in
  /// the member indices list, which is the index data that the base
  /// addresses index will be based off of, as the base address is
  /// a member of the descriptor. We must also alter other members
  /// that are members of this descriptor to account for the addition
  /// of the base address index.
  void adjustMemberIndices(
      llvm::SmallVectorImpl<llvm::SmallVector<int64_t>> &memberIndices,
      size_t memberIndex) {
    llvm::SmallVector<int64_t> baseAddrIndex = memberIndices[memberIndex];

    // If we find another member that is "derived/a member of" the descriptor
    // that is not the descriptor itself, we must insert a 0 for the new base
    // address we have just added for the descriptor into the list at the
    // appropriate position to maintain correctness of the positional/index data
    // for that member.
    for (llvm::SmallVector<int64_t> &member : memberIndices)
      if (member.size() > baseAddrIndex.size() &&
          std::equal(baseAddrIndex.begin(), baseAddrIndex.end(),
                     member.begin()))
        member.insert(std::next(member.begin(), baseAddrIndex.size()), 0);

    // Add the base address index to the main base address member data
    baseAddrIndex.push_back(0);

    // Insert our newly created baseAddrIndex into the larger list of indices at
    // the correct location.
    memberIndices.insert(std::next(memberIndices.begin(), memberIndex + 1),
                         baseAddrIndex);
  }

  /// Adjusts the descriptor's map type. The main alteration that is done
  /// currently is transforming the map type to `OMP_MAP_TO` where possible.
  /// This is because we will always need to map the descriptor to device
  /// (or at the very least it seems to be the case currently with the
  /// current lowered kernel IR), as without the appropriate descriptor
  /// information on the device there is a risk of the kernel IR
  /// requesting for various data that will not have been copied to
  /// perform things like indexing. This can cause segfaults and
  /// memory access errors. However, we do not need this data mapped
  /// back to the host from the device, as per the OpenMP spec we cannot alter
  /// the data via resizing or deletion on the device. Discarding any
  /// descriptor alterations via no map back is reasonable (and required
  /// for certain segments of descriptor data like the type descriptor that are
  /// global constants). This alteration is only inapplicable to `target exit`
  /// and `target update` currently, and that's due to `target exit` not
  /// allowing `to` mappings, and `target update` not allowing both `to` and
  /// `from` simultaneously. We currently try to maintain the `implicit` flag
  /// where necessary, although it does not seem strictly required.
  unsigned long getDescriptorMapType(unsigned long mapTypeFlag,
                                     mlir::Operation *target) {
    if (llvm::isa_and_nonnull<mlir::omp::TargetExitDataOp,
                              mlir::omp::TargetUpdateOp>(target))
      return mapTypeFlag;

    bool hasImplicitMap =
        (llvm::omp::OpenMPOffloadMappingFlags(mapTypeFlag) &
         llvm::omp::OpenMPOffloadMappingFlags::OMP_MAP_IMPLICIT) ==
        llvm::omp::OpenMPOffloadMappingFlags::OMP_MAP_IMPLICIT;

    return llvm::to_underlying(
        hasImplicitMap
            ? llvm::omp::OpenMPOffloadMappingFlags::OMP_MAP_TO |
                  llvm::omp::OpenMPOffloadMappingFlags::OMP_MAP_IMPLICIT |
                  llvm::omp::OpenMPOffloadMappingFlags::OMP_MAP_ALWAYS
            : llvm::omp::OpenMPOffloadMappingFlags::OMP_MAP_TO |
                  llvm::omp::OpenMPOffloadMappingFlags::OMP_MAP_ALWAYS);
  }

  mlir::omp::MapInfoOp genDescriptorMemberMaps(mlir::omp::MapInfoOp op,
                                               fir::FirOpBuilder &builder,
                                               mlir::Operation *target) {
    llvm::SmallVector<ParentAndPlacement> mapMemberUsers;
    getMemberUserList(op, mapMemberUsers);

    // TODO: map the addendum segment of the descriptor, similarly to the
    // base address/data pointer member.
    mlir::Value descriptor = getDescriptorFromBoxMap(op, builder);
    auto baseAddr = genBaseAddrMap(descriptor, op.getBounds(),
                                   op.getMapType().value_or(0), builder);
    mlir::ArrayAttr newMembersAttr;
    mlir::SmallVector<mlir::Value> newMembers;
    llvm::SmallVector<llvm::SmallVector<int64_t>> memberIndices;

    if (!mapMemberUsers.empty() || !op.getMembers().empty())
      getMemberIndicesAsVectors(
          !mapMemberUsers.empty() ? mapMemberUsers[0].parent : op,
          memberIndices);

    // If the operation that we are expanding with a descriptor has a user
    // (parent), then we have to expand the parent's member indices to reflect
    // the adjusted member indices for the base address insertion. However, if
    // it does not then we are expanding a MapInfoOp without any pre-existing
    // member information to now have one new member for the base address, or
    // we are expanding a parent that is a descriptor and we have to adjust
    // all of its members to reflect the insertion of the base address.
    if (!mapMemberUsers.empty()) {
      // Currently, there should only be one user per map when this pass
      // is executed. Either a parent map, holding the current map in its
      // member list, or a target operation that holds a map clause. This
      // may change in the future if we aim to refactor the MLIR for map
      // clauses to allow sharing of duplicate maps across target
      // operations.
      assert(mapMemberUsers.size() == 1 &&
             "OMPMapInfoFinalization currently only supports single users of a "
             "MapInfoOp");
      ParentAndPlacement mapUser = mapMemberUsers[0];
      adjustMemberIndices(memberIndices, mapUser.index);
      llvm::SmallVector<mlir::Value> newMemberOps;
      for (auto v : mapUser.parent.getMembers()) {
        newMemberOps.push_back(v);
        if (v == op)
          newMemberOps.push_back(baseAddr);
      }
      mapUser.parent.getMembersMutable().assign(newMemberOps);
      mapUser.parent.setMembersIndexAttr(
          builder.create2DI64ArrayAttr(memberIndices));
    } else {
      newMembers.push_back(baseAddr);
      if (!op.getMembers().empty()) {
        for (auto &indices : memberIndices)
          indices.insert(indices.begin(), 0);
        memberIndices.insert(memberIndices.begin(), {0});
        newMembersAttr = builder.create2DI64ArrayAttr(memberIndices);
        newMembers.append(op.getMembers().begin(), op.getMembers().end());
      } else {
        llvm::SmallVector<llvm::SmallVector<int64_t>> memberIdx = {{0}};
        newMembersAttr = builder.create2DI64ArrayAttr(memberIdx);
      }
    }

    mlir::omp::MapInfoOp newDescParentMapOp =
        builder.create<mlir::omp::MapInfoOp>(
            op->getLoc(), op.getResult().getType(), descriptor,
            mlir::TypeAttr::get(fir::unwrapRefType(descriptor.getType())),
            /*varPtrPtr=*/mlir::Value{}, newMembers, newMembersAttr,
            /*bounds=*/mlir::SmallVector<mlir::Value>{},
            builder.getIntegerAttr(
                builder.getIntegerType(64, false),
                getDescriptorMapType(op.getMapType().value_or(0), target)),
            op.getMapCaptureTypeAttr(), op.getNameAttr(),
            /*partial_map=*/builder.getBoolAttr(false));
    op.replaceAllUsesWith(newDescParentMapOp.getResult());
    op->erase();
    return newDescParentMapOp;
  }

  // We add all mapped record members not directly used in the target region
  // to the block arguments in front of their parent and we place them into
  // the map operands list for consistency.
  //
  // These indirect uses (via accesses to their parent) will still be
  // mapped individually in most cases, and a parent mapping doesn't
  // guarantee the parent will be mapped in its totality, partial
  // mapping is common.
  //
  // For example:
  //    map(tofrom: x%y)
  //
  // Will generate a mapping for "x" (the parent) and "y" (the member).
  // The parent "x" will not be mapped, but the member "y" will.
  // However, we must have the parent as a BlockArg and MapOperand
  // in these cases, to maintain the correct uses within the region and
  // to help tracking that the member is part of a larger object.
  //
  // In the case of:
  //    map(tofrom: x%y, x%z)
  //
  // The parent member becomes more critical, as we perform a partial
  // structure mapping where we link the mapping of the members y
  // and z together via the parent x. We do this at a kernel argument
  // level in LLVM IR and not just MLIR, which is important to maintain
  // similarity to Clang and for the runtime to do the correct thing.
  // However, we still do not map the structure in its totality but
  // rather we generate an un-sized "binding" map entry for it.
  //
  // In the case of:
  //    map(tofrom: x, x%y, x%z)
  //
  // We do actually map the entirety of "x", so the explicit mapping of
  // x%y, x%z becomes unnecessary. It is redundant to write this from a
  // Fortran OpenMP perspective (although it is legal), as even if the
  // members were allocatables or pointers, we are mandated by the
  // specification to map these (and any recursive components) in their
  // entirety, which is different to the C++ equivalent, which requires
  // explicit mapping of these segments.
  void addImplicitMembersToTarget(mlir::omp::MapInfoOp op,
                                  fir::FirOpBuilder &builder,
                                  mlir::Operation *target) {
    auto mapClauseOwner =
        llvm::dyn_cast_if_present<mlir::omp::MapClauseOwningOpInterface>(
            target);
    // TargetDataOp is technically a MapClauseOwningOpInterface, so we
    // do not need to explicitly check for the extra cases here for use_device
    // addr/ptr
    if (!mapClauseOwner)
      return;

    auto addOperands = [&](mlir::MutableOperandRange &mapVarsArr,
                           mlir::Operation *directiveOp,
                           unsigned blockArgInsertIndex = 0) {
      if (!llvm::is_contained(mapVarsArr.getAsOperandRange(), op.getResult()))
        return;

      // There doesn't appear to be a simple way to convert MutableOperandRange
      // to a vector currently, so we instead use a for_each to populate our
      // vector.
      llvm::SmallVector<mlir::Value> newMapOps;
      newMapOps.reserve(mapVarsArr.size());
      llvm::for_each(
          mapVarsArr.getAsOperandRange(),
          [&newMapOps](mlir::Value oper) { newMapOps.push_back(oper); });

      for (auto mapMember : op.getMembers()) {
        if (llvm::is_contained(mapVarsArr.getAsOperandRange(), mapMember))
          continue;
        newMapOps.push_back(mapMember);
        if (directiveOp) {
          directiveOp->getRegion(0).insertArgument(
              blockArgInsertIndex, mapMember.getType(), mapMember.getLoc());
          blockArgInsertIndex++;
        }
      }

      mapVarsArr.assign(newMapOps);
    };

    auto argIface =
        llvm::dyn_cast<mlir::omp::BlockArgOpenMPOpInterface>(target);

    if (auto mapClauseOwner =
            llvm::dyn_cast<mlir::omp::MapClauseOwningOpInterface>(target)) {
      mlir::MutableOperandRange mapVarsArr = mapClauseOwner.getMapVarsMutable();
      unsigned blockArgInsertIndex =
          argIface
              ? argIface.getMapBlockArgsStart() + argIface.numMapBlockArgs()
              : 0;
<<<<<<< HEAD
      addOperands(
          mapVarsArr,
          llvm::dyn_cast_or_null<mlir::omp::TargetOp>(argIface.getOperation()),
          blockArgInsertIndex);
=======
      addOperands(mapMutableOpRange,
                  llvm::dyn_cast_if_present<mlir::omp::TargetOp>(
                      argIface.getOperation()),
                  blockArgInsertIndex);
>>>>>>> c388da6e
    }

    if (auto targetDataOp = llvm::dyn_cast<mlir::omp::TargetDataOp>(target)) {
      mlir::MutableOperandRange useDevAddrMutableOpRange =
          targetDataOp.getUseDeviceAddrVarsMutable();
      addOperands(useDevAddrMutableOpRange, target,
                  argIface.getUseDeviceAddrBlockArgsStart() +
                      argIface.numUseDeviceAddrBlockArgs());

      mlir::MutableOperandRange useDevPtrMutableOpRange =
          targetDataOp.getUseDevicePtrVarsMutable();
      addOperands(useDevPtrMutableOpRange, target,
                  argIface.getUseDevicePtrBlockArgsStart() +
                      argIface.numUseDevicePtrBlockArgs());
    }
  }

  // We retrieve the first user that is a Target operation, of which
  // there should only be one currently. Every MapInfoOp can be tied to
  // at most one Target operation and at the minimum no operations.
  // This may change in the future with IR cleanups/modifications,
  // in which case this pass will need updating to support cases
  // where a map can have more than one user and more than one of
  // those users can be a Target operation. For now, we simply
  // return the first target operation encountered, which may
  // be on the parent MapInfoOp in the case of a member mapping.
  // In that case, we traverse the MapInfoOp chain until we
  // find the first TargetOp user.
  mlir::Operation *getFirstTargetUser(mlir::omp::MapInfoOp mapOp) {
    for (auto *user : mapOp->getUsers()) {
      if (llvm::isa<mlir::omp::TargetOp, mlir::omp::TargetDataOp,
                    mlir::omp::TargetUpdateOp, mlir::omp::TargetExitDataOp,
                    mlir::omp::TargetEnterDataOp>(user))
        return user;

      if (auto mapUser = llvm::dyn_cast<mlir::omp::MapInfoOp>(user))
        return getFirstTargetUser(mapUser);
    }

    return nullptr;
  }

  // This pass executes on omp::MapInfoOp's containing descriptor based types
  // (allocatables, pointers, assumed shape etc.) and expanding them into
  // multiple omp::MapInfoOp's for each pointer member contained within the
  // descriptor.
  //
  // From the perspective of the MLIR pass manager this runs on the top level
  // operation (usually function) containing the MapInfoOp because this pass
  // will mutate siblings of MapInfoOp.
  void runOnOperation() override {
<<<<<<< HEAD
    mlir::ModuleOp module = mlir::cast<mlir::ModuleOp>(getOperation());
=======
    mlir::ModuleOp module = getOperation();
    if (!module)
      module = getOperation()->getParentOfType<mlir::ModuleOp>();
>>>>>>> c388da6e
    fir::KindMapping kindMap = fir::getKindMapping(module);
    fir::FirOpBuilder builder{module, std::move(kindMap)};

    // We wish to maintain some function level scope (currently
    // just local function scope variables used to load and store box
    // variables into so we can access their base address, an
    // quirk of box_offset requires us to have an in memory box, but Fortran
    // in certain cases does not provide this) whilst not subjecting
    // ourselves to the possibility of race conditions while this pass
    // undergoes frequent re-iteration for the near future. So we loop
    // over function in the module and then map.info inside of those.
    module->walk([&](mlir::func::FuncOp func) {
      // clear all local allocations we made for any boxes in any prior
      // iterations from previous function scopes.
      localBoxAllocas.clear();

      // First, walk `omp.map.info` ops to see if any record members should be
      // implicitly mapped.
      func->walk([&](mlir::omp::MapInfoOp op) {
        mlir::Type underlyingType =
            fir::unwrapRefType(op.getVarPtr().getType());

        // TODO Test with and support more complicated cases; like arrays for
        // records, for example.
        if (!fir::isRecordWithAllocatableMember(underlyingType))
          return mlir::WalkResult::advance();

        // TODO For now, only consider `omp.target` ops. Other ops that support
        // `map` clauses will follow later.
        mlir::omp::TargetOp target =
            mlir::dyn_cast_if_present<mlir::omp::TargetOp>(
                getFirstTargetUser(op));

        if (!target)
          return mlir::WalkResult::advance();

        auto mapClauseOwner =
            llvm::dyn_cast<mlir::omp::MapClauseOwningOpInterface>(*target);

        int64_t mapVarIdx = mapClauseOwner.getOperandIndexForMap(op);
        assert(mapVarIdx >= 0 &&
               mapVarIdx <
                   static_cast<int64_t>(mapClauseOwner.getMapVars().size()));

        auto argIface =
            llvm::dyn_cast<mlir::omp::BlockArgOpenMPOpInterface>(*target);
        // TODO How should `map` block argument that correspond to: `private`,
        // `use_device_addr`, `use_device_ptr`, be handled?
        mlir::BlockArgument opBlockArg = argIface.getMapBlockArgs()[mapVarIdx];
        llvm::SetVector<mlir::Operation *> mapVarForwardSlice;
        mlir::getForwardSlice(opBlockArg, &mapVarForwardSlice);

        mapVarForwardSlice.remove_if([&](mlir::Operation *sliceOp) {
          // TODO Support coordinate_of ops.
          //
          // TODO Support call ops by recursively examining the forward slice of
          // the corresponding parameter to the field in the called function.
          return !mlir::isa<hlfir::DesignateOp>(sliceOp);
        });

        auto recordType = mlir::cast<fir::RecordType>(underlyingType);
        llvm::SmallVector<mlir::Value> newMapOpsForFields;
        llvm::SmallVector<int64_t> fieldIndicies;

        for (auto fieldMemTyPair : recordType.getTypeList()) {
          auto &field = fieldMemTyPair.first;
          auto memTy = fieldMemTyPair.second;

          bool shouldMapField =
              llvm::find_if(mapVarForwardSlice, [&](mlir::Operation *sliceOp) {
                if (!fir::isAllocatableType(memTy))
                  return false;

                auto designateOp = mlir::dyn_cast<hlfir::DesignateOp>(sliceOp);
                if (!designateOp)
                  return false;

                return designateOp.getComponent() &&
                       designateOp.getComponent()->strref() == field;
              }) != mapVarForwardSlice.end();

          // TODO Handle recursive record types. Adapting
          // `createParentSymAndGenIntermediateMaps` to work direclty on MLIR
          // entities might be helpful here.

          if (!shouldMapField)
            continue;

          int64_t fieldIdx = recordType.getFieldIndex(field);
          bool alreadyMapped = [&]() {
            if (op.getMembersIndexAttr())
              for (auto indexList : op.getMembersIndexAttr()) {
                auto indexListAttr = mlir::cast<mlir::ArrayAttr>(indexList);
                if (indexListAttr.size() == 1 &&
                    mlir::cast<mlir::IntegerAttr>(indexListAttr[0]).getInt() ==
                        fieldIdx)
                  return true;
              }

            return false;
          }();

          if (alreadyMapped)
            continue;

          builder.setInsertionPoint(op);
          mlir::Value fieldIdxVal = builder.createIntegerConstant(
              op.getLoc(), mlir::IndexType::get(builder.getContext()),
              fieldIdx);
          auto fieldCoord = builder.create<fir::CoordinateOp>(
              op.getLoc(), builder.getRefType(memTy), op.getVarPtr(),
              fieldIdxVal);
          Fortran::lower::AddrAndBoundsInfo info =
              Fortran::lower::getDataOperandBaseAddr(
                  builder, fieldCoord, /*isOptional=*/false, op.getLoc());
          llvm::SmallVector<mlir::Value> bounds =
              Fortran::lower::genImplicitBoundsOps<mlir::omp::MapBoundsOp,
                                                   mlir::omp::MapBoundsType>(
                  builder, info,
                  hlfir::translateToExtendedValue(op.getLoc(), builder,
                                                  hlfir::Entity{fieldCoord})
                      .first,
                  /*dataExvIsAssumedSize=*/false, op.getLoc());

          mlir::omp::MapInfoOp fieldMapOp =
              builder.create<mlir::omp::MapInfoOp>(
                  op.getLoc(), fieldCoord.getResult().getType(),
                  fieldCoord.getResult(),
                  mlir::TypeAttr::get(
                      fir::unwrapRefType(fieldCoord.getResult().getType())),
                  /*varPtrPtr=*/mlir::Value{},
                  /*members=*/mlir::ValueRange{},
                  /*members_index=*/mlir::ArrayAttr{},
                  /*bounds=*/bounds, op.getMapTypeAttr(),
                  builder.getAttr<mlir::omp::VariableCaptureKindAttr>(
                      mlir::omp::VariableCaptureKind::ByRef),
                  builder.getStringAttr(op.getNameAttr().strref() + "." +
                                        field + ".implicit_map"),
                  /*partial_map=*/builder.getBoolAttr(false));
          newMapOpsForFields.emplace_back(fieldMapOp);
          fieldIndicies.emplace_back(fieldIdx);
        }

        if (newMapOpsForFields.empty())
          return mlir::WalkResult::advance();

        op.getMembersMutable().append(newMapOpsForFields);
        llvm::SmallVector<llvm::SmallVector<int64_t>> newMemberIndices;
        mlir::ArrayAttr oldMembersIdxAttr = op.getMembersIndexAttr();

        if (oldMembersIdxAttr)
          for (mlir::Attribute indexList : oldMembersIdxAttr) {
            llvm::SmallVector<int64_t> listVec;

            for (mlir::Attribute index : mlir::cast<mlir::ArrayAttr>(indexList))
              listVec.push_back(mlir::cast<mlir::IntegerAttr>(index).getInt());

            newMemberIndices.emplace_back(std::move(listVec));
          }

        for (int64_t newFieldIdx : fieldIndicies)
          newMemberIndices.emplace_back(
              llvm::SmallVector<int64_t>(1, newFieldIdx));

        op.setMembersIndexAttr(builder.create2DI64ArrayAttr(newMemberIndices));
        op.setPartialMap(true);

        return mlir::WalkResult::advance();
      });

      func->walk([&](mlir::omp::MapInfoOp op) {
        // TODO: Currently only supports a single user for the MapInfoOp. This
        // is fine for the moment, as the Fortran frontend will generate a
        // new MapInfoOp with at most one user currently. In the case of
        // members of other objects, like derived types, the user would be the
        // parent. In cases where it's a regular non-member map, the user would
        // be the target operation it is being mapped by.
        //
        // However, when/if we optimise/cleanup the IR we will have to extend
        // this pass to support multiple users, as we may wish to have a map
        // be re-used by multiple users (e.g. across multiple targets that map
        // the variable and have identical map properties).
        assert(llvm::hasSingleElement(op->getUsers()) &&
               "OMPMapInfoFinalization currently only supports single users "
               "of a MapInfoOp");

        if (fir::isTypeWithDescriptor(op.getVarType()) ||
            mlir::isa_and_present<fir::BoxAddrOp>(
                op.getVarPtr().getDefiningOp())) {
          builder.setInsertionPoint(op);
          mlir::Operation *targetUser = getFirstTargetUser(op);
          assert(targetUser && "expected user of map operation was not found");
          genDescriptorMemberMaps(op, builder, targetUser);
        }
      });

      // Wait until after we have generated all of our maps to add them onto
      // the target's block arguments, simplifying the process as there would be
      // no need to avoid accidental duplicate additions.
      func->walk([&](mlir::omp::MapInfoOp op) {
        mlir::Operation *targetUser = getFirstTargetUser(op);
        assert(targetUser && "expected user of map operation was not found");
        addImplicitMembersToTarget(op, builder, targetUser);
      });
    });
  }
};

} // namespace<|MERGE_RESOLUTION|>--- conflicted
+++ resolved
@@ -421,17 +421,10 @@
           argIface
               ? argIface.getMapBlockArgsStart() + argIface.numMapBlockArgs()
               : 0;
-<<<<<<< HEAD
       addOperands(
           mapVarsArr,
-          llvm::dyn_cast_or_null<mlir::omp::TargetOp>(argIface.getOperation()),
+          llvm::dyn_cast_if_present<mlir::omp::TargetOp>(argIface.getOperation()),
           blockArgInsertIndex);
-=======
-      addOperands(mapMutableOpRange,
-                  llvm::dyn_cast_if_present<mlir::omp::TargetOp>(
-                      argIface.getOperation()),
-                  blockArgInsertIndex);
->>>>>>> c388da6e
     }
 
     if (auto targetDataOp = llvm::dyn_cast<mlir::omp::TargetDataOp>(target)) {
@@ -483,13 +476,7 @@
   // operation (usually function) containing the MapInfoOp because this pass
   // will mutate siblings of MapInfoOp.
   void runOnOperation() override {
-<<<<<<< HEAD
     mlir::ModuleOp module = mlir::cast<mlir::ModuleOp>(getOperation());
-=======
-    mlir::ModuleOp module = getOperation();
-    if (!module)
-      module = getOperation()->getParentOfType<mlir::ModuleOp>();
->>>>>>> c388da6e
     fir::KindMapping kindMap = fir::getKindMapping(module);
     fir::FirOpBuilder builder{module, std::move(kindMap)};
 
@@ -508,157 +495,166 @@
 
       // First, walk `omp.map.info` ops to see if any record members should be
       // implicitly mapped.
-      func->walk([&](mlir::omp::MapInfoOp op) {
-        mlir::Type underlyingType =
-            fir::unwrapRefType(op.getVarPtr().getType());
-
-        // TODO Test with and support more complicated cases; like arrays for
-        // records, for example.
-        if (!fir::isRecordWithAllocatableMember(underlyingType))
-          return mlir::WalkResult::advance();
-
-        // TODO For now, only consider `omp.target` ops. Other ops that support
-        // `map` clauses will follow later.
-        mlir::omp::TargetOp target =
-            mlir::dyn_cast_if_present<mlir::omp::TargetOp>(
-                getFirstTargetUser(op));
-
-        if (!target)
-          return mlir::WalkResult::advance();
-
-        auto mapClauseOwner =
-            llvm::dyn_cast<mlir::omp::MapClauseOwningOpInterface>(*target);
-
-        int64_t mapVarIdx = mapClauseOwner.getOperandIndexForMap(op);
-        assert(mapVarIdx >= 0 &&
-               mapVarIdx <
-                   static_cast<int64_t>(mapClauseOwner.getMapVars().size()));
-
-        auto argIface =
-            llvm::dyn_cast<mlir::omp::BlockArgOpenMPOpInterface>(*target);
-        // TODO How should `map` block argument that correspond to: `private`,
-        // `use_device_addr`, `use_device_ptr`, be handled?
-        mlir::BlockArgument opBlockArg = argIface.getMapBlockArgs()[mapVarIdx];
-        llvm::SetVector<mlir::Operation *> mapVarForwardSlice;
-        mlir::getForwardSlice(opBlockArg, &mapVarForwardSlice);
-
-        mapVarForwardSlice.remove_if([&](mlir::Operation *sliceOp) {
-          // TODO Support coordinate_of ops.
-          //
-          // TODO Support call ops by recursively examining the forward slice of
-          // the corresponding parameter to the field in the called function.
-          return !mlir::isa<hlfir::DesignateOp>(sliceOp);
-        });
-
-        auto recordType = mlir::cast<fir::RecordType>(underlyingType);
-        llvm::SmallVector<mlir::Value> newMapOpsForFields;
-        llvm::SmallVector<int64_t> fieldIndicies;
-
-        for (auto fieldMemTyPair : recordType.getTypeList()) {
-          auto &field = fieldMemTyPair.first;
-          auto memTy = fieldMemTyPair.second;
-
-          bool shouldMapField =
-              llvm::find_if(mapVarForwardSlice, [&](mlir::Operation *sliceOp) {
-                if (!fir::isAllocatableType(memTy))
-                  return false;
-
-                auto designateOp = mlir::dyn_cast<hlfir::DesignateOp>(sliceOp);
-                if (!designateOp)
-                  return false;
-
-                return designateOp.getComponent() &&
-                       designateOp.getComponent()->strref() == field;
-              }) != mapVarForwardSlice.end();
-
-          // TODO Handle recursive record types. Adapting
-          // `createParentSymAndGenIntermediateMaps` to work direclty on MLIR
-          // entities might be helpful here.
-
-          if (!shouldMapField)
-            continue;
-
-          int64_t fieldIdx = recordType.getFieldIndex(field);
-          bool alreadyMapped = [&]() {
-            if (op.getMembersIndexAttr())
-              for (auto indexList : op.getMembersIndexAttr()) {
-                auto indexListAttr = mlir::cast<mlir::ArrayAttr>(indexList);
-                if (indexListAttr.size() == 1 &&
-                    mlir::cast<mlir::IntegerAttr>(indexListAttr[0]).getInt() ==
-                        fieldIdx)
-                  return true;
-              }
-
-            return false;
-          }();
-
-          if (alreadyMapped)
-            continue;
-
-          builder.setInsertionPoint(op);
-          mlir::Value fieldIdxVal = builder.createIntegerConstant(
-              op.getLoc(), mlir::IndexType::get(builder.getContext()),
-              fieldIdx);
-          auto fieldCoord = builder.create<fir::CoordinateOp>(
-              op.getLoc(), builder.getRefType(memTy), op.getVarPtr(),
-              fieldIdxVal);
-          Fortran::lower::AddrAndBoundsInfo info =
-              Fortran::lower::getDataOperandBaseAddr(
-                  builder, fieldCoord, /*isOptional=*/false, op.getLoc());
-          llvm::SmallVector<mlir::Value> bounds =
-              Fortran::lower::genImplicitBoundsOps<mlir::omp::MapBoundsOp,
-                                                   mlir::omp::MapBoundsType>(
-                  builder, info,
-                  hlfir::translateToExtendedValue(op.getLoc(), builder,
-                                                  hlfir::Entity{fieldCoord})
-                      .first,
-                  /*dataExvIsAssumedSize=*/false, op.getLoc());
-
-          mlir::omp::MapInfoOp fieldMapOp =
-              builder.create<mlir::omp::MapInfoOp>(
-                  op.getLoc(), fieldCoord.getResult().getType(),
-                  fieldCoord.getResult(),
-                  mlir::TypeAttr::get(
-                      fir::unwrapRefType(fieldCoord.getResult().getType())),
-                  /*varPtrPtr=*/mlir::Value{},
-                  /*members=*/mlir::ValueRange{},
-                  /*members_index=*/mlir::ArrayAttr{},
-                  /*bounds=*/bounds, op.getMapTypeAttr(),
-                  builder.getAttr<mlir::omp::VariableCaptureKindAttr>(
-                      mlir::omp::VariableCaptureKind::ByRef),
-                  builder.getStringAttr(op.getNameAttr().strref() + "." +
-                                        field + ".implicit_map"),
-                  /*partial_map=*/builder.getBoolAttr(false));
-          newMapOpsForFields.emplace_back(fieldMapOp);
-          fieldIndicies.emplace_back(fieldIdx);
-        }
-
-        if (newMapOpsForFields.empty())
-          return mlir::WalkResult::advance();
-
-        op.getMembersMutable().append(newMapOpsForFields);
-        llvm::SmallVector<llvm::SmallVector<int64_t>> newMemberIndices;
-        mlir::ArrayAttr oldMembersIdxAttr = op.getMembersIndexAttr();
-
-        if (oldMembersIdxAttr)
-          for (mlir::Attribute indexList : oldMembersIdxAttr) {
-            llvm::SmallVector<int64_t> listVec;
-
-            for (mlir::Attribute index : mlir::cast<mlir::ArrayAttr>(indexList))
-              listVec.push_back(mlir::cast<mlir::IntegerAttr>(index).getInt());
-
-            newMemberIndices.emplace_back(std::move(listVec));
-          }
-
-        for (int64_t newFieldIdx : fieldIndicies)
-          newMemberIndices.emplace_back(
-              llvm::SmallVector<int64_t>(1, newFieldIdx));
-
-        op.setMembersIndexAttr(builder.create2DI64ArrayAttr(newMemberIndices));
-        op.setPartialMap(true);
-
-        return mlir::WalkResult::advance();
-      });
+      // TODO/FIXME/UPDATE: I believe we need to add implicit capture of
+      // allocatable members of arbitrary depths for this before we can
+      // switch it on in ATD, as currently it will break some currently
+      // downstream changes that existing working benchmarks depend on.
+      // However, hopefully with the addition of:
+      //        https://github.com/llvm/llvm-project/pull/119588
+      // and the correct mapping of all allocatable members, we'd
+      // get the desired behaviour in all cases, if not, need to have a
+      // think about the current behaviour we have.
+      // func->walk([&](mlir::omp::MapInfoOp op) {
+      //   mlir::Type underlyingType =
+      //       fir::unwrapRefType(op.getVarPtr().getType());
+
+      //   // TODO Test with and support more complicated cases; like arrays for
+      //   // records, for example.
+      //   if (!fir::isRecordWithAllocatableMember(underlyingType))
+      //     return mlir::WalkResult::advance();
+
+      //   // TODO For now, only consider `omp.target` ops. Other ops that support
+      //   // `map` clauses will follow later.
+      //   mlir::omp::TargetOp target =
+      //       mlir::dyn_cast_if_present<mlir::omp::TargetOp>(
+      //           getFirstTargetUser(op));
+
+      //   if (!target)
+      //     return mlir::WalkResult::advance();
+
+      //   auto mapClauseOwner =
+      //       llvm::dyn_cast<mlir::omp::MapClauseOwningOpInterface>(*target);
+
+      //   int64_t mapVarIdx = mapClauseOwner.getOperandIndexForMap(op);
+      //   assert(mapVarIdx >= 0 &&
+      //          mapVarIdx <
+      //              static_cast<int64_t>(mapClauseOwner.getMapVars().size()));
+
+      //   auto argIface =
+      //       llvm::dyn_cast<mlir::omp::BlockArgOpenMPOpInterface>(*target);
+      //   // TODO How should `map` block argument that correspond to: `private`,
+      //   // `use_device_addr`, `use_device_ptr`, be handled?
+      //   mlir::BlockArgument opBlockArg = argIface.getMapBlockArgs()[mapVarIdx];
+      //   llvm::SetVector<mlir::Operation *> mapVarForwardSlice;
+      //   mlir::getForwardSlice(opBlockArg, &mapVarForwardSlice);
+
+      //   mapVarForwardSlice.remove_if([&](mlir::Operation *sliceOp) {
+      //     // TODO Support coordinate_of ops.
+      //     //
+      //     // TODO Support call ops by recursively examining the forward slice of
+      //     // the corresponding parameter to the field in the called function.
+      //     return !mlir::isa<hlfir::DesignateOp>(sliceOp);
+      //   });
+
+      //   auto recordType = mlir::cast<fir::RecordType>(underlyingType);
+      //   llvm::SmallVector<mlir::Value> newMapOpsForFields;
+      //   llvm::SmallVector<int64_t> fieldIndicies;
+
+      //   for (auto fieldMemTyPair : recordType.getTypeList()) {
+      //     auto &field = fieldMemTyPair.first;
+      //     auto memTy = fieldMemTyPair.second;
+
+      //     bool shouldMapField =
+      //         llvm::find_if(mapVarForwardSlice, [&](mlir::Operation *sliceOp) {
+      //           if (!fir::isAllocatableType(memTy))
+      //             return false;
+
+      //           auto designateOp = mlir::dyn_cast<hlfir::DesignateOp>(sliceOp);
+      //           if (!designateOp)
+      //             return false;
+
+      //           return designateOp.getComponent() &&
+      //                  designateOp.getComponent()->strref() == field;
+      //         }) != mapVarForwardSlice.end();
+
+      //     // TODO Handle recursive record types. Adapting
+      //     // `createParentSymAndGenIntermediateMaps` to work direclty on MLIR
+      //     // entities might be helpful here.
+
+      //     if (!shouldMapField)
+      //       continue;
+
+      //     int64_t fieldIdx = recordType.getFieldIndex(field);
+      //     bool alreadyMapped = [&]() {
+      //       if (op.getMembersIndexAttr())
+      //         for (auto indexList : op.getMembersIndexAttr()) {
+      //           auto indexListAttr = mlir::cast<mlir::ArrayAttr>(indexList);
+      //           if (indexListAttr.size() == 1 &&
+      //               mlir::cast<mlir::IntegerAttr>(indexListAttr[0]).getInt() ==
+      //                   fieldIdx)
+      //             return true;
+      //         }
+
+      //       return false;
+      //     }();
+
+      //     if (alreadyMapped)
+      //       continue;
+
+      //     builder.setInsertionPoint(op);
+      //     mlir::Value fieldIdxVal = builder.createIntegerConstant(
+      //         op.getLoc(), mlir::IndexType::get(builder.getContext()),
+      //         fieldIdx);
+      //     auto fieldCoord = builder.create<fir::CoordinateOp>(
+      //         op.getLoc(), builder.getRefType(memTy), op.getVarPtr(),
+      //         fieldIdxVal);
+      //     Fortran::lower::AddrAndBoundsInfo info =
+      //         Fortran::lower::getDataOperandBaseAddr(
+      //             builder, fieldCoord, /*isOptional=*/false, op.getLoc());
+      //     llvm::SmallVector<mlir::Value> bounds =
+      //         Fortran::lower::genImplicitBoundsOps<mlir::omp::MapBoundsOp,
+      //                                              mlir::omp::MapBoundsType>(
+      //             builder, info,
+      //             hlfir::translateToExtendedValue(op.getLoc(), builder,
+      //                                             hlfir::Entity{fieldCoord})
+      //                 .first,
+      //             /*dataExvIsAssumedSize=*/false, op.getLoc());
+
+      //     mlir::omp::MapInfoOp fieldMapOp =
+      //         builder.create<mlir::omp::MapInfoOp>(
+      //             op.getLoc(), fieldCoord.getResult().getType(),
+      //             fieldCoord.getResult(),
+      //             mlir::TypeAttr::get(
+      //                 fir::unwrapRefType(fieldCoord.getResult().getType())),
+      //             /*varPtrPtr=*/mlir::Value{},
+      //             /*members=*/mlir::ValueRange{},
+      //             /*members_index=*/mlir::ArrayAttr{},
+      //             /*bounds=*/bounds, op.getMapTypeAttr(),
+      //             builder.getAttr<mlir::omp::VariableCaptureKindAttr>(
+      //                 mlir::omp::VariableCaptureKind::ByRef),
+      //             builder.getStringAttr(op.getNameAttr().strref() + "." +
+      //                                   field + ".implicit_map"),
+      //             /*partial_map=*/builder.getBoolAttr(false));
+      //     newMapOpsForFields.emplace_back(fieldMapOp);
+      //     fieldIndicies.emplace_back(fieldIdx);
+      //   }
+
+      //   if (newMapOpsForFields.empty())
+      //     return mlir::WalkResult::advance();
+
+      //   op.getMembersMutable().append(newMapOpsForFields);
+      //   llvm::SmallVector<llvm::SmallVector<int64_t>> newMemberIndices;
+      //   mlir::ArrayAttr oldMembersIdxAttr = op.getMembersIndexAttr();
+
+      //   if (oldMembersIdxAttr)
+      //     for (mlir::Attribute indexList : oldMembersIdxAttr) {
+      //       llvm::SmallVector<int64_t> listVec;
+
+      //       for (mlir::Attribute index : mlir::cast<mlir::ArrayAttr>(indexList))
+      //         listVec.push_back(mlir::cast<mlir::IntegerAttr>(index).getInt());
+
+      //       newMemberIndices.emplace_back(std::move(listVec));
+      //     }
+
+      //   for (int64_t newFieldIdx : fieldIndicies)
+      //     newMemberIndices.emplace_back(
+      //         llvm::SmallVector<int64_t>(1, newFieldIdx));
+
+      //   op.setMembersIndexAttr(builder.create2DI64ArrayAttr(newMemberIndices));
+      //   op.setPartialMap(true);
+
+      //   return mlir::WalkResult::advance();
+      // });
 
       func->walk([&](mlir::omp::MapInfoOp op) {
         // TODO: Currently only supports a single user for the MapInfoOp. This
