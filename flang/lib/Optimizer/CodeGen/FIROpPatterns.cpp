--- conflicted
+++ resolved
@@ -280,11 +280,11 @@
 // Find the Block in which the alloca should be inserted.
 // The order to recursively find the proper block:
 // 1. An OpenMP Op that will be outlined.
-<<<<<<< HEAD
-// 2. A LLVMFuncOp
-// 3. The first ancestor that is an OpenMP Op or a LLVMFuncOp
-mlir::Block *
-ConvertFIRToLLVMPattern::getBlockForAllocaInsert(mlir::Operation *op) const {
+// 2. An OpenMP or OpenACC Op with one or more regions holding executable code.
+// 3. A LLVMFuncOp
+// 4. The first ancestor that is one of the above.
+mlir::Block *ConvertFIRToLLVMPattern::getBlockForAllocaInsert(
+    mlir::Operation *op, mlir::Region *parentRegion) const {
   if (auto iface =
           mlir::dyn_cast<mlir::omp::OutlineableOpenMPOpInterface>(op)) {
     // omp.parallel can work as a block construct but it can also be a loop
@@ -294,19 +294,10 @@
     if (!parallelOp || !llvm::isa_and_present<mlir::omp::DistributeOp>(
                            parallelOp->getParentOp()))
       return iface.getAllocaBlock();
-  } else if (auto llvmFuncOp = mlir::dyn_cast<mlir::LLVM::LLVMFuncOp>(op))
-=======
-// 2. An OpenMP or OpenACC Op with one or more regions holding executable code.
-// 3. A LLVMFuncOp
-// 4. The first ancestor that is one of the above.
-mlir::Block *ConvertFIRToLLVMPattern::getBlockForAllocaInsert(
-    mlir::Operation *op, mlir::Region *parentRegion) const {
-  if (auto iface = mlir::dyn_cast<mlir::omp::OutlineableOpenMPOpInterface>(op))
-    return iface.getAllocaBlock();
+  }
   if (auto recipeIface = mlir::dyn_cast<mlir::accomp::RecipeInterface>(op))
     return recipeIface.getAllocaBlock(*parentRegion);
   if (auto llvmFuncOp = mlir::dyn_cast<mlir::LLVM::LLVMFuncOp>(op))
->>>>>>> f2f18459
     return &llvmFuncOp.front();
 
   return getBlockForAllocaInsert(op->getParentOp(), parentRegion);
