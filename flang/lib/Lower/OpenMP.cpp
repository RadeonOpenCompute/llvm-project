//===-- OpenMP.cpp -- Open MP directive lowering --------------------------===//
//
// Part of the LLVM Project, under the Apache License v2.0 with LLVM Exceptions.
// See https://llvm.org/LICENSE.txt for license information.
// SPDX-License-Identifier: Apache-2.0 WITH LLVM-exception
//
//===----------------------------------------------------------------------===//
//
// Coding style: https://mlir.llvm.org/getting_started/DeveloperGuide/
//
//===----------------------------------------------------------------------===//

#include "flang/Lower/OpenMP.h"
#include "DirectivesCommon.h"
#include "flang/Common/idioms.h"
#include "flang/Lower/Bridge.h"
#include "flang/Lower/ConvertExpr.h"
#include "flang/Lower/ConvertVariable.h"
#include "flang/Lower/PFTBuilder.h"
#include "flang/Lower/StatementContext.h"
#include "flang/Lower/SymbolMap.h"
#include "flang/Optimizer/Builder/BoxValue.h"
#include "flang/Optimizer/Builder/FIRBuilder.h"
#include "flang/Optimizer/Builder/Todo.h"
#include "flang/Optimizer/HLFIR/HLFIROps.h"
#include "flang/Parser/dump-parse-tree.h"
#include "flang/Parser/parse-tree.h"
#include "flang/Semantics/openmp-directive-sets.h"
#include "flang/Semantics/tools.h"
#include "mlir/Dialect/ControlFlow/IR/ControlFlowOps.h"
#include "mlir/Dialect/OpenMP/OpenMPDialect.h"
#include "mlir/Dialect/SCF/IR/SCF.h"
#include "mlir/Transforms/RegionUtils.h"
#include "llvm/ADT/STLExtras.h"
#include "llvm/Frontend/OpenMP/OMPConstants.h"
#include "llvm/Support/CommandLine.h"

static llvm::cl::opt<bool> treatIndexAsSection(
    "openmp-treat-index-as-section",
    llvm::cl::desc("In the OpenMP data clauses treat `a(N)` as `a(N:N)`."),
    llvm::cl::init(true));

#include <algorithm>
#include <functional>
#include <iterator>
#include <list>
#include <numeric>
#include <optional>
#include <sstream>
#include <string>
#include <tuple>
#include <type_traits>
#include <utility>
#include <variant>

using DeclareTargetCapturePair =
    std::pair<mlir::omp::DeclareTargetCaptureClause,
              Fortran::semantics::Symbol>;

//===----------------------------------------------------------------------===//
// Common helper functions
//===----------------------------------------------------------------------===//

static Fortran::semantics::Symbol *
getOmpObjectSymbol(const Fortran::parser::OmpObject &ompObject) {
  Fortran::semantics::Symbol *sym = nullptr;
  std::visit(
      Fortran::common::visitors{
          [&](const Fortran::parser::Designator &designator) {
            if (auto *arrayEle =
                    Fortran::parser::Unwrap<Fortran::parser::ArrayElement>(
                        designator)) {
              sym = GetFirstName(arrayEle->base).symbol;
            } else if (const Fortran::parser::Name *name =
                           Fortran::semantics::getDesignatorNameIfDataRef(
                               designator)) {
              sym = name->symbol;
            }
          },
          [&](const Fortran::parser::Name &name) { sym = name.symbol; }},
      ompObject.u);
  return sym;
}

static void genObjectList(const Fortran::parser::OmpObjectList &objectList,
                          Fortran::lower::AbstractConverter &converter,
                          llvm::SmallVectorImpl<mlir::Value> &operands) {
  auto addOperands = [&](Fortran::lower::SymbolRef sym) {
    const mlir::Value variable = converter.getSymbolAddress(sym);
    if (variable) {
      operands.push_back(variable);
    } else {
      if (const auto *details =
              sym->detailsIf<Fortran::semantics::HostAssocDetails>()) {
        operands.push_back(converter.getSymbolAddress(details->symbol()));
        converter.copySymbolBinding(details->symbol(), sym);
      }
    }
  };
  for (const Fortran::parser::OmpObject &ompObject : objectList.v) {
    Fortran::semantics::Symbol *sym = getOmpObjectSymbol(ompObject);
    addOperands(*sym);
  }
}

static void gatherFuncAndVarSyms(
    const Fortran::parser::OmpObjectList &objList,
    mlir::omp::DeclareTargetCaptureClause clause,
    llvm::SmallVectorImpl<DeclareTargetCapturePair> &symbolAndClause) {
  for (const Fortran::parser::OmpObject &ompObject : objList.v) {
    Fortran::common::visit(
        Fortran::common::visitors{
            [&](const Fortran::parser::Designator &designator) {
              if (const Fortran::parser::Name *name =
                      Fortran::semantics::getDesignatorNameIfDataRef(
                          designator)) {
                symbolAndClause.emplace_back(clause, *name->symbol);
              }
            },
            [&](const Fortran::parser::Name &name) {
              symbolAndClause.emplace_back(clause, *name.symbol);
            }},
        ompObject.u);
  }
}

<<<<<<< HEAD
static mlir::omp::TargetOp findParentTargetOp(mlir::OpBuilder &builder) {
  mlir::Operation *parentOp = builder.getBlock()->getParentOp();
  if (!parentOp)
    return nullptr;

  auto targetOp = llvm::dyn_cast<mlir::omp::TargetOp>(parentOp);
  if (!targetOp)
    targetOp = parentOp->getParentOfType<mlir::omp::TargetOp>();

  return targetOp;
=======
static Fortran::lower::pft::Evaluation *
getCollapsedLoopEval(Fortran::lower::pft::Evaluation &eval, int collapseValue) {
  // Return the Evaluation of the innermost collapsed loop, or the current one
  // if there was no COLLAPSE.
  if (collapseValue == 0)
    return &eval;

  Fortran::lower::pft::Evaluation *curEval = &eval.getFirstNestedEvaluation();
  for (int i = 1; i < collapseValue; i++) {
    // The nested evaluations should be DoConstructs (i.e. they should form
    // a loop nest). Each DoConstruct is a tuple <NonLabelDoStmt, Block,
    // EndDoStmt>.
    assert(curEval->isA<Fortran::parser::DoConstruct>());
    curEval = &*std::next(curEval->getNestedEvaluations().begin());
  }
  return curEval;
}

static void genNestedEvaluations(Fortran::lower::AbstractConverter &converter,
                                 Fortran::lower::pft::Evaluation &eval,
                                 int collapseValue = 0) {
  Fortran::lower::pft::Evaluation *curEval =
      getCollapsedLoopEval(eval, collapseValue);

  for (Fortran::lower::pft::Evaluation &e : curEval->getNestedEvaluations())
    converter.genEval(e);
>>>>>>> e3029500
}

//===----------------------------------------------------------------------===//
// DataSharingProcessor
//===----------------------------------------------------------------------===//

class DataSharingProcessor {
  bool hasLastPrivateOp;
  mlir::OpBuilder::InsertPoint lastPrivIP;
  mlir::OpBuilder::InsertPoint insPt;
  mlir::Value loopIV;
  // Symbols in private, firstprivate, and/or lastprivate clauses.
  llvm::SetVector<const Fortran::semantics::Symbol *> privatizedSymbols;
  llvm::SetVector<const Fortran::semantics::Symbol *> defaultSymbols;
  llvm::SetVector<const Fortran::semantics::Symbol *> symbolsInNestedRegions;
  llvm::SetVector<const Fortran::semantics::Symbol *> symbolsInParentRegions;
  Fortran::lower::AbstractConverter &converter;
  fir::FirOpBuilder &firOpBuilder;
  const Fortran::parser::OmpClauseList &opClauseList;
  Fortran::lower::pft::Evaluation &eval;

  bool needBarrier();
  void collectSymbols(Fortran::semantics::Symbol::Flag flag);
  void collectOmpObjectListSymbol(
      const Fortran::parser::OmpObjectList &ompObjectList,
      llvm::SetVector<const Fortran::semantics::Symbol *> &symbolSet);
  void collectSymbolsForPrivatization();
  void insertBarrier();
  void collectDefaultSymbols();
  void privatize();
  void defaultPrivatize();
  void copyLastPrivatize(mlir::Operation *op);
  void insertLastPrivateCompare(mlir::Operation *op);
  void cloneSymbol(const Fortran::semantics::Symbol *sym);
  void copyFirstPrivateSymbol(const Fortran::semantics::Symbol *sym);
  void copyLastPrivateSymbol(const Fortran::semantics::Symbol *sym,
                             mlir::OpBuilder::InsertPoint *lastPrivIP);
  void insertDeallocs();

public:
  DataSharingProcessor(Fortran::lower::AbstractConverter &converter,
                       const Fortran::parser::OmpClauseList &opClauseList,
                       Fortran::lower::pft::Evaluation &eval)
      : hasLastPrivateOp(false), converter(converter),
        firOpBuilder(converter.getFirOpBuilder()), opClauseList(opClauseList),
        eval(eval) {}
  // Privatisation is split into two steps.
  // Step1 performs cloning of all privatisation clauses and copying for
  // firstprivates. Step1 is performed at the place where process/processStep1
  // is called. This is usually inside the Operation corresponding to the OpenMP
  // construct, for looping constructs this is just before the Operation. The
  // split into two steps was performed basically to be able to call
  // privatisation for looping constructs before the operation is created since
  // the bounds of the MLIR OpenMP operation can be privatised.
  // Step2 performs the copying for lastprivates and requires knowledge of the
  // MLIR operation to insert the last private update. Step2 adds
  // dealocation code as well.
  void processStep1();
  void processStep2(mlir::Operation *op, bool isLoop);

  void setLoopIV(mlir::Value iv) {
    assert(!loopIV && "Loop iteration variable already set");
    loopIV = iv;
  }
};

void DataSharingProcessor::processStep1() {
  collectSymbolsForPrivatization();
  collectDefaultSymbols();
  privatize();
  defaultPrivatize();
  insertBarrier();
}

void DataSharingProcessor::processStep2(mlir::Operation *op, bool isLoop) {
  insPt = firOpBuilder.saveInsertionPoint();
  copyLastPrivatize(op);
  firOpBuilder.restoreInsertionPoint(insPt);

  if (isLoop) {
    // push deallocs out of the loop
    firOpBuilder.setInsertionPointAfter(op);
    insertDeallocs();
  } else {
    // insert dummy instruction to mark the insertion position
    mlir::Value undefMarker = firOpBuilder.create<fir::UndefOp>(
        op->getLoc(), firOpBuilder.getIndexType());
    insertDeallocs();
    firOpBuilder.setInsertionPointAfter(undefMarker.getDefiningOp());
  }
}

void DataSharingProcessor::insertDeallocs() {
  for (const Fortran::semantics::Symbol *sym : privatizedSymbols)
    if (Fortran::semantics::IsAllocatable(sym->GetUltimate())) {
      converter.createHostAssociateVarCloneDealloc(*sym);
    }
}

void DataSharingProcessor::cloneSymbol(const Fortran::semantics::Symbol *sym) {
  // Privatization for symbols which are pre-determined (like loop index
  // variables) happen separately, for everything else privatize here.
  if (sym->test(Fortran::semantics::Symbol::Flag::OmpPreDetermined))
    return;
  bool success = converter.createHostAssociateVarClone(*sym);
  (void)success;
  assert(success && "Privatization failed due to existing binding");
}

void DataSharingProcessor::copyFirstPrivateSymbol(
    const Fortran::semantics::Symbol *sym) {
  if (sym->test(Fortran::semantics::Symbol::Flag::OmpFirstPrivate))
    converter.copyHostAssociateVar(*sym);
}

void DataSharingProcessor::copyLastPrivateSymbol(
    const Fortran::semantics::Symbol *sym,
    [[maybe_unused]] mlir::OpBuilder::InsertPoint *lastPrivIP) {
  if (sym->test(Fortran::semantics::Symbol::Flag::OmpLastPrivate))
    converter.copyHostAssociateVar(*sym, lastPrivIP);
}

void DataSharingProcessor::collectOmpObjectListSymbol(
    const Fortran::parser::OmpObjectList &ompObjectList,
    llvm::SetVector<const Fortran::semantics::Symbol *> &symbolSet) {
  for (const Fortran::parser::OmpObject &ompObject : ompObjectList.v) {
    Fortran::semantics::Symbol *sym = getOmpObjectSymbol(ompObject);
    symbolSet.insert(sym);
  }
}

void DataSharingProcessor::collectSymbolsForPrivatization() {
  bool hasCollapse = false;
  for (const Fortran::parser::OmpClause &clause : opClauseList.v) {
    if (const auto &privateClause =
            std::get_if<Fortran::parser::OmpClause::Private>(&clause.u)) {
      collectOmpObjectListSymbol(privateClause->v, privatizedSymbols);
    } else if (const auto &firstPrivateClause =
                   std::get_if<Fortran::parser::OmpClause::Firstprivate>(
                       &clause.u)) {
      collectOmpObjectListSymbol(firstPrivateClause->v, privatizedSymbols);
    } else if (const auto &lastPrivateClause =
                   std::get_if<Fortran::parser::OmpClause::Lastprivate>(
                       &clause.u)) {
      collectOmpObjectListSymbol(lastPrivateClause->v, privatizedSymbols);
      hasLastPrivateOp = true;
    } else if (std::get_if<Fortran::parser::OmpClause::Collapse>(&clause.u)) {
      hasCollapse = true;
    }
  }

  if (hasCollapse && hasLastPrivateOp)
    TODO(converter.getCurrentLocation(), "Collapse clause with lastprivate");
}

bool DataSharingProcessor::needBarrier() {
  for (const Fortran::semantics::Symbol *sym : privatizedSymbols) {
    if (sym->test(Fortran::semantics::Symbol::Flag::OmpFirstPrivate) &&
        sym->test(Fortran::semantics::Symbol::Flag::OmpLastPrivate))
      return true;
  }
  return false;
}

void DataSharingProcessor::insertBarrier() {
  // Emit implicit barrier to synchronize threads and avoid data races on
  // initialization of firstprivate variables and post-update of lastprivate
  // variables.
  // FIXME: Emit barrier for lastprivate clause when 'sections' directive has
  // 'nowait' clause. Otherwise, emit barrier when 'sections' directive has
  // both firstprivate and lastprivate clause.
  // Emit implicit barrier for linear clause. Maybe on somewhere else.
  if (needBarrier())
    firOpBuilder.create<mlir::omp::BarrierOp>(converter.getCurrentLocation());
}

void DataSharingProcessor::insertLastPrivateCompare(mlir::Operation *op) {
  bool cmpCreated = false;
  mlir::OpBuilder::InsertPoint localInsPt = firOpBuilder.saveInsertionPoint();
  for (const Fortran::parser::OmpClause &clause : opClauseList.v) {
    if (std::get_if<Fortran::parser::OmpClause::Lastprivate>(&clause.u)) {
      // TODO: Add lastprivate support for simd construct
      if (mlir::isa<mlir::omp::SectionOp>(op)) {
        if (&eval == &eval.parentConstruct->getLastNestedEvaluation()) {
          // For `omp.sections`, lastprivatized variables occur in
          // lexically final `omp.section` operation. The following FIR
          // shall be generated for the same:
          //
          // omp.sections lastprivate(...) {
          //  omp.section {...}
          //  omp.section {...}
          //  omp.section {
          //      fir.allocate for `private`/`firstprivate`
          //      <More operations here>
          //      fir.if %true {
          //          ^%lpv_update_blk
          //      }
          //  }
          // }
          //
          // To keep code consistency while handling privatization
          // through this control flow, add a `fir.if` operation
          // that always evaluates to true, in order to create
          // a dedicated sub-region in `omp.section` where
          // lastprivate FIR can reside. Later canonicalizations
          // will optimize away this operation.
          if (!eval.lowerAsUnstructured()) {
            auto ifOp = firOpBuilder.create<fir::IfOp>(
                op->getLoc(),
                firOpBuilder.createIntegerConstant(
                    op->getLoc(), firOpBuilder.getIntegerType(1), 0x1),
                /*else*/ false);
            firOpBuilder.setInsertionPointToStart(
                &ifOp.getThenRegion().front());

            const Fortran::parser::OpenMPConstruct *parentOmpConstruct =
                eval.parentConstruct->getIf<Fortran::parser::OpenMPConstruct>();
            assert(parentOmpConstruct &&
                   "Expected a valid enclosing OpenMP construct");
            const Fortran::parser::OpenMPSectionsConstruct *sectionsConstruct =
                std::get_if<Fortran::parser::OpenMPSectionsConstruct>(
                    &parentOmpConstruct->u);
            assert(sectionsConstruct &&
                   "Expected an enclosing omp.sections construct");
            const Fortran::parser::OmpClauseList &sectionsEndClauseList =
                std::get<Fortran::parser::OmpClauseList>(
                    std::get<Fortran::parser::OmpEndSectionsDirective>(
                        sectionsConstruct->t)
                        .t);
            for (const Fortran::parser::OmpClause &otherClause :
                 sectionsEndClauseList.v)
              if (std::get_if<Fortran::parser::OmpClause::Nowait>(
                      &otherClause.u))
                // Emit implicit barrier to synchronize threads and avoid data
                // races on post-update of lastprivate variables when `nowait`
                // clause is present.
                firOpBuilder.create<mlir::omp::BarrierOp>(
                    converter.getCurrentLocation());
            firOpBuilder.setInsertionPointToStart(
                &ifOp.getThenRegion().front());
            lastPrivIP = firOpBuilder.saveInsertionPoint();
            firOpBuilder.setInsertionPoint(ifOp);
            insPt = firOpBuilder.saveInsertionPoint();
          } else {
            // Lastprivate operation is inserted at the end
            // of the lexically last section in the sections
            // construct
            mlir::OpBuilder::InsertPoint unstructuredSectionsIP =
                firOpBuilder.saveInsertionPoint();
            mlir::Operation *lastOper = op->getRegion(0).back().getTerminator();
            firOpBuilder.setInsertionPoint(lastOper);
            lastPrivIP = firOpBuilder.saveInsertionPoint();
            firOpBuilder.restoreInsertionPoint(unstructuredSectionsIP);
          }
        }
      } else if (mlir::isa<mlir::omp::WsLoopOp>(op)) {
        // Update the original variable just before exiting the worksharing
        // loop. Conversion as follows:
        //
        //                       omp.wsloop {
        // omp.wsloop {            ...
        //    ...                  store
        //    store       ===>     %v = arith.addi %iv, %step
        //    omp.yield            %cmp = %step < 0 ? %v < %ub : %v > %ub
        // }                       fir.if %cmp {
        //                           fir.store %v to %loopIV
        //                           ^%lpv_update_blk:
        //                         }
        //                         omp.yield
        //                       }
        //

        // Only generate the compare once in presence of multiple LastPrivate
        // clauses.
        if (cmpCreated)
          continue;
        cmpCreated = true;

        mlir::Location loc = op->getLoc();
        mlir::Operation *lastOper = op->getRegion(0).back().getTerminator();
        firOpBuilder.setInsertionPoint(lastOper);

        mlir::Value iv = op->getRegion(0).front().getArguments()[0];
        mlir::Value ub =
            mlir::dyn_cast<mlir::omp::WsLoopOp>(op).getUpperBound()[0];
        mlir::Value step = mlir::dyn_cast<mlir::omp::WsLoopOp>(op).getStep()[0];

        // v = iv + step
        // cmp = step < 0 ? v < ub : v > ub
        mlir::Value v = firOpBuilder.create<mlir::arith::AddIOp>(loc, iv, step);
        mlir::Value zero =
            firOpBuilder.createIntegerConstant(loc, step.getType(), 0);
        mlir::Value negativeStep = firOpBuilder.create<mlir::arith::CmpIOp>(
            loc, mlir::arith::CmpIPredicate::slt, step, zero);
        mlir::Value vLT = firOpBuilder.create<mlir::arith::CmpIOp>(
            loc, mlir::arith::CmpIPredicate::slt, v, ub);
        mlir::Value vGT = firOpBuilder.create<mlir::arith::CmpIOp>(
            loc, mlir::arith::CmpIPredicate::sgt, v, ub);
        mlir::Value cmpOp = firOpBuilder.create<mlir::arith::SelectOp>(
            loc, negativeStep, vLT, vGT);

        auto ifOp = firOpBuilder.create<fir::IfOp>(loc, cmpOp, /*else*/ false);
        firOpBuilder.setInsertionPointToStart(&ifOp.getThenRegion().front());
        assert(loopIV && "loopIV was not set");
        firOpBuilder.create<fir::StoreOp>(op->getLoc(), v, loopIV);
        lastPrivIP = firOpBuilder.saveInsertionPoint();
      } else {
        TODO(converter.getCurrentLocation(),
             "lastprivate clause in constructs other than "
             "simd/worksharing-loop");
      }
    }
  }
  firOpBuilder.restoreInsertionPoint(localInsPt);
}

void DataSharingProcessor::collectSymbols(
    Fortran::semantics::Symbol::Flag flag) {
  converter.collectSymbolSet(eval, defaultSymbols, flag,
                             /*collectSymbols=*/true,
                             /*collectHostAssociatedSymbols=*/true);
  for (Fortran::lower::pft::Evaluation &e : eval.getNestedEvaluations()) {
    if (e.hasNestedEvaluations())
      converter.collectSymbolSet(e, symbolsInNestedRegions, flag,
                                 /*collectSymbols=*/true,
                                 /*collectHostAssociatedSymbols=*/false);
    else
      converter.collectSymbolSet(e, symbolsInParentRegions, flag,
                                 /*collectSymbols=*/false,
                                 /*collectHostAssociatedSymbols=*/true);
  }
}

void DataSharingProcessor::collectDefaultSymbols() {
  for (const Fortran::parser::OmpClause &clause : opClauseList.v) {
    if (const auto &defaultClause =
            std::get_if<Fortran::parser::OmpClause::Default>(&clause.u)) {
      if (defaultClause->v.v ==
          Fortran::parser::OmpDefaultClause::Type::Private)
        collectSymbols(Fortran::semantics::Symbol::Flag::OmpPrivate);
      else if (defaultClause->v.v ==
               Fortran::parser::OmpDefaultClause::Type::Firstprivate)
        collectSymbols(Fortran::semantics::Symbol::Flag::OmpFirstPrivate);
    }
  }
}

void DataSharingProcessor::privatize() {
  for (const Fortran::semantics::Symbol *sym : privatizedSymbols) {
    if (const auto *commonDet =
            sym->detailsIf<Fortran::semantics::CommonBlockDetails>()) {
      for (const auto &mem : commonDet->objects()) {
        cloneSymbol(&*mem);
        copyFirstPrivateSymbol(&*mem);
      }
    } else {
      cloneSymbol(sym);
      copyFirstPrivateSymbol(sym);
    }
  }
}

void DataSharingProcessor::copyLastPrivatize(mlir::Operation *op) {
  insertLastPrivateCompare(op);
  for (const Fortran::semantics::Symbol *sym : privatizedSymbols)
    if (const auto *commonDet =
            sym->detailsIf<Fortran::semantics::CommonBlockDetails>()) {
      for (const auto &mem : commonDet->objects()) {
        copyLastPrivateSymbol(&*mem, &lastPrivIP);
      }
    } else {
      copyLastPrivateSymbol(sym, &lastPrivIP);
    }
}

void DataSharingProcessor::defaultPrivatize() {
  for (const Fortran::semantics::Symbol *sym : defaultSymbols) {
    if (!Fortran::semantics::IsProcedure(*sym) &&
        !sym->GetUltimate().has<Fortran::semantics::DerivedTypeDetails>() &&
        !sym->GetUltimate().has<Fortran::semantics::NamelistDetails>() &&
        !symbolsInNestedRegions.contains(sym) &&
        !symbolsInParentRegions.contains(sym) &&
        !privatizedSymbols.contains(sym)) {
      cloneSymbol(sym);
      copyFirstPrivateSymbol(sym);
    }
  }
}

//===----------------------------------------------------------------------===//
// ClauseProcessor
//===----------------------------------------------------------------------===//

/// Class that handles the processing of OpenMP clauses.
///
/// Its `process<ClauseName>()` methods perform MLIR code generation for their
/// corresponding clause if it is present in the clause list. Otherwise, they
/// will return `false` to signal that the clause was not found.
///
/// The intended use is of this class is to move clause processing outside of
/// construct processing, since the same clauses can appear attached to
/// different constructs and constructs can be combined, so that code
/// duplication is minimized.
///
/// Each construct-lowering function only calls the `process<ClauseName>()`
/// methods that relate to clauses that can impact the lowering of that
/// construct.
class ClauseProcessor {
  using ClauseTy = Fortran::parser::OmpClause;

public:
  ClauseProcessor(Fortran::lower::AbstractConverter &converter,
                  const Fortran::parser::OmpClauseList &clauses)
      : converter(converter), clauses(clauses) {}

  // 'Unique' clauses: They can appear at most once in the clause list.
  bool
  processCollapse(mlir::Location currentLocation,
                  Fortran::lower::pft::Evaluation &eval,
                  llvm::SmallVectorImpl<mlir::Value> &lowerBound,
                  llvm::SmallVectorImpl<mlir::Value> &upperBound,
                  llvm::SmallVectorImpl<mlir::Value> &step,
                  llvm::SmallVectorImpl<const Fortran::semantics::Symbol *> &iv,
                  std::size_t &loopVarTypeSize) const;
  bool processDefault() const;
  bool processDevice(Fortran::lower::StatementContext &stmtCtx,
                     mlir::Value &result) const;
  bool processDeviceType(mlir::omp::DeclareTargetDeviceType &result) const;
  bool processFinal(Fortran::lower::StatementContext &stmtCtx,
                    mlir::Value &result) const;
  bool processHint(mlir::IntegerAttr &result) const;
  bool processMergeable(mlir::UnitAttr &result) const;
  bool processNowait(mlir::UnitAttr &result) const;
  bool processNumTeams(Fortran::lower::StatementContext &stmtCtx,
                       mlir::Value &result) const;
  bool processNumThreads(Fortran::lower::StatementContext &stmtCtx,
                         mlir::Value &result) const;
  bool processOrdered(mlir::IntegerAttr &result) const;
  bool processPriority(Fortran::lower::StatementContext &stmtCtx,
                       mlir::Value &result) const;
  bool processProcBind(mlir::omp::ClauseProcBindKindAttr &result) const;
  bool processSafelen(mlir::IntegerAttr &result) const;
  bool processSchedule(mlir::omp::ClauseScheduleKindAttr &valAttr,
                       mlir::omp::ScheduleModifierAttr &modifierAttr,
                       mlir::UnitAttr &simdModifierAttr) const;
  bool processScheduleChunk(Fortran::lower::StatementContext &stmtCtx,
                            mlir::Value &result) const;
  bool processSimdlen(mlir::IntegerAttr &result) const;
  bool processThreadLimit(Fortran::lower::StatementContext &stmtCtx,
                          mlir::Value &result) const;
  bool processUntied(mlir::UnitAttr &result) const;

  // 'Repeatable' clauses: They can appear multiple times in the clause list.
  bool
  processAllocate(llvm::SmallVectorImpl<mlir::Value> &allocatorOperands,
                  llvm::SmallVectorImpl<mlir::Value> &allocateOperands) const;
  bool processCopyin() const;
  bool processDepend(llvm::SmallVectorImpl<mlir::Attribute> &dependTypeOperands,
                     llvm::SmallVectorImpl<mlir::Value> &dependOperands) const;
  bool
  processEnter(llvm::SmallVectorImpl<DeclareTargetCapturePair> &result) const;
  bool
  processIf(Fortran::parser::OmpIfClause::DirectiveNameModifier directiveName,
            mlir::Value &result) const;
  bool
  processLink(llvm::SmallVectorImpl<DeclareTargetCapturePair> &result) const;

  // This method is used to process a map clause.
  // The optional parameters - mapSymTypes, mapSymLocs & mapSymbols are used to
  // store the original type, location and Fortran symbol for the map operands.
  // They may be used later on to create the block_arguments for some of the
  // target directives that require it.
  bool processMap(mlir::Location currentLocation,
                  const llvm::omp::Directive &directive,
                  Fortran::semantics::SemanticsContext &semanticsContext,
                  Fortran::lower::StatementContext &stmtCtx,
                  llvm::SmallVectorImpl<mlir::Value> &mapOperands,
                  llvm::SmallVectorImpl<mlir::Type> *mapSymTypes = nullptr,
                  llvm::SmallVectorImpl<mlir::Location> *mapSymLocs = nullptr,
                  llvm::SmallVectorImpl<const Fortran::semantics::Symbol *>
                      *mapSymbols = nullptr) const;
  bool processReduction(
      mlir::Location currentLocation,
      llvm::SmallVectorImpl<mlir::Value> &reductionVars,
      llvm::SmallVectorImpl<mlir::Attribute> &reductionDeclSymbols) const;
  bool processSectionsReduction(mlir::Location currentLocation) const;
  bool processTo(llvm::SmallVectorImpl<DeclareTargetCapturePair> &result) const;
  bool
  processUseDeviceAddr(llvm::SmallVectorImpl<mlir::Value> &operands,
                       llvm::SmallVectorImpl<mlir::Type> &useDeviceTypes,
                       llvm::SmallVectorImpl<mlir::Location> &useDeviceLocs,
                       llvm::SmallVectorImpl<const Fortran::semantics::Symbol *>
                           &useDeviceSymbols) const;
  bool
  processUseDevicePtr(llvm::SmallVectorImpl<mlir::Value> &operands,
                      llvm::SmallVectorImpl<mlir::Type> &useDeviceTypes,
                      llvm::SmallVectorImpl<mlir::Location> &useDeviceLocs,
                      llvm::SmallVectorImpl<const Fortran::semantics::Symbol *>
                          &useDeviceSymbols) const;

  template <typename T>
  bool
  processMotionClauses(Fortran::semantics::SemanticsContext &semanticsContext,
                       Fortran::lower::StatementContext &stmtCtx,
                       llvm::SmallVectorImpl<mlir::Value> &mapOperands);

  // Call this method for these clauses that should be supported but are not
  // implemented yet. It triggers a compilation error if any of the given
  // clauses is found.
  template <typename... Ts>
  void processTODO(mlir::Location currentLocation,
                   llvm::omp::Directive directive) const;

private:
  using ClauseIterator = std::list<ClauseTy>::const_iterator;

  /// Utility to find a clause within a range in the clause list.
  template <typename T>
  static ClauseIterator findClause(ClauseIterator begin, ClauseIterator end) {
    for (ClauseIterator it = begin; it != end; ++it) {
      if (std::get_if<T>(&it->u))
        return it;
    }

    return end;
  }

  /// Return the first instance of the given clause found in the clause list or
  /// `nullptr` if not present. If more than one instance is expected, use
  /// `findRepeatableClause` instead.
  template <typename T>
  const T *
  findUniqueClause(const Fortran::parser::CharBlock **source = nullptr) const {
    ClauseIterator it = findClause<T>(clauses.v.begin(), clauses.v.end());
    if (it != clauses.v.end()) {
      if (source)
        *source = &it->source;
      return &std::get<T>(it->u);
    }
    return nullptr;
  }

  /// Call `callbackFn` for each occurrence of the given clause. Return `true`
  /// if at least one instance was found.
  template <typename T>
  bool findRepeatableClause(
      std::function<void(const T *, const Fortran::parser::CharBlock &source)>
          callbackFn) const {
    bool found = false;
    ClauseIterator nextIt, endIt = clauses.v.end();
    for (ClauseIterator it = clauses.v.begin(); it != endIt; it = nextIt) {
      nextIt = findClause<T>(it, endIt);

      if (nextIt != endIt) {
        callbackFn(&std::get<T>(nextIt->u), nextIt->source);
        found = true;
        ++nextIt;
      }
    }
    return found;
  }

  /// Set the `result` to a new `mlir::UnitAttr` if the clause is present.
  template <typename T>
  bool markClauseOccurrence(mlir::UnitAttr &result) const {
    if (findUniqueClause<T>()) {
      result = converter.getFirOpBuilder().getUnitAttr();
      return true;
    }
    return false;
  }

  Fortran::lower::AbstractConverter &converter;
  const Fortran::parser::OmpClauseList &clauses;
};

//===----------------------------------------------------------------------===//
// ClauseProcessor helper functions
//===----------------------------------------------------------------------===//

/// Check for unsupported map operand types.
static void checkMapType(mlir::Location location, mlir::Type type) {
  if (auto refType = type.dyn_cast<fir::ReferenceType>())
    type = refType.getElementType();
  if (auto boxType = type.dyn_cast_or_null<fir::BoxType>())
    if (!boxType.getElementType().isa<fir::PointerType>())
      TODO(location, "OMPD_target_data MapOperand BoxType");
}

class ReductionProcessor {
public:
  enum IntrinsicProc { MAX, MIN, IAND, IOR, IEOR };
  static IntrinsicProc
  getReductionType(const Fortran::parser::ProcedureDesignator &pd) {
    auto redType = llvm::StringSwitch<std::optional<IntrinsicProc>>(
                       getRealName(pd).ToString())
                       .Case("max", IntrinsicProc::MAX)
                       .Case("min", IntrinsicProc::MIN)
                       .Case("iand", IntrinsicProc::IAND)
                       .Case("ior", IntrinsicProc::IOR)
                       .Case("ieor", IntrinsicProc::IEOR)
                       .Default(std::nullopt);
    assert(redType && "Invalid Reduction");
    return *redType;
  }

  static bool supportedIntrinsicProcReduction(
      const Fortran::parser::ProcedureDesignator &pd) {
    const auto *name{Fortran::parser::Unwrap<Fortran::parser::Name>(pd)};
    assert(name && "Invalid Reduction Intrinsic.");
    if (!name->symbol->GetUltimate().attrs().test(
            Fortran::semantics::Attr::INTRINSIC))
      return false;
    auto redType = llvm::StringSwitch<std::optional<IntrinsicProc>>(
                       getRealName(name).ToString())
                       .Case("max", IntrinsicProc::MAX)
                       .Case("min", IntrinsicProc::MIN)
                       .Case("iand", IntrinsicProc::IAND)
                       .Case("ior", IntrinsicProc::IOR)
                       .Case("ieor", IntrinsicProc::IEOR)
                       .Default(std::nullopt);
    if (redType)
      return true;
    return false;
  }

  static const Fortran::semantics::SourceName
  getRealName(const Fortran::parser::Name *name) {
    return name->symbol->GetUltimate().name();
  }

  static const Fortran::semantics::SourceName
  getRealName(const Fortran::parser::ProcedureDesignator &pd) {
    const auto *name{Fortran::parser::Unwrap<Fortran::parser::Name>(pd)};
    assert(name && "Invalid Reduction Intrinsic.");
    return getRealName(name);
  }

  static std::string getReductionName(llvm::StringRef name, mlir::Type ty) {
    return (llvm::Twine(name) +
            (ty.isIntOrIndex() ? llvm::Twine("_i_") : llvm::Twine("_f_")) +
            llvm::Twine(ty.getIntOrFloatBitWidth()))
        .str();
  }

  static std::string getReductionName(
      Fortran::parser::DefinedOperator::IntrinsicOperator intrinsicOp,
      mlir::Type ty) {
    std::string reductionName;

    switch (intrinsicOp) {
    case Fortran::parser::DefinedOperator::IntrinsicOperator::Add:
      reductionName = "add_reduction";
      break;
    case Fortran::parser::DefinedOperator::IntrinsicOperator::Multiply:
      reductionName = "multiply_reduction";
      break;
    case Fortran::parser::DefinedOperator::IntrinsicOperator::AND:
      return "and_reduction";
    case Fortran::parser::DefinedOperator::IntrinsicOperator::EQV:
      return "eqv_reduction";
    case Fortran::parser::DefinedOperator::IntrinsicOperator::OR:
      return "or_reduction";
    case Fortran::parser::DefinedOperator::IntrinsicOperator::NEQV:
      return "neqv_reduction";
    default:
      reductionName = "other_reduction";
      break;
    }

    return getReductionName(reductionName, ty);
  }

  /// This function returns the identity value of the operator \p
  /// reductionOpName. For example:
  ///    0 + x = x,
  ///    1 * x = x
  static int getOperationIdentity(
      Fortran::parser::DefinedOperator::IntrinsicOperator intrinsicOp,
      mlir::Location loc) {
    switch (intrinsicOp) {
    case Fortran::parser::DefinedOperator::IntrinsicOperator::Add:
    case Fortran::parser::DefinedOperator::IntrinsicOperator::OR:
    case Fortran::parser::DefinedOperator::IntrinsicOperator::NEQV:
      return 0;
    case Fortran::parser::DefinedOperator::IntrinsicOperator::Multiply:
    case Fortran::parser::DefinedOperator::IntrinsicOperator::AND:
    case Fortran::parser::DefinedOperator::IntrinsicOperator::EQV:
      return 1;
    default:
      TODO(loc, "Reduction of some intrinsic operators is not supported");
    }
  }

  static mlir::Value getIntrinsicProcInitValue(
      mlir::Location loc, mlir::Type type,
      const Fortran::parser::ProcedureDesignator &procDesignator,
      fir::FirOpBuilder &builder) {
    assert((fir::isa_integer(type) || fir::isa_real(type) ||
            type.isa<fir::LogicalType>()) &&
           "only integer, logical and real types are currently supported");
    switch (getReductionType(procDesignator)) {
    case IntrinsicProc::MAX: {
      if (auto ty = type.dyn_cast<mlir::FloatType>()) {
        const llvm::fltSemantics &sem = ty.getFloatSemantics();
        return builder.createRealConstant(
            loc, type, llvm::APFloat::getLargest(sem, /*Negative=*/true));
      }
      unsigned bits = type.getIntOrFloatBitWidth();
      int64_t minInt = llvm::APInt::getSignedMinValue(bits).getSExtValue();
      return builder.createIntegerConstant(loc, type, minInt);
    }
    case IntrinsicProc::MIN: {
      if (auto ty = type.dyn_cast<mlir::FloatType>()) {
        const llvm::fltSemantics &sem = ty.getFloatSemantics();
        return builder.createRealConstant(
            loc, type, llvm::APFloat::getLargest(sem, /*Negative=*/false));
      }
      unsigned bits = type.getIntOrFloatBitWidth();
      int64_t maxInt = llvm::APInt::getSignedMaxValue(bits).getSExtValue();
      return builder.createIntegerConstant(loc, type, maxInt);
    }
    case IntrinsicProc::IOR: {
      unsigned bits = type.getIntOrFloatBitWidth();
      int64_t zeroInt = llvm::APInt::getZero(bits).getSExtValue();
      return builder.createIntegerConstant(loc, type, zeroInt);
    }
    case IntrinsicProc::IEOR: {
      unsigned bits = type.getIntOrFloatBitWidth();
      int64_t zeroInt = llvm::APInt::getZero(bits).getSExtValue();
      return builder.createIntegerConstant(loc, type, zeroInt);
    }
    case IntrinsicProc::IAND: {
      unsigned bits = type.getIntOrFloatBitWidth();
      int64_t allOnInt = llvm::APInt::getAllOnes(bits).getSExtValue();
      return builder.createIntegerConstant(loc, type, allOnInt);
    }
    }
    llvm_unreachable("Unknown Reduction Intrinsic");
  }

  static mlir::Value getIntrinsicOpInitValue(
      mlir::Location loc, mlir::Type type,
      Fortran::parser::DefinedOperator::IntrinsicOperator intrinsicOp,
      fir::FirOpBuilder &builder) {
    if (type.isa<mlir::FloatType>())
      return builder.create<mlir::arith::ConstantOp>(
          loc, type,
          builder.getFloatAttr(type,
                               (double)getOperationIdentity(intrinsicOp, loc)));

    if (type.isa<fir::LogicalType>()) {
      mlir::Value intConst = builder.create<mlir::arith::ConstantOp>(
          loc, builder.getI1Type(),
          builder.getIntegerAttr(builder.getI1Type(),
                                 getOperationIdentity(intrinsicOp, loc)));
      return builder.createConvert(loc, type, intConst);
    }

    return builder.create<mlir::arith::ConstantOp>(
        loc, type,
        builder.getIntegerAttr(type, getOperationIdentity(intrinsicOp, loc)));
  }

  template <typename FloatOp, typename IntegerOp>
  static mlir::Value getReductionOperation(fir::FirOpBuilder &builder,
                                           mlir::Type type, mlir::Location loc,
                                           mlir::Value op1, mlir::Value op2) {
    assert(type.isIntOrIndexOrFloat() &&
           "only integer and float types are currently supported");
    if (type.isIntOrIndex())
      return builder.create<IntegerOp>(loc, op1, op2);
    return builder.create<FloatOp>(loc, op1, op2);
  }

  /// Creates an OpenMP reduction declaration and inserts it into the provided
  /// symbol table. The declaration has a constant initializer with the neutral
  /// value `initValue`, and the reduction combiner carried over from `reduce`.
  /// TODO: Generalize this for non-integer types, add atomic region.
  static mlir::omp::ReductionDeclareOp createReductionDecl(
      fir::FirOpBuilder &builder, llvm::StringRef reductionOpName,
      const Fortran::parser::ProcedureDesignator &procDesignator,
      mlir::Type type, mlir::Location loc) {
    mlir::OpBuilder::InsertionGuard guard(builder);
    mlir::ModuleOp module = builder.getModule();

    auto decl =
        module.lookupSymbol<mlir::omp::ReductionDeclareOp>(reductionOpName);
    if (decl)
      return decl;

    mlir::OpBuilder modBuilder(module.getBodyRegion());

    decl = modBuilder.create<mlir::omp::ReductionDeclareOp>(
        loc, reductionOpName, type);
    builder.createBlock(&decl.getInitializerRegion(),
                        decl.getInitializerRegion().end(), {type}, {loc});
    builder.setInsertionPointToEnd(&decl.getInitializerRegion().back());
    mlir::Value init =
        getIntrinsicProcInitValue(loc, type, procDesignator, builder);
    builder.create<mlir::omp::YieldOp>(loc, init);

    builder.createBlock(&decl.getReductionRegion(),
                        decl.getReductionRegion().end(), {type, type},
                        {loc, loc});

    builder.setInsertionPointToEnd(&decl.getReductionRegion().back());
    mlir::Value op1 = decl.getReductionRegion().front().getArgument(0);
    mlir::Value op2 = decl.getReductionRegion().front().getArgument(1);

    mlir::Value reductionOp;
    switch (getReductionType(procDesignator)) {
    case IntrinsicProc::MAX:
      reductionOp =
          getReductionOperation<mlir::arith::MaximumFOp, mlir::arith::MaxSIOp>(
              builder, type, loc, op1, op2);
      break;
    case IntrinsicProc::MIN:
      reductionOp =
          getReductionOperation<mlir::arith::MinimumFOp, mlir::arith::MinSIOp>(
              builder, type, loc, op1, op2);
      break;
    case IntrinsicProc::IOR:
      assert((type.isIntOrIndex()) && "only integer is expected");
      reductionOp = builder.create<mlir::arith::OrIOp>(loc, op1, op2);
      break;
    case IntrinsicProc::IEOR:
      assert((type.isIntOrIndex()) && "only integer is expected");
      reductionOp = builder.create<mlir::arith::XOrIOp>(loc, op1, op2);
      break;
    case IntrinsicProc::IAND:
      assert((type.isIntOrIndex()) && "only integer is expected");
      reductionOp = builder.create<mlir::arith::AndIOp>(loc, op1, op2);
      break;
    }

    builder.create<mlir::omp::YieldOp>(loc, reductionOp);
    return decl;
  }

  /// Creates an OpenMP reduction declaration and inserts it into the provided
  /// symbol table. The declaration has a constant initializer with the neutral
  /// value `initValue`, and the reduction combiner carried over from `reduce`.
  /// TODO: Generalize this for non-integer types, add atomic region.
  static mlir::omp::ReductionDeclareOp createReductionDecl(
      fir::FirOpBuilder &builder, llvm::StringRef reductionOpName,
      Fortran::parser::DefinedOperator::IntrinsicOperator intrinsicOp,
      mlir::Type type, mlir::Location loc) {
    mlir::OpBuilder::InsertionGuard guard(builder);
    mlir::ModuleOp module = builder.getModule();

    auto decl =
        module.lookupSymbol<mlir::omp::ReductionDeclareOp>(reductionOpName);
    if (decl)
      return decl;

    mlir::OpBuilder modBuilder(module.getBodyRegion());

    decl = modBuilder.create<mlir::omp::ReductionDeclareOp>(
        loc, reductionOpName, type);
    builder.createBlock(&decl.getInitializerRegion(),
                        decl.getInitializerRegion().end(), {type}, {loc});
    builder.setInsertionPointToEnd(&decl.getInitializerRegion().back());
    mlir::Value init = getIntrinsicOpInitValue(loc, type, intrinsicOp, builder);
    builder.create<mlir::omp::YieldOp>(loc, init);

    builder.createBlock(&decl.getReductionRegion(),
                        decl.getReductionRegion().end(), {type, type},
                        {loc, loc});

    builder.setInsertionPointToEnd(&decl.getReductionRegion().back());
    mlir::Value op1 = decl.getReductionRegion().front().getArgument(0);
    mlir::Value op2 = decl.getReductionRegion().front().getArgument(1);

    mlir::Value reductionOp;
    switch (intrinsicOp) {
    case Fortran::parser::DefinedOperator::IntrinsicOperator::Add:
      reductionOp =
          getReductionOperation<mlir::arith::AddFOp, mlir::arith::AddIOp>(
              builder, type, loc, op1, op2);
      break;
    case Fortran::parser::DefinedOperator::IntrinsicOperator::Multiply:
      reductionOp =
          getReductionOperation<mlir::arith::MulFOp, mlir::arith::MulIOp>(
              builder, type, loc, op1, op2);
      break;
    case Fortran::parser::DefinedOperator::IntrinsicOperator::AND: {
      mlir::Value op1I1 = builder.createConvert(loc, builder.getI1Type(), op1);
      mlir::Value op2I1 = builder.createConvert(loc, builder.getI1Type(), op2);

      mlir::Value andiOp =
          builder.create<mlir::arith::AndIOp>(loc, op1I1, op2I1);

      reductionOp = builder.createConvert(loc, type, andiOp);
      break;
    }
    case Fortran::parser::DefinedOperator::IntrinsicOperator::OR: {
      mlir::Value op1I1 = builder.createConvert(loc, builder.getI1Type(), op1);
      mlir::Value op2I1 = builder.createConvert(loc, builder.getI1Type(), op2);

      mlir::Value oriOp = builder.create<mlir::arith::OrIOp>(loc, op1I1, op2I1);

      reductionOp = builder.createConvert(loc, type, oriOp);
      break;
    }
    case Fortran::parser::DefinedOperator::IntrinsicOperator::EQV: {
      mlir::Value op1I1 = builder.createConvert(loc, builder.getI1Type(), op1);
      mlir::Value op2I1 = builder.createConvert(loc, builder.getI1Type(), op2);

      mlir::Value cmpiOp = builder.create<mlir::arith::CmpIOp>(
          loc, mlir::arith::CmpIPredicate::eq, op1I1, op2I1);

      reductionOp = builder.createConvert(loc, type, cmpiOp);
      break;
    }
    case Fortran::parser::DefinedOperator::IntrinsicOperator::NEQV: {
      mlir::Value op1I1 = builder.createConvert(loc, builder.getI1Type(), op1);
      mlir::Value op2I1 = builder.createConvert(loc, builder.getI1Type(), op2);

      mlir::Value cmpiOp = builder.create<mlir::arith::CmpIOp>(
          loc, mlir::arith::CmpIPredicate::ne, op1I1, op2I1);

      reductionOp = builder.createConvert(loc, type, cmpiOp);
      break;
    }
    default:
      TODO(loc, "Reduction of some intrinsic operators is not supported");
    }

    builder.create<mlir::omp::YieldOp>(loc, reductionOp);
    return decl;
  }

  /// Creates a reduction declaration and associates it with an OpenMP block
  /// directive.
  static void addReductionDecl(
      mlir::Location currentLocation,
      Fortran::lower::AbstractConverter &converter,
      const Fortran::parser::OmpReductionClause &reduction,
      llvm::SmallVectorImpl<mlir::Value> &reductionVars,
      llvm::SmallVectorImpl<mlir::Attribute> &reductionDeclSymbols) {
    fir::FirOpBuilder &firOpBuilder = converter.getFirOpBuilder();
    mlir::omp::ReductionDeclareOp decl;
    const auto &redOperator{
        std::get<Fortran::parser::OmpReductionOperator>(reduction.t)};
    const auto &objectList{
        std::get<Fortran::parser::OmpObjectList>(reduction.t)};
    if (const auto &redDefinedOp =
            std::get_if<Fortran::parser::DefinedOperator>(&redOperator.u)) {
      const auto &intrinsicOp{
          std::get<Fortran::parser::DefinedOperator::IntrinsicOperator>(
              redDefinedOp->u)};
      switch (intrinsicOp) {
      case Fortran::parser::DefinedOperator::IntrinsicOperator::Add:
      case Fortran::parser::DefinedOperator::IntrinsicOperator::Multiply:
      case Fortran::parser::DefinedOperator::IntrinsicOperator::AND:
      case Fortran::parser::DefinedOperator::IntrinsicOperator::EQV:
      case Fortran::parser::DefinedOperator::IntrinsicOperator::OR:
      case Fortran::parser::DefinedOperator::IntrinsicOperator::NEQV:
        break;

      default:
        TODO(currentLocation,
             "Reduction of some intrinsic operators is not supported");
        break;
      }
      for (const Fortran::parser::OmpObject &ompObject : objectList.v) {
        if (const auto *name{
                Fortran::parser::Unwrap<Fortran::parser::Name>(ompObject)}) {
          if (const Fortran::semantics::Symbol * symbol{name->symbol}) {
            mlir::Value symVal = converter.getSymbolAddress(*symbol);
            if (auto declOp = symVal.getDefiningOp<hlfir::DeclareOp>())
              symVal = declOp.getBase();
            mlir::Type redType =
                symVal.getType().cast<fir::ReferenceType>().getEleTy();
            reductionVars.push_back(symVal);
            if (redType.isa<fir::LogicalType>())
              decl = createReductionDecl(
                  firOpBuilder,
                  getReductionName(intrinsicOp, firOpBuilder.getI1Type()),
                  intrinsicOp, redType, currentLocation);
            else if (redType.isIntOrIndexOrFloat()) {
              decl = createReductionDecl(firOpBuilder,
                                         getReductionName(intrinsicOp, redType),
                                         intrinsicOp, redType, currentLocation);
            } else {
              TODO(currentLocation, "Reduction of some types is not supported");
            }
            reductionDeclSymbols.push_back(mlir::SymbolRefAttr::get(
                firOpBuilder.getContext(), decl.getSymName()));
          }
        }
      }
    } else if (const auto *reductionIntrinsic =
                   std::get_if<Fortran::parser::ProcedureDesignator>(
                       &redOperator.u)) {
      if (ReductionProcessor::supportedIntrinsicProcReduction(
              *reductionIntrinsic)) {
        for (const Fortran::parser::OmpObject &ompObject : objectList.v) {
          if (const auto *name{
                  Fortran::parser::Unwrap<Fortran::parser::Name>(ompObject)}) {
            if (const Fortran::semantics::Symbol * symbol{name->symbol}) {
              mlir::Value symVal = converter.getSymbolAddress(*symbol);
              if (auto declOp = symVal.getDefiningOp<hlfir::DeclareOp>())
                symVal = declOp.getBase();
              mlir::Type redType =
                  symVal.getType().cast<fir::ReferenceType>().getEleTy();
              reductionVars.push_back(symVal);
              assert(redType.isIntOrIndexOrFloat() &&
                     "Unsupported reduction type");
              decl = createReductionDecl(
                  firOpBuilder,
                  getReductionName(getRealName(*reductionIntrinsic).ToString(),
                                   redType),
                  *reductionIntrinsic, redType, currentLocation);
              reductionDeclSymbols.push_back(mlir::SymbolRefAttr::get(
                  firOpBuilder.getContext(), decl.getSymName()));
            }
          }
        }
      }
    }
  }
};

static mlir::omp::ScheduleModifier
translateScheduleModifier(const Fortran::parser::OmpScheduleModifierType &m) {
  switch (m.v) {
  case Fortran::parser::OmpScheduleModifierType::ModType::Monotonic:
    return mlir::omp::ScheduleModifier::monotonic;
  case Fortran::parser::OmpScheduleModifierType::ModType::Nonmonotonic:
    return mlir::omp::ScheduleModifier::nonmonotonic;
  case Fortran::parser::OmpScheduleModifierType::ModType::Simd:
    return mlir::omp::ScheduleModifier::simd;
  }
  return mlir::omp::ScheduleModifier::none;
}

static mlir::omp::ScheduleModifier
getScheduleModifier(const Fortran::parser::OmpScheduleClause &x) {
  const auto &modifier =
      std::get<std::optional<Fortran::parser::OmpScheduleModifier>>(x.t);
  // The input may have the modifier any order, so we look for one that isn't
  // SIMD. If modifier is not set at all, fall down to the bottom and return
  // "none".
  if (modifier) {
    const auto &modType1 =
        std::get<Fortran::parser::OmpScheduleModifier::Modifier1>(modifier->t);
    if (modType1.v.v ==
        Fortran::parser::OmpScheduleModifierType::ModType::Simd) {
      const auto &modType2 = std::get<
          std::optional<Fortran::parser::OmpScheduleModifier::Modifier2>>(
          modifier->t);
      if (modType2 &&
          modType2->v.v !=
              Fortran::parser::OmpScheduleModifierType::ModType::Simd)
        return translateScheduleModifier(modType2->v);

      return mlir::omp::ScheduleModifier::none;
    }

    return translateScheduleModifier(modType1.v);
  }
  return mlir::omp::ScheduleModifier::none;
}

static mlir::omp::ScheduleModifier
getSimdModifier(const Fortran::parser::OmpScheduleClause &x) {
  const auto &modifier =
      std::get<std::optional<Fortran::parser::OmpScheduleModifier>>(x.t);
  // Either of the two possible modifiers in the input can be the SIMD modifier,
  // so look in either one, and return simd if we find one. Not found = return
  // "none".
  if (modifier) {
    const auto &modType1 =
        std::get<Fortran::parser::OmpScheduleModifier::Modifier1>(modifier->t);
    if (modType1.v.v == Fortran::parser::OmpScheduleModifierType::ModType::Simd)
      return mlir::omp::ScheduleModifier::simd;

    const auto &modType2 = std::get<
        std::optional<Fortran::parser::OmpScheduleModifier::Modifier2>>(
        modifier->t);
    if (modType2 && modType2->v.v ==
                        Fortran::parser::OmpScheduleModifierType::ModType::Simd)
      return mlir::omp::ScheduleModifier::simd;
  }
  return mlir::omp::ScheduleModifier::none;
}

static void
genAllocateClause(Fortran::lower::AbstractConverter &converter,
                  const Fortran::parser::OmpAllocateClause &ompAllocateClause,
                  llvm::SmallVectorImpl<mlir::Value> &allocatorOperands,
                  llvm::SmallVectorImpl<mlir::Value> &allocateOperands) {
  fir::FirOpBuilder &firOpBuilder = converter.getFirOpBuilder();
  mlir::Location currentLocation = converter.getCurrentLocation();
  Fortran::lower::StatementContext stmtCtx;

  mlir::Value allocatorOperand;
  const Fortran::parser::OmpObjectList &ompObjectList =
      std::get<Fortran::parser::OmpObjectList>(ompAllocateClause.t);
  const auto &allocateModifier = std::get<
      std::optional<Fortran::parser::OmpAllocateClause::AllocateModifier>>(
      ompAllocateClause.t);

  // If the allocate modifier is present, check if we only use the allocator
  // submodifier.  ALIGN in this context is unimplemented
  const bool onlyAllocator =
      allocateModifier &&
      std::holds_alternative<
          Fortran::parser::OmpAllocateClause::AllocateModifier::Allocator>(
          allocateModifier->u);

  if (allocateModifier && !onlyAllocator) {
    TODO(currentLocation, "OmpAllocateClause ALIGN modifier");
  }

  // Check if allocate clause has allocator specified. If so, add it
  // to list of allocators, otherwise, add default allocator to
  // list of allocators.
  if (onlyAllocator) {
    const auto &allocatorValue = std::get<
        Fortran::parser::OmpAllocateClause::AllocateModifier::Allocator>(
        allocateModifier->u);
    allocatorOperand = fir::getBase(converter.genExprValue(
        *Fortran::semantics::GetExpr(allocatorValue.v), stmtCtx));
    allocatorOperands.insert(allocatorOperands.end(), ompObjectList.v.size(),
                             allocatorOperand);
  } else {
    allocatorOperand = firOpBuilder.createIntegerConstant(
        currentLocation, firOpBuilder.getI32Type(), 1);
    allocatorOperands.insert(allocatorOperands.end(), ompObjectList.v.size(),
                             allocatorOperand);
  }
  genObjectList(ompObjectList, converter, allocateOperands);
}

static mlir::omp::ClauseProcBindKindAttr genProcBindKindAttr(
    fir::FirOpBuilder &firOpBuilder,
    const Fortran::parser::OmpClause::ProcBind *procBindClause) {
  mlir::omp::ClauseProcBindKind procBindKind;
  switch (procBindClause->v.v) {
  case Fortran::parser::OmpProcBindClause::Type::Master:
    procBindKind = mlir::omp::ClauseProcBindKind::Master;
    break;
  case Fortran::parser::OmpProcBindClause::Type::Close:
    procBindKind = mlir::omp::ClauseProcBindKind::Close;
    break;
  case Fortran::parser::OmpProcBindClause::Type::Spread:
    procBindKind = mlir::omp::ClauseProcBindKind::Spread;
    break;
  case Fortran::parser::OmpProcBindClause::Type::Primary:
    procBindKind = mlir::omp::ClauseProcBindKind::Primary;
    break;
  }
  return mlir::omp::ClauseProcBindKindAttr::get(firOpBuilder.getContext(),
                                                procBindKind);
}

static mlir::omp::ClauseTaskDependAttr
genDependKindAttr(fir::FirOpBuilder &firOpBuilder,
                  const Fortran::parser::OmpClause::Depend *dependClause) {
  mlir::omp::ClauseTaskDepend pbKind;
  switch (
      std::get<Fortran::parser::OmpDependenceType>(
          std::get<Fortran::parser::OmpDependClause::InOut>(dependClause->v.u)
              .t)
          .v) {
  case Fortran::parser::OmpDependenceType::Type::In:
    pbKind = mlir::omp::ClauseTaskDepend::taskdependin;
    break;
  case Fortran::parser::OmpDependenceType::Type::Out:
    pbKind = mlir::omp::ClauseTaskDepend::taskdependout;
    break;
  case Fortran::parser::OmpDependenceType::Type::Inout:
    pbKind = mlir::omp::ClauseTaskDepend::taskdependinout;
    break;
  default:
    llvm_unreachable("unknown parser task dependence type");
    break;
  }
  return mlir::omp::ClauseTaskDependAttr::get(firOpBuilder.getContext(),
                                              pbKind);
}

static mlir::Value getIfClauseOperand(
    Fortran::lower::AbstractConverter &converter,
    const Fortran::parser::OmpClause::If *ifClause,
    Fortran::parser::OmpIfClause::DirectiveNameModifier directiveName,
    mlir::Location clauseLocation) {
  // Only consider the clause if it's intended for the given directive.
  auto &directive = std::get<
      std::optional<Fortran::parser::OmpIfClause::DirectiveNameModifier>>(
      ifClause->v.t);
  if (directive && directive.value() != directiveName)
    return nullptr;

  Fortran::lower::StatementContext stmtCtx;
  fir::FirOpBuilder &firOpBuilder = converter.getFirOpBuilder();
  auto &expr = std::get<Fortran::parser::ScalarLogicalExpr>(ifClause->v.t);
  mlir::Value ifVal = fir::getBase(
      converter.genExprValue(*Fortran::semantics::GetExpr(expr), stmtCtx));
  return firOpBuilder.createConvert(clauseLocation, firOpBuilder.getI1Type(),
                                    ifVal);
}

static void
addUseDeviceClause(Fortran::lower::AbstractConverter &converter,
                   const Fortran::parser::OmpObjectList &useDeviceClause,
                   llvm::SmallVectorImpl<mlir::Value> &operands,
                   llvm::SmallVectorImpl<mlir::Type> &useDeviceTypes,
                   llvm::SmallVectorImpl<mlir::Location> &useDeviceLocs,
                   llvm::SmallVectorImpl<const Fortran::semantics::Symbol *>
                       &useDeviceSymbols) {
  genObjectList(useDeviceClause, converter, operands);
  for (mlir::Value &operand : operands) {
    checkMapType(operand.getLoc(), operand.getType());
    useDeviceTypes.push_back(operand.getType());
    useDeviceLocs.push_back(operand.getLoc());
  }
  for (const Fortran::parser::OmpObject &ompObject : useDeviceClause.v) {
    Fortran::semantics::Symbol *sym = getOmpObjectSymbol(ompObject);
    useDeviceSymbols.push_back(sym);
  }
}

//===----------------------------------------------------------------------===//
// ClauseProcessor unique clauses
//===----------------------------------------------------------------------===//

bool ClauseProcessor::processCollapse(
    mlir::Location currentLocation, Fortran::lower::pft::Evaluation &eval,
    llvm::SmallVectorImpl<mlir::Value> &lowerBound,
    llvm::SmallVectorImpl<mlir::Value> &upperBound,
    llvm::SmallVectorImpl<mlir::Value> &step,
    llvm::SmallVectorImpl<const Fortran::semantics::Symbol *> &iv,
    std::size_t &loopVarTypeSize) const {
  bool found = false;
  fir::FirOpBuilder &firOpBuilder = converter.getFirOpBuilder();

  // Collect the loops to collapse.
  Fortran::lower::pft::Evaluation *doConstructEval =
      &eval.getFirstNestedEvaluation();
  if (doConstructEval->getIf<Fortran::parser::DoConstruct>()
          ->IsDoConcurrent()) {
    TODO(currentLocation, "Do Concurrent in Worksharing loop construct");
  }

  std::int64_t collapseValue = 1l;
  if (auto *collapseClause = findUniqueClause<ClauseTy::Collapse>()) {
    const auto *expr = Fortran::semantics::GetExpr(collapseClause->v);
    collapseValue = Fortran::evaluate::ToInt64(*expr).value();
    found = true;
  }

  loopVarTypeSize = 0;
  do {
    Fortran::lower::pft::Evaluation *doLoop =
        &doConstructEval->getFirstNestedEvaluation();
    auto *doStmt = doLoop->getIf<Fortran::parser::NonLabelDoStmt>();
    assert(doStmt && "Expected do loop to be in the nested evaluation");
    const auto &loopControl =
        std::get<std::optional<Fortran::parser::LoopControl>>(doStmt->t);
    const Fortran::parser::LoopControl::Bounds *bounds =
        std::get_if<Fortran::parser::LoopControl::Bounds>(&loopControl->u);
    assert(bounds && "Expected bounds for worksharing do loop");
    Fortran::lower::StatementContext stmtCtx;
    lowerBound.push_back(fir::getBase(converter.genExprValue(
        *Fortran::semantics::GetExpr(bounds->lower), stmtCtx)));
    upperBound.push_back(fir::getBase(converter.genExprValue(
        *Fortran::semantics::GetExpr(bounds->upper), stmtCtx)));
    if (bounds->step) {
      step.push_back(fir::getBase(converter.genExprValue(
          *Fortran::semantics::GetExpr(bounds->step), stmtCtx)));
    } else { // If `step` is not present, assume it as `1`.
      step.push_back(firOpBuilder.createIntegerConstant(
          currentLocation, firOpBuilder.getIntegerType(32), 1));
    }
    iv.push_back(bounds->name.thing.symbol);
    loopVarTypeSize = std::max(loopVarTypeSize,
                               bounds->name.thing.symbol->GetUltimate().size());
    collapseValue--;
    doConstructEval =
        &*std::next(doConstructEval->getNestedEvaluations().begin());
  } while (collapseValue > 0);

  return found;
}

bool ClauseProcessor::processDefault() const {
  if (auto *defaultClause = findUniqueClause<ClauseTy::Default>()) {
    // Private, Firstprivate, Shared, None
    switch (defaultClause->v.v) {
    case Fortran::parser::OmpDefaultClause::Type::Shared:
    case Fortran::parser::OmpDefaultClause::Type::None:
      // Default clause with shared or none do not require any handling since
      // Shared is the default behavior in the IR and None is only required
      // for semantic checks.
      break;
    case Fortran::parser::OmpDefaultClause::Type::Private:
      // TODO Support default(private)
      break;
    case Fortran::parser::OmpDefaultClause::Type::Firstprivate:
      // TODO Support default(firstprivate)
      break;
    }
    return true;
  }
  return false;
}

bool ClauseProcessor::processDevice(Fortran::lower::StatementContext &stmtCtx,
                                    mlir::Value &result) const {
  const Fortran::parser::CharBlock *source = nullptr;
  if (auto *deviceClause = findUniqueClause<ClauseTy::Device>(&source)) {
    mlir::Location clauseLocation = converter.genLocation(*source);
    if (auto deviceModifier = std::get<
            std::optional<Fortran::parser::OmpDeviceClause::DeviceModifier>>(
            deviceClause->v.t)) {
      if (deviceModifier ==
          Fortran::parser::OmpDeviceClause::DeviceModifier::Ancestor) {
        TODO(clauseLocation, "OMPD_target Device Modifier Ancestor");
      }
    }
    if (const auto *deviceExpr = Fortran::semantics::GetExpr(
            std::get<Fortran::parser::ScalarIntExpr>(deviceClause->v.t))) {
      result = fir::getBase(converter.genExprValue(*deviceExpr, stmtCtx));
    }
    return true;
  }
  return false;
}

bool ClauseProcessor::processDeviceType(
    mlir::omp::DeclareTargetDeviceType &result) const {
  if (auto *deviceTypeClause = findUniqueClause<ClauseTy::DeviceType>()) {
    // Case: declare target ... device_type(any | host | nohost)
    switch (deviceTypeClause->v.v) {
    case Fortran::parser::OmpDeviceTypeClause::Type::Nohost:
      result = mlir::omp::DeclareTargetDeviceType::nohost;
      break;
    case Fortran::parser::OmpDeviceTypeClause::Type::Host:
      result = mlir::omp::DeclareTargetDeviceType::host;
      break;
    case Fortran::parser::OmpDeviceTypeClause::Type::Any:
      result = mlir::omp::DeclareTargetDeviceType::any;
      break;
    }
    return true;
  }
  return false;
}

bool ClauseProcessor::processFinal(Fortran::lower::StatementContext &stmtCtx,
                                   mlir::Value &result) const {
  const Fortran::parser::CharBlock *source = nullptr;
  if (auto *finalClause = findUniqueClause<ClauseTy::Final>(&source)) {
    fir::FirOpBuilder &firOpBuilder = converter.getFirOpBuilder();
    mlir::Location clauseLocation = converter.genLocation(*source);

    mlir::Value finalVal = fir::getBase(converter.genExprValue(
        *Fortran::semantics::GetExpr(finalClause->v), stmtCtx));
    result = firOpBuilder.createConvert(clauseLocation,
                                        firOpBuilder.getI1Type(), finalVal);
    return true;
  }
  return false;
}

bool ClauseProcessor::processHint(mlir::IntegerAttr &result) const {
  if (auto *hintClause = findUniqueClause<ClauseTy::Hint>()) {
    fir::FirOpBuilder &firOpBuilder = converter.getFirOpBuilder();
    const auto *expr = Fortran::semantics::GetExpr(hintClause->v);
    int64_t hintValue = *Fortran::evaluate::ToInt64(*expr);
    result = firOpBuilder.getI64IntegerAttr(hintValue);
    return true;
  }
  return false;
}

bool ClauseProcessor::processMergeable(mlir::UnitAttr &result) const {
  return markClauseOccurrence<ClauseTy::Mergeable>(result);
}

bool ClauseProcessor::processNowait(mlir::UnitAttr &result) const {
  return markClauseOccurrence<ClauseTy::Nowait>(result);
}

bool ClauseProcessor::processNumTeams(Fortran::lower::StatementContext &stmtCtx,
                                      mlir::Value &result) const {
  // TODO Get lower and upper bounds for num_teams when parser is updated to
  // accept both.
  if (auto *numTeamsClause = findUniqueClause<ClauseTy::NumTeams>()) {
    result = fir::getBase(converter.genExprValue(
        *Fortran::semantics::GetExpr(numTeamsClause->v), stmtCtx));
    return true;
  }
  return false;
}

bool ClauseProcessor::processNumThreads(
    Fortran::lower::StatementContext &stmtCtx, mlir::Value &result) const {
  if (auto *numThreadsClause = findUniqueClause<ClauseTy::NumThreads>()) {
    // OMPIRBuilder expects `NUM_THREADS` clause as a `Value`.
    result = fir::getBase(converter.genExprValue(
        *Fortran::semantics::GetExpr(numThreadsClause->v), stmtCtx));
    return true;
  }
  return false;
}

bool ClauseProcessor::processOrdered(mlir::IntegerAttr &result) const {
  if (auto *orderedClause = findUniqueClause<ClauseTy::Ordered>()) {
    fir::FirOpBuilder &firOpBuilder = converter.getFirOpBuilder();
    int64_t orderedClauseValue = 0l;
    if (orderedClause->v.has_value()) {
      const auto *expr = Fortran::semantics::GetExpr(orderedClause->v);
      orderedClauseValue = *Fortran::evaluate::ToInt64(*expr);
    }
    result = firOpBuilder.getI64IntegerAttr(orderedClauseValue);
    return true;
  }
  return false;
}

bool ClauseProcessor::processPriority(Fortran::lower::StatementContext &stmtCtx,
                                      mlir::Value &result) const {
  if (auto *priorityClause = findUniqueClause<ClauseTy::Priority>()) {
    result = fir::getBase(converter.genExprValue(
        *Fortran::semantics::GetExpr(priorityClause->v), stmtCtx));
    return true;
  }
  return false;
}

bool ClauseProcessor::processProcBind(
    mlir::omp::ClauseProcBindKindAttr &result) const {
  if (auto *procBindClause = findUniqueClause<ClauseTy::ProcBind>()) {
    fir::FirOpBuilder &firOpBuilder = converter.getFirOpBuilder();
    result = genProcBindKindAttr(firOpBuilder, procBindClause);
    return true;
  }
  return false;
}

bool ClauseProcessor::processSafelen(mlir::IntegerAttr &result) const {
  if (auto *safelenClause = findUniqueClause<ClauseTy::Safelen>()) {
    fir::FirOpBuilder &firOpBuilder = converter.getFirOpBuilder();
    const auto *expr = Fortran::semantics::GetExpr(safelenClause->v);
    const std::optional<std::int64_t> safelenVal =
        Fortran::evaluate::ToInt64(*expr);
    result = firOpBuilder.getI64IntegerAttr(*safelenVal);
    return true;
  }
  return false;
}

bool ClauseProcessor::processSchedule(
    mlir::omp::ClauseScheduleKindAttr &valAttr,
    mlir::omp::ScheduleModifierAttr &modifierAttr,
    mlir::UnitAttr &simdModifierAttr) const {
  if (auto *scheduleClause = findUniqueClause<ClauseTy::Schedule>()) {
    fir::FirOpBuilder &firOpBuilder = converter.getFirOpBuilder();
    mlir::MLIRContext *context = firOpBuilder.getContext();
    const Fortran::parser::OmpScheduleClause &scheduleType = scheduleClause->v;
    const auto &scheduleClauseKind =
        std::get<Fortran::parser::OmpScheduleClause::ScheduleType>(
            scheduleType.t);

    mlir::omp::ClauseScheduleKind scheduleKind;
    switch (scheduleClauseKind) {
    case Fortran::parser::OmpScheduleClause::ScheduleType::Static:
      scheduleKind = mlir::omp::ClauseScheduleKind::Static;
      break;
    case Fortran::parser::OmpScheduleClause::ScheduleType::Dynamic:
      scheduleKind = mlir::omp::ClauseScheduleKind::Dynamic;
      break;
    case Fortran::parser::OmpScheduleClause::ScheduleType::Guided:
      scheduleKind = mlir::omp::ClauseScheduleKind::Guided;
      break;
    case Fortran::parser::OmpScheduleClause::ScheduleType::Auto:
      scheduleKind = mlir::omp::ClauseScheduleKind::Auto;
      break;
    case Fortran::parser::OmpScheduleClause::ScheduleType::Runtime:
      scheduleKind = mlir::omp::ClauseScheduleKind::Runtime;
      break;
    }

    mlir::omp::ScheduleModifier scheduleModifier =
        getScheduleModifier(scheduleClause->v);

    if (scheduleModifier != mlir::omp::ScheduleModifier::none)
      modifierAttr =
          mlir::omp::ScheduleModifierAttr::get(context, scheduleModifier);

    if (getSimdModifier(scheduleClause->v) != mlir::omp::ScheduleModifier::none)
      simdModifierAttr = firOpBuilder.getUnitAttr();

    valAttr = mlir::omp::ClauseScheduleKindAttr::get(context, scheduleKind);
    return true;
  }
  return false;
}

bool ClauseProcessor::processScheduleChunk(
    Fortran::lower::StatementContext &stmtCtx, mlir::Value &result) const {
  if (auto *scheduleClause = findUniqueClause<ClauseTy::Schedule>()) {
    if (const auto &chunkExpr =
            std::get<std::optional<Fortran::parser::ScalarIntExpr>>(
                scheduleClause->v.t)) {
      if (const auto *expr = Fortran::semantics::GetExpr(*chunkExpr)) {
        result = fir::getBase(converter.genExprValue(*expr, stmtCtx));
      }
    }
    return true;
  }
  return false;
}

bool ClauseProcessor::processSimdlen(mlir::IntegerAttr &result) const {
  if (auto *simdlenClause = findUniqueClause<ClauseTy::Simdlen>()) {
    fir::FirOpBuilder &firOpBuilder = converter.getFirOpBuilder();
    const auto *expr = Fortran::semantics::GetExpr(simdlenClause->v);
    const std::optional<std::int64_t> simdlenVal =
        Fortran::evaluate::ToInt64(*expr);
    result = firOpBuilder.getI64IntegerAttr(*simdlenVal);
    return true;
  }
  return false;
}

bool ClauseProcessor::processThreadLimit(
    Fortran::lower::StatementContext &stmtCtx, mlir::Value &result) const {
  if (auto *threadLmtClause = findUniqueClause<ClauseTy::ThreadLimit>()) {
    result = fir::getBase(converter.genExprValue(
        *Fortran::semantics::GetExpr(threadLmtClause->v), stmtCtx));
    return true;
  }
  return false;
}

bool ClauseProcessor::processUntied(mlir::UnitAttr &result) const {
  return markClauseOccurrence<ClauseTy::Untied>(result);
}

//===----------------------------------------------------------------------===//
// ClauseProcessor repeatable clauses
//===----------------------------------------------------------------------===//

bool ClauseProcessor::processAllocate(
    llvm::SmallVectorImpl<mlir::Value> &allocatorOperands,
    llvm::SmallVectorImpl<mlir::Value> &allocateOperands) const {
  return findRepeatableClause<ClauseTy::Allocate>(
      [&](const ClauseTy::Allocate *allocateClause,
          const Fortran::parser::CharBlock &) {
        genAllocateClause(converter, allocateClause->v, allocatorOperands,
                          allocateOperands);
      });
}

bool ClauseProcessor::processCopyin() const {
  fir::FirOpBuilder &firOpBuilder = converter.getFirOpBuilder();
  mlir::OpBuilder::InsertPoint insPt = firOpBuilder.saveInsertionPoint();
  firOpBuilder.setInsertionPointToStart(firOpBuilder.getAllocaBlock());
  auto checkAndCopyHostAssociateVar =
      [&](Fortran::semantics::Symbol *sym,
          mlir::OpBuilder::InsertPoint *copyAssignIP = nullptr) {
        assert(sym->has<Fortran::semantics::HostAssocDetails>() &&
               "No host-association found");
        if (converter.isPresentShallowLookup(*sym))
          converter.copyHostAssociateVar(*sym, copyAssignIP);
      };
  bool hasCopyin = findRepeatableClause<ClauseTy::Copyin>(
      [&](const ClauseTy::Copyin *copyinClause,
          const Fortran::parser::CharBlock &) {
        const Fortran::parser::OmpObjectList &ompObjectList = copyinClause->v;
        for (const Fortran::parser::OmpObject &ompObject : ompObjectList.v) {
          Fortran::semantics::Symbol *sym = getOmpObjectSymbol(ompObject);
          if (const auto *commonDetails =
                  sym->detailsIf<Fortran::semantics::CommonBlockDetails>()) {
            for (const auto &mem : commonDetails->objects())
              checkAndCopyHostAssociateVar(&*mem, &insPt);
            break;
          }
          if (Fortran::semantics::IsAllocatableOrObjectPointer(
                  &sym->GetUltimate()))
            TODO(converter.getCurrentLocation(),
                 "pointer or allocatable variables in Copyin clause");
          assert(sym->has<Fortran::semantics::HostAssocDetails>() &&
                 "No host-association found");
          checkAndCopyHostAssociateVar(sym);
        }
      });

  // [OMP 5.0, 2.19.6.1] The copy is done after the team is formed and prior to
  // the execution of the associated structured block. Emit implicit barrier to
  // synchronize threads and avoid data races on propagation master's thread
  // values of threadprivate variables to local instances of that variables of
  // all other implicit threads.
  if (hasCopyin)
    firOpBuilder.create<mlir::omp::BarrierOp>(converter.getCurrentLocation());
  firOpBuilder.restoreInsertionPoint(insPt);
  return hasCopyin;
}

bool ClauseProcessor::processDepend(
    llvm::SmallVectorImpl<mlir::Attribute> &dependTypeOperands,
    llvm::SmallVectorImpl<mlir::Value> &dependOperands) const {
  fir::FirOpBuilder &firOpBuilder = converter.getFirOpBuilder();

  return findRepeatableClause<ClauseTy::Depend>(
      [&](const ClauseTy::Depend *dependClause,
          const Fortran::parser::CharBlock &) {
        const std::list<Fortran::parser::Designator> &depVal =
            std::get<std::list<Fortran::parser::Designator>>(
                std::get<Fortran::parser::OmpDependClause::InOut>(
                    dependClause->v.u)
                    .t);
        mlir::omp::ClauseTaskDependAttr dependTypeOperand =
            genDependKindAttr(firOpBuilder, dependClause);
        dependTypeOperands.insert(dependTypeOperands.end(), depVal.size(),
                                  dependTypeOperand);
        for (const Fortran::parser::Designator &ompObject : depVal) {
          Fortran::semantics::Symbol *sym = nullptr;
          std::visit(
              Fortran::common::visitors{
                  [&](const Fortran::parser::DataRef &designator) {
                    if (const Fortran::parser::Name *name =
                            std::get_if<Fortran::parser::Name>(&designator.u)) {
                      sym = name->symbol;
                    } else if (std::get_if<Fortran::common::Indirection<
                                   Fortran::parser::ArrayElement>>(
                                   &designator.u)) {
                      TODO(converter.getCurrentLocation(),
                           "array sections not supported for task depend");
                    }
                  },
                  [&](const Fortran::parser::Substring &designator) {
                    TODO(converter.getCurrentLocation(),
                         "substring not supported for task depend");
                  }},
              (ompObject).u);
          const mlir::Value variable = converter.getSymbolAddress(*sym);
          dependOperands.push_back(variable);
        }
      });
}

bool ClauseProcessor::processIf(
    Fortran::parser::OmpIfClause::DirectiveNameModifier directiveName,
    mlir::Value &result) const {
  bool found = false;
  findRepeatableClause<ClauseTy::If>(
      [&](const ClauseTy::If *ifClause,
          const Fortran::parser::CharBlock &source) {
        mlir::Location clauseLocation = converter.genLocation(source);
        mlir::Value operand = getIfClauseOperand(converter, ifClause,
                                                 directiveName, clauseLocation);
        // Assume that, at most, a single 'if' clause will be applicable to the
        // given directive.
        if (operand) {
          result = operand;
          found = true;
        }
      });
  return found;
}

bool ClauseProcessor::processLink(
    llvm::SmallVectorImpl<DeclareTargetCapturePair> &result) const {
  return findRepeatableClause<ClauseTy::Link>(
      [&](const ClauseTy::Link *linkClause,
          const Fortran::parser::CharBlock &) {
        // Case: declare target link(var1, var2)...
        gatherFuncAndVarSyms(
            linkClause->v, mlir::omp::DeclareTargetCaptureClause::link, result);
      });
}

static mlir::omp::MapInfoOp
createMapInfoOp(fir::FirOpBuilder &builder, mlir::Location loc,
                mlir::Value baseAddr, mlir::Value varPtrPtr, std::string name,
                mlir::SmallVector<mlir::Value> bounds,
                mlir::SmallVector<mlir::Value> members, uint64_t mapType,
                mlir::omp::VariableCaptureKind mapCaptureType, mlir::Type retTy,
                bool isVal = false) {
  if (auto boxTy = baseAddr.getType().dyn_cast<fir::BaseBoxType>()) {
    baseAddr = builder.create<fir::BoxAddrOp>(loc, baseAddr);
    retTy = baseAddr.getType();
  }

  mlir::TypeAttr varType = mlir::TypeAttr::get(
      llvm::cast<mlir::omp::PointerLikeType>(retTy).getElementType());

  mlir::omp::MapInfoOp op = builder.create<mlir::omp::MapInfoOp>(
      loc, retTy, baseAddr, varType, varPtrPtr, members, bounds,
      builder.getIntegerAttr(builder.getIntegerType(64, false), mapType),
      builder.getAttr<mlir::omp::VariableCaptureKindAttr>(mapCaptureType),
      builder.getStringAttr(name));

  return op;
}

static mlir::omp::MapInfoOp processDescriptorTypeMappings(
    Fortran::semantics::SemanticsContext &semanticsContext,
    Fortran::lower::StatementContext &stmtCtx,
    Fortran::lower::AbstractConverter &converter, mlir::Location loc,
    mlir::Value descriptorAddr, mlir::Value descDataBaseAddr,
    mlir::ValueRange bounds, std::string asFortran,
    llvm::omp::OpenMPOffloadMappingFlags mapCaptureType) {
  llvm::SmallVector<mlir::Value> descriptorBaseAddrMembers;
  fir::FirOpBuilder &firOpBuilder = converter.getFirOpBuilder();

  mlir::Value descriptor = descriptorAddr;

  // The fir::BoxOffsetOp only works with !fir.ref<!fir.box<...>> types, as
  // allowing it to access non-reference box operations can cause some
  // problematic SSA IR. However, in the case of assumed shape's the type
  // is not a !fir.ref, in these cases to retrieve the appropriate
  // !fir.ref<!fir.box<...>> to access the data we need to map we must
  // perform an alloca and then store to it and retrieve the data from the new
  // alloca.
  if (mlir::isa<fir::BaseBoxType>(descriptorAddr.getType())) {
    mlir::OpBuilder::InsertPoint insPt = firOpBuilder.saveInsertionPoint();
    firOpBuilder.setInsertionPointToStart(firOpBuilder.getAllocaBlock());
    descriptor =
        firOpBuilder.create<fir::AllocaOp>(loc, descriptorAddr.getType());
    firOpBuilder.restoreInsertionPoint(insPt);
    firOpBuilder.create<fir::StoreOp>(loc, descriptorAddr, descriptor);
  }

  mlir::Value baseAddrAddr = firOpBuilder.create<fir::BoxOffsetOp>(
      loc, descriptor, fir::BoxFieldAttr::base_addr);

  descriptorBaseAddrMembers.push_back(createMapInfoOp(
      firOpBuilder, loc, descDataBaseAddr, baseAddrAddr, asFortran, bounds, {},
      static_cast<std::underlying_type_t<llvm::omp::OpenMPOffloadMappingFlags>>(
          mapCaptureType),
      mlir::omp::VariableCaptureKind::ByRef, descDataBaseAddr.getType()));

  // TODO: map the addendum segment of the descriptor, similarly to the above
  // base address/data pointer member.

  return createMapInfoOp(
      firOpBuilder, loc, descriptor, mlir::Value{}, asFortran, {},
      descriptorBaseAddrMembers,
      static_cast<std::underlying_type_t<llvm::omp::OpenMPOffloadMappingFlags>>(
          mapCaptureType),
      mlir::omp::VariableCaptureKind::ByRef, descriptor.getType());
}

bool ClauseProcessor::processMap(
    mlir::Location currentLocation, const llvm::omp::Directive &directive,
    Fortran::semantics::SemanticsContext &semanticsContext,
    Fortran::lower::StatementContext &stmtCtx,
    llvm::SmallVectorImpl<mlir::Value> &mapOperands,
    llvm::SmallVectorImpl<mlir::Type> *mapSymTypes,
    llvm::SmallVectorImpl<mlir::Location> *mapSymLocs,
    llvm::SmallVectorImpl<const Fortran::semantics::Symbol *> *mapSymbols)
    const {
  fir::FirOpBuilder &firOpBuilder = converter.getFirOpBuilder();
  return findRepeatableClause<ClauseTy::Map>(
      [&](const ClauseTy::Map *mapClause,
          const Fortran::parser::CharBlock &source) {
        mlir::Location clauseLocation = converter.genLocation(source);
        const auto &oMapType =
            std::get<std::optional<Fortran::parser::OmpMapType>>(
                mapClause->v.t);
        llvm::omp::OpenMPOffloadMappingFlags mapTypeBits =
            llvm::omp::OpenMPOffloadMappingFlags::OMP_MAP_NONE;
        // If the map type is specified, then process it else Tofrom is the
        // default.
        if (oMapType) {
          const Fortran::parser::OmpMapType::Type &mapType =
              std::get<Fortran::parser::OmpMapType::Type>(oMapType->t);
          switch (mapType) {
          case Fortran::parser::OmpMapType::Type::To:
            mapTypeBits |= llvm::omp::OpenMPOffloadMappingFlags::OMP_MAP_TO;
            break;
          case Fortran::parser::OmpMapType::Type::From:
            mapTypeBits |= llvm::omp::OpenMPOffloadMappingFlags::OMP_MAP_FROM;
            break;
          case Fortran::parser::OmpMapType::Type::Tofrom:
            mapTypeBits |= llvm::omp::OpenMPOffloadMappingFlags::OMP_MAP_TO |
                           llvm::omp::OpenMPOffloadMappingFlags::OMP_MAP_FROM;
            break;
          case Fortran::parser::OmpMapType::Type::Alloc:
          case Fortran::parser::OmpMapType::Type::Release:
            // alloc and release is the default map_type for the Target Data
            // Ops, i.e. if no bits for map_type is supplied then alloc/release
            // is implicitly assumed based on the target directive. Default
            // value for Target Data and Enter Data is alloc and for Exit Data
            // it is release.
            break;
          case Fortran::parser::OmpMapType::Type::Delete:
            mapTypeBits |= llvm::omp::OpenMPOffloadMappingFlags::OMP_MAP_DELETE;
          }

          if (std::get<std::optional<Fortran::parser::OmpMapType::Always>>(
                  oMapType->t))
            mapTypeBits |= llvm::omp::OpenMPOffloadMappingFlags::OMP_MAP_ALWAYS;
        } else {
          mapTypeBits |= llvm::omp::OpenMPOffloadMappingFlags::OMP_MAP_TO |
                         llvm::omp::OpenMPOffloadMappingFlags::OMP_MAP_FROM;
        }

        for (const Fortran::parser::OmpObject &ompObject :
             std::get<Fortran::parser::OmpObjectList>(mapClause->v.t).v) {
          llvm::SmallVector<mlir::Value> bounds;
          std::stringstream asFortran;
          Fortran::lower::AddrAndBoundsInfo info =
              Fortran::lower::gatherDataOperandAddrAndBounds<
                  Fortran::parser::OmpObject, mlir::omp::DataBoundsOp,
                  mlir::omp::DataBoundsType>(
                  converter, firOpBuilder, semanticsContext, stmtCtx, ompObject,
                  clauseLocation, asFortran, bounds, treatIndexAsSection);

          auto origSymbol =
              converter.getSymbolAddress(*getOmpObjectSymbol(ompObject));
          mlir::Value mapOp, symAddr;
          if (origSymbol && fir::isTypeWithDescriptor(origSymbol.getType())) {
            symAddr = origSymbol;
            mapOp = processDescriptorTypeMappings(
                semanticsContext, stmtCtx, converter, clauseLocation,
                origSymbol, info.addr, bounds, asFortran.str(), mapTypeBits);
          } else {
            // Explicit map captures are captured ByRef by default,
            // optimisation passes may alter this to ByCopy or other capture
            // types to optimise
            symAddr = info.addr;
            mapOp = createMapInfoOp(
                firOpBuilder, clauseLocation, info.addr, mlir::Value{},
                asFortran.str(), bounds, {},
                static_cast<std::underlying_type_t<
                    llvm::omp::OpenMPOffloadMappingFlags>>(mapTypeBits),
                mlir::omp::VariableCaptureKind::ByRef, info.addr.getType());
          }

          mapOperands.push_back(mapOp);
          if (mapSymTypes)
            mapSymTypes->push_back(symAddr.getType());
          if (mapSymLocs)
            mapSymLocs->push_back(symAddr.getLoc());
          if (mapSymbols)
            mapSymbols->push_back(getOmpObjectSymbol(ompObject));
        }
      });
}

bool ClauseProcessor::processReduction(
    mlir::Location currentLocation,
    llvm::SmallVectorImpl<mlir::Value> &reductionVars,
    llvm::SmallVectorImpl<mlir::Attribute> &reductionDeclSymbols) const {
  return findRepeatableClause<ClauseTy::Reduction>(
      [&](const ClauseTy::Reduction *reductionClause,
          const Fortran::parser::CharBlock &) {
        ReductionProcessor rp;
        rp.addReductionDecl(currentLocation, converter, reductionClause->v,
                            reductionVars, reductionDeclSymbols);
      });
}

bool ClauseProcessor::processSectionsReduction(
    mlir::Location currentLocation) const {
  return findRepeatableClause<ClauseTy::Reduction>(
      [&](const ClauseTy::Reduction *, const Fortran::parser::CharBlock &) {
        TODO(currentLocation, "OMPC_Reduction");
      });
}

bool ClauseProcessor::processTo(
    llvm::SmallVectorImpl<DeclareTargetCapturePair> &result) const {
  return findRepeatableClause<ClauseTy::To>(
      [&](const ClauseTy::To *toClause, const Fortran::parser::CharBlock &) {
        // Case: declare target to(func, var1, var2)...
        gatherFuncAndVarSyms(toClause->v,
                             mlir::omp::DeclareTargetCaptureClause::to, result);
      });
}

bool ClauseProcessor::processEnter(
    llvm::SmallVectorImpl<DeclareTargetCapturePair> &result) const {
  return findRepeatableClause<ClauseTy::Enter>(
      [&](const ClauseTy::Enter *enterClause,
          const Fortran::parser::CharBlock &) {
        // Case: declare target enter(func, var1, var2)...
        gatherFuncAndVarSyms(enterClause->v,
                             mlir::omp::DeclareTargetCaptureClause::enter,
                             result);
      });
}

bool ClauseProcessor::processUseDeviceAddr(
    llvm::SmallVectorImpl<mlir::Value> &operands,
    llvm::SmallVectorImpl<mlir::Type> &useDeviceTypes,
    llvm::SmallVectorImpl<mlir::Location> &useDeviceLocs,
    llvm::SmallVectorImpl<const Fortran::semantics::Symbol *> &useDeviceSymbols)
    const {
  return findRepeatableClause<ClauseTy::UseDeviceAddr>(
      [&](const ClauseTy::UseDeviceAddr *devAddrClause,
          const Fortran::parser::CharBlock &) {
        addUseDeviceClause(converter, devAddrClause->v, operands,
                           useDeviceTypes, useDeviceLocs, useDeviceSymbols);
      });
}

bool ClauseProcessor::processUseDevicePtr(
    llvm::SmallVectorImpl<mlir::Value> &operands,
    llvm::SmallVectorImpl<mlir::Type> &useDeviceTypes,
    llvm::SmallVectorImpl<mlir::Location> &useDeviceLocs,
    llvm::SmallVectorImpl<const Fortran::semantics::Symbol *> &useDeviceSymbols)
    const {
  return findRepeatableClause<ClauseTy::UseDevicePtr>(
      [&](const ClauseTy::UseDevicePtr *devPtrClause,
          const Fortran::parser::CharBlock &) {
        addUseDeviceClause(converter, devPtrClause->v, operands, useDeviceTypes,
                           useDeviceLocs, useDeviceSymbols);
      });
}

template <typename T>
bool ClauseProcessor::processMotionClauses(
    Fortran::semantics::SemanticsContext &semanticsContext,
    Fortran::lower::StatementContext &stmtCtx,
    llvm::SmallVectorImpl<mlir::Value> &mapOperands) {
  return findRepeatableClause<T>([&](const T *motionClause,
                                     const Fortran::parser::CharBlock &source) {
    mlir::Location clauseLocation = converter.genLocation(source);
    fir::FirOpBuilder &firOpBuilder = converter.getFirOpBuilder();

    static_assert(std::is_same_v<T, ClauseProcessor::ClauseTy::To> ||
                  std::is_same_v<T, ClauseProcessor::ClauseTy::From>);

    // TODO Support motion modifiers: present, mapper, iterator.
    constexpr llvm::omp::OpenMPOffloadMappingFlags mapTypeBits =
        std::is_same_v<T, ClauseProcessor::ClauseTy::To>
            ? llvm::omp::OpenMPOffloadMappingFlags::OMP_MAP_TO
            : llvm::omp::OpenMPOffloadMappingFlags::OMP_MAP_FROM;

    for (const Fortran::parser::OmpObject &ompObject : motionClause->v.v) {
      llvm::SmallVector<mlir::Value> bounds;
      std::stringstream asFortran;
      Fortran::lower::AddrAndBoundsInfo info =
          Fortran::lower::gatherDataOperandAddrAndBounds<
              Fortran::parser::OmpObject, mlir::omp::DataBoundsOp,
              mlir::omp::DataBoundsType>(
              converter, firOpBuilder, semanticsContext, stmtCtx, ompObject,
              clauseLocation, asFortran, bounds, treatIndexAsSection);

      auto origSymbol =
          converter.getSymbolAddress(*getOmpObjectSymbol(ompObject));
      mlir::Value mapOp, symAddr;
      if (origSymbol && fir::isTypeWithDescriptor(origSymbol.getType())) {
        symAddr = origSymbol;
        mapOp = processDescriptorTypeMappings(
            semanticsContext, stmtCtx, converter, clauseLocation, origSymbol,
            info.addr, bounds, asFortran.str(), mapTypeBits);
      } else {
        // Explicit map captures are captured ByRef by default,
        // optimisation passes may alter this to ByCopy or other capture
        // types to optimise
        symAddr = info.addr;
        mapOp = createMapInfoOp(
            firOpBuilder, clauseLocation, info.addr, mlir::Value{},
            asFortran.str(), bounds, {},
            static_cast<
                std::underlying_type_t<llvm::omp::OpenMPOffloadMappingFlags>>(
                mapTypeBits),
            mlir::omp::VariableCaptureKind::ByRef, info.addr.getType());
      }

      mapOperands.push_back(mapOp);
    }
  });
}

template <typename... Ts>
void ClauseProcessor::processTODO(mlir::Location currentLocation,
                                  llvm::omp::Directive directive) const {
  auto checkUnhandledClause = [&](const auto *x) {
    if (!x)
      return;
    TODO(currentLocation,
         "Unhandled clause " +
             llvm::StringRef(Fortran::parser::ParseTreeDumper::GetNodeName(*x))
                 .upper() +
             " in " + llvm::omp::getOpenMPDirectiveName(directive).upper() +
             " construct");
  };

  for (ClauseIterator it = clauses.v.begin(); it != clauses.v.end(); ++it)
    (checkUnhandledClause(std::get_if<Ts>(&it->u)), ...);
}

//===----------------------------------------------------------------------===//
// HostClausesInsertionGuard
//===----------------------------------------------------------------------===//

/// If the insertion point of the builder is located inside of an omp.target
/// region, this RAII guard moves the insertion point to just before that
/// omp.target operation and then restores the original insertion point when
/// destroyed. If not currently inserting inside an omp.target, it remains
/// unchanged.
class HostClausesInsertionGuard {
public:
  HostClausesInsertionGuard(mlir::OpBuilder &builder) : builder(builder) {
    targetOp = findParentTargetOp(builder);
    if (targetOp) {
      ip = builder.saveInsertionPoint();
      builder.setInsertionPoint(targetOp);
    }
  }

  ~HostClausesInsertionGuard() {
    if (ip.isSet()) {
      fixupExtractedHostOps();
      builder.restoreInsertionPoint(ip);
    }
  }

private:
  mlir::OpBuilder &builder;
  mlir::OpBuilder::InsertPoint ip;
  mlir::omp::TargetOp targetOp;

  /// Fixup any uses of target region block arguments that we have just created
  /// outside of the target region, and replace them by their host values.
  void fixupExtractedHostOps() {
    auto useOutsideTargetRegion = [](mlir::OpOperand &operand) {
      if (mlir::Operation *owner = operand.getOwner())
        return !owner->getParentOfType<mlir::omp::TargetOp>();
      return false;
    };

    mlir::OperandRange map = targetOp.getMapOperands();
    for (mlir::BlockArgument arg : targetOp.getRegion().getArguments()) {
      mlir::Value hostVal = map[arg.getArgNumber()]
                                .getDefiningOp<mlir::omp::MapInfoOp>()
                                .getVarPtr();

      // Replace instances of omp.target block arguments used outside with their
      // corresponding host value.
      arg.replaceUsesWithIf(hostVal, [&](mlir::OpOperand &operand) -> bool {
        // If the use is an hlfir.declare, we need to search for the matching
        // one within host code.
        if (auto declareOp = llvm::dyn_cast_if_present<hlfir::DeclareOp>(
                operand.getOwner())) {
          if (auto hostDeclareOp = hostVal.getDefiningOp<hlfir::DeclareOp>()) {
            declareOp->replaceUsesWithIf(hostDeclareOp.getResults(),
                                         useOutsideTargetRegion);
          } else if (auto hostBoxOp = hostVal.getDefiningOp<fir::BoxAddrOp>()) {
            declareOp->replaceUsesWithIf(hostBoxOp.getVal()
                                             .getDefiningOp<hlfir::DeclareOp>()
                                             .getResults(),
                                         useOutsideTargetRegion);
          }
        }
        return useOutsideTargetRegion(operand);
      });
    }
  }
};

//===----------------------------------------------------------------------===//
// Code generation helper functions
//===----------------------------------------------------------------------===//

static fir::GlobalOp globalInitialization(
    Fortran::lower::AbstractConverter &converter,
    fir::FirOpBuilder &firOpBuilder, const Fortran::semantics::Symbol &sym,
    const Fortran::lower::pft::Variable &var, mlir::Location currentLocation) {
  mlir::Type ty = converter.genType(sym);
  std::string globalName = converter.mangleName(sym);
  mlir::StringAttr linkage = firOpBuilder.createInternalLinkage();
  fir::GlobalOp global =
      firOpBuilder.createGlobal(currentLocation, ty, globalName, linkage);

  // Create default initialization for non-character scalar.
  if (Fortran::semantics::IsAllocatableOrObjectPointer(&sym)) {
    mlir::Type baseAddrType = ty.dyn_cast<fir::BoxType>().getEleTy();
    Fortran::lower::createGlobalInitialization(
        firOpBuilder, global, [&](fir::FirOpBuilder &b) {
          mlir::Value nullAddr =
              b.createNullConstant(currentLocation, baseAddrType);
          mlir::Value box =
              b.create<fir::EmboxOp>(currentLocation, ty, nullAddr);
          b.create<fir::HasValueOp>(currentLocation, box);
        });
  } else {
    Fortran::lower::createGlobalInitialization(
        firOpBuilder, global, [&](fir::FirOpBuilder &b) {
          mlir::Value undef = b.create<fir::UndefOp>(currentLocation, ty);
          b.create<fir::HasValueOp>(currentLocation, undef);
        });
  }

  return global;
}

static mlir::Operation *getCompareFromReductionOp(mlir::Operation *reductionOp,
                                                  mlir::Value loadVal) {
  for (mlir::Value reductionOperand : reductionOp->getOperands()) {
    if (mlir::Operation *compareOp = reductionOperand.getDefiningOp()) {
      if (compareOp->getOperand(0) == loadVal ||
          compareOp->getOperand(1) == loadVal)
        assert((mlir::isa<mlir::arith::CmpIOp>(compareOp) ||
                mlir::isa<mlir::arith::CmpFOp>(compareOp)) &&
               "Expected comparison not found in reduction intrinsic");
      return compareOp;
    }
  }
  return nullptr;
}

// Get the extended value for \p val by extracting additional variable
// information from \p base.
static fir::ExtendedValue getExtendedValue(fir::ExtendedValue base,
                                           mlir::Value val) {
  return base.match(
      [&](const fir::MutableBoxValue &box) -> fir::ExtendedValue {
        return fir::MutableBoxValue(val, box.nonDeferredLenParams(), {});
      },
      [&](const auto &) -> fir::ExtendedValue {
        return fir::substBase(base, val);
      });
}

static void threadPrivatizeVars(Fortran::lower::AbstractConverter &converter,
                                Fortran::lower::pft::Evaluation &eval) {
  fir::FirOpBuilder &firOpBuilder = converter.getFirOpBuilder();
  mlir::Location currentLocation = converter.getCurrentLocation();
  mlir::OpBuilder::InsertPoint insPt = firOpBuilder.saveInsertionPoint();
  firOpBuilder.setInsertionPointToStart(firOpBuilder.getAllocaBlock());

  // Get the original ThreadprivateOp corresponding to the symbol and use the
  // symbol value from that operation to create one ThreadprivateOp copy
  // operation inside the parallel region.
  auto genThreadprivateOp = [&](Fortran::lower::SymbolRef sym) -> mlir::Value {
    mlir::Value symOriThreadprivateValue = converter.getSymbolAddress(sym);
    mlir::Operation *op = symOriThreadprivateValue.getDefiningOp();
    if (auto declOp = mlir::dyn_cast<hlfir::DeclareOp>(op))
      op = declOp.getMemref().getDefiningOp();
    assert(mlir::isa<mlir::omp::ThreadprivateOp>(op) &&
           "Threadprivate operation not created");
    mlir::Value symValue =
        mlir::dyn_cast<mlir::omp::ThreadprivateOp>(op).getSymAddr();
    return firOpBuilder.create<mlir::omp::ThreadprivateOp>(
        currentLocation, symValue.getType(), symValue);
  };

  llvm::SetVector<const Fortran::semantics::Symbol *> threadprivateSyms;
  converter.collectSymbolSet(
      eval, threadprivateSyms,
      Fortran::semantics::Symbol::Flag::OmpThreadprivate);
  std::set<Fortran::semantics::SourceName> threadprivateSymNames;

  // For a COMMON block, the ThreadprivateOp is generated for itself instead of
  // its members, so only bind the value of the new copied ThreadprivateOp
  // inside the parallel region to the common block symbol only once for
  // multiple members in one COMMON block.
  llvm::SetVector<const Fortran::semantics::Symbol *> commonSyms;
  for (std::size_t i = 0; i < threadprivateSyms.size(); i++) {
    const Fortran::semantics::Symbol *sym = threadprivateSyms[i];
    mlir::Value symThreadprivateValue;
    // The variable may be used more than once, and each reference has one
    // symbol with the same name. Only do once for references of one variable.
    if (threadprivateSymNames.find(sym->name()) != threadprivateSymNames.end())
      continue;
    threadprivateSymNames.insert(sym->name());
    if (const Fortran::semantics::Symbol *common =
            Fortran::semantics::FindCommonBlockContaining(sym->GetUltimate())) {
      mlir::Value commonThreadprivateValue;
      if (commonSyms.contains(common)) {
        commonThreadprivateValue = converter.getSymbolAddress(*common);
      } else {
        commonThreadprivateValue = genThreadprivateOp(*common);
        converter.bindSymbol(*common, commonThreadprivateValue);
        commonSyms.insert(common);
      }
      symThreadprivateValue = Fortran::lower::genCommonBlockMember(
          converter, currentLocation, *sym, commonThreadprivateValue);
    } else {
      symThreadprivateValue = genThreadprivateOp(*sym);
    }

    fir::ExtendedValue sexv = converter.getSymbolExtendedValue(*sym);
    fir::ExtendedValue symThreadprivateExv =
        getExtendedValue(sexv, symThreadprivateValue);
    converter.bindSymbol(*sym, symThreadprivateExv);
  }

  firOpBuilder.restoreInsertionPoint(insPt);
}

static mlir::Type getLoopVarType(Fortran::lower::AbstractConverter &converter,
                                 std::size_t loopVarTypeSize) {
  // OpenMP runtime requires 32-bit or 64-bit loop variables.
  loopVarTypeSize = loopVarTypeSize * 8;
  if (loopVarTypeSize < 32) {
    loopVarTypeSize = 32;
  } else if (loopVarTypeSize > 64) {
    loopVarTypeSize = 64;
    mlir::emitWarning(converter.getCurrentLocation(),
                      "OpenMP loop iteration variable cannot have more than 64 "
                      "bits size and will be narrowed into 64 bits.");
  }
  assert((loopVarTypeSize == 32 || loopVarTypeSize == 64) &&
         "OpenMP loop iteration variable size must be transformed into 32-bit "
         "or 64-bit");
  return converter.getFirOpBuilder().getIntegerType(loopVarTypeSize);
}

static mlir::Operation *
createAndSetPrivatizedLoopVar(Fortran::lower::AbstractConverter &converter,
                              mlir::Location loc, mlir::Value indexVal,
                              const Fortran::semantics::Symbol *sym) {
  fir::FirOpBuilder &firOpBuilder = converter.getFirOpBuilder();
  mlir::OpBuilder::InsertPoint insPt = firOpBuilder.saveInsertionPoint();
  firOpBuilder.setInsertionPointToStart(firOpBuilder.getAllocaBlock());

  mlir::Type tempTy = converter.genType(*sym);
  mlir::Value temp = firOpBuilder.create<fir::AllocaOp>(
      loc, tempTy, /*pinned=*/true, /*lengthParams=*/mlir::ValueRange{},
      /*shapeParams*/ mlir::ValueRange{},
      llvm::ArrayRef<mlir::NamedAttribute>{
          fir::getAdaptToByRefAttr(firOpBuilder)});
  converter.bindSymbol(*sym, temp);
  firOpBuilder.restoreInsertionPoint(insPt);
  mlir::Value cvtVal = firOpBuilder.createConvert(loc, tempTy, indexVal);
  mlir::Operation *storeOp = firOpBuilder.create<fir::StoreOp>(
      loc, cvtVal, converter.getSymbolAddress(*sym));
  return storeOp;
}

static mlir::Value
calculateTripCount(Fortran::lower::AbstractConverter &converter,
                   mlir::Location loc, llvm::ArrayRef<mlir::Value> lbs,
                   llvm::ArrayRef<mlir::Value> ubs,
                   llvm::ArrayRef<mlir::Value> steps) {
  using namespace mlir::arith;
  assert(lbs.size() == ubs.size() && lbs.size() == steps.size() &&
         !lbs.empty() && "Invalid bounds or step");

  fir::FirOpBuilder &b = converter.getFirOpBuilder();

  // Get the bit width of an integer-like type.
  auto widthOf = [](mlir::Type ty) -> unsigned {
    if (mlir::isa<mlir::IndexType>(ty)) {
      return mlir::IndexType::kInternalStorageBitWidth;
    }
    if (auto tyInt = mlir::dyn_cast<mlir::IntegerType>(ty)) {
      return tyInt.getWidth();
    }
    llvm_unreachable("Unexpected type");
  };

  // For a type that is either IntegerType or IndexType, return the
  // equivalent IntegerType. In the former case this is a no-op.
  auto asIntTy = [&](mlir::Type ty) -> mlir::IntegerType {
    if (ty.isIndex()) {
      return mlir::IntegerType::get(ty.getContext(), widthOf(ty));
    }
    assert(ty.isIntOrIndex() && "Unexpected type");
    return mlir::cast<mlir::IntegerType>(ty);
  };

  // For two given values, establish a common signless IntegerType
  // that can represent any value of type of x and of type of y,
  // and return the pair of x, y converted to the new type.
  auto unifyToSignless =
      [&](fir::FirOpBuilder &b, mlir::Value x,
          mlir::Value y) -> std::pair<mlir::Value, mlir::Value> {
    auto tyX = asIntTy(x.getType()), tyY = asIntTy(y.getType());
    unsigned width = std::max(widthOf(tyX), widthOf(tyY));
    auto wideTy = mlir::IntegerType::get(b.getContext(), width,
                                         mlir::IntegerType::Signless);
    return std::make_pair(b.createConvert(loc, wideTy, x),
                          b.createConvert(loc, wideTy, y));
  };

  // Start with signless i32 by default.
  auto tripCount = b.createIntegerConstant(loc, b.getI32Type(), 1);

  for (auto [origLb, origUb, origStep] : llvm::zip(lbs, ubs, steps)) {
    auto tmpS0 = b.createIntegerConstant(loc, origStep.getType(), 0);
    auto [step, step0] = unifyToSignless(b, origStep, tmpS0);
    auto reverseCond = b.create<CmpIOp>(loc, CmpIPredicate::slt, step, step0);
    auto negStep = b.create<SubIOp>(loc, step0, step);
    mlir::Value absStep = b.create<SelectOp>(loc, reverseCond, negStep, step);

    auto [lb, ub] = unifyToSignless(b, origLb, origUb);
    auto start = b.create<SelectOp>(loc, reverseCond, ub, lb);
    auto end = b.create<SelectOp>(loc, reverseCond, lb, ub);

    mlir::Value range = b.create<SubIOp>(loc, end, start);
    auto rangeCond = b.create<CmpIOp>(loc, CmpIPredicate::slt, end, start);
    std::tie(range, absStep) = unifyToSignless(b, range, absStep);
    // numSteps = (range /u absStep) + 1
    auto numSteps =
        b.create<AddIOp>(loc, b.create<DivUIOp>(loc, range, absStep),
                         b.createIntegerConstant(loc, range.getType(), 1));

    auto trip0 = b.createIntegerConstant(loc, numSteps.getType(), 0);
    auto loopTripCount = b.create<SelectOp>(loc, rangeCond, trip0, numSteps);
    auto [totalTC, thisTC] = unifyToSignless(b, tripCount, loopTripCount);
    tripCount = b.create<MulIOp>(loc, totalTC, thisTC);
  }

  return tripCount;
}

/// Create the body (block) for an OpenMP Operation.
///
/// \param [in]    op - the operation the body belongs to.
/// \param [inout] converter - converter to use for the clauses.
/// \param [in]    loc - location in source code.
/// \param [in]    eval - current PFT node/evaluation.
/// \param [in]    genNested - whether to generate FIR for nested evaluations
/// \oaran [in]    clauses - list of clauses to process.
/// \param [in]    args - block arguments (induction variable[s]) for the
////                      region.
/// \param [in]    outerCombined - is this an outer operation - prevents
///                                privatization.
template <typename Op>
static void createBodyOfOp(
    Op &op, Fortran::lower::AbstractConverter &converter, mlir::Location &loc,
    Fortran::lower::pft::Evaluation &eval, bool genNested,
    const Fortran::parser::OmpClauseList *clauses = nullptr,
    const llvm::SmallVector<const Fortran::semantics::Symbol *> &args = {},
    bool outerCombined = false, DataSharingProcessor *dsp = nullptr) {
  fir::FirOpBuilder &firOpBuilder = converter.getFirOpBuilder();

  auto insertMarker = [](fir::FirOpBuilder &builder) {
    mlir::Value undef = builder.create<fir::UndefOp>(builder.getUnknownLoc(),
                                                     builder.getIndexType());
    return undef.getDefiningOp();
  };

  // If an argument for the region is provided then create the block with that
  // argument. Also update the symbol's address with the mlir argument value.
  // e.g. For loops the argument is the induction variable. And all further
  // uses of the induction variable should use this mlir value.
  if (args.size()) {
    std::size_t loopVarTypeSize = 0;
    for (const Fortran::semantics::Symbol *arg : args)
      loopVarTypeSize = std::max(loopVarTypeSize, arg->GetUltimate().size());
    mlir::Type loopVarType = getLoopVarType(converter, loopVarTypeSize);
    llvm::SmallVector<mlir::Type> tiv(args.size(), loopVarType);
    llvm::SmallVector<mlir::Location> locs(args.size(), loc);
    firOpBuilder.createBlock(&op.getRegion(), {}, tiv, locs);
    // The argument is not currently in memory, so make a temporary for the
    // argument, and store it there, then bind that location to the argument.
    mlir::Operation *storeOp = nullptr;
    for (auto [argIndex, argSymbol] : llvm::enumerate(args)) {
      mlir::Value indexVal =
          fir::getBase(op.getRegion().front().getArgument(argIndex));
      storeOp =
          createAndSetPrivatizedLoopVar(converter, loc, indexVal, argSymbol);
    }
    firOpBuilder.setInsertionPointAfter(storeOp);
  } else {
    firOpBuilder.createBlock(&op.getRegion());
  }

  // Mark the earliest insertion point.
  mlir::Operation *marker = insertMarker(firOpBuilder);

  // If it is an unstructured region and is not the outer region of a combined
  // construct, create empty blocks for all evaluations.
  if (eval.lowerAsUnstructured() && !outerCombined)
    Fortran::lower::createEmptyRegionBlocks<mlir::omp::TerminatorOp,
                                            mlir::omp::YieldOp>(
        firOpBuilder, eval.getNestedEvaluations());

  // Start with privatization, so that the lowering of the nested
  // code will use the right symbols.
  constexpr bool isLoop = std::is_same_v<Op, mlir::omp::WsLoopOp> ||
                          std::is_same_v<Op, mlir::omp::SimdLoopOp>;
  bool privatize = clauses && !outerCombined;

  firOpBuilder.setInsertionPoint(marker);
  std::optional<DataSharingProcessor> tempDsp;
  if (privatize) {
    if (!dsp) {
      tempDsp.emplace(converter, *clauses, eval);
      tempDsp->processStep1();
    }
  }

  if constexpr (std::is_same_v<Op, mlir::omp::ParallelOp>) {
    threadPrivatizeVars(converter, eval);
    if (clauses) {
      firOpBuilder.setInsertionPoint(marker);
      ClauseProcessor(converter, *clauses).processCopyin();
    }
  }

  if (genNested) {
    // genFIR(Evaluation&) tries to patch up unterminated blocks, causing
    // a lot of complications for our approach if the terminator generation
    // is delayed past this point. Insert a temporary terminator here, then
    // delete it.
    firOpBuilder.setInsertionPointToEnd(&op.getRegion().back());
    auto *temp = Fortran::lower::genOpenMPTerminator(firOpBuilder,
                                                     op.getOperation(), loc);
    firOpBuilder.setInsertionPointAfter(marker);
    genNestedEvaluations(converter, eval);
    temp->erase();
  }

  // Get or create a unique exiting block from the given region, or
  // return nullptr if there is no exiting block.
  auto getUniqueExit = [&](mlir::Region &region) -> mlir::Block * {
    // Find the blocks where the OMP terminator should go. In simple cases
    // it is the single block in the operation's region. When the region
    // is more complicated, especially with unstructured control flow, there
    // may be multiple blocks, and some of them may have non-OMP terminators
    // resulting from lowering of the code contained within the operation.
    // All the remaining blocks are potential exit points from the op's region.
    //
    // Explicit control flow cannot exit any OpenMP region (other than via
    // STOP), and that is enforced by semantic checks prior to lowering. STOP
    // statements are lowered to a function call.

    // Collect unterminated blocks.
    llvm::SmallVector<mlir::Block *> exits;
    for (mlir::Block &b : region) {
      if (b.empty() || !b.back().hasTrait<mlir::OpTrait::IsTerminator>())
        exits.push_back(&b);
    }

    if (exits.empty())
      return nullptr;
    // If there already is a unique exiting block, do not create another one.
    // Additionally, some ops (e.g. omp.sections) require only 1 block in
    // its region.
    if (exits.size() == 1)
      return exits[0];
    mlir::Block *exit = firOpBuilder.createBlock(&region);
    for (mlir::Block *b : exits) {
      firOpBuilder.setInsertionPointToEnd(b);
      firOpBuilder.create<mlir::cf::BranchOp>(loc, exit);
    }
    return exit;
  };

  if (auto *exitBlock = getUniqueExit(op.getRegion())) {
    firOpBuilder.setInsertionPointToEnd(exitBlock);
    auto *term = Fortran::lower::genOpenMPTerminator(firOpBuilder,
                                                     op.getOperation(), loc);
    // Only insert lastprivate code when there actually is an exit block.
    // Such a block may not exist if the nested code produced an infinite
    // loop (this may not make sense in production code, but a user could
    // write that and we should handle it).
    firOpBuilder.setInsertionPoint(term);
    if (privatize) {
      if (!dsp) {
        assert(tempDsp.has_value());
        tempDsp->processStep2(op, isLoop);
      } else {
        if (isLoop && args.size() > 0)
          dsp->setLoopIV(converter.getSymbolAddress(*args[0]));
        dsp->processStep2(op, isLoop);
      }
    }
  }

  firOpBuilder.setInsertionPointAfter(marker);
  marker->erase();
}

static void genBodyOfTargetDataOp(
    Fortran::lower::AbstractConverter &converter,
    Fortran::lower::pft::Evaluation &eval, bool genNested,
    mlir::omp::DataOp &dataOp,
    const llvm::SmallVector<mlir::Type> &useDeviceTypes,
    const llvm::SmallVector<mlir::Location> &useDeviceLocs,
    const llvm::SmallVector<const Fortran::semantics::Symbol *>
        &useDeviceSymbols,
    const mlir::Location &currentLocation) {
  fir::FirOpBuilder &firOpBuilder = converter.getFirOpBuilder();
  mlir::Region &region = dataOp.getRegion();

  firOpBuilder.createBlock(&region, {}, useDeviceTypes, useDeviceLocs);

  for (auto [argIndex, argSymbol] : llvm::enumerate(useDeviceSymbols)) {
    const mlir::BlockArgument &arg = region.front().getArgument(argIndex);
    fir::ExtendedValue extVal = converter.getSymbolExtendedValue(*argSymbol);
    if (auto refType = arg.getType().dyn_cast<fir::ReferenceType>()) {
      if (fir::isa_builtin_cptr_type(refType.getElementType())) {
        converter.bindSymbol(*argSymbol, arg);
      } else {
        // Avoid capture of a reference to a structured binding.
        const Fortran::semantics::Symbol *sym = argSymbol;
        extVal.match(
            [&](const fir::MutableBoxValue &mbv) {
              converter.bindSymbol(
                  *sym,
                  fir::MutableBoxValue(
                      arg, fir::factory::getNonDeferredLenParams(extVal), {}));
            },
            [&](const auto &) {
              TODO(converter.getCurrentLocation(),
                   "use_device clause operand unsupported type");
            });
      }
    } else {
      TODO(converter.getCurrentLocation(),
           "use_device clause operand unsupported type");
    }
  }

  // Insert dummy instruction to remember the insertion position. The
  // marker will be deleted by clean up passes since there are no uses.
  // Remembering the position for further insertion is important since
  // there are hlfir.declares inserted above while setting block arguments
  // and new code from the body should be inserted after that.
  mlir::Value undefMarker = firOpBuilder.create<fir::UndefOp>(
      dataOp.getOperation()->getLoc(), firOpBuilder.getIndexType());

  // Create blocks for unstructured regions. This has to be done since
  // blocks are initially allocated with the function as the parent region.
  if (eval.lowerAsUnstructured()) {
    Fortran::lower::createEmptyRegionBlocks<mlir::omp::TerminatorOp,
                                            mlir::omp::YieldOp>(
        firOpBuilder, eval.getNestedEvaluations());
  }

  firOpBuilder.create<mlir::omp::TerminatorOp>(currentLocation);

  // Set the insertion point after the marker.
  firOpBuilder.setInsertionPointAfter(undefMarker.getDefiningOp());
  if (genNested)
    genNestedEvaluations(converter, eval);
}

template <typename OpTy, typename... Args>
static OpTy genOpWithBody(Fortran::lower::AbstractConverter &converter,
                          Fortran::lower::pft::Evaluation &eval, bool genNested,
                          mlir::Location currentLocation, bool outerCombined,
                          const Fortran::parser::OmpClauseList *clauseList,
                          Args &&...args) {
  auto op = converter.getFirOpBuilder().create<OpTy>(
      currentLocation, std::forward<Args>(args)...);
  createBodyOfOp<OpTy>(op, converter, currentLocation, eval, genNested,
                       clauseList,
                       /*args=*/{}, outerCombined);
  return op;
}

static mlir::omp::MasterOp
genMasterOp(Fortran::lower::AbstractConverter &converter,
            Fortran::lower::pft::Evaluation &eval, bool genNested,
            mlir::Location currentLocation) {
  return genOpWithBody<mlir::omp::MasterOp>(converter, eval, genNested,
                                            currentLocation,
                                            /*outerCombined=*/false,
                                            /*clauseList=*/nullptr,
                                            /*resultTypes=*/mlir::TypeRange());
}

static mlir::omp::OrderedRegionOp
genOrderedRegionOp(Fortran::lower::AbstractConverter &converter,
                   Fortran::lower::pft::Evaluation &eval, bool genNested,
                   mlir::Location currentLocation) {
  return genOpWithBody<mlir::omp::OrderedRegionOp>(
      converter, eval, genNested, currentLocation,
      /*outerCombined=*/false,
      /*clauseList=*/nullptr, /*simd=*/false);
}

static bool evalHasSiblings(Fortran::lower::pft::Evaluation &eval) {
  return eval.parent.visit(Fortran::common::visitors{
      [&](const Fortran::lower::pft::Program &parent) {
        return parent.getUnits().size() + parent.getCommonBlocks().size() > 1;
      },
      [&](const Fortran::lower::pft::Evaluation &parent) {
        for (auto &sibling : *parent.evaluationList)
          if (&sibling != &eval && !sibling.isEndStmt())
            return true;

        return false;
      },
      [&](const auto &parent) {
        for (auto &sibling : parent.evaluationList)
          if (&sibling != &eval && !sibling.isEndStmt())
            return true;

        return false;
      }});
}

static mlir::omp::ParallelOp
genParallelOp(Fortran::lower::AbstractConverter &converter,
              Fortran::lower::pft::Evaluation &eval, bool genNested,
              mlir::Location currentLocation,
              const Fortran::parser::OmpClauseList &clauseList,
              bool outerCombined = false) {
  Fortran::lower::StatementContext stmtCtx;
  mlir::Value ifClauseOperand, numThreadsClauseOperand;
  mlir::omp::ClauseProcBindKindAttr procBindKindAttr;
  llvm::SmallVector<mlir::Value> allocateOperands, allocatorOperands,
      reductionVars;
  llvm::SmallVector<mlir::Attribute> reductionDeclSymbols;

  ClauseProcessor cp(converter, clauseList);
  cp.processIf(Fortran::parser::OmpIfClause::DirectiveNameModifier::Parallel,
               ifClauseOperand);
  cp.processProcBind(procBindKindAttr);
  cp.processDefault();
  cp.processAllocate(allocatorOperands, allocateOperands);
  if (!outerCombined)
    cp.processReduction(currentLocation, reductionVars, reductionDeclSymbols);

<<<<<<< HEAD
  auto offloadModOp =
      llvm::cast<mlir::omp::OffloadModuleInterface>(*converter.getModuleOp());
  mlir::omp::TargetOp targetOp =
      findParentTargetOp(converter.getFirOpBuilder());

  bool mustEvalOutsideTarget =
      targetOp && !offloadModOp.getIsTargetDevice() && !evalHasSiblings(eval);
  if (mustEvalOutsideTarget) {
    HostClausesInsertionGuard guard(converter.getFirOpBuilder());
    cp.processNumThreads(stmtCtx, numThreadsClauseOperand);
  } else {
    cp.processNumThreads(stmtCtx, numThreadsClauseOperand);
  }

  auto parallelOp = genOpWithBody<mlir::omp::ParallelOp>(
      converter, eval, currentLocation, outerCombined, &clauseList,
=======
  return genOpWithBody<mlir::omp::ParallelOp>(
      converter, eval, genNested, currentLocation, outerCombined, &clauseList,
>>>>>>> e3029500
      /*resultTypes=*/mlir::TypeRange(), ifClauseOperand,
      /*num_threads_var=*/nullptr, allocateOperands, allocatorOperands,
      reductionVars,
      reductionDeclSymbols.empty()
          ? nullptr
          : mlir::ArrayAttr::get(converter.getFirOpBuilder().getContext(),
                                 reductionDeclSymbols),
      procBindKindAttr);

  if (mustEvalOutsideTarget) {
    if (numThreadsClauseOperand)
      targetOp.getNumThreadsMutable().assign(numThreadsClauseOperand);
  } else {
    if (numThreadsClauseOperand)
      parallelOp.getNumThreadsVarMutable().assign(numThreadsClauseOperand);
  }

  return parallelOp;
}

static mlir::omp::SectionOp
genSectionOp(Fortran::lower::AbstractConverter &converter,
             Fortran::lower::pft::Evaluation &eval, bool genNested,
             mlir::Location currentLocation,
             const Fortran::parser::OmpClauseList &sectionsClauseList) {
  // Currently only private/firstprivate clause is handled, and
  // all privatization is done within `omp.section` operations.
  return genOpWithBody<mlir::omp::SectionOp>(
      converter, eval, genNested, currentLocation,
      /*outerCombined=*/false, &sectionsClauseList);
}

static mlir::omp::SingleOp
genSingleOp(Fortran::lower::AbstractConverter &converter,
            Fortran::lower::pft::Evaluation &eval, bool genNested,
            mlir::Location currentLocation,
            const Fortran::parser::OmpClauseList &beginClauseList,
            const Fortran::parser::OmpClauseList &endClauseList) {
  llvm::SmallVector<mlir::Value> allocateOperands, allocatorOperands;
  mlir::UnitAttr nowaitAttr;

  ClauseProcessor cp(converter, beginClauseList);
  cp.processAllocate(allocatorOperands, allocateOperands);
  cp.processTODO<Fortran::parser::OmpClause::Copyprivate>(
      currentLocation, llvm::omp::Directive::OMPD_single);

  ClauseProcessor(converter, endClauseList).processNowait(nowaitAttr);

  return genOpWithBody<mlir::omp::SingleOp>(
      converter, eval, genNested, currentLocation,
      /*outerCombined=*/false, &beginClauseList, allocateOperands,
      allocatorOperands, nowaitAttr);
}

static mlir::omp::TaskOp
genTaskOp(Fortran::lower::AbstractConverter &converter,
          Fortran::lower::pft::Evaluation &eval, bool genNested,
          mlir::Location currentLocation,
          const Fortran::parser::OmpClauseList &clauseList) {
  Fortran::lower::StatementContext stmtCtx;
  mlir::Value ifClauseOperand, finalClauseOperand, priorityClauseOperand;
  mlir::UnitAttr untiedAttr, mergeableAttr;
  llvm::SmallVector<mlir::Attribute> dependTypeOperands;
  llvm::SmallVector<mlir::Value> allocateOperands, allocatorOperands,
      dependOperands;

  ClauseProcessor cp(converter, clauseList);
  cp.processIf(Fortran::parser::OmpIfClause::DirectiveNameModifier::Task,
               ifClauseOperand);
  cp.processAllocate(allocatorOperands, allocateOperands);
  cp.processDefault();
  cp.processFinal(stmtCtx, finalClauseOperand);
  cp.processUntied(untiedAttr);
  cp.processMergeable(mergeableAttr);
  cp.processPriority(stmtCtx, priorityClauseOperand);
  cp.processDepend(dependTypeOperands, dependOperands);
  cp.processTODO<Fortran::parser::OmpClause::InReduction,
                 Fortran::parser::OmpClause::Detach,
                 Fortran::parser::OmpClause::Affinity>(
      currentLocation, llvm::omp::Directive::OMPD_task);

  return genOpWithBody<mlir::omp::TaskOp>(
      converter, eval, genNested, currentLocation,
      /*outerCombined=*/false, &clauseList, ifClauseOperand, finalClauseOperand,
      untiedAttr, mergeableAttr,
      /*in_reduction_vars=*/mlir::ValueRange(),
      /*in_reductions=*/nullptr, priorityClauseOperand,
      dependTypeOperands.empty()
          ? nullptr
          : mlir::ArrayAttr::get(converter.getFirOpBuilder().getContext(),
                                 dependTypeOperands),
      dependOperands, allocateOperands, allocatorOperands);
}

static mlir::omp::TaskGroupOp
genTaskGroupOp(Fortran::lower::AbstractConverter &converter,
               Fortran::lower::pft::Evaluation &eval, bool genNested,
               mlir::Location currentLocation,
               const Fortran::parser::OmpClauseList &clauseList) {
  llvm::SmallVector<mlir::Value> allocateOperands, allocatorOperands;
  ClauseProcessor cp(converter, clauseList);
  cp.processAllocate(allocatorOperands, allocateOperands);
  cp.processTODO<Fortran::parser::OmpClause::TaskReduction>(
      currentLocation, llvm::omp::Directive::OMPD_taskgroup);
  return genOpWithBody<mlir::omp::TaskGroupOp>(
      converter, eval, genNested, currentLocation,
      /*outerCombined=*/false, &clauseList,
      /*task_reduction_vars=*/mlir::ValueRange(),
      /*task_reductions=*/nullptr, allocateOperands, allocatorOperands);
}

static mlir::omp::DataOp
genDataOp(Fortran::lower::AbstractConverter &converter,
          Fortran::lower::pft::Evaluation &eval,
          Fortran::semantics::SemanticsContext &semanticsContext,
          bool genNested, mlir::Location currentLocation,
          const Fortran::parser::OmpClauseList &clauseList) {
  Fortran::lower::StatementContext stmtCtx;
  mlir::Value ifClauseOperand, deviceOperand;
  llvm::SmallVector<mlir::Value> mapOperands, devicePtrOperands,
      deviceAddrOperands;
  llvm::SmallVector<mlir::Type> useDeviceTypes;
  llvm::SmallVector<mlir::Location> useDeviceLocs;
  llvm::SmallVector<const Fortran::semantics::Symbol *> useDeviceSymbols;

  ClauseProcessor cp(converter, clauseList);
  cp.processIf(Fortran::parser::OmpIfClause::DirectiveNameModifier::TargetData,
               ifClauseOperand);
  cp.processDevice(stmtCtx, deviceOperand);
  cp.processUseDevicePtr(devicePtrOperands, useDeviceTypes, useDeviceLocs,
                         useDeviceSymbols);
  cp.processUseDeviceAddr(deviceAddrOperands, useDeviceTypes, useDeviceLocs,
                          useDeviceSymbols);
  cp.processMap(currentLocation, llvm::omp::Directive::OMPD_target_data,
                semanticsContext, stmtCtx, mapOperands);

  auto dataOp = converter.getFirOpBuilder().create<mlir::omp::DataOp>(
      currentLocation, ifClauseOperand, deviceOperand, devicePtrOperands,
      deviceAddrOperands, mapOperands);
  genBodyOfTargetDataOp(converter, eval, genNested, dataOp, useDeviceTypes,
                        useDeviceLocs, useDeviceSymbols, currentLocation);
  return dataOp;
}

template <typename OpTy>
static OpTy
genEnterExitUpdateDataOp(Fortran::lower::AbstractConverter &converter,
                         Fortran::semantics::SemanticsContext &semanticsContext,
                         mlir::Location currentLocation,
                         const Fortran::parser::OmpClauseList &clauseList) {
  fir::FirOpBuilder &firOpBuilder = converter.getFirOpBuilder();
  Fortran::lower::StatementContext stmtCtx;
  mlir::Value ifClauseOperand, deviceOperand;
  mlir::UnitAttr nowaitAttr;
  llvm::SmallVector<mlir::Value> mapOperands;

  Fortran::parser::OmpIfClause::DirectiveNameModifier directiveName;
  llvm::omp::Directive directive;
  if constexpr (std::is_same_v<OpTy, mlir::omp::EnterDataOp>) {
    directiveName =
        Fortran::parser::OmpIfClause::DirectiveNameModifier::TargetEnterData;
    directive = llvm::omp::Directive::OMPD_target_enter_data;
  } else if constexpr (std::is_same_v<OpTy, mlir::omp::ExitDataOp>) {
    directiveName =
        Fortran::parser::OmpIfClause::DirectiveNameModifier::TargetExitData;
    directive = llvm::omp::Directive::OMPD_target_exit_data;
  } else if constexpr (std::is_same_v<OpTy, mlir::omp::UpdateDataOp>) {
    directiveName =
        Fortran::parser::OmpIfClause::DirectiveNameModifier::TargetUpdate;
    directive = llvm::omp::Directive::OMPD_target_update;
  } else {
    return nullptr;
  }

  ClauseProcessor cp(converter, clauseList);
  cp.processIf(directiveName, ifClauseOperand);
  cp.processDevice(stmtCtx, deviceOperand);
  cp.processNowait(nowaitAttr);

  if constexpr (std::is_same_v<OpTy, mlir::omp::UpdateDataOp>) {
    cp.processMotionClauses<Fortran::parser::OmpClause::To>(
        semanticsContext, stmtCtx, mapOperands);
    cp.processMotionClauses<Fortran::parser::OmpClause::From>(
        semanticsContext, stmtCtx, mapOperands);

  } else {
    cp.processMap(currentLocation, directive, semanticsContext, stmtCtx,
                  mapOperands);
  }

  cp.processTODO<Fortran::parser::OmpClause::Depend>(currentLocation,
                                                     directive);

  return firOpBuilder.create<OpTy>(currentLocation, ifClauseOperand,
                                   deviceOperand, nowaitAttr, mapOperands);
}

// This functions creates a block for the body of the targetOp's region. It adds
// all the symbols present in mapSymbols as block arguments to this block.
static void genBodyOfTargetOp(
    Fortran::lower::AbstractConverter &converter,
    Fortran::lower::pft::Evaluation &eval, bool genNested,
    mlir::omp::TargetOp &targetOp,
    const llvm::SmallVector<mlir::Type> &mapSymTypes,
    const llvm::SmallVector<mlir::Location> &mapSymLocs,
    const llvm::SmallVector<const Fortran::semantics::Symbol *> &mapSymbols,
    const mlir::Location &currentLocation) {
  assert(mapSymTypes.size() == mapSymLocs.size());

  fir::FirOpBuilder &firOpBuilder = converter.getFirOpBuilder();
  mlir::Region &region = targetOp.getRegion();

  auto *regionBlock =
      firOpBuilder.createBlock(&region, {}, mapSymTypes, mapSymLocs);

  // Clones the `bounds` placing them inside the target region and returns them.
  auto cloneBound = [&](mlir::Value bound) {
    if (mlir::isMemoryEffectFree(bound.getDefiningOp())) {
      mlir::Operation *clonedOp = bound.getDefiningOp()->clone();
      regionBlock->push_back(clonedOp);
      return clonedOp->getResult(0);
    }
    TODO(converter.getCurrentLocation(),
         "target map clause operand unsupported bound type");
  };

  auto cloneBounds = [cloneBound](llvm::ArrayRef<mlir::Value> bounds) {
    llvm::SmallVector<mlir::Value> clonedBounds;
    for (mlir::Value bound : bounds)
      clonedBounds.emplace_back(cloneBound(bound));
    return clonedBounds;
  };

  // Bind the symbols to their corresponding block arguments.
  for (auto [argIndex, argSymbol] : llvm::enumerate(mapSymbols)) {
    const mlir::BlockArgument &arg = region.getArgument(argIndex);
    // Avoid capture of a reference to a structured binding.
    const Fortran::semantics::Symbol *sym = argSymbol;
    fir::ExtendedValue extVal = converter.getSymbolExtendedValue(*sym);
    extVal.match(
        [&](const fir::BoxValue &v) {
          converter.bindSymbol(*sym,
                               fir::BoxValue(arg, cloneBounds(v.getLBounds()),
                                             v.getExplicitParameters(),
                                             v.getExplicitExtents()));
        },
        [&](const fir::MutableBoxValue &v) {
          converter.bindSymbol(
              *sym, fir::MutableBoxValue(arg, cloneBounds(v.getLBounds()),
                                         v.getMutableProperties()));
        },
        [&](const fir::ArrayBoxValue &v) {
          converter.bindSymbol(
              *sym, fir::ArrayBoxValue(arg, cloneBounds(v.getExtents()),
                                       cloneBounds(v.getLBounds()),
                                       v.getSourceBox()));
        },
        [&](const fir::CharArrayBoxValue &v) {
          converter.bindSymbol(
              *sym, fir::CharArrayBoxValue(arg, cloneBound(v.getLen()),
                                           cloneBounds(v.getExtents()),
                                           cloneBounds(v.getLBounds())));
        },
        [&](const fir::CharBoxValue &v) {
          converter.bindSymbol(*sym,
                               fir::CharBoxValue(arg, cloneBound(v.getLen())));
        },
        [&](const fir::UnboxedValue &v) { converter.bindSymbol(*sym, arg); },
        [&](const auto &) {
          TODO(converter.getCurrentLocation(),
               "target map clause operand unsupported type");
        });
  }

  // Check if cloning the bounds introduced any dependency on the outer region.
  // If so, then either clone them as well if they are MemoryEffectFree, or else
  // copy them to a new temporary and add them to the map and block_argument
  // lists and replace their uses with the new temporary.
  llvm::SetVector<mlir::Value> valuesDefinedAbove;
  mlir::getUsedValuesDefinedAbove(region, valuesDefinedAbove);
  while (!valuesDefinedAbove.empty()) {
    for (mlir::Value val : valuesDefinedAbove) {
      mlir::Operation *valOp = val.getDefiningOp();
      if (mlir::isMemoryEffectFree(valOp)) {
        mlir::Operation *clonedOp = valOp->clone();
        regionBlock->push_front(clonedOp);
        val.replaceUsesWithIf(
            clonedOp->getResult(0), [regionBlock](mlir::OpOperand &use) {
              return use.getOwner()->getBlock() == regionBlock;
            });
      } else {
        auto savedIP = firOpBuilder.getInsertionPoint();
        firOpBuilder.setInsertionPointAfter(valOp);
        auto copyVal =
            firOpBuilder.createTemporary(val.getLoc(), val.getType());
        firOpBuilder.createStoreWithConvert(copyVal.getLoc(), val, copyVal);

        llvm::SmallVector<mlir::Value> bounds;
        std::stringstream name;
        firOpBuilder.setInsertionPoint(targetOp);
        mlir::Value mapOp = createMapInfoOp(
            firOpBuilder, copyVal.getLoc(), copyVal, mlir::Value{}, name.str(),
            bounds, llvm::SmallVector<mlir::Value>{},
            static_cast<
                std::underlying_type_t<llvm::omp::OpenMPOffloadMappingFlags>>(
                llvm::omp::OpenMPOffloadMappingFlags::OMP_MAP_IMPLICIT),
            mlir::omp::VariableCaptureKind::ByCopy, copyVal.getType());
        targetOp.getMapOperandsMutable().append(mapOp);
        mlir::Value clonedValArg =
            region.addArgument(copyVal.getType(), copyVal.getLoc());
        firOpBuilder.setInsertionPointToStart(regionBlock);
        auto loadOp = firOpBuilder.create<fir::LoadOp>(clonedValArg.getLoc(),
                                                       clonedValArg);
        val.replaceUsesWithIf(
            loadOp->getResult(0), [regionBlock](mlir::OpOperand &use) {
              return use.getOwner()->getBlock() == regionBlock;
            });
        firOpBuilder.setInsertionPoint(regionBlock, savedIP);
      }
    }
    valuesDefinedAbove.clear();
    mlir::getUsedValuesDefinedAbove(region, valuesDefinedAbove);
  }

  // Insert dummy instruction to remember the insertion position. The
  // marker will be deleted since there are not uses.
  // In the HLFIR flow there are hlfir.declares inserted above while
  // setting block arguments.
  mlir::Value undefMarker = firOpBuilder.create<fir::UndefOp>(
      targetOp.getOperation()->getLoc(), firOpBuilder.getIndexType());

  // Create blocks for unstructured regions. This has to be done since
  // blocks are initially allocated with the function as the parent region.
  if (eval.lowerAsUnstructured()) {
    Fortran::lower::createEmptyRegionBlocks<mlir::omp::TerminatorOp,
                                            mlir::omp::YieldOp>(
        firOpBuilder, eval.getNestedEvaluations());
  }

  firOpBuilder.create<mlir::omp::TerminatorOp>(currentLocation);

  // Create the insertion point after the marker.
  firOpBuilder.setInsertionPointAfter(undefMarker.getDefiningOp());
  if (genNested)
    genNestedEvaluations(converter, eval);
}

static mlir::omp::TargetOp
genTargetOp(Fortran::lower::AbstractConverter &converter,
            Fortran::lower::pft::Evaluation &eval,
            Fortran::semantics::SemanticsContext &semanticsContext,
            bool genNested, mlir::Location currentLocation,
            const Fortran::parser::OmpClauseList &clauseList,
            llvm::omp::Directive directive, bool outerCombined = false) {
  Fortran::lower::StatementContext stmtCtx;
  mlir::Value ifClauseOperand, deviceOperand, threadLimitOperand;
  mlir::UnitAttr nowaitAttr;
  llvm::SmallVector<mlir::Value> mapOperands;
  llvm::SmallVector<mlir::Type> mapSymTypes;
  llvm::SmallVector<mlir::Location> mapSymLocs;
  llvm::SmallVector<const Fortran::semantics::Symbol *> mapSymbols;

  ClauseProcessor cp(converter, clauseList);
  cp.processDevice(stmtCtx, deviceOperand);
  cp.processMap(currentLocation, directive, semanticsContext, stmtCtx,
                mapOperands, &mapSymTypes, &mapSymLocs, &mapSymbols);
  cp.processIf(Fortran::parser::OmpIfClause::DirectiveNameModifier::Target,
               ifClauseOperand);
  cp.processThreadLimit(stmtCtx, threadLimitOperand);
  cp.processTODO<Fortran::parser::OmpClause::Private,
                 Fortran::parser::OmpClause::Depend,
                 Fortran::parser::OmpClause::Firstprivate,
                 Fortran::parser::OmpClause::IsDevicePtr,
                 Fortran::parser::OmpClause::HasDeviceAddr,
                 //                 Fortran::parser::OmpClause::Reduction,
                 Fortran::parser::OmpClause::InReduction,
                 Fortran::parser::OmpClause::Allocate,
                 Fortran::parser::OmpClause::UsesAllocators,
                 Fortran::parser::OmpClause::Defaultmap>(
      currentLocation, llvm::omp::Directive::OMPD_target);

  // Process host-only clauses.
  if (!llvm::cast<mlir::omp::OffloadModuleInterface>(*converter.getModuleOp())
           .getIsTargetDevice())
    cp.processNowait(nowaitAttr);

  // 5.8.1 Implicit Data-Mapping Attribute Rules
  // The following code follows the implicit data-mapping rules to map all the
  // symbols used inside the region that have not been explicitly mapped using
  // the map clause.
  auto captureImplicitMap = [&](const Fortran::semantics::Symbol &sym) {
    if (llvm::find(mapSymbols, &sym) == mapSymbols.end()) {
      mlir::Value baseOp = converter.getSymbolAddress(sym);
      if (!baseOp)
        if (const auto *details = sym.template detailsIf<
                                  Fortran::semantics::HostAssocDetails>()) {
          baseOp = converter.getSymbolAddress(details->symbol());
          converter.copySymbolBinding(details->symbol(), sym);
        }

      if (baseOp) {
        llvm::SmallVector<mlir::Value> bounds;
        std::stringstream name;
        fir::ExtendedValue dataExv = converter.getSymbolExtendedValue(sym);
        name << sym.name().ToString();

        Fortran::lower::AddrAndBoundsInfo info =
            getDataOperandBaseAddr(converter, converter.getFirOpBuilder(), sym,
                                   converter.getCurrentLocation());
        if (fir::unwrapRefType(info.addr.getType()).isa<fir::BaseBoxType>())
          bounds =
              Fortran::lower::genBoundsOpsFromBox<mlir::omp::DataBoundsOp,
                                                  mlir::omp::DataBoundsType>(
                  converter.getFirOpBuilder(), converter.getCurrentLocation(),
                  converter, dataExv, info);
        if (fir::unwrapRefType(info.addr.getType()).isa<fir::SequenceType>())
          bounds = Fortran::lower::genBaseBoundsOps<mlir::omp::DataBoundsOp,
                                                    mlir::omp::DataBoundsType>(
              converter.getFirOpBuilder(), converter.getCurrentLocation(),
              converter, dataExv);

        llvm::omp::OpenMPOffloadMappingFlags mapFlag =
            llvm::omp::OpenMPOffloadMappingFlags::OMP_MAP_IMPLICIT;
        mlir::omp::VariableCaptureKind captureKind =
            mlir::omp::VariableCaptureKind::ByRef;

        mlir::Type eleType = baseOp.getType();
        if (auto refType = baseOp.getType().dyn_cast<fir::ReferenceType>())
          eleType = refType.getElementType();

        if (fir::isa_trivial(eleType) || fir::isa_char(eleType)) {
          captureKind = mlir::omp::VariableCaptureKind::ByCopy;
        } else if (!fir::isa_builtin_cptr_type(eleType)) {
          mapFlag |= llvm::omp::OpenMPOffloadMappingFlags::OMP_MAP_TO;
          mapFlag |= llvm::omp::OpenMPOffloadMappingFlags::OMP_MAP_FROM;
        }

        mlir::Value mapOp;
        if (fir::isTypeWithDescriptor(baseOp.getType())) {
          mapOp = processDescriptorTypeMappings(
              semanticsContext, stmtCtx, converter, baseOp.getLoc(), baseOp,
              info.addr, bounds, name.str(), mapFlag);
        } else {
          mapOp = createMapInfoOp(
              converter.getFirOpBuilder(), baseOp.getLoc(), baseOp,
              mlir::Value{}, name.str(), bounds, {},
              static_cast<
                  std::underlying_type_t<llvm::omp::OpenMPOffloadMappingFlags>>(
                  mapFlag),
              captureKind, baseOp.getType());
        }

        mapOperands.push_back(mapOp);
        mapSymTypes.push_back(baseOp.getType());
        mapSymLocs.push_back(baseOp.getLoc());
        mapSymbols.push_back(&sym);
      }
    }
  };
  Fortran::lower::pft::visitAllSymbols(eval, captureImplicitMap);

  auto targetOp = converter.getFirOpBuilder().create<mlir::omp::TargetOp>(
      currentLocation, ifClauseOperand, deviceOperand, threadLimitOperand,
      /*trip_count=*/nullptr, nowaitAttr, mapOperands,
      /*num_teams_lower=*/nullptr, /*num_teams_upper=*/nullptr,
      /*teams_thread_limit=*/nullptr, /*num_threads=*/nullptr);

  genBodyOfTargetOp(converter, eval, genNested, targetOp, mapSymTypes,
                    mapSymLocs, mapSymbols, currentLocation);

  return targetOp;
}

static mlir::omp::TeamsOp
genTeamsOp(Fortran::lower::AbstractConverter &converter,
           Fortran::lower::pft::Evaluation &eval, bool genNested,
           mlir::Location currentLocation,
           const Fortran::parser::OmpClauseList &clauseList,
           bool outerCombined = false) {
  Fortran::lower::StatementContext stmtCtx;
  mlir::Value numTeamsClauseOperand, ifClauseOperand, threadLimitClauseOperand;
  llvm::SmallVector<mlir::Value> allocateOperands, allocatorOperands,
      reductionVars;
  llvm::SmallVector<mlir::Attribute> reductionDeclSymbols;

  ClauseProcessor cp(converter, clauseList);
  cp.processIf(Fortran::parser::OmpIfClause::DirectiveNameModifier::Teams,
               ifClauseOperand);
  cp.processAllocate(allocatorOperands, allocateOperands);
  cp.processDefault();
  //  cp.processTODO<Fortran::parser::OmpClause::Reduction>(
  //      currentLocation, llvm::omp::Directive::OMPD_teams);

  // Evaluate NUM_TEAMS and THREAD_LIMIT on the host device, if currently inside
  // of an omp.target operation.
  auto offloadModOp = llvm::cast<mlir::omp::OffloadModuleInterface>(
      converter.getModuleOp().getOperation());
  mlir::omp::TargetOp targetOp =
      findParentTargetOp(converter.getFirOpBuilder());

  bool mustEvalOutsideTarget = targetOp && !offloadModOp.getIsTargetDevice();
  if (mustEvalOutsideTarget) {
    HostClausesInsertionGuard guard(converter.getFirOpBuilder());
    cp.processNumTeams(stmtCtx, numTeamsClauseOperand);
    cp.processThreadLimit(stmtCtx, threadLimitClauseOperand);
  } else {
    cp.processNumTeams(stmtCtx, numTeamsClauseOperand);
    cp.processThreadLimit(stmtCtx, threadLimitClauseOperand);
  }

<<<<<<< HEAD
  auto teamsOp = genOpWithBody<mlir::omp::TeamsOp>(
      converter, eval, currentLocation, outerCombined, &clauseList,
      /*num_teams_lower=*/nullptr, /*num_teams_upper=*/nullptr, ifClauseOperand,
      /*thread_limit=*/nullptr, allocateOperands, allocatorOperands,
=======
  return genOpWithBody<mlir::omp::TeamsOp>(
      converter, eval, genNested, currentLocation, outerCombined, &clauseList,
      /*num_teams_lower=*/nullptr, numTeamsClauseOperand, ifClauseOperand,
      threadLimitClauseOperand, allocateOperands, allocatorOperands,
>>>>>>> e3029500
      reductionVars,
      reductionDeclSymbols.empty()
          ? nullptr
          : mlir::ArrayAttr::get(converter.getFirOpBuilder().getContext(),
                                 reductionDeclSymbols));
  if (mustEvalOutsideTarget) {
    if (numTeamsClauseOperand)
      targetOp.getNumTeamsUpperMutable().assign(numTeamsClauseOperand);
    if (threadLimitClauseOperand)
      targetOp.getTeamsThreadLimitMutable().assign(threadLimitClauseOperand);
  } else {
    if (numTeamsClauseOperand)
      teamsOp.getNumTeamsUpperMutable().assign(numTeamsClauseOperand);
    if (threadLimitClauseOperand)
      teamsOp.getThreadLimitMutable().assign(threadLimitClauseOperand);
  }

  return teamsOp;
}

static mlir::omp::DistributeOp
genDistributeOp(Fortran::lower::AbstractConverter &converter,
                Fortran::lower::pft::Evaluation &eval,
                mlir::Location currentLocation,
                const Fortran::parser::OmpClauseList &clauseList,
                bool outerCombined = false) {
  // TODO Process clauses
  // ClauseProcessor cp(converter, clauseList);
  // cp.processAllocate(allocatorOperands, allocateOperands);
  // ...

  return genOpWithBody<mlir::omp::DistributeOp>(
      converter, eval, currentLocation, outerCombined, &clauseList);
}

/// Extract the list of function and variable symbols affected by the given
/// 'declare target' directive and return the intended device type for them.
static mlir::omp::DeclareTargetDeviceType getDeclareTargetInfo(
    Fortran::lower::AbstractConverter &converter,
    Fortran::lower::pft::Evaluation &eval,
    const Fortran::parser::OpenMPDeclareTargetConstruct &declareTargetConstruct,
    llvm::SmallVectorImpl<DeclareTargetCapturePair> &symbolAndClause) {

  // The default capture type
  mlir::omp::DeclareTargetDeviceType deviceType =
      mlir::omp::DeclareTargetDeviceType::any;
  const auto &spec = std::get<Fortran::parser::OmpDeclareTargetSpecifier>(
      declareTargetConstruct.t);

  if (const auto *objectList{
          Fortran::parser::Unwrap<Fortran::parser::OmpObjectList>(spec.u)}) {
    // Case: declare target(func, var1, var2)
    gatherFuncAndVarSyms(*objectList, mlir::omp::DeclareTargetCaptureClause::to,
                         symbolAndClause);
  } else if (const auto *clauseList{
                 Fortran::parser::Unwrap<Fortran::parser::OmpClauseList>(
                     spec.u)}) {
    if (clauseList->v.empty()) {
      // Case: declare target, implicit capture of function
      symbolAndClause.emplace_back(
          mlir::omp::DeclareTargetCaptureClause::to,
          eval.getOwningProcedure()->getSubprogramSymbol());
    }

    ClauseProcessor cp(converter, *clauseList);
    cp.processTo(symbolAndClause);
    cp.processEnter(symbolAndClause);
    cp.processLink(symbolAndClause);
    cp.processDeviceType(deviceType);
    cp.processTODO<Fortran::parser::OmpClause::Indirect>(
        converter.getCurrentLocation(),
        llvm::omp::Directive::OMPD_declare_target);
  }

  return deviceType;
}

static std::optional<mlir::omp::DeclareTargetDeviceType>
getDeclareTargetFunctionDevice(
    Fortran::lower::AbstractConverter &converter,
    Fortran::lower::pft::Evaluation &eval,
    const Fortran::parser::OpenMPDeclareTargetConstruct
        &declareTargetConstruct) {
  llvm::SmallVector<DeclareTargetCapturePair, 0> symbolAndClause;
  mlir::omp::DeclareTargetDeviceType deviceType = getDeclareTargetInfo(
      converter, eval, declareTargetConstruct, symbolAndClause);

  // Return the device type only if at least one of the targets for the
  // directive is a function or subroutine
  mlir::ModuleOp mod = converter.getFirOpBuilder().getModule();
  for (const DeclareTargetCapturePair &symClause : symbolAndClause) {
    mlir::Operation *op = mod.lookupSymbol(
        converter.mangleName(std::get<Fortran::semantics::Symbol>(symClause)));

    if (mlir::isa<mlir::func::FuncOp>(op))
      return deviceType;
  }

  return std::nullopt;
}

static void
genOmpSimpleStandalone(Fortran::lower::AbstractConverter &converter,
                       Fortran::lower::pft::Evaluation &eval,
                       Fortran::semantics::SemanticsContext &semanticsContext,
                       bool genNested,
                       const Fortran::parser::OpenMPSimpleStandaloneConstruct
                           &simpleStandaloneConstruct) {
  const auto &directive =
      std::get<Fortran::parser::OmpSimpleStandaloneDirective>(
          simpleStandaloneConstruct.t);
  fir::FirOpBuilder &firOpBuilder = converter.getFirOpBuilder();
  const auto &opClauseList =
      std::get<Fortran::parser::OmpClauseList>(simpleStandaloneConstruct.t);
  mlir::Location currentLocation = converter.genLocation(directive.source);

  switch (directive.v) {
  default:
    break;
  case llvm::omp::Directive::OMPD_barrier:
    firOpBuilder.create<mlir::omp::BarrierOp>(currentLocation);
    break;
  case llvm::omp::Directive::OMPD_taskwait:
    ClauseProcessor(converter, opClauseList)
        .processTODO<Fortran::parser::OmpClause::Depend,
                     Fortran::parser::OmpClause::Nowait>(
            currentLocation, llvm::omp::Directive::OMPD_taskwait);
    firOpBuilder.create<mlir::omp::TaskwaitOp>(currentLocation);
    break;
  case llvm::omp::Directive::OMPD_taskyield:
    firOpBuilder.create<mlir::omp::TaskyieldOp>(currentLocation);
    break;
  case llvm::omp::Directive::OMPD_target_data:
    genDataOp(converter, eval, semanticsContext, genNested, currentLocation,
              opClauseList);
    break;
  case llvm::omp::Directive::OMPD_target_enter_data:
    genEnterExitUpdateDataOp<mlir::omp::EnterDataOp>(
        converter, semanticsContext, currentLocation, opClauseList);
    break;
  case llvm::omp::Directive::OMPD_target_exit_data:
    genEnterExitUpdateDataOp<mlir::omp::ExitDataOp>(
        converter, semanticsContext, currentLocation, opClauseList);
    break;
  case llvm::omp::Directive::OMPD_target_update:
    genEnterExitUpdateDataOp<mlir::omp::UpdateDataOp>(
        converter, semanticsContext, currentLocation, opClauseList);
    break;
  case llvm::omp::Directive::OMPD_ordered:
    TODO(currentLocation, "OMPD_ordered");
  }
}

static void
genOmpFlush(Fortran::lower::AbstractConverter &converter,
            Fortran::lower::pft::Evaluation &eval,
            const Fortran::parser::OpenMPFlushConstruct &flushConstruct) {
  llvm::SmallVector<mlir::Value, 4> operandRange;
  if (const auto &ompObjectList =
          std::get<std::optional<Fortran::parser::OmpObjectList>>(
              flushConstruct.t))
    genObjectList(*ompObjectList, converter, operandRange);
  const auto &memOrderClause =
      std::get<std::optional<std::list<Fortran::parser::OmpMemoryOrderClause>>>(
          flushConstruct.t);
  if (memOrderClause && memOrderClause->size() > 0)
    TODO(converter.getCurrentLocation(), "Handle OmpMemoryOrderClause");
  converter.getFirOpBuilder().create<mlir::omp::FlushOp>(
      converter.getCurrentLocation(), operandRange);
}

//===----------------------------------------------------------------------===//
// genOMP() Code generation helper functions
//===----------------------------------------------------------------------===//

static void
genOMP(Fortran::lower::AbstractConverter &converter,
       Fortran::lower::SymMap &symTable,
       Fortran::semantics::SemanticsContext &semanticsContext,
       Fortran::lower::pft::Evaluation &eval,
       const Fortran::parser::OpenMPStandaloneConstruct &standaloneConstruct) {
  std::visit(
      Fortran::common::visitors{
          [&](const Fortran::parser::OpenMPSimpleStandaloneConstruct
                  &simpleStandaloneConstruct) {
            genOmpSimpleStandalone(converter, eval, semanticsContext,
                                   /*genNested=*/true,
                                   simpleStandaloneConstruct);
          },
          [&](const Fortran::parser::OpenMPFlushConstruct &flushConstruct) {
            genOmpFlush(converter, eval, flushConstruct);
          },
          [&](const Fortran::parser::OpenMPCancelConstruct &cancelConstruct) {
            TODO(converter.getCurrentLocation(), "OpenMPCancelConstruct");
          },
          [&](const Fortran::parser::OpenMPCancellationPointConstruct
                  &cancellationPointConstruct) {
            TODO(converter.getCurrentLocation(), "OpenMPCancelConstruct");
          },
      },
      standaloneConstruct.u);
}

static void convertLoopBounds(Fortran::lower::AbstractConverter &converter,
                              mlir::Location loc,
                              llvm::SmallVectorImpl<mlir::Value> &lowerBound,
                              llvm::SmallVectorImpl<mlir::Value> &upperBound,
                              llvm::SmallVectorImpl<mlir::Value> &step,
                              std::size_t loopVarTypeSize) {
  fir::FirOpBuilder &firOpBuilder = converter.getFirOpBuilder();
  // The types of lower bound, upper bound, and step are converted into the
  // type of the loop variable if necessary.
  mlir::Type loopVarType = getLoopVarType(converter, loopVarTypeSize);
  for (unsigned it = 0; it < (unsigned)lowerBound.size(); it++) {
    lowerBound[it] =
        firOpBuilder.createConvert(loc, loopVarType, lowerBound[it]);
    upperBound[it] =
        firOpBuilder.createConvert(loc, loopVarType, upperBound[it]);
    step[it] = firOpBuilder.createConvert(loc, loopVarType, step[it]);
  }
}

static void
createSimdLoop(Fortran::lower::AbstractConverter &converter,
               Fortran::lower::pft::Evaluation &eval,
               llvm::omp::Directive ompDirective,
               const Fortran::parser::OmpClauseList &loopOpClauseList,
               mlir::Location loc) {
  fir::FirOpBuilder &firOpBuilder = converter.getFirOpBuilder();
  DataSharingProcessor dsp(converter, loopOpClauseList, eval);
  dsp.processStep1();

  Fortran::lower::StatementContext stmtCtx;
  mlir::Value scheduleChunkClauseOperand, ifClauseOperand;
  llvm::SmallVector<mlir::Value> lowerBound, upperBound, step, reductionVars;
  llvm::SmallVector<mlir::Value> alignedVars, nontemporalVars;
  llvm::SmallVector<const Fortran::semantics::Symbol *> iv;
  llvm::SmallVector<mlir::Attribute> reductionDeclSymbols;
  mlir::omp::ClauseOrderKindAttr orderClauseOperand;
  mlir::IntegerAttr simdlenClauseOperand, safelenClauseOperand;
  std::size_t loopVarTypeSize;

  ClauseProcessor cp(converter, loopOpClauseList);
  cp.processCollapse(loc, eval, lowerBound, upperBound, step, iv,
                     loopVarTypeSize);
  cp.processScheduleChunk(stmtCtx, scheduleChunkClauseOperand);
  cp.processReduction(loc, reductionVars, reductionDeclSymbols);
  cp.processIf(Fortran::parser::OmpIfClause::DirectiveNameModifier::Simd,
               ifClauseOperand);
  cp.processSimdlen(simdlenClauseOperand);
  cp.processSafelen(safelenClauseOperand);
  cp.processTODO<Fortran::parser::OmpClause::Aligned,
                 Fortran::parser::OmpClause::Allocate,
                 Fortran::parser::OmpClause::Linear,
                 Fortran::parser::OmpClause::Nontemporal,
                 Fortran::parser::OmpClause::Order>(loc, ompDirective);

  convertLoopBounds(converter, loc, lowerBound, upperBound, step,
                    loopVarTypeSize);

  mlir::TypeRange resultType;
  auto simdLoopOp = firOpBuilder.create<mlir::omp::SimdLoopOp>(
      loc, resultType, lowerBound, upperBound, step, alignedVars,
      /*alignment_values=*/nullptr, ifClauseOperand, nontemporalVars,
      orderClauseOperand, simdlenClauseOperand, safelenClauseOperand,
      /*inclusive=*/firOpBuilder.getUnitAttr());

  auto *nestedEval = getCollapsedLoopEval(
      eval, Fortran::lower::getCollapseValue(loopOpClauseList));
  createBodyOfOp<mlir::omp::SimdLoopOp>(simdLoopOp, converter, loc, *nestedEval,
                                        /*genNested=*/true, &loopOpClauseList,
                                        iv, /*outer=*/false, &dsp);
}

static void createWsLoop(Fortran::lower::AbstractConverter &converter,
                         Fortran::lower::pft::Evaluation &eval,
                         llvm::omp::Directive ompDirective,
                         const Fortran::parser::OmpClauseList &beginClauseList,
                         const Fortran::parser::OmpClauseList *endClauseList,
                         mlir::Location loc) {
  fir::FirOpBuilder &firOpBuilder = converter.getFirOpBuilder();
  DataSharingProcessor dsp(converter, beginClauseList, eval);
  dsp.processStep1();

  Fortran::lower::StatementContext stmtCtx;
  mlir::Value scheduleChunkClauseOperand;
  llvm::SmallVector<mlir::Value> lowerBound, upperBound, step, reductionVars;
  llvm::SmallVector<mlir::Value> linearVars, linearStepVars;
  llvm::SmallVector<const Fortran::semantics::Symbol *> iv;
  llvm::SmallVector<mlir::Attribute> reductionDeclSymbols;
  mlir::omp::ClauseOrderKindAttr orderClauseOperand;
  mlir::omp::ClauseScheduleKindAttr scheduleValClauseOperand;
  mlir::UnitAttr nowaitClauseOperand, scheduleSimdClauseOperand;
  mlir::IntegerAttr orderedClauseOperand;
  mlir::omp::ScheduleModifierAttr scheduleModClauseOperand;
  std::size_t loopVarTypeSize;

  ClauseProcessor cp(converter, beginClauseList);
  cp.processCollapse(loc, eval, lowerBound, upperBound, step, iv,
                     loopVarTypeSize);
  cp.processScheduleChunk(stmtCtx, scheduleChunkClauseOperand);
  cp.processReduction(loc, reductionVars, reductionDeclSymbols);
  cp.processTODO<Fortran::parser::OmpClause::Linear,
                 Fortran::parser::OmpClause::Order>(loc, ompDirective);

  convertLoopBounds(converter, loc, lowerBound, upperBound, step,
                    loopVarTypeSize);

  auto wsLoopOp = firOpBuilder.create<mlir::omp::WsLoopOp>(
      loc, lowerBound, upperBound, step, linearVars, linearStepVars,
      reductionVars,
      reductionDeclSymbols.empty()
          ? nullptr
          : mlir::ArrayAttr::get(firOpBuilder.getContext(),
                                 reductionDeclSymbols),
      scheduleValClauseOperand, scheduleChunkClauseOperand,
      /*schedule_modifiers=*/nullptr,
      /*simd_modifier=*/nullptr, nowaitClauseOperand, orderedClauseOperand,
      orderClauseOperand,
      /*inclusive=*/firOpBuilder.getUnitAttr());

  // Handle attribute based clauses.
  if (cp.processOrdered(orderedClauseOperand))
    wsLoopOp.setOrderedValAttr(orderedClauseOperand);

  if (cp.processSchedule(scheduleValClauseOperand, scheduleModClauseOperand,
                         scheduleSimdClauseOperand)) {
    wsLoopOp.setScheduleValAttr(scheduleValClauseOperand);
    wsLoopOp.setScheduleModifierAttr(scheduleModClauseOperand);
    wsLoopOp.setSimdModifierAttr(scheduleSimdClauseOperand);
  }
  // In FORTRAN `nowait` clause occur at the end of `omp do` directive.
  // i.e
  // !$omp do
  // <...>
  // !$omp end do nowait
  if (endClauseList) {
    if (ClauseProcessor(converter, *endClauseList)
            .processNowait(nowaitClauseOperand))
      wsLoopOp.setNowaitAttr(nowaitClauseOperand);
  }

  auto *nestedEval = getCollapsedLoopEval(
      eval, Fortran::lower::getCollapseValue(beginClauseList));
  createBodyOfOp<mlir::omp::WsLoopOp>(wsLoopOp, converter, loc, *nestedEval,
                                      /*genNested=*/true, &beginClauseList, iv,
                                      /*outer=*/false, &dsp);
}

static void genOMP(Fortran::lower::AbstractConverter &converter,
                   Fortran::lower::SymMap &symTable,
                   Fortran::semantics::SemanticsContext &semanticsContext,
                   Fortran::lower::pft::Evaluation &eval,
                   const Fortran::parser::OpenMPLoopConstruct &loopConstruct) {
  const auto &beginLoopDirective =
      std::get<Fortran::parser::OmpBeginLoopDirective>(loopConstruct.t);
  const auto &loopOpClauseList =
      std::get<Fortran::parser::OmpClauseList>(beginLoopDirective.t);
  mlir::Location currentLocation =
      converter.genLocation(beginLoopDirective.source);
  const auto ompDirective =
      std::get<Fortran::parser::OmpLoopDirective>(beginLoopDirective.t).v;

  const auto *endClauseList = [&]() {
    using RetTy = const Fortran::parser::OmpClauseList *;
    if (auto &endLoopDirective =
            std::get<std::optional<Fortran::parser::OmpEndLoopDirective>>(
                loopConstruct.t)) {
      return RetTy(
          &std::get<Fortran::parser::OmpClauseList>((*endLoopDirective).t));
    }
    return RetTy();
  }();

  bool validDirective = false;
  if (llvm::omp::topTaskloopSet.test(ompDirective)) {
    validDirective = true;
    TODO(currentLocation, "Taskloop construct");
  } else {
    // Create omp.{target, teams, distribute, parallel} nested operations
    if ((llvm::omp::allTargetSet & llvm::omp::loopConstructSet)
            .test(ompDirective)) {
      validDirective = true;
      genTargetOp(converter, eval, semanticsContext, /*genNested=*/false,
                  currentLocation, loopOpClauseList, ompDirective,
                  /*outerCombined=*/true);
    }
    if ((llvm::omp::allTeamsSet & llvm::omp::loopConstructSet)
            .test(ompDirective)) {
      validDirective = true;
      genTeamsOp(converter, eval, /*genNested=*/false, currentLocation,
                 loopOpClauseList,
                 /*outerCombined=*/true);
    }
    if (llvm::omp::allDistributeSet.test(ompDirective)) {
      validDirective = true;
      bool outerCombined = llvm::omp::topDistributeSet.test(ompDirective);
      genDistributeOp(converter, eval, currentLocation, loopOpClauseList,
                      outerCombined);
    }
    if ((llvm::omp::allParallelSet & llvm::omp::loopConstructSet)
            .test(ompDirective)) {
      validDirective = true;
      genParallelOp(converter, eval, /*genNested=*/false, currentLocation,
                    loopOpClauseList,
                    /*outerCombined=*/true);
    }
  }
  if ((llvm::omp::allDoSet | llvm::omp::allSimdSet).test(ompDirective))
    validDirective = true;

  if (!validDirective) {
    TODO(currentLocation, "Unhandled loop directive (" +
                              llvm::omp::getOpenMPDirectiveName(ompDirective) +
                              ")");
  }

  // 2.9.3.1 SIMD construct
  if (llvm::omp::allSimdSet.test(ompDirective)) {
    createSimdLoop(converter, eval, ompDirective, loopOpClauseList,
                   currentLocation);
  } else {
    createWsLoop(converter, eval, ompDirective, loopOpClauseList, endClauseList,
                 currentLocation);
  }

<<<<<<< HEAD
  createBodyOfOp<mlir::omp::WsLoopOp>(wsLoopOp, converter, currentLocation,
                                      eval, &loopOpClauseList, iv,
                                      /*outer=*/false, &dsp);

  // Create trip_count if inside of omp.target and this is host compilation
  auto offloadMod = llvm::dyn_cast<mlir::omp::OffloadModuleInterface>(
      firOpBuilder.getModule().getOperation());
  auto targetOp = wsLoopOp->getParentOfType<mlir::omp::TargetOp>();

  if (offloadMod && targetOp && !offloadMod.getIsTargetDevice() &&
      targetOp.isTargetSPMDLoop()) {
    // Lower loop bounds and step, and process collapsing again, putting lowered
    // values outside of omp.target this time. This enables calculating and
    // accessing the trip count in the host, which is needed when lowering to
    // LLVM IR via the OMPIRBuilder.
    HostClausesInsertionGuard guard(firOpBuilder);
    llvm::SmallVector<mlir::Value> outsideLB, outsideUB, outsideStep;
    llvm::SmallVector<const Fortran::semantics::Symbol *> outsideIV;
    cp.processCollapse(currentLocation, eval, outsideLB, outsideUB, outsideStep,
                       outsideIV, loopVarTypeSize);
    targetOp.getTripCountMutable().assign(calculateTripCount(
        converter, currentLocation, outsideLB, outsideUB, outsideStep));
  }
=======
  genOpenMPReduction(converter, loopOpClauseList);
>>>>>>> e3029500
}

static void
genOMP(Fortran::lower::AbstractConverter &converter,
       Fortran::lower::SymMap &symTable,
       Fortran::semantics::SemanticsContext &semanticsContext,
       Fortran::lower::pft::Evaluation &eval,
       const Fortran::parser::OpenMPBlockConstruct &blockConstruct) {
  const auto &beginBlockDirective =
      std::get<Fortran::parser::OmpBeginBlockDirective>(blockConstruct.t);
  const auto &endBlockDirective =
      std::get<Fortran::parser::OmpEndBlockDirective>(blockConstruct.t);
  const auto &directive =
      std::get<Fortran::parser::OmpBlockDirective>(beginBlockDirective.t);
  const auto &beginClauseList =
      std::get<Fortran::parser::OmpClauseList>(beginBlockDirective.t);
  const auto &endClauseList =
      std::get<Fortran::parser::OmpClauseList>(endBlockDirective.t);

  for (const Fortran::parser::OmpClause &clause : beginClauseList.v) {
    mlir::Location clauseLocation = converter.genLocation(clause.source);
    if (!std::get_if<Fortran::parser::OmpClause::If>(&clause.u) &&
        !std::get_if<Fortran::parser::OmpClause::NumThreads>(&clause.u) &&
        !std::get_if<Fortran::parser::OmpClause::ProcBind>(&clause.u) &&
        !std::get_if<Fortran::parser::OmpClause::Allocate>(&clause.u) &&
        !std::get_if<Fortran::parser::OmpClause::Default>(&clause.u) &&
        !std::get_if<Fortran::parser::OmpClause::Final>(&clause.u) &&
        !std::get_if<Fortran::parser::OmpClause::Priority>(&clause.u) &&
        !std::get_if<Fortran::parser::OmpClause::Reduction>(&clause.u) &&
        !std::get_if<Fortran::parser::OmpClause::Depend>(&clause.u) &&
        !std::get_if<Fortran::parser::OmpClause::Private>(&clause.u) &&
        !std::get_if<Fortran::parser::OmpClause::Firstprivate>(&clause.u) &&
        !std::get_if<Fortran::parser::OmpClause::Copyin>(&clause.u) &&
        !std::get_if<Fortran::parser::OmpClause::Shared>(&clause.u) &&
        !std::get_if<Fortran::parser::OmpClause::Threads>(&clause.u) &&
        !std::get_if<Fortran::parser::OmpClause::Map>(&clause.u) &&
        !std::get_if<Fortran::parser::OmpClause::UseDevicePtr>(&clause.u) &&
        !std::get_if<Fortran::parser::OmpClause::UseDeviceAddr>(&clause.u) &&
        !std::get_if<Fortran::parser::OmpClause::ThreadLimit>(&clause.u) &&
        !std::get_if<Fortran::parser::OmpClause::NumTeams>(&clause.u)) {
      TODO(clauseLocation, "OpenMP Block construct clause");
    }
  }

  for (const auto &clause : endClauseList.v) {
    mlir::Location clauseLocation = converter.genLocation(clause.source);
    if (!std::get_if<Fortran::parser::OmpClause::Nowait>(&clause.u))
      TODO(clauseLocation, "OpenMP Block construct clause");
  }

  bool singleDirective = true;
  mlir::Location currentLocation = converter.genLocation(directive.source);
  switch (directive.v) {
  case llvm::omp::Directive::OMPD_master:
    genMasterOp(converter, eval, /*genNested=*/true, currentLocation);
    break;
  case llvm::omp::Directive::OMPD_ordered:
    genOrderedRegionOp(converter, eval, /*genNested=*/true, currentLocation);
    break;
  case llvm::omp::Directive::OMPD_parallel:
    genParallelOp(converter, eval, /*genNested=*/true, currentLocation,
                  beginClauseList);
    break;
  case llvm::omp::Directive::OMPD_single:
    genSingleOp(converter, eval, /*genNested=*/true, currentLocation,
                beginClauseList, endClauseList);
    break;
  case llvm::omp::Directive::OMPD_target:
    genTargetOp(converter, eval, semanticsContext, /*genNested=*/true,
                currentLocation, beginClauseList, directive.v);
    break;
  case llvm::omp::Directive::OMPD_target_data:
    genDataOp(converter, eval, semanticsContext, /*genNested=*/true,
              currentLocation, beginClauseList);
    break;
  case llvm::omp::Directive::OMPD_task:
    genTaskOp(converter, eval, /*genNested=*/true, currentLocation,
              beginClauseList);
    break;
  case llvm::omp::Directive::OMPD_taskgroup:
    genTaskGroupOp(converter, eval, /*genNested=*/true, currentLocation,
                   beginClauseList);
    break;
  case llvm::omp::Directive::OMPD_teams:
    genTeamsOp(converter, eval, /*genNested=*/true, currentLocation,
               beginClauseList,
               /*outerCombined=*/false);
    break;
  case llvm::omp::Directive::OMPD_workshare:
    TODO(currentLocation, "Workshare construct");
    break;
  default:
    singleDirective = false;
    break;
  }

  if (singleDirective) {
    genOpenMPReduction(converter, beginClauseList);
    return;
  }

  // Codegen for combined directives
  bool combinedDirective = false;
  if ((llvm::omp::allTargetSet & llvm::omp::blockConstructSet)
          .test(directive.v)) {
    genTargetOp(converter, eval, semanticsContext, /*genNested=*/false,
                currentLocation, beginClauseList, directive.v,
                /*outerCombined=*/true);
    combinedDirective = true;
  }
  if ((llvm::omp::allTeamsSet & llvm::omp::blockConstructSet)
          .test(directive.v)) {
    genTeamsOp(converter, eval, /*genNested=*/false, currentLocation,
               beginClauseList);
    combinedDirective = true;
  }
  if ((llvm::omp::allParallelSet & llvm::omp::blockConstructSet)
          .test(directive.v)) {
    bool outerCombined =
        directive.v != llvm::omp::Directive::OMPD_target_parallel;
    genParallelOp(converter, eval, /*genNested=*/false, currentLocation,
                  beginClauseList, outerCombined);
    combinedDirective = true;
  }
  if ((llvm::omp::workShareSet & llvm::omp::blockConstructSet)
          .test(directive.v)) {
    TODO(currentLocation, "Workshare construct");
    combinedDirective = true;
  }
  if (!combinedDirective)
    TODO(currentLocation, "Unhandled block directive (" +
                              llvm::omp::getOpenMPDirectiveName(directive.v) +
                              ")");

  genNestedEvaluations(converter, eval);
  genOpenMPReduction(converter, beginClauseList);
}

static void
genOMP(Fortran::lower::AbstractConverter &converter,
       Fortran::lower::SymMap &symTable,
       Fortran::semantics::SemanticsContext &semanticsContext,
       Fortran::lower::pft::Evaluation &eval,
       const Fortran::parser::OpenMPCriticalConstruct &criticalConstruct) {
  fir::FirOpBuilder &firOpBuilder = converter.getFirOpBuilder();
  mlir::Location currentLocation = converter.getCurrentLocation();
  mlir::IntegerAttr hintClauseOp;
  std::string name;
  const Fortran::parser::OmpCriticalDirective &cd =
      std::get<Fortran::parser::OmpCriticalDirective>(criticalConstruct.t);
  if (std::get<std::optional<Fortran::parser::Name>>(cd.t).has_value()) {
    name =
        std::get<std::optional<Fortran::parser::Name>>(cd.t).value().ToString();
  }

  const auto &clauseList = std::get<Fortran::parser::OmpClauseList>(cd.t);
  ClauseProcessor(converter, clauseList).processHint(hintClauseOp);

  mlir::omp::CriticalOp criticalOp = [&]() {
    if (name.empty()) {
      return firOpBuilder.create<mlir::omp::CriticalOp>(
          currentLocation, mlir::FlatSymbolRefAttr());
    }
    mlir::ModuleOp module = firOpBuilder.getModule();
    mlir::OpBuilder modBuilder(module.getBodyRegion());
    auto global = module.lookupSymbol<mlir::omp::CriticalDeclareOp>(name);
    if (!global)
      global = modBuilder.create<mlir::omp::CriticalDeclareOp>(
          currentLocation,
          mlir::StringAttr::get(firOpBuilder.getContext(), name), hintClauseOp);
    return firOpBuilder.create<mlir::omp::CriticalOp>(
        currentLocation, mlir::FlatSymbolRefAttr::get(firOpBuilder.getContext(),
                                                      global.getSymName()));
  }();
  createBodyOfOp<mlir::omp::CriticalOp>(criticalOp, converter, currentLocation,
                                        eval, /*genNested=*/true);
}

static void
genOMP(Fortran::lower::AbstractConverter &converter,
       Fortran::lower::SymMap &symTable,
       Fortran::semantics::SemanticsContext &semanticsContext,
       Fortran::lower::pft::Evaluation &eval,
       const Fortran::parser::OpenMPSectionsConstruct &sectionsConstruct) {
  mlir::Location currentLocation = converter.getCurrentLocation();
  llvm::SmallVector<mlir::Value> allocateOperands, allocatorOperands;
  mlir::UnitAttr nowaitClauseOperand;
  const auto &beginSectionsDirective =
      std::get<Fortran::parser::OmpBeginSectionsDirective>(sectionsConstruct.t);
  const auto &sectionsClauseList =
      std::get<Fortran::parser::OmpClauseList>(beginSectionsDirective.t);

  // Process clauses before optional omp.parallel, so that new variables are
  // allocated outside of the parallel region
  ClauseProcessor cp(converter, sectionsClauseList);
  cp.processSectionsReduction(currentLocation);
  cp.processAllocate(allocatorOperands, allocateOperands);

  llvm::omp::Directive dir =
      std::get<Fortran::parser::OmpSectionsDirective>(beginSectionsDirective.t)
          .v;

  // Parallel wrapper of PARALLEL SECTIONS construct
  if (dir == llvm::omp::Directive::OMPD_parallel_sections) {
    genParallelOp(converter, eval,
                  /*genNested=*/false, currentLocation, sectionsClauseList,
                  /*outerCombined=*/true);
  } else {
    const auto &endSectionsDirective =
        std::get<Fortran::parser::OmpEndSectionsDirective>(sectionsConstruct.t);
    const auto &endSectionsClauseList =
        std::get<Fortran::parser::OmpClauseList>(endSectionsDirective.t);
    ClauseProcessor(converter, endSectionsClauseList)
        .processNowait(nowaitClauseOperand);
  }

  // SECTIONS construct
  genOpWithBody<mlir::omp::SectionsOp>(converter, eval,
                                       /*genNested=*/false, currentLocation,
                                       /*outerCombined=*/false,
                                       /*clauseList=*/nullptr,
                                       /*reduction_vars=*/mlir::ValueRange(),
                                       /*reductions=*/nullptr, allocateOperands,
                                       allocatorOperands, nowaitClauseOperand);

  const auto &sectionBlocks =
      std::get<Fortran::parser::OmpSectionBlocks>(sectionsConstruct.t);
  auto &firOpBuilder = converter.getFirOpBuilder();
  auto ip = firOpBuilder.saveInsertionPoint();
  for (const auto &[nblock, neval] :
       llvm::zip(sectionBlocks.v, eval.getNestedEvaluations())) {
    symTable.pushScope();
    genSectionOp(converter, neval, /*genNested=*/true, currentLocation,
                 sectionsClauseList);
    symTable.popScope();
    firOpBuilder.restoreInsertionPoint(ip);
  }
}

static void
genOMP(Fortran::lower::AbstractConverter &converter,
       Fortran::lower::SymMap &symTable,
       Fortran::semantics::SemanticsContext &semanticsContext,
       Fortran::lower::pft::Evaluation &eval,
       const Fortran::parser::OpenMPAtomicConstruct &atomicConstruct) {
  std::visit(
      Fortran::common::visitors{
          [&](const Fortran::parser::OmpAtomicRead &atomicRead) {
            mlir::Location loc = converter.genLocation(atomicRead.source);
            Fortran::lower::genOmpAccAtomicRead<
                Fortran::parser::OmpAtomicRead,
                Fortran::parser::OmpAtomicClauseList>(converter, atomicRead,
                                                      loc);
          },
          [&](const Fortran::parser::OmpAtomicWrite &atomicWrite) {
            mlir::Location loc = converter.genLocation(atomicWrite.source);
            Fortran::lower::genOmpAccAtomicWrite<
                Fortran::parser::OmpAtomicWrite,
                Fortran::parser::OmpAtomicClauseList>(converter, atomicWrite,
                                                      loc);
          },
          [&](const Fortran::parser::OmpAtomic &atomicConstruct) {
            mlir::Location loc = converter.genLocation(atomicConstruct.source);
            Fortran::lower::genOmpAtomic<Fortran::parser::OmpAtomic,
                                         Fortran::parser::OmpAtomicClauseList>(
                converter, atomicConstruct, loc);
          },
          [&](const Fortran::parser::OmpAtomicUpdate &atomicUpdate) {
            mlir::Location loc = converter.genLocation(atomicUpdate.source);
            Fortran::lower::genOmpAccAtomicUpdate<
                Fortran::parser::OmpAtomicUpdate,
                Fortran::parser::OmpAtomicClauseList>(converter, atomicUpdate,
                                                      loc);
          },
          [&](const Fortran::parser::OmpAtomicCapture &atomicCapture) {
            mlir::Location loc = converter.genLocation(atomicCapture.source);
            Fortran::lower::genOmpAccAtomicCapture<
                Fortran::parser::OmpAtomicCapture,
                Fortran::parser::OmpAtomicClauseList>(converter, atomicCapture,
                                                      loc);
          },
      },
      atomicConstruct.u);
}

static void genOMP(Fortran::lower::AbstractConverter &converter,
                   Fortran::lower::SymMap &symTable,
                   Fortran::semantics::SemanticsContext &semanticsContext,
                   Fortran::lower::pft::Evaluation &eval,
                   const Fortran::parser::OpenMPDeclareTargetConstruct
                       &declareTargetConstruct) {
  llvm::SmallVector<DeclareTargetCapturePair, 0> symbolAndClause;
  mlir::ModuleOp mod = converter.getFirOpBuilder().getModule();
  mlir::omp::DeclareTargetDeviceType deviceType = getDeclareTargetInfo(
      converter, eval, declareTargetConstruct, symbolAndClause);

  for (const DeclareTargetCapturePair &symClause : symbolAndClause) {
    mlir::Operation *op = mod.lookupSymbol(
        converter.mangleName(std::get<Fortran::semantics::Symbol>(symClause)));
    // There's several cases this can currently be triggered and it could be
    // one of the following:
    // 1) Invalid argument passed to a declare target that currently isn't
    // captured by a frontend semantic check
    // 2) The symbol of a valid argument is not correctly updated by one of
    // the prior passes, resulting in missing symbol information
    // 3) It's a variable internal to a module or program, that is legal by
    // Fortran OpenMP standards, but is currently unhandled as they do not
    // appear in the symbol table as they are represented as allocas
    if (!op)
      TODO(converter.getCurrentLocation(),
           "Missing symbol, possible case of currently unsupported use of "
           "a program local variable in declare target or erroneous symbol "
           "information ");

    auto declareTargetOp =
        llvm::dyn_cast<mlir::omp::DeclareTargetInterface>(op);
    if (!declareTargetOp)
      fir::emitFatalError(
          converter.getCurrentLocation(),
          "Attempt to apply declare target on unsupported operation");

    // The function or global already has a declare target applied to it, very
    // likely through implicit capture (usage in another declare target
    // function/subroutine). It should be marked as any if it has been assigned
    // both host and nohost, else we skip, as there is no change
    if (declareTargetOp.isDeclareTarget()) {
      if (declareTargetOp.getDeclareTargetDeviceType() != deviceType)
        declareTargetOp.setDeclareTarget(
            mlir::omp::DeclareTargetDeviceType::any,
            std::get<mlir::omp::DeclareTargetCaptureClause>(symClause));
      continue;
    }

    declareTargetOp.setDeclareTarget(
        deviceType, std::get<mlir::omp::DeclareTargetCaptureClause>(symClause));
  }
}

static void genOMP(Fortran::lower::AbstractConverter &converter,
                   Fortran::lower::SymMap &symTable,
                   Fortran::semantics::SemanticsContext &semanticsContext,
                   Fortran::lower::pft::Evaluation &eval,
                   const Fortran::parser::OpenMPConstruct &ompConstruct) {
  std::visit(
      Fortran::common::visitors{
          [&](const Fortran::parser::OpenMPStandaloneConstruct
                  &standaloneConstruct) {
            genOMP(converter, symTable, semanticsContext, eval,
                   standaloneConstruct);
          },
          [&](const Fortran::parser::OpenMPSectionsConstruct
                  &sectionsConstruct) {
            genOMP(converter, symTable, semanticsContext, eval,
                   sectionsConstruct);
          },
          [&](const Fortran::parser::OpenMPSectionConstruct &sectionConstruct) {
            // SECTION constructs are handled as a part of SECTIONS.
            llvm_unreachable("Unexpected standalone OMP SECTION");
          },
          [&](const Fortran::parser::OpenMPLoopConstruct &loopConstruct) {
            genOMP(converter, symTable, semanticsContext, eval, loopConstruct);
          },
          [&](const Fortran::parser::OpenMPDeclarativeAllocate
                  &execAllocConstruct) {
            TODO(converter.getCurrentLocation(), "OpenMPDeclarativeAllocate");
          },
          [&](const Fortran::parser::OpenMPExecutableAllocate
                  &execAllocConstruct) {
            TODO(converter.getCurrentLocation(), "OpenMPExecutableAllocate");
          },
          [&](const Fortran::parser::OpenMPAllocatorsConstruct
                  &allocsConstruct) {
            TODO(converter.getCurrentLocation(), "OpenMPAllocatorsConstruct");
          },
          [&](const Fortran::parser::OpenMPBlockConstruct &blockConstruct) {
            genOMP(converter, symTable, semanticsContext, eval, blockConstruct);
          },
          [&](const Fortran::parser::OpenMPAtomicConstruct &atomicConstruct) {
            genOMP(converter, symTable, semanticsContext, eval,
                   atomicConstruct);
          },
          [&](const Fortran::parser::OpenMPCriticalConstruct
                  &criticalConstruct) {
            genOMP(converter, symTable, semanticsContext, eval,
                   criticalConstruct);
          },
      },
      ompConstruct.u);
}

static void
genOMP(Fortran::lower::AbstractConverter &converter,
       Fortran::lower::SymMap &symTable,
       Fortran::semantics::SemanticsContext &semanticsContext,
       Fortran::lower::pft::Evaluation &eval,
       const Fortran::parser::OpenMPDeclarativeConstruct &ompDeclConstruct) {
  std::visit(
      Fortran::common::visitors{
          [&](const Fortran::parser::OpenMPDeclarativeAllocate
                  &declarativeAllocate) {
            TODO(converter.getCurrentLocation(), "OpenMPDeclarativeAllocate");
          },
          [&](const Fortran::parser::OpenMPDeclareReductionConstruct
                  &declareReductionConstruct) {
            TODO(converter.getCurrentLocation(),
                 "OpenMPDeclareReductionConstruct");
          },
          [&](const Fortran::parser::OpenMPDeclareSimdConstruct
                  &declareSimdConstruct) {
            TODO(converter.getCurrentLocation(), "OpenMPDeclareSimdConstruct");
          },
          [&](const Fortran::parser::OpenMPDeclareTargetConstruct
                  &declareTargetConstruct) {
            genOMP(converter, symTable, semanticsContext, eval,
                   declareTargetConstruct);
          },
          [&](const Fortran::parser::OpenMPRequiresConstruct
                  &requiresConstruct) {
            // Requires directives are gathered and processed in semantics and
            // then combined in the lowering bridge before triggering codegen
            // just once. Hence, there is no need to lower each individual
            // occurrence here.
          },
          [&](const Fortran::parser::OpenMPThreadprivate &threadprivate) {
            // The directive is lowered when instantiating the variable to
            // support the case of threadprivate variable declared in module.
          },
      },
      ompDeclConstruct.u);
}

//===----------------------------------------------------------------------===//
// Public functions
//===----------------------------------------------------------------------===//

mlir::Operation *Fortran::lower::genOpenMPTerminator(fir::FirOpBuilder &builder,
                                                     mlir::Operation *op,
                                                     mlir::Location loc) {
  if (mlir::isa<mlir::omp::WsLoopOp, mlir::omp::ReductionDeclareOp,
                mlir::omp::AtomicUpdateOp, mlir::omp::SimdLoopOp>(op))
    return builder.create<mlir::omp::YieldOp>(loc);
  else
    return builder.create<mlir::omp::TerminatorOp>(loc);
}

void Fortran::lower::genOpenMPConstruct(
    Fortran::lower::AbstractConverter &converter,
    Fortran::lower::SymMap &symTable,
    Fortran::semantics::SemanticsContext &semanticsContext,
    Fortran::lower::pft::Evaluation &eval,
    const Fortran::parser::OpenMPConstruct &omp) {
  symTable.pushScope();
  genOMP(converter, symTable, semanticsContext, eval, omp);
  symTable.popScope();
}

void Fortran::lower::genOpenMPDeclarativeConstruct(
    Fortran::lower::AbstractConverter &converter,
    Fortran::lower::SymMap &symTable,
    Fortran::semantics::SemanticsContext &semanticsContext,
    Fortran::lower::pft::Evaluation &eval,
    const Fortran::parser::OpenMPDeclarativeConstruct &omp) {
  genOMP(converter, symTable, semanticsContext, eval, omp);
  genNestedEvaluations(converter, eval);
}

void Fortran::lower::genOpenMPSymbolProperties(
    Fortran::lower::AbstractConverter &converter,
    const Fortran::lower::pft::Variable &var) {
  assert(var.hasSymbol() && "Expecting Symbol");
  const Fortran::semantics::Symbol &sym = var.getSymbol();

  if (sym.test(Fortran::semantics::Symbol::Flag::OmpThreadprivate))
    Fortran::lower::genThreadprivateOp(converter, var);

  if (sym.test(Fortran::semantics::Symbol::Flag::OmpDeclareTarget))
    Fortran::lower::genDeclareTargetIntGlobal(converter, var);
}

int64_t Fortran::lower::getCollapseValue(
    const Fortran::parser::OmpClauseList &clauseList) {
  for (const Fortran::parser::OmpClause &clause : clauseList.v) {
    if (const auto &collapseClause =
            std::get_if<Fortran::parser::OmpClause::Collapse>(&clause.u)) {
      const auto *expr = Fortran::semantics::GetExpr(collapseClause->v);
      return Fortran::evaluate::ToInt64(*expr).value();
    }
  }
  return 1;
}

void Fortran::lower::genThreadprivateOp(
    Fortran::lower::AbstractConverter &converter,
    const Fortran::lower::pft::Variable &var) {
  fir::FirOpBuilder &firOpBuilder = converter.getFirOpBuilder();
  mlir::Location currentLocation = converter.getCurrentLocation();

  const Fortran::semantics::Symbol &sym = var.getSymbol();
  mlir::Value symThreadprivateValue;
  if (const Fortran::semantics::Symbol *common =
          Fortran::semantics::FindCommonBlockContaining(sym.GetUltimate())) {
    mlir::Value commonValue = converter.getSymbolAddress(*common);
    if (mlir::isa<mlir::omp::ThreadprivateOp>(commonValue.getDefiningOp())) {
      // Generate ThreadprivateOp for a common block instead of its members and
      // only do it once for a common block.
      return;
    }
    // Generate ThreadprivateOp and rebind the common block.
    mlir::Value commonThreadprivateValue =
        firOpBuilder.create<mlir::omp::ThreadprivateOp>(
            currentLocation, commonValue.getType(), commonValue);
    converter.bindSymbol(*common, commonThreadprivateValue);
    // Generate the threadprivate value for the common block member.
    symThreadprivateValue = genCommonBlockMember(converter, currentLocation,
                                                 sym, commonThreadprivateValue);
  } else if (!var.isGlobal()) {
    // Non-global variable which can be in threadprivate directive must be one
    // variable in main program, and it has implicit SAVE attribute. Take it as
    // with SAVE attribute, so to create GlobalOp for it to simplify the
    // translation to LLVM IR.
    fir::GlobalOp global = globalInitialization(converter, firOpBuilder, sym,
                                                var, currentLocation);

    mlir::Value symValue = firOpBuilder.create<fir::AddrOfOp>(
        currentLocation, global.resultType(), global.getSymbol());
    symThreadprivateValue = firOpBuilder.create<mlir::omp::ThreadprivateOp>(
        currentLocation, symValue.getType(), symValue);
  } else {
    mlir::Value symValue = converter.getSymbolAddress(sym);

    // The symbol may be use-associated multiple times, and nothing needs to be
    // done after the original symbol is mapped to the threadprivatized value
    // for the first time. Use the threadprivatized value directly.
    mlir::Operation *op;
    if (auto declOp = symValue.getDefiningOp<hlfir::DeclareOp>())
      op = declOp.getMemref().getDefiningOp();
    else
      op = symValue.getDefiningOp();
    if (mlir::isa<mlir::omp::ThreadprivateOp>(op))
      return;

    symThreadprivateValue = firOpBuilder.create<mlir::omp::ThreadprivateOp>(
        currentLocation, symValue.getType(), symValue);
  }

  fir::ExtendedValue sexv = converter.getSymbolExtendedValue(sym);
  fir::ExtendedValue symThreadprivateExv =
      getExtendedValue(sexv, symThreadprivateValue);
  converter.bindSymbol(sym, symThreadprivateExv);
}

// This function replicates threadprivate's behaviour of generating
// an internal fir.GlobalOp for non-global variables in the main program
// that have the implicit SAVE attribute, to simplifiy LLVM-IR and MLIR
// generation.
void Fortran::lower::genDeclareTargetIntGlobal(
    Fortran::lower::AbstractConverter &converter,
    const Fortran::lower::pft::Variable &var) {
  if (!var.isGlobal()) {
    // A non-global variable which can be in a declare target directive must
    // be a variable in the main program, and it has the implicit SAVE
    // attribute. We create a GlobalOp for it to simplify the translation to
    // LLVM IR.
    globalInitialization(converter, converter.getFirOpBuilder(),
                         var.getSymbol(), var, converter.getCurrentLocation());
  }
}

// Generate an OpenMP reduction operation.
// TODO: Currently assumes it is either an integer addition/multiplication
// reduction, or a logical and reduction. Generalize this for various reduction
// operation types.
// TODO: Generate the reduction operation during lowering instead of creating
// and removing operations since this is not a robust approach. Also, removing
// ops in the builder (instead of a rewriter) is probably not the best approach.
void Fortran::lower::genOpenMPReduction(
    Fortran::lower::AbstractConverter &converter,
    const Fortran::parser::OmpClauseList &clauseList) {
  fir::FirOpBuilder &firOpBuilder = converter.getFirOpBuilder();

  for (const Fortran::parser::OmpClause &clause : clauseList.v) {
    if (const auto &reductionClause =
            std::get_if<Fortran::parser::OmpClause::Reduction>(&clause.u)) {
      const auto &redOperator{std::get<Fortran::parser::OmpReductionOperator>(
          reductionClause->v.t)};
      const auto &objectList{
          std::get<Fortran::parser::OmpObjectList>(reductionClause->v.t)};
      if (const auto *reductionOp =
              std::get_if<Fortran::parser::DefinedOperator>(&redOperator.u)) {
        const auto &intrinsicOp{
            std::get<Fortran::parser::DefinedOperator::IntrinsicOperator>(
                reductionOp->u)};

        switch (intrinsicOp) {
        case Fortran::parser::DefinedOperator::IntrinsicOperator::Add:
        case Fortran::parser::DefinedOperator::IntrinsicOperator::Multiply:
        case Fortran::parser::DefinedOperator::IntrinsicOperator::AND:
        case Fortran::parser::DefinedOperator::IntrinsicOperator::EQV:
        case Fortran::parser::DefinedOperator::IntrinsicOperator::OR:
        case Fortran::parser::DefinedOperator::IntrinsicOperator::NEQV:
          break;
        default:
          continue;
        }
        for (const Fortran::parser::OmpObject &ompObject : objectList.v) {
          if (const auto *name{
                  Fortran::parser::Unwrap<Fortran::parser::Name>(ompObject)}) {
            if (const Fortran::semantics::Symbol * symbol{name->symbol}) {
              mlir::Value reductionVal = converter.getSymbolAddress(*symbol);
              if (auto declOp = reductionVal.getDefiningOp<hlfir::DeclareOp>())
                reductionVal = declOp.getBase();
              mlir::Type reductionType =
                  reductionVal.getType().cast<fir::ReferenceType>().getEleTy();
              if (!reductionType.isa<fir::LogicalType>()) {
                if (!reductionType.isIntOrIndexOrFloat())
                  continue;
              }
              for (mlir::OpOperand &reductionValUse : reductionVal.getUses()) {
                if (auto loadOp = mlir::dyn_cast<fir::LoadOp>(
                        reductionValUse.getOwner())) {
                  mlir::Value loadVal = loadOp.getRes();
                  if (reductionType.isa<fir::LogicalType>()) {
                    mlir::Operation *reductionOp = findReductionChain(loadVal);
                    fir::ConvertOp convertOp =
                        getConvertFromReductionOp(reductionOp, loadVal);
                    updateReduction(reductionOp, firOpBuilder, loadVal,
                                    reductionVal, &convertOp);
                    removeStoreOp(reductionOp, reductionVal);
                  } else if (mlir::Operation *reductionOp =
                                 findReductionChain(loadVal, &reductionVal)) {
                    updateReduction(reductionOp, firOpBuilder, loadVal,
                                    reductionVal);
                  }
                }
              }
            }
          }
        }
      } else if (const auto *reductionIntrinsic =
                     std::get_if<Fortran::parser::ProcedureDesignator>(
                         &redOperator.u)) {
        if (!ReductionProcessor::supportedIntrinsicProcReduction(
                *reductionIntrinsic))
          continue;
        ReductionProcessor::IntrinsicProc redIntrinsicProc =
            ReductionProcessor::getReductionType(*reductionIntrinsic);
        for (const Fortran::parser::OmpObject &ompObject : objectList.v) {
          if (const auto *name{
                  Fortran::parser::Unwrap<Fortran::parser::Name>(ompObject)}) {
            if (const Fortran::semantics::Symbol * symbol{name->symbol}) {
              mlir::Value reductionVal = converter.getSymbolAddress(*symbol);
              if (auto declOp = reductionVal.getDefiningOp<hlfir::DeclareOp>())
                reductionVal = declOp.getBase();
              for (const mlir::OpOperand &reductionValUse :
                   reductionVal.getUses()) {
                if (auto loadOp = mlir::dyn_cast<fir::LoadOp>(
                        reductionValUse.getOwner())) {
                  mlir::Value loadVal = loadOp.getRes();
                  // Max is lowered as a compare -> select.
                  // Match the pattern here.
                  mlir::Operation *reductionOp =
                      findReductionChain(loadVal, &reductionVal);
                  if (reductionOp == nullptr)
                    continue;

                  if (redIntrinsicProc ==
                          ReductionProcessor::IntrinsicProc::MAX ||
                      redIntrinsicProc ==
                          ReductionProcessor::IntrinsicProc::MIN) {
                    assert(mlir::isa<mlir::arith::SelectOp>(reductionOp) &&
                           "Selection Op not found in reduction intrinsic");
                    mlir::Operation *compareOp =
                        getCompareFromReductionOp(reductionOp, loadVal);
                    updateReduction(compareOp, firOpBuilder, loadVal,
                                    reductionVal);
                  }
                  if (redIntrinsicProc ==
                          ReductionProcessor::IntrinsicProc::IOR ||
                      redIntrinsicProc ==
                          ReductionProcessor::IntrinsicProc::IEOR ||
                      redIntrinsicProc ==
                          ReductionProcessor::IntrinsicProc::IAND) {

                    updateReduction(reductionOp, firOpBuilder, loadVal,
                                    reductionVal);
                  }
                }
              }
            }
          }
        }
      }
    }
  }
}

mlir::Operation *Fortran::lower::findReductionChain(mlir::Value loadVal,
                                                    mlir::Value *reductionVal) {
  for (mlir::OpOperand &loadOperand : loadVal.getUses()) {
    if (mlir::Operation *reductionOp = loadOperand.getOwner()) {
      if (auto convertOp = mlir::dyn_cast<fir::ConvertOp>(reductionOp)) {
        for (mlir::OpOperand &convertOperand : convertOp.getRes().getUses()) {
          if (mlir::Operation *reductionOp = convertOperand.getOwner())
            return reductionOp;
        }
      }
      for (mlir::OpOperand &reductionOperand : reductionOp->getUses()) {
        if (auto store =
                mlir::dyn_cast<fir::StoreOp>(reductionOperand.getOwner())) {
          if (store.getMemref() == *reductionVal) {
            store.erase();
            return reductionOp;
          }
        }
        if (auto assign =
                mlir::dyn_cast<hlfir::AssignOp>(reductionOperand.getOwner())) {
          if (assign.getLhs() == *reductionVal) {
            assign.erase();
            return reductionOp;
          }
        }
      }
    }
  }
  return nullptr;
}

// for a logical operator 'op' reduction X = X op Y
// This function returns the operation responsible for converting Y from
// fir.logical<4> to i1
fir::ConvertOp
Fortran::lower::getConvertFromReductionOp(mlir::Operation *reductionOp,
                                          mlir::Value loadVal) {
  for (mlir::Value reductionOperand : reductionOp->getOperands()) {
    if (auto convertOp =
            mlir::dyn_cast<fir::ConvertOp>(reductionOperand.getDefiningOp())) {
      if (convertOp.getOperand() == loadVal)
        continue;
      return convertOp;
    }
  }
  return nullptr;
}

void Fortran::lower::updateReduction(mlir::Operation *op,
                                     fir::FirOpBuilder &firOpBuilder,
                                     mlir::Value loadVal,
                                     mlir::Value reductionVal,
                                     fir::ConvertOp *convertOp) {
  mlir::OpBuilder::InsertPoint insertPtDel = firOpBuilder.saveInsertionPoint();
  firOpBuilder.setInsertionPoint(op);

  mlir::Value reductionOp;
  if (convertOp)
    reductionOp = convertOp->getOperand();
  else if (op->getOperand(0) == loadVal)
    reductionOp = op->getOperand(1);
  else
    reductionOp = op->getOperand(0);

  firOpBuilder.create<mlir::omp::ReductionOp>(op->getLoc(), reductionOp,
                                              reductionVal);
  firOpBuilder.restoreInsertionPoint(insertPtDel);
}

void Fortran::lower::removeStoreOp(mlir::Operation *reductionOp,
                                   mlir::Value symVal) {
  for (mlir::Operation *reductionOpUse : reductionOp->getUsers()) {
    if (auto convertReduction =
            mlir::dyn_cast<fir::ConvertOp>(reductionOpUse)) {
      for (mlir::Operation *convertReductionUse :
           convertReduction.getRes().getUsers()) {
        if (auto storeOp = mlir::dyn_cast<fir::StoreOp>(convertReductionUse)) {
          if (storeOp.getMemref() == symVal)
            storeOp.erase();
        }
        if (auto assignOp =
                mlir::dyn_cast<hlfir::AssignOp>(convertReductionUse)) {
          if (assignOp.getLhs() == symVal)
            assignOp.erase();
        }
      }
    }
  }
}

bool Fortran::lower::isOpenMPTargetConstruct(
    const Fortran::parser::OpenMPConstruct &omp) {
  llvm::omp::Directive dir = llvm::omp::Directive::OMPD_unknown;
  if (const auto *block =
          std::get_if<Fortran::parser::OpenMPBlockConstruct>(&omp.u)) {
    const auto &begin =
        std::get<Fortran::parser::OmpBeginBlockDirective>(block->t);
    dir = std::get<Fortran::parser::OmpBlockDirective>(begin.t).v;
  } else if (const auto *loop =
                 std::get_if<Fortran::parser::OpenMPLoopConstruct>(&omp.u)) {
    const auto &begin =
        std::get<Fortran::parser::OmpBeginLoopDirective>(loop->t);
    dir = std::get<Fortran::parser::OmpLoopDirective>(begin.t).v;
  }
  return llvm::omp::allTargetSet.test(dir);
}

bool Fortran::lower::isOpenMPDeviceDeclareTarget(
    Fortran::lower::AbstractConverter &converter,
    Fortran::lower::pft::Evaluation &eval,
    const Fortran::parser::OpenMPDeclarativeConstruct &ompDecl) {
  return std::visit(
      Fortran::common::visitors{
          [&](const Fortran::parser::OpenMPDeclareTargetConstruct &ompReq) {
            mlir::omp::DeclareTargetDeviceType targetType =
                getDeclareTargetFunctionDevice(converter, eval, ompReq)
                    .value_or(mlir::omp::DeclareTargetDeviceType::host);
            return targetType != mlir::omp::DeclareTargetDeviceType::host;
          },
          [&](const auto &) { return false; },
      },
      ompDecl.u);
}

void Fortran::lower::genOpenMPRequires(
    mlir::Operation *mod, const Fortran::semantics::Symbol *symbol) {
  using MlirRequires = mlir::omp::ClauseRequires;
  using SemaRequires = Fortran::semantics::WithOmpDeclarative::RequiresFlag;

  if (auto offloadMod =
          llvm::dyn_cast<mlir::omp::OffloadModuleInterface>(mod)) {
    Fortran::semantics::WithOmpDeclarative::RequiresFlags semaFlags;
    if (symbol) {
      Fortran::common::visit(
          [&](const auto &details) {
            if constexpr (std::is_base_of_v<
                              Fortran::semantics::WithOmpDeclarative,
                              std::decay_t<decltype(details)>>) {
              if (details.has_ompRequires())
                semaFlags = *details.ompRequires();
            }
          },
          symbol->details());
    }

    MlirRequires mlirFlags = MlirRequires::none;
    if (semaFlags.test(SemaRequires::ReverseOffload))
      mlirFlags = mlirFlags | MlirRequires::reverse_offload;
    if (semaFlags.test(SemaRequires::UnifiedAddress))
      mlirFlags = mlirFlags | MlirRequires::unified_address;
    if (semaFlags.test(SemaRequires::UnifiedSharedMemory))
      mlirFlags = mlirFlags | MlirRequires::unified_shared_memory;
    if (semaFlags.test(SemaRequires::DynamicAllocators))
      mlirFlags = mlirFlags | MlirRequires::dynamic_allocators;

    offloadMod.setRequires(mlirFlags);
  }
}<|MERGE_RESOLUTION|>--- conflicted
+++ resolved
@@ -124,7 +124,6 @@
   }
 }
 
-<<<<<<< HEAD
 static mlir::omp::TargetOp findParentTargetOp(mlir::OpBuilder &builder) {
   mlir::Operation *parentOp = builder.getBlock()->getParentOp();
   if (!parentOp)
@@ -135,7 +134,8 @@
     targetOp = parentOp->getParentOfType<mlir::omp::TargetOp>();
 
   return targetOp;
-=======
+}
+
 static Fortran::lower::pft::Evaluation *
 getCollapsedLoopEval(Fortran::lower::pft::Evaluation &eval, int collapseValue) {
   // Return the Evaluation of the innermost collapsed loop, or the current one
@@ -162,7 +162,6 @@
 
   for (Fortran::lower::pft::Evaluation &e : curEval->getNestedEvaluations())
     converter.genEval(e);
->>>>>>> e3029500
 }
 
 //===----------------------------------------------------------------------===//
@@ -2777,7 +2776,6 @@
   if (!outerCombined)
     cp.processReduction(currentLocation, reductionVars, reductionDeclSymbols);
 
-<<<<<<< HEAD
   auto offloadModOp =
       llvm::cast<mlir::omp::OffloadModuleInterface>(*converter.getModuleOp());
   mlir::omp::TargetOp targetOp =
@@ -2793,11 +2791,7 @@
   }
 
   auto parallelOp = genOpWithBody<mlir::omp::ParallelOp>(
-      converter, eval, currentLocation, outerCombined, &clauseList,
-=======
-  return genOpWithBody<mlir::omp::ParallelOp>(
       converter, eval, genNested, currentLocation, outerCombined, &clauseList,
->>>>>>> e3029500
       /*resultTypes=*/mlir::TypeRange(), ifClauseOperand,
       /*num_threads_var=*/nullptr, allocateOperands, allocatorOperands,
       reductionVars,
@@ -3308,17 +3302,10 @@
     cp.processThreadLimit(stmtCtx, threadLimitClauseOperand);
   }
 
-<<<<<<< HEAD
   auto teamsOp = genOpWithBody<mlir::omp::TeamsOp>(
-      converter, eval, currentLocation, outerCombined, &clauseList,
+      converter, eval, genNested, currentLocation, outerCombined, &clauseList,
       /*num_teams_lower=*/nullptr, /*num_teams_upper=*/nullptr, ifClauseOperand,
       /*thread_limit=*/nullptr, allocateOperands, allocatorOperands,
-=======
-  return genOpWithBody<mlir::omp::TeamsOp>(
-      converter, eval, genNested, currentLocation, outerCombined, &clauseList,
-      /*num_teams_lower=*/nullptr, numTeamsClauseOperand, ifClauseOperand,
-      threadLimitClauseOperand, allocateOperands, allocatorOperands,
->>>>>>> e3029500
       reductionVars,
       reductionDeclSymbols.empty()
           ? nullptr
@@ -3666,6 +3653,26 @@
   createBodyOfOp<mlir::omp::WsLoopOp>(wsLoopOp, converter, loc, *nestedEval,
                                       /*genNested=*/true, &beginClauseList, iv,
                                       /*outer=*/false, &dsp);
+
+  // Create trip_count if inside of omp.target and this is host compilation
+  auto offloadMod = llvm::dyn_cast<mlir::omp::OffloadModuleInterface>(
+      firOpBuilder.getModule().getOperation());
+  auto targetOp = wsLoopOp->getParentOfType<mlir::omp::TargetOp>();
+
+  if (offloadMod && targetOp && !offloadMod.getIsTargetDevice() &&
+      targetOp.isTargetSPMDLoop()) {
+    // Lower loop bounds and step, and process collapsing again, putting lowered
+    // values outside of omp.target this time. This enables calculating and
+    // accessing the trip count in the host, which is needed when lowering to
+    // LLVM IR via the OMPIRBuilder.
+    HostClausesInsertionGuard guard(firOpBuilder);
+    llvm::SmallVector<mlir::Value> outsideLB, outsideUB, outsideStep;
+    llvm::SmallVector<const Fortran::semantics::Symbol *> outsideIV;
+    cp.processCollapse(loc, eval, outsideLB, outsideUB, outsideStep,
+                       outsideIV, loopVarTypeSize);
+    targetOp.getTripCountMutable().assign(calculateTripCount(
+        converter, loc, outsideLB, outsideUB, outsideStep));
+  }
 }
 
 static void genOMP(Fortran::lower::AbstractConverter &converter,
@@ -3745,33 +3752,7 @@
                  currentLocation);
   }
 
-<<<<<<< HEAD
-  createBodyOfOp<mlir::omp::WsLoopOp>(wsLoopOp, converter, currentLocation,
-                                      eval, &loopOpClauseList, iv,
-                                      /*outer=*/false, &dsp);
-
-  // Create trip_count if inside of omp.target and this is host compilation
-  auto offloadMod = llvm::dyn_cast<mlir::omp::OffloadModuleInterface>(
-      firOpBuilder.getModule().getOperation());
-  auto targetOp = wsLoopOp->getParentOfType<mlir::omp::TargetOp>();
-
-  if (offloadMod && targetOp && !offloadMod.getIsTargetDevice() &&
-      targetOp.isTargetSPMDLoop()) {
-    // Lower loop bounds and step, and process collapsing again, putting lowered
-    // values outside of omp.target this time. This enables calculating and
-    // accessing the trip count in the host, which is needed when lowering to
-    // LLVM IR via the OMPIRBuilder.
-    HostClausesInsertionGuard guard(firOpBuilder);
-    llvm::SmallVector<mlir::Value> outsideLB, outsideUB, outsideStep;
-    llvm::SmallVector<const Fortran::semantics::Symbol *> outsideIV;
-    cp.processCollapse(currentLocation, eval, outsideLB, outsideUB, outsideStep,
-                       outsideIV, loopVarTypeSize);
-    targetOp.getTripCountMutable().assign(calculateTripCount(
-        converter, currentLocation, outsideLB, outsideUB, outsideStep));
-  }
-=======
   genOpenMPReduction(converter, loopOpClauseList);
->>>>>>> e3029500
 }
 
 static void
