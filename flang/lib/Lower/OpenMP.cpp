//===-- OpenMP.cpp -- Open MP directive lowering --------------------------===//
//
// Part of the LLVM Project, under the Apache License v2.0 with LLVM Exceptions.
// See https://llvm.org/LICENSE.txt for license information.
// SPDX-License-Identifier: Apache-2.0 WITH LLVM-exception
//
//===----------------------------------------------------------------------===//
//
// Coding style: https://mlir.llvm.org/getting_started/DeveloperGuide/
//
//===----------------------------------------------------------------------===//

#include "flang/Lower/OpenMP.h"
#include "DirectivesCommon.h"
#include "flang/Common/idioms.h"
#include "flang/Lower/Bridge.h"
#include "flang/Lower/ConvertExpr.h"
#include "flang/Lower/ConvertVariable.h"
#include "flang/Lower/PFTBuilder.h"
#include "flang/Lower/StatementContext.h"
#include "flang/Lower/SymbolMap.h"
#include "flang/Optimizer/Builder/BoxValue.h"
#include "flang/Optimizer/Builder/FIRBuilder.h"
#include "flang/Optimizer/Builder/Todo.h"
#include "flang/Optimizer/HLFIR/HLFIROps.h"
#include "flang/Parser/dump-parse-tree.h"
#include "flang/Parser/parse-tree.h"
#include "flang/Semantics/openmp-directive-sets.h"
#include "flang/Semantics/tools.h"
#include "mlir/Dialect/ControlFlow/IR/ControlFlowOps.h"
#include "mlir/Dialect/OpenMP/OpenMPDialect.h"
#include "mlir/Dialect/SCF/IR/SCF.h"
#include "mlir/Transforms/RegionUtils.h"
#include "llvm/ADT/STLExtras.h"
#include "llvm/Frontend/OpenMP/OMPConstants.h"
#include "llvm/Support/CommandLine.h"

static llvm::cl::opt<bool> treatIndexAsSection(
    "openmp-treat-index-as-section",
    llvm::cl::desc("In the OpenMP data clauses treat `a(N)` as `a(N:N)`."),
    llvm::cl::init(true));

#include <algorithm>
#include <functional>
#include <iterator>
#include <list>
#include <numeric>
#include <optional>
#include <sstream>
#include <string>
#include <tuple>
#include <type_traits>
#include <utility>
#include <variant>

using DeclareTargetCapturePair =
    std::pair<mlir::omp::DeclareTargetCaptureClause,
              Fortran::semantics::Symbol>;

//===----------------------------------------------------------------------===//
// Common helper functions
//===----------------------------------------------------------------------===//

static Fortran::semantics::Symbol *
getOmpObjectSymbol(const Fortran::parser::OmpObject &ompObject) {
  Fortran::semantics::Symbol *sym = nullptr;
  std::visit(
      Fortran::common::visitors{
          [&](const Fortran::parser::Designator &designator) {
            if (auto *arrayEle =
                    Fortran::parser::Unwrap<Fortran::parser::ArrayElement>(
                        designator)) {
              sym = GetFirstName(arrayEle->base).symbol;
            } else if (auto *structComp = Fortran::parser::Unwrap<
                           Fortran::parser::StructureComponent>(designator)) {
              sym = structComp->component.symbol;
            } else if (const Fortran::parser::Name *name =
                           Fortran::semantics::getDesignatorNameIfDataRef(
                               designator)) {
              sym = name->symbol;
            }
          },
          [&](const Fortran::parser::Name &name) { sym = name.symbol; }},
      ompObject.u);
  return sym;
}

static void genObjectList(const Fortran::parser::OmpObjectList &objectList,
                          Fortran::lower::AbstractConverter &converter,
                          llvm::SmallVectorImpl<mlir::Value> &operands) {
  auto addOperands = [&](Fortran::lower::SymbolRef sym) {
    const mlir::Value variable = converter.getSymbolAddress(sym);
    if (variable) {
      operands.push_back(variable);
    } else {
      if (const auto *details =
              sym->detailsIf<Fortran::semantics::HostAssocDetails>()) {
        operands.push_back(converter.getSymbolAddress(details->symbol()));
        converter.copySymbolBinding(details->symbol(), sym);
      }
    }
  };
  for (const Fortran::parser::OmpObject &ompObject : objectList.v) {
    Fortran::semantics::Symbol *sym = getOmpObjectSymbol(ompObject);
    addOperands(*sym);
  }
}

static void gatherFuncAndVarSyms(
    const Fortran::parser::OmpObjectList &objList,
    mlir::omp::DeclareTargetCaptureClause clause,
    llvm::SmallVectorImpl<DeclareTargetCapturePair> &symbolAndClause) {
  for (const Fortran::parser::OmpObject &ompObject : objList.v) {
    Fortran::common::visit(
        Fortran::common::visitors{
            [&](const Fortran::parser::Designator &designator) {
              if (const Fortran::parser::Name *name =
                      Fortran::semantics::getDesignatorNameIfDataRef(
                          designator)) {
                symbolAndClause.emplace_back(clause, *name->symbol);
              }
            },
            [&](const Fortran::parser::Name &name) {
              symbolAndClause.emplace_back(clause, *name.symbol);
            }},
        ompObject.u);
  }
}

static mlir::omp::TargetOp findParentTargetOp(mlir::OpBuilder &builder) {
  mlir::Operation *parentOp = builder.getBlock()->getParentOp();
  if (!parentOp)
    return nullptr;

  auto targetOp = llvm::dyn_cast<mlir::omp::TargetOp>(parentOp);
  if (!targetOp)
    targetOp = parentOp->getParentOfType<mlir::omp::TargetOp>();

  return targetOp;
}

static Fortran::lower::pft::Evaluation *
getCollapsedLoopEval(Fortran::lower::pft::Evaluation &eval, int collapseValue) {
  // Return the Evaluation of the innermost collapsed loop, or the current one
  // if there was no COLLAPSE.
  if (collapseValue == 0)
    return &eval;

  Fortran::lower::pft::Evaluation *curEval = &eval.getFirstNestedEvaluation();
  for (int i = 1; i < collapseValue; i++) {
    // The nested evaluations should be DoConstructs (i.e. they should form
    // a loop nest). Each DoConstruct is a tuple <NonLabelDoStmt, Block,
    // EndDoStmt>.
    assert(curEval->isA<Fortran::parser::DoConstruct>());
    curEval = &*std::next(curEval->getNestedEvaluations().begin());
  }
  return curEval;
}

static void genNestedEvaluations(Fortran::lower::AbstractConverter &converter,
                                 Fortran::lower::pft::Evaluation &eval,
                                 int collapseValue = 0) {
  Fortran::lower::pft::Evaluation *curEval =
      getCollapsedLoopEval(eval, collapseValue);

  for (Fortran::lower::pft::Evaluation &e : curEval->getNestedEvaluations())
    converter.genEval(e);
}

//===----------------------------------------------------------------------===//
// DataSharingProcessor
//===----------------------------------------------------------------------===//

class DataSharingProcessor {
  bool hasLastPrivateOp;
  mlir::OpBuilder::InsertPoint lastPrivIP;
  mlir::OpBuilder::InsertPoint insPt;
  mlir::Value loopIV;
  // Symbols in private, firstprivate, and/or lastprivate clauses.
  llvm::SetVector<const Fortran::semantics::Symbol *> privatizedSymbols;
  llvm::SetVector<const Fortran::semantics::Symbol *> defaultSymbols;
  llvm::SetVector<const Fortran::semantics::Symbol *> symbolsInNestedRegions;
  llvm::SetVector<const Fortran::semantics::Symbol *> symbolsInParentRegions;
  Fortran::lower::AbstractConverter &converter;
  fir::FirOpBuilder &firOpBuilder;
  const Fortran::parser::OmpClauseList &opClauseList;
  Fortran::lower::pft::Evaluation &eval;

  bool needBarrier();
  void collectSymbols(Fortran::semantics::Symbol::Flag flag);
  void collectOmpObjectListSymbol(
      const Fortran::parser::OmpObjectList &ompObjectList,
      llvm::SetVector<const Fortran::semantics::Symbol *> &symbolSet);
  void collectSymbolsForPrivatization();
  void insertBarrier();
  void collectDefaultSymbols();
  void privatize();
  void defaultPrivatize();
  void copyLastPrivatize(mlir::Operation *op);
  void insertLastPrivateCompare(mlir::Operation *op);
  void cloneSymbol(const Fortran::semantics::Symbol *sym);
  void copyFirstPrivateSymbol(const Fortran::semantics::Symbol *sym);
  void copyLastPrivateSymbol(const Fortran::semantics::Symbol *sym,
                             mlir::OpBuilder::InsertPoint *lastPrivIP);
  void insertDeallocs();

public:
  DataSharingProcessor(Fortran::lower::AbstractConverter &converter,
                       const Fortran::parser::OmpClauseList &opClauseList,
                       Fortran::lower::pft::Evaluation &eval)
      : hasLastPrivateOp(false), converter(converter),
        firOpBuilder(converter.getFirOpBuilder()), opClauseList(opClauseList),
        eval(eval) {}
  // Privatisation is split into two steps.
  // Step1 performs cloning of all privatisation clauses and copying for
  // firstprivates. Step1 is performed at the place where process/processStep1
  // is called. This is usually inside the Operation corresponding to the OpenMP
  // construct, for looping constructs this is just before the Operation. The
  // split into two steps was performed basically to be able to call
  // privatisation for looping constructs before the operation is created since
  // the bounds of the MLIR OpenMP operation can be privatised.
  // Step2 performs the copying for lastprivates and requires knowledge of the
  // MLIR operation to insert the last private update. Step2 adds
  // dealocation code as well.
  void processStep1();
  void processStep2(mlir::Operation *op, bool isLoop);

  void setLoopIV(mlir::Value iv) {
    assert(!loopIV && "Loop iteration variable already set");
    loopIV = iv;
  }
};

void DataSharingProcessor::processStep1() {
  collectSymbolsForPrivatization();
  collectDefaultSymbols();
  privatize();
  defaultPrivatize();
  insertBarrier();
}

void DataSharingProcessor::processStep2(mlir::Operation *op, bool isLoop) {
  insPt = firOpBuilder.saveInsertionPoint();
  copyLastPrivatize(op);
  firOpBuilder.restoreInsertionPoint(insPt);

  if (isLoop) {
    // push deallocs out of the loop
    firOpBuilder.setInsertionPointAfter(op);
    insertDeallocs();
  } else {
    // insert dummy instruction to mark the insertion position
    mlir::Value undefMarker = firOpBuilder.create<fir::UndefOp>(
        op->getLoc(), firOpBuilder.getIndexType());
    insertDeallocs();
    firOpBuilder.setInsertionPointAfter(undefMarker.getDefiningOp());
  }
}

void DataSharingProcessor::insertDeallocs() {
  for (const Fortran::semantics::Symbol *sym : privatizedSymbols)
    if (Fortran::semantics::IsAllocatable(sym->GetUltimate())) {
      converter.createHostAssociateVarCloneDealloc(*sym);
    }
}

void DataSharingProcessor::cloneSymbol(const Fortran::semantics::Symbol *sym) {
  // Privatization for symbols which are pre-determined (like loop index
  // variables) happen separately, for everything else privatize here.
  if (sym->test(Fortran::semantics::Symbol::Flag::OmpPreDetermined))
    return;
  bool success = converter.createHostAssociateVarClone(*sym);
  (void)success;
  assert(success && "Privatization failed due to existing binding");
}

void DataSharingProcessor::copyFirstPrivateSymbol(
    const Fortran::semantics::Symbol *sym) {
  if (sym->test(Fortran::semantics::Symbol::Flag::OmpFirstPrivate))
    converter.copyHostAssociateVar(*sym);
}

void DataSharingProcessor::copyLastPrivateSymbol(
    const Fortran::semantics::Symbol *sym,
    [[maybe_unused]] mlir::OpBuilder::InsertPoint *lastPrivIP) {
  if (sym->test(Fortran::semantics::Symbol::Flag::OmpLastPrivate))
    converter.copyHostAssociateVar(*sym, lastPrivIP);
}

void DataSharingProcessor::collectOmpObjectListSymbol(
    const Fortran::parser::OmpObjectList &ompObjectList,
    llvm::SetVector<const Fortran::semantics::Symbol *> &symbolSet) {
  for (const Fortran::parser::OmpObject &ompObject : ompObjectList.v) {
    Fortran::semantics::Symbol *sym = getOmpObjectSymbol(ompObject);
    symbolSet.insert(sym);
  }
}

void DataSharingProcessor::collectSymbolsForPrivatization() {
  bool hasCollapse = false;
  for (const Fortran::parser::OmpClause &clause : opClauseList.v) {
    if (const auto &privateClause =
            std::get_if<Fortran::parser::OmpClause::Private>(&clause.u)) {
      collectOmpObjectListSymbol(privateClause->v, privatizedSymbols);
    } else if (const auto &firstPrivateClause =
                   std::get_if<Fortran::parser::OmpClause::Firstprivate>(
                       &clause.u)) {
      collectOmpObjectListSymbol(firstPrivateClause->v, privatizedSymbols);
    } else if (const auto &lastPrivateClause =
                   std::get_if<Fortran::parser::OmpClause::Lastprivate>(
                       &clause.u)) {
      collectOmpObjectListSymbol(lastPrivateClause->v, privatizedSymbols);
      hasLastPrivateOp = true;
    } else if (std::get_if<Fortran::parser::OmpClause::Collapse>(&clause.u)) {
      hasCollapse = true;
    }
  }

  if (hasCollapse && hasLastPrivateOp)
    TODO(converter.getCurrentLocation(), "Collapse clause with lastprivate");
}

bool DataSharingProcessor::needBarrier() {
  for (const Fortran::semantics::Symbol *sym : privatizedSymbols) {
    if (sym->test(Fortran::semantics::Symbol::Flag::OmpFirstPrivate) &&
        sym->test(Fortran::semantics::Symbol::Flag::OmpLastPrivate))
      return true;
  }
  return false;
}

void DataSharingProcessor::insertBarrier() {
  // Emit implicit barrier to synchronize threads and avoid data races on
  // initialization of firstprivate variables and post-update of lastprivate
  // variables.
  // FIXME: Emit barrier for lastprivate clause when 'sections' directive has
  // 'nowait' clause. Otherwise, emit barrier when 'sections' directive has
  // both firstprivate and lastprivate clause.
  // Emit implicit barrier for linear clause. Maybe on somewhere else.
  if (needBarrier())
    firOpBuilder.create<mlir::omp::BarrierOp>(converter.getCurrentLocation());
}

void DataSharingProcessor::insertLastPrivateCompare(mlir::Operation *op) {
  bool cmpCreated = false;
  mlir::OpBuilder::InsertPoint localInsPt = firOpBuilder.saveInsertionPoint();
  for (const Fortran::parser::OmpClause &clause : opClauseList.v) {
    if (std::get_if<Fortran::parser::OmpClause::Lastprivate>(&clause.u)) {
      // TODO: Add lastprivate support for simd construct
      if (mlir::isa<mlir::omp::SectionOp>(op)) {
        if (&eval == &eval.parentConstruct->getLastNestedEvaluation()) {
          // For `omp.sections`, lastprivatized variables occur in
          // lexically final `omp.section` operation. The following FIR
          // shall be generated for the same:
          //
          // omp.sections lastprivate(...) {
          //  omp.section {...}
          //  omp.section {...}
          //  omp.section {
          //      fir.allocate for `private`/`firstprivate`
          //      <More operations here>
          //      fir.if %true {
          //          ^%lpv_update_blk
          //      }
          //  }
          // }
          //
          // To keep code consistency while handling privatization
          // through this control flow, add a `fir.if` operation
          // that always evaluates to true, in order to create
          // a dedicated sub-region in `omp.section` where
          // lastprivate FIR can reside. Later canonicalizations
          // will optimize away this operation.
          if (!eval.lowerAsUnstructured()) {
            auto ifOp = firOpBuilder.create<fir::IfOp>(
                op->getLoc(),
                firOpBuilder.createIntegerConstant(
                    op->getLoc(), firOpBuilder.getIntegerType(1), 0x1),
                /*else*/ false);
            firOpBuilder.setInsertionPointToStart(
                &ifOp.getThenRegion().front());

            const Fortran::parser::OpenMPConstruct *parentOmpConstruct =
                eval.parentConstruct->getIf<Fortran::parser::OpenMPConstruct>();
            assert(parentOmpConstruct &&
                   "Expected a valid enclosing OpenMP construct");
            const Fortran::parser::OpenMPSectionsConstruct *sectionsConstruct =
                std::get_if<Fortran::parser::OpenMPSectionsConstruct>(
                    &parentOmpConstruct->u);
            assert(sectionsConstruct &&
                   "Expected an enclosing omp.sections construct");
            const Fortran::parser::OmpClauseList &sectionsEndClauseList =
                std::get<Fortran::parser::OmpClauseList>(
                    std::get<Fortran::parser::OmpEndSectionsDirective>(
                        sectionsConstruct->t)
                        .t);
            for (const Fortran::parser::OmpClause &otherClause :
                 sectionsEndClauseList.v)
              if (std::get_if<Fortran::parser::OmpClause::Nowait>(
                      &otherClause.u))
                // Emit implicit barrier to synchronize threads and avoid data
                // races on post-update of lastprivate variables when `nowait`
                // clause is present.
                firOpBuilder.create<mlir::omp::BarrierOp>(
                    converter.getCurrentLocation());
            firOpBuilder.setInsertionPointToStart(
                &ifOp.getThenRegion().front());
            lastPrivIP = firOpBuilder.saveInsertionPoint();
            firOpBuilder.setInsertionPoint(ifOp);
            insPt = firOpBuilder.saveInsertionPoint();
          } else {
            // Lastprivate operation is inserted at the end
            // of the lexically last section in the sections
            // construct
            mlir::OpBuilder::InsertPoint unstructuredSectionsIP =
                firOpBuilder.saveInsertionPoint();
            mlir::Operation *lastOper = op->getRegion(0).back().getTerminator();
            firOpBuilder.setInsertionPoint(lastOper);
            lastPrivIP = firOpBuilder.saveInsertionPoint();
            firOpBuilder.restoreInsertionPoint(unstructuredSectionsIP);
          }
        }
      } else if (mlir::isa<mlir::omp::WsLoopOp>(op)) {
        // Update the original variable just before exiting the worksharing
        // loop. Conversion as follows:
        //
        //                       omp.wsloop {
        // omp.wsloop {            ...
        //    ...                  store
        //    store       ===>     %v = arith.addi %iv, %step
        //    omp.yield            %cmp = %step < 0 ? %v < %ub : %v > %ub
        // }                       fir.if %cmp {
        //                           fir.store %v to %loopIV
        //                           ^%lpv_update_blk:
        //                         }
        //                         omp.yield
        //                       }
        //

        // Only generate the compare once in presence of multiple LastPrivate
        // clauses.
        if (cmpCreated)
          continue;
        cmpCreated = true;

        mlir::Location loc = op->getLoc();
        mlir::Operation *lastOper = op->getRegion(0).back().getTerminator();
        firOpBuilder.setInsertionPoint(lastOper);

        mlir::Value iv = op->getRegion(0).front().getArguments()[0];
        mlir::Value ub =
            mlir::dyn_cast<mlir::omp::WsLoopOp>(op).getUpperBound()[0];
        mlir::Value step = mlir::dyn_cast<mlir::omp::WsLoopOp>(op).getStep()[0];

        // v = iv + step
        // cmp = step < 0 ? v < ub : v > ub
        mlir::Value v = firOpBuilder.create<mlir::arith::AddIOp>(loc, iv, step);
        mlir::Value zero =
            firOpBuilder.createIntegerConstant(loc, step.getType(), 0);
        mlir::Value negativeStep = firOpBuilder.create<mlir::arith::CmpIOp>(
            loc, mlir::arith::CmpIPredicate::slt, step, zero);
        mlir::Value vLT = firOpBuilder.create<mlir::arith::CmpIOp>(
            loc, mlir::arith::CmpIPredicate::slt, v, ub);
        mlir::Value vGT = firOpBuilder.create<mlir::arith::CmpIOp>(
            loc, mlir::arith::CmpIPredicate::sgt, v, ub);
        mlir::Value cmpOp = firOpBuilder.create<mlir::arith::SelectOp>(
            loc, negativeStep, vLT, vGT);

        auto ifOp = firOpBuilder.create<fir::IfOp>(loc, cmpOp, /*else*/ false);
        firOpBuilder.setInsertionPointToStart(&ifOp.getThenRegion().front());
        assert(loopIV && "loopIV was not set");
        firOpBuilder.create<fir::StoreOp>(op->getLoc(), v, loopIV);
        lastPrivIP = firOpBuilder.saveInsertionPoint();
      } else {
        TODO(converter.getCurrentLocation(),
             "lastprivate clause in constructs other than "
             "simd/worksharing-loop");
      }
    }
  }
  firOpBuilder.restoreInsertionPoint(localInsPt);
}

void DataSharingProcessor::collectSymbols(
    Fortran::semantics::Symbol::Flag flag) {
  converter.collectSymbolSet(eval, defaultSymbols, flag,
                             /*collectSymbols=*/true,
                             /*collectHostAssociatedSymbols=*/true);
  for (Fortran::lower::pft::Evaluation &e : eval.getNestedEvaluations()) {
    if (e.hasNestedEvaluations())
      converter.collectSymbolSet(e, symbolsInNestedRegions, flag,
                                 /*collectSymbols=*/true,
                                 /*collectHostAssociatedSymbols=*/false);
    else
      converter.collectSymbolSet(e, symbolsInParentRegions, flag,
                                 /*collectSymbols=*/false,
                                 /*collectHostAssociatedSymbols=*/true);
  }
}

void DataSharingProcessor::collectDefaultSymbols() {
  for (const Fortran::parser::OmpClause &clause : opClauseList.v) {
    if (const auto &defaultClause =
            std::get_if<Fortran::parser::OmpClause::Default>(&clause.u)) {
      if (defaultClause->v.v ==
          Fortran::parser::OmpDefaultClause::Type::Private)
        collectSymbols(Fortran::semantics::Symbol::Flag::OmpPrivate);
      else if (defaultClause->v.v ==
               Fortran::parser::OmpDefaultClause::Type::Firstprivate)
        collectSymbols(Fortran::semantics::Symbol::Flag::OmpFirstPrivate);
    }
  }
}

void DataSharingProcessor::privatize() {
  for (const Fortran::semantics::Symbol *sym : privatizedSymbols) {
    if (const auto *commonDet =
            sym->detailsIf<Fortran::semantics::CommonBlockDetails>()) {
      for (const auto &mem : commonDet->objects()) {
        cloneSymbol(&*mem);
        copyFirstPrivateSymbol(&*mem);
      }
    } else {
      cloneSymbol(sym);
      copyFirstPrivateSymbol(sym);
    }
  }
}

void DataSharingProcessor::copyLastPrivatize(mlir::Operation *op) {
  insertLastPrivateCompare(op);
  for (const Fortran::semantics::Symbol *sym : privatizedSymbols)
    if (const auto *commonDet =
            sym->detailsIf<Fortran::semantics::CommonBlockDetails>()) {
      for (const auto &mem : commonDet->objects()) {
        copyLastPrivateSymbol(&*mem, &lastPrivIP);
      }
    } else {
      copyLastPrivateSymbol(sym, &lastPrivIP);
    }
}

void DataSharingProcessor::defaultPrivatize() {
  for (const Fortran::semantics::Symbol *sym : defaultSymbols) {
    if (!Fortran::semantics::IsProcedure(*sym) &&
        !sym->GetUltimate().has<Fortran::semantics::DerivedTypeDetails>() &&
        !sym->GetUltimate().has<Fortran::semantics::NamelistDetails>() &&
        !symbolsInNestedRegions.contains(sym) &&
        !symbolsInParentRegions.contains(sym) &&
        !privatizedSymbols.contains(sym)) {
      cloneSymbol(sym);
      copyFirstPrivateSymbol(sym);
    }
  }
}

//===----------------------------------------------------------------------===//
// ClauseProcessor
//===----------------------------------------------------------------------===//

/// Class that handles the processing of OpenMP clauses.
///
/// Its `process<ClauseName>()` methods perform MLIR code generation for their
/// corresponding clause if it is present in the clause list. Otherwise, they
/// will return `false` to signal that the clause was not found.
///
/// The intended use is of this class is to move clause processing outside of
/// construct processing, since the same clauses can appear attached to
/// different constructs and constructs can be combined, so that code
/// duplication is minimized.
///
/// Each construct-lowering function only calls the `process<ClauseName>()`
/// methods that relate to clauses that can impact the lowering of that
/// construct.
class ClauseProcessor {
  using ClauseTy = Fortran::parser::OmpClause;

public:
  ClauseProcessor(Fortran::lower::AbstractConverter &converter,
                  Fortran::semantics::SemanticsContext &semaCtx,
                  const Fortran::parser::OmpClauseList &clauses)
      : converter(converter), semaCtx(semaCtx), clauses(clauses) {}

  // 'Unique' clauses: They can appear at most once in the clause list.
  bool
  processCollapse(mlir::Location currentLocation,
                  Fortran::lower::pft::Evaluation &eval,
                  llvm::SmallVectorImpl<mlir::Value> &lowerBound,
                  llvm::SmallVectorImpl<mlir::Value> &upperBound,
                  llvm::SmallVectorImpl<mlir::Value> &step,
                  llvm::SmallVectorImpl<const Fortran::semantics::Symbol *> &iv,
                  std::size_t &loopVarTypeSize) const;
  bool processDefault() const;
  bool processDevice(Fortran::lower::StatementContext &stmtCtx,
                     mlir::Value &result) const;
  bool processDeviceType(mlir::omp::DeclareTargetDeviceType &result) const;
  bool processFinal(Fortran::lower::StatementContext &stmtCtx,
                    mlir::Value &result) const;
  bool processHint(mlir::IntegerAttr &result) const;
  bool processMergeable(mlir::UnitAttr &result) const;
  bool processNowait(mlir::UnitAttr &result) const;
  bool processNumTeams(Fortran::lower::StatementContext &stmtCtx,
                       mlir::Value &result) const;
  bool processNumThreads(Fortran::lower::StatementContext &stmtCtx,
                         mlir::Value &result) const;
  bool processOrdered(mlir::IntegerAttr &result) const;
  bool processPriority(Fortran::lower::StatementContext &stmtCtx,
                       mlir::Value &result) const;
  bool processProcBind(mlir::omp::ClauseProcBindKindAttr &result) const;
  bool processSafelen(mlir::IntegerAttr &result) const;
  bool processSchedule(mlir::omp::ClauseScheduleKindAttr &valAttr,
                       mlir::omp::ScheduleModifierAttr &modifierAttr,
                       mlir::UnitAttr &simdModifierAttr) const;
  bool processScheduleChunk(Fortran::lower::StatementContext &stmtCtx,
                            mlir::Value &result) const;
  bool processSimdlen(mlir::IntegerAttr &result) const;
  bool processThreadLimit(Fortran::lower::StatementContext &stmtCtx,
                          mlir::Value &result) const;
  bool processUntied(mlir::UnitAttr &result) const;

  // 'Repeatable' clauses: They can appear multiple times in the clause list.
  bool
  processAllocate(llvm::SmallVectorImpl<mlir::Value> &allocatorOperands,
                  llvm::SmallVectorImpl<mlir::Value> &allocateOperands) const;
  bool processCopyin() const;
  bool processDepend(llvm::SmallVectorImpl<mlir::Attribute> &dependTypeOperands,
                     llvm::SmallVectorImpl<mlir::Value> &dependOperands) const;
  bool
  processEnter(llvm::SmallVectorImpl<DeclareTargetCapturePair> &result) const;
  bool
  processIf(Fortran::parser::OmpIfClause::DirectiveNameModifier directiveName,
            mlir::Value &result) const;
  bool
  processLink(llvm::SmallVectorImpl<DeclareTargetCapturePair> &result) const;

  // This method is used to process a map clause.
  // The optional parameters - mapSymTypes, mapSymLocs & mapSymbols are used to
  // store the original type, location and Fortran symbol for the map operands.
  // They may be used later on to create the block_arguments for some of the
  // target directives that require it.
  bool processMap(mlir::Location currentLocation,
                  const llvm::omp::Directive &directive,
                  Fortran::lower::StatementContext &stmtCtx,
                  llvm::SmallVectorImpl<mlir::Value> &mapOperands,
                  llvm::SmallVectorImpl<mlir::Type> *mapSymTypes = nullptr,
                  llvm::SmallVectorImpl<mlir::Location> *mapSymLocs = nullptr,
                  llvm::SmallVectorImpl<const Fortran::semantics::Symbol *>
                      *mapSymbols = nullptr) const;
<<<<<<< HEAD
  bool processTargetReduction(
      llvm::SmallVector<const Fortran::semantics::Symbol *> &reductionSymbols)
      const;
  bool processReduction(
      mlir::Location currentLocation,
      llvm::SmallVectorImpl<mlir::Value> &reductionVars,
      llvm::SmallVectorImpl<mlir::Attribute> &reductionDeclSymbols) const;
=======
  bool
  processReduction(mlir::Location currentLocation,
                   llvm::SmallVectorImpl<mlir::Value> &reductionVars,
                   llvm::SmallVectorImpl<mlir::Attribute> &reductionDeclSymbols,
                   llvm::SmallVectorImpl<const Fortran::semantics::Symbol *>
                       *reductionSymbols = nullptr) const;
>>>>>>> 06363090
  bool processSectionsReduction(mlir::Location currentLocation) const;
  bool processTo(llvm::SmallVectorImpl<DeclareTargetCapturePair> &result) const;
  bool
  processUseDeviceAddr(llvm::SmallVectorImpl<mlir::Value> &operands,
                       llvm::SmallVectorImpl<mlir::Type> &useDeviceTypes,
                       llvm::SmallVectorImpl<mlir::Location> &useDeviceLocs,
                       llvm::SmallVectorImpl<const Fortran::semantics::Symbol *>
                           &useDeviceSymbols) const;
  bool
  processUseDevicePtr(llvm::SmallVectorImpl<mlir::Value> &operands,
                      llvm::SmallVectorImpl<mlir::Type> &useDeviceTypes,
                      llvm::SmallVectorImpl<mlir::Location> &useDeviceLocs,
                      llvm::SmallVectorImpl<const Fortran::semantics::Symbol *>
                          &useDeviceSymbols) const;

  template <typename T>
  bool processMotionClauses(Fortran::lower::StatementContext &stmtCtx,
                            llvm::SmallVectorImpl<mlir::Value> &mapOperands);

  // Call this method for these clauses that should be supported but are not
  // implemented yet. It triggers a compilation error if any of the given
  // clauses is found.
  template <typename... Ts>
  void processTODO(mlir::Location currentLocation,
                   llvm::omp::Directive directive) const;

private:
  using ClauseIterator = std::list<ClauseTy>::const_iterator;

  /// Utility to find a clause within a range in the clause list.
  template <typename T>
  static ClauseIterator findClause(ClauseIterator begin, ClauseIterator end) {
    for (ClauseIterator it = begin; it != end; ++it) {
      if (std::get_if<T>(&it->u))
        return it;
    }

    return end;
  }

  /// Return the first instance of the given clause found in the clause list or
  /// `nullptr` if not present. If more than one instance is expected, use
  /// `findRepeatableClause` instead.
  template <typename T>
  const T *
  findUniqueClause(const Fortran::parser::CharBlock **source = nullptr) const {
    ClauseIterator it = findClause<T>(clauses.v.begin(), clauses.v.end());
    if (it != clauses.v.end()) {
      if (source)
        *source = &it->source;
      return &std::get<T>(it->u);
    }
    return nullptr;
  }

  /// Call `callbackFn` for each occurrence of the given clause. Return `true`
  /// if at least one instance was found.
  template <typename T>
  bool findRepeatableClause(
      std::function<void(const T *, const Fortran::parser::CharBlock &source)>
          callbackFn) const {
    bool found = false;
    ClauseIterator nextIt, endIt = clauses.v.end();
    for (ClauseIterator it = clauses.v.begin(); it != endIt; it = nextIt) {
      nextIt = findClause<T>(it, endIt);

      if (nextIt != endIt) {
        callbackFn(&std::get<T>(nextIt->u), nextIt->source);
        found = true;
        ++nextIt;
      }
    }
    return found;
  }

  /// Set the `result` to a new `mlir::UnitAttr` if the clause is present.
  template <typename T>
  bool markClauseOccurrence(mlir::UnitAttr &result) const {
    if (findUniqueClause<T>()) {
      result = converter.getFirOpBuilder().getUnitAttr();
      return true;
    }
    return false;
  }

  Fortran::lower::AbstractConverter &converter;
  Fortran::semantics::SemanticsContext &semaCtx;
  const Fortran::parser::OmpClauseList &clauses;
};

//===----------------------------------------------------------------------===//
// ClauseProcessor helper functions
//===----------------------------------------------------------------------===//

/// Check for unsupported map operand types.
static void checkMapType(mlir::Location location, mlir::Type type) {
  if (auto refType = type.dyn_cast<fir::ReferenceType>())
    type = refType.getElementType();
  if (auto boxType = type.dyn_cast_or_null<fir::BoxType>())
    if (!boxType.getElementType().isa<fir::PointerType>())
      TODO(location, "OMPD_target_data MapOperand BoxType");
}

class ReductionProcessor {
public:
  // TODO: Move this enumeration to the OpenMP dialect
  enum ReductionIdentifier {
    ID,
    USER_DEF_OP,
    ADD,
    SUBTRACT,
    MULTIPLY,
    AND,
    OR,
    EQV,
    NEQV,
    MAX,
    MIN,
    IAND,
    IOR,
    IEOR
  };
  static ReductionIdentifier
  getReductionType(const Fortran::parser::ProcedureDesignator &pd) {
    auto redType = llvm::StringSwitch<std::optional<ReductionIdentifier>>(
                       getRealName(pd).ToString())
                       .Case("max", ReductionIdentifier::MAX)
                       .Case("min", ReductionIdentifier::MIN)
                       .Case("iand", ReductionIdentifier::IAND)
                       .Case("ior", ReductionIdentifier::IOR)
                       .Case("ieor", ReductionIdentifier::IEOR)
                       .Default(std::nullopt);
    assert(redType && "Invalid Reduction");
    return *redType;
  }

  static ReductionIdentifier getReductionType(
      Fortran::parser::DefinedOperator::IntrinsicOperator intrinsicOp) {
    switch (intrinsicOp) {
    case Fortran::parser::DefinedOperator::IntrinsicOperator::Add:
      return ReductionIdentifier::ADD;
    case Fortran::parser::DefinedOperator::IntrinsicOperator::Subtract:
      return ReductionIdentifier::SUBTRACT;
    case Fortran::parser::DefinedOperator::IntrinsicOperator::Multiply:
      return ReductionIdentifier::MULTIPLY;
    case Fortran::parser::DefinedOperator::IntrinsicOperator::AND:
      return ReductionIdentifier::AND;
    case Fortran::parser::DefinedOperator::IntrinsicOperator::EQV:
      return ReductionIdentifier::EQV;
    case Fortran::parser::DefinedOperator::IntrinsicOperator::OR:
      return ReductionIdentifier::OR;
    case Fortran::parser::DefinedOperator::IntrinsicOperator::NEQV:
      return ReductionIdentifier::NEQV;
    default:
      llvm_unreachable("unexpected intrinsic operator in reduction");
    }
  }

  static bool supportedIntrinsicProcReduction(
      const Fortran::parser::ProcedureDesignator &pd) {
    const auto *name{Fortran::parser::Unwrap<Fortran::parser::Name>(pd)};
    assert(name && "Invalid Reduction Intrinsic.");
    if (!name->symbol->GetUltimate().attrs().test(
            Fortran::semantics::Attr::INTRINSIC))
      return false;
    auto redType = llvm::StringSwitch<bool>(getRealName(name).ToString())
                       .Case("max", true)
                       .Case("min", true)
                       .Case("iand", true)
                       .Case("ior", true)
                       .Case("ieor", true)
                       .Default(false);
    return redType;
  }

  static const Fortran::semantics::SourceName
  getRealName(const Fortran::parser::Name *name) {
    return name->symbol->GetUltimate().name();
  }

  static const Fortran::semantics::SourceName
  getRealName(const Fortran::parser::ProcedureDesignator &pd) {
    const auto *name{Fortran::parser::Unwrap<Fortran::parser::Name>(pd)};
    assert(name && "Invalid Reduction Intrinsic.");
    return getRealName(name);
  }

  static std::string getReductionName(llvm::StringRef name, mlir::Type ty) {
    return (llvm::Twine(name) +
            (ty.isIntOrIndex() ? llvm::Twine("_i_") : llvm::Twine("_f_")) +
            llvm::Twine(ty.getIntOrFloatBitWidth()))
        .str();
  }

  static std::string getReductionName(
      Fortran::parser::DefinedOperator::IntrinsicOperator intrinsicOp,
      mlir::Type ty) {
    std::string reductionName;

    switch (intrinsicOp) {
    case Fortran::parser::DefinedOperator::IntrinsicOperator::Add:
      reductionName = "add_reduction";
      break;
    case Fortran::parser::DefinedOperator::IntrinsicOperator::Multiply:
      reductionName = "multiply_reduction";
      break;
    case Fortran::parser::DefinedOperator::IntrinsicOperator::AND:
      return "and_reduction";
    case Fortran::parser::DefinedOperator::IntrinsicOperator::EQV:
      return "eqv_reduction";
    case Fortran::parser::DefinedOperator::IntrinsicOperator::OR:
      return "or_reduction";
    case Fortran::parser::DefinedOperator::IntrinsicOperator::NEQV:
      return "neqv_reduction";
    default:
      reductionName = "other_reduction";
      break;
    }

    return getReductionName(reductionName, ty);
  }

  /// This function returns the identity value of the operator \p
  /// reductionOpName. For example:
  ///    0 + x = x,
  ///    1 * x = x
  static int getOperationIdentity(ReductionIdentifier redId,
                                  mlir::Location loc) {
    switch (redId) {
    case ReductionIdentifier::ADD:
    case ReductionIdentifier::OR:
    case ReductionIdentifier::NEQV:
      return 0;
    case ReductionIdentifier::MULTIPLY:
    case ReductionIdentifier::AND:
    case ReductionIdentifier::EQV:
      return 1;
    default:
      TODO(loc, "Reduction of some intrinsic operators is not supported");
    }
  }

  static mlir::Value getReductionInitValue(mlir::Location loc, mlir::Type type,
                                           ReductionIdentifier redId,
                                           fir::FirOpBuilder &builder) {
    assert((fir::isa_integer(type) || fir::isa_real(type) ||
            type.isa<fir::LogicalType>()) &&
           "only integer, logical and real types are currently supported");
    switch (redId) {
    case ReductionIdentifier::MAX: {
      if (auto ty = type.dyn_cast<mlir::FloatType>()) {
        const llvm::fltSemantics &sem = ty.getFloatSemantics();
        return builder.createRealConstant(
            loc, type, llvm::APFloat::getLargest(sem, /*Negative=*/true));
      }
      unsigned bits = type.getIntOrFloatBitWidth();
      int64_t minInt = llvm::APInt::getSignedMinValue(bits).getSExtValue();
      return builder.createIntegerConstant(loc, type, minInt);
    }
    case ReductionIdentifier::MIN: {
      if (auto ty = type.dyn_cast<mlir::FloatType>()) {
        const llvm::fltSemantics &sem = ty.getFloatSemantics();
        return builder.createRealConstant(
            loc, type, llvm::APFloat::getLargest(sem, /*Negative=*/false));
      }
      unsigned bits = type.getIntOrFloatBitWidth();
      int64_t maxInt = llvm::APInt::getSignedMaxValue(bits).getSExtValue();
      return builder.createIntegerConstant(loc, type, maxInt);
    }
    case ReductionIdentifier::IOR: {
      unsigned bits = type.getIntOrFloatBitWidth();
      int64_t zeroInt = llvm::APInt::getZero(bits).getSExtValue();
      return builder.createIntegerConstant(loc, type, zeroInt);
    }
    case ReductionIdentifier::IEOR: {
      unsigned bits = type.getIntOrFloatBitWidth();
      int64_t zeroInt = llvm::APInt::getZero(bits).getSExtValue();
      return builder.createIntegerConstant(loc, type, zeroInt);
    }
    case ReductionIdentifier::IAND: {
      unsigned bits = type.getIntOrFloatBitWidth();
      int64_t allOnInt = llvm::APInt::getAllOnes(bits).getSExtValue();
      return builder.createIntegerConstant(loc, type, allOnInt);
    }
    case ReductionIdentifier::ADD:
    case ReductionIdentifier::MULTIPLY:
    case ReductionIdentifier::AND:
    case ReductionIdentifier::OR:
    case ReductionIdentifier::EQV:
    case ReductionIdentifier::NEQV:
      if (type.isa<mlir::FloatType>())
        return builder.create<mlir::arith::ConstantOp>(
            loc, type,
            builder.getFloatAttr(type,
                                 (double)getOperationIdentity(redId, loc)));

      if (type.isa<fir::LogicalType>()) {
        mlir::Value intConst = builder.create<mlir::arith::ConstantOp>(
            loc, builder.getI1Type(),
            builder.getIntegerAttr(builder.getI1Type(),
                                   getOperationIdentity(redId, loc)));
        return builder.createConvert(loc, type, intConst);
      }

      return builder.create<mlir::arith::ConstantOp>(
          loc, type,
          builder.getIntegerAttr(type, getOperationIdentity(redId, loc)));
    case ReductionIdentifier::ID:
    case ReductionIdentifier::USER_DEF_OP:
    case ReductionIdentifier::SUBTRACT:
      TODO(loc, "Reduction of some identifier types is not supported");
    }
    llvm_unreachable("Unhandled Reduction identifier : getReductionInitValue");
  }

  template <typename FloatOp, typename IntegerOp>
  static mlir::Value getReductionOperation(fir::FirOpBuilder &builder,
                                           mlir::Type type, mlir::Location loc,
                                           mlir::Value op1, mlir::Value op2) {
    assert(type.isIntOrIndexOrFloat() &&
           "only integer and float types are currently supported");
    if (type.isIntOrIndex())
      return builder.create<IntegerOp>(loc, op1, op2);
    return builder.create<FloatOp>(loc, op1, op2);
  }

  static mlir::Value createScalarCombiner(fir::FirOpBuilder &builder,
                                          mlir::Location loc,
                                          ReductionIdentifier redId,
                                          mlir::Type type, mlir::Value op1,
                                          mlir::Value op2) {
    mlir::Value reductionOp;
    switch (redId) {
    case ReductionIdentifier::MAX:
      reductionOp =
          getReductionOperation<mlir::arith::MaximumFOp, mlir::arith::MaxSIOp>(
              builder, type, loc, op1, op2);
      break;
    case ReductionIdentifier::MIN:
      reductionOp =
          getReductionOperation<mlir::arith::MinimumFOp, mlir::arith::MinSIOp>(
              builder, type, loc, op1, op2);
      break;
    case ReductionIdentifier::IOR:
      assert((type.isIntOrIndex()) && "only integer is expected");
      reductionOp = builder.create<mlir::arith::OrIOp>(loc, op1, op2);
      break;
    case ReductionIdentifier::IEOR:
      assert((type.isIntOrIndex()) && "only integer is expected");
      reductionOp = builder.create<mlir::arith::XOrIOp>(loc, op1, op2);
      break;
    case ReductionIdentifier::IAND:
      assert((type.isIntOrIndex()) && "only integer is expected");
      reductionOp = builder.create<mlir::arith::AndIOp>(loc, op1, op2);
      break;
    case ReductionIdentifier::ADD:
      reductionOp =
          getReductionOperation<mlir::arith::AddFOp, mlir::arith::AddIOp>(
              builder, type, loc, op1, op2);
      break;
    case ReductionIdentifier::MULTIPLY:
      reductionOp =
          getReductionOperation<mlir::arith::MulFOp, mlir::arith::MulIOp>(
              builder, type, loc, op1, op2);
      break;
    case ReductionIdentifier::AND: {
      mlir::Value op1I1 = builder.createConvert(loc, builder.getI1Type(), op1);
      mlir::Value op2I1 = builder.createConvert(loc, builder.getI1Type(), op2);

      mlir::Value andiOp =
          builder.create<mlir::arith::AndIOp>(loc, op1I1, op2I1);

      reductionOp = builder.createConvert(loc, type, andiOp);
      break;
    }
    case ReductionIdentifier::OR: {
      mlir::Value op1I1 = builder.createConvert(loc, builder.getI1Type(), op1);
      mlir::Value op2I1 = builder.createConvert(loc, builder.getI1Type(), op2);

      mlir::Value oriOp = builder.create<mlir::arith::OrIOp>(loc, op1I1, op2I1);

      reductionOp = builder.createConvert(loc, type, oriOp);
      break;
    }
    case ReductionIdentifier::EQV: {
      mlir::Value op1I1 = builder.createConvert(loc, builder.getI1Type(), op1);
      mlir::Value op2I1 = builder.createConvert(loc, builder.getI1Type(), op2);

      mlir::Value cmpiOp = builder.create<mlir::arith::CmpIOp>(
          loc, mlir::arith::CmpIPredicate::eq, op1I1, op2I1);

      reductionOp = builder.createConvert(loc, type, cmpiOp);
      break;
    }
    case ReductionIdentifier::NEQV: {
      mlir::Value op1I1 = builder.createConvert(loc, builder.getI1Type(), op1);
      mlir::Value op2I1 = builder.createConvert(loc, builder.getI1Type(), op2);

      mlir::Value cmpiOp = builder.create<mlir::arith::CmpIOp>(
          loc, mlir::arith::CmpIPredicate::ne, op1I1, op2I1);

      reductionOp = builder.createConvert(loc, type, cmpiOp);
      break;
    }
    default:
      TODO(loc, "Reduction of some intrinsic operators is not supported");
    }

    return reductionOp;
  }

  /// Creates an OpenMP reduction declaration and inserts it into the provided
  /// symbol table. The declaration has a constant initializer with the neutral
  /// value `initValue`, and the reduction combiner carried over from `reduce`.
  /// TODO: Generalize this for non-integer types, add atomic region.
  static mlir::omp::ReductionDeclareOp createReductionDecl(
      fir::FirOpBuilder &builder, llvm::StringRef reductionOpName,
      const ReductionIdentifier redId, mlir::Type type, mlir::Location loc) {
    mlir::OpBuilder::InsertionGuard guard(builder);
    mlir::ModuleOp module = builder.getModule();

    auto decl =
        module.lookupSymbol<mlir::omp::ReductionDeclareOp>(reductionOpName);
    if (decl)
      return decl;

    mlir::OpBuilder modBuilder(module.getBodyRegion());

    decl = modBuilder.create<mlir::omp::ReductionDeclareOp>(
        loc, reductionOpName, type);
    builder.createBlock(&decl.getInitializerRegion(),
                        decl.getInitializerRegion().end(), {type}, {loc});
    builder.setInsertionPointToEnd(&decl.getInitializerRegion().back());
    mlir::Value init = getReductionInitValue(loc, type, redId, builder);
    builder.create<mlir::omp::YieldOp>(loc, init);

    builder.createBlock(&decl.getReductionRegion(),
                        decl.getReductionRegion().end(), {type, type},
                        {loc, loc});

    builder.setInsertionPointToEnd(&decl.getReductionRegion().back());
    mlir::Value op1 = decl.getReductionRegion().front().getArgument(0);
    mlir::Value op2 = decl.getReductionRegion().front().getArgument(1);

    mlir::Value reductionOp =
        createScalarCombiner(builder, loc, redId, type, op1, op2);
    builder.create<mlir::omp::YieldOp>(loc, reductionOp);

    return decl;
  }

  static void addReductionSym(
      const Fortran::parser::OmpReductionClause &reduction,
      llvm::SmallVector<const Fortran::semantics::Symbol *> &Symbols) {
    const auto &objectList{
        std::get<Fortran::parser::OmpObjectList>(reduction.t)};

    for (const Fortran::parser::OmpObject &ompObject : objectList.v) {
      if (const auto *name{
              Fortran::parser::Unwrap<Fortran::parser::Name>(ompObject)}) {
        if (const Fortran::semantics::Symbol * symbol{name->symbol})
          Symbols.push_back(symbol);
      }
    }
  }

  /// Creates a reduction declaration and associates it with an OpenMP block
  /// directive.
  static void
  addReductionDecl(mlir::Location currentLocation,
                   Fortran::lower::AbstractConverter &converter,
                   const Fortran::parser::OmpReductionClause &reduction,
                   llvm::SmallVectorImpl<mlir::Value> &reductionVars,
                   llvm::SmallVectorImpl<mlir::Attribute> &reductionDeclSymbols,
                   llvm::SmallVectorImpl<const Fortran::semantics::Symbol *>
                       *reductionSymbols = nullptr) {
    fir::FirOpBuilder &firOpBuilder = converter.getFirOpBuilder();
    mlir::omp::ReductionDeclareOp decl;
    const auto &redOperator{
        std::get<Fortran::parser::OmpReductionOperator>(reduction.t)};
    const auto &objectList{
        std::get<Fortran::parser::OmpObjectList>(reduction.t)};
    if (const auto &redDefinedOp =
            std::get_if<Fortran::parser::DefinedOperator>(&redOperator.u)) {
      const auto &intrinsicOp{
          std::get<Fortran::parser::DefinedOperator::IntrinsicOperator>(
              redDefinedOp->u)};
      ReductionIdentifier redId = getReductionType(intrinsicOp);
      switch (redId) {
      case ReductionIdentifier::ADD:
      case ReductionIdentifier::MULTIPLY:
      case ReductionIdentifier::AND:
      case ReductionIdentifier::EQV:
      case ReductionIdentifier::OR:
      case ReductionIdentifier::NEQV:
        break;
      default:
        TODO(currentLocation,
             "Reduction of some intrinsic operators is not supported");
        break;
      }
      for (const Fortran::parser::OmpObject &ompObject : objectList.v) {
        if (const auto *name{
                Fortran::parser::Unwrap<Fortran::parser::Name>(ompObject)}) {
          if (const Fortran::semantics::Symbol * symbol{name->symbol}) {
            if (reductionSymbols)
              reductionSymbols->push_back(symbol);
            mlir::Value symVal = converter.getSymbolAddress(*symbol);
            if (auto declOp = symVal.getDefiningOp<hlfir::DeclareOp>())
              symVal = declOp.getBase();
            mlir::Type redType =
                symVal.getType().cast<fir::ReferenceType>().getEleTy();
            reductionVars.push_back(symVal);
            if (redType.isa<fir::LogicalType>())
              decl = createReductionDecl(
                  firOpBuilder,
                  getReductionName(intrinsicOp, firOpBuilder.getI1Type()),
                  redId, redType, currentLocation);
            else if (redType.isIntOrIndexOrFloat()) {
              decl = createReductionDecl(firOpBuilder,
                                         getReductionName(intrinsicOp, redType),
                                         redId, redType, currentLocation);
            } else {
              TODO(currentLocation, "Reduction of some types is not supported");
            }
            reductionDeclSymbols.push_back(mlir::SymbolRefAttr::get(
                firOpBuilder.getContext(), decl.getSymName()));
          }
        }
      }
    } else if (const auto *reductionIntrinsic =
                   std::get_if<Fortran::parser::ProcedureDesignator>(
                       &redOperator.u)) {
      if (ReductionProcessor::supportedIntrinsicProcReduction(
              *reductionIntrinsic)) {
        ReductionProcessor::ReductionIdentifier redId =
            ReductionProcessor::getReductionType(*reductionIntrinsic);
        for (const Fortran::parser::OmpObject &ompObject : objectList.v) {
          if (const auto *name{
                  Fortran::parser::Unwrap<Fortran::parser::Name>(ompObject)}) {
            if (const Fortran::semantics::Symbol * symbol{name->symbol}) {
              if (reductionSymbols)
                reductionSymbols->push_back(symbol);
              mlir::Value symVal = converter.getSymbolAddress(*symbol);
              if (auto declOp = symVal.getDefiningOp<hlfir::DeclareOp>())
                symVal = declOp.getBase();
              mlir::Type redType =
                  symVal.getType().cast<fir::ReferenceType>().getEleTy();
              reductionVars.push_back(symVal);
              assert(redType.isIntOrIndexOrFloat() &&
                     "Unsupported reduction type");
              decl = createReductionDecl(
                  firOpBuilder,
                  getReductionName(getRealName(*reductionIntrinsic).ToString(),
                                   redType),
                  redId, redType, currentLocation);
              reductionDeclSymbols.push_back(mlir::SymbolRefAttr::get(
                  firOpBuilder.getContext(), decl.getSymName()));
            }
          }
        }
      }
    }
  }
};

static mlir::omp::ScheduleModifier
translateScheduleModifier(const Fortran::parser::OmpScheduleModifierType &m) {
  switch (m.v) {
  case Fortran::parser::OmpScheduleModifierType::ModType::Monotonic:
    return mlir::omp::ScheduleModifier::monotonic;
  case Fortran::parser::OmpScheduleModifierType::ModType::Nonmonotonic:
    return mlir::omp::ScheduleModifier::nonmonotonic;
  case Fortran::parser::OmpScheduleModifierType::ModType::Simd:
    return mlir::omp::ScheduleModifier::simd;
  }
  return mlir::omp::ScheduleModifier::none;
}

static mlir::omp::ScheduleModifier
getScheduleModifier(const Fortran::parser::OmpScheduleClause &x) {
  const auto &modifier =
      std::get<std::optional<Fortran::parser::OmpScheduleModifier>>(x.t);
  // The input may have the modifier any order, so we look for one that isn't
  // SIMD. If modifier is not set at all, fall down to the bottom and return
  // "none".
  if (modifier) {
    const auto &modType1 =
        std::get<Fortran::parser::OmpScheduleModifier::Modifier1>(modifier->t);
    if (modType1.v.v ==
        Fortran::parser::OmpScheduleModifierType::ModType::Simd) {
      const auto &modType2 = std::get<
          std::optional<Fortran::parser::OmpScheduleModifier::Modifier2>>(
          modifier->t);
      if (modType2 &&
          modType2->v.v !=
              Fortran::parser::OmpScheduleModifierType::ModType::Simd)
        return translateScheduleModifier(modType2->v);

      return mlir::omp::ScheduleModifier::none;
    }

    return translateScheduleModifier(modType1.v);
  }
  return mlir::omp::ScheduleModifier::none;
}

static mlir::omp::ScheduleModifier
getSimdModifier(const Fortran::parser::OmpScheduleClause &x) {
  const auto &modifier =
      std::get<std::optional<Fortran::parser::OmpScheduleModifier>>(x.t);
  // Either of the two possible modifiers in the input can be the SIMD modifier,
  // so look in either one, and return simd if we find one. Not found = return
  // "none".
  if (modifier) {
    const auto &modType1 =
        std::get<Fortran::parser::OmpScheduleModifier::Modifier1>(modifier->t);
    if (modType1.v.v == Fortran::parser::OmpScheduleModifierType::ModType::Simd)
      return mlir::omp::ScheduleModifier::simd;

    const auto &modType2 = std::get<
        std::optional<Fortran::parser::OmpScheduleModifier::Modifier2>>(
        modifier->t);
    if (modType2 && modType2->v.v ==
                        Fortran::parser::OmpScheduleModifierType::ModType::Simd)
      return mlir::omp::ScheduleModifier::simd;
  }
  return mlir::omp::ScheduleModifier::none;
}

static void
genAllocateClause(Fortran::lower::AbstractConverter &converter,
                  const Fortran::parser::OmpAllocateClause &ompAllocateClause,
                  llvm::SmallVectorImpl<mlir::Value> &allocatorOperands,
                  llvm::SmallVectorImpl<mlir::Value> &allocateOperands) {
  fir::FirOpBuilder &firOpBuilder = converter.getFirOpBuilder();
  mlir::Location currentLocation = converter.getCurrentLocation();
  Fortran::lower::StatementContext stmtCtx;

  mlir::Value allocatorOperand;
  const Fortran::parser::OmpObjectList &ompObjectList =
      std::get<Fortran::parser::OmpObjectList>(ompAllocateClause.t);
  const auto &allocateModifier = std::get<
      std::optional<Fortran::parser::OmpAllocateClause::AllocateModifier>>(
      ompAllocateClause.t);

  // If the allocate modifier is present, check if we only use the allocator
  // submodifier.  ALIGN in this context is unimplemented
  const bool onlyAllocator =
      allocateModifier &&
      std::holds_alternative<
          Fortran::parser::OmpAllocateClause::AllocateModifier::Allocator>(
          allocateModifier->u);

  if (allocateModifier && !onlyAllocator) {
    TODO(currentLocation, "OmpAllocateClause ALIGN modifier");
  }

  // Check if allocate clause has allocator specified. If so, add it
  // to list of allocators, otherwise, add default allocator to
  // list of allocators.
  if (onlyAllocator) {
    const auto &allocatorValue = std::get<
        Fortran::parser::OmpAllocateClause::AllocateModifier::Allocator>(
        allocateModifier->u);
    allocatorOperand = fir::getBase(converter.genExprValue(
        *Fortran::semantics::GetExpr(allocatorValue.v), stmtCtx));
    allocatorOperands.insert(allocatorOperands.end(), ompObjectList.v.size(),
                             allocatorOperand);
  } else {
    allocatorOperand = firOpBuilder.createIntegerConstant(
        currentLocation, firOpBuilder.getI32Type(), 1);
    allocatorOperands.insert(allocatorOperands.end(), ompObjectList.v.size(),
                             allocatorOperand);
  }
  genObjectList(ompObjectList, converter, allocateOperands);
}

static mlir::omp::ClauseProcBindKindAttr genProcBindKindAttr(
    fir::FirOpBuilder &firOpBuilder,
    const Fortran::parser::OmpClause::ProcBind *procBindClause) {
  mlir::omp::ClauseProcBindKind procBindKind;
  switch (procBindClause->v.v) {
  case Fortran::parser::OmpProcBindClause::Type::Master:
    procBindKind = mlir::omp::ClauseProcBindKind::Master;
    break;
  case Fortran::parser::OmpProcBindClause::Type::Close:
    procBindKind = mlir::omp::ClauseProcBindKind::Close;
    break;
  case Fortran::parser::OmpProcBindClause::Type::Spread:
    procBindKind = mlir::omp::ClauseProcBindKind::Spread;
    break;
  case Fortran::parser::OmpProcBindClause::Type::Primary:
    procBindKind = mlir::omp::ClauseProcBindKind::Primary;
    break;
  }
  return mlir::omp::ClauseProcBindKindAttr::get(firOpBuilder.getContext(),
                                                procBindKind);
}

static mlir::omp::ClauseTaskDependAttr
genDependKindAttr(fir::FirOpBuilder &firOpBuilder,
                  const Fortran::parser::OmpClause::Depend *dependClause) {
  mlir::omp::ClauseTaskDepend pbKind;
  switch (
      std::get<Fortran::parser::OmpDependenceType>(
          std::get<Fortran::parser::OmpDependClause::InOut>(dependClause->v.u)
              .t)
          .v) {
  case Fortran::parser::OmpDependenceType::Type::In:
    pbKind = mlir::omp::ClauseTaskDepend::taskdependin;
    break;
  case Fortran::parser::OmpDependenceType::Type::Out:
    pbKind = mlir::omp::ClauseTaskDepend::taskdependout;
    break;
  case Fortran::parser::OmpDependenceType::Type::Inout:
    pbKind = mlir::omp::ClauseTaskDepend::taskdependinout;
    break;
  default:
    llvm_unreachable("unknown parser task dependence type");
    break;
  }
  return mlir::omp::ClauseTaskDependAttr::get(firOpBuilder.getContext(),
                                              pbKind);
}

static mlir::Value getIfClauseOperand(
    Fortran::lower::AbstractConverter &converter,
    const Fortran::parser::OmpClause::If *ifClause,
    Fortran::parser::OmpIfClause::DirectiveNameModifier directiveName,
    mlir::Location clauseLocation) {
  // Only consider the clause if it's intended for the given directive.
  auto &directive = std::get<
      std::optional<Fortran::parser::OmpIfClause::DirectiveNameModifier>>(
      ifClause->v.t);
  if (directive && directive.value() != directiveName)
    return nullptr;

  Fortran::lower::StatementContext stmtCtx;
  fir::FirOpBuilder &firOpBuilder = converter.getFirOpBuilder();
  auto &expr = std::get<Fortran::parser::ScalarLogicalExpr>(ifClause->v.t);
  mlir::Value ifVal = fir::getBase(
      converter.genExprValue(*Fortran::semantics::GetExpr(expr), stmtCtx));
  return firOpBuilder.createConvert(clauseLocation, firOpBuilder.getI1Type(),
                                    ifVal);
}

static void
addUseDeviceClause(Fortran::lower::AbstractConverter &converter,
                   const Fortran::parser::OmpObjectList &useDeviceClause,
                   llvm::SmallVectorImpl<mlir::Value> &operands,
                   llvm::SmallVectorImpl<mlir::Type> &useDeviceTypes,
                   llvm::SmallVectorImpl<mlir::Location> &useDeviceLocs,
                   llvm::SmallVectorImpl<const Fortran::semantics::Symbol *>
                       &useDeviceSymbols) {
  genObjectList(useDeviceClause, converter, operands);
  for (mlir::Value &operand : operands) {
    checkMapType(operand.getLoc(), operand.getType());
    useDeviceTypes.push_back(operand.getType());
    useDeviceLocs.push_back(operand.getLoc());
  }
  for (const Fortran::parser::OmpObject &ompObject : useDeviceClause.v) {
    Fortran::semantics::Symbol *sym = getOmpObjectSymbol(ompObject);
    useDeviceSymbols.push_back(sym);
  }
}

//===----------------------------------------------------------------------===//
// ClauseProcessor unique clauses
//===----------------------------------------------------------------------===//

bool ClauseProcessor::processCollapse(
    mlir::Location currentLocation, Fortran::lower::pft::Evaluation &eval,
    llvm::SmallVectorImpl<mlir::Value> &lowerBound,
    llvm::SmallVectorImpl<mlir::Value> &upperBound,
    llvm::SmallVectorImpl<mlir::Value> &step,
    llvm::SmallVectorImpl<const Fortran::semantics::Symbol *> &iv,
    std::size_t &loopVarTypeSize) const {
  bool found = false;
  fir::FirOpBuilder &firOpBuilder = converter.getFirOpBuilder();

  // Collect the loops to collapse.
  Fortran::lower::pft::Evaluation *doConstructEval =
      &eval.getFirstNestedEvaluation();
  if (doConstructEval->getIf<Fortran::parser::DoConstruct>()
          ->IsDoConcurrent()) {
    TODO(currentLocation, "Do Concurrent in Worksharing loop construct");
  }

  std::int64_t collapseValue = 1l;
  if (auto *collapseClause = findUniqueClause<ClauseTy::Collapse>()) {
    const auto *expr = Fortran::semantics::GetExpr(collapseClause->v);
    collapseValue = Fortran::evaluate::ToInt64(*expr).value();
    found = true;
  }

  loopVarTypeSize = 0;
  do {
    Fortran::lower::pft::Evaluation *doLoop =
        &doConstructEval->getFirstNestedEvaluation();
    auto *doStmt = doLoop->getIf<Fortran::parser::NonLabelDoStmt>();
    assert(doStmt && "Expected do loop to be in the nested evaluation");
    const auto &loopControl =
        std::get<std::optional<Fortran::parser::LoopControl>>(doStmt->t);
    const Fortran::parser::LoopControl::Bounds *bounds =
        std::get_if<Fortran::parser::LoopControl::Bounds>(&loopControl->u);
    assert(bounds && "Expected bounds for worksharing do loop");
    Fortran::lower::StatementContext stmtCtx;
    lowerBound.push_back(fir::getBase(converter.genExprValue(
        *Fortran::semantics::GetExpr(bounds->lower), stmtCtx)));
    upperBound.push_back(fir::getBase(converter.genExprValue(
        *Fortran::semantics::GetExpr(bounds->upper), stmtCtx)));
    if (bounds->step) {
      step.push_back(fir::getBase(converter.genExprValue(
          *Fortran::semantics::GetExpr(bounds->step), stmtCtx)));
    } else { // If `step` is not present, assume it as `1`.
      step.push_back(firOpBuilder.createIntegerConstant(
          currentLocation, firOpBuilder.getIntegerType(32), 1));
    }
    iv.push_back(bounds->name.thing.symbol);
    loopVarTypeSize = std::max(loopVarTypeSize,
                               bounds->name.thing.symbol->GetUltimate().size());
    collapseValue--;
    doConstructEval =
        &*std::next(doConstructEval->getNestedEvaluations().begin());
  } while (collapseValue > 0);

  return found;
}

bool ClauseProcessor::processDefault() const {
  if (auto *defaultClause = findUniqueClause<ClauseTy::Default>()) {
    // Private, Firstprivate, Shared, None
    switch (defaultClause->v.v) {
    case Fortran::parser::OmpDefaultClause::Type::Shared:
    case Fortran::parser::OmpDefaultClause::Type::None:
      // Default clause with shared or none do not require any handling since
      // Shared is the default behavior in the IR and None is only required
      // for semantic checks.
      break;
    case Fortran::parser::OmpDefaultClause::Type::Private:
      // TODO Support default(private)
      break;
    case Fortran::parser::OmpDefaultClause::Type::Firstprivate:
      // TODO Support default(firstprivate)
      break;
    }
    return true;
  }
  return false;
}

bool ClauseProcessor::processDevice(Fortran::lower::StatementContext &stmtCtx,
                                    mlir::Value &result) const {
  const Fortran::parser::CharBlock *source = nullptr;
  if (auto *deviceClause = findUniqueClause<ClauseTy::Device>(&source)) {
    mlir::Location clauseLocation = converter.genLocation(*source);
    if (auto deviceModifier = std::get<
            std::optional<Fortran::parser::OmpDeviceClause::DeviceModifier>>(
            deviceClause->v.t)) {
      if (deviceModifier ==
          Fortran::parser::OmpDeviceClause::DeviceModifier::Ancestor) {
        TODO(clauseLocation, "OMPD_target Device Modifier Ancestor");
      }
    }
    if (const auto *deviceExpr = Fortran::semantics::GetExpr(
            std::get<Fortran::parser::ScalarIntExpr>(deviceClause->v.t))) {
      result = fir::getBase(converter.genExprValue(*deviceExpr, stmtCtx));
    }
    return true;
  }
  return false;
}

bool ClauseProcessor::processDeviceType(
    mlir::omp::DeclareTargetDeviceType &result) const {
  if (auto *deviceTypeClause = findUniqueClause<ClauseTy::DeviceType>()) {
    // Case: declare target ... device_type(any | host | nohost)
    switch (deviceTypeClause->v.v) {
    case Fortran::parser::OmpDeviceTypeClause::Type::Nohost:
      result = mlir::omp::DeclareTargetDeviceType::nohost;
      break;
    case Fortran::parser::OmpDeviceTypeClause::Type::Host:
      result = mlir::omp::DeclareTargetDeviceType::host;
      break;
    case Fortran::parser::OmpDeviceTypeClause::Type::Any:
      result = mlir::omp::DeclareTargetDeviceType::any;
      break;
    }
    return true;
  }
  return false;
}

bool ClauseProcessor::processFinal(Fortran::lower::StatementContext &stmtCtx,
                                   mlir::Value &result) const {
  const Fortran::parser::CharBlock *source = nullptr;
  if (auto *finalClause = findUniqueClause<ClauseTy::Final>(&source)) {
    fir::FirOpBuilder &firOpBuilder = converter.getFirOpBuilder();
    mlir::Location clauseLocation = converter.genLocation(*source);

    mlir::Value finalVal = fir::getBase(converter.genExprValue(
        *Fortran::semantics::GetExpr(finalClause->v), stmtCtx));
    result = firOpBuilder.createConvert(clauseLocation,
                                        firOpBuilder.getI1Type(), finalVal);
    return true;
  }
  return false;
}

bool ClauseProcessor::processHint(mlir::IntegerAttr &result) const {
  if (auto *hintClause = findUniqueClause<ClauseTy::Hint>()) {
    fir::FirOpBuilder &firOpBuilder = converter.getFirOpBuilder();
    const auto *expr = Fortran::semantics::GetExpr(hintClause->v);
    int64_t hintValue = *Fortran::evaluate::ToInt64(*expr);
    result = firOpBuilder.getI64IntegerAttr(hintValue);
    return true;
  }
  return false;
}

bool ClauseProcessor::processMergeable(mlir::UnitAttr &result) const {
  return markClauseOccurrence<ClauseTy::Mergeable>(result);
}

bool ClauseProcessor::processNowait(mlir::UnitAttr &result) const {
  return markClauseOccurrence<ClauseTy::Nowait>(result);
}

bool ClauseProcessor::processNumTeams(Fortran::lower::StatementContext &stmtCtx,
                                      mlir::Value &result) const {
  // TODO Get lower and upper bounds for num_teams when parser is updated to
  // accept both.
  if (auto *numTeamsClause = findUniqueClause<ClauseTy::NumTeams>()) {
    result = fir::getBase(converter.genExprValue(
        *Fortran::semantics::GetExpr(numTeamsClause->v), stmtCtx));
    return true;
  }
  return false;
}

bool ClauseProcessor::processNumThreads(
    Fortran::lower::StatementContext &stmtCtx, mlir::Value &result) const {
  if (auto *numThreadsClause = findUniqueClause<ClauseTy::NumThreads>()) {
    // OMPIRBuilder expects `NUM_THREADS` clause as a `Value`.
    result = fir::getBase(converter.genExprValue(
        *Fortran::semantics::GetExpr(numThreadsClause->v), stmtCtx));
    return true;
  }
  return false;
}

bool ClauseProcessor::processOrdered(mlir::IntegerAttr &result) const {
  if (auto *orderedClause = findUniqueClause<ClauseTy::Ordered>()) {
    fir::FirOpBuilder &firOpBuilder = converter.getFirOpBuilder();
    int64_t orderedClauseValue = 0l;
    if (orderedClause->v.has_value()) {
      const auto *expr = Fortran::semantics::GetExpr(orderedClause->v);
      orderedClauseValue = *Fortran::evaluate::ToInt64(*expr);
    }
    result = firOpBuilder.getI64IntegerAttr(orderedClauseValue);
    return true;
  }
  return false;
}

bool ClauseProcessor::processPriority(Fortran::lower::StatementContext &stmtCtx,
                                      mlir::Value &result) const {
  if (auto *priorityClause = findUniqueClause<ClauseTy::Priority>()) {
    result = fir::getBase(converter.genExprValue(
        *Fortran::semantics::GetExpr(priorityClause->v), stmtCtx));
    return true;
  }
  return false;
}

bool ClauseProcessor::processProcBind(
    mlir::omp::ClauseProcBindKindAttr &result) const {
  if (auto *procBindClause = findUniqueClause<ClauseTy::ProcBind>()) {
    fir::FirOpBuilder &firOpBuilder = converter.getFirOpBuilder();
    result = genProcBindKindAttr(firOpBuilder, procBindClause);
    return true;
  }
  return false;
}

bool ClauseProcessor::processSafelen(mlir::IntegerAttr &result) const {
  if (auto *safelenClause = findUniqueClause<ClauseTy::Safelen>()) {
    fir::FirOpBuilder &firOpBuilder = converter.getFirOpBuilder();
    const auto *expr = Fortran::semantics::GetExpr(safelenClause->v);
    const std::optional<std::int64_t> safelenVal =
        Fortran::evaluate::ToInt64(*expr);
    result = firOpBuilder.getI64IntegerAttr(*safelenVal);
    return true;
  }
  return false;
}

bool ClauseProcessor::processSchedule(
    mlir::omp::ClauseScheduleKindAttr &valAttr,
    mlir::omp::ScheduleModifierAttr &modifierAttr,
    mlir::UnitAttr &simdModifierAttr) const {
  if (auto *scheduleClause = findUniqueClause<ClauseTy::Schedule>()) {
    fir::FirOpBuilder &firOpBuilder = converter.getFirOpBuilder();
    mlir::MLIRContext *context = firOpBuilder.getContext();
    const Fortran::parser::OmpScheduleClause &scheduleType = scheduleClause->v;
    const auto &scheduleClauseKind =
        std::get<Fortran::parser::OmpScheduleClause::ScheduleType>(
            scheduleType.t);

    mlir::omp::ClauseScheduleKind scheduleKind;
    switch (scheduleClauseKind) {
    case Fortran::parser::OmpScheduleClause::ScheduleType::Static:
      scheduleKind = mlir::omp::ClauseScheduleKind::Static;
      break;
    case Fortran::parser::OmpScheduleClause::ScheduleType::Dynamic:
      scheduleKind = mlir::omp::ClauseScheduleKind::Dynamic;
      break;
    case Fortran::parser::OmpScheduleClause::ScheduleType::Guided:
      scheduleKind = mlir::omp::ClauseScheduleKind::Guided;
      break;
    case Fortran::parser::OmpScheduleClause::ScheduleType::Auto:
      scheduleKind = mlir::omp::ClauseScheduleKind::Auto;
      break;
    case Fortran::parser::OmpScheduleClause::ScheduleType::Runtime:
      scheduleKind = mlir::omp::ClauseScheduleKind::Runtime;
      break;
    }

    mlir::omp::ScheduleModifier scheduleModifier =
        getScheduleModifier(scheduleClause->v);

    if (scheduleModifier != mlir::omp::ScheduleModifier::none)
      modifierAttr =
          mlir::omp::ScheduleModifierAttr::get(context, scheduleModifier);

    if (getSimdModifier(scheduleClause->v) != mlir::omp::ScheduleModifier::none)
      simdModifierAttr = firOpBuilder.getUnitAttr();

    valAttr = mlir::omp::ClauseScheduleKindAttr::get(context, scheduleKind);
    return true;
  }
  return false;
}

bool ClauseProcessor::processScheduleChunk(
    Fortran::lower::StatementContext &stmtCtx, mlir::Value &result) const {
  if (auto *scheduleClause = findUniqueClause<ClauseTy::Schedule>()) {
    if (const auto &chunkExpr =
            std::get<std::optional<Fortran::parser::ScalarIntExpr>>(
                scheduleClause->v.t)) {
      if (const auto *expr = Fortran::semantics::GetExpr(*chunkExpr)) {
        result = fir::getBase(converter.genExprValue(*expr, stmtCtx));
      }
    }
    return true;
  }
  return false;
}

bool ClauseProcessor::processSimdlen(mlir::IntegerAttr &result) const {
  if (auto *simdlenClause = findUniqueClause<ClauseTy::Simdlen>()) {
    fir::FirOpBuilder &firOpBuilder = converter.getFirOpBuilder();
    const auto *expr = Fortran::semantics::GetExpr(simdlenClause->v);
    const std::optional<std::int64_t> simdlenVal =
        Fortran::evaluate::ToInt64(*expr);
    result = firOpBuilder.getI64IntegerAttr(*simdlenVal);
    return true;
  }
  return false;
}

bool ClauseProcessor::processThreadLimit(
    Fortran::lower::StatementContext &stmtCtx, mlir::Value &result) const {
  if (auto *threadLmtClause = findUniqueClause<ClauseTy::ThreadLimit>()) {
    result = fir::getBase(converter.genExprValue(
        *Fortran::semantics::GetExpr(threadLmtClause->v), stmtCtx));
    return true;
  }
  return false;
}

bool ClauseProcessor::processUntied(mlir::UnitAttr &result) const {
  return markClauseOccurrence<ClauseTy::Untied>(result);
}

//===----------------------------------------------------------------------===//
// ClauseProcessor repeatable clauses
//===----------------------------------------------------------------------===//

bool ClauseProcessor::processAllocate(
    llvm::SmallVectorImpl<mlir::Value> &allocatorOperands,
    llvm::SmallVectorImpl<mlir::Value> &allocateOperands) const {
  return findRepeatableClause<ClauseTy::Allocate>(
      [&](const ClauseTy::Allocate *allocateClause,
          const Fortran::parser::CharBlock &) {
        genAllocateClause(converter, allocateClause->v, allocatorOperands,
                          allocateOperands);
      });
}

bool ClauseProcessor::processCopyin() const {
  fir::FirOpBuilder &firOpBuilder = converter.getFirOpBuilder();
  mlir::OpBuilder::InsertPoint insPt = firOpBuilder.saveInsertionPoint();
  firOpBuilder.setInsertionPointToStart(firOpBuilder.getAllocaBlock());
  auto checkAndCopyHostAssociateVar =
      [&](Fortran::semantics::Symbol *sym,
          mlir::OpBuilder::InsertPoint *copyAssignIP = nullptr) {
        assert(sym->has<Fortran::semantics::HostAssocDetails>() &&
               "No host-association found");
        if (converter.isPresentShallowLookup(*sym))
          converter.copyHostAssociateVar(*sym, copyAssignIP);
      };
  bool hasCopyin = findRepeatableClause<ClauseTy::Copyin>(
      [&](const ClauseTy::Copyin *copyinClause,
          const Fortran::parser::CharBlock &) {
        const Fortran::parser::OmpObjectList &ompObjectList = copyinClause->v;
        for (const Fortran::parser::OmpObject &ompObject : ompObjectList.v) {
          Fortran::semantics::Symbol *sym = getOmpObjectSymbol(ompObject);
          if (const auto *commonDetails =
                  sym->detailsIf<Fortran::semantics::CommonBlockDetails>()) {
            for (const auto &mem : commonDetails->objects())
              checkAndCopyHostAssociateVar(&*mem, &insPt);
            break;
          }
          if (Fortran::semantics::IsAllocatableOrObjectPointer(
                  &sym->GetUltimate()))
            TODO(converter.getCurrentLocation(),
                 "pointer or allocatable variables in Copyin clause");
          assert(sym->has<Fortran::semantics::HostAssocDetails>() &&
                 "No host-association found");
          checkAndCopyHostAssociateVar(sym);
        }
      });

  // [OMP 5.0, 2.19.6.1] The copy is done after the team is formed and prior to
  // the execution of the associated structured block. Emit implicit barrier to
  // synchronize threads and avoid data races on propagation master's thread
  // values of threadprivate variables to local instances of that variables of
  // all other implicit threads.
  if (hasCopyin)
    firOpBuilder.create<mlir::omp::BarrierOp>(converter.getCurrentLocation());
  firOpBuilder.restoreInsertionPoint(insPt);
  return hasCopyin;
}

bool ClauseProcessor::processDepend(
    llvm::SmallVectorImpl<mlir::Attribute> &dependTypeOperands,
    llvm::SmallVectorImpl<mlir::Value> &dependOperands) const {
  fir::FirOpBuilder &firOpBuilder = converter.getFirOpBuilder();

  return findRepeatableClause<ClauseTy::Depend>(
      [&](const ClauseTy::Depend *dependClause,
          const Fortran::parser::CharBlock &) {
        const std::list<Fortran::parser::Designator> &depVal =
            std::get<std::list<Fortran::parser::Designator>>(
                std::get<Fortran::parser::OmpDependClause::InOut>(
                    dependClause->v.u)
                    .t);
        mlir::omp::ClauseTaskDependAttr dependTypeOperand =
            genDependKindAttr(firOpBuilder, dependClause);
        dependTypeOperands.insert(dependTypeOperands.end(), depVal.size(),
                                  dependTypeOperand);
        for (const Fortran::parser::Designator &ompObject : depVal) {
          Fortran::semantics::Symbol *sym = nullptr;
          std::visit(
              Fortran::common::visitors{
                  [&](const Fortran::parser::DataRef &designator) {
                    if (const Fortran::parser::Name *name =
                            std::get_if<Fortran::parser::Name>(&designator.u)) {
                      sym = name->symbol;
                    } else if (std::get_if<Fortran::common::Indirection<
                                   Fortran::parser::ArrayElement>>(
                                   &designator.u)) {
                      TODO(converter.getCurrentLocation(),
                           "array sections not supported for task depend");
                    }
                  },
                  [&](const Fortran::parser::Substring &designator) {
                    TODO(converter.getCurrentLocation(),
                         "substring not supported for task depend");
                  }},
              (ompObject).u);
          const mlir::Value variable = converter.getSymbolAddress(*sym);
          dependOperands.push_back(variable);
        }
      });
}

bool ClauseProcessor::processIf(
    Fortran::parser::OmpIfClause::DirectiveNameModifier directiveName,
    mlir::Value &result) const {
  bool found = false;
  findRepeatableClause<ClauseTy::If>(
      [&](const ClauseTy::If *ifClause,
          const Fortran::parser::CharBlock &source) {
        mlir::Location clauseLocation = converter.genLocation(source);
        mlir::Value operand = getIfClauseOperand(converter, ifClause,
                                                 directiveName, clauseLocation);
        // Assume that, at most, a single 'if' clause will be applicable to the
        // given directive.
        if (operand) {
          result = operand;
          found = true;
        }
      });
  return found;
}

bool ClauseProcessor::processLink(
    llvm::SmallVectorImpl<DeclareTargetCapturePair> &result) const {
  return findRepeatableClause<ClauseTy::Link>(
      [&](const ClauseTy::Link *linkClause,
          const Fortran::parser::CharBlock &) {
        // Case: declare target link(var1, var2)...
        gatherFuncAndVarSyms(
            linkClause->v, mlir::omp::DeclareTargetCaptureClause::link, result);
      });
}

static mlir::omp::MapInfoOp
createMapInfoOp(fir::FirOpBuilder &builder, mlir::Location loc,
                mlir::Value baseAddr, mlir::Value varPtrPtr, std::string name,
                mlir::SmallVector<mlir::Value> bounds,
                mlir::SmallVector<mlir::Value> members, uint64_t mapType,
                mlir::omp::VariableCaptureKind mapCaptureType, mlir::Type retTy,
                bool isVal = false) {
  if (auto boxTy = baseAddr.getType().dyn_cast<fir::BaseBoxType>()) {
    baseAddr = builder.create<fir::BoxAddrOp>(loc, baseAddr);
    retTy = baseAddr.getType();
  }

  mlir::TypeAttr varType = mlir::TypeAttr::get(
      llvm::cast<mlir::omp::PointerLikeType>(retTy).getElementType());

  mlir::omp::MapInfoOp op = builder.create<mlir::omp::MapInfoOp>(
      loc, retTy, baseAddr, varType, varPtrPtr, members, bounds,
      builder.getIntegerAttr(builder.getIntegerType(64, false), mapType),
      builder.getAttr<mlir::omp::VariableCaptureKindAttr>(mapCaptureType),
      builder.getStringAttr(name));

  return op;
}

bool ClauseProcessor::processMap(
    mlir::Location currentLocation, const llvm::omp::Directive &directive,
    Fortran::lower::StatementContext &stmtCtx,
    llvm::SmallVectorImpl<mlir::Value> &mapOperands,
    llvm::SmallVectorImpl<mlir::Type> *mapSymTypes,
    llvm::SmallVectorImpl<mlir::Location> *mapSymLocs,
    llvm::SmallVectorImpl<const Fortran::semantics::Symbol *> *mapSymbols)
    const {
  fir::FirOpBuilder &firOpBuilder = converter.getFirOpBuilder();
  return findRepeatableClause<ClauseTy::Map>(
      [&](const ClauseTy::Map *mapClause,
          const Fortran::parser::CharBlock &source) {
        mlir::Location clauseLocation = converter.genLocation(source);
        const auto &oMapType =
            std::get<std::optional<Fortran::parser::OmpMapType>>(
                mapClause->v.t);
        llvm::omp::OpenMPOffloadMappingFlags mapTypeBits =
            llvm::omp::OpenMPOffloadMappingFlags::OMP_MAP_NONE;
        // If the map type is specified, then process it else Tofrom is the
        // default.
        if (oMapType) {
          const Fortran::parser::OmpMapType::Type &mapType =
              std::get<Fortran::parser::OmpMapType::Type>(oMapType->t);
          switch (mapType) {
          case Fortran::parser::OmpMapType::Type::To:
            mapTypeBits |= llvm::omp::OpenMPOffloadMappingFlags::OMP_MAP_TO;
            break;
          case Fortran::parser::OmpMapType::Type::From:
            mapTypeBits |= llvm::omp::OpenMPOffloadMappingFlags::OMP_MAP_FROM;
            break;
          case Fortran::parser::OmpMapType::Type::Tofrom:
            mapTypeBits |= llvm::omp::OpenMPOffloadMappingFlags::OMP_MAP_TO |
                           llvm::omp::OpenMPOffloadMappingFlags::OMP_MAP_FROM;
            break;
          case Fortran::parser::OmpMapType::Type::Alloc:
          case Fortran::parser::OmpMapType::Type::Release:
            // alloc and release is the default map_type for the Target Data
            // Ops, i.e. if no bits for map_type is supplied then alloc/release
            // is implicitly assumed based on the target directive. Default
            // value for Target Data and Enter Data is alloc and for Exit Data
            // it is release.
            break;
          case Fortran::parser::OmpMapType::Type::Delete:
            mapTypeBits |= llvm::omp::OpenMPOffloadMappingFlags::OMP_MAP_DELETE;
          }

          if (std::get<std::optional<Fortran::parser::OmpMapType::Always>>(
                  oMapType->t)) {
            // NOTE from Andrew Gozillon: Temporary TODO assert at request of
            // Brian from Apps team to better check where always is used in an
            // App as it's only supported in the sense that we add the flag at
            // the moment. Remove when we begin to support always fully. I have
            // also had to deactive a few tests inside of
            // Lower/OpenMP/target.f90 & Lower/OpenMP/FIR/target.f90
            TODO(currentLocation, "OMP_MAP_ALWAYS");
            mapTypeBits |= llvm::omp::OpenMPOffloadMappingFlags::OMP_MAP_ALWAYS;
          }
        } else {
          mapTypeBits |= llvm::omp::OpenMPOffloadMappingFlags::OMP_MAP_TO |
                         llvm::omp::OpenMPOffloadMappingFlags::OMP_MAP_FROM;
        }

        for (const Fortran::parser::OmpObject &ompObject :
             std::get<Fortran::parser::OmpObjectList>(mapClause->v.t).v) {
          llvm::SmallVector<mlir::Value> bounds;
          std::stringstream asFortran;

          Fortran::lower::AddrAndBoundsInfo info =
              Fortran::lower::gatherDataOperandAddrAndBounds<
                  Fortran::parser::OmpObject, mlir::omp::DataBoundsOp,
                  mlir::omp::DataBoundsType>(
                  converter, firOpBuilder, semaCtx, stmtCtx, ompObject,
                  clauseLocation, asFortran, bounds, treatIndexAsSection);

          auto origSymbol =
              converter.getSymbolAddress(*getOmpObjectSymbol(ompObject));
          mlir::Value symAddr = info.addr;
          if (origSymbol && fir::isTypeWithDescriptor(origSymbol.getType()))
            symAddr = origSymbol;

          // Explicit map captures are captured ByRef by default,
          // optimisation passes may alter this to ByCopy or other capture
          // types to optimise
          mlir::Value mapOp = createMapInfoOp(
              firOpBuilder, clauseLocation, symAddr, mlir::Value{},
              asFortran.str(), bounds, {},
              static_cast<
                  std::underlying_type_t<llvm::omp::OpenMPOffloadMappingFlags>>(
                  mapTypeBits),
              mlir::omp::VariableCaptureKind::ByRef, symAddr.getType());

          mapOperands.push_back(mapOp);
          if (mapSymTypes)
            mapSymTypes->push_back(symAddr.getType());
          if (mapSymLocs)
            mapSymLocs->push_back(symAddr.getLoc());

          if (mapSymbols)
            mapSymbols->push_back(getOmpObjectSymbol(ompObject));
        }
      });
}

bool ClauseProcessor::processTargetReduction(
    llvm::SmallVector<const Fortran::semantics::Symbol *> &reductionSymbols)
    const {
  return findRepeatableClause<ClauseTy::Reduction>(
      [&](const ClauseTy::Reduction *reductionClause,
          const Fortran::parser::CharBlock &) {
        ReductionProcessor rp;
        rp.addReductionSym(reductionClause->v, reductionSymbols);
      });
}

bool ClauseProcessor::processReduction(
    mlir::Location currentLocation,
    llvm::SmallVectorImpl<mlir::Value> &reductionVars,
    llvm::SmallVectorImpl<mlir::Attribute> &reductionDeclSymbols,
    llvm::SmallVectorImpl<const Fortran::semantics::Symbol *> *reductionSymbols)
    const {
  return findRepeatableClause<ClauseTy::Reduction>(
      [&](const ClauseTy::Reduction *reductionClause,
          const Fortran::parser::CharBlock &) {
        ReductionProcessor rp;
        rp.addReductionDecl(currentLocation, converter, reductionClause->v,
                            reductionVars, reductionDeclSymbols,
                            reductionSymbols);
      });
}

bool ClauseProcessor::processSectionsReduction(
    mlir::Location currentLocation) const {
  return findRepeatableClause<ClauseTy::Reduction>(
      [&](const ClauseTy::Reduction *, const Fortran::parser::CharBlock &) {
        TODO(currentLocation, "OMPC_Reduction");
      });
}

bool ClauseProcessor::processTo(
    llvm::SmallVectorImpl<DeclareTargetCapturePair> &result) const {
  return findRepeatableClause<ClauseTy::To>(
      [&](const ClauseTy::To *toClause, const Fortran::parser::CharBlock &) {
        // Case: declare target to(func, var1, var2)...
        gatherFuncAndVarSyms(toClause->v,
                             mlir::omp::DeclareTargetCaptureClause::to, result);
      });
}

bool ClauseProcessor::processEnter(
    llvm::SmallVectorImpl<DeclareTargetCapturePair> &result) const {
  return findRepeatableClause<ClauseTy::Enter>(
      [&](const ClauseTy::Enter *enterClause,
          const Fortran::parser::CharBlock &) {
        // Case: declare target enter(func, var1, var2)...
        gatherFuncAndVarSyms(enterClause->v,
                             mlir::omp::DeclareTargetCaptureClause::enter,
                             result);
      });
}

bool ClauseProcessor::processUseDeviceAddr(
    llvm::SmallVectorImpl<mlir::Value> &operands,
    llvm::SmallVectorImpl<mlir::Type> &useDeviceTypes,
    llvm::SmallVectorImpl<mlir::Location> &useDeviceLocs,
    llvm::SmallVectorImpl<const Fortran::semantics::Symbol *> &useDeviceSymbols)
    const {
  return findRepeatableClause<ClauseTy::UseDeviceAddr>(
      [&](const ClauseTy::UseDeviceAddr *devAddrClause,
          const Fortran::parser::CharBlock &) {
        addUseDeviceClause(converter, devAddrClause->v, operands,
                           useDeviceTypes, useDeviceLocs, useDeviceSymbols);
      });
}

bool ClauseProcessor::processUseDevicePtr(
    llvm::SmallVectorImpl<mlir::Value> &operands,
    llvm::SmallVectorImpl<mlir::Type> &useDeviceTypes,
    llvm::SmallVectorImpl<mlir::Location> &useDeviceLocs,
    llvm::SmallVectorImpl<const Fortran::semantics::Symbol *> &useDeviceSymbols)
    const {
  return findRepeatableClause<ClauseTy::UseDevicePtr>(
      [&](const ClauseTy::UseDevicePtr *devPtrClause,
          const Fortran::parser::CharBlock &) {
        addUseDeviceClause(converter, devPtrClause->v, operands, useDeviceTypes,
                           useDeviceLocs, useDeviceSymbols);
      });
}

template <typename T>
bool ClauseProcessor::processMotionClauses(
    Fortran::lower::StatementContext &stmtCtx,
    llvm::SmallVectorImpl<mlir::Value> &mapOperands) {
  return findRepeatableClause<T>(
      [&](const T *motionClause, const Fortran::parser::CharBlock &source) {
        mlir::Location clauseLocation = converter.genLocation(source);
        fir::FirOpBuilder &firOpBuilder = converter.getFirOpBuilder();

        static_assert(std::is_same_v<T, ClauseProcessor::ClauseTy::To> ||
                      std::is_same_v<T, ClauseProcessor::ClauseTy::From>);

        // TODO Support motion modifiers: present, mapper, iterator.
        constexpr llvm::omp::OpenMPOffloadMappingFlags mapTypeBits =
            std::is_same_v<T, ClauseProcessor::ClauseTy::To>
                ? llvm::omp::OpenMPOffloadMappingFlags::OMP_MAP_TO
                : llvm::omp::OpenMPOffloadMappingFlags::OMP_MAP_FROM;

        for (const Fortran::parser::OmpObject &ompObject : motionClause->v.v) {
          llvm::SmallVector<mlir::Value> bounds;
          std::stringstream asFortran;
          Fortran::lower::AddrAndBoundsInfo info =
              Fortran::lower::gatherDataOperandAddrAndBounds<
                  Fortran::parser::OmpObject, mlir::omp::DataBoundsOp,
                  mlir::omp::DataBoundsType>(
                  converter, firOpBuilder, semaCtx, stmtCtx, ompObject,
                  clauseLocation, asFortran, bounds, treatIndexAsSection);

          auto origSymbol =
              converter.getSymbolAddress(*getOmpObjectSymbol(ompObject));
          mlir::Value symAddr = info.addr;
          if (origSymbol && fir::isTypeWithDescriptor(origSymbol.getType()))
            symAddr = origSymbol;

          // Explicit map captures are captured ByRef by default,
          // optimisation passes may alter this to ByCopy or other capture
          // types to optimise
          mlir::Value mapOp = createMapInfoOp(
              firOpBuilder, clauseLocation, symAddr, mlir::Value{},
              asFortran.str(), bounds, {},
              static_cast<
                  std::underlying_type_t<llvm::omp::OpenMPOffloadMappingFlags>>(
                  mapTypeBits),
              mlir::omp::VariableCaptureKind::ByRef, symAddr.getType());

          mapOperands.push_back(mapOp);
        }
      });
}

template <typename... Ts>
void ClauseProcessor::processTODO(mlir::Location currentLocation,
                                  llvm::omp::Directive directive) const {
  auto checkUnhandledClause = [&](const auto *x) {
    if (!x)
      return;
    TODO(currentLocation,
         "Unhandled clause " +
             llvm::StringRef(Fortran::parser::ParseTreeDumper::GetNodeName(*x))
                 .upper() +
             " in " + llvm::omp::getOpenMPDirectiveName(directive).upper() +
             " construct");
  };

  for (ClauseIterator it = clauses.v.begin(); it != clauses.v.end(); ++it)
    (checkUnhandledClause(std::get_if<Ts>(&it->u)), ...);
}

//===----------------------------------------------------------------------===//
// HostClausesInsertionGuard
//===----------------------------------------------------------------------===//

/// If the insertion point of the builder is located inside of an omp.target
/// region, this RAII guard moves the insertion point to just before that
/// omp.target operation and then restores the original insertion point when
/// destroyed. If not currently inserting inside an omp.target, it remains
/// unchanged.
class HostClausesInsertionGuard {
public:
  HostClausesInsertionGuard(mlir::OpBuilder &builder) : builder(builder) {
    targetOp = findParentTargetOp(builder);
    if (targetOp) {
      ip = builder.saveInsertionPoint();
      builder.setInsertionPoint(targetOp);
    }
  }

  ~HostClausesInsertionGuard() {
    if (ip.isSet()) {
      fixupExtractedHostOps();
      builder.restoreInsertionPoint(ip);
    }
  }

private:
  mlir::OpBuilder &builder;
  mlir::OpBuilder::InsertPoint ip;
  mlir::omp::TargetOp targetOp;

  /// Fixup any uses of target region block arguments that we have just created
  /// outside of the target region, and replace them by their host values.
  void fixupExtractedHostOps() {
    auto useOutsideTargetRegion = [](mlir::OpOperand &operand) {
      if (mlir::Operation *owner = operand.getOwner())
        return !owner->getParentOfType<mlir::omp::TargetOp>();
      return false;
    };

    mlir::OperandRange map = targetOp.getMapOperands();
    for (mlir::BlockArgument arg : targetOp.getRegion().getArguments()) {
      mlir::Value hostVal = map[arg.getArgNumber()]
                                .getDefiningOp<mlir::omp::MapInfoOp>()
                                .getVarPtr();

      // Replace instances of omp.target block arguments used outside with their
      // corresponding host value.
      arg.replaceUsesWithIf(hostVal, [&](mlir::OpOperand &operand) -> bool {
        // If the use is an hlfir.declare, we need to search for the matching
        // one within host code.
        if (auto declareOp = llvm::dyn_cast_if_present<hlfir::DeclareOp>(
                operand.getOwner())) {
          if (auto hostDeclareOp = hostVal.getDefiningOp<hlfir::DeclareOp>()) {
            declareOp->replaceUsesWithIf(hostDeclareOp.getResults(),
                                         useOutsideTargetRegion);
          } else if (auto hostBoxOp = hostVal.getDefiningOp<fir::BoxAddrOp>()) {
            declareOp->replaceUsesWithIf(hostBoxOp.getVal()
                                             .getDefiningOp<hlfir::DeclareOp>()
                                             .getResults(),
                                         useOutsideTargetRegion);
          }
        }
        return useOutsideTargetRegion(operand);
      });
    }
  }
};

//===----------------------------------------------------------------------===//
// Code generation helper functions
//===----------------------------------------------------------------------===//

static fir::GlobalOp globalInitialization(
    Fortran::lower::AbstractConverter &converter,
    fir::FirOpBuilder &firOpBuilder, const Fortran::semantics::Symbol &sym,
    const Fortran::lower::pft::Variable &var, mlir::Location currentLocation) {
  mlir::Type ty = converter.genType(sym);
  std::string globalName = converter.mangleName(sym);
  mlir::StringAttr linkage = firOpBuilder.createInternalLinkage();
  fir::GlobalOp global =
      firOpBuilder.createGlobal(currentLocation, ty, globalName, linkage);

  // Create default initialization for non-character scalar.
  if (Fortran::semantics::IsAllocatableOrObjectPointer(&sym)) {
    mlir::Type baseAddrType = ty.dyn_cast<fir::BoxType>().getEleTy();
    Fortran::lower::createGlobalInitialization(
        firOpBuilder, global, [&](fir::FirOpBuilder &b) {
          mlir::Value nullAddr =
              b.createNullConstant(currentLocation, baseAddrType);
          mlir::Value box =
              b.create<fir::EmboxOp>(currentLocation, ty, nullAddr);
          b.create<fir::HasValueOp>(currentLocation, box);
        });
  } else {
    Fortran::lower::createGlobalInitialization(
        firOpBuilder, global, [&](fir::FirOpBuilder &b) {
          mlir::Value undef = b.create<fir::UndefOp>(currentLocation, ty);
          b.create<fir::HasValueOp>(currentLocation, undef);
        });
  }

  return global;
}

static mlir::Operation *getCompareFromReductionOp(mlir::Operation *reductionOp,
                                                  mlir::Value loadVal) {
  for (mlir::Value reductionOperand : reductionOp->getOperands()) {
    if (mlir::Operation *compareOp = reductionOperand.getDefiningOp()) {
      if (compareOp->getOperand(0) == loadVal ||
          compareOp->getOperand(1) == loadVal)
        assert((mlir::isa<mlir::arith::CmpIOp>(compareOp) ||
                mlir::isa<mlir::arith::CmpFOp>(compareOp)) &&
               "Expected comparison not found in reduction intrinsic");
      return compareOp;
    }
  }
  return nullptr;
}

// Get the extended value for \p val by extracting additional variable
// information from \p base.
static fir::ExtendedValue getExtendedValue(fir::ExtendedValue base,
                                           mlir::Value val) {
  return base.match(
      [&](const fir::MutableBoxValue &box) -> fir::ExtendedValue {
        return fir::MutableBoxValue(val, box.nonDeferredLenParams(), {});
      },
      [&](const auto &) -> fir::ExtendedValue {
        return fir::substBase(base, val);
      });
}

#ifndef NDEBUG
static bool isThreadPrivate(Fortran::lower::SymbolRef sym) {
  if (const auto *details =
          sym->detailsIf<Fortran::semantics::CommonBlockDetails>()) {
    for (const auto &obj : details->objects())
      if (!obj->test(Fortran::semantics::Symbol::Flag::OmpThreadprivate))
        return false;
    return true;
  }
  return sym->test(Fortran::semantics::Symbol::Flag::OmpThreadprivate);
}
#endif

static void threadPrivatizeVars(Fortran::lower::AbstractConverter &converter,
                                Fortran::lower::pft::Evaluation &eval) {
  fir::FirOpBuilder &firOpBuilder = converter.getFirOpBuilder();
  mlir::Location currentLocation = converter.getCurrentLocation();
  mlir::OpBuilder::InsertPoint insPt = firOpBuilder.saveInsertionPoint();
  firOpBuilder.setInsertionPointToStart(firOpBuilder.getAllocaBlock());

  // If the symbol corresponds to the original ThreadprivateOp, use the symbol
  // value from that operation to create one ThreadprivateOp copy operation
  // inside the parallel region.
  // In some cases, however, the symbol will correspond to the original,
  // non-threadprivate variable. This can happen, for instance, with a common
  // block, declared in a separate module, used by a parent procedure and
  // privatized in its child procedure.
  auto genThreadprivateOp = [&](Fortran::lower::SymbolRef sym) -> mlir::Value {
    assert(isThreadPrivate(sym));
    mlir::Value symValue = converter.getSymbolAddress(sym);
    mlir::Operation *op = symValue.getDefiningOp();
    if (auto declOp = mlir::dyn_cast<hlfir::DeclareOp>(op))
      op = declOp.getMemref().getDefiningOp();
    if (mlir::isa<mlir::omp::ThreadprivateOp>(op))
      symValue = mlir::dyn_cast<mlir::omp::ThreadprivateOp>(op).getSymAddr();
    return firOpBuilder.create<mlir::omp::ThreadprivateOp>(
        currentLocation, symValue.getType(), symValue);
  };

  llvm::SetVector<const Fortran::semantics::Symbol *> threadprivateSyms;
  converter.collectSymbolSet(
      eval, threadprivateSyms,
      Fortran::semantics::Symbol::Flag::OmpThreadprivate);
  std::set<Fortran::semantics::SourceName> threadprivateSymNames;

  // For a COMMON block, the ThreadprivateOp is generated for itself instead of
  // its members, so only bind the value of the new copied ThreadprivateOp
  // inside the parallel region to the common block symbol only once for
  // multiple members in one COMMON block.
  llvm::SetVector<const Fortran::semantics::Symbol *> commonSyms;
  for (std::size_t i = 0; i < threadprivateSyms.size(); i++) {
    const Fortran::semantics::Symbol *sym = threadprivateSyms[i];
    mlir::Value symThreadprivateValue;
    // The variable may be used more than once, and each reference has one
    // symbol with the same name. Only do once for references of one variable.
    if (threadprivateSymNames.find(sym->name()) != threadprivateSymNames.end())
      continue;
    threadprivateSymNames.insert(sym->name());
    if (const Fortran::semantics::Symbol *common =
            Fortran::semantics::FindCommonBlockContaining(sym->GetUltimate())) {
      mlir::Value commonThreadprivateValue;
      if (commonSyms.contains(common)) {
        commonThreadprivateValue = converter.getSymbolAddress(*common);
      } else {
        commonThreadprivateValue = genThreadprivateOp(*common);
        converter.bindSymbol(*common, commonThreadprivateValue);
        commonSyms.insert(common);
      }
      symThreadprivateValue = Fortran::lower::genCommonBlockMember(
          converter, currentLocation, *sym, commonThreadprivateValue);
    } else {
      symThreadprivateValue = genThreadprivateOp(*sym);
    }

    fir::ExtendedValue sexv = converter.getSymbolExtendedValue(*sym);
    fir::ExtendedValue symThreadprivateExv =
        getExtendedValue(sexv, symThreadprivateValue);
    converter.bindSymbol(*sym, symThreadprivateExv);
  }

  firOpBuilder.restoreInsertionPoint(insPt);
}

static mlir::Type getLoopVarType(Fortran::lower::AbstractConverter &converter,
                                 std::size_t loopVarTypeSize) {
  // OpenMP runtime requires 32-bit or 64-bit loop variables.
  loopVarTypeSize = loopVarTypeSize * 8;
  if (loopVarTypeSize < 32) {
    loopVarTypeSize = 32;
  } else if (loopVarTypeSize > 64) {
    loopVarTypeSize = 64;
    mlir::emitWarning(converter.getCurrentLocation(),
                      "OpenMP loop iteration variable cannot have more than 64 "
                      "bits size and will be narrowed into 64 bits.");
  }
  assert((loopVarTypeSize == 32 || loopVarTypeSize == 64) &&
         "OpenMP loop iteration variable size must be transformed into 32-bit "
         "or 64-bit");
  return converter.getFirOpBuilder().getIntegerType(loopVarTypeSize);
}

static mlir::Operation *
createAndSetPrivatizedLoopVar(Fortran::lower::AbstractConverter &converter,
                              mlir::Location loc, mlir::Value indexVal,
                              const Fortran::semantics::Symbol *sym) {
  fir::FirOpBuilder &firOpBuilder = converter.getFirOpBuilder();
  mlir::OpBuilder::InsertPoint insPt = firOpBuilder.saveInsertionPoint();
  firOpBuilder.setInsertionPointToStart(firOpBuilder.getAllocaBlock());

  mlir::Type tempTy = converter.genType(*sym);
  mlir::Value temp = firOpBuilder.create<fir::AllocaOp>(
      loc, tempTy, /*pinned=*/true, /*lengthParams=*/mlir::ValueRange{},
      /*shapeParams*/ mlir::ValueRange{},
      llvm::ArrayRef<mlir::NamedAttribute>{
          fir::getAdaptToByRefAttr(firOpBuilder)});
  converter.bindSymbol(*sym, temp);
  firOpBuilder.restoreInsertionPoint(insPt);
  mlir::Value cvtVal = firOpBuilder.createConvert(loc, tempTy, indexVal);
  mlir::Operation *storeOp = firOpBuilder.create<fir::StoreOp>(
      loc, cvtVal, converter.getSymbolAddress(*sym));
  return storeOp;
}

<<<<<<< HEAD
static mlir::Value
calculateTripCount(Fortran::lower::AbstractConverter &converter,
                   mlir::Location loc, llvm::ArrayRef<mlir::Value> lbs,
                   llvm::ArrayRef<mlir::Value> ubs,
                   llvm::ArrayRef<mlir::Value> steps) {
  using namespace mlir::arith;
  assert(lbs.size() == ubs.size() && lbs.size() == steps.size() &&
         !lbs.empty() && "Invalid bounds or step");

  fir::FirOpBuilder &b = converter.getFirOpBuilder();

  // Get the bit width of an integer-like type.
  auto widthOf = [](mlir::Type ty) -> unsigned {
    if (mlir::isa<mlir::IndexType>(ty)) {
      return mlir::IndexType::kInternalStorageBitWidth;
    }
    if (auto tyInt = mlir::dyn_cast<mlir::IntegerType>(ty)) {
      return tyInt.getWidth();
    }
    llvm_unreachable("Unexpected type");
  };

  // For a type that is either IntegerType or IndexType, return the
  // equivalent IntegerType. In the former case this is a no-op.
  auto asIntTy = [&](mlir::Type ty) -> mlir::IntegerType {
    if (ty.isIndex()) {
      return mlir::IntegerType::get(ty.getContext(), widthOf(ty));
    }
    assert(ty.isIntOrIndex() && "Unexpected type");
    return mlir::cast<mlir::IntegerType>(ty);
  };

  // For two given values, establish a common signless IntegerType
  // that can represent any value of type of x and of type of y,
  // and return the pair of x, y converted to the new type.
  auto unifyToSignless =
      [&](fir::FirOpBuilder &b, mlir::Value x,
          mlir::Value y) -> std::pair<mlir::Value, mlir::Value> {
    auto tyX = asIntTy(x.getType()), tyY = asIntTy(y.getType());
    unsigned width = std::max(widthOf(tyX), widthOf(tyY));
    auto wideTy = mlir::IntegerType::get(b.getContext(), width,
                                         mlir::IntegerType::Signless);
    return std::make_pair(b.createConvert(loc, wideTy, x),
                          b.createConvert(loc, wideTy, y));
  };

  // Start with signless i32 by default.
  auto tripCount = b.createIntegerConstant(loc, b.getI32Type(), 1);

  for (auto [origLb, origUb, origStep] : llvm::zip(lbs, ubs, steps)) {
    auto tmpS0 = b.createIntegerConstant(loc, origStep.getType(), 0);
    auto [step, step0] = unifyToSignless(b, origStep, tmpS0);
    auto reverseCond = b.create<CmpIOp>(loc, CmpIPredicate::slt, step, step0);
    auto negStep = b.create<SubIOp>(loc, step0, step);
    mlir::Value absStep = b.create<SelectOp>(loc, reverseCond, negStep, step);

    auto [lb, ub] = unifyToSignless(b, origLb, origUb);
    auto start = b.create<SelectOp>(loc, reverseCond, ub, lb);
    auto end = b.create<SelectOp>(loc, reverseCond, lb, ub);

    mlir::Value range = b.create<SubIOp>(loc, end, start);
    auto rangeCond = b.create<CmpIOp>(loc, CmpIPredicate::slt, end, start);
    std::tie(range, absStep) = unifyToSignless(b, range, absStep);
    // numSteps = (range /u absStep) + 1
    auto numSteps =
        b.create<AddIOp>(loc, b.create<DivUIOp>(loc, range, absStep),
                         b.createIntegerConstant(loc, range.getType(), 1));

    auto trip0 = b.createIntegerConstant(loc, numSteps.getType(), 0);
    auto loopTripCount = b.create<SelectOp>(loc, rangeCond, trip0, numSteps);
    auto [totalTC, thisTC] = unifyToSignless(b, tripCount, loopTripCount);
    tripCount = b.create<MulIOp>(loc, totalTC, thisTC);
  }

  return tripCount;
}

struct CreateBodyOfOpInfo {
=======
struct OpWithBodyGenInfo {
  /// A type for a code-gen callback function. This takes as argument the op for
  /// which the code is being generated and returns the arguments of the op's
  /// region.
  using GenOMPRegionEntryCBFn =
      std::function<llvm::SmallVector<const Fortran::semantics::Symbol *>(
          mlir::Operation *)>;

  OpWithBodyGenInfo(Fortran::lower::AbstractConverter &converter,
                    Fortran::semantics::SemanticsContext &semaCtx,
                    mlir::Location loc, Fortran::lower::pft::Evaluation &eval)
      : converter(converter), semaCtx(semaCtx), loc(loc), eval(eval) {}

  OpWithBodyGenInfo &setGenNested(bool value) {
    genNested = value;
    return *this;
  }

  OpWithBodyGenInfo &setOuterCombined(bool value) {
    outerCombined = value;
    return *this;
  }

  OpWithBodyGenInfo &setClauses(const Fortran::parser::OmpClauseList *value) {
    clauses = value;
    return *this;
  }

  OpWithBodyGenInfo &setDataSharingProcessor(DataSharingProcessor *value) {
    dsp = value;
    return *this;
  }

  OpWithBodyGenInfo &
  setReductions(llvm::SmallVector<const Fortran::semantics::Symbol *> *value1,
                llvm::SmallVector<mlir::Type> *value2) {
    reductionSymbols = value1;
    reductionTypes = value2;
    return *this;
  }

  OpWithBodyGenInfo &setGenRegionEntryCb(GenOMPRegionEntryCBFn value) {
    genRegionEntryCB = value;
    return *this;
  }

  /// [inout] converter to use for the clauses.
>>>>>>> 06363090
  Fortran::lower::AbstractConverter &converter;
  /// [in] Semantics context
  Fortran::semantics::SemanticsContext &semaCtx;
  /// [in] location in source code.
  mlir::Location loc;
  /// [in] current PFT node/evaluation.
  Fortran::lower::pft::Evaluation &eval;
  /// [in] whether to generate FIR for nested evaluations
  bool genNested = true;
  /// [in] is this an outer operation - prevents privatization.
  bool outerCombined = false;
  /// [in] list of clauses to process.
  const Fortran::parser::OmpClauseList *clauses = nullptr;
  /// [in] if provided, processes the construct's data-sharing attributes.
  DataSharingProcessor *dsp = nullptr;
  /// [in] if provided, list of reduction symbols
  llvm::SmallVector<const Fortran::semantics::Symbol *> *reductionSymbols =
      nullptr;
  /// [in] if provided, list of reduction types
  llvm::SmallVector<mlir::Type> *reductionTypes = nullptr;
  /// [in] if provided, emits the op's region entry. Otherwise, an emtpy block
  /// is created in the region.
  GenOMPRegionEntryCBFn genRegionEntryCB = nullptr;
};

/// Create the body (block) for an OpenMP Operation.
///
/// \param [in]   op - the operation the body belongs to.
/// \param [in] info - options controlling code-gen for the construction.
template <typename Op>
static void createBodyOfOp(Op &op, OpWithBodyGenInfo &info) {
  fir::FirOpBuilder &firOpBuilder = info.converter.getFirOpBuilder();

  auto insertMarker = [](fir::FirOpBuilder &builder) {
    mlir::Value undef = builder.create<fir::UndefOp>(builder.getUnknownLoc(),
                                                     builder.getIndexType());
    return undef.getDefiningOp();
  };

  // If an argument for the region is provided then create the block with that
  // argument. Also update the symbol's address with the mlir argument value.
  // e.g. For loops the argument is the induction variable. And all further
  // uses of the induction variable should use this mlir value.
  auto regionArgs =
      [&]() -> llvm::SmallVector<const Fortran::semantics::Symbol *> {
    if (info.genRegionEntryCB != nullptr) {
      return info.genRegionEntryCB(op);
    }

    firOpBuilder.createBlock(&op.getRegion());
    return {};
  }();
  // Mark the earliest insertion point.
  mlir::Operation *marker = insertMarker(firOpBuilder);

  // If it is an unstructured region and is not the outer region of a combined
  // construct, create empty blocks for all evaluations.
  if (info.eval.lowerAsUnstructured() && !info.outerCombined)
    Fortran::lower::createEmptyRegionBlocks<mlir::omp::TerminatorOp,
                                            mlir::omp::YieldOp>(
        firOpBuilder, info.eval.getNestedEvaluations());

  // Start with privatization, so that the lowering of the nested
  // code will use the right symbols.
  constexpr bool isLoop = std::is_same_v<Op, mlir::omp::WsLoopOp> ||
                          std::is_same_v<Op, mlir::omp::SimdLoopOp>;
  bool privatize = info.clauses && !info.outerCombined;

  firOpBuilder.setInsertionPoint(marker);
  std::optional<DataSharingProcessor> tempDsp;
  if (privatize) {
    if (!info.dsp) {
      tempDsp.emplace(info.converter, *info.clauses, info.eval);
      tempDsp->processStep1();
    }
  }

  if constexpr (std::is_same_v<Op, mlir::omp::ParallelOp>) {
    threadPrivatizeVars(info.converter, info.eval);
    if (info.clauses) {
      firOpBuilder.setInsertionPoint(marker);
      ClauseProcessor(info.converter, info.semaCtx, *info.clauses)
          .processCopyin();
    }
  }

  if (info.genNested) {
    // genFIR(Evaluation&) tries to patch up unterminated blocks, causing
    // a lot of complications for our approach if the terminator generation
    // is delayed past this point. Insert a temporary terminator here, then
    // delete it.
    firOpBuilder.setInsertionPointToEnd(&op.getRegion().back());
    auto *temp = Fortran::lower::genOpenMPTerminator(
        firOpBuilder, op.getOperation(), info.loc);
    firOpBuilder.setInsertionPointAfter(marker);
    genNestedEvaluations(info.converter, info.eval);
    temp->erase();
  }

  // Get or create a unique exiting block from the given region, or
  // return nullptr if there is no exiting block.
  auto getUniqueExit = [&](mlir::Region &region) -> mlir::Block * {
    // Find the blocks where the OMP terminator should go. In simple cases
    // it is the single block in the operation's region. When the region
    // is more complicated, especially with unstructured control flow, there
    // may be multiple blocks, and some of them may have non-OMP terminators
    // resulting from lowering of the code contained within the operation.
    // All the remaining blocks are potential exit points from the op's region.
    //
    // Explicit control flow cannot exit any OpenMP region (other than via
    // STOP), and that is enforced by semantic checks prior to lowering. STOP
    // statements are lowered to a function call.

    // Collect unterminated blocks.
    llvm::SmallVector<mlir::Block *> exits;
    for (mlir::Block &b : region) {
      if (b.empty() || !b.back().hasTrait<mlir::OpTrait::IsTerminator>())
        exits.push_back(&b);
    }

    if (exits.empty())
      return nullptr;
    // If there already is a unique exiting block, do not create another one.
    // Additionally, some ops (e.g. omp.sections) require only 1 block in
    // its region.
    if (exits.size() == 1)
      return exits[0];
    mlir::Block *exit = firOpBuilder.createBlock(&region);
    for (mlir::Block *b : exits) {
      firOpBuilder.setInsertionPointToEnd(b);
      firOpBuilder.create<mlir::cf::BranchOp>(info.loc, exit);
    }
    return exit;
  };

  if (auto *exitBlock = getUniqueExit(op.getRegion())) {
    firOpBuilder.setInsertionPointToEnd(exitBlock);
    auto *term = Fortran::lower::genOpenMPTerminator(
        firOpBuilder, op.getOperation(), info.loc);
    // Only insert lastprivate code when there actually is an exit block.
    // Such a block may not exist if the nested code produced an infinite
    // loop (this may not make sense in production code, but a user could
    // write that and we should handle it).
    firOpBuilder.setInsertionPoint(term);
    if (privatize) {
      if (!info.dsp) {
        assert(tempDsp.has_value());
        tempDsp->processStep2(op, isLoop);
      } else {
        if (isLoop && regionArgs.size() > 0)
          info.dsp->setLoopIV(info.converter.getSymbolAddress(*regionArgs[0]));
        info.dsp->processStep2(op, isLoop);
      }
    }
  }

  firOpBuilder.setInsertionPointAfter(marker);
  marker->erase();
}

static void genBodyOfTargetDataOp(
    Fortran::lower::AbstractConverter &converter,
    Fortran::semantics::SemanticsContext &semaCtx,
    Fortran::lower::pft::Evaluation &eval, bool genNested,
    mlir::omp::DataOp &dataOp,
    const llvm::SmallVector<mlir::Type> &useDeviceTypes,
    const llvm::SmallVector<mlir::Location> &useDeviceLocs,
    const llvm::SmallVector<const Fortran::semantics::Symbol *>
        &useDeviceSymbols,
    const mlir::Location &currentLocation) {
  fir::FirOpBuilder &firOpBuilder = converter.getFirOpBuilder();
  mlir::Region &region = dataOp.getRegion();

  firOpBuilder.createBlock(&region, {}, useDeviceTypes, useDeviceLocs);

  for (auto [argIndex, argSymbol] : llvm::enumerate(useDeviceSymbols)) {
    const mlir::BlockArgument &arg = region.front().getArgument(argIndex);
    fir::ExtendedValue extVal = converter.getSymbolExtendedValue(*argSymbol);
    if (auto refType = arg.getType().dyn_cast<fir::ReferenceType>()) {
      if (fir::isa_builtin_cptr_type(refType.getElementType())) {
        converter.bindSymbol(*argSymbol, arg);
      } else {
        // Avoid capture of a reference to a structured binding.
        const Fortran::semantics::Symbol *sym = argSymbol;
        extVal.match(
            [&](const fir::MutableBoxValue &mbv) {
              converter.bindSymbol(
                  *sym,
                  fir::MutableBoxValue(
                      arg, fir::factory::getNonDeferredLenParams(extVal), {}));
            },
            [&](const auto &) {
              TODO(converter.getCurrentLocation(),
                   "use_device clause operand unsupported type");
            });
      }
    } else {
      TODO(converter.getCurrentLocation(),
           "use_device clause operand unsupported type");
    }
  }

  // Insert dummy instruction to remember the insertion position. The
  // marker will be deleted by clean up passes since there are no uses.
  // Remembering the position for further insertion is important since
  // there are hlfir.declares inserted above while setting block arguments
  // and new code from the body should be inserted after that.
  mlir::Value undefMarker = firOpBuilder.create<fir::UndefOp>(
      dataOp.getOperation()->getLoc(), firOpBuilder.getIndexType());

  // Create blocks for unstructured regions. This has to be done since
  // blocks are initially allocated with the function as the parent region.
  if (eval.lowerAsUnstructured()) {
    Fortran::lower::createEmptyRegionBlocks<mlir::omp::TerminatorOp,
                                            mlir::omp::YieldOp>(
        firOpBuilder, eval.getNestedEvaluations());
  }

  firOpBuilder.create<mlir::omp::TerminatorOp>(currentLocation);

  // Set the insertion point after the marker.
  firOpBuilder.setInsertionPointAfter(undefMarker.getDefiningOp());
  if (genNested)
    genNestedEvaluations(converter, eval);
}

template <typename OpTy, typename... Args>
static OpTy genOpWithBody(OpWithBodyGenInfo &info, Args &&...args) {
  auto op = info.converter.getFirOpBuilder().create<OpTy>(
      info.loc, std::forward<Args>(args)...);
  createBodyOfOp<OpTy>(op, info);
  return op;
}

static mlir::omp::MasterOp
genMasterOp(Fortran::lower::AbstractConverter &converter,
            Fortran::semantics::SemanticsContext &semaCtx,
            Fortran::lower::pft::Evaluation &eval, bool genNested,
            mlir::Location currentLocation) {
  return genOpWithBody<mlir::omp::MasterOp>(
      OpWithBodyGenInfo(converter, semaCtx, currentLocation, eval)
          .setGenNested(genNested),
      /*resultTypes=*/mlir::TypeRange());
}

static mlir::omp::OrderedRegionOp
genOrderedRegionOp(Fortran::lower::AbstractConverter &converter,
                   Fortran::semantics::SemanticsContext &semaCtx,
                   Fortran::lower::pft::Evaluation &eval, bool genNested,
                   mlir::Location currentLocation) {
  return genOpWithBody<mlir::omp::OrderedRegionOp>(
      OpWithBodyGenInfo(converter, semaCtx, currentLocation, eval)
          .setGenNested(genNested),
      /*simd=*/false);
}

static bool evalHasSiblings(Fortran::lower::pft::Evaluation &eval) {
  return eval.parent.visit(Fortran::common::visitors{
      [&](const Fortran::lower::pft::Program &parent) {
        return parent.getUnits().size() + parent.getCommonBlocks().size() > 1;
      },
      [&](const Fortran::lower::pft::Evaluation &parent) {
        for (auto &sibling : *parent.evaluationList)
          if (&sibling != &eval && !sibling.isEndStmt())
            return true;

        return false;
      },
      [&](const auto &parent) {
        for (auto &sibling : parent.evaluationList)
          if (&sibling != &eval && !sibling.isEndStmt())
            return true;

        return false;
      }});
}

static mlir::omp::ParallelOp
genParallelOp(Fortran::lower::AbstractConverter &converter,
              Fortran::semantics::SemanticsContext &semaCtx,
              Fortran::lower::pft::Evaluation &eval, bool genNested,
              mlir::Location currentLocation,
              const Fortran::parser::OmpClauseList &clauseList,
              bool outerCombined = false) {
  Fortran::lower::StatementContext stmtCtx;
  mlir::Value ifClauseOperand, numThreadsClauseOperand;
  mlir::omp::ClauseProcBindKindAttr procBindKindAttr;
  llvm::SmallVector<mlir::Value> allocateOperands, allocatorOperands,
      reductionVars;
  llvm::SmallVector<mlir::Attribute> reductionDeclSymbols;
  llvm::SmallVector<const Fortran::semantics::Symbol *> reductionSymbols;

  ClauseProcessor cp(converter, semaCtx, clauseList);
  cp.processIf(Fortran::parser::OmpIfClause::DirectiveNameModifier::Parallel,
               ifClauseOperand);
  cp.processProcBind(procBindKindAttr);
  cp.processDefault();
  cp.processAllocate(allocatorOperands, allocateOperands);
  if (!outerCombined)
    cp.processReduction(currentLocation, reductionVars, reductionDeclSymbols,
                        &reductionSymbols);

  llvm::SmallVector<mlir::Type> reductionTypes;
  reductionTypes.reserve(reductionVars.size());
  llvm::transform(reductionVars, std::back_inserter(reductionTypes),
                  [](mlir::Value v) { return v.getType(); });

  auto reductionCallback = [&](mlir::Operation *op) {
    llvm::SmallVector<mlir::Location> locs(reductionVars.size(),
                                           currentLocation);
    auto block = converter.getFirOpBuilder().createBlock(&op->getRegion(0), {},
                                                         reductionTypes, locs);
    for (auto [arg, prv] :
         llvm::zip_equal(reductionSymbols, block->getArguments())) {
      converter.bindSymbol(*arg, prv);
    }
    return reductionSymbols;
  };

<<<<<<< HEAD
  auto offloadModOp =
      llvm::cast<mlir::omp::OffloadModuleInterface>(*converter.getModuleOp());
  mlir::omp::TargetOp targetOp =
      findParentTargetOp(converter.getFirOpBuilder());

  bool mustEvalOutsideTarget =
      targetOp && !offloadModOp.getIsTargetDevice() && !evalHasSiblings(eval);
  if (mustEvalOutsideTarget) {
    HostClausesInsertionGuard guard(converter.getFirOpBuilder());
    cp.processNumThreads(stmtCtx, numThreadsClauseOperand);
  } else {
    cp.processNumThreads(stmtCtx, numThreadsClauseOperand);
  }

  auto parallelOp = genOpWithBody<mlir::omp::ParallelOp>(
      {converter, eval, genNested, currentLocation, outerCombined, &clauseList},
=======
  return genOpWithBody<mlir::omp::ParallelOp>(
      OpWithBodyGenInfo(converter, semaCtx, currentLocation, eval)
          .setGenNested(genNested)
          .setOuterCombined(outerCombined)
          .setClauses(&clauseList)
          .setReductions(&reductionSymbols, &reductionTypes)
          .setGenRegionEntryCb(reductionCallback),
>>>>>>> 06363090
      /*resultTypes=*/mlir::TypeRange(), ifClauseOperand,
      /*num_threads_var=*/nullptr, allocateOperands, allocatorOperands,
      reductionVars,
      reductionDeclSymbols.empty()
          ? nullptr
          : mlir::ArrayAttr::get(converter.getFirOpBuilder().getContext(),
                                 reductionDeclSymbols),
      procBindKindAttr);

  if (mustEvalOutsideTarget) {
    if (numThreadsClauseOperand)
      targetOp.getNumThreadsMutable().assign(numThreadsClauseOperand);
  } else {
    if (numThreadsClauseOperand)
      parallelOp.getNumThreadsVarMutable().assign(numThreadsClauseOperand);
  }

  return parallelOp;
}

static mlir::omp::SectionOp
genSectionOp(Fortran::lower::AbstractConverter &converter,
             Fortran::semantics::SemanticsContext &semaCtx,
             Fortran::lower::pft::Evaluation &eval, bool genNested,
             mlir::Location currentLocation,
             const Fortran::parser::OmpClauseList &sectionsClauseList) {
  // Currently only private/firstprivate clause is handled, and
  // all privatization is done within `omp.section` operations.
  return genOpWithBody<mlir::omp::SectionOp>(
      OpWithBodyGenInfo(converter, semaCtx, currentLocation, eval)
          .setGenNested(genNested)
          .setClauses(&sectionsClauseList));
}

static mlir::omp::SingleOp
genSingleOp(Fortran::lower::AbstractConverter &converter,
            Fortran::semantics::SemanticsContext &semaCtx,
            Fortran::lower::pft::Evaluation &eval, bool genNested,
            mlir::Location currentLocation,
            const Fortran::parser::OmpClauseList &beginClauseList,
            const Fortran::parser::OmpClauseList &endClauseList) {
  llvm::SmallVector<mlir::Value> allocateOperands, allocatorOperands;
  mlir::UnitAttr nowaitAttr;

  ClauseProcessor cp(converter, semaCtx, beginClauseList);
  cp.processAllocate(allocatorOperands, allocateOperands);
  cp.processTODO<Fortran::parser::OmpClause::Copyprivate>(
      currentLocation, llvm::omp::Directive::OMPD_single);

  ClauseProcessor(converter, semaCtx, endClauseList).processNowait(nowaitAttr);

  return genOpWithBody<mlir::omp::SingleOp>(
      OpWithBodyGenInfo(converter, semaCtx, currentLocation, eval)
          .setGenNested(genNested)
          .setClauses(&beginClauseList),
      allocateOperands, allocatorOperands, nowaitAttr);
}

static mlir::omp::TaskOp
genTaskOp(Fortran::lower::AbstractConverter &converter,
          Fortran::semantics::SemanticsContext &semaCtx,
          Fortran::lower::pft::Evaluation &eval, bool genNested,
          mlir::Location currentLocation,
          const Fortran::parser::OmpClauseList &clauseList) {
  Fortran::lower::StatementContext stmtCtx;
  mlir::Value ifClauseOperand, finalClauseOperand, priorityClauseOperand;
  mlir::UnitAttr untiedAttr, mergeableAttr;
  llvm::SmallVector<mlir::Attribute> dependTypeOperands;
  llvm::SmallVector<mlir::Value> allocateOperands, allocatorOperands,
      dependOperands;

  ClauseProcessor cp(converter, semaCtx, clauseList);
  cp.processIf(Fortran::parser::OmpIfClause::DirectiveNameModifier::Task,
               ifClauseOperand);
  cp.processAllocate(allocatorOperands, allocateOperands);
  cp.processDefault();
  cp.processFinal(stmtCtx, finalClauseOperand);
  cp.processUntied(untiedAttr);
  cp.processMergeable(mergeableAttr);
  cp.processPriority(stmtCtx, priorityClauseOperand);
  cp.processDepend(dependTypeOperands, dependOperands);
  cp.processTODO<Fortran::parser::OmpClause::InReduction,
                 Fortran::parser::OmpClause::Detach,
                 Fortran::parser::OmpClause::Affinity>(
      currentLocation, llvm::omp::Directive::OMPD_task);

  return genOpWithBody<mlir::omp::TaskOp>(
      OpWithBodyGenInfo(converter, semaCtx, currentLocation, eval)
          .setGenNested(genNested)
          .setClauses(&clauseList),
      ifClauseOperand, finalClauseOperand, untiedAttr, mergeableAttr,
      /*in_reduction_vars=*/mlir::ValueRange(),
      /*in_reductions=*/nullptr, priorityClauseOperand,
      dependTypeOperands.empty()
          ? nullptr
          : mlir::ArrayAttr::get(converter.getFirOpBuilder().getContext(),
                                 dependTypeOperands),
      dependOperands, allocateOperands, allocatorOperands);
}

static mlir::omp::TaskGroupOp
genTaskGroupOp(Fortran::lower::AbstractConverter &converter,
               Fortran::semantics::SemanticsContext &semaCtx,
               Fortran::lower::pft::Evaluation &eval, bool genNested,
               mlir::Location currentLocation,
               const Fortran::parser::OmpClauseList &clauseList) {
  llvm::SmallVector<mlir::Value> allocateOperands, allocatorOperands;
  ClauseProcessor cp(converter, semaCtx, clauseList);
  cp.processAllocate(allocatorOperands, allocateOperands);
  cp.processTODO<Fortran::parser::OmpClause::TaskReduction>(
      currentLocation, llvm::omp::Directive::OMPD_taskgroup);
  return genOpWithBody<mlir::omp::TaskGroupOp>(
      OpWithBodyGenInfo(converter, semaCtx, currentLocation, eval)
          .setGenNested(genNested)
          .setClauses(&clauseList),
      /*task_reduction_vars=*/mlir::ValueRange(),
      /*task_reductions=*/nullptr, allocateOperands, allocatorOperands);
}

static mlir::omp::DataOp
genDataOp(Fortran::lower::AbstractConverter &converter,
          Fortran::semantics::SemanticsContext &semaCtx,
          Fortran::lower::pft::Evaluation &eval, bool genNested,
          mlir::Location currentLocation,
          const Fortran::parser::OmpClauseList &clauseList) {
  Fortran::lower::StatementContext stmtCtx;
  mlir::Value ifClauseOperand, deviceOperand;
  llvm::SmallVector<mlir::Value> mapOperands, devicePtrOperands,
      deviceAddrOperands;
  llvm::SmallVector<mlir::Type> useDeviceTypes;
  llvm::SmallVector<mlir::Location> useDeviceLocs;
  llvm::SmallVector<const Fortran::semantics::Symbol *> useDeviceSymbols;

  ClauseProcessor cp(converter, semaCtx, clauseList);
  cp.processIf(Fortran::parser::OmpIfClause::DirectiveNameModifier::TargetData,
               ifClauseOperand);
  cp.processDevice(stmtCtx, deviceOperand);
  cp.processUseDevicePtr(devicePtrOperands, useDeviceTypes, useDeviceLocs,
                         useDeviceSymbols);
  cp.processUseDeviceAddr(deviceAddrOperands, useDeviceTypes, useDeviceLocs,
                          useDeviceSymbols);
  cp.processMap(currentLocation, llvm::omp::Directive::OMPD_target_data,
                stmtCtx, mapOperands);

  auto dataOp = converter.getFirOpBuilder().create<mlir::omp::DataOp>(
      currentLocation, ifClauseOperand, deviceOperand, devicePtrOperands,
      deviceAddrOperands, mapOperands);
  genBodyOfTargetDataOp(converter, semaCtx, eval, genNested, dataOp,
                        useDeviceTypes, useDeviceLocs, useDeviceSymbols,
                        currentLocation);
  return dataOp;
}

template <typename OpTy>
static OpTy
genEnterExitUpdateDataOp(Fortran::lower::AbstractConverter &converter,
                         Fortran::semantics::SemanticsContext &semaCtx,
                         mlir::Location currentLocation,
                         const Fortran::parser::OmpClauseList &clauseList) {
  fir::FirOpBuilder &firOpBuilder = converter.getFirOpBuilder();
  Fortran::lower::StatementContext stmtCtx;
  mlir::Value ifClauseOperand, deviceOperand;
  mlir::UnitAttr nowaitAttr;
  llvm::SmallVector<mlir::Value> mapOperands;

  Fortran::parser::OmpIfClause::DirectiveNameModifier directiveName;
  llvm::omp::Directive directive;
  if constexpr (std::is_same_v<OpTy, mlir::omp::EnterDataOp>) {
    directiveName =
        Fortran::parser::OmpIfClause::DirectiveNameModifier::TargetEnterData;
    directive = llvm::omp::Directive::OMPD_target_enter_data;
  } else if constexpr (std::is_same_v<OpTy, mlir::omp::ExitDataOp>) {
    directiveName =
        Fortran::parser::OmpIfClause::DirectiveNameModifier::TargetExitData;
    directive = llvm::omp::Directive::OMPD_target_exit_data;
  } else if constexpr (std::is_same_v<OpTy, mlir::omp::UpdateDataOp>) {
    directiveName =
        Fortran::parser::OmpIfClause::DirectiveNameModifier::TargetUpdate;
    directive = llvm::omp::Directive::OMPD_target_update;
  } else {
    return nullptr;
  }

  ClauseProcessor cp(converter, semaCtx, clauseList);
  cp.processIf(directiveName, ifClauseOperand);
  cp.processDevice(stmtCtx, deviceOperand);
  cp.processNowait(nowaitAttr);

  if constexpr (std::is_same_v<OpTy, mlir::omp::UpdateDataOp>) {
    cp.processMotionClauses<Fortran::parser::OmpClause::To>(stmtCtx,
                                                            mapOperands);
    cp.processMotionClauses<Fortran::parser::OmpClause::From>(stmtCtx,
                                                              mapOperands);

  } else {
    cp.processMap(currentLocation, directive, stmtCtx, mapOperands);
  }

  cp.processTODO<Fortran::parser::OmpClause::Depend>(currentLocation,
                                                     directive);

  return firOpBuilder.create<OpTy>(currentLocation, ifClauseOperand,
                                   deviceOperand, nullptr, mlir::ValueRange(),
                                   nowaitAttr, mapOperands);
}

// This functions creates a block for the body of the targetOp's region. It adds
// all the symbols present in mapSymbols as block arguments to this block.
static void genBodyOfTargetOp(
    Fortran::lower::AbstractConverter &converter,
    Fortran::semantics::SemanticsContext &semaCtx,
    Fortran::lower::pft::Evaluation &eval, bool genNested,
    mlir::omp::TargetOp &targetOp,
    const llvm::SmallVector<mlir::Type> &mapSymTypes,
    const llvm::SmallVector<mlir::Location> &mapSymLocs,
    const llvm::SmallVector<const Fortran::semantics::Symbol *> &mapSymbols,
    const mlir::Location &currentLocation) {
  assert(mapSymTypes.size() == mapSymLocs.size());

  fir::FirOpBuilder &firOpBuilder = converter.getFirOpBuilder();
  mlir::Region &region = targetOp.getRegion();

  auto *regionBlock =
      firOpBuilder.createBlock(&region, {}, mapSymTypes, mapSymLocs);

  // Clones the `bounds` placing them inside the target region and returns them.
  auto cloneBound = [&](mlir::Value bound) {
    if (mlir::isMemoryEffectFree(bound.getDefiningOp())) {
      mlir::Operation *clonedOp = bound.getDefiningOp()->clone();
      regionBlock->push_back(clonedOp);
      return clonedOp->getResult(0);
    }
    TODO(converter.getCurrentLocation(),
         "target map clause operand unsupported bound type");
  };

  auto cloneBounds = [cloneBound](llvm::ArrayRef<mlir::Value> bounds) {
    llvm::SmallVector<mlir::Value> clonedBounds;
    for (mlir::Value bound : bounds)
      clonedBounds.emplace_back(cloneBound(bound));
    return clonedBounds;
  };

  // Bind the symbols to their corresponding block arguments.
  for (auto [argIndex, argSymbol] : llvm::enumerate(mapSymbols)) {
    const mlir::BlockArgument &arg = region.getArgument(argIndex);
    // Avoid capture of a reference to a structured binding.
    const Fortran::semantics::Symbol *sym = argSymbol;
    // Structure component symbols don't have bindings.
    if (sym->owner().IsDerivedType())
      continue;
    fir::ExtendedValue extVal = converter.getSymbolExtendedValue(*sym);
    extVal.match(
        [&](const fir::BoxValue &v) {
          converter.bindSymbol(*sym,
                               fir::BoxValue(arg, cloneBounds(v.getLBounds()),
                                             v.getExplicitParameters(),
                                             v.getExplicitExtents()));
        },
        [&](const fir::MutableBoxValue &v) {
          converter.bindSymbol(
              *sym, fir::MutableBoxValue(arg, cloneBounds(v.getLBounds()),
                                         v.getMutableProperties()));
        },
        [&](const fir::ArrayBoxValue &v) {
          converter.bindSymbol(
              *sym, fir::ArrayBoxValue(arg, cloneBounds(v.getExtents()),
                                       cloneBounds(v.getLBounds()),
                                       v.getSourceBox()));
        },
        [&](const fir::CharArrayBoxValue &v) {
          converter.bindSymbol(
              *sym, fir::CharArrayBoxValue(arg, cloneBound(v.getLen()),
                                           cloneBounds(v.getExtents()),
                                           cloneBounds(v.getLBounds())));
        },
        [&](const fir::CharBoxValue &v) {
          converter.bindSymbol(*sym,
                               fir::CharBoxValue(arg, cloneBound(v.getLen())));
        },
        [&](const fir::UnboxedValue &v) { converter.bindSymbol(*sym, arg); },
        [&](const auto &) {
          TODO(converter.getCurrentLocation(),
               "target map clause operand unsupported type");
        });
  }

  // Check if cloning the bounds introduced any dependency on the outer region.
  // If so, then either clone them as well if they are MemoryEffectFree, or else
  // copy them to a new temporary and add them to the map and block_argument
  // lists and replace their uses with the new temporary.
  llvm::SetVector<mlir::Value> valuesDefinedAbove;
  mlir::getUsedValuesDefinedAbove(region, valuesDefinedAbove);
  while (!valuesDefinedAbove.empty()) {
    for (mlir::Value val : valuesDefinedAbove) {
      mlir::Operation *valOp = val.getDefiningOp();
      if (mlir::isMemoryEffectFree(valOp)) {
        mlir::Operation *clonedOp = valOp->clone();
        regionBlock->push_front(clonedOp);
        val.replaceUsesWithIf(
            clonedOp->getResult(0), [regionBlock](mlir::OpOperand &use) {
              return use.getOwner()->getBlock() == regionBlock;
            });
      } else {
        auto savedIP = firOpBuilder.getInsertionPoint();
        firOpBuilder.setInsertionPointAfter(valOp);
        auto copyVal =
            firOpBuilder.createTemporary(val.getLoc(), val.getType());
        firOpBuilder.createStoreWithConvert(copyVal.getLoc(), val, copyVal);

        llvm::SmallVector<mlir::Value> bounds;
        std::stringstream name;
        firOpBuilder.setInsertionPoint(targetOp);
        mlir::Value mapOp = createMapInfoOp(
            firOpBuilder, copyVal.getLoc(), copyVal, mlir::Value{}, name.str(),
            bounds, llvm::SmallVector<mlir::Value>{},
            static_cast<
                std::underlying_type_t<llvm::omp::OpenMPOffloadMappingFlags>>(
                llvm::omp::OpenMPOffloadMappingFlags::OMP_MAP_IMPLICIT),
            mlir::omp::VariableCaptureKind::ByCopy, copyVal.getType());
        targetOp.getMapOperandsMutable().append(mapOp);
        mlir::Value clonedValArg =
            region.addArgument(copyVal.getType(), copyVal.getLoc());
        firOpBuilder.setInsertionPointToStart(regionBlock);
        auto loadOp = firOpBuilder.create<fir::LoadOp>(clonedValArg.getLoc(),
                                                       clonedValArg);
        val.replaceUsesWithIf(
            loadOp->getResult(0), [regionBlock](mlir::OpOperand &use) {
              return use.getOwner()->getBlock() == regionBlock;
            });
        firOpBuilder.setInsertionPoint(regionBlock, savedIP);
      }
    }
    valuesDefinedAbove.clear();
    mlir::getUsedValuesDefinedAbove(region, valuesDefinedAbove);
  }

  // Insert dummy instruction to remember the insertion position. The
  // marker will be deleted since there are not uses.
  // In the HLFIR flow there are hlfir.declares inserted above while
  // setting block arguments.
  mlir::Value undefMarker = firOpBuilder.create<fir::UndefOp>(
      targetOp.getOperation()->getLoc(), firOpBuilder.getIndexType());

  // Create blocks for unstructured regions. This has to be done since
  // blocks are initially allocated with the function as the parent region.
  if (eval.lowerAsUnstructured()) {
    Fortran::lower::createEmptyRegionBlocks<mlir::omp::TerminatorOp,
                                            mlir::omp::YieldOp>(
        firOpBuilder, eval.getNestedEvaluations());
  }

  firOpBuilder.create<mlir::omp::TerminatorOp>(currentLocation);

  // Create the insertion point after the marker.
  firOpBuilder.setInsertionPointAfter(undefMarker.getDefiningOp());
  if (genNested)
    genNestedEvaluations(converter, eval);
}

static mlir::omp::TargetOp
genTargetOp(Fortran::lower::AbstractConverter &converter,
            Fortran::semantics::SemanticsContext &semaCtx,
            Fortran::lower::pft::Evaluation &eval, bool genNested,
            mlir::Location currentLocation,
            const Fortran::parser::OmpClauseList &clauseList,
            llvm::omp::Directive directive, bool outerCombined = false) {
  Fortran::lower::StatementContext stmtCtx;
  mlir::Value ifClauseOperand, deviceOperand, threadLimitOperand;
  mlir::UnitAttr nowaitAttr;
  llvm::SmallVector<mlir::Value> mapOperands;
  llvm::SmallVector<mlir::Type> mapSymTypes;
  llvm::SmallVector<mlir::Location> mapSymLocs;
  llvm::SmallVector<const Fortran::semantics::Symbol *> mapSymbols;
  llvm::SmallVector<const Fortran::semantics::Symbol *> reductionSymbols;

<<<<<<< HEAD
  ClauseProcessor cp(converter, clauseList);
  cp.processDevice(stmtCtx, deviceOperand);
  cp.processMap(currentLocation, directive, semanticsContext, stmtCtx,
                mapOperands, &mapSymTypes, &mapSymLocs, &mapSymbols);
  cp.processIf(Fortran::parser::OmpIfClause::DirectiveNameModifier::Target,
               ifClauseOperand);
  cp.processThreadLimit(stmtCtx, threadLimitOperand);
=======
  ClauseProcessor cp(converter, semaCtx, clauseList);
  cp.processIf(Fortran::parser::OmpIfClause::DirectiveNameModifier::Target,
               ifClauseOperand);
  cp.processDevice(stmtCtx, deviceOperand);
  cp.processThreadLimit(stmtCtx, threadLimitOperand);
  cp.processNowait(nowaitAttr);
  cp.processMap(currentLocation, directive, stmtCtx, mapOperands, &mapSymTypes,
                &mapSymLocs, &mapSymbols);
>>>>>>> 06363090
  cp.processTODO<Fortran::parser::OmpClause::Private,
                 Fortran::parser::OmpClause::Depend,
                 Fortran::parser::OmpClause::Firstprivate,
                 Fortran::parser::OmpClause::IsDevicePtr,
                 Fortran::parser::OmpClause::HasDeviceAddr,
                 //                 Fortran::parser::OmpClause::Reduction,
                 Fortran::parser::OmpClause::InReduction,
                 Fortran::parser::OmpClause::Allocate,
                 Fortran::parser::OmpClause::UsesAllocators,
                 Fortran::parser::OmpClause::Defaultmap>(
      currentLocation, llvm::omp::Directive::OMPD_target);

  // Process host-only clauses.
  if (!llvm::cast<mlir::omp::OffloadModuleInterface>(*converter.getModuleOp())
           .getIsTargetDevice())
    cp.processNowait(nowaitAttr);

  if (outerCombined)
    cp.processTargetReduction(reductionSymbols);

  // 5.8.1 Implicit Data-Mapping Attribute Rules
  // The following code follows the implicit data-mapping rules to map all the
  // symbols used inside the region that have not been explicitly mapped using
  // the map clause.
  auto captureImplicitMap = [&](const Fortran::semantics::Symbol &sym) {
    if (llvm::find(mapSymbols, &sym) == mapSymbols.end()) {
      mlir::Value baseOp = converter.getSymbolAddress(sym);
      if (!baseOp)
        if (const auto *details = sym.template detailsIf<
                                  Fortran::semantics::HostAssocDetails>()) {
          baseOp = converter.getSymbolAddress(details->symbol());
          converter.copySymbolBinding(details->symbol(), sym);
        }

      if (baseOp) {
        llvm::SmallVector<mlir::Value> bounds;
        std::stringstream name;
        fir::ExtendedValue dataExv = converter.getSymbolExtendedValue(sym);
        name << sym.name().ToString();

        Fortran::lower::AddrAndBoundsInfo info =
            getDataOperandBaseAddr(converter, converter.getFirOpBuilder(), sym,
                                   converter.getCurrentLocation());
        if (fir::unwrapRefType(info.addr.getType()).isa<fir::BaseBoxType>())
          bounds =
              Fortran::lower::genBoundsOpsFromBox<mlir::omp::DataBoundsOp,
                                                  mlir::omp::DataBoundsType>(
                  converter.getFirOpBuilder(), converter.getCurrentLocation(),
                  converter, dataExv, info);
        if (fir::unwrapRefType(info.addr.getType()).isa<fir::SequenceType>()) {
          bool dataExvIsAssumedSize =
              Fortran::semantics::IsAssumedSizeArray(sym.GetUltimate());
          bounds = Fortran::lower::genBaseBoundsOps<mlir::omp::DataBoundsOp,
                                                    mlir::omp::DataBoundsType>(
              converter.getFirOpBuilder(), converter.getCurrentLocation(),
              converter, dataExv, dataExvIsAssumedSize);
        }

        llvm::omp::OpenMPOffloadMappingFlags mapFlag =
            llvm::omp::OpenMPOffloadMappingFlags::OMP_MAP_IMPLICIT;
        mlir::omp::VariableCaptureKind captureKind =
            mlir::omp::VariableCaptureKind::ByRef;

        mlir::Type eleType = baseOp.getType();
        if (auto refType = baseOp.getType().dyn_cast<fir::ReferenceType>())
          eleType = refType.getElementType();

        // Do a tofrom map for reduction variables.
        if (llvm::find(reductionSymbols, &sym) != reductionSymbols.end()) {
          mapFlag |= llvm::omp::OpenMPOffloadMappingFlags::OMP_MAP_FROM;
          mapFlag |= llvm::omp::OpenMPOffloadMappingFlags::OMP_MAP_TO;
        } else if (fir::isa_trivial(eleType) || fir::isa_char(eleType)) {
          captureKind = mlir::omp::VariableCaptureKind::ByCopy;
        } else if (!fir::isa_builtin_cptr_type(eleType)) {
          mapFlag |= llvm::omp::OpenMPOffloadMappingFlags::OMP_MAP_TO;
          mapFlag |= llvm::omp::OpenMPOffloadMappingFlags::OMP_MAP_FROM;
        }

        mlir::Value mapOp = createMapInfoOp(
            converter.getFirOpBuilder(), baseOp.getLoc(), baseOp, mlir::Value{},
            name.str(), bounds, {},
            static_cast<
                std::underlying_type_t<llvm::omp::OpenMPOffloadMappingFlags>>(
                mapFlag),
            captureKind, baseOp.getType());

        mapOperands.push_back(mapOp);
        mapSymTypes.push_back(baseOp.getType());
        mapSymLocs.push_back(baseOp.getLoc());
        mapSymbols.push_back(&sym);
      }
    }
  };
  Fortran::lower::pft::visitAllSymbols(eval, captureImplicitMap);

  auto targetOp = converter.getFirOpBuilder().create<mlir::omp::TargetOp>(
      currentLocation, ifClauseOperand, deviceOperand, threadLimitOperand,
<<<<<<< HEAD
      /*trip_count=*/nullptr, nowaitAttr, mapOperands,
      /*num_teams_lower=*/nullptr, /*num_teams_upper=*/nullptr,
      /*teams_thread_limit=*/nullptr, /*num_threads=*/nullptr);
=======
      nullptr, mlir::ValueRange(), nowaitAttr, mapOperands);
>>>>>>> 06363090

  genBodyOfTargetOp(converter, semaCtx, eval, genNested, targetOp, mapSymTypes,
                    mapSymLocs, mapSymbols, currentLocation);

  return targetOp;
}

static mlir::omp::TeamsOp
genTeamsOp(Fortran::lower::AbstractConverter &converter,
           Fortran::semantics::SemanticsContext &semaCtx,
           Fortran::lower::pft::Evaluation &eval, bool genNested,
           mlir::Location currentLocation,
           const Fortran::parser::OmpClauseList &clauseList,
           bool outerCombined = false) {
  Fortran::lower::StatementContext stmtCtx;
  mlir::Value numTeamsClauseOperand, ifClauseOperand, threadLimitClauseOperand;
  llvm::SmallVector<mlir::Value> allocateOperands, allocatorOperands,
      reductionVars;
  llvm::SmallVector<mlir::Attribute> reductionDeclSymbols;

  ClauseProcessor cp(converter, semaCtx, clauseList);
  cp.processIf(Fortran::parser::OmpIfClause::DirectiveNameModifier::Teams,
               ifClauseOperand);
  cp.processAllocate(allocatorOperands, allocateOperands);
  cp.processDefault();
  //  cp.processTODO<Fortran::parser::OmpClause::Reduction>(
  //      currentLocation, llvm::omp::Directive::OMPD_teams);

  // Evaluate NUM_TEAMS and THREAD_LIMIT on the host device, if currently inside
  // of an omp.target operation.
  auto offloadModOp = llvm::cast<mlir::omp::OffloadModuleInterface>(
      converter.getModuleOp().getOperation());
  mlir::omp::TargetOp targetOp =
      findParentTargetOp(converter.getFirOpBuilder());

  bool mustEvalOutsideTarget = targetOp && !offloadModOp.getIsTargetDevice();
  if (mustEvalOutsideTarget) {
    HostClausesInsertionGuard guard(converter.getFirOpBuilder());
    cp.processNumTeams(stmtCtx, numTeamsClauseOperand);
    cp.processThreadLimit(stmtCtx, threadLimitClauseOperand);
  } else {
    cp.processNumTeams(stmtCtx, numTeamsClauseOperand);
    cp.processThreadLimit(stmtCtx, threadLimitClauseOperand);
  }

<<<<<<< HEAD
  auto teamsOp = genOpWithBody<mlir::omp::TeamsOp>(
      {converter, eval, genNested, currentLocation, outerCombined, &clauseList},
      /*num_teams_lower=*/nullptr, /*num_teams_upper=*/nullptr, ifClauseOperand,
      /*thread_limit=*/nullptr, allocateOperands, allocatorOperands,
=======
  return genOpWithBody<mlir::omp::TeamsOp>(
      OpWithBodyGenInfo(converter, semaCtx, currentLocation, eval)
          .setGenNested(genNested)
          .setOuterCombined(outerCombined)
          .setClauses(&clauseList),
      /*num_teams_lower=*/nullptr, numTeamsClauseOperand, ifClauseOperand,
      threadLimitClauseOperand, allocateOperands, allocatorOperands,
>>>>>>> 06363090
      reductionVars,
      reductionDeclSymbols.empty()
          ? nullptr
          : mlir::ArrayAttr::get(converter.getFirOpBuilder().getContext(),
                                 reductionDeclSymbols));
  if (mustEvalOutsideTarget) {
    if (numTeamsClauseOperand)
      targetOp.getNumTeamsUpperMutable().assign(numTeamsClauseOperand);
    if (threadLimitClauseOperand)
      targetOp.getTeamsThreadLimitMutable().assign(threadLimitClauseOperand);
  } else {
    if (numTeamsClauseOperand)
      teamsOp.getNumTeamsUpperMutable().assign(numTeamsClauseOperand);
    if (threadLimitClauseOperand)
      teamsOp.getThreadLimitMutable().assign(threadLimitClauseOperand);
  }

  return teamsOp;
}

static mlir::omp::DistributeOp
genDistributeOp(Fortran::lower::AbstractConverter &converter,
                Fortran::lower::pft::Evaluation &eval, bool genNested,
                mlir::Location currentLocation,
                const Fortran::parser::OmpClauseList &clauseList,
                bool outerCombined = false) {
  // TODO Process clauses
  // ClauseProcessor cp(converter, clauseList);
  // cp.processAllocate(allocatorOperands, allocateOperands);
  // ...

  return genOpWithBody<mlir::omp::DistributeOp>(
      {converter, eval, genNested, currentLocation, outerCombined, &clauseList},
      /*dist_schedule_static=*/nullptr,
      /*chunk_size=*/nullptr,
      /*allocate_vars=*/mlir::ValueRange(),
      /*allocators_vars=*/mlir::ValueRange(),
      /*order_val=*/nullptr);
}

/// Extract the list of function and variable symbols affected by the given
/// 'declare target' directive and return the intended device type for them.
static mlir::omp::DeclareTargetDeviceType getDeclareTargetInfo(
    Fortran::lower::AbstractConverter &converter,
    Fortran::semantics::SemanticsContext &semaCtx,
    Fortran::lower::pft::Evaluation &eval,
    const Fortran::parser::OpenMPDeclareTargetConstruct &declareTargetConstruct,
    llvm::SmallVectorImpl<DeclareTargetCapturePair> &symbolAndClause) {

  // The default capture type
  mlir::omp::DeclareTargetDeviceType deviceType =
      mlir::omp::DeclareTargetDeviceType::any;
  const auto &spec = std::get<Fortran::parser::OmpDeclareTargetSpecifier>(
      declareTargetConstruct.t);

  if (const auto *objectList{
          Fortran::parser::Unwrap<Fortran::parser::OmpObjectList>(spec.u)}) {
    // Case: declare target(func, var1, var2)
    gatherFuncAndVarSyms(*objectList, mlir::omp::DeclareTargetCaptureClause::to,
                         symbolAndClause);
  } else if (const auto *clauseList{
                 Fortran::parser::Unwrap<Fortran::parser::OmpClauseList>(
                     spec.u)}) {
    if (clauseList->v.empty()) {
      // Case: declare target, implicit capture of function
      symbolAndClause.emplace_back(
          mlir::omp::DeclareTargetCaptureClause::to,
          eval.getOwningProcedure()->getSubprogramSymbol());
    }

    ClauseProcessor cp(converter, semaCtx, *clauseList);
    cp.processTo(symbolAndClause);
    cp.processEnter(symbolAndClause);
    cp.processLink(symbolAndClause);
    cp.processDeviceType(deviceType);
    cp.processTODO<Fortran::parser::OmpClause::Indirect>(
        converter.getCurrentLocation(),
        llvm::omp::Directive::OMPD_declare_target);
  }

  return deviceType;
}

static std::optional<mlir::omp::DeclareTargetDeviceType>
getDeclareTargetFunctionDevice(
    Fortran::lower::AbstractConverter &converter,
    Fortran::semantics::SemanticsContext &semaCtx,
    Fortran::lower::pft::Evaluation &eval,
    const Fortran::parser::OpenMPDeclareTargetConstruct
        &declareTargetConstruct) {
  llvm::SmallVector<DeclareTargetCapturePair, 0> symbolAndClause;
  mlir::omp::DeclareTargetDeviceType deviceType = getDeclareTargetInfo(
      converter, semaCtx, eval, declareTargetConstruct, symbolAndClause);

  // Return the device type only if at least one of the targets for the
  // directive is a function or subroutine
  mlir::ModuleOp mod = converter.getFirOpBuilder().getModule();
  for (const DeclareTargetCapturePair &symClause : symbolAndClause) {
    mlir::Operation *op = mod.lookupSymbol(
        converter.mangleName(std::get<Fortran::semantics::Symbol>(symClause)));

    if (mlir::isa<mlir::func::FuncOp>(op))
      return deviceType;
  }

  return std::nullopt;
}

static void
genOmpSimpleStandalone(Fortran::lower::AbstractConverter &converter,
                       Fortran::semantics::SemanticsContext &semaCtx,
                       Fortran::lower::pft::Evaluation &eval, bool genNested,
                       const Fortran::parser::OpenMPSimpleStandaloneConstruct
                           &simpleStandaloneConstruct) {
  const auto &directive =
      std::get<Fortran::parser::OmpSimpleStandaloneDirective>(
          simpleStandaloneConstruct.t);
  fir::FirOpBuilder &firOpBuilder = converter.getFirOpBuilder();
  const auto &opClauseList =
      std::get<Fortran::parser::OmpClauseList>(simpleStandaloneConstruct.t);
  mlir::Location currentLocation = converter.genLocation(directive.source);

  switch (directive.v) {
  default:
    break;
  case llvm::omp::Directive::OMPD_barrier:
    firOpBuilder.create<mlir::omp::BarrierOp>(currentLocation);
    break;
  case llvm::omp::Directive::OMPD_taskwait:
    ClauseProcessor(converter, semaCtx, opClauseList)
        .processTODO<Fortran::parser::OmpClause::Depend,
                     Fortran::parser::OmpClause::Nowait>(
            currentLocation, llvm::omp::Directive::OMPD_taskwait);
    firOpBuilder.create<mlir::omp::TaskwaitOp>(currentLocation);
    break;
  case llvm::omp::Directive::OMPD_taskyield:
    firOpBuilder.create<mlir::omp::TaskyieldOp>(currentLocation);
    break;
  case llvm::omp::Directive::OMPD_target_data:
    genDataOp(converter, semaCtx, eval, genNested, currentLocation,
              opClauseList);
    break;
  case llvm::omp::Directive::OMPD_target_enter_data:
    genEnterExitUpdateDataOp<mlir::omp::EnterDataOp>(
        converter, semaCtx, currentLocation, opClauseList);
    break;
  case llvm::omp::Directive::OMPD_target_exit_data:
    genEnterExitUpdateDataOp<mlir::omp::ExitDataOp>(
        converter, semaCtx, currentLocation, opClauseList);
    break;
  case llvm::omp::Directive::OMPD_target_update:
    genEnterExitUpdateDataOp<mlir::omp::UpdateDataOp>(
        converter, semaCtx, currentLocation, opClauseList);
    break;
  case llvm::omp::Directive::OMPD_ordered:
    TODO(currentLocation, "OMPD_ordered");
  }
}

static void
genOmpFlush(Fortran::lower::AbstractConverter &converter,
            Fortran::semantics::SemanticsContext &semaCtx,
            Fortran::lower::pft::Evaluation &eval,
            const Fortran::parser::OpenMPFlushConstruct &flushConstruct) {
  llvm::SmallVector<mlir::Value, 4> operandRange;
  if (const auto &ompObjectList =
          std::get<std::optional<Fortran::parser::OmpObjectList>>(
              flushConstruct.t))
    genObjectList(*ompObjectList, converter, operandRange);
  const auto &memOrderClause =
      std::get<std::optional<std::list<Fortran::parser::OmpMemoryOrderClause>>>(
          flushConstruct.t);
  if (memOrderClause && memOrderClause->size() > 0)
    TODO(converter.getCurrentLocation(), "Handle OmpMemoryOrderClause");
  converter.getFirOpBuilder().create<mlir::omp::FlushOp>(
      converter.getCurrentLocation(), operandRange);
}

//===----------------------------------------------------------------------===//
// genOMP() Code generation helper functions
//===----------------------------------------------------------------------===//

static void
genOMP(Fortran::lower::AbstractConverter &converter,
       Fortran::lower::SymMap &symTable,
       Fortran::semantics::SemanticsContext &semaCtx,
       Fortran::lower::pft::Evaluation &eval,
       const Fortran::parser::OpenMPStandaloneConstruct &standaloneConstruct) {
  std::visit(
      Fortran::common::visitors{
          [&](const Fortran::parser::OpenMPSimpleStandaloneConstruct
                  &simpleStandaloneConstruct) {
            genOmpSimpleStandalone(converter, semaCtx, eval,
                                   /*genNested=*/true,
                                   simpleStandaloneConstruct);
          },
          [&](const Fortran::parser::OpenMPFlushConstruct &flushConstruct) {
            genOmpFlush(converter, semaCtx, eval, flushConstruct);
          },
          [&](const Fortran::parser::OpenMPCancelConstruct &cancelConstruct) {
            TODO(converter.getCurrentLocation(), "OpenMPCancelConstruct");
          },
          [&](const Fortran::parser::OpenMPCancellationPointConstruct
                  &cancellationPointConstruct) {
            TODO(converter.getCurrentLocation(), "OpenMPCancelConstruct");
          },
      },
      standaloneConstruct.u);
}

static void convertLoopBounds(Fortran::lower::AbstractConverter &converter,
                              mlir::Location loc,
                              llvm::SmallVectorImpl<mlir::Value> &lowerBound,
                              llvm::SmallVectorImpl<mlir::Value> &upperBound,
                              llvm::SmallVectorImpl<mlir::Value> &step,
                              std::size_t loopVarTypeSize) {
  fir::FirOpBuilder &firOpBuilder = converter.getFirOpBuilder();
  // The types of lower bound, upper bound, and step are converted into the
  // type of the loop variable if necessary.
  mlir::Type loopVarType = getLoopVarType(converter, loopVarTypeSize);
  for (unsigned it = 0; it < (unsigned)lowerBound.size(); it++) {
    lowerBound[it] =
        firOpBuilder.createConvert(loc, loopVarType, lowerBound[it]);
    upperBound[it] =
        firOpBuilder.createConvert(loc, loopVarType, upperBound[it]);
    step[it] = firOpBuilder.createConvert(loc, loopVarType, step[it]);
  }
}

static llvm::SmallVector<const Fortran::semantics::Symbol *>
genLoopVars(mlir::Operation *op, Fortran::lower::AbstractConverter &converter,
            mlir::Location &loc,
            const llvm::SmallVector<const Fortran::semantics::Symbol *> &args) {
  fir::FirOpBuilder &firOpBuilder = converter.getFirOpBuilder();
  auto &region = op->getRegion(0);

  std::size_t loopVarTypeSize = 0;
  for (const Fortran::semantics::Symbol *arg : args)
    loopVarTypeSize = std::max(loopVarTypeSize, arg->GetUltimate().size());
  mlir::Type loopVarType = getLoopVarType(converter, loopVarTypeSize);
  llvm::SmallVector<mlir::Type> tiv(args.size(), loopVarType);
  llvm::SmallVector<mlir::Location> locs(args.size(), loc);
  firOpBuilder.createBlock(&region, {}, tiv, locs);
  // The argument is not currently in memory, so make a temporary for the
  // argument, and store it there, then bind that location to the argument.
  mlir::Operation *storeOp = nullptr;
  for (auto [argIndex, argSymbol] : llvm::enumerate(args)) {
    mlir::Value indexVal = fir::getBase(region.front().getArgument(argIndex));
    storeOp =
        createAndSetPrivatizedLoopVar(converter, loc, indexVal, argSymbol);
  }
  firOpBuilder.setInsertionPointAfter(storeOp);

  return args;
}

static llvm::SmallVector<const Fortran::semantics::Symbol *>
genLoopAndReductionVars(
    mlir::Operation *op, Fortran::lower::AbstractConverter &converter,
    mlir::Location &loc,
    const llvm::SmallVector<const Fortran::semantics::Symbol *> &loopArgs,
    const llvm::SmallVector<const Fortran::semantics::Symbol *> &reductionArgs,
    llvm::SmallVector<mlir::Type> &reductionTypes) {
  fir::FirOpBuilder &firOpBuilder = converter.getFirOpBuilder();

  llvm::SmallVector<mlir::Type> blockArgTypes;
  llvm::SmallVector<mlir::Location> blockArgLocs;
  blockArgTypes.reserve(loopArgs.size() + reductionArgs.size());
  blockArgLocs.reserve(blockArgTypes.size());
  mlir::Block *entryBlock;

  if (loopArgs.size()) {
    std::size_t loopVarTypeSize = 0;
    for (const Fortran::semantics::Symbol *arg : loopArgs)
      loopVarTypeSize = std::max(loopVarTypeSize, arg->GetUltimate().size());
    mlir::Type loopVarType = getLoopVarType(converter, loopVarTypeSize);
    std::fill_n(std::back_inserter(blockArgTypes), loopArgs.size(),
                loopVarType);
    std::fill_n(std::back_inserter(blockArgLocs), loopArgs.size(), loc);
  }
  if (reductionArgs.size()) {
    llvm::copy(reductionTypes, std::back_inserter(blockArgTypes));
    std::fill_n(std::back_inserter(blockArgLocs), reductionArgs.size(), loc);
  }
  entryBlock = firOpBuilder.createBlock(&op->getRegion(0), {}, blockArgTypes,
                                        blockArgLocs);
  // The argument is not currently in memory, so make a temporary for the
  // argument, and store it there, then bind that location to the argument.
  if (loopArgs.size()) {
    mlir::Operation *storeOp = nullptr;
    for (auto [argIndex, argSymbol] : llvm::enumerate(loopArgs)) {
      mlir::Value indexVal =
          fir::getBase(op->getRegion(0).front().getArgument(argIndex));
      storeOp =
          createAndSetPrivatizedLoopVar(converter, loc, indexVal, argSymbol);
    }
    firOpBuilder.setInsertionPointAfter(storeOp);
  }
  // Bind the reduction arguments to their block arguments
  for (auto [arg, prv] : llvm::zip_equal(
           reductionArgs,
           llvm::drop_begin(entryBlock->getArguments(), loopArgs.size()))) {
    converter.bindSymbol(*arg, prv);
  }

  return loopArgs;
}

static void
createSimdLoop(Fortran::lower::AbstractConverter &converter,
               Fortran::semantics::SemanticsContext &semaCtx,
               Fortran::lower::pft::Evaluation &eval,
               llvm::omp::Directive ompDirective,
               const Fortran::parser::OmpClauseList &loopOpClauseList,
               mlir::Location loc) {
  fir::FirOpBuilder &firOpBuilder = converter.getFirOpBuilder();
  DataSharingProcessor dsp(converter, loopOpClauseList, eval);
  dsp.processStep1();

  Fortran::lower::StatementContext stmtCtx;
  mlir::Value scheduleChunkClauseOperand, ifClauseOperand;
  llvm::SmallVector<mlir::Value> lowerBound, upperBound, step, reductionVars;
  llvm::SmallVector<mlir::Value> alignedVars, nontemporalVars;
  llvm::SmallVector<const Fortran::semantics::Symbol *> iv;
  llvm::SmallVector<mlir::Attribute> reductionDeclSymbols;
  mlir::omp::ClauseOrderKindAttr orderClauseOperand;
  mlir::IntegerAttr simdlenClauseOperand, safelenClauseOperand;
  std::size_t loopVarTypeSize;

  ClauseProcessor cp(converter, semaCtx, loopOpClauseList);
  cp.processCollapse(loc, eval, lowerBound, upperBound, step, iv,
                     loopVarTypeSize);
  cp.processScheduleChunk(stmtCtx, scheduleChunkClauseOperand);
  cp.processReduction(loc, reductionVars, reductionDeclSymbols);
  cp.processIf(Fortran::parser::OmpIfClause::DirectiveNameModifier::Simd,
               ifClauseOperand);
  cp.processSimdlen(simdlenClauseOperand);
  cp.processSafelen(safelenClauseOperand);
  cp.processTODO<Fortran::parser::OmpClause::Aligned,
                 Fortran::parser::OmpClause::Allocate,
                 Fortran::parser::OmpClause::Linear,
                 Fortran::parser::OmpClause::Nontemporal,
                 Fortran::parser::OmpClause::Order>(loc, ompDirective);

  convertLoopBounds(converter, loc, lowerBound, upperBound, step,
                    loopVarTypeSize);

  mlir::TypeRange resultType;
  auto simdLoopOp = firOpBuilder.create<mlir::omp::SimdLoopOp>(
      loc, resultType, lowerBound, upperBound, step, alignedVars,
      /*alignment_values=*/nullptr, ifClauseOperand, nontemporalVars,
      orderClauseOperand, simdlenClauseOperand, safelenClauseOperand,
      /*inclusive=*/firOpBuilder.getUnitAttr());

  auto *nestedEval = getCollapsedLoopEval(
      eval, Fortran::lower::getCollapseValue(loopOpClauseList));

  auto ivCallback = [&](mlir::Operation *op) {
    return genLoopVars(op, converter, loc, iv);
  };

  createBodyOfOp<mlir::omp::SimdLoopOp>(
      simdLoopOp, OpWithBodyGenInfo(converter, semaCtx, loc, *nestedEval)
                      .setClauses(&loopOpClauseList)
                      .setDataSharingProcessor(&dsp)
                      .setGenRegionEntryCb(ivCallback));
}

static void createWsLoop(Fortran::lower::AbstractConverter &converter,
                         Fortran::semantics::SemanticsContext &semaCtx,
                         Fortran::lower::pft::Evaluation &eval,
                         llvm::omp::Directive ompDirective,
                         const Fortran::parser::OmpClauseList &beginClauseList,
                         const Fortran::parser::OmpClauseList *endClauseList,
                         mlir::Location loc) {
  fir::FirOpBuilder &firOpBuilder = converter.getFirOpBuilder();
  DataSharingProcessor dsp(converter, beginClauseList, eval);
  dsp.processStep1();

  Fortran::lower::StatementContext stmtCtx;
  mlir::Value scheduleChunkClauseOperand;
  llvm::SmallVector<mlir::Value> lowerBound, upperBound, step, reductionVars;
  llvm::SmallVector<mlir::Value> linearVars, linearStepVars;
  llvm::SmallVector<const Fortran::semantics::Symbol *> iv;
  llvm::SmallVector<mlir::Attribute> reductionDeclSymbols;
  llvm::SmallVector<const Fortran::semantics::Symbol *> reductionSymbols;
  mlir::omp::ClauseOrderKindAttr orderClauseOperand;
  mlir::omp::ClauseScheduleKindAttr scheduleValClauseOperand;
  mlir::UnitAttr nowaitClauseOperand, scheduleSimdClauseOperand;
  mlir::IntegerAttr orderedClauseOperand;
  mlir::omp::ScheduleModifierAttr scheduleModClauseOperand;
  std::size_t loopVarTypeSize;

  ClauseProcessor cp(converter, semaCtx, beginClauseList);
  cp.processCollapse(loc, eval, lowerBound, upperBound, step, iv,
                     loopVarTypeSize);
  cp.processScheduleChunk(stmtCtx, scheduleChunkClauseOperand);
  cp.processReduction(loc, reductionVars, reductionDeclSymbols,
                      &reductionSymbols);
  cp.processTODO<Fortran::parser::OmpClause::Linear,
                 Fortran::parser::OmpClause::Order>(loc, ompDirective);

  convertLoopBounds(converter, loc, lowerBound, upperBound, step,
                    loopVarTypeSize);

  auto wsLoopOp = firOpBuilder.create<mlir::omp::WsLoopOp>(
      loc, lowerBound, upperBound, step, linearVars, linearStepVars,
      reductionVars,
      reductionDeclSymbols.empty()
          ? nullptr
          : mlir::ArrayAttr::get(firOpBuilder.getContext(),
                                 reductionDeclSymbols),
      scheduleValClauseOperand, scheduleChunkClauseOperand,
      /*schedule_modifiers=*/nullptr,
      /*simd_modifier=*/nullptr, nowaitClauseOperand, orderedClauseOperand,
      orderClauseOperand,
      /*inclusive=*/firOpBuilder.getUnitAttr());

  // Handle attribute based clauses.
  if (cp.processOrdered(orderedClauseOperand))
    wsLoopOp.setOrderedValAttr(orderedClauseOperand);

  if (cp.processSchedule(scheduleValClauseOperand, scheduleModClauseOperand,
                         scheduleSimdClauseOperand)) {
    wsLoopOp.setScheduleValAttr(scheduleValClauseOperand);
    wsLoopOp.setScheduleModifierAttr(scheduleModClauseOperand);
    wsLoopOp.setSimdModifierAttr(scheduleSimdClauseOperand);
  }
  // In FORTRAN `nowait` clause occur at the end of `omp do` directive.
  // i.e
  // !$omp do
  // <...>
  // !$omp end do nowait
  if (endClauseList) {
    if (ClauseProcessor(converter, semaCtx, *endClauseList)
            .processNowait(nowaitClauseOperand))
      wsLoopOp.setNowaitAttr(nowaitClauseOperand);
  }

  auto *nestedEval = getCollapsedLoopEval(
      eval, Fortran::lower::getCollapseValue(beginClauseList));
<<<<<<< HEAD
  createBodyOfOp<mlir::omp::WsLoopOp>(wsLoopOp, {converter, loc, *nestedEval,
                                      /*genNested=*/true, &beginClauseList, iv,
                                      /*outerCombined=*/false, &dsp});

  // Create trip_count if inside of omp.target and this is host compilation
  auto offloadMod = llvm::dyn_cast<mlir::omp::OffloadModuleInterface>(
      firOpBuilder.getModule().getOperation());
  auto targetOp = wsLoopOp->getParentOfType<mlir::omp::TargetOp>();

  if (offloadMod && targetOp && !offloadMod.getIsTargetDevice() &&
      targetOp.isTargetSPMDLoop()) {
    // Lower loop bounds and step, and process collapsing again, putting lowered
    // values outside of omp.target this time. This enables calculating and
    // accessing the trip count in the host, which is needed when lowering to
    // LLVM IR via the OMPIRBuilder.
    HostClausesInsertionGuard guard(firOpBuilder);
    llvm::SmallVector<mlir::Value> outsideLB, outsideUB, outsideStep;
    llvm::SmallVector<const Fortran::semantics::Symbol *> outsideIV;
    cp.processCollapse(loc, eval, outsideLB, outsideUB, outsideStep,
                       outsideIV, loopVarTypeSize);
    targetOp.getTripCountMutable().assign(calculateTripCount(
        converter, loc, outsideLB, outsideUB, outsideStep));
  }
=======

  llvm::SmallVector<mlir::Type> reductionTypes;
  reductionTypes.reserve(reductionVars.size());
  llvm::transform(reductionVars, std::back_inserter(reductionTypes),
                  [](mlir::Value v) { return v.getType(); });

  auto ivCallback = [&](mlir::Operation *op) {
    return genLoopAndReductionVars(op, converter, loc, iv, reductionSymbols,
                                   reductionTypes);
  };

  createBodyOfOp<mlir::omp::WsLoopOp>(
      wsLoopOp, OpWithBodyGenInfo(converter, semaCtx, loc, *nestedEval)
                    .setClauses(&beginClauseList)
                    .setDataSharingProcessor(&dsp)
                    .setReductions(&reductionSymbols, &reductionTypes)
                    .setGenRegionEntryCb(ivCallback));
>>>>>>> 06363090
}

static void createSimdWsLoop(
    Fortran::lower::AbstractConverter &converter,
    Fortran::semantics::SemanticsContext &semaCtx,
    Fortran::lower::pft::Evaluation &eval, llvm::omp::Directive ompDirective,
    const Fortran::parser::OmpClauseList &beginClauseList,
    const Fortran::parser::OmpClauseList *endClauseList, mlir::Location loc) {
  ClauseProcessor cp(converter, semaCtx, beginClauseList);
  cp.processTODO<
      Fortran::parser::OmpClause::Aligned, Fortran::parser::OmpClause::Allocate,
      Fortran::parser::OmpClause::Linear, Fortran::parser::OmpClause::Safelen,
      Fortran::parser::OmpClause::Simdlen, Fortran::parser::OmpClause::Order>(
      loc, ompDirective);
  // TODO: Add support for vectorization - add vectorization hints inside loop
  // body.
  // OpenMP standard does not specify the length of vector instructions.
  // Currently we safely assume that for !$omp do simd pragma the SIMD length
  // is equal to 1 (i.e. we generate standard workshare loop).
  // When support for vectorization is enabled, then we need to add handling of
  // if clause. Currently if clause can be skipped because we always assume
  // SIMD length = 1.
  createWsLoop(converter, semaCtx, eval, ompDirective, beginClauseList,
               endClauseList, loc);
}

static void genOMP(Fortran::lower::AbstractConverter &converter,
                   Fortran::lower::SymMap &symTable,
                   Fortran::semantics::SemanticsContext &semaCtx,
                   Fortran::lower::pft::Evaluation &eval,
                   const Fortran::parser::OpenMPLoopConstruct &loopConstruct) {
  const auto &beginLoopDirective =
      std::get<Fortran::parser::OmpBeginLoopDirective>(loopConstruct.t);
  const auto &loopOpClauseList =
      std::get<Fortran::parser::OmpClauseList>(beginLoopDirective.t);
  mlir::Location currentLocation =
      converter.genLocation(beginLoopDirective.source);
  const auto ompDirective =
      std::get<Fortran::parser::OmpLoopDirective>(beginLoopDirective.t).v;

  const auto *endClauseList = [&]() {
    using RetTy = const Fortran::parser::OmpClauseList *;
    if (auto &endLoopDirective =
            std::get<std::optional<Fortran::parser::OmpEndLoopDirective>>(
                loopConstruct.t)) {
      return RetTy(
          &std::get<Fortran::parser::OmpClauseList>((*endLoopDirective).t));
    }
    return RetTy();
  }();

  bool validDirective = false;
  if (llvm::omp::topTaskloopSet.test(ompDirective)) {
    validDirective = true;
    TODO(currentLocation, "Taskloop construct");
  } else {
    // Create omp.{target, teams, distribute, parallel} nested operations
    if ((llvm::omp::allTargetSet & llvm::omp::loopConstructSet)
            .test(ompDirective)) {
      validDirective = true;
      genTargetOp(converter, semaCtx, eval, /*genNested=*/false,
                  currentLocation, loopOpClauseList, ompDirective,
                  /*outerCombined=*/true);
    }
    if ((llvm::omp::allTeamsSet & llvm::omp::loopConstructSet)
            .test(ompDirective)) {
      validDirective = true;
      genTeamsOp(converter, semaCtx, eval, /*genNested=*/false, currentLocation,
                 loopOpClauseList,
                 /*outerCombined=*/true);
    }
    if (llvm::omp::allDistributeSet.test(ompDirective)) {
      validDirective = true;
      bool outerCombined = llvm::omp::topDistributeSet.test(ompDirective);
      genDistributeOp(converter, eval, /*genNested=*/false, currentLocation,
                      loopOpClauseList, outerCombined);
    }
    if ((llvm::omp::allParallelSet & llvm::omp::loopConstructSet)
            .test(ompDirective)) {
      validDirective = true;
      genParallelOp(converter, semaCtx, eval, /*genNested=*/false,
                    currentLocation, loopOpClauseList,
                    /*outerCombined=*/true);
    }
  }
  if ((llvm::omp::allDoSet | llvm::omp::allSimdSet).test(ompDirective))
    validDirective = true;

  if (!validDirective) {
    TODO(currentLocation, "Unhandled loop directive (" +
                              llvm::omp::getOpenMPDirectiveName(ompDirective) +
                              ")");
  }

  if (llvm::omp::allDoSimdSet.test(ompDirective)) {
    // 2.9.3.2 Workshare SIMD construct
    createSimdWsLoop(converter, semaCtx, eval, ompDirective, loopOpClauseList,
                     endClauseList, currentLocation);

  } else if (llvm::omp::allSimdSet.test(ompDirective)) {
    // 2.9.3.1 SIMD construct
    createSimdLoop(converter, semaCtx, eval, ompDirective, loopOpClauseList,
                   currentLocation);
    genOpenMPReduction(converter, semaCtx, loopOpClauseList);
  } else {
    createWsLoop(converter, semaCtx, eval, ompDirective, loopOpClauseList,
                 endClauseList, currentLocation);
  }
}

static void
genOMP(Fortran::lower::AbstractConverter &converter,
       Fortran::lower::SymMap &symTable,
       Fortran::semantics::SemanticsContext &semaCtx,
       Fortran::lower::pft::Evaluation &eval,
       const Fortran::parser::OpenMPBlockConstruct &blockConstruct) {
  const auto &beginBlockDirective =
      std::get<Fortran::parser::OmpBeginBlockDirective>(blockConstruct.t);
  const auto &endBlockDirective =
      std::get<Fortran::parser::OmpEndBlockDirective>(blockConstruct.t);
  const auto &directive =
      std::get<Fortran::parser::OmpBlockDirective>(beginBlockDirective.t);
  const auto &beginClauseList =
      std::get<Fortran::parser::OmpClauseList>(beginBlockDirective.t);
  const auto &endClauseList =
      std::get<Fortran::parser::OmpClauseList>(endBlockDirective.t);

  for (const Fortran::parser::OmpClause &clause : beginClauseList.v) {
    mlir::Location clauseLocation = converter.genLocation(clause.source);
    if (!std::get_if<Fortran::parser::OmpClause::If>(&clause.u) &&
        !std::get_if<Fortran::parser::OmpClause::NumThreads>(&clause.u) &&
        !std::get_if<Fortran::parser::OmpClause::ProcBind>(&clause.u) &&
        !std::get_if<Fortran::parser::OmpClause::Allocate>(&clause.u) &&
        !std::get_if<Fortran::parser::OmpClause::Default>(&clause.u) &&
        !std::get_if<Fortran::parser::OmpClause::Final>(&clause.u) &&
        !std::get_if<Fortran::parser::OmpClause::Priority>(&clause.u) &&
        !std::get_if<Fortran::parser::OmpClause::Reduction>(&clause.u) &&
        !std::get_if<Fortran::parser::OmpClause::Depend>(&clause.u) &&
        !std::get_if<Fortran::parser::OmpClause::Private>(&clause.u) &&
        !std::get_if<Fortran::parser::OmpClause::Firstprivate>(&clause.u) &&
        !std::get_if<Fortran::parser::OmpClause::Copyin>(&clause.u) &&
        !std::get_if<Fortran::parser::OmpClause::Shared>(&clause.u) &&
        !std::get_if<Fortran::parser::OmpClause::Threads>(&clause.u) &&
        !std::get_if<Fortran::parser::OmpClause::Map>(&clause.u) &&
        !std::get_if<Fortran::parser::OmpClause::UseDevicePtr>(&clause.u) &&
        !std::get_if<Fortran::parser::OmpClause::UseDeviceAddr>(&clause.u) &&
        !std::get_if<Fortran::parser::OmpClause::ThreadLimit>(&clause.u) &&
        !std::get_if<Fortran::parser::OmpClause::NumTeams>(&clause.u)) {
      TODO(clauseLocation, "OpenMP Block construct clause");
    }
  }

  for (const auto &clause : endClauseList.v) {
    mlir::Location clauseLocation = converter.genLocation(clause.source);
    if (!std::get_if<Fortran::parser::OmpClause::Nowait>(&clause.u))
      TODO(clauseLocation, "OpenMP Block construct clause");
  }

  bool singleDirective = true;
  mlir::Location currentLocation = converter.genLocation(directive.source);
  switch (directive.v) {
  case llvm::omp::Directive::OMPD_master:
    genMasterOp(converter, semaCtx, eval, /*genNested=*/true, currentLocation);
    break;
  case llvm::omp::Directive::OMPD_ordered:
    genOrderedRegionOp(converter, semaCtx, eval, /*genNested=*/true,
                       currentLocation);
    break;
  case llvm::omp::Directive::OMPD_parallel:
    genParallelOp(converter, semaCtx, eval, /*genNested=*/true, currentLocation,
                  beginClauseList);
    break;
  case llvm::omp::Directive::OMPD_single:
    genSingleOp(converter, semaCtx, eval, /*genNested=*/true, currentLocation,
                beginClauseList, endClauseList);
    break;
  case llvm::omp::Directive::OMPD_target:
    genTargetOp(converter, semaCtx, eval, /*genNested=*/true, currentLocation,
                beginClauseList, directive.v);
    break;
  case llvm::omp::Directive::OMPD_target_data:
    genDataOp(converter, semaCtx, eval, /*genNested=*/true, currentLocation,
              beginClauseList);
    break;
  case llvm::omp::Directive::OMPD_task:
    genTaskOp(converter, semaCtx, eval, /*genNested=*/true, currentLocation,
              beginClauseList);
    break;
  case llvm::omp::Directive::OMPD_taskgroup:
    genTaskGroupOp(converter, semaCtx, eval, /*genNested=*/true,
                   currentLocation, beginClauseList);
    break;
  case llvm::omp::Directive::OMPD_teams:
<<<<<<< HEAD
    genTeamsOp(converter, eval, /*genNested=*/true, currentLocation,
               beginClauseList, /*outerCombined=*/false);
=======
    genTeamsOp(converter, semaCtx, eval, /*genNested=*/true, currentLocation,
               beginClauseList,
               /*outerCombined=*/false);
>>>>>>> 06363090
    break;
  case llvm::omp::Directive::OMPD_workshare:
    TODO(currentLocation, "Workshare construct");
    break;
  default:
    singleDirective = false;
    break;
  }

  if (singleDirective)
    return;

  // Codegen for combined directives
  bool combinedDirective = false;
  if ((llvm::omp::allTargetSet & llvm::omp::blockConstructSet)
          .test(directive.v)) {
    genTargetOp(converter, semaCtx, eval, /*genNested=*/false, currentLocation,
                beginClauseList, directive.v,
                /*outerCombined=*/true);
    combinedDirective = true;
  }
  if ((llvm::omp::allTeamsSet & llvm::omp::blockConstructSet)
          .test(directive.v)) {
    genTeamsOp(converter, semaCtx, eval, /*genNested=*/false, currentLocation,
               beginClauseList);
    combinedDirective = true;
  }
  if ((llvm::omp::allParallelSet & llvm::omp::blockConstructSet)
          .test(directive.v)) {
    bool outerCombined =
        directive.v != llvm::omp::Directive::OMPD_target_parallel;
    genParallelOp(converter, semaCtx, eval, /*genNested=*/false,
                  currentLocation, beginClauseList, outerCombined);
    combinedDirective = true;
  }
  if ((llvm::omp::workShareSet & llvm::omp::blockConstructSet)
          .test(directive.v)) {
    TODO(currentLocation, "Workshare construct");
    combinedDirective = true;
  }
  if (!combinedDirective)
    TODO(currentLocation, "Unhandled block directive (" +
                              llvm::omp::getOpenMPDirectiveName(directive.v) +
                              ")");

  genNestedEvaluations(converter, eval);
}

static void
genOMP(Fortran::lower::AbstractConverter &converter,
       Fortran::lower::SymMap &symTable,
       Fortran::semantics::SemanticsContext &semaCtx,
       Fortran::lower::pft::Evaluation &eval,
       const Fortran::parser::OpenMPCriticalConstruct &criticalConstruct) {
  fir::FirOpBuilder &firOpBuilder = converter.getFirOpBuilder();
  mlir::Location currentLocation = converter.getCurrentLocation();
  mlir::IntegerAttr hintClauseOp;
  std::string name;
  const Fortran::parser::OmpCriticalDirective &cd =
      std::get<Fortran::parser::OmpCriticalDirective>(criticalConstruct.t);
  if (std::get<std::optional<Fortran::parser::Name>>(cd.t).has_value()) {
    name =
        std::get<std::optional<Fortran::parser::Name>>(cd.t).value().ToString();
  }

  const auto &clauseList = std::get<Fortran::parser::OmpClauseList>(cd.t);
  ClauseProcessor(converter, semaCtx, clauseList).processHint(hintClauseOp);

  mlir::omp::CriticalOp criticalOp = [&]() {
    if (name.empty()) {
      return firOpBuilder.create<mlir::omp::CriticalOp>(
          currentLocation, mlir::FlatSymbolRefAttr());
    }
    mlir::ModuleOp module = firOpBuilder.getModule();
    mlir::OpBuilder modBuilder(module.getBodyRegion());
    auto global = module.lookupSymbol<mlir::omp::CriticalDeclareOp>(name);
    if (!global)
      global = modBuilder.create<mlir::omp::CriticalDeclareOp>(
          currentLocation,
          mlir::StringAttr::get(firOpBuilder.getContext(), name), hintClauseOp);
    return firOpBuilder.create<mlir::omp::CriticalOp>(
        currentLocation, mlir::FlatSymbolRefAttr::get(firOpBuilder.getContext(),
                                                      global.getSymName()));
  }();
  auto genInfo = OpWithBodyGenInfo(converter, semaCtx, currentLocation, eval);
  createBodyOfOp<mlir::omp::CriticalOp>(criticalOp, genInfo);
}

static void
genOMP(Fortran::lower::AbstractConverter &converter,
       Fortran::lower::SymMap &symTable,
       Fortran::semantics::SemanticsContext &semaCtx,
       Fortran::lower::pft::Evaluation &eval,
       const Fortran::parser::OpenMPSectionsConstruct &sectionsConstruct) {
  mlir::Location currentLocation = converter.getCurrentLocation();
  llvm::SmallVector<mlir::Value> allocateOperands, allocatorOperands;
  mlir::UnitAttr nowaitClauseOperand;
  const auto &beginSectionsDirective =
      std::get<Fortran::parser::OmpBeginSectionsDirective>(sectionsConstruct.t);
  const auto &sectionsClauseList =
      std::get<Fortran::parser::OmpClauseList>(beginSectionsDirective.t);

  // Process clauses before optional omp.parallel, so that new variables are
  // allocated outside of the parallel region
  ClauseProcessor cp(converter, semaCtx, sectionsClauseList);
  cp.processSectionsReduction(currentLocation);
  cp.processAllocate(allocatorOperands, allocateOperands);

  llvm::omp::Directive dir =
      std::get<Fortran::parser::OmpSectionsDirective>(beginSectionsDirective.t)
          .v;

  // Parallel wrapper of PARALLEL SECTIONS construct
  if (dir == llvm::omp::Directive::OMPD_parallel_sections) {
    genParallelOp(converter, semaCtx, eval,
                  /*genNested=*/false, currentLocation, sectionsClauseList,
                  /*outerCombined=*/true);
  } else {
    const auto &endSectionsDirective =
        std::get<Fortran::parser::OmpEndSectionsDirective>(sectionsConstruct.t);
    const auto &endSectionsClauseList =
        std::get<Fortran::parser::OmpClauseList>(endSectionsDirective.t);
    ClauseProcessor(converter, semaCtx, endSectionsClauseList)
        .processNowait(nowaitClauseOperand);
  }

  // SECTIONS construct
  genOpWithBody<mlir::omp::SectionsOp>(
      OpWithBodyGenInfo(converter, semaCtx, currentLocation, eval)
          .setGenNested(false),
      /*reduction_vars=*/mlir::ValueRange(),
      /*reductions=*/nullptr, allocateOperands, allocatorOperands,
      nowaitClauseOperand);

  const auto &sectionBlocks =
      std::get<Fortran::parser::OmpSectionBlocks>(sectionsConstruct.t);
  auto &firOpBuilder = converter.getFirOpBuilder();
  auto ip = firOpBuilder.saveInsertionPoint();
  for (const auto &[nblock, neval] :
       llvm::zip(sectionBlocks.v, eval.getNestedEvaluations())) {
    symTable.pushScope();
    genSectionOp(converter, semaCtx, neval, /*genNested=*/true, currentLocation,
                 sectionsClauseList);
    symTable.popScope();
    firOpBuilder.restoreInsertionPoint(ip);
  }
}

static void
genOMP(Fortran::lower::AbstractConverter &converter,
       Fortran::lower::SymMap &symTable,
       Fortran::semantics::SemanticsContext &semaCtx,
       Fortran::lower::pft::Evaluation &eval,
       const Fortran::parser::OpenMPAtomicConstruct &atomicConstruct) {
  std::visit(
      Fortran::common::visitors{
          [&](const Fortran::parser::OmpAtomicRead &atomicRead) {
            mlir::Location loc = converter.genLocation(atomicRead.source);
            Fortran::lower::genOmpAccAtomicRead<
                Fortran::parser::OmpAtomicRead,
                Fortran::parser::OmpAtomicClauseList>(converter, atomicRead,
                                                      loc);
          },
          [&](const Fortran::parser::OmpAtomicWrite &atomicWrite) {
            mlir::Location loc = converter.genLocation(atomicWrite.source);
            Fortran::lower::genOmpAccAtomicWrite<
                Fortran::parser::OmpAtomicWrite,
                Fortran::parser::OmpAtomicClauseList>(converter, atomicWrite,
                                                      loc);
          },
          [&](const Fortran::parser::OmpAtomic &atomicConstruct) {
            mlir::Location loc = converter.genLocation(atomicConstruct.source);
            Fortran::lower::genOmpAtomic<Fortran::parser::OmpAtomic,
                                         Fortran::parser::OmpAtomicClauseList>(
                converter, atomicConstruct, loc);
          },
          [&](const Fortran::parser::OmpAtomicUpdate &atomicUpdate) {
            mlir::Location loc = converter.genLocation(atomicUpdate.source);
            Fortran::lower::genOmpAccAtomicUpdate<
                Fortran::parser::OmpAtomicUpdate,
                Fortran::parser::OmpAtomicClauseList>(converter, atomicUpdate,
                                                      loc);
          },
          [&](const Fortran::parser::OmpAtomicCapture &atomicCapture) {
            mlir::Location loc = converter.genLocation(atomicCapture.source);
            Fortran::lower::genOmpAccAtomicCapture<
                Fortran::parser::OmpAtomicCapture,
                Fortran::parser::OmpAtomicClauseList>(converter, atomicCapture,
                                                      loc);
          },
      },
      atomicConstruct.u);
}

static void genOMP(Fortran::lower::AbstractConverter &converter,
                   Fortran::lower::SymMap &symTable,
                   Fortran::semantics::SemanticsContext &semaCtx,
                   Fortran::lower::pft::Evaluation &eval,
                   const Fortran::parser::OpenMPDeclareTargetConstruct
                       &declareTargetConstruct) {
  llvm::SmallVector<DeclareTargetCapturePair, 0> symbolAndClause;
  mlir::ModuleOp mod = converter.getFirOpBuilder().getModule();
  mlir::omp::DeclareTargetDeviceType deviceType = getDeclareTargetInfo(
      converter, semaCtx, eval, declareTargetConstruct, symbolAndClause);

  for (const DeclareTargetCapturePair &symClause : symbolAndClause) {
    mlir::Operation *op = mod.lookupSymbol(
        converter.mangleName(std::get<Fortran::semantics::Symbol>(symClause)));
    // There's several cases this can currently be triggered and it could be
    // one of the following:
    // 1) Invalid argument passed to a declare target that currently isn't
    // captured by a frontend semantic check
    // 2) The symbol of a valid argument is not correctly updated by one of
    // the prior passes, resulting in missing symbol information
    // 3) It's a variable internal to a module or program, that is legal by
    // Fortran OpenMP standards, but is currently unhandled as they do not
    // appear in the symbol table as they are represented as allocas
    if (!op)
      TODO(converter.getCurrentLocation(),
           "Missing symbol, possible case of currently unsupported use of "
           "a program local variable in declare target or erroneous symbol "
           "information ");

    auto declareTargetOp =
        llvm::dyn_cast<mlir::omp::DeclareTargetInterface>(op);
    if (!declareTargetOp)
      fir::emitFatalError(
          converter.getCurrentLocation(),
          "Attempt to apply declare target on unsupported operation");

    // The function or global already has a declare target applied to it, very
    // likely through implicit capture (usage in another declare target
    // function/subroutine). It should be marked as any if it has been assigned
    // both host and nohost, else we skip, as there is no change
    if (declareTargetOp.isDeclareTarget()) {
      if (declareTargetOp.getDeclareTargetDeviceType() != deviceType)
        declareTargetOp.setDeclareTarget(
            mlir::omp::DeclareTargetDeviceType::any,
            std::get<mlir::omp::DeclareTargetCaptureClause>(symClause));
      continue;
    }

    declareTargetOp.setDeclareTarget(
        deviceType, std::get<mlir::omp::DeclareTargetCaptureClause>(symClause));
  }
}

static void genOMP(Fortran::lower::AbstractConverter &converter,
                   Fortran::lower::SymMap &symTable,
                   Fortran::semantics::SemanticsContext &semaCtx,
                   Fortran::lower::pft::Evaluation &eval,
                   const Fortran::parser::OpenMPConstruct &ompConstruct) {
  std::visit(
      Fortran::common::visitors{
          [&](const Fortran::parser::OpenMPStandaloneConstruct
                  &standaloneConstruct) {
            genOMP(converter, symTable, semaCtx, eval, standaloneConstruct);
          },
          [&](const Fortran::parser::OpenMPSectionsConstruct
                  &sectionsConstruct) {
            genOMP(converter, symTable, semaCtx, eval, sectionsConstruct);
          },
          [&](const Fortran::parser::OpenMPSectionConstruct &sectionConstruct) {
            // SECTION constructs are handled as a part of SECTIONS.
            llvm_unreachable("Unexpected standalone OMP SECTION");
          },
          [&](const Fortran::parser::OpenMPLoopConstruct &loopConstruct) {
            genOMP(converter, symTable, semaCtx, eval, loopConstruct);
          },
          [&](const Fortran::parser::OpenMPDeclarativeAllocate
                  &execAllocConstruct) {
            TODO(converter.getCurrentLocation(), "OpenMPDeclarativeAllocate");
          },
          [&](const Fortran::parser::OpenMPExecutableAllocate
                  &execAllocConstruct) {
            TODO(converter.getCurrentLocation(), "OpenMPExecutableAllocate");
          },
          [&](const Fortran::parser::OpenMPAllocatorsConstruct
                  &allocsConstruct) {
            TODO(converter.getCurrentLocation(), "OpenMPAllocatorsConstruct");
          },
          [&](const Fortran::parser::OpenMPBlockConstruct &blockConstruct) {
            genOMP(converter, symTable, semaCtx, eval, blockConstruct);
          },
          [&](const Fortran::parser::OpenMPAtomicConstruct &atomicConstruct) {
            genOMP(converter, symTable, semaCtx, eval, atomicConstruct);
          },
          [&](const Fortran::parser::OpenMPCriticalConstruct
                  &criticalConstruct) {
            genOMP(converter, symTable, semaCtx, eval, criticalConstruct);
          },
      },
      ompConstruct.u);
}

static void
genOMP(Fortran::lower::AbstractConverter &converter,
       Fortran::lower::SymMap &symTable,
       Fortran::semantics::SemanticsContext &semaCtx,
       Fortran::lower::pft::Evaluation &eval,
       const Fortran::parser::OpenMPDeclarativeConstruct &ompDeclConstruct) {
  std::visit(
      Fortran::common::visitors{
          [&](const Fortran::parser::OpenMPDeclarativeAllocate
                  &declarativeAllocate) {
            TODO(converter.getCurrentLocation(), "OpenMPDeclarativeAllocate");
          },
          [&](const Fortran::parser::OpenMPDeclareReductionConstruct
                  &declareReductionConstruct) {
            TODO(converter.getCurrentLocation(),
                 "OpenMPDeclareReductionConstruct");
          },
          [&](const Fortran::parser::OpenMPDeclareSimdConstruct
                  &declareSimdConstruct) {
            TODO(converter.getCurrentLocation(), "OpenMPDeclareSimdConstruct");
          },
          [&](const Fortran::parser::OpenMPDeclareTargetConstruct
                  &declareTargetConstruct) {
            genOMP(converter, symTable, semaCtx, eval, declareTargetConstruct);
          },
          [&](const Fortran::parser::OpenMPRequiresConstruct
                  &requiresConstruct) {
            // Requires directives are gathered and processed in semantics and
            // then combined in the lowering bridge before triggering codegen
            // just once. Hence, there is no need to lower each individual
            // occurrence here.
          },
          [&](const Fortran::parser::OpenMPThreadprivate &threadprivate) {
            // The directive is lowered when instantiating the variable to
            // support the case of threadprivate variable declared in module.
          },
      },
      ompDeclConstruct.u);
}

//===----------------------------------------------------------------------===//
// Public functions
//===----------------------------------------------------------------------===//

mlir::Operation *Fortran::lower::genOpenMPTerminator(fir::FirOpBuilder &builder,
                                                     mlir::Operation *op,
                                                     mlir::Location loc) {
  if (mlir::isa<mlir::omp::WsLoopOp, mlir::omp::ReductionDeclareOp,
                mlir::omp::AtomicUpdateOp, mlir::omp::SimdLoopOp>(op))
    return builder.create<mlir::omp::YieldOp>(loc);
  else
    return builder.create<mlir::omp::TerminatorOp>(loc);
}

void Fortran::lower::genOpenMPConstruct(
    Fortran::lower::AbstractConverter &converter,
    Fortran::lower::SymMap &symTable,
    Fortran::semantics::SemanticsContext &semaCtx,
    Fortran::lower::pft::Evaluation &eval,
    const Fortran::parser::OpenMPConstruct &omp) {
  symTable.pushScope();
  genOMP(converter, symTable, semaCtx, eval, omp);
  symTable.popScope();
}

void Fortran::lower::genOpenMPDeclarativeConstruct(
    Fortran::lower::AbstractConverter &converter,
    Fortran::lower::SymMap &symTable,
    Fortran::semantics::SemanticsContext &semaCtx,
    Fortran::lower::pft::Evaluation &eval,
    const Fortran::parser::OpenMPDeclarativeConstruct &omp) {
  genOMP(converter, symTable, semaCtx, eval, omp);
  genNestedEvaluations(converter, eval);
}

void Fortran::lower::genOpenMPSymbolProperties(
    Fortran::lower::AbstractConverter &converter,
    const Fortran::lower::pft::Variable &var) {
  assert(var.hasSymbol() && "Expecting Symbol");
  const Fortran::semantics::Symbol &sym = var.getSymbol();

  if (sym.test(Fortran::semantics::Symbol::Flag::OmpThreadprivate))
    Fortran::lower::genThreadprivateOp(converter, var);

  if (sym.test(Fortran::semantics::Symbol::Flag::OmpDeclareTarget))
    Fortran::lower::genDeclareTargetIntGlobal(converter, var);
}

int64_t Fortran::lower::getCollapseValue(
    const Fortran::parser::OmpClauseList &clauseList) {
  for (const Fortran::parser::OmpClause &clause : clauseList.v) {
    if (const auto &collapseClause =
            std::get_if<Fortran::parser::OmpClause::Collapse>(&clause.u)) {
      const auto *expr = Fortran::semantics::GetExpr(collapseClause->v);
      return Fortran::evaluate::ToInt64(*expr).value();
    }
  }
  return 1;
}

void Fortran::lower::genThreadprivateOp(
    Fortran::lower::AbstractConverter &converter,
    const Fortran::lower::pft::Variable &var) {
  fir::FirOpBuilder &firOpBuilder = converter.getFirOpBuilder();
  mlir::Location currentLocation = converter.getCurrentLocation();

  const Fortran::semantics::Symbol &sym = var.getSymbol();
  mlir::Value symThreadprivateValue;
  if (const Fortran::semantics::Symbol *common =
          Fortran::semantics::FindCommonBlockContaining(sym.GetUltimate())) {
    mlir::Value commonValue = converter.getSymbolAddress(*common);
    if (mlir::isa<mlir::omp::ThreadprivateOp>(commonValue.getDefiningOp())) {
      // Generate ThreadprivateOp for a common block instead of its members and
      // only do it once for a common block.
      return;
    }
    // Generate ThreadprivateOp and rebind the common block.
    mlir::Value commonThreadprivateValue =
        firOpBuilder.create<mlir::omp::ThreadprivateOp>(
            currentLocation, commonValue.getType(), commonValue);
    converter.bindSymbol(*common, commonThreadprivateValue);
    // Generate the threadprivate value for the common block member.
    symThreadprivateValue = genCommonBlockMember(converter, currentLocation,
                                                 sym, commonThreadprivateValue);
  } else if (!var.isGlobal()) {
    // Non-global variable which can be in threadprivate directive must be one
    // variable in main program, and it has implicit SAVE attribute. Take it as
    // with SAVE attribute, so to create GlobalOp for it to simplify the
    // translation to LLVM IR.
    fir::GlobalOp global = globalInitialization(converter, firOpBuilder, sym,
                                                var, currentLocation);

    mlir::Value symValue = firOpBuilder.create<fir::AddrOfOp>(
        currentLocation, global.resultType(), global.getSymbol());
    symThreadprivateValue = firOpBuilder.create<mlir::omp::ThreadprivateOp>(
        currentLocation, symValue.getType(), symValue);
  } else {
    mlir::Value symValue = converter.getSymbolAddress(sym);

    // The symbol may be use-associated multiple times, and nothing needs to be
    // done after the original symbol is mapped to the threadprivatized value
    // for the first time. Use the threadprivatized value directly.
    mlir::Operation *op;
    if (auto declOp = symValue.getDefiningOp<hlfir::DeclareOp>())
      op = declOp.getMemref().getDefiningOp();
    else
      op = symValue.getDefiningOp();
    if (mlir::isa<mlir::omp::ThreadprivateOp>(op))
      return;

    symThreadprivateValue = firOpBuilder.create<mlir::omp::ThreadprivateOp>(
        currentLocation, symValue.getType(), symValue);
  }

  fir::ExtendedValue sexv = converter.getSymbolExtendedValue(sym);
  fir::ExtendedValue symThreadprivateExv =
      getExtendedValue(sexv, symThreadprivateValue);
  converter.bindSymbol(sym, symThreadprivateExv);
}

// This function replicates threadprivate's behaviour of generating
// an internal fir.GlobalOp for non-global variables in the main program
// that have the implicit SAVE attribute, to simplifiy LLVM-IR and MLIR
// generation.
void Fortran::lower::genDeclareTargetIntGlobal(
    Fortran::lower::AbstractConverter &converter,
    const Fortran::lower::pft::Variable &var) {
  if (!var.isGlobal()) {
    // A non-global variable which can be in a declare target directive must
    // be a variable in the main program, and it has the implicit SAVE
    // attribute. We create a GlobalOp for it to simplify the translation to
    // LLVM IR.
    globalInitialization(converter, converter.getFirOpBuilder(),
                         var.getSymbol(), var, converter.getCurrentLocation());
  }
}

// Generate an OpenMP reduction operation.
// TODO: Currently assumes it is either an integer addition/multiplication
// reduction, or a logical and reduction. Generalize this for various reduction
// operation types.
// TODO: Generate the reduction operation during lowering instead of creating
// and removing operations since this is not a robust approach. Also, removing
// ops in the builder (instead of a rewriter) is probably not the best approach.
void Fortran::lower::genOpenMPReduction(
    Fortran::lower::AbstractConverter &converter,
    Fortran::semantics::SemanticsContext &semaCtx,
    const Fortran::parser::OmpClauseList &clauseList) {
  fir::FirOpBuilder &firOpBuilder = converter.getFirOpBuilder();

  for (const Fortran::parser::OmpClause &clause : clauseList.v) {
    if (const auto &reductionClause =
            std::get_if<Fortran::parser::OmpClause::Reduction>(&clause.u)) {
      const auto &redOperator{std::get<Fortran::parser::OmpReductionOperator>(
          reductionClause->v.t)};
      const auto &objectList{
          std::get<Fortran::parser::OmpObjectList>(reductionClause->v.t)};
      if (const auto *reductionOp =
              std::get_if<Fortran::parser::DefinedOperator>(&redOperator.u)) {
        const auto &intrinsicOp{
            std::get<Fortran::parser::DefinedOperator::IntrinsicOperator>(
                reductionOp->u)};

        switch (intrinsicOp) {
        case Fortran::parser::DefinedOperator::IntrinsicOperator::Add:
        case Fortran::parser::DefinedOperator::IntrinsicOperator::Multiply:
        case Fortran::parser::DefinedOperator::IntrinsicOperator::AND:
        case Fortran::parser::DefinedOperator::IntrinsicOperator::EQV:
        case Fortran::parser::DefinedOperator::IntrinsicOperator::OR:
        case Fortran::parser::DefinedOperator::IntrinsicOperator::NEQV:
          break;
        default:
          continue;
        }
        for (const Fortran::parser::OmpObject &ompObject : objectList.v) {
          if (const auto *name{
                  Fortran::parser::Unwrap<Fortran::parser::Name>(ompObject)}) {
            if (const Fortran::semantics::Symbol * symbol{name->symbol}) {
              mlir::Value reductionVal = converter.getSymbolAddress(*symbol);
              if (auto declOp = reductionVal.getDefiningOp<hlfir::DeclareOp>())
                reductionVal = declOp.getBase();
              mlir::Type reductionType =
                  reductionVal.getType().cast<fir::ReferenceType>().getEleTy();
              if (!reductionType.isa<fir::LogicalType>()) {
                if (!reductionType.isIntOrIndexOrFloat())
                  continue;
              }
              for (mlir::OpOperand &reductionValUse : reductionVal.getUses()) {
                if (auto loadOp = mlir::dyn_cast<fir::LoadOp>(
                        reductionValUse.getOwner())) {
                  mlir::Value loadVal = loadOp.getRes();
                  if (reductionType.isa<fir::LogicalType>()) {
                    mlir::Operation *reductionOp = findReductionChain(loadVal);
                    fir::ConvertOp convertOp =
                        getConvertFromReductionOp(reductionOp, loadVal);
                    updateReduction(reductionOp, firOpBuilder, loadVal,
                                    reductionVal, &convertOp);
                    removeStoreOp(reductionOp, reductionVal);
                  } else if (mlir::Operation *reductionOp =
                                 findReductionChain(loadVal, &reductionVal)) {
                    updateReduction(reductionOp, firOpBuilder, loadVal,
                                    reductionVal);
                  }
                }
              }
            }
          }
        }
      } else if (const auto *reductionIntrinsic =
                     std::get_if<Fortran::parser::ProcedureDesignator>(
                         &redOperator.u)) {
        if (!ReductionProcessor::supportedIntrinsicProcReduction(
                *reductionIntrinsic))
          continue;
        ReductionProcessor::ReductionIdentifier redId =
            ReductionProcessor::getReductionType(*reductionIntrinsic);
        for (const Fortran::parser::OmpObject &ompObject : objectList.v) {
          if (const auto *name{
                  Fortran::parser::Unwrap<Fortran::parser::Name>(ompObject)}) {
            if (const Fortran::semantics::Symbol * symbol{name->symbol}) {
              mlir::Value reductionVal = converter.getSymbolAddress(*symbol);
              if (auto declOp = reductionVal.getDefiningOp<hlfir::DeclareOp>())
                reductionVal = declOp.getBase();
              for (const mlir::OpOperand &reductionValUse :
                   reductionVal.getUses()) {
                if (auto loadOp = mlir::dyn_cast<fir::LoadOp>(
                        reductionValUse.getOwner())) {
                  mlir::Value loadVal = loadOp.getRes();
                  // Max is lowered as a compare -> select.
                  // Match the pattern here.
                  mlir::Operation *reductionOp =
                      findReductionChain(loadVal, &reductionVal);
                  if (reductionOp == nullptr)
                    continue;

                  if (redId == ReductionProcessor::ReductionIdentifier::MAX ||
                      redId == ReductionProcessor::ReductionIdentifier::MIN) {
                    assert(mlir::isa<mlir::arith::SelectOp>(reductionOp) &&
                           "Selection Op not found in reduction intrinsic");
                    mlir::Operation *compareOp =
                        getCompareFromReductionOp(reductionOp, loadVal);
                    updateReduction(compareOp, firOpBuilder, loadVal,
                                    reductionVal);
                  }
                  if (redId == ReductionProcessor::ReductionIdentifier::IOR ||
                      redId == ReductionProcessor::ReductionIdentifier::IEOR ||
                      redId == ReductionProcessor::ReductionIdentifier::IAND) {
                    updateReduction(reductionOp, firOpBuilder, loadVal,
                                    reductionVal);
                  }
                }
              }
            }
          }
        }
      }
    }
  }
}

mlir::Operation *Fortran::lower::findReductionChain(mlir::Value loadVal,
                                                    mlir::Value *reductionVal) {
  for (mlir::OpOperand &loadOperand : loadVal.getUses()) {
    if (mlir::Operation *reductionOp = loadOperand.getOwner()) {
      if (auto convertOp = mlir::dyn_cast<fir::ConvertOp>(reductionOp)) {
        for (mlir::OpOperand &convertOperand : convertOp.getRes().getUses()) {
          if (mlir::Operation *reductionOp = convertOperand.getOwner())
            return reductionOp;
        }
      }
      for (mlir::OpOperand &reductionOperand : reductionOp->getUses()) {
        if (auto store =
                mlir::dyn_cast<fir::StoreOp>(reductionOperand.getOwner())) {
          if (store.getMemref() == *reductionVal) {
            store.erase();
            return reductionOp;
          }
        }
        if (auto assign =
                mlir::dyn_cast<hlfir::AssignOp>(reductionOperand.getOwner())) {
          if (assign.getLhs() == *reductionVal) {
            assign.erase();
            return reductionOp;
          }
        }
      }
    }
  }
  return nullptr;
}

// for a logical operator 'op' reduction X = X op Y
// This function returns the operation responsible for converting Y from
// fir.logical<4> to i1
fir::ConvertOp
Fortran::lower::getConvertFromReductionOp(mlir::Operation *reductionOp,
                                          mlir::Value loadVal) {
  for (mlir::Value reductionOperand : reductionOp->getOperands()) {
    if (auto convertOp =
            mlir::dyn_cast<fir::ConvertOp>(reductionOperand.getDefiningOp())) {
      if (convertOp.getOperand() == loadVal)
        continue;
      return convertOp;
    }
  }
  return nullptr;
}

void Fortran::lower::updateReduction(mlir::Operation *op,
                                     fir::FirOpBuilder &firOpBuilder,
                                     mlir::Value loadVal,
                                     mlir::Value reductionVal,
                                     fir::ConvertOp *convertOp) {
  mlir::OpBuilder::InsertPoint insertPtDel = firOpBuilder.saveInsertionPoint();
  firOpBuilder.setInsertionPoint(op);

  mlir::Value reductionOp;
  if (convertOp)
    reductionOp = convertOp->getOperand();
  else if (op->getOperand(0) == loadVal)
    reductionOp = op->getOperand(1);
  else
    reductionOp = op->getOperand(0);

  firOpBuilder.create<mlir::omp::ReductionOp>(op->getLoc(), reductionOp,
                                              reductionVal);
  firOpBuilder.restoreInsertionPoint(insertPtDel);
}

void Fortran::lower::removeStoreOp(mlir::Operation *reductionOp,
                                   mlir::Value symVal) {
  for (mlir::Operation *reductionOpUse : reductionOp->getUsers()) {
    if (auto convertReduction =
            mlir::dyn_cast<fir::ConvertOp>(reductionOpUse)) {
      for (mlir::Operation *convertReductionUse :
           convertReduction.getRes().getUsers()) {
        if (auto storeOp = mlir::dyn_cast<fir::StoreOp>(convertReductionUse)) {
          if (storeOp.getMemref() == symVal)
            storeOp.erase();
        }
        if (auto assignOp =
                mlir::dyn_cast<hlfir::AssignOp>(convertReductionUse)) {
          if (assignOp.getLhs() == symVal)
            assignOp.erase();
        }
      }
    }
  }
}

bool Fortran::lower::isOpenMPTargetConstruct(
    const Fortran::parser::OpenMPConstruct &omp) {
  llvm::omp::Directive dir = llvm::omp::Directive::OMPD_unknown;
  if (const auto *block =
          std::get_if<Fortran::parser::OpenMPBlockConstruct>(&omp.u)) {
    const auto &begin =
        std::get<Fortran::parser::OmpBeginBlockDirective>(block->t);
    dir = std::get<Fortran::parser::OmpBlockDirective>(begin.t).v;
  } else if (const auto *loop =
                 std::get_if<Fortran::parser::OpenMPLoopConstruct>(&omp.u)) {
    const auto &begin =
        std::get<Fortran::parser::OmpBeginLoopDirective>(loop->t);
    dir = std::get<Fortran::parser::OmpLoopDirective>(begin.t).v;
  }
  return llvm::omp::allTargetSet.test(dir);
}

bool Fortran::lower::isOpenMPDeviceDeclareTarget(
    Fortran::lower::AbstractConverter &converter,
    Fortran::semantics::SemanticsContext &semaCtx,
    Fortran::lower::pft::Evaluation &eval,
    const Fortran::parser::OpenMPDeclarativeConstruct &ompDecl) {
  return std::visit(
      Fortran::common::visitors{
          [&](const Fortran::parser::OpenMPDeclareTargetConstruct &ompReq) {
            mlir::omp::DeclareTargetDeviceType targetType =
                getDeclareTargetFunctionDevice(converter, semaCtx, eval, ompReq)
                    .value_or(mlir::omp::DeclareTargetDeviceType::host);
            return targetType != mlir::omp::DeclareTargetDeviceType::host;
          },
          [&](const auto &) { return false; },
      },
      ompDecl.u);
}

void Fortran::lower::genOpenMPRequires(
    mlir::Operation *mod, const Fortran::semantics::Symbol *symbol) {
  using MlirRequires = mlir::omp::ClauseRequires;
  using SemaRequires = Fortran::semantics::WithOmpDeclarative::RequiresFlag;

  if (auto offloadMod =
          llvm::dyn_cast<mlir::omp::OffloadModuleInterface>(mod)) {
    Fortran::semantics::WithOmpDeclarative::RequiresFlags semaFlags;
    if (symbol) {
      Fortran::common::visit(
          [&](const auto &details) {
            if constexpr (std::is_base_of_v<
                              Fortran::semantics::WithOmpDeclarative,
                              std::decay_t<decltype(details)>>) {
              if (details.has_ompRequires())
                semaFlags = *details.ompRequires();
            }
          },
          symbol->details());
    }

    MlirRequires mlirFlags = MlirRequires::none;
    if (semaFlags.test(SemaRequires::ReverseOffload))
      mlirFlags = mlirFlags | MlirRequires::reverse_offload;
    if (semaFlags.test(SemaRequires::UnifiedAddress))
      mlirFlags = mlirFlags | MlirRequires::unified_address;
    if (semaFlags.test(SemaRequires::UnifiedSharedMemory))
      mlirFlags = mlirFlags | MlirRequires::unified_shared_memory;
    if (semaFlags.test(SemaRequires::DynamicAllocators))
      mlirFlags = mlirFlags | MlirRequires::dynamic_allocators;

    offloadMod.setRequires(mlirFlags);
  }
}<|MERGE_RESOLUTION|>--- conflicted
+++ resolved
@@ -646,23 +646,16 @@
                   llvm::SmallVectorImpl<mlir::Location> *mapSymLocs = nullptr,
                   llvm::SmallVectorImpl<const Fortran::semantics::Symbol *>
                       *mapSymbols = nullptr) const;
-<<<<<<< HEAD
-  bool processTargetReduction(
-      llvm::SmallVector<const Fortran::semantics::Symbol *> &reductionSymbols)
-      const;
-  bool processReduction(
-      mlir::Location currentLocation,
-      llvm::SmallVectorImpl<mlir::Value> &reductionVars,
-      llvm::SmallVectorImpl<mlir::Attribute> &reductionDeclSymbols) const;
-=======
   bool
   processReduction(mlir::Location currentLocation,
                    llvm::SmallVectorImpl<mlir::Value> &reductionVars,
                    llvm::SmallVectorImpl<mlir::Attribute> &reductionDeclSymbols,
                    llvm::SmallVectorImpl<const Fortran::semantics::Symbol *>
                        *reductionSymbols = nullptr) const;
->>>>>>> 06363090
   bool processSectionsReduction(mlir::Location currentLocation) const;
+  bool processTargetReduction(
+      llvm::SmallVector<const Fortran::semantics::Symbol *> &reductionSymbols)
+      const;
   bool processTo(llvm::SmallVectorImpl<DeclareTargetCapturePair> &result) const;
   bool
   processUseDeviceAddr(llvm::SmallVectorImpl<mlir::Value> &operands,
@@ -2418,7 +2411,6 @@
   return storeOp;
 }
 
-<<<<<<< HEAD
 static mlir::Value
 calculateTripCount(Fortran::lower::AbstractConverter &converter,
                    mlir::Location loc, llvm::ArrayRef<mlir::Value> lbs,
@@ -2496,8 +2488,6 @@
   return tripCount;
 }
 
-struct CreateBodyOfOpInfo {
-=======
 struct OpWithBodyGenInfo {
   /// A type for a code-gen callback function. This takes as argument the op for
   /// which the code is being generated and returns the arguments of the op's
@@ -2545,7 +2535,6 @@
   }
 
   /// [inout] converter to use for the clauses.
->>>>>>> 06363090
   Fortran::lower::AbstractConverter &converter;
   /// [in] Semantics context
   Fortran::semantics::SemanticsContext &semaCtx;
@@ -2865,7 +2854,6 @@
     return reductionSymbols;
   };
 
-<<<<<<< HEAD
   auto offloadModOp =
       llvm::cast<mlir::omp::OffloadModuleInterface>(*converter.getModuleOp());
   mlir::omp::TargetOp targetOp =
@@ -2881,16 +2869,12 @@
   }
 
   auto parallelOp = genOpWithBody<mlir::omp::ParallelOp>(
-      {converter, eval, genNested, currentLocation, outerCombined, &clauseList},
-=======
-  return genOpWithBody<mlir::omp::ParallelOp>(
       OpWithBodyGenInfo(converter, semaCtx, currentLocation, eval)
           .setGenNested(genNested)
           .setOuterCombined(outerCombined)
           .setClauses(&clauseList)
           .setReductions(&reductionSymbols, &reductionTypes)
           .setGenRegionEntryCb(reductionCallback),
->>>>>>> 06363090
       /*resultTypes=*/mlir::TypeRange(), ifClauseOperand,
       /*num_threads_var=*/nullptr, allocateOperands, allocatorOperands,
       reductionVars,
@@ -3267,30 +3251,18 @@
   llvm::SmallVector<const Fortran::semantics::Symbol *> mapSymbols;
   llvm::SmallVector<const Fortran::semantics::Symbol *> reductionSymbols;
 
-<<<<<<< HEAD
-  ClauseProcessor cp(converter, clauseList);
+  ClauseProcessor cp(converter, semaCtx, clauseList);
   cp.processDevice(stmtCtx, deviceOperand);
-  cp.processMap(currentLocation, directive, semanticsContext, stmtCtx,
-                mapOperands, &mapSymTypes, &mapSymLocs, &mapSymbols);
+  cp.processMap(currentLocation, directive, stmtCtx, mapOperands, &mapSymTypes,
+                &mapSymLocs, &mapSymbols);
   cp.processIf(Fortran::parser::OmpIfClause::DirectiveNameModifier::Target,
                ifClauseOperand);
   cp.processThreadLimit(stmtCtx, threadLimitOperand);
-=======
-  ClauseProcessor cp(converter, semaCtx, clauseList);
-  cp.processIf(Fortran::parser::OmpIfClause::DirectiveNameModifier::Target,
-               ifClauseOperand);
-  cp.processDevice(stmtCtx, deviceOperand);
-  cp.processThreadLimit(stmtCtx, threadLimitOperand);
-  cp.processNowait(nowaitAttr);
-  cp.processMap(currentLocation, directive, stmtCtx, mapOperands, &mapSymTypes,
-                &mapSymLocs, &mapSymbols);
->>>>>>> 06363090
   cp.processTODO<Fortran::parser::OmpClause::Private,
                  Fortran::parser::OmpClause::Depend,
                  Fortran::parser::OmpClause::Firstprivate,
                  Fortran::parser::OmpClause::IsDevicePtr,
                  Fortran::parser::OmpClause::HasDeviceAddr,
-                 //                 Fortran::parser::OmpClause::Reduction,
                  Fortran::parser::OmpClause::InReduction,
                  Fortran::parser::OmpClause::Allocate,
                  Fortran::parser::OmpClause::UsesAllocators,
@@ -3382,13 +3354,10 @@
 
   auto targetOp = converter.getFirOpBuilder().create<mlir::omp::TargetOp>(
       currentLocation, ifClauseOperand, deviceOperand, threadLimitOperand,
-<<<<<<< HEAD
-      /*trip_count=*/nullptr, nowaitAttr, mapOperands,
+      /*trip_count=*/nullptr, /*depends=*/nullptr,
+      /*depend_vars=*/mlir::ValueRange(), nowaitAttr, mapOperands,
       /*num_teams_lower=*/nullptr, /*num_teams_upper=*/nullptr,
       /*teams_thread_limit=*/nullptr, /*num_threads=*/nullptr);
-=======
-      nullptr, mlir::ValueRange(), nowaitAttr, mapOperands);
->>>>>>> 06363090
 
   genBodyOfTargetOp(converter, semaCtx, eval, genNested, targetOp, mapSymTypes,
                     mapSymLocs, mapSymbols, currentLocation);
@@ -3434,20 +3403,13 @@
     cp.processThreadLimit(stmtCtx, threadLimitClauseOperand);
   }
 
-<<<<<<< HEAD
   auto teamsOp = genOpWithBody<mlir::omp::TeamsOp>(
-      {converter, eval, genNested, currentLocation, outerCombined, &clauseList},
-      /*num_teams_lower=*/nullptr, /*num_teams_upper=*/nullptr, ifClauseOperand,
-      /*thread_limit=*/nullptr, allocateOperands, allocatorOperands,
-=======
-  return genOpWithBody<mlir::omp::TeamsOp>(
       OpWithBodyGenInfo(converter, semaCtx, currentLocation, eval)
           .setGenNested(genNested)
           .setOuterCombined(outerCombined)
           .setClauses(&clauseList),
-      /*num_teams_lower=*/nullptr, numTeamsClauseOperand, ifClauseOperand,
-      threadLimitClauseOperand, allocateOperands, allocatorOperands,
->>>>>>> 06363090
+      /*num_teams_lower=*/nullptr, /*num_teams_upper=*/nullptr, ifClauseOperand,
+      /*thread_limit=*/nullptr, allocateOperands, allocatorOperands,
       reductionVars,
       reductionDeclSymbols.empty()
           ? nullptr
@@ -3470,6 +3432,7 @@
 
 static mlir::omp::DistributeOp
 genDistributeOp(Fortran::lower::AbstractConverter &converter,
+                Fortran::semantics::SemanticsContext &semaCtx,
                 Fortran::lower::pft::Evaluation &eval, bool genNested,
                 mlir::Location currentLocation,
                 const Fortran::parser::OmpClauseList &clauseList,
@@ -3480,7 +3443,10 @@
   // ...
 
   return genOpWithBody<mlir::omp::DistributeOp>(
-      {converter, eval, genNested, currentLocation, outerCombined, &clauseList},
+      OpWithBodyGenInfo(converter, semaCtx, currentLocation, eval)
+          .setGenNested(genNested)
+          .setOuterCombined(outerCombined)
+          .setClauses(&clauseList),
       /*dist_schedule_static=*/nullptr,
       /*chunk_size=*/nullptr,
       /*allocate_vars=*/mlir::ValueRange(),
@@ -3889,10 +3855,23 @@
 
   auto *nestedEval = getCollapsedLoopEval(
       eval, Fortran::lower::getCollapseValue(beginClauseList));
-<<<<<<< HEAD
-  createBodyOfOp<mlir::omp::WsLoopOp>(wsLoopOp, {converter, loc, *nestedEval,
-                                      /*genNested=*/true, &beginClauseList, iv,
-                                      /*outerCombined=*/false, &dsp});
+
+  llvm::SmallVector<mlir::Type> reductionTypes;
+  reductionTypes.reserve(reductionVars.size());
+  llvm::transform(reductionVars, std::back_inserter(reductionTypes),
+                  [](mlir::Value v) { return v.getType(); });
+
+  auto ivCallback = [&](mlir::Operation *op) {
+    return genLoopAndReductionVars(op, converter, loc, iv, reductionSymbols,
+                                   reductionTypes);
+  };
+
+  createBodyOfOp<mlir::omp::WsLoopOp>(
+      wsLoopOp, OpWithBodyGenInfo(converter, semaCtx, loc, *nestedEval)
+                    .setClauses(&beginClauseList)
+                    .setDataSharingProcessor(&dsp)
+                    .setReductions(&reductionSymbols, &reductionTypes)
+                    .setGenRegionEntryCb(ivCallback));
 
   // Create trip_count if inside of omp.target and this is host compilation
   auto offloadMod = llvm::dyn_cast<mlir::omp::OffloadModuleInterface>(
@@ -3908,30 +3887,11 @@
     HostClausesInsertionGuard guard(firOpBuilder);
     llvm::SmallVector<mlir::Value> outsideLB, outsideUB, outsideStep;
     llvm::SmallVector<const Fortran::semantics::Symbol *> outsideIV;
-    cp.processCollapse(loc, eval, outsideLB, outsideUB, outsideStep,
-                       outsideIV, loopVarTypeSize);
-    targetOp.getTripCountMutable().assign(calculateTripCount(
-        converter, loc, outsideLB, outsideUB, outsideStep));
-  }
-=======
-
-  llvm::SmallVector<mlir::Type> reductionTypes;
-  reductionTypes.reserve(reductionVars.size());
-  llvm::transform(reductionVars, std::back_inserter(reductionTypes),
-                  [](mlir::Value v) { return v.getType(); });
-
-  auto ivCallback = [&](mlir::Operation *op) {
-    return genLoopAndReductionVars(op, converter, loc, iv, reductionSymbols,
-                                   reductionTypes);
-  };
-
-  createBodyOfOp<mlir::omp::WsLoopOp>(
-      wsLoopOp, OpWithBodyGenInfo(converter, semaCtx, loc, *nestedEval)
-                    .setClauses(&beginClauseList)
-                    .setDataSharingProcessor(&dsp)
-                    .setReductions(&reductionSymbols, &reductionTypes)
-                    .setGenRegionEntryCb(ivCallback));
->>>>>>> 06363090
+    cp.processCollapse(loc, eval, outsideLB, outsideUB, outsideStep, outsideIV,
+                       loopVarTypeSize);
+    targetOp.getTripCountMutable().assign(
+        calculateTripCount(converter, loc, outsideLB, outsideUB, outsideStep));
+  }
 }
 
 static void createSimdWsLoop(
@@ -4000,21 +3960,19 @@
             .test(ompDirective)) {
       validDirective = true;
       genTeamsOp(converter, semaCtx, eval, /*genNested=*/false, currentLocation,
-                 loopOpClauseList,
-                 /*outerCombined=*/true);
+                 loopOpClauseList, /*outerCombined=*/true);
     }
     if (llvm::omp::allDistributeSet.test(ompDirective)) {
       validDirective = true;
       bool outerCombined = llvm::omp::topDistributeSet.test(ompDirective);
-      genDistributeOp(converter, eval, /*genNested=*/false, currentLocation,
-                      loopOpClauseList, outerCombined);
+      genDistributeOp(converter, semaCtx, eval, /*genNested=*/false,
+                      currentLocation, loopOpClauseList, outerCombined);
     }
     if ((llvm::omp::allParallelSet & llvm::omp::loopConstructSet)
             .test(ompDirective)) {
       validDirective = true;
       genParallelOp(converter, semaCtx, eval, /*genNested=*/false,
-                    currentLocation, loopOpClauseList,
-                    /*outerCombined=*/true);
+                    currentLocation, loopOpClauseList, /*outerCombined=*/true);
     }
   }
   if ((llvm::omp::allDoSet | llvm::omp::allSimdSet).test(ompDirective))
@@ -4125,14 +4083,8 @@
                    currentLocation, beginClauseList);
     break;
   case llvm::omp::Directive::OMPD_teams:
-<<<<<<< HEAD
-    genTeamsOp(converter, eval, /*genNested=*/true, currentLocation,
+    genTeamsOp(converter, semaCtx, eval, /*genNested=*/true, currentLocation,
                beginClauseList, /*outerCombined=*/false);
-=======
-    genTeamsOp(converter, semaCtx, eval, /*genNested=*/true, currentLocation,
-               beginClauseList,
-               /*outerCombined=*/false);
->>>>>>> 06363090
     break;
   case llvm::omp::Directive::OMPD_workshare:
     TODO(currentLocation, "Workshare construct");
