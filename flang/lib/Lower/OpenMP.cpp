--- conflicted
+++ resolved
@@ -3217,15 +3217,11 @@
         if (auto refType = baseOp.getType().dyn_cast<fir::ReferenceType>())
           eleType = refType.getElementType();
 
-<<<<<<< HEAD
         // Do a tofrom map for reduction variables.
         if (llvm::find(reductionSymbols, &sym) != reductionSymbols.end()) {
           mapFlag |= llvm::omp::OpenMPOffloadMappingFlags::OMP_MAP_FROM;
           mapFlag |= llvm::omp::OpenMPOffloadMappingFlags::OMP_MAP_TO;
         } else if (fir::isa_trivial(eleType) || fir::isa_char(eleType)) {
-=======
-        if (fir::isa_trivial(eleType) || fir::isa_char(eleType)) {
->>>>>>> 6b42625b
           captureKind = mlir::omp::VariableCaptureKind::ByCopy;
         } else if (!fir::isa_builtin_cptr_type(eleType)) {
           mapFlag |= llvm::omp::OpenMPOffloadMappingFlags::OMP_MAP_TO;
