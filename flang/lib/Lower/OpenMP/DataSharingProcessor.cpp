--- conflicted
+++ resolved
@@ -26,7 +26,7 @@
 void DataSharingProcessor::processStep1() {
   collectSymbolsForPrivatization();
   collectDefaultSymbols();
-<<<<<<< HEAD
+  collectImplicitSymbols();
 }
 
 void DataSharingProcessor::processStep2(mlir::omp::PrivateClauseOps *clauseOps,
@@ -34,9 +34,6 @@
   if (privatizationDone)
     return;
 
-=======
-  collectImplicitSymbols();
->>>>>>> 943617d1
   privatize(clauseOps, privateSyms);
   defaultPrivatize(clauseOps, privateSyms);
   implicitPrivatize(clauseOps, privateSyms);
@@ -45,20 +42,13 @@
   privatizationDone = true;
 }
 
-<<<<<<< HEAD
 void DataSharingProcessor::processStep3(mlir::Operation *op, bool isLoop) {
-  insPt = firOpBuilder.saveInsertionPoint();
-  copyLastPrivatize(op);
-  firOpBuilder.restoreInsertionPoint(insPt);
-=======
-void DataSharingProcessor::processStep2(mlir::Operation *op, bool isLoop) {
   // 'sections' lastprivate is handled by genOMP()
   if (!mlir::isa<mlir::omp::SectionsOp>(op)) {
     insPt = firOpBuilder.saveInsertionPoint();
     copyLastPrivatize(op);
     firOpBuilder.restoreInsertionPoint(insPt);
   }
->>>>>>> 943617d1
 
   if (isLoop) {
     // push deallocs out of the loop
