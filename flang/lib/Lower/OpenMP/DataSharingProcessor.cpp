//===-- DataSharingProcessor.cpp --------------------------------*- C++ -*-===//
//
// Part of the LLVM Project, under the Apache License v2.0 with LLVM Exceptions.
// See https://llvm.org/LICENSE.txt for license information.
// SPDX-License-Identifier: Apache-2.0 WITH LLVM-exception
//
//===----------------------------------------------------------------------===//
//
// Coding style: https://mlir.llvm.org/getting_started/DeveloperGuide/
//
//===----------------------------------------------------------------------===//

#include "DataSharingProcessor.h"

#include "flang/Lower/OpenMP/Utils.h"
#include "flang/Lower/PFTBuilder.h"
#include "flang/Lower/SymbolMap.h"
#include "flang/Optimizer/Builder/HLFIRTools.h"
#include "flang/Optimizer/Builder/Todo.h"
#include "flang/Semantics/tools.h"

namespace Fortran {
namespace lower {
namespace omp {

<<<<<<< HEAD
void DataSharingProcessor::processStep1() {
=======
void DataSharingProcessor::processStep1(
    mlir::omp::PrivateClauseOps *clauseOps,
    llvm::SmallVectorImpl<const semantics::Symbol *> *privateSyms) {
>>>>>>> 352dc7d4
  collectSymbolsForPrivatization();
  collectDefaultSymbols();
  collectImplicitSymbols();
}

void DataSharingProcessor::processStep2(mlir::omp::PrivateClauseOps *clauseOps,
    llvm::SmallVectorImpl<const Fortran::semantics::Symbol *> *privateSyms) {
  if (privatizationDone)
    return;

  privatize(clauseOps, privateSyms);
  defaultPrivatize(clauseOps, privateSyms);
  implicitPrivatize(clauseOps, privateSyms);
  insertBarrier();

  privatizationDone = true;
}

void DataSharingProcessor::processStep3(mlir::Operation *op, bool isLoop) {
  // 'sections' lastprivate is handled by genOMP()
  if (!mlir::isa<mlir::omp::SectionsOp>(op)) {
    insPt = firOpBuilder.saveInsertionPoint();
    copyLastPrivatize(op);
    firOpBuilder.restoreInsertionPoint(insPt);
  }

  if (isLoop) {
    // push deallocs out of the loop
    firOpBuilder.setInsertionPointAfter(op);
    insertDeallocs();
  } else {
    mlir::OpBuilder::InsertionGuard guard(firOpBuilder);
    insertDeallocs();
  }
}

void DataSharingProcessor::insertDeallocs() {
  for (const semantics::Symbol *sym : privatizedSymbols)
    if (semantics::IsAllocatable(sym->GetUltimate())) {
      if (!useDelayedPrivatization) {
        converter.createHostAssociateVarCloneDealloc(*sym);
        return;
      }

      lower::SymbolBox hsb = converter.lookupOneLevelUpSymbol(*sym);
      assert(hsb && "Host symbol box not found");
      mlir::Type symType = hsb.getAddr().getType();
      mlir::Location symLoc = hsb.getAddr().getLoc();
      fir::ExtendedValue symExV = converter.getSymbolExtendedValue(*sym);
      mlir::omp::PrivateClauseOp privatizer = symToPrivatizer.at(sym);

      symTable->pushScope();

      mlir::OpBuilder::InsertionGuard guard(firOpBuilder);

      mlir::Region &deallocRegion = privatizer.getDeallocRegion();
      fir::FirOpBuilder &firOpBuilder = converter.getFirOpBuilder();
      mlir::Block *deallocEntryBlock = firOpBuilder.createBlock(
          &deallocRegion, /*insertPt=*/{}, symType, symLoc);

      firOpBuilder.setInsertionPointToEnd(deallocEntryBlock);
      symTable->addSymbol(*sym,
                          fir::substBase(symExV, deallocRegion.getArgument(0)));

      converter.createHostAssociateVarCloneDealloc(*sym);
      firOpBuilder.create<mlir::omp::YieldOp>(hsb.getAddr().getLoc());

      symTable->popScope();
    }
}

void DataSharingProcessor::cloneSymbol(const semantics::Symbol *sym) {
  // Privatization for symbols which are pre-determined (like loop index
  // variables) happen separately, for everything else privatize here.
  if (sym->test(semantics::Symbol::Flag::OmpPreDetermined))
    return;
  bool success = converter.createHostAssociateVarClone(*sym);
  (void)success;
  assert(success && "Privatization failed due to existing binding");
}

void DataSharingProcessor::copyFirstPrivateSymbol(
    const semantics::Symbol *sym, mlir::OpBuilder::InsertPoint *copyAssignIP) {
  if (sym->test(semantics::Symbol::Flag::OmpFirstPrivate))
    converter.copyHostAssociateVar(*sym, copyAssignIP);
}

void DataSharingProcessor::copyLastPrivateSymbol(
    const semantics::Symbol *sym,
    [[maybe_unused]] mlir::OpBuilder::InsertPoint *lastPrivIP) {
  if (sym->test(semantics::Symbol::Flag::OmpLastPrivate))
    converter.copyHostAssociateVar(*sym, lastPrivIP);
}

void DataSharingProcessor::collectOmpObjectListSymbol(
    const omp::ObjectList &objects,
    llvm::SetVector<const semantics::Symbol *> &symbolSet) {
  for (const omp::Object &object : objects)
    symbolSet.insert(object.id());
}

void DataSharingProcessor::collectSymbolsForPrivatization() {
  bool hasCollapse = false;
  for (const omp::Clause &clause : clauses) {
    if (const auto &privateClause =
            std::get_if<omp::clause::Private>(&clause.u)) {
      collectOmpObjectListSymbol(privateClause->v, privatizedSymbols);
    } else if (const auto &firstPrivateClause =
                   std::get_if<omp::clause::Firstprivate>(&clause.u)) {
      collectOmpObjectListSymbol(firstPrivateClause->v, privatizedSymbols);
    } else if (const auto &lastPrivateClause =
                   std::get_if<omp::clause::Lastprivate>(&clause.u)) {
      const ObjectList &objects = std::get<ObjectList>(lastPrivateClause->t);
      collectOmpObjectListSymbol(objects, privatizedSymbols);
      hasLastPrivateOp = true;
    } else if (std::get_if<omp::clause::Collapse>(&clause.u)) {
      hasCollapse = true;
    }
  }

  if (hasCollapse && hasLastPrivateOp)
    TODO(converter.getCurrentLocation(), "Collapse clause with lastprivate");
}

bool DataSharingProcessor::needBarrier() {
  // Emit implicit barrier to synchronize threads and avoid data races on
  // initialization of firstprivate variables and post-update of lastprivate
  // variables.
  // Emit implicit barrier for linear clause. Maybe on somewhere else.
  for (const semantics::Symbol *sym : privatizedSymbols) {
    if (sym->test(semantics::Symbol::Flag::OmpFirstPrivate) &&
        sym->test(semantics::Symbol::Flag::OmpLastPrivate))
      return true;
  }
  return false;
}

void DataSharingProcessor::insertBarrier() {
  if (needBarrier())
    firOpBuilder.create<mlir::omp::BarrierOp>(converter.getCurrentLocation());
}

void DataSharingProcessor::insertLastPrivateCompare(mlir::Operation *op) {
  mlir::omp::LoopNestOp loopOp;
  if (auto wrapper = mlir::dyn_cast<mlir::omp::LoopWrapperInterface>(op))
    loopOp = wrapper.isWrapper()
                 ? mlir::cast<mlir::omp::LoopNestOp>(wrapper.getWrappedLoop())
                 : nullptr;

  bool cmpCreated = false;
  mlir::OpBuilder::InsertionGuard guard(firOpBuilder);
  for (const omp::Clause &clause : clauses) {
    if (clause.id != llvm::omp::OMPC_lastprivate)
      continue;
    // TODO: Add lastprivate support for simd construct
    if (mlir::isa<mlir::omp::WsloopOp>(op)) {
      // Update the original variable just before exiting the worksharing
      // loop. Conversion as follows:
      //
      // omp.wsloop {             omp.wsloop {
      //   omp.loop_nest {          omp.loop_nest {
      //     ...                      ...
      //     store          ===>      store
      //     omp.yield                %v = arith.addi %iv, %step
      //   }                          %cmp = %step < 0 ? %v < %ub : %v > %ub
      //   omp.terminator             fir.if %cmp {
      // }                              fir.store %v to %loopIV
      //                                ^%lpv_update_blk:
      //                              }
      //                              omp.yield
      //                            }
      //                            omp.terminator
      //                          }

      // Only generate the compare once in presence of multiple LastPrivate
      // clauses.
      if (cmpCreated)
        continue;
      cmpCreated = true;

      mlir::Location loc = loopOp.getLoc();
      mlir::Operation *lastOper = loopOp.getRegion().back().getTerminator();
      firOpBuilder.setInsertionPoint(lastOper);

      mlir::Value iv = loopOp.getIVs()[0];
      mlir::Value ub = loopOp.getUpperBound()[0];
      mlir::Value step = loopOp.getStep()[0];

      // v = iv + step
      // cmp = step < 0 ? v < ub : v > ub
      mlir::Value v = firOpBuilder.create<mlir::arith::AddIOp>(loc, iv, step);
      mlir::Value zero =
          firOpBuilder.createIntegerConstant(loc, step.getType(), 0);
      mlir::Value negativeStep = firOpBuilder.create<mlir::arith::CmpIOp>(
          loc, mlir::arith::CmpIPredicate::slt, step, zero);
      mlir::Value vLT = firOpBuilder.create<mlir::arith::CmpIOp>(
          loc, mlir::arith::CmpIPredicate::slt, v, ub);
      mlir::Value vGT = firOpBuilder.create<mlir::arith::CmpIOp>(
          loc, mlir::arith::CmpIPredicate::sgt, v, ub);
      mlir::Value cmpOp = firOpBuilder.create<mlir::arith::SelectOp>(
          loc, negativeStep, vLT, vGT);

      auto ifOp = firOpBuilder.create<fir::IfOp>(loc, cmpOp, /*else*/ false);
      firOpBuilder.setInsertionPointToStart(&ifOp.getThenRegion().front());
      assert(loopIV && "loopIV was not set");
      firOpBuilder.create<fir::StoreOp>(loopOp.getLoc(), v, loopIV);
      lastPrivIP = firOpBuilder.saveInsertionPoint();
    } else if (mlir::isa<mlir::omp::SectionsOp>(op)) {
      // Already handled by genOMP()
    } else {
      TODO(converter.getCurrentLocation(),
           "lastprivate clause in constructs other than "
           "simd/worksharing-loop");
    }
  }
}

static const parser::CharBlock *
getSource(const semantics::SemanticsContext &semaCtx,
          const lower::pft::Evaluation &eval) {
  const parser::CharBlock *source = nullptr;

  auto ompConsVisit = [&](const parser::OpenMPConstruct &x) {
    std::visit(common::visitors{
                   [&](const parser::OpenMPSectionsConstruct &x) {
                     source = &std::get<0>(x.t).source;
                   },
                   [&](const parser::OpenMPLoopConstruct &x) {
                     source = &std::get<0>(x.t).source;
                   },
                   [&](const parser::OpenMPBlockConstruct &x) {
                     source = &std::get<0>(x.t).source;
                   },
                   [&](const parser::OpenMPCriticalConstruct &x) {
                     source = &std::get<0>(x.t).source;
                   },
                   [&](const parser::OpenMPAtomicConstruct &x) {
                     std::visit([&](const auto &x) { source = &x.source; },
                                x.u);
                   },
                   [&](const auto &x) { source = &x.source; },
               },
               x.u);
  };

  eval.visit(common::visitors{
      [&](const parser::OpenMPConstruct &x) { ompConsVisit(x); },
      [&](const parser::OpenMPDeclarativeConstruct &x) { source = &x.source; },
      [&](const parser::OmpEndLoopDirective &x) { source = &x.source; },
      [&](const auto &x) {},
  });

  return source;
}

void DataSharingProcessor::collectSymbolsInNestedRegions(
    lower::pft::Evaluation &eval, semantics::Symbol::Flag flag,
    llvm::SetVector<const semantics::Symbol *> &symbolsInNestedRegions) {
  for (lower::pft::Evaluation &nestedEval : eval.getNestedEvaluations()) {
    if (nestedEval.hasNestedEvaluations()) {
      if (nestedEval.isConstruct())
        // Recursively look for OpenMP constructs within `nestedEval`'s region
        collectSymbolsInNestedRegions(nestedEval, flag, symbolsInNestedRegions);
      else
        converter.collectSymbolSet(nestedEval, symbolsInNestedRegions, flag,
                                   /*collectSymbols=*/true,
                                   /*collectHostAssociatedSymbols=*/false);
    }
  }
}

// Collect symbols to be default privatized in two steps.
// In step 1, collect all symbols in `eval` that match `flag` into
// `defaultSymbols`. In step 2, for nested constructs (if any), if and only if
// the nested construct is an OpenMP construct, collect those nested
// symbols skipping host associated symbols into `symbolsInNestedRegions`.
// Later, in current context, all symbols in the set
// `defaultSymbols` - `symbolsInNestedRegions` will be privatized.
void DataSharingProcessor::collectSymbols(
    semantics::Symbol::Flag flag,
    llvm::SetVector<const semantics::Symbol *> &symbols) {
  // Collect all scopes associated with 'eval'.
  llvm::SetVector<const semantics::Scope *> clauseScopes;
  std::function<void(const semantics::Scope *)> collectScopes =
      [&](const semantics::Scope *scope) {
        clauseScopes.insert(scope);
        for (const semantics::Scope &child : scope->children())
          collectScopes(&child);
      };
  const parser::CharBlock *source =
      clauses.empty() ? getSource(semaCtx, eval) : &clauses.front().source;
  const semantics::Scope *curScope = nullptr;
  if (source && !source->empty()) {
    curScope = &semaCtx.FindScope(*source);
    collectScopes(curScope);
  }
  // Collect all symbols referenced in the evaluation being processed,
  // that matches 'flag'.
  llvm::SetVector<const semantics::Symbol *> allSymbols;
  converter.collectSymbolSet(eval, allSymbols, flag,
                             /*collectSymbols=*/true,
                             /*collectHostAssociatedSymbols=*/true);
  llvm::SetVector<const semantics::Symbol *> symbolsInNestedRegions;
  collectSymbolsInNestedRegions(eval, flag, symbolsInNestedRegions);
  // Filter-out symbols that must not be privatized.
  bool collectImplicit = flag == semantics::Symbol::Flag::OmpImplicit;
  auto isPrivatizable = [](const semantics::Symbol &sym) -> bool {
    return !semantics::IsProcedure(sym) &&
           !sym.GetUltimate().has<semantics::DerivedTypeDetails>() &&
           !sym.GetUltimate().has<semantics::NamelistDetails>() &&
           !semantics::IsImpliedDoIndex(sym.GetUltimate());
  };
  for (const auto *sym : allSymbols) {
    assert(curScope && "couldn't find current scope");
    if (isPrivatizable(*sym) && !symbolsInNestedRegions.contains(sym) &&
        !privatizedSymbols.contains(sym) &&
        !sym->test(semantics::Symbol::Flag::OmpPreDetermined) &&
        (collectImplicit || !sym->test(semantics::Symbol::Flag::OmpImplicit)) &&
        clauseScopes.contains(&sym->owner()))
      symbols.insert(sym);
  }
}

void DataSharingProcessor::collectDefaultSymbols() {
  using DataSharingAttribute = omp::clause::Default::DataSharingAttribute;
  for (const omp::Clause &clause : clauses) {
    if (const auto *defaultClause =
            std::get_if<omp::clause::Default>(&clause.u)) {
      if (defaultClause->v == DataSharingAttribute::Private)
        collectSymbols(semantics::Symbol::Flag::OmpPrivate, defaultSymbols);
      else if (defaultClause->v == DataSharingAttribute::Firstprivate)
        collectSymbols(semantics::Symbol::Flag::OmpFirstPrivate,
                       defaultSymbols);
    }
  }
}

void DataSharingProcessor::collectImplicitSymbols() {
  // There will be no implicit symbols when a default clause is present.
  if (defaultSymbols.empty())
    collectSymbols(semantics::Symbol::Flag::OmpImplicit, implicitSymbols);
}

void DataSharingProcessor::privatize(
    mlir::omp::PrivateClauseOps *clauseOps,
    llvm::SmallVectorImpl<const semantics::Symbol *> *privateSyms) {
  for (const semantics::Symbol *sym : privatizedSymbols) {
    if (const auto *commonDet =
            sym->detailsIf<semantics::CommonBlockDetails>()) {
      for (const auto &mem : commonDet->objects())
        doPrivatize(&*mem, clauseOps, privateSyms);
    } else
      doPrivatize(sym, clauseOps, privateSyms);
  }
}

void DataSharingProcessor::copyLastPrivatize(mlir::Operation *op) {
  insertLastPrivateCompare(op);
  for (const semantics::Symbol *sym : privatizedSymbols)
    if (const auto *commonDet =
            sym->detailsIf<semantics::CommonBlockDetails>()) {
      for (const auto &mem : commonDet->objects()) {
        copyLastPrivateSymbol(&*mem, &lastPrivIP);
      }
    } else {
      copyLastPrivateSymbol(sym, &lastPrivIP);
    }
}

void DataSharingProcessor::defaultPrivatize(
    mlir::omp::PrivateClauseOps *clauseOps,
    llvm::SmallVectorImpl<const semantics::Symbol *> *privateSyms) {
  for (const semantics::Symbol *sym : defaultSymbols)
    doPrivatize(sym, clauseOps, privateSyms);
}

void DataSharingProcessor::implicitPrivatize(
    mlir::omp::PrivateClauseOps *clauseOps,
    llvm::SmallVectorImpl<const semantics::Symbol *> *privateSyms) {
  for (const semantics::Symbol *sym : implicitSymbols)
    doPrivatize(sym, clauseOps, privateSyms);
}

void DataSharingProcessor::doPrivatize(
    const semantics::Symbol *sym, mlir::omp::PrivateClauseOps *clauseOps,
    llvm::SmallVectorImpl<const semantics::Symbol *> *privateSyms) {
  if (!useDelayedPrivatization) {
    cloneSymbol(sym);
    copyFirstPrivateSymbol(sym);
    return;
  }

  lower::SymbolBox hsb = converter.lookupOneLevelUpSymbol(*sym);
  assert(hsb && "Host symbol box not found");

  mlir::Type symType = hsb.getAddr().getType();
  mlir::Location symLoc = hsb.getAddr().getLoc();
  std::string privatizerName = sym->name().ToString() + ".privatizer";
  bool isFirstPrivate = sym->test(semantics::Symbol::Flag::OmpFirstPrivate);

  mlir::omp::PrivateClauseOp privatizerOp = [&]() {
    auto moduleOp = firOpBuilder.getModule();
    auto uniquePrivatizerName = fir::getTypeAsString(
        symType, converter.getKindMap(),
        converter.mangleName(*sym) +
            (isFirstPrivate ? "_firstprivate" : "_private"));

    if (auto existingPrivatizer =
            moduleOp.lookupSymbol<mlir::omp::PrivateClauseOp>(
                uniquePrivatizerName))
      return existingPrivatizer;

    mlir::OpBuilder::InsertionGuard guard(firOpBuilder);
    firOpBuilder.setInsertionPoint(&moduleOp.getBodyRegion().front(),
                                   moduleOp.getBodyRegion().front().begin());
    auto result = firOpBuilder.create<mlir::omp::PrivateClauseOp>(
        symLoc, uniquePrivatizerName, symType,
        isFirstPrivate ? mlir::omp::DataSharingClauseType::FirstPrivate
                       : mlir::omp::DataSharingClauseType::Private);
    fir::ExtendedValue symExV = converter.getSymbolExtendedValue(*sym);

    symTable->pushScope();

    // Populate the `alloc` region.
    {
      mlir::Region &allocRegion = result.getAllocRegion();
      mlir::Block *allocEntryBlock = firOpBuilder.createBlock(
          &allocRegion, /*insertPt=*/{}, symType, symLoc);

      firOpBuilder.setInsertionPointToEnd(allocEntryBlock);

      fir::ExtendedValue localExV =
          hlfir::translateToExtendedValue(
              symLoc, firOpBuilder, hlfir::Entity{allocRegion.getArgument(0)},
              /*contiguousHint=*/
              evaluate::IsSimplyContiguous(*sym, converter.getFoldingContext()))
              .first;

      symTable->addSymbol(*sym, localExV);
      symTable->pushScope();
      cloneSymbol(sym);
      firOpBuilder.create<mlir::omp::YieldOp>(
          hsb.getAddr().getLoc(),
          symTable->shallowLookupSymbol(*sym).getAddr());
      symTable->popScope();
    }

    // Populate the `copy` region if this is a `firstprivate`.
    if (isFirstPrivate) {
      mlir::Region &copyRegion = result.getCopyRegion();
      // First block argument corresponding to the original/host value while
      // second block argument corresponding to the privatized value.
      mlir::Block *copyEntryBlock = firOpBuilder.createBlock(
          &copyRegion, /*insertPt=*/{}, {symType, symType}, {symLoc, symLoc});
      firOpBuilder.setInsertionPointToEnd(copyEntryBlock);

      auto addSymbol = [&](unsigned argIdx, bool force = false) {
        symExV.match(
            [&](const fir::MutableBoxValue &box) {
              symTable->addSymbol(
                  *sym, fir::substBase(box, copyRegion.getArgument(argIdx)),
                  force);
            },
            [&](const auto &box) {
              symTable->addSymbol(*sym, copyRegion.getArgument(argIdx), force);
            });
      };

      addSymbol(0, true);
      symTable->pushScope();
      addSymbol(1);

      auto ip = firOpBuilder.saveInsertionPoint();
      copyFirstPrivateSymbol(sym, &ip);

      firOpBuilder.create<mlir::omp::YieldOp>(
          hsb.getAddr().getLoc(),
          symTable->shallowLookupSymbol(*sym).getAddr());
      symTable->popScope();
    }

    symTable->popScope();
    return result;
  }();

  if (clauseOps) {
    clauseOps->privatizers.push_back(mlir::SymbolRefAttr::get(privatizerOp));
    clauseOps->privateVars.push_back(hsb.getAddr());
  }

  if (privateSyms)
    privateSyms->push_back(sym);

  symToPrivatizer[sym] = privatizerOp;
}

} // namespace omp
} // namespace lower
} // namespace Fortran<|MERGE_RESOLUTION|>--- conflicted
+++ resolved
@@ -23,20 +23,14 @@
 namespace lower {
 namespace omp {
 
-<<<<<<< HEAD
 void DataSharingProcessor::processStep1() {
-=======
-void DataSharingProcessor::processStep1(
-    mlir::omp::PrivateClauseOps *clauseOps,
-    llvm::SmallVectorImpl<const semantics::Symbol *> *privateSyms) {
->>>>>>> 352dc7d4
   collectSymbolsForPrivatization();
   collectDefaultSymbols();
   collectImplicitSymbols();
 }
 
 void DataSharingProcessor::processStep2(mlir::omp::PrivateClauseOps *clauseOps,
-    llvm::SmallVectorImpl<const Fortran::semantics::Symbol *> *privateSyms) {
+    llvm::SmallVectorImpl<const semantics::Symbol *> *privateSyms) {
   if (privatizationDone)
     return;
 
