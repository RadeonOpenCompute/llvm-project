//===-- DataSharingProcessor.cpp --------------------------------*- C++ -*-===//
//
// Part of the LLVM Project, under the Apache License v2.0 with LLVM Exceptions.
// See https://llvm.org/LICENSE.txt for license information.
// SPDX-License-Identifier: Apache-2.0 WITH LLVM-exception
//
//===----------------------------------------------------------------------===//
//
// Coding style: https://mlir.llvm.org/getting_started/DeveloperGuide/
//
//===----------------------------------------------------------------------===//

#include "DataSharingProcessor.h"

#include "Utils.h"
#include "flang/Lower/PFTBuilder.h"
#include "flang/Lower/SymbolMap.h"
#include "flang/Optimizer/Builder/Todo.h"
#include "flang/Semantics/tools.h"
#include "mlir/Dialect/OpenMP/OpenMPDialect.h"

namespace Fortran {
namespace lower {
namespace omp {

void DataSharingProcessor::processStep1() {
  collectSymbolsForPrivatization();
  collectDefaultSymbols();
}

void DataSharingProcessor::processStep2() {
  if (privatizationDone)
    return;

  privatize();
  defaultPrivatize();
  insertBarrier();

  privatizationDone = true;
}

void DataSharingProcessor::processStep3(mlir::Operation *op, bool isLoop) {
  insPt = firOpBuilder.saveInsertionPoint();
  copyLastPrivatize(op);
  firOpBuilder.restoreInsertionPoint(insPt);

  if (isLoop) {
    // push deallocs out of the loop
    firOpBuilder.setInsertionPointAfter(op);
    insertDeallocs();
  } else {
    // insert dummy instruction to mark the insertion position
    mlir::Value undefMarker = firOpBuilder.create<fir::UndefOp>(
        op->getLoc(), firOpBuilder.getIndexType());
    insertDeallocs();
    firOpBuilder.setInsertionPointAfter(undefMarker.getDefiningOp());
  }
}

void DataSharingProcessor::insertDeallocs() {
  // TODO Extend delayed privatization to include a `dealloc` region.
  for (const Fortran::semantics::Symbol *sym : privatizedSymbols)
    if (Fortran::semantics::IsAllocatable(sym->GetUltimate())) {
      converter.createHostAssociateVarCloneDealloc(*sym);
    }
}

void DataSharingProcessor::cloneSymbol(const Fortran::semantics::Symbol *sym) {
  // Privatization for symbols which are pre-determined (like loop index
  // variables) happen separately, for everything else privatize here.
  if (sym->test(Fortran::semantics::Symbol::Flag::OmpPreDetermined))
    return;
  bool success = converter.createHostAssociateVarClone(*sym);
  (void)success;
  assert(success && "Privatization failed due to existing binding");
}

void DataSharingProcessor::copyFirstPrivateSymbol(
    const Fortran::semantics::Symbol *sym,
    mlir::OpBuilder::InsertPoint *copyAssignIP) {
  if (sym->test(Fortran::semantics::Symbol::Flag::OmpFirstPrivate))
    converter.copyHostAssociateVar(*sym, copyAssignIP);
}

void DataSharingProcessor::copyLastPrivateSymbol(
    const Fortran::semantics::Symbol *sym,
    [[maybe_unused]] mlir::OpBuilder::InsertPoint *lastPrivIP) {
  if (sym->test(Fortran::semantics::Symbol::Flag::OmpLastPrivate))
    converter.copyHostAssociateVar(*sym, lastPrivIP);
}

void DataSharingProcessor::collectOmpObjectListSymbol(
    const omp::ObjectList &objects,
    llvm::SetVector<const Fortran::semantics::Symbol *> &symbolSet) {
  for (const omp::Object &object : objects)
    symbolSet.insert(object.id());
}

void DataSharingProcessor::collectSymbolsForPrivatization() {
  bool hasCollapse = false;
  for (const omp::Clause &clause : clauses) {
    if (const auto &privateClause =
            std::get_if<omp::clause::Private>(&clause.u)) {
      collectOmpObjectListSymbol(privateClause->v, privatizedSymbols);
    } else if (const auto &firstPrivateClause =
                   std::get_if<omp::clause::Firstprivate>(&clause.u)) {
      collectOmpObjectListSymbol(firstPrivateClause->v, privatizedSymbols);
    } else if (const auto &lastPrivateClause =
                   std::get_if<omp::clause::Lastprivate>(&clause.u)) {
      collectOmpObjectListSymbol(lastPrivateClause->v, privatizedSymbols);
      hasLastPrivateOp = true;
    } else if (std::get_if<omp::clause::Collapse>(&clause.u)) {
      hasCollapse = true;
    }
  }

  if (hasCollapse && hasLastPrivateOp)
    TODO(converter.getCurrentLocation(), "Collapse clause with lastprivate");
}

bool DataSharingProcessor::needBarrier() {
  for (const Fortran::semantics::Symbol *sym : privatizedSymbols) {
    if (sym->test(Fortran::semantics::Symbol::Flag::OmpFirstPrivate) &&
        sym->test(Fortran::semantics::Symbol::Flag::OmpLastPrivate))
      return true;
  }
  return false;
}

void DataSharingProcessor::insertBarrier() {
  // Emit implicit barrier to synchronize threads and avoid data races on
  // initialization of firstprivate variables and post-update of lastprivate
  // variables.
  // FIXME: Emit barrier for lastprivate clause when 'sections' directive has
  // 'nowait' clause. Otherwise, emit barrier when 'sections' directive has
  // both firstprivate and lastprivate clause.
  // Emit implicit barrier for linear clause. Maybe on somewhere else.
  if (needBarrier())
    firOpBuilder.create<mlir::omp::BarrierOp>(converter.getCurrentLocation());
}

void DataSharingProcessor::insertLastPrivateCompare(mlir::Operation *op) {
  bool cmpCreated = false;
  mlir::OpBuilder::InsertPoint localInsPt = firOpBuilder.saveInsertionPoint();
<<<<<<< HEAD
  for (const Fortran::parser::OmpClause &clause : opClauseList.v) {
    if (std::get_if<Fortran::parser::OmpClause::Lastprivate>(&clause.u)) {
      // TODO: Add lastprivate support for simd construct
      if (mlir::isa<mlir::omp::SectionOp>(op)) {
        if (&eval == &eval.parentConstruct->getLastNestedEvaluation()) {
          // For `omp.sections`, lastprivatized variables occur in
          // lexically final `omp.section` operation. The following FIR
          // shall be generated for the same:
          //
          // omp.sections lastprivate(...) {
          //  omp.section {...}
          //  omp.section {...}
          //  omp.section {
          //      fir.allocate for `private`/`firstprivate`
          //      <More operations here>
          //      fir.if %true {
          //          ^%lpv_update_blk
          //      }
          //  }
          // }
          //
          // To keep code consistency while handling privatization
          // through this control flow, add a `fir.if` operation
          // that always evaluates to true, in order to create
          // a dedicated sub-region in `omp.section` where
          // lastprivate FIR can reside. Later canonicalizations
          // will optimize away this operation.
          if (!eval.lowerAsUnstructured()) {
            auto ifOp = firOpBuilder.create<fir::IfOp>(
                op->getLoc(),
                firOpBuilder.createIntegerConstant(
                    op->getLoc(), firOpBuilder.getIntegerType(1), 0x1),
                /*else*/ false);
            firOpBuilder.setInsertionPointToStart(
                &ifOp.getThenRegion().front());

            const Fortran::parser::OpenMPConstruct *parentOmpConstruct =
                eval.parentConstruct->getIf<Fortran::parser::OpenMPConstruct>();
            assert(parentOmpConstruct &&
                   "Expected a valid enclosing OpenMP construct");
            const Fortran::parser::OpenMPSectionsConstruct *sectionsConstruct =
                std::get_if<Fortran::parser::OpenMPSectionsConstruct>(
                    &parentOmpConstruct->u);
            assert(sectionsConstruct &&
                   "Expected an enclosing omp.sections construct");
            const Fortran::parser::OmpClauseList &sectionsEndClauseList =
                std::get<Fortran::parser::OmpClauseList>(
                    std::get<Fortran::parser::OmpEndSectionsDirective>(
                        sectionsConstruct->t)
                        .t);
            for (const Fortran::parser::OmpClause &otherClause :
                 sectionsEndClauseList.v)
              if (std::get_if<Fortran::parser::OmpClause::Nowait>(
                      &otherClause.u))
                // Emit implicit barrier to synchronize threads and avoid data
                // races on post-update of lastprivate variables when `nowait`
                // clause is present.
                firOpBuilder.create<mlir::omp::BarrierOp>(
                    converter.getCurrentLocation());
            firOpBuilder.setInsertionPointToStart(
                &ifOp.getThenRegion().front());
            lastPrivIP = firOpBuilder.saveInsertionPoint();
            firOpBuilder.setInsertionPoint(ifOp);
            insPt = firOpBuilder.saveInsertionPoint();
          } else {
            // Lastprivate operation is inserted at the end
            // of the lexically last section in the sections
            // construct
            mlir::OpBuilder::InsertPoint unstructuredSectionsIP =
                firOpBuilder.saveInsertionPoint();
            mlir::Operation *lastOper = op->getRegion(0).back().getTerminator();
            firOpBuilder.setInsertionPoint(lastOper);
            lastPrivIP = firOpBuilder.saveInsertionPoint();
            firOpBuilder.restoreInsertionPoint(unstructuredSectionsIP);
          }
        }
      } else if (mlir::isa<mlir::omp::WsloopOp>(op)) {
        // Update the original variable just before exiting the worksharing
        // loop. Conversion as follows:
=======
  for (const omp::Clause &clause : clauses) {
    if (clause.id != llvm::omp::OMPC_lastprivate)
      continue;
    // TODO: Add lastprivate support for simd construct
    if (mlir::isa<mlir::omp::SectionOp>(op)) {
      if (&eval == &eval.parentConstruct->getLastNestedEvaluation()) {
        // For `omp.sections`, lastprivatized variables occur in
        // lexically final `omp.section` operation. The following FIR
        // shall be generated for the same:
>>>>>>> a9fe23cd
        //
        // omp.sections lastprivate(...) {
        //  omp.section {...}
        //  omp.section {...}
        //  omp.section {
        //      fir.allocate for `private`/`firstprivate`
        //      <More operations here>
        //      fir.if %true {
        //          ^%lpv_update_blk
        //      }
        //  }
        // }
        //
<<<<<<< HEAD

        // Only generate the compare once in presence of multiple LastPrivate
        // clauses.
        if (cmpCreated)
          continue;
        cmpCreated = true;

        mlir::Location loc = op->getLoc();
        mlir::Operation *lastOper = op->getRegion(0).back().getTerminator();
        firOpBuilder.setInsertionPoint(lastOper);

        mlir::Value iv = op->getRegion(0).front().getArguments()[0];
        mlir::Value ub =
            mlir::dyn_cast<mlir::omp::WsloopOp>(op).getUpperBound()[0];
        mlir::Value step = mlir::dyn_cast<mlir::omp::WsloopOp>(op).getStep()[0];

        // v = iv + step
        // cmp = step < 0 ? v < ub : v > ub
        mlir::Value v = firOpBuilder.create<mlir::arith::AddIOp>(loc, iv, step);
        mlir::Value zero =
            firOpBuilder.createIntegerConstant(loc, step.getType(), 0);
        mlir::Value negativeStep = firOpBuilder.create<mlir::arith::CmpIOp>(
            loc, mlir::arith::CmpIPredicate::slt, step, zero);
        mlir::Value vLT = firOpBuilder.create<mlir::arith::CmpIOp>(
            loc, mlir::arith::CmpIPredicate::slt, v, ub);
        mlir::Value vGT = firOpBuilder.create<mlir::arith::CmpIOp>(
            loc, mlir::arith::CmpIPredicate::sgt, v, ub);
        mlir::Value cmpOp = firOpBuilder.create<mlir::arith::SelectOp>(
            loc, negativeStep, vLT, vGT);

        auto ifOp = firOpBuilder.create<fir::IfOp>(loc, cmpOp, /*else*/ false);
        firOpBuilder.setInsertionPointToStart(&ifOp.getThenRegion().front());
        assert(loopIV && "loopIV was not set");
        firOpBuilder.create<fir::StoreOp>(op->getLoc(), v, loopIV);
        lastPrivIP = firOpBuilder.saveInsertionPoint();
      } else {
        TODO(converter.getCurrentLocation(),
             "lastprivate clause in constructs other than "
             "simd/worksharing-loop");
=======
        // To keep code consistency while handling privatization
        // through this control flow, add a `fir.if` operation
        // that always evaluates to true, in order to create
        // a dedicated sub-region in `omp.section` where
        // lastprivate FIR can reside. Later canonicalizations
        // will optimize away this operation.
        if (!eval.lowerAsUnstructured()) {
          auto ifOp = firOpBuilder.create<fir::IfOp>(
              op->getLoc(),
              firOpBuilder.createIntegerConstant(
                  op->getLoc(), firOpBuilder.getIntegerType(1), 0x1),
              /*else*/ false);
          firOpBuilder.setInsertionPointToStart(&ifOp.getThenRegion().front());

          const Fortran::parser::OpenMPConstruct *parentOmpConstruct =
              eval.parentConstruct->getIf<Fortran::parser::OpenMPConstruct>();
          assert(parentOmpConstruct &&
                 "Expected a valid enclosing OpenMP construct");
          const Fortran::parser::OpenMPSectionsConstruct *sectionsConstruct =
              std::get_if<Fortran::parser::OpenMPSectionsConstruct>(
                  &parentOmpConstruct->u);
          assert(sectionsConstruct &&
                 "Expected an enclosing omp.sections construct");
          const Fortran::parser::OmpClauseList &sectionsEndClauseList =
              std::get<Fortran::parser::OmpClauseList>(
                  std::get<Fortran::parser::OmpEndSectionsDirective>(
                      sectionsConstruct->t)
                      .t);
          for (const Fortran::parser::OmpClause &otherClause :
               sectionsEndClauseList.v)
            if (std::get_if<Fortran::parser::OmpClause::Nowait>(&otherClause.u))
              // Emit implicit barrier to synchronize threads and avoid data
              // races on post-update of lastprivate variables when `nowait`
              // clause is present.
              firOpBuilder.create<mlir::omp::BarrierOp>(
                  converter.getCurrentLocation());
          firOpBuilder.setInsertionPointToStart(&ifOp.getThenRegion().front());
          lastPrivIP = firOpBuilder.saveInsertionPoint();
          firOpBuilder.setInsertionPoint(ifOp);
          insPt = firOpBuilder.saveInsertionPoint();
        } else {
          // Lastprivate operation is inserted at the end
          // of the lexically last section in the sections
          // construct
          mlir::OpBuilder::InsertPoint unstructuredSectionsIP =
              firOpBuilder.saveInsertionPoint();
          mlir::Operation *lastOper = op->getRegion(0).back().getTerminator();
          firOpBuilder.setInsertionPoint(lastOper);
          lastPrivIP = firOpBuilder.saveInsertionPoint();
          firOpBuilder.restoreInsertionPoint(unstructuredSectionsIP);
        }
>>>>>>> a9fe23cd
      }
    } else if (mlir::isa<mlir::omp::WsloopOp>(op)) {
      // Update the original variable just before exiting the worksharing
      // loop. Conversion as follows:
      //
      //                       omp.wsloop {
      // omp.wsloop {            ...
      //    ...                  store
      //    store       ===>     %v = arith.addi %iv, %step
      //    omp.yield            %cmp = %step < 0 ? %v < %ub : %v > %ub
      // }                       fir.if %cmp {
      //                           fir.store %v to %loopIV
      //                           ^%lpv_update_blk:
      //                         }
      //                         omp.yield
      //                       }
      //

      // Only generate the compare once in presence of multiple LastPrivate
      // clauses.
      if (cmpCreated)
        continue;
      cmpCreated = true;

      mlir::Location loc = op->getLoc();
      mlir::Operation *lastOper = op->getRegion(0).back().getTerminator();
      firOpBuilder.setInsertionPoint(lastOper);

      mlir::Value iv = op->getRegion(0).front().getArguments()[0];
      mlir::Value ub =
          mlir::dyn_cast<mlir::omp::WsloopOp>(op).getUpperBound()[0];
      mlir::Value step = mlir::dyn_cast<mlir::omp::WsloopOp>(op).getStep()[0];

      // v = iv + step
      // cmp = step < 0 ? v < ub : v > ub
      mlir::Value v = firOpBuilder.create<mlir::arith::AddIOp>(loc, iv, step);
      mlir::Value zero =
          firOpBuilder.createIntegerConstant(loc, step.getType(), 0);
      mlir::Value negativeStep = firOpBuilder.create<mlir::arith::CmpIOp>(
          loc, mlir::arith::CmpIPredicate::slt, step, zero);
      mlir::Value vLT = firOpBuilder.create<mlir::arith::CmpIOp>(
          loc, mlir::arith::CmpIPredicate::slt, v, ub);
      mlir::Value vGT = firOpBuilder.create<mlir::arith::CmpIOp>(
          loc, mlir::arith::CmpIPredicate::sgt, v, ub);
      mlir::Value cmpOp = firOpBuilder.create<mlir::arith::SelectOp>(
          loc, negativeStep, vLT, vGT);

      auto ifOp = firOpBuilder.create<fir::IfOp>(loc, cmpOp, /*else*/ false);
      firOpBuilder.setInsertionPointToStart(&ifOp.getThenRegion().front());
      assert(loopIV && "loopIV was not set");
      firOpBuilder.create<fir::StoreOp>(op->getLoc(), v, loopIV);
      lastPrivIP = firOpBuilder.saveInsertionPoint();
    } else {
      TODO(converter.getCurrentLocation(),
           "lastprivate clause in constructs other than "
           "simd/worksharing-loop");
    }
  }
  firOpBuilder.restoreInsertionPoint(localInsPt);
}

void DataSharingProcessor::collectSymbols(
    Fortran::semantics::Symbol::Flag flag) {
  converter.collectSymbolSet(eval, defaultSymbols, flag,
                             /*collectSymbols=*/true,
                             /*collectHostAssociatedSymbols=*/true);
  for (Fortran::lower::pft::Evaluation &e : eval.getNestedEvaluations()) {
    if (e.hasNestedEvaluations())
      converter.collectSymbolSet(e, symbolsInNestedRegions, flag,
                                 /*collectSymbols=*/true,
                                 /*collectHostAssociatedSymbols=*/false);
    else
      converter.collectSymbolSet(e, symbolsInParentRegions, flag,
                                 /*collectSymbols=*/false,
                                 /*collectHostAssociatedSymbols=*/true);
  }
}

void DataSharingProcessor::collectDefaultSymbols() {
  for (const omp::Clause &clause : clauses) {
    if (const auto *defaultClause =
            std::get_if<omp::clause::Default>(&clause.u)) {
      if (defaultClause->v == omp::clause::Default::Type::Private)
        collectSymbols(Fortran::semantics::Symbol::Flag::OmpPrivate);
      else if (defaultClause->v == omp::clause::Default::Type::Firstprivate)
        collectSymbols(Fortran::semantics::Symbol::Flag::OmpFirstPrivate);
    }
  }
}

void DataSharingProcessor::privatize() {
  for (const Fortran::semantics::Symbol *sym : privatizedSymbols) {
    if (const auto *commonDet =
            sym->detailsIf<Fortran::semantics::CommonBlockDetails>()) {
      for (const auto &mem : commonDet->objects())
        doPrivatize(&*mem);
    } else
      doPrivatize(sym);
  }
}

void DataSharingProcessor::copyLastPrivatize(mlir::Operation *op) {
  insertLastPrivateCompare(op);
  for (const Fortran::semantics::Symbol *sym : privatizedSymbols)
    if (const auto *commonDet =
            sym->detailsIf<Fortran::semantics::CommonBlockDetails>()) {
      for (const auto &mem : commonDet->objects()) {
        copyLastPrivateSymbol(&*mem, &lastPrivIP);
      }
    } else {
      copyLastPrivateSymbol(sym, &lastPrivIP);
    }
}

void DataSharingProcessor::defaultPrivatize() {
  for (const Fortran::semantics::Symbol *sym : defaultSymbols) {
    if (!Fortran::semantics::IsProcedure(*sym) &&
        !sym->GetUltimate().has<Fortran::semantics::DerivedTypeDetails>() &&
        !sym->GetUltimate().has<Fortran::semantics::NamelistDetails>() &&
        !symbolsInNestedRegions.contains(sym) &&
        !symbolsInParentRegions.contains(sym) &&
        !privatizedSymbols.contains(sym))
      doPrivatize(sym);
  }
}

void DataSharingProcessor::doPrivatize(const Fortran::semantics::Symbol *sym) {
  if (!useDelayedPrivatization) {
    cloneSymbol(sym);
    copyFirstPrivateSymbol(sym);
    return;
  }

  Fortran::lower::SymbolBox hsb = converter.lookupOneLevelUpSymbol(*sym);
  assert(hsb && "Host symbol box not found");

  mlir::Type symType = hsb.getAddr().getType();
  mlir::Location symLoc = hsb.getAddr().getLoc();
  std::string privatizerName = sym->name().ToString() + ".privatizer";
  bool isFirstPrivate =
      sym->test(Fortran::semantics::Symbol::Flag::OmpFirstPrivate);

  mlir::omp::PrivateClauseOp privatizerOp = [&]() {
    auto moduleOp = firOpBuilder.getModule();
    auto uniquePrivatizerName = fir::getTypeAsString(
        symType, converter.getKindMap(),
        converter.mangleName(*sym) +
            (isFirstPrivate ? "_firstprivate" : "_private"));

    if (auto existingPrivatizer =
            moduleOp.lookupSymbol<mlir::omp::PrivateClauseOp>(
                uniquePrivatizerName))
      return existingPrivatizer;

    auto ip = firOpBuilder.saveInsertionPoint();
    firOpBuilder.setInsertionPoint(&moduleOp.getBodyRegion().front(),
                                   moduleOp.getBodyRegion().front().begin());
    auto result = firOpBuilder.create<mlir::omp::PrivateClauseOp>(
        symLoc, uniquePrivatizerName, symType,
        isFirstPrivate ? mlir::omp::DataSharingClauseType::FirstPrivate
                       : mlir::omp::DataSharingClauseType::Private);
    fir::ExtendedValue symExV = converter.getSymbolExtendedValue(*sym);

    symTable->pushScope();

    // Populate the `alloc` region.
    {
      mlir::Region &allocRegion = result.getAllocRegion();
      mlir::Block *allocEntryBlock = firOpBuilder.createBlock(
          &allocRegion, /*insertPt=*/{}, symType, symLoc);

      firOpBuilder.setInsertionPointToEnd(allocEntryBlock);
      symTable->addSymbol(*sym,
                          fir::substBase(symExV, allocRegion.getArgument(0)));
      symTable->pushScope();
      cloneSymbol(sym);
      firOpBuilder.create<mlir::omp::YieldOp>(
          hsb.getAddr().getLoc(),
          symTable->shallowLookupSymbol(*sym).getAddr());
      symTable->popScope();
    }

    // Populate the `copy` region if this is a `firstprivate`.
    if (isFirstPrivate) {
      mlir::Region &copyRegion = result.getCopyRegion();
      // First block argument corresponding to the original/host value while
      // second block argument corresponding to the privatized value.
      mlir::Block *copyEntryBlock = firOpBuilder.createBlock(
          &copyRegion, /*insertPt=*/{}, {symType, symType}, {symLoc, symLoc});
      firOpBuilder.setInsertionPointToEnd(copyEntryBlock);
      symTable->addSymbol(*sym,
                          fir::substBase(symExV, copyRegion.getArgument(0)),
                          /*force=*/true);
      symTable->pushScope();
      symTable->addSymbol(*sym,
                          fir::substBase(symExV, copyRegion.getArgument(1)));
      auto ip = firOpBuilder.saveInsertionPoint();
      copyFirstPrivateSymbol(sym, &ip);

      firOpBuilder.create<mlir::omp::YieldOp>(
          hsb.getAddr().getLoc(),
          symTable->shallowLookupSymbol(*sym).getAddr());
      symTable->popScope();
    }

    symTable->popScope();
    firOpBuilder.restoreInsertionPoint(ip);
    return result;
  }();

  delayedPrivatizationInfo.privatizers.push_back(
      mlir::SymbolRefAttr::get(privatizerOp));
  delayedPrivatizationInfo.originalAddresses.push_back(hsb.getAddr());
  delayedPrivatizationInfo.symbols.push_back(sym);
}

} // namespace omp
} // namespace lower
} // namespace Fortran<|MERGE_RESOLUTION|>--- conflicted
+++ resolved
@@ -142,87 +142,6 @@
 void DataSharingProcessor::insertLastPrivateCompare(mlir::Operation *op) {
   bool cmpCreated = false;
   mlir::OpBuilder::InsertPoint localInsPt = firOpBuilder.saveInsertionPoint();
-<<<<<<< HEAD
-  for (const Fortran::parser::OmpClause &clause : opClauseList.v) {
-    if (std::get_if<Fortran::parser::OmpClause::Lastprivate>(&clause.u)) {
-      // TODO: Add lastprivate support for simd construct
-      if (mlir::isa<mlir::omp::SectionOp>(op)) {
-        if (&eval == &eval.parentConstruct->getLastNestedEvaluation()) {
-          // For `omp.sections`, lastprivatized variables occur in
-          // lexically final `omp.section` operation. The following FIR
-          // shall be generated for the same:
-          //
-          // omp.sections lastprivate(...) {
-          //  omp.section {...}
-          //  omp.section {...}
-          //  omp.section {
-          //      fir.allocate for `private`/`firstprivate`
-          //      <More operations here>
-          //      fir.if %true {
-          //          ^%lpv_update_blk
-          //      }
-          //  }
-          // }
-          //
-          // To keep code consistency while handling privatization
-          // through this control flow, add a `fir.if` operation
-          // that always evaluates to true, in order to create
-          // a dedicated sub-region in `omp.section` where
-          // lastprivate FIR can reside. Later canonicalizations
-          // will optimize away this operation.
-          if (!eval.lowerAsUnstructured()) {
-            auto ifOp = firOpBuilder.create<fir::IfOp>(
-                op->getLoc(),
-                firOpBuilder.createIntegerConstant(
-                    op->getLoc(), firOpBuilder.getIntegerType(1), 0x1),
-                /*else*/ false);
-            firOpBuilder.setInsertionPointToStart(
-                &ifOp.getThenRegion().front());
-
-            const Fortran::parser::OpenMPConstruct *parentOmpConstruct =
-                eval.parentConstruct->getIf<Fortran::parser::OpenMPConstruct>();
-            assert(parentOmpConstruct &&
-                   "Expected a valid enclosing OpenMP construct");
-            const Fortran::parser::OpenMPSectionsConstruct *sectionsConstruct =
-                std::get_if<Fortran::parser::OpenMPSectionsConstruct>(
-                    &parentOmpConstruct->u);
-            assert(sectionsConstruct &&
-                   "Expected an enclosing omp.sections construct");
-            const Fortran::parser::OmpClauseList &sectionsEndClauseList =
-                std::get<Fortran::parser::OmpClauseList>(
-                    std::get<Fortran::parser::OmpEndSectionsDirective>(
-                        sectionsConstruct->t)
-                        .t);
-            for (const Fortran::parser::OmpClause &otherClause :
-                 sectionsEndClauseList.v)
-              if (std::get_if<Fortran::parser::OmpClause::Nowait>(
-                      &otherClause.u))
-                // Emit implicit barrier to synchronize threads and avoid data
-                // races on post-update of lastprivate variables when `nowait`
-                // clause is present.
-                firOpBuilder.create<mlir::omp::BarrierOp>(
-                    converter.getCurrentLocation());
-            firOpBuilder.setInsertionPointToStart(
-                &ifOp.getThenRegion().front());
-            lastPrivIP = firOpBuilder.saveInsertionPoint();
-            firOpBuilder.setInsertionPoint(ifOp);
-            insPt = firOpBuilder.saveInsertionPoint();
-          } else {
-            // Lastprivate operation is inserted at the end
-            // of the lexically last section in the sections
-            // construct
-            mlir::OpBuilder::InsertPoint unstructuredSectionsIP =
-                firOpBuilder.saveInsertionPoint();
-            mlir::Operation *lastOper = op->getRegion(0).back().getTerminator();
-            firOpBuilder.setInsertionPoint(lastOper);
-            lastPrivIP = firOpBuilder.saveInsertionPoint();
-            firOpBuilder.restoreInsertionPoint(unstructuredSectionsIP);
-          }
-        }
-      } else if (mlir::isa<mlir::omp::WsloopOp>(op)) {
-        // Update the original variable just before exiting the worksharing
-        // loop. Conversion as follows:
-=======
   for (const omp::Clause &clause : clauses) {
     if (clause.id != llvm::omp::OMPC_lastprivate)
       continue;
@@ -232,7 +151,6 @@
         // For `omp.sections`, lastprivatized variables occur in
         // lexically final `omp.section` operation. The following FIR
         // shall be generated for the same:
->>>>>>> a9fe23cd
         //
         // omp.sections lastprivate(...) {
         //  omp.section {...}
@@ -246,47 +164,6 @@
         //  }
         // }
         //
-<<<<<<< HEAD
-
-        // Only generate the compare once in presence of multiple LastPrivate
-        // clauses.
-        if (cmpCreated)
-          continue;
-        cmpCreated = true;
-
-        mlir::Location loc = op->getLoc();
-        mlir::Operation *lastOper = op->getRegion(0).back().getTerminator();
-        firOpBuilder.setInsertionPoint(lastOper);
-
-        mlir::Value iv = op->getRegion(0).front().getArguments()[0];
-        mlir::Value ub =
-            mlir::dyn_cast<mlir::omp::WsloopOp>(op).getUpperBound()[0];
-        mlir::Value step = mlir::dyn_cast<mlir::omp::WsloopOp>(op).getStep()[0];
-
-        // v = iv + step
-        // cmp = step < 0 ? v < ub : v > ub
-        mlir::Value v = firOpBuilder.create<mlir::arith::AddIOp>(loc, iv, step);
-        mlir::Value zero =
-            firOpBuilder.createIntegerConstant(loc, step.getType(), 0);
-        mlir::Value negativeStep = firOpBuilder.create<mlir::arith::CmpIOp>(
-            loc, mlir::arith::CmpIPredicate::slt, step, zero);
-        mlir::Value vLT = firOpBuilder.create<mlir::arith::CmpIOp>(
-            loc, mlir::arith::CmpIPredicate::slt, v, ub);
-        mlir::Value vGT = firOpBuilder.create<mlir::arith::CmpIOp>(
-            loc, mlir::arith::CmpIPredicate::sgt, v, ub);
-        mlir::Value cmpOp = firOpBuilder.create<mlir::arith::SelectOp>(
-            loc, negativeStep, vLT, vGT);
-
-        auto ifOp = firOpBuilder.create<fir::IfOp>(loc, cmpOp, /*else*/ false);
-        firOpBuilder.setInsertionPointToStart(&ifOp.getThenRegion().front());
-        assert(loopIV && "loopIV was not set");
-        firOpBuilder.create<fir::StoreOp>(op->getLoc(), v, loopIV);
-        lastPrivIP = firOpBuilder.saveInsertionPoint();
-      } else {
-        TODO(converter.getCurrentLocation(),
-             "lastprivate clause in constructs other than "
-             "simd/worksharing-loop");
-=======
         // To keep code consistency while handling privatization
         // through this control flow, add a `fir.if` operation
         // that always evaluates to true, in order to create
@@ -338,7 +215,6 @@
           lastPrivIP = firOpBuilder.saveInsertionPoint();
           firOpBuilder.restoreInsertionPoint(unstructuredSectionsIP);
         }
->>>>>>> a9fe23cd
       }
     } else if (mlir::isa<mlir::omp::WsloopOp>(op)) {
       // Update the original variable just before exiting the worksharing
