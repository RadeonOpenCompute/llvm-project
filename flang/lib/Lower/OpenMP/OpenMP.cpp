--- conflicted
+++ resolved
@@ -43,6 +43,18 @@
 //===----------------------------------------------------------------------===//
 // Code generation helper functions
 //===----------------------------------------------------------------------===//
+
+static mlir::omp::TargetOp findParentTargetOp(mlir::OpBuilder &builder) {
+  mlir::Operation *parentOp = builder.getBlock()->getParentOp();
+  if (!parentOp)
+    return nullptr;
+
+  auto targetOp = llvm::dyn_cast<mlir::omp::TargetOp>(parentOp);
+  if (!targetOp)
+    targetOp = parentOp->getParentOfType<mlir::omp::TargetOp>();
+
+  return targetOp;
+}
 
 static Fortran::lower::pft::Evaluation *
 getCollapsedLoopEval(Fortran::lower::pft::Evaluation &eval, int collapseValue) {
@@ -268,29 +280,6 @@
   }
 }
 
-static mlir::Operation *
-createAndSetPrivatizedLoopVar(Fortran::lower::AbstractConverter &converter,
-                              mlir::Location loc, mlir::Value indexVal,
-                              const Fortran::semantics::Symbol *sym) {
-  fir::FirOpBuilder &firOpBuilder = converter.getFirOpBuilder();
-  mlir::OpBuilder::InsertPoint insPt = firOpBuilder.saveInsertionPoint();
-  firOpBuilder.setInsertionPointToStart(firOpBuilder.getAllocaBlock());
-
-  mlir::Type tempTy = converter.genType(*sym);
-  mlir::Value temp = firOpBuilder.create<fir::AllocaOp>(
-      loc, tempTy, /*pinned=*/true, /*lengthParams=*/mlir::ValueRange{},
-      /*shapeParams*/ mlir::ValueRange{},
-      llvm::ArrayRef<mlir::NamedAttribute>{
-          fir::getAdaptToByRefAttr(firOpBuilder)});
-  converter.bindSymbol(*sym, temp);
-  firOpBuilder.restoreInsertionPoint(insPt);
-  mlir::Value cvtVal = firOpBuilder.createConvert(loc, tempTy, indexVal);
-  mlir::Operation *storeOp = firOpBuilder.create<fir::StoreOp>(
-      loc, cvtVal, converter.getSymbolAddress(*sym));
-  return storeOp;
-}
-
-<<<<<<< HEAD
 static mlir::Value
 calculateTripCount(Fortran::lower::AbstractConverter &converter,
                    mlir::Location loc,
@@ -370,32 +359,48 @@
 }
 
 static mlir::Operation *
-findReductionChain(mlir::Value loadVal, mlir::Value *reductionVal = nullptr) {
-  for (mlir::OpOperand &loadOperand : loadVal.getUses()) {
-    if (mlir::Operation *reductionOp = loadOperand.getOwner()) {
-      if (auto convertOp = mlir::dyn_cast<fir::ConvertOp>(reductionOp)) {
-        for (mlir::OpOperand &convertOperand : convertOp.getRes().getUses()) {
-          if (mlir::Operation *reductionOp = convertOperand.getOwner())
-            return reductionOp;
-        }
-      }
-      for (mlir::OpOperand &reductionOperand : reductionOp->getUses()) {
-        if (auto store =
-                mlir::dyn_cast<fir::StoreOp>(reductionOperand.getOwner())) {
-          if (store.getMemref() == *reductionVal) {
-            store.erase();
-            return reductionOp;
-          }
-        }
-        if (auto assign =
-                mlir::dyn_cast<hlfir::AssignOp>(reductionOperand.getOwner())) {
-          if (assign.getLhs() == *reductionVal) {
-            assign.erase();
-            return reductionOp;
-          }
-        }
-      }
-=======
+createAndSetPrivatizedLoopVar(Fortran::lower::AbstractConverter &converter,
+                              mlir::Location loc, mlir::Value indexVal,
+                              const Fortran::semantics::Symbol *sym) {
+  fir::FirOpBuilder &firOpBuilder = converter.getFirOpBuilder();
+  mlir::OpBuilder::InsertPoint insPt = firOpBuilder.saveInsertionPoint();
+  firOpBuilder.setInsertionPointToStart(firOpBuilder.getAllocaBlock());
+
+  mlir::Type tempTy = converter.genType(*sym);
+  mlir::Value temp = firOpBuilder.create<fir::AllocaOp>(
+      loc, tempTy, /*pinned=*/true, /*lengthParams=*/mlir::ValueRange{},
+      /*shapeParams*/ mlir::ValueRange{},
+      llvm::ArrayRef<mlir::NamedAttribute>{
+          fir::getAdaptToByRefAttr(firOpBuilder)});
+  converter.bindSymbol(*sym, temp);
+  firOpBuilder.restoreInsertionPoint(insPt);
+  mlir::Value cvtVal = firOpBuilder.createConvert(loc, tempTy, indexVal);
+  mlir::Operation *storeOp = firOpBuilder.create<fir::StoreOp>(
+      loc, cvtVal, converter.getSymbolAddress(*sym));
+  return storeOp;
+}
+
+static bool evalHasSiblings(Fortran::lower::pft::Evaluation &eval) {
+  return eval.parent.visit(Fortran::common::visitors{
+      [&](const Fortran::lower::pft::Program &parent) {
+        return parent.getUnits().size() + parent.getCommonBlocks().size() > 1;
+      },
+      [&](const Fortran::lower::pft::Evaluation &parent) {
+        for (auto &sibling : *parent.evaluationList)
+          if (&sibling != &eval && !sibling.isEndStmt())
+            return true;
+
+        return false;
+      },
+      [&](const auto &parent) {
+        for (auto &sibling : parent.evaluationList)
+          if (&sibling != &eval && !sibling.isEndStmt())
+            return true;
+
+        return false;
+      }});
+}
+
 // This helper function implements the functionality of "promoting"
 // non-CPTR arguments of use_device_ptr to use_device_addr
 // arguments (automagic conversion of use_device_ptr ->
@@ -444,7 +449,6 @@
       moveElementToBack(idx, useDeviceSymbols);
       it = clauseOps.useDevicePtrVars.erase(it);
       continue;
->>>>>>> 418bdb49
     }
     ++it;
   }
@@ -926,19 +930,11 @@
 
       if (!info.dsp) {
         assert(tempDsp.has_value());
-<<<<<<< HEAD
-        tempDsp->processStep3(op, isLoop);
+        tempDsp->processStep3(privatizationTopLevelOp, isLoop);
       } else {
         if (isLoop && regionArgs.size() > 0)
           info.dsp->setLoopIV(info.converter.getSymbolAddress(*regionArgs[0]));
-        info.dsp->processStep3(op, isLoop);
-=======
-        tempDsp->processStep2(privatizationTopLevelOp, isLoop);
-      } else {
-        if (isLoop && regionArgs.size() > 0)
-          info.dsp->setLoopIV(info.converter.getSymbolAddress(*regionArgs[0]));
-        info.dsp->processStep2(privatizationTopLevelOp, isLoop);
->>>>>>> 418bdb49
+        info.dsp->processStep3(privatizationTopLevelOp, isLoop);
       }
     }
   }
@@ -1021,91 +1017,16 @@
                   llvm::ArrayRef<const Fortran::semantics::Symbol *> mapSyms,
                   llvm::ArrayRef<mlir::Location> mapSymLocs,
                   llvm::ArrayRef<mlir::Type> mapSymTypes,
-                  const mlir::Location &currentLocation) {
+                  const mlir::Location &currentLocation,
+                  DataSharingProcessor &dsp) {
   assert(mapSymTypes.size() == mapSymLocs.size());
 
-<<<<<<< HEAD
-static mlir::omp::MasterOp
-genMasterOp(Fortran::lower::AbstractConverter &converter,
-            Fortran::semantics::SemanticsContext &semaCtx,
-            Fortran::lower::pft::Evaluation &eval, bool genNested,
-            mlir::Location currentLocation) {
-  return genOpWithBody<mlir::omp::MasterOp>(
-      OpWithBodyGenInfo(converter, semaCtx, currentLocation, eval)
-          .setGenNested(genNested));
-}
-
-static mlir::omp::OrderedRegionOp
-genOrderedRegionOp(Fortran::lower::AbstractConverter &converter,
-                   Fortran::semantics::SemanticsContext &semaCtx,
-                   Fortran::lower::pft::Evaluation &eval, bool genNested,
-                   mlir::Location currentLocation,
-                   const Fortran::parser::OmpClauseList &clauseList) {
-  mlir::omp::OrderedRegionClauseOps clauseOps;
-
-  ClauseProcessor cp(converter, semaCtx, clauseList);
-  cp.processTODO<clause::Simd>(currentLocation,
-                               llvm::omp::Directive::OMPD_ordered);
-
-  return genOpWithBody<mlir::omp::OrderedRegionOp>(
-      OpWithBodyGenInfo(converter, semaCtx, currentLocation, eval)
-          .setGenNested(genNested),
-      clauseOps);
-}
-
-static bool evalHasSiblings(Fortran::lower::pft::Evaluation &eval) {
-  return eval.parent.visit(Fortran::common::visitors{
-      [&](const Fortran::lower::pft::Program &parent) {
-        return parent.getUnits().size() + parent.getCommonBlocks().size() > 1;
-      },
-      [&](const Fortran::lower::pft::Evaluation &parent) {
-        for (auto &sibling : *parent.evaluationList)
-          if (&sibling != &eval && !sibling.isEndStmt())
-            return true;
-
-        return false;
-      },
-      [&](const auto &parent) {
-        for (auto &sibling : parent.evaluationList)
-          if (&sibling != &eval && !sibling.isEndStmt())
-            return true;
-
-        return false;
-      }});
-}
-
-static mlir::omp::ParallelOp
-genParallelOp(Fortran::lower::AbstractConverter &converter,
-              Fortran::lower::SymMap &symTable,
-              Fortran::semantics::SemanticsContext &semaCtx,
-              Fortran::lower::pft::Evaluation &eval, bool genNested,
-              mlir::Location currentLocation,
-              const Fortran::parser::OmpClauseList &clauseList,
-              bool outerCombined = false) {
-  fir::FirOpBuilder &firOpBuilder = converter.getFirOpBuilder();
-  Fortran::lower::StatementContext stmtCtx;
-  mlir::omp::ParallelClauseOps clauseOps;
-  mlir::omp::NumThreadsClauseOps numThreadsClauseOps;
-  llvm::SmallVector<const Fortran::semantics::Symbol *> privateSyms;
-  llvm::SmallVector<mlir::Type> reductionTypes;
-  llvm::SmallVector<const Fortran::semantics::Symbol *> reductionSyms;
-
-  ClauseProcessor cp(converter, semaCtx, clauseList);
-  cp.processIf(llvm::omp::Directive::OMPD_parallel, clauseOps);
-  cp.processProcBind(clauseOps);
-  cp.processDefault();
-  cp.processAllocate(clauseOps);
-
-  if (!outerCombined)
-    cp.processReduction(currentLocation, clauseOps, &reductionTypes,
-                        &reductionSyms);
-=======
   fir::FirOpBuilder &firOpBuilder = converter.getFirOpBuilder();
   mlir::Region &region = targetOp.getRegion();
->>>>>>> 418bdb49
 
   auto *regionBlock =
       firOpBuilder.createBlock(&region, {}, mapSymTypes, mapSymLocs);
+  dsp.processStep2();
 
   // Clones the `bounds` placing them inside the target region and returns them.
   auto cloneBound = [&](mlir::Value bound) {
@@ -1118,55 +1039,12 @@
          "target map clause operand unsupported bound type");
   };
 
-<<<<<<< HEAD
-  auto offloadModOp =
-      llvm::cast<mlir::omp::OffloadModuleInterface>(*converter.getModuleOp());
-  mlir::omp::TargetOp targetOp =
-      findParentTargetOp(converter.getFirOpBuilder());
-
-  // Don't store num_threads clause operators into clauseOps because then they
-  // would always be added to the omp.parallel operation during its creation.
-  // We might need to attach them to the parent omp.target.
-  bool mustEvalOutsideTarget =
-      targetOp && !offloadModOp.getIsTargetDevice() && !evalHasSiblings(eval);
-  if (mustEvalOutsideTarget) {
-    HostClausesInsertionGuard guard(converter.getFirOpBuilder());
-    cp.processNumThreads(stmtCtx, numThreadsClauseOps);
-  } else {
-    cp.processNumThreads(stmtCtx, numThreadsClauseOps);
-  }
-
-  OpWithBodyGenInfo genInfo =
-      OpWithBodyGenInfo(converter, semaCtx, currentLocation, eval)
-          .setGenNested(genNested)
-          .setOuterCombined(outerCombined)
-          .setClauses(&clauseList)
-          .setReductions(&reductionSyms, &reductionTypes)
-          .setGenRegionEntryCb(reductionCallback);
-
-  if (!enableDelayedPrivatization) {
-    auto parallelOp = genOpWithBody<mlir::omp::ParallelOp>(genInfo, clauseOps);
-
-    if (mustEvalOutsideTarget) {
-      if (numThreadsClauseOps.numThreadsVar)
-        targetOp.getNumThreadsMutable().assign(
-            numThreadsClauseOps.numThreadsVar);
-    } else {
-      if (numThreadsClauseOps.numThreadsVar)
-        parallelOp.getNumThreadsVarMutable().assign(
-            numThreadsClauseOps.numThreadsVar);
-    }
-
-    return parallelOp;
-  }
-=======
   auto cloneBounds = [cloneBound](llvm::ArrayRef<mlir::Value> bounds) {
     llvm::SmallVector<mlir::Value> clonedBounds;
     for (mlir::Value bound : bounds)
       clonedBounds.emplace_back(cloneBound(bound));
     return clonedBounds;
   };
->>>>>>> 418bdb49
 
   // Bind the symbols to their corresponding block arguments.
   for (auto [argIndex, argSymbol] : llvm::enumerate(mapSyms)) {
@@ -1212,12 +1090,6 @@
         });
   }
 
-<<<<<<< HEAD
-  if (privatize) {
-    dsp.processStep1();
-    dsp.processStep2(&clauseOps, &privateSyms);
-  }
-=======
   // Check if cloning the bounds introduced any dependency on the outer region.
   // If so, then either clone them as well if they are MemoryEffectFree, or else
   // copy them to a new temporary and add them to the map and block_argument
@@ -1240,7 +1112,6 @@
         auto copyVal =
             firOpBuilder.createTemporary(val.getLoc(), val.getType());
         firOpBuilder.createStoreWithConvert(copyVal.getLoc(), val, copyVal);
->>>>>>> 418bdb49
 
         llvm::SmallVector<mlir::Value> bounds;
         std::stringstream name;
@@ -1328,21 +1199,6 @@
     TODO(converter.getCurrentLocation(), "Handle OmpMemoryOrderClause");
 }
 
-<<<<<<< HEAD
-  // TODO Merge with the reduction CB.
-  genInfo.setGenRegionEntryCb(genRegionEntryCB).setDataSharingProcessor(&dsp);
-  auto parallelOp = genOpWithBody<mlir::omp::ParallelOp>(genInfo, clauseOps);
-
-  if (mustEvalOutsideTarget) {
-    if (clauseOps.numThreadsVar)
-      targetOp.getNumThreadsMutable().assign(clauseOps.numThreadsVar);
-  } else {
-    if (clauseOps.numThreadsVar)
-      parallelOp.getNumThreadsVarMutable().assign(clauseOps.numThreadsVar);
-  }
-
-  return parallelOp;
-=======
 static void genLoopNestClauses(
     Fortran::lower::AbstractConverter &converter,
     Fortran::semantics::SemanticsContext &semaCtx,
@@ -1352,7 +1208,6 @@
   ClauseProcessor cp(converter, semaCtx, clauses);
   cp.processCollapse(loc, eval, clauseOps, iv);
   clauseOps.loopInclusiveAttr = converter.getFirOpBuilder().getUnitAttr();
->>>>>>> 418bdb49
 }
 
 static void
@@ -1368,15 +1223,26 @@
     Fortran::lower::AbstractConverter &converter,
     Fortran::semantics::SemanticsContext &semaCtx,
     Fortran::lower::StatementContext &stmtCtx, const List<Clause> &clauses,
-    mlir::Location loc, bool processReduction,
+    mlir::Location loc, bool processReduction, bool evalOutsideTarget,
     mlir::omp::ParallelClauseOps &clauseOps,
+    mlir::omp::NumThreadsClauseOps &numThreadsClauseOps,
     llvm::SmallVectorImpl<mlir::Type> &reductionTypes,
     llvm::SmallVectorImpl<const Fortran::semantics::Symbol *> &reductionSyms) {
   ClauseProcessor cp(converter, semaCtx, clauses);
   cp.processAllocate(clauseOps);
   cp.processDefault();
   cp.processIf(llvm::omp::Directive::OMPD_parallel, clauseOps);
-  cp.processNumThreads(stmtCtx, clauseOps);
+
+  // Don't store num_threads clause operators into clauseOps because then they
+  // would always be added to the omp.parallel operation during its creation.
+  // We might need to attach them to the parent omp.target.
+  if (evalOutsideTarget) {
+    HostClausesInsertionGuard guard(converter.getFirOpBuilder());
+    cp.processNumThreads(stmtCtx, numThreadsClauseOps);
+  } else {
+    cp.processNumThreads(stmtCtx, numThreadsClauseOps);
+  }
+
   cp.processProcBind(clauseOps);
 
   if (processReduction) {
@@ -1438,7 +1304,8 @@
     llvm::SmallVectorImpl<mlir::Type> &deviceAddrTypes,
     llvm::SmallVectorImpl<const Fortran::semantics::Symbol *> &devicePtrSyms,
     llvm::SmallVectorImpl<mlir::Location> &devicePtrLocs,
-    llvm::SmallVectorImpl<mlir::Type> &devicePtrTypes) {
+    llvm::SmallVectorImpl<mlir::Type> &devicePtrTypes,
+    llvm::SmallVectorImpl<const Fortran::semantics::Symbol *> &reductionSyms) {
   ClauseProcessor cp(converter, semaCtx, clauses);
   cp.processDepend(clauseOps);
   cp.processDevice(stmtCtx, clauseOps);
@@ -1448,16 +1315,19 @@
   cp.processIsDevicePtr(clauseOps, devicePtrTypes, devicePtrLocs,
                         devicePtrSyms);
   cp.processMap(loc, stmtCtx, clauseOps, &mapSyms, &mapLocs, &mapTypes);
+
+  if (processHostOnlyClauses)
+    cp.processNowait(clauseOps);
+
+  if (processReduction)
+    cp.processTargetReduction(reductionSyms);
+
   cp.processThreadLimit(stmtCtx, clauseOps);
   // TODO Support delayed privatization.
 
-  if (processHostOnlyClauses)
-    cp.processNowait(clauseOps);
-
   cp.processTODO<clause::Allocate, clause::Defaultmap, clause::Firstprivate,
-                 clause::InReduction, clause::Private, clause::Reduction,
-                 clause::UsesAllocators>(loc,
-                                         llvm::omp::Directive::OMPD_target);
+                 clause::InReduction, clause::UsesAllocators>(
+      loc, llvm::omp::Directive::OMPD_target);
 }
 
 static void genTargetDataClauses(
@@ -1532,21 +1402,6 @@
       loc, llvm::omp::Directive::OMPD_task);
 }
 
-<<<<<<< HEAD
-// This functions creates a block for the body of the targetOp's region. It adds
-// all the symbols present in mapSymbols as block arguments to this block.
-static void
-genBodyOfTargetOp(Fortran::lower::AbstractConverter &converter,
-                  Fortran::semantics::SemanticsContext &semaCtx,
-                  Fortran::lower::pft::Evaluation &eval, bool genNested,
-                  mlir::omp::TargetOp &targetOp,
-                  llvm::ArrayRef<const Fortran::semantics::Symbol *> mapSyms,
-                  llvm::ArrayRef<mlir::Location> mapSymLocs,
-                  llvm::ArrayRef<mlir::Type> mapSymTypes,
-                  const mlir::Location &currentLocation,
-                  DataSharingProcessor &dsp) {
-  assert(mapSymTypes.size() == mapSymLocs.size());
-=======
 static void genTaskgroupClauses(Fortran::lower::AbstractConverter &converter,
                                 Fortran::semantics::SemanticsContext &semaCtx,
                                 const List<Clause> &clauses, mlir::Location loc,
@@ -1556,7 +1411,6 @@
   cp.processTODO<clause::TaskReduction>(loc,
                                         llvm::omp::Directive::OMPD_taskgroup);
 }
->>>>>>> 418bdb49
 
 static void genTaskwaitClauses(Fortran::lower::AbstractConverter &converter,
                                Fortran::semantics::SemanticsContext &semaCtx,
@@ -1567,11 +1421,14 @@
       loc, llvm::omp::Directive::OMPD_taskwait);
 }
 
-static void genTeamsClauses(Fortran::lower::AbstractConverter &converter,
-                            Fortran::semantics::SemanticsContext &semaCtx,
-                            Fortran::lower::StatementContext &stmtCtx,
-                            const List<Clause> &clauses, mlir::Location loc,
-                            mlir::omp::TeamsClauseOps &clauseOps) {
+static void
+genTeamsClauses(Fortran::lower::AbstractConverter &converter,
+                Fortran::semantics::SemanticsContext &semaCtx,
+                Fortran::lower::StatementContext &stmtCtx,
+                const List<Clause> &clauses, mlir::Location loc,
+                bool evalOutsideTarget, mlir::omp::TeamsClauseOps &clauseOps,
+                mlir::omp::NumTeamsClauseOps &numTeamsClauseOps,
+                mlir::omp::ThreadLimitClauseOps &threadLimitClauseOps) {
   ClauseProcessor cp(converter, semaCtx, clauses);
   cp.processAllocate(clauseOps);
   cp.processDefault();
@@ -1580,7 +1437,21 @@
   cp.processThreadLimit(stmtCtx, clauseOps);
   // TODO Support delayed privatization.
 
-  cp.processTODO<clause::Reduction>(loc, llvm::omp::Directive::OMPD_teams);
+  // Evaluate NUM_TEAMS and THREAD_LIMIT on the host device, if currently inside
+  // of an omp.target operation.
+  // Don't store num_teams and thread_limit clause operators into clauseOps
+  // because then they would always be added to the omp.teams operation during
+  // its creation. We might need to attach them to the parent omp.target.
+  if (evalOutsideTarget) {
+    HostClausesInsertionGuard guard(converter.getFirOpBuilder());
+    cp.processNumTeams(stmtCtx, numTeamsClauseOps);
+    cp.processThreadLimit(stmtCtx, threadLimitClauseOps);
+  } else {
+    cp.processNumTeams(stmtCtx, numTeamsClauseOps);
+    cp.processThreadLimit(stmtCtx, threadLimitClauseOps);
+  }
+
+  // cp.processTODO<clause::Reduction>(loc, llvm::omp::Directive::OMPD_teams);
 }
 
 static void genWsloopClauses(
@@ -1601,16 +1472,6 @@
   if (ReductionProcessor::doReductionByRef(clauseOps.reductionVars))
     clauseOps.reductionByRefAttr = firOpBuilder.getUnitAttr();
 
-<<<<<<< HEAD
-  dsp.processStep2();
-
-  // Clones the `bounds` placing them inside the target region and returns them.
-  auto cloneBound = [&](mlir::Value bound) {
-    if (mlir::isMemoryEffectFree(bound.getDefiningOp())) {
-      mlir::Operation *clonedOp = bound.getDefiningOp()->clone();
-      regionBlock->push_back(clonedOp);
-      return clonedOp->getResult(0);
-=======
   cp.processTODO<clause::Allocate, clause::Linear, clause::Order>(
       loc, llvm::omp::Directive::OMPD_do);
 }
@@ -1646,7 +1507,6 @@
 
       mlir::OpBuilder modBuilder(mod.getBodyRegion());
       global = modBuilder.create<mlir::omp::CriticalDeclareOp>(loc, clauseOps);
->>>>>>> 418bdb49
     }
     nameAttr = mlir::FlatSymbolRefAttr::get(firOpBuilder.getContext(),
                                             global.getSymName());
@@ -1663,9 +1523,19 @@
 genDistributeOp(Fortran::lower::AbstractConverter &converter,
                 Fortran::semantics::SemanticsContext &semaCtx,
                 Fortran::lower::pft::Evaluation &eval, bool genNested,
-                mlir::Location loc, const List<Clause> &clauses) {
-  TODO(loc, "Distribute construct");
-  return nullptr;
+                mlir::Location loc, const List<Clause> &clauses,
+                DataSharingProcessor *dsp = nullptr) {
+  mlir::omp::DistributeClauseOps clauseOps;
+  // TODO Process clauses
+
+  return genOpWithBody<mlir::omp::DistributeOp>(
+      OpWithBodyGenInfo(converter, semaCtx, loc, eval,
+                        llvm::omp::Directive::OMPD_distribute)
+          .setGenNested(genNested)
+          .setOuterCombined(false)
+          .setClauses(&clauses)
+          .setDataSharingProcessor(dsp),
+      clauseOps);
 }
 
 static mlir::omp::FlushOp
@@ -1724,13 +1594,23 @@
               bool outerCombined = false) {
   fir::FirOpBuilder &firOpBuilder = converter.getFirOpBuilder();
   Fortran::lower::StatementContext stmtCtx;
+
+  auto offloadModOp =
+      llvm::cast<mlir::omp::OffloadModuleInterface>(*converter.getModuleOp());
+  mlir::omp::TargetOp targetOp =
+      findParentTargetOp(converter.getFirOpBuilder());
+  bool mustEvalOutsideTarget =
+      targetOp && !offloadModOp.getIsTargetDevice() && !evalHasSiblings(eval);
+
   mlir::omp::ParallelClauseOps clauseOps;
+  mlir::omp::NumThreadsClauseOps numThreadsClauseOps;
   llvm::SmallVector<const Fortran::semantics::Symbol *> privateSyms;
   llvm::SmallVector<mlir::Type> reductionTypes;
   llvm::SmallVector<const Fortran::semantics::Symbol *> reductionSyms;
   genParallelClauses(converter, semaCtx, stmtCtx, clauses, loc,
-                     /*processReduction=*/!outerCombined, clauseOps,
-                     reductionTypes, reductionSyms);
+                     /*processReduction=*/!outerCombined, mustEvalOutsideTarget,
+                     clauseOps, numThreadsClauseOps, reductionTypes,
+                     reductionSyms);
 
   auto reductionCallback = [&](mlir::Operation *op) {
     genReductionVars(op, converter, loc, reductionSyms, reductionTypes);
@@ -1746,15 +1626,27 @@
           .setReductions(&reductionSyms, &reductionTypes)
           .setGenRegionEntryCb(reductionCallback);
 
-  if (!enableDelayedPrivatization)
-    return genOpWithBody<mlir::omp::ParallelOp>(genInfo, clauseOps);
+  if (!enableDelayedPrivatization) {
+    auto parallelOp = genOpWithBody<mlir::omp::ParallelOp>(genInfo, clauseOps);
+    if (numThreadsClauseOps.numThreadsVar) {
+      if (mustEvalOutsideTarget)
+        targetOp.getNumThreadsMutable().assign(
+            numThreadsClauseOps.numThreadsVar);
+      else
+        parallelOp.getNumThreadsVarMutable().assign(
+            numThreadsClauseOps.numThreadsVar);
+    }
+    return parallelOp;
+  }
 
   bool privatize = !outerCombined;
   DataSharingProcessor dsp(converter, semaCtx, clauses, eval,
                            /*useDelayedPrivatization=*/true, &symTable);
 
-  if (privatize)
-    dsp.processStep1(&clauseOps, &privateSyms);
+  if (privatize) {
+    dsp.processStep1();
+    dsp.processStep2(&clauseOps, &privateSyms);
+  }
 
   auto genRegionEntryCB = [&](mlir::Operation *op) {
     auto parallelOp = llvm::cast<mlir::omp::ParallelOp>(op);
@@ -1790,7 +1682,16 @@
 
   // TODO Merge with the reduction CB.
   genInfo.setGenRegionEntryCb(genRegionEntryCB).setDataSharingProcessor(&dsp);
-  return genOpWithBody<mlir::omp::ParallelOp>(genInfo, clauseOps);
+
+  auto parallelOp = genOpWithBody<mlir::omp::ParallelOp>(genInfo, clauseOps);
+  if (numThreadsClauseOps.numThreadsVar) {
+    if (mustEvalOutsideTarget)
+      targetOp.getNumThreadsMutable().assign(numThreadsClauseOps.numThreadsVar);
+    else
+      parallelOp.getNumThreadsVarMutable().assign(
+          numThreadsClauseOps.numThreadsVar);
+  }
+  return parallelOp;
 }
 
 static mlir::omp::SectionOp
@@ -1824,6 +1725,7 @@
           Fortran::semantics::SemanticsContext &semaCtx,
           Fortran::lower::pft::Evaluation &eval, mlir::Location loc,
           const List<Clause> &clauses) {
+  // TODO Remove omp.loop_nest related codegen from here.
   fir::FirOpBuilder &firOpBuilder = converter.getFirOpBuilder();
   DataSharingProcessor dsp(converter, semaCtx, clauses, eval);
   dsp.processStep1();
@@ -1883,65 +1785,29 @@
 genTargetOp(Fortran::lower::AbstractConverter &converter,
             Fortran::semantics::SemanticsContext &semaCtx,
             Fortran::lower::pft::Evaluation &eval, bool genNested,
-<<<<<<< HEAD
-            mlir::Location currentLocation,
-            const Fortran::parser::OmpClauseList &clauseList,
-            llvm::omp::Directive directive, bool outerCombined = false,
-            DataSharingProcessor *dsp = nullptr) {
-=======
             mlir::Location loc, const List<Clause> &clauses,
-            bool outerCombined = false) {
+            bool outerCombined = false, DataSharingProcessor *dsp = nullptr) {
   fir::FirOpBuilder &firOpBuilder = converter.getFirOpBuilder();
->>>>>>> 418bdb49
   Fortran::lower::StatementContext stmtCtx;
 
   bool processHostOnlyClauses =
       !llvm::cast<mlir::omp::OffloadModuleInterface>(*converter.getModuleOp())
            .getIsTargetDevice();
 
+  DataSharingProcessor localDSP(converter, semaCtx, clauses, eval);
+  DataSharingProcessor &actualDSP = dsp ? *dsp : localDSP;
+  actualDSP.processStep1();
+
   mlir::omp::TargetClauseOps clauseOps;
   llvm::SmallVector<const Fortran::semantics::Symbol *> mapSyms, devicePtrSyms,
-<<<<<<< HEAD
       deviceAddrSyms, reductionSyms;
-
-  ClauseProcessor cp(converter, semaCtx, clauseList);
-  cp.processIf(llvm::omp::Directive::OMPD_target, clauseOps);
-  cp.processDevice(stmtCtx, clauseOps);
-  cp.processThreadLimit(stmtCtx, clauseOps);
-  cp.processDepend(clauseOps);
-  cp.processMap(currentLocation, directive, stmtCtx, clauseOps, &mapSyms,
-                &mapLocs, &mapTypes);
-  cp.processIsDevicePtr(clauseOps, devicePtrTypes, devicePtrLocs,
-                        devicePtrSyms);
-  cp.processHasDeviceAddr(clauseOps, deviceAddrTypes, deviceAddrLocs,
-                          deviceAddrSyms);
-  // TODO Support delayed privatization.
-
-  cp.processTODO<clause::Firstprivate, clause::InReduction, clause::Allocate,
-                 clause::UsesAllocators, clause::Defaultmap>(
-      currentLocation, llvm::omp::Directive::OMPD_target);
-
-  DataSharingProcessor localDSP(converter, semaCtx, clauseList, eval);
-  DataSharingProcessor &actualDSP = dsp ? *dsp : localDSP;
-  actualDSP.processStep1();
-
-  // Process host-only clauses.
-  if (!llvm::cast<mlir::omp::OffloadModuleInterface>(*converter.getModuleOp())
-           .getIsTargetDevice())
-    cp.processNowait(clauseOps);
-
-  if (outerCombined)
-    cp.processTargetReduction(reductionSyms);
-=======
-      deviceAddrSyms;
   llvm::SmallVector<mlir::Location> mapLocs, devicePtrLocs, deviceAddrLocs;
   llvm::SmallVector<mlir::Type> mapTypes, devicePtrTypes, deviceAddrTypes;
   genTargetClauses(converter, semaCtx, stmtCtx, clauses, loc,
                    processHostOnlyClauses, /*processReduction=*/outerCombined,
                    clauseOps, mapSyms, mapLocs, mapTypes, deviceAddrSyms,
                    deviceAddrLocs, deviceAddrTypes, devicePtrSyms,
-                   devicePtrLocs, devicePtrTypes);
->>>>>>> 418bdb49
+                   devicePtrLocs, devicePtrTypes, reductionSyms);
 
   // 5.8.1 Implicit Data-Mapping Attribute Rules
   // The following code follows the implicit data-mapping rules to map all the
@@ -2035,16 +1901,9 @@
   };
   Fortran::lower::pft::visitAllSymbols(eval, captureImplicitMap);
 
-<<<<<<< HEAD
-  auto targetOp = converter.getFirOpBuilder().create<mlir::omp::TargetOp>(
-      currentLocation, clauseOps);
-  genBodyOfTargetOp(converter, semaCtx, eval, genNested, targetOp, mapSyms,
-                    mapLocs, mapTypes, currentLocation, actualDSP);
-=======
   auto targetOp = firOpBuilder.create<mlir::omp::TargetOp>(loc, clauseOps);
   genBodyOfTargetOp(converter, semaCtx, eval, genNested, targetOp, mapSyms,
-                    mapLocs, mapTypes, loc);
->>>>>>> 418bdb49
+                    mapLocs, mapTypes, loc, actualDSP);
   return targetOp;
 }
 
@@ -2054,182 +1913,12 @@
                 Fortran::lower::pft::Evaluation &eval, bool genNested,
                 mlir::Location loc, const List<Clause> &clauses) {
   Fortran::lower::StatementContext stmtCtx;
-<<<<<<< HEAD
-  mlir::omp::TeamsClauseOps clauseOps;
-  mlir::omp::NumTeamsClauseOps numTeamsClauseOps;
-  mlir::omp::ThreadLimitClauseOps threadLimitClauseOps;
-
-  ClauseProcessor cp(converter, semaCtx, clauseList);
-  cp.processIf(llvm::omp::Directive::OMPD_teams, clauseOps);
-  cp.processAllocate(clauseOps);
-  cp.processDefault();
-
-  // Evaluate NUM_TEAMS and THREAD_LIMIT on the host device, if currently inside
-  // of an omp.target operation.
-  auto offloadModOp = llvm::cast<mlir::omp::OffloadModuleInterface>(
-      converter.getModuleOp().getOperation());
-  mlir::omp::TargetOp targetOp =
-      findParentTargetOp(converter.getFirOpBuilder());
-
-  // Don't store num_teams and thread_limit clause operators into clauseOps
-  // because then they would always be added to the omp.teams operation during
-  // its creation. We might need to attach them to the parent omp.target.
-  bool mustEvalOutsideTarget = targetOp && !offloadModOp.getIsTargetDevice();
-  if (mustEvalOutsideTarget) {
-    HostClausesInsertionGuard guard(converter.getFirOpBuilder());
-    cp.processNumTeams(stmtCtx, numTeamsClauseOps);
-    cp.processThreadLimit(stmtCtx, threadLimitClauseOps);
-  } else {
-    cp.processNumTeams(stmtCtx, numTeamsClauseOps);
-    cp.processThreadLimit(stmtCtx, threadLimitClauseOps);
-  }
-
-  //  cp.processTODO<clause::Reduction>(currentLocation,
-  //                                    llvm::omp::Directive::OMPD_teams);
-
-  auto teamsOp = genOpWithBody<mlir::omp::TeamsOp>(
-      OpWithBodyGenInfo(converter, semaCtx, currentLocation, eval)
-          .setGenNested(genNested)
-          .setOuterCombined(outerCombined)
-          .setClauses(&clauseList),
-      clauseOps);
-
-  if (mustEvalOutsideTarget) {
-    if (numTeamsClauseOps.numTeamsUpperVar)
-      targetOp.getNumTeamsUpperMutable().assign(
-          numTeamsClauseOps.numTeamsUpperVar);
-    if (threadLimitClauseOps.threadLimitVar)
-      targetOp.getTeamsThreadLimitMutable().assign(
-          threadLimitClauseOps.threadLimitVar);
-  } else {
-    if (numTeamsClauseOps.numTeamsUpperVar)
-      teamsOp.getNumTeamsUpperMutable().assign(
-          numTeamsClauseOps.numTeamsUpperVar);
-    if (threadLimitClauseOps.threadLimitVar)
-      teamsOp.getThreadLimitMutable().assign(
-          threadLimitClauseOps.threadLimitVar);
-  }
-
-  return teamsOp;
-}
-
-static mlir::omp::DistributeOp
-genDistributeOp(Fortran::lower::AbstractConverter &converter,
-                Fortran::semantics::SemanticsContext &semaCtx,
-                Fortran::lower::pft::Evaluation &eval, bool genNested,
-                mlir::Location currentLocation,
-                const Fortran::parser::OmpClauseList &clauseList,
-                bool outerCombined = false,
-                DataSharingProcessor *dsp = nullptr) {
-  mlir::omp::DistributeClauseOps clauseOps;
-  // TODO Process clauses
-  // ClauseProcessor cp(converter, clauseList);
-  // cp.processAllocate(allocatorOperands, allocateOperands);
-  // ...
-
-  return genOpWithBody<mlir::omp::DistributeOp>(
-      OpWithBodyGenInfo(converter, semaCtx, currentLocation, eval)
-          .setGenNested(genNested)
-          .setOuterCombined(outerCombined)
-          .setClauses(&clauseList)
-          .setDataSharingProcessor(dsp),
-      clauseOps);
-}
-
-/// Extract the list of function and variable symbols affected by the given
-/// 'declare target' directive and return the intended device type for them.
-static void getDeclareTargetInfo(
-    Fortran::lower::AbstractConverter &converter,
-    Fortran::semantics::SemanticsContext &semaCtx,
-    Fortran::lower::pft::Evaluation &eval,
-    const Fortran::parser::OpenMPDeclareTargetConstruct &declareTargetConstruct,
-    mlir::omp::DeclareTargetClauseOps &clauseOps,
-    llvm::SmallVectorImpl<DeclareTargetCapturePair> &symbolAndClause) {
-  const auto &spec = std::get<Fortran::parser::OmpDeclareTargetSpecifier>(
-      declareTargetConstruct.t);
-  if (const auto *objectList{
-          Fortran::parser::Unwrap<Fortran::parser::OmpObjectList>(spec.u)}) {
-    ObjectList objects{makeObjects(*objectList, semaCtx)};
-    // Case: declare target(func, var1, var2)
-    gatherFuncAndVarSyms(objects, mlir::omp::DeclareTargetCaptureClause::to,
-                         symbolAndClause);
-  } else if (const auto *clauseList{
-                 Fortran::parser::Unwrap<Fortran::parser::OmpClauseList>(
-                     spec.u)}) {
-    if (clauseList->v.empty()) {
-      // Case: declare target, implicit capture of function
-      symbolAndClause.emplace_back(
-          mlir::omp::DeclareTargetCaptureClause::to,
-          eval.getOwningProcedure()->getSubprogramSymbol());
-    }
-
-    ClauseProcessor cp(converter, semaCtx, *clauseList);
-    cp.processTo(symbolAndClause);
-    cp.processEnter(symbolAndClause);
-    cp.processLink(symbolAndClause);
-    cp.processDeviceType(clauseOps);
-    cp.processTODO<clause::Indirect>(converter.getCurrentLocation(),
-                                     llvm::omp::Directive::OMPD_declare_target);
-  }
-}
-
-static void collectDeferredDeclareTargets(
-    Fortran::lower::AbstractConverter &converter,
-    Fortran::semantics::SemanticsContext &semaCtx,
-    Fortran::lower::pft::Evaluation &eval,
-    const Fortran::parser::OpenMPDeclareTargetConstruct &declareTargetConstruct,
-    llvm::SmallVectorImpl<Fortran::lower::OMPDeferredDeclareTargetInfo>
-        &deferredDeclareTarget) {
-  mlir::omp::DeclareTargetClauseOps clauseOps;
-  llvm::SmallVector<DeclareTargetCapturePair> symbolAndClause;
-  getDeclareTargetInfo(converter, semaCtx, eval, declareTargetConstruct,
-                       clauseOps, symbolAndClause);
-  // Return the device type only if at least one of the targets for the
-  // directive is a function or subroutine
-  mlir::ModuleOp mod = converter.getFirOpBuilder().getModule();
-
-  for (const DeclareTargetCapturePair &symClause : symbolAndClause) {
-    mlir::Operation *op = mod.lookupSymbol(converter.mangleName(
-        std::get<const Fortran::semantics::Symbol &>(symClause)));
-
-    if (!op) {
-      deferredDeclareTarget.push_back({std::get<0>(symClause),
-                                       clauseOps.deviceType,
-                                       std::get<1>(symClause)});
-    }
-  }
-}
-
-static std::optional<mlir::omp::DeclareTargetDeviceType>
-getDeclareTargetFunctionDevice(
-    Fortran::lower::AbstractConverter &converter,
-    Fortran::semantics::SemanticsContext &semaCtx,
-    Fortran::lower::pft::Evaluation &eval,
-    const Fortran::parser::OpenMPDeclareTargetConstruct
-        &declareTargetConstruct) {
-  mlir::omp::DeclareTargetClauseOps clauseOps;
-  llvm::SmallVector<DeclareTargetCapturePair> symbolAndClause;
-  getDeclareTargetInfo(converter, semaCtx, eval, declareTargetConstruct,
-                       clauseOps, symbolAndClause);
-
-  // Return the device type only if at least one of the targets for the
-  // directive is a function or subroutine
-  mlir::ModuleOp mod = converter.getFirOpBuilder().getModule();
-  for (const DeclareTargetCapturePair &symClause : symbolAndClause) {
-    mlir::Operation *op = mod.lookupSymbol(converter.mangleName(
-        std::get<const Fortran::semantics::Symbol &>(symClause)));
-
-    if (mlir::isa_and_nonnull<mlir::func::FuncOp>(op))
-      return clauseOps.deviceType;
-  }
-=======
   mlir::omp::TargetDataClauseOps clauseOps;
   llvm::SmallVector<mlir::Type> useDeviceTypes;
   llvm::SmallVector<mlir::Location> useDeviceLocs;
   llvm::SmallVector<const Fortran::semantics::Symbol *> useDeviceSyms;
   genTargetDataClauses(converter, semaCtx, stmtCtx, clauses, loc, clauseOps,
                        useDeviceTypes, useDeviceLocs, useDeviceSyms);
->>>>>>> 418bdb49
 
   auto targetDataOp =
       converter.getFirOpBuilder().create<mlir::omp::TargetDataOp>(loc,
@@ -2239,24 +1928,12 @@
   return targetDataOp;
 }
 
-<<<<<<< HEAD
-static void
-genOmpSimpleStandalone(Fortran::lower::AbstractConverter &converter,
-                       Fortran::semantics::SemanticsContext &semaCtx,
-                       Fortran::lower::pft::Evaluation &eval, bool genNested,
-                       const Fortran::parser::OpenMPSimpleStandaloneConstruct
-                           &simpleStandaloneConstruct) {
-  const auto &directive =
-      std::get<Fortran::parser::OmpSimpleStandaloneDirective>(
-          simpleStandaloneConstruct.t);
-=======
 template <typename OpTy>
 static OpTy
 genTargetEnterExitUpdateDataOp(Fortran::lower::AbstractConverter &converter,
                                Fortran::semantics::SemanticsContext &semaCtx,
                                mlir::Location loc,
                                const List<Clause> &clauses) {
->>>>>>> 418bdb49
   fir::FirOpBuilder &firOpBuilder = converter.getFirOpBuilder();
   Fortran::lower::StatementContext stmtCtx;
 
@@ -2299,21 +1976,14 @@
 static mlir::omp::TaskgroupOp
 genTaskgroupOp(Fortran::lower::AbstractConverter &converter,
                Fortran::semantics::SemanticsContext &semaCtx,
-<<<<<<< HEAD
-               Fortran::lower::pft::Evaluation &eval,
-               llvm::omp::Directive ompDirective,
-               const Fortran::parser::OmpClauseList &loopOpClauseList,
-               mlir::Location loc) {
-  fir::FirOpBuilder &firOpBuilder = converter.getFirOpBuilder();
-  DataSharingProcessor dsp(converter, semaCtx, loopOpClauseList, eval);
+               Fortran::lower::pft::Evaluation &eval, bool genNested,
+               mlir::Location loc, const List<Clause> &clauses) {
+  DataSharingProcessor dsp(converter, semaCtx, clauses, eval);
   dsp.processStep1();
   dsp.processStep2();
-=======
-               Fortran::lower::pft::Evaluation &eval, bool genNested,
-               mlir::Location loc, const List<Clause> &clauses) {
+
   mlir::omp::TaskgroupClauseOps clauseOps;
   genTaskgroupClauses(converter, semaCtx, clauses, loc, clauseOps);
->>>>>>> 418bdb49
 
   return genOpWithBody<mlir::omp::TaskgroupOp>(
       OpWithBodyGenInfo(converter, semaCtx, loc, eval,
@@ -2356,36 +2026,56 @@
            mlir::Location loc, const List<Clause> &clauses,
            bool outerCombined = false) {
   Fortran::lower::StatementContext stmtCtx;
+
+  auto offloadModOp = llvm::cast<mlir::omp::OffloadModuleInterface>(
+      converter.getModuleOp().getOperation());
+  mlir::omp::TargetOp targetOp =
+      findParentTargetOp(converter.getFirOpBuilder());
+  bool mustEvalOutsideTarget = targetOp && !offloadModOp.getIsTargetDevice();
+
   mlir::omp::TeamsClauseOps clauseOps;
-  genTeamsClauses(converter, semaCtx, stmtCtx, clauses, loc, clauseOps);
-
-  return genOpWithBody<mlir::omp::TeamsOp>(
+  mlir::omp::NumTeamsClauseOps numTeamsClauseOps;
+  mlir::omp::ThreadLimitClauseOps threadLimitClauseOps;
+  genTeamsClauses(converter, semaCtx, stmtCtx, clauses, loc,
+                  mustEvalOutsideTarget, clauseOps, numTeamsClauseOps,
+                  threadLimitClauseOps);
+
+  auto teamsOp = genOpWithBody<mlir::omp::TeamsOp>(
       OpWithBodyGenInfo(converter, semaCtx, loc, eval,
                         llvm::omp::Directive::OMPD_teams)
           .setGenNested(genNested)
           .setOuterCombined(outerCombined)
           .setClauses(&clauses),
       clauseOps);
-}
-
-<<<<<<< HEAD
-static void createWsloop(Fortran::lower::AbstractConverter &converter,
-                         Fortran::semantics::SemanticsContext &semaCtx,
-                         Fortran::lower::pft::Evaluation &eval,
-                         llvm::omp::Directive ompDirective,
-                         const Fortran::parser::OmpClauseList &beginClauseList,
-                         const Fortran::parser::OmpClauseList *endClauseList,
-                         mlir::Location loc, DataSharingProcessor &dsp) {
-  fir::FirOpBuilder &firOpBuilder = converter.getFirOpBuilder();
-=======
+
+  if (numTeamsClauseOps.numTeamsUpperVar) {
+    if (mustEvalOutsideTarget)
+      targetOp.getNumTeamsUpperMutable().assign(
+          numTeamsClauseOps.numTeamsUpperVar);
+    else
+      teamsOp.getNumTeamsUpperMutable().assign(
+          numTeamsClauseOps.numTeamsUpperVar);
+  }
+
+  if (threadLimitClauseOps.threadLimitVar) {
+    if (mustEvalOutsideTarget)
+      targetOp.getTeamsThreadLimitMutable().assign(
+          threadLimitClauseOps.threadLimitVar);
+    else
+      teamsOp.getThreadLimitMutable().assign(
+          threadLimitClauseOps.threadLimitVar);
+  }
+
+  return teamsOp;
+}
+
 static mlir::omp::WsloopOp
 genWsloopOp(Fortran::lower::AbstractConverter &converter,
             Fortran::semantics::SemanticsContext &semaCtx,
             Fortran::lower::pft::Evaluation &eval, mlir::Location loc,
-            const List<Clause> &clauses) {
+            const List<Clause> &clauses, DataSharingProcessor &dsp) {
+  // TODO Remove omp.loop_nest related codegen from here.
   fir::FirOpBuilder &firOpBuilder = converter.getFirOpBuilder();
-  DataSharingProcessor dsp(converter, semaCtx, clauses, eval);
->>>>>>> 418bdb49
   dsp.processStep1();
   dsp.processStep2();
 
@@ -2419,14 +2109,13 @@
     return iv;
   };
 
-<<<<<<< HEAD
-  auto wsloopOp = genOpWithBody<mlir::omp::WsloopOp>(
-      OpWithBodyGenInfo(converter, semaCtx, loc, *nestedEval)
-          .setClauses(&beginClauseList)
-          .setDataSharingProcessor(&dsp)
-          .setReductions(&reductionSyms, &reductionTypes)
-          .setGenRegionEntryCb(ivCallback),
-      clauseOps);
+  createBodyOfOp(*loopOp,
+                 OpWithBodyGenInfo(converter, semaCtx, loc, *nestedEval,
+                                   llvm::omp::Directive::OMPD_do)
+                     .setClauses(&clauses)
+                     .setDataSharingProcessor(&dsp)
+                     .setReductions(&reductionSyms, &reductionTypes)
+                     .setGenRegionEntryCb(ivCallback));
 
   // Create trip_count if inside of omp.target and this is host compilation
   auto offloadMod = llvm::dyn_cast<mlir::omp::OffloadModuleInterface>(
@@ -2441,19 +2130,13 @@
     // LLVM IR via the OMPIRBuilder.
     HostClausesInsertionGuard guard(firOpBuilder);
     mlir::omp::CollapseClauseOps collapseClauseOps;
-    llvm::SmallVector<const Fortran::semantics::Symbol *> outsideIV;
-    cp.processCollapse(loc, eval, collapseClauseOps, outsideIV);
+    llvm::SmallVector<const Fortran::semantics::Symbol *> iv;
+    ClauseProcessor cp(converter, semaCtx, clauses);
+    cp.processCollapse(loc, eval, collapseClauseOps, iv);
     targetOp.getTripCountMutable().assign(
         calculateTripCount(converter, loc, collapseClauseOps));
   }
-=======
-  createBodyOfOp(*loopOp,
-                 OpWithBodyGenInfo(converter, semaCtx, loc, *nestedEval,
-                                   llvm::omp::Directive::OMPD_do)
-                     .setClauses(&clauses)
-                     .setDataSharingProcessor(&dsp)
-                     .setReductions(&reductionSyms, &reductionTypes)
-                     .setGenRegionEntryCb(ivCallback));
+
   return wsloopOp;
 }
 
@@ -2467,8 +2150,8 @@
                                  Fortran::lower::pft::Evaluation &eval,
                                  const List<Clause> &clauses,
                                  mlir::Location loc) {
+  // TODO Add temporary solution
   TODO(loc, "Composite DISTRIBUTE PARALLEL DO");
->>>>>>> 418bdb49
 }
 
 static void genCompositeDistributeParallelDoSimd(
@@ -2504,13 +2187,8 @@
   // When support for vectorization is enabled, then we need to add handling of
   // if clause. Currently if clause can be skipped because we always assume
   // SIMD length = 1.
-<<<<<<< HEAD
-  DataSharingProcessor dsp(converter, semaCtx, beginClauseList, eval);
-  createWsloop(converter, semaCtx, eval, ompDirective, beginClauseList,
-               endClauseList, loc, dsp);
-=======
-  genWsloopOp(converter, semaCtx, eval, loc, clauses);
->>>>>>> 418bdb49
+  DataSharingProcessor dsp(converter, semaCtx, clauses, eval);
+  genWsloopOp(converter, semaCtx, eval, loc, clauses, dsp);
 }
 
 static void
@@ -2827,89 +2505,6 @@
     }
   }
 
-<<<<<<< HEAD
-  bool singleDirective = true;
-  mlir::Location currentLocation = converter.genLocation(directive.source);
-  switch (directive.v) {
-  case llvm::omp::Directive::OMPD_master:
-    genMasterOp(converter, semaCtx, eval, /*genNested=*/true, currentLocation);
-    break;
-  case llvm::omp::Directive::OMPD_ordered:
-    genOrderedRegionOp(converter, semaCtx, eval, /*genNested=*/true,
-                       currentLocation, beginClauseList);
-    break;
-  case llvm::omp::Directive::OMPD_parallel:
-    genParallelOp(converter, symTable, semaCtx, eval, /*genNested=*/true,
-                  currentLocation, beginClauseList);
-    break;
-  case llvm::omp::Directive::OMPD_single:
-    genSingleOp(converter, semaCtx, eval, /*genNested=*/true, currentLocation,
-                beginClauseList, endClauseList);
-    break;
-  case llvm::omp::Directive::OMPD_target:
-    genTargetOp(converter, semaCtx, eval, /*genNested=*/true, currentLocation,
-                beginClauseList, directive.v);
-    break;
-  case llvm::omp::Directive::OMPD_target_data:
-    genTargetDataOp(converter, semaCtx, eval, /*genNested=*/true,
-                    currentLocation, beginClauseList);
-    break;
-  case llvm::omp::Directive::OMPD_task:
-    genTaskOp(converter, semaCtx, eval, /*genNested=*/true, currentLocation,
-              beginClauseList);
-    break;
-  case llvm::omp::Directive::OMPD_taskgroup:
-    genTaskgroupOp(converter, semaCtx, eval, /*genNested=*/true,
-                   currentLocation, beginClauseList);
-    break;
-  case llvm::omp::Directive::OMPD_teams:
-    genTeamsOp(converter, semaCtx, eval, /*genNested=*/true, currentLocation,
-               beginClauseList, /*outerCombined=*/false);
-    break;
-  case llvm::omp::Directive::OMPD_workshare:
-    // FIXME: Workshare is not a commonly used OpenMP construct, an
-    // implementation for this feature will come later. For the codes
-    // that use this construct, add a single construct for now.
-    genSingleOp(converter, semaCtx, eval, /*genNested=*/true, currentLocation,
-                beginClauseList, endClauseList);
-    break;
-  default:
-    singleDirective = false;
-    break;
-  }
-
-  if (singleDirective)
-    return;
-
-  // Codegen for combined directives
-  bool combinedDirective = false;
-  if ((llvm::omp::allTargetSet & llvm::omp::blockConstructSet)
-          .test(directive.v)) {
-    genTargetOp(converter, semaCtx, eval, /*genNested=*/false, currentLocation,
-                beginClauseList, directive.v,
-                /*outerCombined=*/true);
-    combinedDirective = true;
-  }
-  if ((llvm::omp::allTeamsSet & llvm::omp::blockConstructSet)
-          .test(directive.v)) {
-    genTeamsOp(converter, semaCtx, eval, /*genNested=*/false, currentLocation,
-               beginClauseList);
-    combinedDirective = true;
-  }
-  if ((llvm::omp::allParallelSet & llvm::omp::blockConstructSet)
-          .test(directive.v)) {
-    bool outerCombined =
-        directive.v != llvm::omp::Directive::OMPD_target_parallel;
-    genParallelOp(converter, symTable, semaCtx, eval, /*genNested=*/false,
-                  currentLocation, beginClauseList, outerCombined);
-    combinedDirective = true;
-  }
-  if ((llvm::omp::workShareSet & llvm::omp::blockConstructSet)
-          .test(directive.v)) {
-    genSingleOp(converter, semaCtx, eval, /*genNested=*/false, currentLocation,
-                beginClauseList, endClauseList);
-    combinedDirective = true;
-=======
   std::optional<llvm::omp::Directive> nextDir = origDirective;
   bool outermostLeafConstruct = true;
   while (nextDir) {
@@ -2975,7 +2570,6 @@
       break;
     }
     outermostLeafConstruct = false;
->>>>>>> 418bdb49
   }
 }
 
@@ -3018,59 +2612,8 @@
   const auto origDirective =
       std::get<Fortran::parser::OmpLoopDirective>(beginLoopDirective.t).v;
 
-<<<<<<< HEAD
-  const auto *endClauseList = [&]() {
-    using RetTy = const Fortran::parser::OmpClauseList *;
-    if (auto &endLoopDirective =
-            std::get<std::optional<Fortran::parser::OmpEndLoopDirective>>(
-                loopConstruct.t)) {
-      return RetTy(
-          &std::get<Fortran::parser::OmpClauseList>((*endLoopDirective).t));
-    }
-    return RetTy();
-  }();
-
-  bool validDirective = false;
-  DataSharingProcessor dsp(converter, semaCtx, loopOpClauseList, eval);
-
-  if (llvm::omp::topTaskloopSet.test(ompDirective)) {
-    validDirective = true;
-    TODO(currentLocation, "Taskloop construct");
-  } else {
-    // Create omp.{target, teams, distribute, parallel} nested operations
-    if ((llvm::omp::allTargetSet & llvm::omp::loopConstructSet)
-            .test(ompDirective)) {
-      validDirective = true;
-      genTargetOp(converter, semaCtx, eval, /*genNested=*/false,
-                  currentLocation, loopOpClauseList, ompDirective,
-                  /*outerCombined=*/true, &dsp);
-    }
-    if ((llvm::omp::allTeamsSet & llvm::omp::loopConstructSet)
-            .test(ompDirective)) {
-      validDirective = true;
-      genTeamsOp(converter, semaCtx, eval, /*genNested=*/false, currentLocation,
-                 loopOpClauseList, /*outerCombined=*/true);
-    }
-    if (llvm::omp::allDistributeSet.test(ompDirective)) {
-      validDirective = true;
-      bool outerCombined = llvm::omp::topDistributeSet.test(ompDirective);
-      genDistributeOp(converter, semaCtx, eval, /*genNested=*/false,
-                      currentLocation, loopOpClauseList, outerCombined, &dsp);
-    }
-    if ((llvm::omp::allParallelSet & llvm::omp::loopConstructSet)
-            .test(ompDirective)) {
-      validDirective = true;
-      genParallelOp(converter, symTable, semaCtx, eval, /*genNested=*/false,
-                    currentLocation, loopOpClauseList,
-                    /*outerCombined=*/true);
-    }
-  }
-  if ((llvm::omp::allDoSet | llvm::omp::allSimdSet).test(ompDirective))
-    validDirective = true;
-=======
   assert(llvm::omp::loopConstructSet.test(origDirective) &&
          "Expected loop construct");
->>>>>>> 418bdb49
 
   if (auto &endLoopDirective =
           std::get<std::optional<Fortran::parser::OmpEndLoopDirective>>(
@@ -3080,21 +2623,7 @@
         semaCtx));
   }
 
-<<<<<<< HEAD
-  if (llvm::omp::allDoSimdSet.test(ompDirective)) {
-    // 2.9.3.2 Workshare SIMD construct
-    createSimdWsloop(converter, semaCtx, eval, ompDirective, loopOpClauseList,
-                     endClauseList, currentLocation);
-
-  } else if (llvm::omp::allSimdSet.test(ompDirective)) {
-    // 2.9.3.1 SIMD construct
-    createSimdLoop(converter, semaCtx, eval, ompDirective, loopOpClauseList,
-                   currentLocation);
-    genOpenMPReduction(converter, semaCtx, loopOpClauseList);
-  } else {
-    createWsloop(converter, semaCtx, eval, ompDirective, loopOpClauseList,
-                 endClauseList, currentLocation, dsp);
-=======
+  DataSharingProcessor dsp(converter, semaCtx, clauses, eval);
   std::optional<llvm::omp::Directive> nextDir = origDirective;
   while (nextDir) {
     llvm::omp::Directive leafDir;
@@ -3135,11 +2664,11 @@
       case llvm::omp::Directive::OMPD_distribute:
         // 2.9.4.1 DISTRIBUTE construct.
         genDistributeOp(converter, semaCtx, eval, genNested, currentLocation,
-                        clauses);
+                        clauses, &dsp);
         break;
       case llvm::omp::Directive::OMPD_do:
         // 2.9.2 Worksharing-Loop construct.
-        genWsloopOp(converter, semaCtx, eval, currentLocation, clauses);
+        genWsloopOp(converter, semaCtx, eval, currentLocation, clauses, dsp);
         break;
       case llvm::omp::Directive::OMPD_parallel:
         // 2.6 PARALLEL construct.
@@ -3148,8 +2677,7 @@
         // Maybe rename the argument if it represents something else or
         // initialize it properly.
         genParallelOp(converter, symTable, semaCtx, eval, genNested,
-                      currentLocation, clauses,
-                      /*outerCombined=*/true);
+                      currentLocation, clauses, /*outerCombined=*/true);
         break;
       case llvm::omp::Directive::OMPD_simd:
         // 2.9.3.1 SIMD construct.
@@ -3158,7 +2686,7 @@
       case llvm::omp::Directive::OMPD_target:
         // 2.12.5 TARGET construct.
         genTargetOp(converter, semaCtx, eval, genNested, currentLocation,
-                    clauses, /*outerCombined=*/true);
+                    clauses, /*outerCombined=*/true, &dsp);
         break;
       case llvm::omp::Directive::OMPD_taskloop:
         // 2.10.2 TASKLOOP construct.
@@ -3186,7 +2714,6 @@
         llvm_unreachable("Unexpected loop construct");
       }
     }
->>>>>>> 418bdb49
   }
 }
 
