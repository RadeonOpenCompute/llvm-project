//===-- OpenMP.cpp -- Open MP directive lowering --------------------------===//
//
// Part of the LLVM Project, under the Apache License v2.0 with LLVM Exceptions.
// See https://llvm.org/LICENSE.txt for license information.
// SPDX-License-Identifier: Apache-2.0 WITH LLVM-exception
//
//===----------------------------------------------------------------------===//
//
// Coding style: https://mlir.llvm.org/getting_started/DeveloperGuide/
//
//===----------------------------------------------------------------------===//

#include "flang/Lower/OpenMP.h"

#include "ClauseProcessor.h"
#include "DataSharingProcessor.h"
#include "Decomposer.h"
#include "DirectivesCommon.h"
#include "ReductionProcessor.h"
#include "flang/Common/idioms.h"
#include "flang/Lower/Bridge.h"
#include "flang/Lower/ConvertExpr.h"
#include "flang/Lower/ConvertVariable.h"
#include "flang/Lower/OpenMP/Clauses.h"
#include "flang/Lower/OpenMP/Utils.h"
#include "flang/Lower/StatementContext.h"
#include "flang/Lower/SymbolMap.h"
#include "flang/Optimizer/Builder/BoxValue.h"
#include "flang/Optimizer/Builder/FIRBuilder.h"
#include "flang/Optimizer/Builder/Todo.h"
#include "flang/Optimizer/Dialect/FIRType.h"
#include "flang/Optimizer/HLFIR/HLFIROps.h"
#include "flang/Parser/parse-tree.h"
#include "flang/Semantics/openmp-directive-sets.h"
#include "flang/Semantics/tools.h"
#include "mlir/Analysis/SliceAnalysis.h"
#include "mlir/Dialect/ControlFlow/IR/ControlFlowOps.h"
#include "mlir/Dialect/OpenMP/OpenMPDialect.h"
#include "mlir/Transforms/RegionUtils.h"
#include "llvm/ADT/STLExtras.h"
#include "llvm/Frontend/OpenMP/OMPConstants.h"

using namespace Fortran::lower::omp;

//===----------------------------------------------------------------------===//
// Code generation helper functions
//===----------------------------------------------------------------------===//

/// Get the directive enumeration value corresponding to the given OpenMP
/// construct PFT node.
llvm::omp::Directive
extractOmpDirective(const parser::OpenMPConstruct &ompConstruct) {
  return common::visit(
      common::visitors{
          [](const parser::OpenMPAllocatorsConstruct &c) {
            return llvm::omp::OMPD_allocators;
          },
          [](const parser::OpenMPAtomicConstruct &c) {
            return llvm::omp::OMPD_atomic;
          },
          [](const parser::OpenMPBlockConstruct &c) {
            return std::get<parser::OmpBlockDirective>(
                       std::get<parser::OmpBeginBlockDirective>(c.t).t)
                .v;
          },
          [](const parser::OpenMPCriticalConstruct &c) {
            return llvm::omp::OMPD_critical;
          },
          [](const parser::OpenMPDeclarativeAllocate &c) {
            return llvm::omp::OMPD_allocate;
          },
          [](const parser::OpenMPExecutableAllocate &c) {
            return llvm::omp::OMPD_allocate;
          },
          [](const parser::OpenMPLoopConstruct &c) {
            return std::get<parser::OmpLoopDirective>(
                       std::get<parser::OmpBeginLoopDirective>(c.t).t)
                .v;
          },
          [](const parser::OpenMPSectionConstruct &c) {
            return llvm::omp::OMPD_section;
          },
          [](const parser::OpenMPSectionsConstruct &c) {
            return std::get<parser::OmpSectionsDirective>(
                       std::get<parser::OmpBeginSectionsDirective>(c.t).t)
                .v;
          },
          [](const parser::OpenMPStandaloneConstruct &c) {
            return common::visit(
                common::visitors{
                    [](const parser::OpenMPSimpleStandaloneConstruct &c) {
                      return std::get<parser::OmpSimpleStandaloneDirective>(c.t)
                          .v;
                    },
                    [](const parser::OpenMPFlushConstruct &c) {
                      return llvm::omp::OMPD_flush;
                    },
                    [](const parser::OpenMPCancelConstruct &c) {
                      return llvm::omp::OMPD_cancel;
                    },
                    [](const parser::OpenMPCancellationPointConstruct &c) {
                      return llvm::omp::OMPD_cancellation_point;
                    }},
                c.u);
          }},
      ompConstruct.u);
}

/// Check whether the parent of the given evaluation contains other evaluations.
static bool evalHasSiblings(const lower::pft::Evaluation &eval) {
  auto checkSiblings = [&eval](const lower::pft::EvaluationList &siblings) {
    for (auto &sibling : siblings)
      if (&sibling != &eval && !sibling.isEndStmt())
        return true;

    return false;
  };

  return eval.parent.visit(common::visitors{
      [&](const lower::pft::Program &parent) {
        return parent.getUnits().size() + parent.getCommonBlocks().size() > 1;
      },
      [&](const lower::pft::Evaluation &parent) {
        return checkSiblings(*parent.evaluationList);
      },
      [&](const auto &parent) {
        return checkSiblings(parent.evaluationList);
      }});
}

/// Check whether a given evaluation points to an OpenMP loop construct that
/// represents a target SPMD kernel. For this to be true, it must be a `target
/// teams distribute parallel do [simd]` or equivalent construct.
///
/// Currently, this is limited to cases where all relevant OpenMP constructs are
/// either combined or directly nested within the same function. Also, the
/// composite `distribute parallel do` is not identified if split into two
/// explicit nested loops (a `distribute` loop and a `parallel do` loop).
static bool isTargetSPMDLoop(const lower::pft::Evaluation &eval) {
  using namespace llvm::omp;

  const auto *ompEval = eval.getIf<parser::OpenMPConstruct>();
  if (!ompEval)
    return false;

  switch (extractOmpDirective(*ompEval)) {
  case OMPD_distribute_parallel_do:
  case OMPD_distribute_parallel_do_simd: {
    // It will return true only if one of these are true:
    //  - It has a 'target teams' parent and no siblings.
    //  - It has a 'teams' parent and no siblings, and the 'teams' has a
    //    'target' parent and no siblings.
    if (evalHasSiblings(eval))
      return false;

    const auto *parentEval = eval.parent.getIf<lower::pft::Evaluation>();
    if (!parentEval)
      return false;

    const auto *parentOmpEval = parentEval->getIf<parser::OpenMPConstruct>();
    if (!parentOmpEval)
      return false;

    auto parentDir = extractOmpDirective(*parentOmpEval);
    if (parentDir == OMPD_target_teams)
      return true;

    if (parentDir != OMPD_teams)
      return false;

    if (evalHasSiblings(*parentEval))
      return false;

    const auto *parentOfParentEval =
        parentEval->parent.getIf<lower::pft::Evaluation>();
    if (!parentOfParentEval)
      return false;

    const auto *parentOfParentOmpEval =
        parentOfParentEval->getIf<parser::OpenMPConstruct>();
    return parentOfParentOmpEval &&
           extractOmpDirective(*parentOfParentOmpEval) == OMPD_target;
  }
  case OMPD_teams_distribute_parallel_do:
  case OMPD_teams_distribute_parallel_do_simd: {
    // Check there's a 'target' parent and no siblings.
    if (evalHasSiblings(eval))
      return false;

    const auto *parentEval = eval.parent.getIf<lower::pft::Evaluation>();
    if (!parentEval)
      return false;

    const auto *parentOmpEval = parentEval->getIf<parser::OpenMPConstruct>();
    return parentOmpEval && extractOmpDirective(*parentOmpEval) == OMPD_target;
  }
  case OMPD_target_teams_distribute_parallel_do:
  case OMPD_target_teams_distribute_parallel_do_simd:
    return true;
  default:
    return false;
  }
}

static mlir::omp::TargetOp findParentTargetOp(mlir::OpBuilder &builder) {
  mlir::Operation *parentOp = builder.getBlock()->getParentOp();
  if (!parentOp)
    return nullptr;

  auto targetOp = llvm::dyn_cast<mlir::omp::TargetOp>(parentOp);
  if (!targetOp)
    targetOp = parentOp->getParentOfType<mlir::omp::TargetOp>();

  return targetOp;
}

static void genOMPDispatch(lower::AbstractConverter &converter,
                           lower::SymMap &symTable,
                           semantics::SemanticsContext &semaCtx,
                           lower::pft::Evaluation &eval, mlir::Location loc,
                           const ConstructQueue &queue,
                           ConstructQueue::const_iterator item);

static lower::pft::Evaluation *
getCollapsedLoopEval(lower::pft::Evaluation &eval, int collapseValue) {
  // Return the Evaluation of the innermost collapsed loop, or the current one
  // if there was no COLLAPSE.
  if (collapseValue == 0)
    return &eval;

  lower::pft::Evaluation *curEval = &eval.getFirstNestedEvaluation();
  for (int i = 1; i < collapseValue; i++) {
    // The nested evaluations should be DoConstructs (i.e. they should form
    // a loop nest). Each DoConstruct is a tuple <NonLabelDoStmt, Block,
    // EndDoStmt>.
    assert(curEval->isA<parser::DoConstruct>());
    curEval = &*std::next(curEval->getNestedEvaluations().begin());
  }
  return curEval;
}

static void genNestedEvaluations(lower::AbstractConverter &converter,
                                 lower::pft::Evaluation &eval,
                                 int collapseValue = 0) {
  lower::pft::Evaluation *curEval = getCollapsedLoopEval(eval, collapseValue);

  for (lower::pft::Evaluation &e : curEval->getNestedEvaluations())
    converter.genEval(e);
}

static bool
mustEvalTeamsThreadsOutsideTarget(const lower::pft::Evaluation &eval,
                                  mlir::omp::TargetOp targetOp) {
  if (!targetOp)
    return false;

  auto offloadModOp = llvm::cast<mlir::omp::OffloadModuleInterface>(
      *targetOp->getParentOfType<mlir::ModuleOp>());
  if (offloadModOp.getIsTargetDevice())
    return false;

  llvm::omp::Directive dir =
      extractOmpDirective(eval.get<parser::OpenMPConstruct>());
  return llvm::omp::allTargetSet.test(dir) || !evalHasSiblings(eval);
}

//===----------------------------------------------------------------------===//
// HostClausesInsertionGuard
//===----------------------------------------------------------------------===//

/// If the insertion point of the builder is located inside of an omp.target
/// region, this RAII guard moves the insertion point to just before that
/// omp.target operation and then restores the original insertion point when
/// destroyed. If not currently inserting inside an omp.target, it remains
/// unchanged.
class HostClausesInsertionGuard {
public:
  HostClausesInsertionGuard(mlir::OpBuilder &builder) : builder(builder) {
    targetOp = findParentTargetOp(builder);
    if (targetOp) {
      ip = builder.saveInsertionPoint();
      builder.setInsertionPoint(targetOp);
    }
  }

  ~HostClausesInsertionGuard() {
    if (ip.isSet()) {
      fixupExtractedHostOps();
      builder.restoreInsertionPoint(ip);
    }
  }

private:
  mlir::OpBuilder &builder;
  mlir::OpBuilder::InsertPoint ip;
  mlir::omp::TargetOp targetOp;

  // Finds the list of op operands that escape the target op's region; that is:
  // the operands that are used outside the target op but defined inside it.
  void
  findEscapingOpOperands(llvm::DenseSet<mlir::OpOperand *> &escapingOperands) {
    if (!targetOp)
      return;

    mlir::Region *targetParentRegion = targetOp->getParentRegion();
    assert(targetParentRegion != nullptr &&
           "Expected omp.target op to be nested in a parent region.");

    llvm::DenseSet<mlir::Operation *> visitedOps;

    // Walk the parent region in pre-order to make sure we visit `targetOp`
    // before its nested ops.
    targetParentRegion->walk<mlir::WalkOrder::PreOrder>(
        [&](mlir::Operation *op) {
          // Once we come across `targetOp`, we interrupt the walk since we
          // already visited all the ops that come before it in the region.
          if (op == targetOp)
            return mlir::WalkResult::interrupt();

          for (mlir::OpOperand &operand : op->getOpOperands()) {
            mlir::Operation *operandDefiningOp = operand.get().getDefiningOp();

            if (operandDefiningOp == nullptr)
              continue;

            if (visitedOps.contains(operandDefiningOp))
              continue;

            visitedOps.insert(operandDefiningOp);
            auto parentTargetOp =
                operandDefiningOp->getParentOfType<mlir::omp::TargetOp>();

            if (parentTargetOp != targetOp)
              continue;

            escapingOperands.insert(&operand);
          }

          return mlir::WalkResult::advance();
        });
  }

  // For an escaping operand, clone its use-def chain (i.e. its backward slice)
  // outside the target region.
  //
  // \return the last op in the chain (this is the op that defines the escaping
  //         operand).
  mlir::Operation *
  cloneOperandSliceOutsideTargetOp(mlir::OpOperand *escapingOperand) {
    mlir::Operation *operandDefiningOp = escapingOperand->get().getDefiningOp();
    llvm::SetVector<mlir::Operation *> backwardSlice;
    mlir::BackwardSliceOptions sliceOptions;
    sliceOptions.inclusive = true;
    mlir::getBackwardSlice(operandDefiningOp, &backwardSlice, sliceOptions);

    auto ip = builder.saveInsertionPoint();

    mlir::IRMapping mapper;
    builder.setInsertionPoint(escapingOperand->getOwner());

    mlir::Operation *lastSliceOp = nullptr;
    llvm::SetVector<mlir::Operation *> opsToClone;

    for (auto *op : backwardSlice) {
      // DeclareOps need special handling by searching for the corresponding ops
      // in the host. Therefore, do not clone them since this special handling
      // is done later in the fix-up process.
      //
      // TODO this might need a more elaborate handling in the future but for
      // now this seems sufficient for our purposes.
      if (llvm::isa<hlfir::DeclareOp>(op)) {
        opsToClone.clear();
        break;
      }

      opsToClone.insert(op);
    }

    for (mlir::Operation *op : opsToClone)
      lastSliceOp = builder.clone(*op, mapper);

    builder.restoreInsertionPoint(ip);
    return lastSliceOp;
  }

  /// Fixup any uses of target region block arguments that we have just created
  /// outside of the target region, and replace them by their host values.
  void fixupExtractedHostOps() {
    llvm::DenseSet<mlir::OpOperand *> escapingOperands;
    findEscapingOpOperands(escapingOperands);

    for (mlir::OpOperand *operand : escapingOperands) {
      mlir::Operation *operandDefiningOp = operand->get().getDefiningOp();
      assert(operandDefiningOp != nullptr &&
             "Expected escaping operand to have a defining op (i.e. not to be "
             "a block argument)");
      mlir::Operation *lastSliceOp = cloneOperandSliceOutsideTargetOp(operand);

      if (lastSliceOp == nullptr)
        continue;

      // Find the index of the operand in the list of results produced by its
      // defining op.
      unsigned operandResultIdx = 0;
      for (auto [idx, res] : llvm::enumerate(operandDefiningOp->getResults())) {
        if (res == operand->get()) {
          operandResultIdx = idx;
          break;
        }
      }

      // Replace the escaping operand with the corresponding value from the
      // op that we cloned outside the target op.
      operand->getOwner()->setOperand(operand->getOperandNumber(),
                                      lastSliceOp->getResult(operandResultIdx));
    }

    auto useOutsideTargetRegion = [](mlir::OpOperand &operand) {
      if (mlir::Operation *owner = operand.getOwner())
        return !owner->getParentOfType<mlir::omp::TargetOp>();
      return false;
    };

    mlir::OperandRange map = targetOp.getMapVars();
    for (mlir::BlockArgument arg : targetOp.getRegion().getArguments()) {
      mlir::Value hostVal = map[arg.getArgNumber()]
                                .getDefiningOp<mlir::omp::MapInfoOp>()
                                .getVarPtr();

      // Replace instances of omp.target block arguments used outside with their
      // corresponding host value.
      arg.replaceUsesWithIf(hostVal, [&](mlir::OpOperand &operand) -> bool {
        // If the use is an hlfir.declare, we need to search for the matching
        // one within host code.
        if (auto declareOp = llvm::dyn_cast_if_present<hlfir::DeclareOp>(
                operand.getOwner())) {
          if (auto hostDeclareOp = hostVal.getDefiningOp<hlfir::DeclareOp>()) {
            declareOp->replaceUsesWithIf(hostDeclareOp.getResults(),
                                         useOutsideTargetRegion);
          } else if (auto hostBoxOp = hostVal.getDefiningOp<fir::BoxAddrOp>()) {
            declareOp->replaceUsesWithIf(hostBoxOp.getVal()
                                             .getDefiningOp<hlfir::DeclareOp>()
                                             .getResults(),
                                         useOutsideTargetRegion);
          }
        }
        return useOutsideTargetRegion(operand);
      });
    }
  }
};

static fir::GlobalOp globalInitialization(lower::AbstractConverter &converter,
                                          fir::FirOpBuilder &firOpBuilder,
                                          const semantics::Symbol &sym,
                                          const lower::pft::Variable &var,
                                          mlir::Location currentLocation) {
  mlir::Type ty = converter.genType(sym);
  std::string globalName = converter.mangleName(sym);
  mlir::StringAttr linkage = firOpBuilder.createInternalLinkage();
  fir::GlobalOp global =
      firOpBuilder.createGlobal(currentLocation, ty, globalName, linkage);

  // Create default initialization for non-character scalar.
  if (semantics::IsAllocatableOrObjectPointer(&sym)) {
    mlir::Type baseAddrType = mlir::dyn_cast<fir::BoxType>(ty).getEleTy();
    lower::createGlobalInitialization(
        firOpBuilder, global, [&](fir::FirOpBuilder &b) {
          mlir::Value nullAddr =
              b.createNullConstant(currentLocation, baseAddrType);
          mlir::Value box =
              b.create<fir::EmboxOp>(currentLocation, ty, nullAddr);
          b.create<fir::HasValueOp>(currentLocation, box);
        });
  } else {
    lower::createGlobalInitialization(
        firOpBuilder, global, [&](fir::FirOpBuilder &b) {
          mlir::Value undef = b.create<fir::UndefOp>(currentLocation, ty);
          b.create<fir::HasValueOp>(currentLocation, undef);
        });
  }

  return global;
}

// Get the extended value for \p val by extracting additional variable
// information from \p base.
static fir::ExtendedValue getExtendedValue(fir::ExtendedValue base,
                                           mlir::Value val) {
  return base.match(
      [&](const fir::MutableBoxValue &box) -> fir::ExtendedValue {
        return fir::MutableBoxValue(val, box.nonDeferredLenParams(), {});
      },
      [&](const auto &) -> fir::ExtendedValue {
        return fir::substBase(base, val);
      });
}

#ifndef NDEBUG
static bool isThreadPrivate(lower::SymbolRef sym) {
  if (const auto *details = sym->detailsIf<semantics::CommonBlockDetails>()) {
    for (const auto &obj : details->objects())
      if (!obj->test(semantics::Symbol::Flag::OmpThreadprivate))
        return false;
    return true;
  }
  return sym->test(semantics::Symbol::Flag::OmpThreadprivate);
}
#endif

static void threadPrivatizeVars(lower::AbstractConverter &converter,
                                lower::pft::Evaluation &eval) {
  fir::FirOpBuilder &firOpBuilder = converter.getFirOpBuilder();
  mlir::Location currentLocation = converter.getCurrentLocation();
  mlir::OpBuilder::InsertionGuard guard(firOpBuilder);
  firOpBuilder.setInsertionPointToStart(firOpBuilder.getAllocaBlock());

  // If the symbol corresponds to the original ThreadprivateOp, use the symbol
  // value from that operation to create one ThreadprivateOp copy operation
  // inside the parallel region.
  // In some cases, however, the symbol will correspond to the original,
  // non-threadprivate variable. This can happen, for instance, with a common
  // block, declared in a separate module, used by a parent procedure and
  // privatized in its child procedure.
  auto genThreadprivateOp = [&](lower::SymbolRef sym) -> mlir::Value {
    assert(isThreadPrivate(sym));
    mlir::Value symValue = converter.getSymbolAddress(sym);
    mlir::Operation *op = symValue.getDefiningOp();
    if (auto declOp = mlir::dyn_cast<hlfir::DeclareOp>(op))
      op = declOp.getMemref().getDefiningOp();
    if (mlir::isa<mlir::omp::ThreadprivateOp>(op))
      symValue = mlir::dyn_cast<mlir::omp::ThreadprivateOp>(op).getSymAddr();
    return firOpBuilder.create<mlir::omp::ThreadprivateOp>(
        currentLocation, symValue.getType(), symValue);
  };

  llvm::SetVector<const semantics::Symbol *> threadprivateSyms;
  converter.collectSymbolSet(eval, threadprivateSyms,
                             semantics::Symbol::Flag::OmpThreadprivate,
                             /*collectSymbols=*/true,
                             /*collectHostAssociatedSymbols=*/true);
  std::set<semantics::SourceName> threadprivateSymNames;

  // For a COMMON block, the ThreadprivateOp is generated for itself instead of
  // its members, so only bind the value of the new copied ThreadprivateOp
  // inside the parallel region to the common block symbol only once for
  // multiple members in one COMMON block.
  llvm::SetVector<const semantics::Symbol *> commonSyms;
  for (std::size_t i = 0; i < threadprivateSyms.size(); i++) {
    const semantics::Symbol *sym = threadprivateSyms[i];
    mlir::Value symThreadprivateValue;
    // The variable may be used more than once, and each reference has one
    // symbol with the same name. Only do once for references of one variable.
    if (threadprivateSymNames.find(sym->name()) != threadprivateSymNames.end())
      continue;
    threadprivateSymNames.insert(sym->name());
    if (const semantics::Symbol *common =
            semantics::FindCommonBlockContaining(sym->GetUltimate())) {
      mlir::Value commonThreadprivateValue;
      if (commonSyms.contains(common)) {
        commonThreadprivateValue = converter.getSymbolAddress(*common);
      } else {
        commonThreadprivateValue = genThreadprivateOp(*common);
        converter.bindSymbol(*common, commonThreadprivateValue);
        commonSyms.insert(common);
      }
      symThreadprivateValue = lower::genCommonBlockMember(
          converter, currentLocation, *sym, commonThreadprivateValue);
    } else {
      symThreadprivateValue = genThreadprivateOp(*sym);
    }

    fir::ExtendedValue sexv = converter.getSymbolExtendedValue(*sym);
    fir::ExtendedValue symThreadprivateExv =
        getExtendedValue(sexv, symThreadprivateValue);
    converter.bindSymbol(*sym, symThreadprivateExv);
  }
}

static mlir::Operation *
createAndSetPrivatizedLoopVar(lower::AbstractConverter &converter,
                              mlir::Location loc, mlir::Value indexVal,
                              const semantics::Symbol *sym) {
  fir::FirOpBuilder &firOpBuilder = converter.getFirOpBuilder();
  mlir::OpBuilder::InsertPoint insPt = firOpBuilder.saveInsertionPoint();
  firOpBuilder.setInsertionPointToStart(firOpBuilder.getAllocaBlock());

  mlir::Type tempTy = converter.genType(*sym);

  assert(converter.isPresentShallowLookup(*sym) &&
         "Expected symbol to be in symbol table.");

  firOpBuilder.restoreInsertionPoint(insPt);
  mlir::Value cvtVal = firOpBuilder.createConvert(loc, tempTy, indexVal);
  mlir::Operation *storeOp = firOpBuilder.create<fir::StoreOp>(
      loc, cvtVal, converter.getSymbolAddress(*sym));
  return storeOp;
}

// This helper function implements the functionality of "promoting"
// non-CPTR arguments of use_device_ptr to use_device_addr
// arguments (automagic conversion of use_device_ptr ->
// use_device_addr in these cases). The way we do so currently is
// through the shuffling of operands from the devicePtrOperands to
// deviceAddrOperands where neccesary and re-organizing the types,
// locations and symbols to maintain the correct ordering of ptr/addr
// input -> BlockArg.
//
// This effectively implements some deprecated OpenMP functionality
// that some legacy applications unfortunately depend on
// (deprecated in specification version 5.2):
//
// "If a list item in a use_device_ptr clause is not of type C_PTR,
//  the behavior is as if the list item appeared in a use_device_addr
//  clause. Support for such list items in a use_device_ptr clause
//  is deprecated."
static void promoteNonCPtrUseDevicePtrArgsToUseDeviceAddr(
    llvm::SmallVectorImpl<mlir::Value> &useDeviceAddrVars,
    llvm::SmallVectorImpl<mlir::Value> &useDevicePtrVars,
    llvm::SmallVectorImpl<mlir::Type> &useDeviceTypes,
    llvm::SmallVectorImpl<mlir::Location> &useDeviceLocs,
    llvm::SmallVectorImpl<const semantics::Symbol *> &useDeviceSymbols) {
  auto moveElementToBack = [](size_t idx, auto &vector) {
    auto *iter = std::next(vector.begin(), idx);
    vector.push_back(*iter);
    vector.erase(iter);
  };

  // Iterate over our use_device_ptr list and shift all non-cptr arguments into
  // use_device_addr.
  for (auto *it = useDevicePtrVars.begin(); it != useDevicePtrVars.end();) {
    if (!fir::isa_builtin_cptr_type(fir::unwrapRefType(it->getType()))) {
      useDeviceAddrVars.push_back(*it);
      // We have to shuffle the symbols around as well, to maintain
      // the correct Input -> BlockArg for use_device_ptr/use_device_addr.
      // NOTE: However, as map's do not seem to be included currently
      // this isn't as pertinent, but we must try to maintain for
      // future alterations. I believe the reason they are not currently
      // is that the BlockArg assign/lowering needs to be extended
      // to a greater set of types.
      auto idx = std::distance(useDevicePtrVars.begin(), it);
      moveElementToBack(idx, useDeviceTypes);
      moveElementToBack(idx, useDeviceLocs);
      moveElementToBack(idx, useDeviceSymbols);
      it = useDevicePtrVars.erase(it);
      continue;
    }
    ++it;
  }
}

/// Extract the list of function and variable symbols affected by the given
/// 'declare target' directive and return the intended device type for them.
static void getDeclareTargetInfo(
    lower::AbstractConverter &converter, semantics::SemanticsContext &semaCtx,
    lower::pft::Evaluation &eval,
    const parser::OpenMPDeclareTargetConstruct &declareTargetConstruct,
    mlir::omp::DeclareTargetOperands &clauseOps,
    llvm::SmallVectorImpl<DeclareTargetCapturePair> &symbolAndClause) {
  const auto &spec =
      std::get<parser::OmpDeclareTargetSpecifier>(declareTargetConstruct.t);
  if (const auto *objectList{parser::Unwrap<parser::OmpObjectList>(spec.u)}) {
    ObjectList objects{makeObjects(*objectList, semaCtx)};
    // Case: declare target(func, var1, var2)
    gatherFuncAndVarSyms(objects, mlir::omp::DeclareTargetCaptureClause::to,
                         symbolAndClause);
  } else if (const auto *clauseList{
                 parser::Unwrap<parser::OmpClauseList>(spec.u)}) {
    List<Clause> clauses = makeClauses(*clauseList, semaCtx);
    if (clauses.empty() &&
        (!eval.getOwningProcedure()->isMainProgram() ||
         eval.getOwningProcedure()->getMainProgramSymbol())) {
      // Case: declare target, implicit capture of function
      symbolAndClause.emplace_back(
          mlir::omp::DeclareTargetCaptureClause::to,
          eval.getOwningProcedure()->getSubprogramSymbol());
    }

    ClauseProcessor cp(converter, semaCtx, clauses);
    cp.processDeviceType(clauseOps);
    cp.processEnter(symbolAndClause);
    cp.processLink(symbolAndClause);
    cp.processTo(symbolAndClause);

    cp.processTODO<clause::Indirect>(converter.getCurrentLocation(),
                                     llvm::omp::Directive::OMPD_declare_target);
  }
}

static void collectDeferredDeclareTargets(
    lower::AbstractConverter &converter, semantics::SemanticsContext &semaCtx,
    lower::pft::Evaluation &eval,
    const parser::OpenMPDeclareTargetConstruct &declareTargetConstruct,
    llvm::SmallVectorImpl<lower::OMPDeferredDeclareTargetInfo>
        &deferredDeclareTarget) {
  mlir::omp::DeclareTargetOperands clauseOps;
  llvm::SmallVector<DeclareTargetCapturePair> symbolAndClause;
  getDeclareTargetInfo(converter, semaCtx, eval, declareTargetConstruct,
                       clauseOps, symbolAndClause);
  // Return the device type only if at least one of the targets for the
  // directive is a function or subroutine
  mlir::ModuleOp mod = converter.getFirOpBuilder().getModule();

  for (const DeclareTargetCapturePair &symClause : symbolAndClause) {
    mlir::Operation *op = mod.lookupSymbol(
        converter.mangleName(std::get<const semantics::Symbol &>(symClause)));

    if (!op) {
      deferredDeclareTarget.push_back({std::get<0>(symClause),
                                       clauseOps.deviceType,
                                       std::get<1>(symClause)});
    }
  }
}

static std::optional<mlir::omp::DeclareTargetDeviceType>
getDeclareTargetFunctionDevice(
    lower::AbstractConverter &converter, semantics::SemanticsContext &semaCtx,
    lower::pft::Evaluation &eval,
    const parser::OpenMPDeclareTargetConstruct &declareTargetConstruct) {
  mlir::omp::DeclareTargetOperands clauseOps;
  llvm::SmallVector<DeclareTargetCapturePair> symbolAndClause;
  getDeclareTargetInfo(converter, semaCtx, eval, declareTargetConstruct,
                       clauseOps, symbolAndClause);

  // Return the device type only if at least one of the targets for the
  // directive is a function or subroutine
  mlir::ModuleOp mod = converter.getFirOpBuilder().getModule();
  for (const DeclareTargetCapturePair &symClause : symbolAndClause) {
    mlir::Operation *op = mod.lookupSymbol(
        converter.mangleName(std::get<const semantics::Symbol &>(symClause)));

    if (mlir::isa_and_nonnull<mlir::func::FuncOp>(op))
      return clauseOps.deviceType;
  }

  return std::nullopt;
}

/// Set up the entry block of the given `omp.loop_nest` operation, adding a
/// block argument for each loop induction variable and allocating and
/// initializing a private value to hold each of them.
///
/// This function can also bind the symbols of any variables that should match
/// block arguments on parent loop wrapper operations attached to the same
/// loop. This allows the introduction of any necessary `hlfir.declare`
/// operations inside of the entry block of the `omp.loop_nest` operation and
/// not directly under any of the wrappers, which would invalidate them.
///
/// \param [in]          op - the loop nest operation.
/// \param [in]   converter - PFT to MLIR conversion interface.
/// \param [in]         loc - location.
/// \param [in]        args - symbols of induction variables.
/// \param [in] wrapperSyms - symbols of variables to be mapped to loop wrapper
///                           entry block arguments.
/// \param [in] wrapperArgs - entry block arguments of parent loop wrappers.
static void
genLoopVars(mlir::Operation *op, lower::AbstractConverter &converter,
            mlir::Location &loc, llvm::ArrayRef<const semantics::Symbol *> args,
            llvm::ArrayRef<const semantics::Symbol *> wrapperSyms = {},
            llvm::ArrayRef<mlir::BlockArgument> wrapperArgs = {}) {
  fir::FirOpBuilder &firOpBuilder = converter.getFirOpBuilder();
  auto &region = op->getRegion(0);

  std::size_t loopVarTypeSize = 0;
  for (const semantics::Symbol *arg : args)
    loopVarTypeSize = std::max(loopVarTypeSize, arg->GetUltimate().size());
  mlir::Type loopVarType = getLoopVarType(converter, loopVarTypeSize);
  llvm::SmallVector<mlir::Type> tiv(args.size(), loopVarType);
  llvm::SmallVector<mlir::Location> locs(args.size(), loc);
  firOpBuilder.createBlock(&region, {}, tiv, locs);

  // Bind the entry block arguments of parent wrappers to the corresponding
  // symbols.
  for (auto [arg, prv] : llvm::zip_equal(wrapperSyms, wrapperArgs))
    converter.bindSymbol(*arg, prv);

  // The argument is not currently in memory, so make a temporary for the
  // argument, and store it there, then bind that location to the argument.
  mlir::Operation *storeOp = nullptr;
  for (auto [argIndex, argSymbol] : llvm::enumerate(args)) {
    mlir::Value indexVal = fir::getBase(region.front().getArgument(argIndex));
    storeOp =
        createAndSetPrivatizedLoopVar(converter, loc, indexVal, argSymbol);
  }
  firOpBuilder.setInsertionPointAfter(storeOp);
}

static void
genReductionVars(mlir::Operation *op, lower::AbstractConverter &converter,
                 mlir::Location &loc,
                 llvm::ArrayRef<const semantics::Symbol *> reductionArgs,
                 llvm::ArrayRef<mlir::Type> reductionTypes) {
  fir::FirOpBuilder &firOpBuilder = converter.getFirOpBuilder();
  llvm::SmallVector<mlir::Location> blockArgLocs(reductionArgs.size(), loc);

  mlir::Block *entryBlock = firOpBuilder.createBlock(
      &op->getRegion(0), {}, reductionTypes, blockArgLocs);
  // Bind the reduction arguments to their block arguments.
  for (auto [arg, prv] :
       llvm::zip_equal(reductionArgs, entryBlock->getArguments())) {
    converter.bindSymbol(*arg, prv);
  }
}

static void
markDeclareTarget(mlir::Operation *op, lower::AbstractConverter &converter,
                  mlir::omp::DeclareTargetCaptureClause captureClause,
                  mlir::omp::DeclareTargetDeviceType deviceType) {
  // TODO: Add support for program local variables with declare target applied
  auto declareTargetOp = llvm::dyn_cast<mlir::omp::DeclareTargetInterface>(op);
  if (!declareTargetOp)
    fir::emitFatalError(
        converter.getCurrentLocation(),
        "Attempt to apply declare target on unsupported operation");

  // The function or global already has a declare target applied to it, very
  // likely through implicit capture (usage in another declare target
  // function/subroutine). It should be marked as any if it has been assigned
  // both host and nohost, else we skip, as there is no change
  if (declareTargetOp.isDeclareTarget()) {
    if (declareTargetOp.getDeclareTargetDeviceType() != deviceType)
      declareTargetOp.setDeclareTarget(mlir::omp::DeclareTargetDeviceType::any,
                                       captureClause);
    return;
  }

  declareTargetOp.setDeclareTarget(deviceType, captureClause);
}

/// For an operation that takes `omp.private` values as region args, this util
/// merges the private vars info into the region arguments list.
///
/// \tparam OMPOP  - the OpenMP op that takes `omp.private` inputs.
/// \tparam InfoTy - the type of private info we want to merge; e.g. mlir::Type
/// or mlir::Location fields of the private var list.
///
/// \param [in] op                 - the op accepting `omp.private` inputs.
/// \param [in] currentList        - the current list of region info that we
/// want to merge private info with. For example this could be the list of types
/// or locations of previous arguments to \op's region.
/// \param [in] infoAccessor       - for a private variable, this returns the
/// data we want to merge: type or location.
/// \param [out] allRegionArgsInfo - the merged list of region info.
/// \param [in] addBeforePrivate - `true` if the passed information goes before
/// private information.
template <typename OMPOp, typename InfoTy>
static void
mergePrivateVarsInfo(OMPOp op, llvm::ArrayRef<InfoTy> currentList,
                     llvm::function_ref<InfoTy(mlir::Value)> infoAccessor,
                     llvm::SmallVectorImpl<InfoTy> &allRegionArgsInfo,
                     bool addBeforePrivate) {
  mlir::OperandRange privateVars = op.getPrivateVars();

  if (addBeforePrivate)
    llvm::transform(currentList, std::back_inserter(allRegionArgsInfo),
                    [](InfoTy i) { return i; });

  llvm::transform(privateVars, std::back_inserter(allRegionArgsInfo),
                  infoAccessor);

  if (!addBeforePrivate)
    llvm::transform(currentList, std::back_inserter(allRegionArgsInfo),
                    [](InfoTy i) { return i; });
}

//===----------------------------------------------------------------------===//
// Op body generation helper structures and functions
//===----------------------------------------------------------------------===//

struct OpWithBodyGenInfo {
  /// A type for a code-gen callback function. This takes as argument the op for
  /// which the code is being generated and returns the arguments of the op's
  /// region.
  using GenOMPRegionEntryCBFn =
      std::function<llvm::SmallVector<const semantics::Symbol *>(
          mlir::Operation *)>;

  OpWithBodyGenInfo(lower::AbstractConverter &converter,
                    lower::SymMap &symTable,
                    semantics::SemanticsContext &semaCtx, mlir::Location loc,
                    lower::pft::Evaluation &eval, llvm::omp::Directive dir)
      : converter(converter), symTable(symTable), semaCtx(semaCtx), loc(loc),
        eval(eval), dir(dir) {}

  OpWithBodyGenInfo &setClauses(const List<Clause> *value) {
    clauses = value;
    return *this;
  }

  OpWithBodyGenInfo &setDataSharingProcessor(DataSharingProcessor *value) {
    dsp = value;
    return *this;
  }

  OpWithBodyGenInfo &setGenRegionEntryCb(GenOMPRegionEntryCBFn value) {
    genRegionEntryCB = value;
    return *this;
  }

  OpWithBodyGenInfo &setGenSkeletonOnly(bool value) {
    genSkeletonOnly = value;
    return *this;
  }

  /// [inout] converter to use for the clauses.
  lower::AbstractConverter &converter;
  /// [in] Symbol table
  lower::SymMap &symTable;
  /// [in] Semantics context
  semantics::SemanticsContext &semaCtx;
  /// [in] location in source code.
  mlir::Location loc;
  /// [in] current PFT node/evaluation.
  lower::pft::Evaluation &eval;
  /// [in] leaf directive for which to generate the op body.
  llvm::omp::Directive dir;
  /// [in] list of clauses to process.
  const List<Clause> *clauses = nullptr;
  /// [in] if provided, processes the construct's data-sharing attributes.
  DataSharingProcessor *dsp = nullptr;
  /// [in] if provided, emits the op's region entry. Otherwise, an emtpy block
  /// is created in the region.
  GenOMPRegionEntryCBFn genRegionEntryCB = nullptr;
  /// [in] if set to `true`, skip generating nested evaluations and dispatching
  /// any further leaf constructs.
  bool genSkeletonOnly = false;
};

/// Create the body (block) for an OpenMP Operation.
///
/// \param [in]   op  - the operation the body belongs to.
/// \param [in] info  - options controlling code-gen for the construction.
/// \param [in] queue - work queue with nested constructs.
/// \param [in] item  - item in the queue to generate body for.
static void createBodyOfOp(mlir::Operation &op, const OpWithBodyGenInfo &info,
                           const ConstructQueue &queue,
                           ConstructQueue::const_iterator item) {
  fir::FirOpBuilder &firOpBuilder = info.converter.getFirOpBuilder();

  auto insertMarker = [](fir::FirOpBuilder &builder) {
    mlir::Value undef = builder.create<fir::UndefOp>(builder.getUnknownLoc(),
                                                     builder.getIndexType());
    return undef.getDefiningOp();
  };

  // If an argument for the region is provided then create the block with that
  // argument. Also update the symbol's address with the mlir argument value.
  // e.g. For loops the argument is the induction variable. And all further
  // uses of the induction variable should use this mlir value.
  auto regionArgs = [&]() -> llvm::SmallVector<const semantics::Symbol *> {
    if (info.genRegionEntryCB != nullptr) {
      return info.genRegionEntryCB(&op);
    }

    firOpBuilder.createBlock(&op.getRegion(0));
    return {};
  }();

  // Mark the earliest insertion point.
  mlir::Operation *marker = insertMarker(firOpBuilder);

  // If it is an unstructured region, create empty blocks for all evaluations.
  if (info.eval.lowerAsUnstructured())
    lower::createEmptyRegionBlocks<mlir::omp::TerminatorOp, mlir::omp::YieldOp>(
        firOpBuilder, info.eval.getNestedEvaluations());

  // Start with privatization, so that the lowering of the nested
  // code will use the right symbols.
  bool isLoop = llvm::omp::getDirectiveAssociation(info.dir) ==
                llvm::omp::Association::Loop;
  bool privatize = info.clauses;

  firOpBuilder.setInsertionPoint(marker);
  std::optional<DataSharingProcessor> tempDsp;
  if (privatize && !info.dsp) {
    tempDsp.emplace(info.converter, info.semaCtx, *info.clauses, info.eval,
                    Fortran::lower::omp::isLastItemInQueue(item, queue));
    tempDsp->processStep1();
    tempDsp->processStep2();
  }

  if (info.dir == llvm::omp::Directive::OMPD_parallel) {
    threadPrivatizeVars(info.converter, info.eval);
    if (info.clauses) {
      firOpBuilder.setInsertionPoint(marker);
      ClauseProcessor(info.converter, info.semaCtx, *info.clauses)
          .processCopyin();
    }
  }

  if (!info.genSkeletonOnly) {
    if (ConstructQueue::const_iterator next = std::next(item);
        next != queue.end()) {
      genOMPDispatch(info.converter, info.symTable, info.semaCtx, info.eval,
                     info.loc, queue, next);
    } else {
      // genFIR(Evaluation&) tries to patch up unterminated blocks, causing
      // a lot of complications for our approach if the terminator generation
      // is delayed past this point. Insert a temporary terminator here, then
      // delete it.
      firOpBuilder.setInsertionPointToEnd(&op.getRegion(0).back());
      auto *temp = lower::genOpenMPTerminator(firOpBuilder, &op, info.loc);
      firOpBuilder.setInsertionPointAfter(marker);
      genNestedEvaluations(info.converter, info.eval);
      temp->erase();
    }
  }

  // Get or create a unique exiting block from the given region, or
  // return nullptr if there is no exiting block.
  auto getUniqueExit = [&](mlir::Region &region) -> mlir::Block * {
    // Find the blocks where the OMP terminator should go. In simple cases
    // it is the single block in the operation's region. When the region
    // is more complicated, especially with unstructured control flow, there
    // may be multiple blocks, and some of them may have non-OMP terminators
    // resulting from lowering of the code contained within the operation.
    // All the remaining blocks are potential exit points from the op's region.
    //
    // Explicit control flow cannot exit any OpenMP region (other than via
    // STOP), and that is enforced by semantic checks prior to lowering. STOP
    // statements are lowered to a function call.

    // Collect unterminated blocks.
    llvm::SmallVector<mlir::Block *> exits;
    for (mlir::Block &b : region) {
      if (b.empty() || !b.back().hasTrait<mlir::OpTrait::IsTerminator>())
        exits.push_back(&b);
    }

    if (exits.empty())
      return nullptr;
    // If there already is a unique exiting block, do not create another one.
    // Additionally, some ops (e.g. omp.sections) require only 1 block in
    // its region.
    if (exits.size() == 1)
      return exits[0];
    mlir::Block *exit = firOpBuilder.createBlock(&region);
    for (mlir::Block *b : exits) {
      firOpBuilder.setInsertionPointToEnd(b);
      firOpBuilder.create<mlir::cf::BranchOp>(info.loc, exit);
    }
    return exit;
  };

  if (auto *exitBlock = getUniqueExit(op.getRegion(0))) {
    firOpBuilder.setInsertionPointToEnd(exitBlock);
    auto *term = lower::genOpenMPTerminator(firOpBuilder, &op, info.loc);
    // Only insert lastprivate code when there actually is an exit block.
    // Such a block may not exist if the nested code produced an infinite
    // loop (this may not make sense in production code, but a user could
    // write that and we should handle it).
    firOpBuilder.setInsertionPoint(term);
    if (privatize) {
      // DataSharingProcessor::processStep2() may create operations before/after
      // the one passed as argument. We need to treat loop wrappers and their
      // nested loop as a unit, so we need to pass the top level wrapper (if
      // present). Otherwise, these operations will be inserted within a
      // wrapper region.
      mlir::Operation *privatizationTopLevelOp = &op;
      if (auto loopNest = llvm::dyn_cast<mlir::omp::LoopNestOp>(op)) {
        llvm::SmallVector<mlir::omp::LoopWrapperInterface> wrappers;
        loopNest.gatherWrappers(wrappers);
        if (!wrappers.empty())
          privatizationTopLevelOp = &*wrappers.back();
      }

      if (!info.dsp) {
        assert(tempDsp.has_value());
        tempDsp->processStep3(privatizationTopLevelOp, isLoop);
      } else {
        if (isLoop && regionArgs.size() > 0) {
          for (const auto &regionArg : regionArgs) {
            info.dsp->pushLoopIV(info.converter.getSymbolAddress(*regionArg));
          }
        }
        info.dsp->processStep3(privatizationTopLevelOp, isLoop);
      }
    }
  }

  firOpBuilder.setInsertionPointAfter(marker);
  marker->erase();
}

void mapBodySymbols(lower::AbstractConverter &converter, mlir::Region &region,
                    llvm::ArrayRef<const semantics::Symbol *> mapSyms) {
  assert(region.hasOneBlock() && "target must have single region");
  mlir::Block &regionBlock = region.front();
  // Clones the `bounds` placing them inside the target region and returns them.
  auto cloneBound = [&](mlir::Value bound) {
    if (mlir::isMemoryEffectFree(bound.getDefiningOp())) {
      mlir::Operation *clonedOp = bound.getDefiningOp()->clone();
      regionBlock.push_back(clonedOp);
      return clonedOp->getResult(0);
    }
    TODO(converter.getCurrentLocation(),
         "target map clause operand unsupported bound type");
  };

  auto cloneBounds = [cloneBound](llvm::ArrayRef<mlir::Value> bounds) {
    llvm::SmallVector<mlir::Value> clonedBounds;
    for (mlir::Value bound : bounds)
      clonedBounds.emplace_back(cloneBound(bound));
    return clonedBounds;
  };

  // Bind the symbols to their corresponding block arguments.
  for (auto [argIndex, argSymbol] : llvm::enumerate(mapSyms)) {
    const mlir::BlockArgument &arg = region.getArgument(argIndex);
    // Avoid capture of a reference to a structured binding.
    const semantics::Symbol *sym = argSymbol;
    // Structure component symbols don't have bindings.
    if (sym->owner().IsDerivedType())
      continue;
    fir::ExtendedValue extVal = converter.getSymbolExtendedValue(*sym);
    auto refType = mlir::dyn_cast<fir::ReferenceType>(arg.getType());
    if (refType && fir::isa_builtin_cptr_type(refType.getElementType())) {
      converter.bindSymbol(*argSymbol, arg);
    } else {
      extVal.match(
          [&](const fir::BoxValue &v) {
            converter.bindSymbol(*sym,
                                 fir::BoxValue(arg, cloneBounds(v.getLBounds()),
                                               v.getExplicitParameters(),
                                               v.getExplicitExtents()));
          },
          [&](const fir::MutableBoxValue &v) {
            converter.bindSymbol(
                *sym, fir::MutableBoxValue(arg, cloneBounds(v.getLBounds()),
                                           v.getMutableProperties()));
          },
          [&](const fir::ArrayBoxValue &v) {
            converter.bindSymbol(
                *sym, fir::ArrayBoxValue(arg, cloneBounds(v.getExtents()),
                                         cloneBounds(v.getLBounds()),
                                         v.getSourceBox()));
          },
          [&](const fir::CharArrayBoxValue &v) {
            converter.bindSymbol(
                *sym, fir::CharArrayBoxValue(arg, cloneBound(v.getLen()),
                                             cloneBounds(v.getExtents()),
                                             cloneBounds(v.getLBounds())));
          },
          [&](const fir::CharBoxValue &v) {
            converter.bindSymbol(
                *sym, fir::CharBoxValue(arg, cloneBound(v.getLen())));
          },
          [&](const fir::UnboxedValue &v) { converter.bindSymbol(*sym, arg); },
          [&](const auto &) {
            TODO(converter.getCurrentLocation(),
                 "target map clause operand unsupported type");
          });
    }
  }
}

static void genBodyOfTargetDataOp(
    lower::AbstractConverter &converter, lower::SymMap &symTable,
    semantics::SemanticsContext &semaCtx, lower::pft::Evaluation &eval,
    mlir::omp::TargetDataOp &dataOp,
    llvm::ArrayRef<const semantics::Symbol *> useDeviceSymbols,
    llvm::ArrayRef<mlir::Location> useDeviceLocs,
    llvm::ArrayRef<mlir::Type> useDeviceTypes,
    const mlir::Location &currentLocation, const ConstructQueue &queue,
    ConstructQueue::const_iterator item) {
  assert(useDeviceTypes.size() == useDeviceLocs.size());

  fir::FirOpBuilder &firOpBuilder = converter.getFirOpBuilder();
  mlir::Region &region = dataOp.getRegion();
  firOpBuilder.createBlock(&region, {}, useDeviceTypes, useDeviceLocs);

  mapBodySymbols(converter, region, useDeviceSymbols);

  // Insert dummy instruction to remember the insertion position. The
  // marker will be deleted by clean up passes since there are no uses.
  // Remembering the position for further insertion is important since
  // there are hlfir.declares inserted above while setting block arguments
  // and new code from the body should be inserted after that.
  mlir::Value undefMarker = firOpBuilder.create<fir::UndefOp>(
      dataOp.getLoc(), firOpBuilder.getIndexType());

  // Create blocks for unstructured regions. This has to be done since
  // blocks are initially allocated with the function as the parent region.
  if (eval.lowerAsUnstructured()) {
    lower::createEmptyRegionBlocks<mlir::omp::TerminatorOp, mlir::omp::YieldOp>(
        firOpBuilder, eval.getNestedEvaluations());
  }

  firOpBuilder.create<mlir::omp::TerminatorOp>(currentLocation);

  // Set the insertion point after the marker.
  firOpBuilder.setInsertionPointAfter(undefMarker.getDefiningOp());

  if (ConstructQueue::const_iterator next = std::next(item);
      next != queue.end()) {
    genOMPDispatch(converter, symTable, semaCtx, eval, currentLocation, queue,
                   next);
  } else {
    genNestedEvaluations(converter, eval);
  }
}

// This generates intermediate common block member accesses within a region
// and then rebinds the members symbol to the intermediate accessors we have
// generated so that subsequent code generation will utilise these instead.
//
// When the scope changes, the bindings to the intermediate accessors should
// be dropped in place of the original symbol bindings.
//
// This is for utilisation with TargetOp.
static void genIntermediateCommonBlockAccessors(
    Fortran::lower::AbstractConverter &converter,
    const mlir::Location &currentLocation, mlir::Region &region,
    llvm::ArrayRef<const Fortran::semantics::Symbol *> mapSyms) {
  for (auto [argIndex, argSymbol] : llvm::enumerate(mapSyms)) {
    if (auto *details =
            argSymbol->detailsIf<Fortran::semantics::CommonBlockDetails>()) {
      for (auto obj : details->objects()) {
        auto targetCBMemberBind = Fortran::lower::genCommonBlockMember(
            converter, currentLocation, *obj, region.getArgument(argIndex));
        fir::ExtendedValue sexv = converter.getSymbolExtendedValue(*obj);
        fir::ExtendedValue targetCBExv =
            getExtendedValue(sexv, targetCBMemberBind);
        converter.bindSymbol(*obj, targetCBExv);
      }
    }
  }
}

// This functions creates a block for the body of the targetOp's region. It adds
// all the symbols present in mapSymbols as block arguments to this block.
static void genBodyOfTargetOp(
    lower::AbstractConverter &converter, lower::SymMap &symTable,
    semantics::SemanticsContext &semaCtx, lower::pft::Evaluation &eval,
    mlir::omp::TargetOp &targetOp,
    llvm::ArrayRef<const semantics::Symbol *> mapSyms,
    llvm::ArrayRef<mlir::Location> mapSymLocs,
    llvm::ArrayRef<mlir::Type> mapSymTypes,
    const mlir::Location &currentLocation, const ConstructQueue &queue,
    ConstructQueue::const_iterator item, DataSharingProcessor &dsp) {
  assert(mapSymTypes.size() == mapSymLocs.size());

  fir::FirOpBuilder &firOpBuilder = converter.getFirOpBuilder();
  mlir::Region &region = targetOp.getRegion();

  llvm::SmallVector<mlir::Type> allRegionArgTypes;
  llvm::SmallVector<mlir::Location> allRegionArgLocs;
  mergePrivateVarsInfo(targetOp, mapSymTypes,
                       llvm::function_ref<mlir::Type(mlir::Value)>{
                           [](mlir::Value v) { return v.getType(); }},
                       allRegionArgTypes, /*addBeforePrivate=*/true);

  mergePrivateVarsInfo(targetOp, mapSymLocs,
                       llvm::function_ref<mlir::Location(mlir::Value)>{
                           [](mlir::Value v) { return v.getLoc(); }},
                       allRegionArgLocs, /*addBeforePrivate=*/true);

  mlir::Block *regionBlock = firOpBuilder.createBlock(
      &region, {}, allRegionArgTypes, allRegionArgLocs);

  if (!enableDelayedPrivatizationStaging)
    dsp.processStep2();

  mapBodySymbols(converter, region, mapSyms);

  for (auto [argIndex, argSymbol] :
       llvm::enumerate(dsp.getDelayedPrivSymbols())) {
    argIndex = mapSyms.size() + argIndex;

    const mlir::BlockArgument &arg = region.getArgument(argIndex);
    converter.bindSymbol(*argSymbol,
                         hlfir::translateToExtendedValue(
                             currentLocation, firOpBuilder, hlfir::Entity{arg},
                             /*contiguousHint=*/
                             evaluate::IsSimplyContiguous(
                                 *argSymbol, converter.getFoldingContext()))
                             .first);
  }

  // Check if cloning the bounds introduced any dependency on the outer region.
  // If so, then either clone them as well if they are MemoryEffectFree, or else
  // copy them to a new temporary and add them to the map and block_argument
  // lists and replace their uses with the new temporary.
  llvm::SetVector<mlir::Value> valuesDefinedAbove;
  mlir::getUsedValuesDefinedAbove(region, valuesDefinedAbove);
  while (!valuesDefinedAbove.empty()) {
    for (mlir::Value val : valuesDefinedAbove) {
      mlir::Operation *valOp = val.getDefiningOp();
      assert(valOp != nullptr);
      if (mlir::isMemoryEffectFree(valOp)) {
        mlir::Operation *clonedOp = valOp->clone();
        regionBlock->push_front(clonedOp);
        assert(clonedOp->getNumResults() == 1);
        val.replaceUsesWithIf(
            clonedOp->getResult(0), [regionBlock](mlir::OpOperand &use) {
              return use.getOwner()->getBlock() == regionBlock;
            });
      } else {
        auto savedIP = firOpBuilder.getInsertionPoint();
        firOpBuilder.setInsertionPointAfter(valOp);
        auto copyVal =
            firOpBuilder.createTemporary(val.getLoc(), val.getType());
        firOpBuilder.createStoreWithConvert(copyVal.getLoc(), val, copyVal);

        llvm::SmallVector<mlir::Value> bounds;
        std::stringstream name;
        firOpBuilder.setInsertionPoint(targetOp);
        mlir::Value mapOp = createMapInfoOp(
            firOpBuilder, copyVal.getLoc(), copyVal,
            /*varPtrPtr=*/mlir::Value{}, name.str(), bounds,
            /*members=*/llvm::SmallVector<mlir::Value>{},
            /*membersIndex=*/mlir::ArrayAttr{},
            static_cast<
                std::underlying_type_t<llvm::omp::OpenMPOffloadMappingFlags>>(
                llvm::omp::OpenMPOffloadMappingFlags::OMP_MAP_IMPLICIT),
            mlir::omp::VariableCaptureKind::ByCopy, copyVal.getType());

        targetOp.getMapVarsMutable().append(mapOp);

        mlir::Value clonedValArg =
            region.addArgument(copyVal.getType(), copyVal.getLoc());
        firOpBuilder.setInsertionPointToStart(regionBlock);
        auto loadOp = firOpBuilder.create<fir::LoadOp>(clonedValArg.getLoc(),
                                                       clonedValArg);
        val.replaceUsesWithIf(
            loadOp->getResult(0), [regionBlock](mlir::OpOperand &use) {
              return use.getOwner()->getBlock() == regionBlock;
            });
        firOpBuilder.setInsertionPoint(regionBlock, savedIP);
      }
    }
    valuesDefinedAbove.clear();
    mlir::getUsedValuesDefinedAbove(region, valuesDefinedAbove);
  }

  // Insert dummy instruction to remember the insertion position. The
  // marker will be deleted since there are not uses.
  // In the HLFIR flow there are hlfir.declares inserted above while
  // setting block arguments.
  mlir::Value undefMarker = firOpBuilder.create<fir::UndefOp>(
      targetOp.getLoc(), firOpBuilder.getIndexType());

  // Create blocks for unstructured regions. This has to be done since
  // blocks are initially allocated with the function as the parent region.
  if (eval.lowerAsUnstructured()) {
    lower::createEmptyRegionBlocks<mlir::omp::TerminatorOp, mlir::omp::YieldOp>(
        firOpBuilder, eval.getNestedEvaluations());
  }

  firOpBuilder.create<mlir::omp::TerminatorOp>(currentLocation);

  // Create the insertion point after the marker.
  firOpBuilder.setInsertionPointAfter(undefMarker.getDefiningOp());

  // If we map a common block using it's symbol e.g. map(tofrom: /common_block/)
  // and accessing it's members within the target region, there is a large
  // chance we will end up with uses external to the region accessing the common
  // resolve these, we do so by generating new common block member accesses
  // within the region, binding them to the member symbol for the scope of the
  // region so that subsequent code generation within the region will utilise
  // our new member accesses we have created.
  genIntermediateCommonBlockAccessors(converter, currentLocation, region,
                                      mapSyms);

  if (ConstructQueue::const_iterator next = std::next(item);
      next != queue.end()) {
    genOMPDispatch(converter, symTable, semaCtx, eval, currentLocation, queue,
                   next);
  } else {
    genNestedEvaluations(converter, eval);
  }

  dsp.processStep3(targetOp, /*isLoop=*/false);
}

template <typename OpTy, typename... Args>
static OpTy genOpWithBody(const OpWithBodyGenInfo &info,
                          const ConstructQueue &queue,
                          ConstructQueue::const_iterator item, Args &&...args) {
  auto op = info.converter.getFirOpBuilder().create<OpTy>(
      info.loc, std::forward<Args>(args)...);
  createBodyOfOp(*op, info, queue, item);
  return op;
}

template <typename OpTy, typename ClauseOpsTy>
static OpTy genWrapperOp(lower::AbstractConverter &converter,
                         mlir::Location loc, const ClauseOpsTy &clauseOps,
                         llvm::ArrayRef<mlir::Type> blockArgTypes) {
  static_assert(
      OpTy::template hasTrait<mlir::omp::LoopWrapperInterface::Trait>(),
      "expected a loop wrapper");
  fir::FirOpBuilder &firOpBuilder = converter.getFirOpBuilder();

  // Create wrapper.
  auto op = firOpBuilder.create<OpTy>(loc, clauseOps);

  // Create entry block with arguments.
  llvm::SmallVector<mlir::Location> locs(blockArgTypes.size(), loc);
  firOpBuilder.createBlock(&op.getRegion(), /*insertPt=*/{}, blockArgTypes,
                           locs);

  firOpBuilder.setInsertionPoint(
      lower::genOpenMPTerminator(firOpBuilder, op, loc));

  return op;
}

//===----------------------------------------------------------------------===//
// Code generation functions for clauses
//===----------------------------------------------------------------------===//

static void genCriticalDeclareClauses(
    lower::AbstractConverter &converter, semantics::SemanticsContext &semaCtx,
    const List<Clause> &clauses, mlir::Location loc,
    mlir::omp::CriticalDeclareOperands &clauseOps, llvm::StringRef name) {
  ClauseProcessor cp(converter, semaCtx, clauses);
  cp.processHint(clauseOps);
  clauseOps.symName =
      mlir::StringAttr::get(converter.getFirOpBuilder().getContext(), name);
}

static void genDistributeClauses(lower::AbstractConverter &converter,
                                 semantics::SemanticsContext &semaCtx,
                                 lower::StatementContext &stmtCtx,
                                 const List<Clause> &clauses,
                                 mlir::Location loc,
                                 mlir::omp::DistributeOperands &clauseOps) {
  ClauseProcessor cp(converter, semaCtx, clauses);
  cp.processAllocate(clauseOps);
  cp.processDistSchedule(stmtCtx, clauseOps);
  cp.processOrder(clauseOps);
}

static void genFlushClauses(lower::AbstractConverter &converter,
                            semantics::SemanticsContext &semaCtx,
                            const ObjectList &objects,
                            const List<Clause> &clauses, mlir::Location loc,
                            llvm::SmallVectorImpl<mlir::Value> &operandRange) {
  if (!objects.empty())
    genObjectList(objects, converter, operandRange);

  ClauseProcessor cp(converter, semaCtx, clauses);
  cp.processTODO<clause::AcqRel, clause::Acquire, clause::Release,
                 clause::SeqCst>(loc, llvm::omp::OMPD_flush);
}

static void
genLoopNestClauses(lower::AbstractConverter &converter,
                   semantics::SemanticsContext &semaCtx,
                   lower::pft::Evaluation &eval, const List<Clause> &clauses,
                   mlir::Location loc, mlir::omp::LoopNestOperands &clauseOps,
                   llvm::SmallVectorImpl<const semantics::Symbol *> &iv) {
  ClauseProcessor cp(converter, semaCtx, clauses);
  cp.processCollapse(loc, eval, clauseOps, iv);
  clauseOps.loopInclusive = converter.getFirOpBuilder().getUnitAttr();
}

static void genMaskedClauses(lower::AbstractConverter &converter,
                             semantics::SemanticsContext &semaCtx,
                             lower::StatementContext &stmtCtx,
                             const List<Clause> &clauses, mlir::Location loc,
                             mlir::omp::MaskedOperands &clauseOps) {
  ClauseProcessor cp(converter, semaCtx, clauses);
  cp.processFilter(stmtCtx, clauseOps);
}

static void
genOrderedRegionClauses(lower::AbstractConverter &converter,
                        semantics::SemanticsContext &semaCtx,
                        const List<Clause> &clauses, mlir::Location loc,
                        mlir::omp::OrderedRegionOperands &clauseOps) {
  ClauseProcessor cp(converter, semaCtx, clauses);
  cp.processTODO<clause::Simd>(loc, llvm::omp::Directive::OMPD_ordered);
}

static void genParallelClauses(
    lower::AbstractConverter &converter, semantics::SemanticsContext &semaCtx,
    lower::StatementContext &stmtCtx, const List<Clause> &clauses,
    mlir::Location loc, bool evalOutsideTarget,
    mlir::omp::ParallelOperands &clauseOps,
    mlir::omp::NumThreadsClauseOps &numThreadsClauseOps,
    llvm::SmallVectorImpl<mlir::Type> &reductionTypes,
    llvm::SmallVectorImpl<const semantics::Symbol *> &reductionSyms) {
  ClauseProcessor cp(converter, semaCtx, clauses);
  cp.processAllocate(clauseOps);
  cp.processIf(llvm::omp::Directive::OMPD_parallel, clauseOps);

  // Don't store num_threads clause operators into clauseOps because then they
  // would always be added to the omp.parallel operation during its creation.
  // We might need to attach them to the parent omp.target.
  if (evalOutsideTarget) {
    HostClausesInsertionGuard guard(converter.getFirOpBuilder());
    cp.processNumThreads(stmtCtx, numThreadsClauseOps);
  } else {
    cp.processNumThreads(stmtCtx, numThreadsClauseOps);
  }

  cp.processProcBind(clauseOps);
  cp.processReduction(loc, clauseOps, &reductionTypes, &reductionSyms);
}

static void genSectionsClauses(
    lower::AbstractConverter &converter, semantics::SemanticsContext &semaCtx,
    const List<Clause> &clauses, mlir::Location loc,
    mlir::omp::SectionsOperands &clauseOps,
    llvm::SmallVectorImpl<mlir::Type> &reductionTypes,
    llvm::SmallVectorImpl<const semantics::Symbol *> &reductionSyms) {
  ClauseProcessor cp(converter, semaCtx, clauses);
  cp.processAllocate(clauseOps);
  cp.processNowait(clauseOps);
  cp.processReduction(loc, clauseOps, &reductionTypes, &reductionSyms);
}

static void genSimdClauses(lower::AbstractConverter &converter,
                           semantics::SemanticsContext &semaCtx,
                           const List<Clause> &clauses, mlir::Location loc,
                           mlir::omp::SimdOperands &clauseOps) {
  ClauseProcessor cp(converter, semaCtx, clauses);
  cp.processAligned(clauseOps);
  cp.processIf(llvm::omp::Directive::OMPD_simd, clauseOps);
  cp.processNontemporal(clauseOps);
  cp.processOrder(clauseOps);
  cp.processReduction(loc, clauseOps);
  cp.processSafelen(clauseOps);
  cp.processSimdlen(clauseOps);

  cp.processTODO<clause::Linear>(loc, llvm::omp::Directive::OMPD_simd);
}

static void genSingleClauses(lower::AbstractConverter &converter,
                             semantics::SemanticsContext &semaCtx,
                             const List<Clause> &clauses, mlir::Location loc,
                             mlir::omp::SingleOperands &clauseOps) {
  ClauseProcessor cp(converter, semaCtx, clauses);
  cp.processAllocate(clauseOps);
  cp.processCopyprivate(loc, clauseOps);
  cp.processNowait(clauseOps);
}

static void genTargetClauses(
    lower::AbstractConverter &converter, semantics::SemanticsContext &semaCtx,
    lower::StatementContext &stmtCtx, const List<Clause> &clauses,
    mlir::Location loc, bool processHostOnlyClauses,
    mlir::omp::TargetOperands &clauseOps,
    llvm::SmallVectorImpl<const semantics::Symbol *> &mapSyms,
    llvm::SmallVectorImpl<mlir::Location> &mapLocs,
    llvm::SmallVectorImpl<mlir::Type> &mapTypes,
    llvm::SmallVectorImpl<const semantics::Symbol *> &deviceAddrSyms,
    llvm::SmallVectorImpl<mlir::Location> &deviceAddrLocs,
    llvm::SmallVectorImpl<mlir::Type> &deviceAddrTypes,
    llvm::SmallVectorImpl<const semantics::Symbol *> &devicePtrSyms,
    llvm::SmallVectorImpl<mlir::Location> &devicePtrLocs,
    llvm::SmallVectorImpl<mlir::Type> &devicePtrTypes) {
  ClauseProcessor cp(converter, semaCtx, clauses);
  cp.processDepend(clauseOps);
  cp.processDevice(stmtCtx, clauseOps);
  cp.processHasDeviceAddr(clauseOps, deviceAddrTypes, deviceAddrLocs,
                          deviceAddrSyms);
  cp.processIf(llvm::omp::Directive::OMPD_target, clauseOps);
  cp.processIsDevicePtr(clauseOps, devicePtrTypes, devicePtrLocs,
                        devicePtrSyms);
  cp.processMap(loc, stmtCtx, clauseOps, &mapSyms, &mapLocs, &mapTypes);

  if (processHostOnlyClauses)
    cp.processNowait(clauseOps);

  cp.processThreadLimit(stmtCtx, clauseOps);

  cp.processTODO<clause::Allocate, clause::Defaultmap, clause::Firstprivate,
                 clause::InReduction, clause::UsesAllocators>(
      loc, llvm::omp::Directive::OMPD_target);

  // TODO: Re-enable check after removing downstream early privatization support
  // for `target`.

  // `target private(..)` is only supported in delayed privatization mode.
  // if (!enableDelayedPrivatizationStaging)
  //   cp.processTODO<clause::Private>(loc, llvm::omp::Directive::OMPD_target);
}

static void genTargetDataClauses(
    lower::AbstractConverter &converter, semantics::SemanticsContext &semaCtx,
    lower::StatementContext &stmtCtx, const List<Clause> &clauses,
    mlir::Location loc, mlir::omp::TargetDataOperands &clauseOps,
    llvm::SmallVectorImpl<mlir::Type> &useDeviceTypes,
    llvm::SmallVectorImpl<mlir::Location> &useDeviceLocs,
    llvm::SmallVectorImpl<const semantics::Symbol *> &useDeviceSyms) {
  ClauseProcessor cp(converter, semaCtx, clauses);
  cp.processDevice(stmtCtx, clauseOps);
  cp.processIf(llvm::omp::Directive::OMPD_target_data, clauseOps);
  cp.processMap(loc, stmtCtx, clauseOps);
  cp.processUseDeviceAddr(stmtCtx, clauseOps, useDeviceTypes, useDeviceLocs,
                          useDeviceSyms);
  cp.processUseDevicePtr(stmtCtx, clauseOps, useDeviceTypes, useDeviceLocs,
                         useDeviceSyms);

  // This function implements the deprecated functionality of use_device_ptr
  // that allows users to provide non-CPTR arguments to it with the caveat
  // that the compiler will treat them as use_device_addr. A lot of legacy
  // code may still depend on this functionality, so we should support it
  // in some manner. We do so currently by simply shifting non-cptr operands
  // from the use_device_ptr list into the front of the use_device_addr list
  // whilst maintaining the ordering of useDeviceLocs, useDeviceSyms and
  // useDeviceTypes to use_device_ptr/use_device_addr input for BlockArg
  // ordering.
  // TODO: Perhaps create a user provideable compiler option that will
  // re-introduce a hard-error rather than a warning in these cases.
  promoteNonCPtrUseDevicePtrArgsToUseDeviceAddr(
      clauseOps.useDeviceAddrVars, clauseOps.useDevicePtrVars, useDeviceTypes,
      useDeviceLocs, useDeviceSyms);
}

static void genTargetEnterExitUpdateDataClauses(
    lower::AbstractConverter &converter, semantics::SemanticsContext &semaCtx,
    lower::StatementContext &stmtCtx, const List<Clause> &clauses,
    mlir::Location loc, llvm::omp::Directive directive,
    mlir::omp::TargetEnterExitUpdateDataOperands &clauseOps) {
  ClauseProcessor cp(converter, semaCtx, clauses);
  cp.processDepend(clauseOps);
  cp.processDevice(stmtCtx, clauseOps);
  cp.processIf(directive, clauseOps);

  if (directive == llvm::omp::Directive::OMPD_target_update)
    cp.processMotionClauses(stmtCtx, clauseOps);
  else
    cp.processMap(loc, stmtCtx, clauseOps);

  cp.processNowait(clauseOps);
}

static void genTaskClauses(lower::AbstractConverter &converter,
                           semantics::SemanticsContext &semaCtx,
                           lower::StatementContext &stmtCtx,
                           const List<Clause> &clauses, mlir::Location loc,
                           mlir::omp::TaskOperands &clauseOps) {
  ClauseProcessor cp(converter, semaCtx, clauses);
  cp.processAllocate(clauseOps);
  cp.processDepend(clauseOps);
  cp.processFinal(stmtCtx, clauseOps);
  cp.processIf(llvm::omp::Directive::OMPD_task, clauseOps);
  cp.processMergeable(clauseOps);
  cp.processPriority(stmtCtx, clauseOps);
  cp.processUntied(clauseOps);

  cp.processTODO<clause::Affinity, clause::Detach, clause::InReduction>(
      loc, llvm::omp::Directive::OMPD_task);
}

static void genTaskgroupClauses(lower::AbstractConverter &converter,
                                semantics::SemanticsContext &semaCtx,
                                const List<Clause> &clauses, mlir::Location loc,
                                mlir::omp::TaskgroupOperands &clauseOps) {
  ClauseProcessor cp(converter, semaCtx, clauses);
  cp.processAllocate(clauseOps);
  cp.processTODO<clause::TaskReduction>(loc,
                                        llvm::omp::Directive::OMPD_taskgroup);
}

static void genTaskwaitClauses(lower::AbstractConverter &converter,
                               semantics::SemanticsContext &semaCtx,
                               const List<Clause> &clauses, mlir::Location loc,
                               mlir::omp::TaskwaitOperands &clauseOps) {
  ClauseProcessor cp(converter, semaCtx, clauses);
  cp.processTODO<clause::Depend, clause::Nowait>(
      loc, llvm::omp::Directive::OMPD_taskwait);
}

static void genTeamsClauses(
    lower::AbstractConverter &converter, semantics::SemanticsContext &semaCtx,
    lower::StatementContext &stmtCtx, const List<Clause> &clauses,
    mlir::Location loc, bool evalOutsideTarget,
    mlir::omp::TeamsOperands &clauseOps,
    mlir::omp::NumTeamsClauseOps &numTeamsClauseOps,
    mlir::omp::ThreadLimitClauseOps &threadLimitClauseOps,
    llvm::SmallVectorImpl<mlir::Type> &reductionTypes,
    llvm::SmallVectorImpl<const semantics::Symbol *> &reductionSyms) {
  ClauseProcessor cp(converter, semaCtx, clauses);
  cp.processAllocate(clauseOps);
  cp.processIf(llvm::omp::Directive::OMPD_teams, clauseOps);

  // Evaluate NUM_TEAMS and THREAD_LIMIT on the host device, if currently inside
  // of an omp.target operation.
  // Don't store num_teams and thread_limit clause operators into clauseOps
  // because then they would always be added to the omp.teams operation during
  // its creation. We might need to attach them to the parent omp.target.
  if (evalOutsideTarget) {
    HostClausesInsertionGuard guard(converter.getFirOpBuilder());
    cp.processNumTeams(stmtCtx, numTeamsClauseOps);
    cp.processThreadLimit(stmtCtx, threadLimitClauseOps);
  } else {
    cp.processNumTeams(stmtCtx, numTeamsClauseOps);
    cp.processThreadLimit(stmtCtx, threadLimitClauseOps);
  }
  cp.processReduction(loc, clauseOps, &reductionTypes, &reductionSyms);
}

static void genWsloopClauses(
    lower::AbstractConverter &converter, semantics::SemanticsContext &semaCtx,
    lower::StatementContext &stmtCtx, const List<Clause> &clauses,
    mlir::Location loc, mlir::omp::WsloopOperands &clauseOps,
    llvm::SmallVectorImpl<mlir::Type> &reductionTypes,
    llvm::SmallVectorImpl<const semantics::Symbol *> &reductionSyms) {
  ClauseProcessor cp(converter, semaCtx, clauses);
  cp.processNowait(clauseOps);
  cp.processOrder(clauseOps);
  cp.processOrdered(clauseOps);
  cp.processReduction(loc, clauseOps, &reductionTypes, &reductionSyms);
  cp.processSchedule(stmtCtx, clauseOps);

  cp.processTODO<clause::Allocate, clause::Linear>(
      loc, llvm::omp::Directive::OMPD_do);
}

//===----------------------------------------------------------------------===//
// Code generation functions for leaf constructs
//===----------------------------------------------------------------------===//

static mlir::omp::BarrierOp
genBarrierOp(lower::AbstractConverter &converter, lower::SymMap &symTable,
             semantics::SemanticsContext &semaCtx, lower::pft::Evaluation &eval,
             mlir::Location loc, const ConstructQueue &queue,
             ConstructQueue::const_iterator item) {
  return converter.getFirOpBuilder().create<mlir::omp::BarrierOp>(loc);
}

static mlir::omp::CriticalOp
genCriticalOp(lower::AbstractConverter &converter, lower::SymMap &symTable,
              semantics::SemanticsContext &semaCtx,
              lower::pft::Evaluation &eval, mlir::Location loc,
              const ConstructQueue &queue, ConstructQueue::const_iterator item,
              const std::optional<parser::Name> &name) {
  fir::FirOpBuilder &firOpBuilder = converter.getFirOpBuilder();
  mlir::FlatSymbolRefAttr nameAttr;

  if (name) {
    std::string nameStr = name->ToString();
    mlir::ModuleOp mod = firOpBuilder.getModule();
    auto global = mod.lookupSymbol<mlir::omp::CriticalDeclareOp>(nameStr);
    if (!global) {
      mlir::omp::CriticalDeclareOperands clauseOps;
      genCriticalDeclareClauses(converter, semaCtx, item->clauses, loc,
                                clauseOps, nameStr);

      mlir::OpBuilder modBuilder(mod.getBodyRegion());
      global = modBuilder.create<mlir::omp::CriticalDeclareOp>(loc, clauseOps);
    }
    nameAttr = mlir::FlatSymbolRefAttr::get(firOpBuilder.getContext(),
                                            global.getSymName());
  }

  return genOpWithBody<mlir::omp::CriticalOp>(
      OpWithBodyGenInfo(converter, symTable, semaCtx, loc, eval,
                        llvm::omp::Directive::OMPD_critical),
      queue, item, nameAttr);
}

static mlir::omp::FlushOp
genFlushOp(lower::AbstractConverter &converter, lower::SymMap &symTable,
           semantics::SemanticsContext &semaCtx, lower::pft::Evaluation &eval,
           mlir::Location loc, const ObjectList &objects,
           const ConstructQueue &queue, ConstructQueue::const_iterator item) {
  llvm::SmallVector<mlir::Value> operandRange;
  genFlushClauses(converter, semaCtx, objects, item->clauses, loc,
                  operandRange);

  return converter.getFirOpBuilder().create<mlir::omp::FlushOp>(
      converter.getCurrentLocation(), operandRange);
}

static mlir::omp::LoopNestOp
genLoopNestOp(lower::AbstractConverter &converter, lower::SymMap &symTable,
              semantics::SemanticsContext &semaCtx,
              lower::pft::Evaluation &eval, mlir::Location loc,
              const ConstructQueue &queue, ConstructQueue::const_iterator item,
              mlir::omp::LoopNestOperands &clauseOps,
              llvm::ArrayRef<const semantics::Symbol *> iv,
              llvm::ArrayRef<const semantics::Symbol *> wrapperSyms,
              llvm::ArrayRef<mlir::BlockArgument> wrapperArgs,
              llvm::omp::Directive directive, DataSharingProcessor &dsp) {
  assert(wrapperSyms.size() == wrapperArgs.size() &&
         "Number of symbols and wrapper block arguments must match");
  fir::FirOpBuilder &firOpBuilder = converter.getFirOpBuilder();

  auto ivCallback = [&](mlir::Operation *op) {
    genLoopVars(op, converter, loc, iv, wrapperSyms, wrapperArgs);
    return llvm::SmallVector<const semantics::Symbol *>(iv);
  };

  auto *nestedEval =
      getCollapsedLoopEval(eval, getCollapseValue(item->clauses));

  auto loopNestOp = genOpWithBody<mlir::omp::LoopNestOp>(
      OpWithBodyGenInfo(converter, symTable, semaCtx, loc, *nestedEval,
                        directive)
          .setClauses(&item->clauses)
          .setDataSharingProcessor(&dsp)
          .setGenRegionEntryCb(ivCallback),
      queue, item, clauseOps);

  // Create trip_count if inside of omp.target and this is host compilation.
  auto offloadMod = llvm::dyn_cast<mlir::omp::OffloadModuleInterface>(
      firOpBuilder.getModule().getOperation());
  auto targetOp = loopNestOp->getParentOfType<mlir::omp::TargetOp>();

  if (offloadMod && !offloadMod.getIsTargetDevice() && isTargetSPMDLoop(eval)) {
    assert(targetOp && "must have omp.target parent");

    // Lower loop bounds and step, and process collapsing again, putting lowered
    // values outside of omp.target this time. This enables calculating and
    // accessing the trip count in the host, which is needed when lowering to
    // LLVM IR via the OMPIRBuilder.
    HostClausesInsertionGuard guard(firOpBuilder);
    mlir::omp::LoopRelatedClauseOps loopRelatedOps;
    llvm::SmallVector<const semantics::Symbol *> iv;
    ClauseProcessor cp(converter, semaCtx, item->clauses);
    cp.processCollapse(loc, eval, loopRelatedOps, iv);
    targetOp.getTripCountMutable().assign(
        calculateTripCount(converter.getFirOpBuilder(), loc, loopRelatedOps));
  }
  return loopNestOp;
}

static mlir::omp::MaskedOp
genMaskedOp(lower::AbstractConverter &converter, lower::SymMap &symTable,
            semantics::SemanticsContext &semaCtx, lower::pft::Evaluation &eval,
            mlir::Location loc, const ConstructQueue &queue,
            ConstructQueue::const_iterator item) {
  lower::StatementContext stmtCtx;
  mlir::omp::MaskedOperands clauseOps;
  genMaskedClauses(converter, semaCtx, stmtCtx, item->clauses, loc, clauseOps);

  return genOpWithBody<mlir::omp::MaskedOp>(
      OpWithBodyGenInfo(converter, symTable, semaCtx, loc, eval,
                        llvm::omp::Directive::OMPD_masked),
      queue, item, clauseOps);
}

static mlir::omp::MasterOp
genMasterOp(lower::AbstractConverter &converter, lower::SymMap &symTable,
            semantics::SemanticsContext &semaCtx, lower::pft::Evaluation &eval,
            mlir::Location loc, const ConstructQueue &queue,
            ConstructQueue::const_iterator item) {
  return genOpWithBody<mlir::omp::MasterOp>(
      OpWithBodyGenInfo(converter, symTable, semaCtx, loc, eval,
                        llvm::omp::Directive::OMPD_master),
      queue, item);
}

static mlir::omp::OrderedOp
genOrderedOp(lower::AbstractConverter &converter, lower::SymMap &symTable,
             semantics::SemanticsContext &semaCtx, lower::pft::Evaluation &eval,
             mlir::Location loc, const ConstructQueue &queue,
             ConstructQueue::const_iterator item) {
  TODO(loc, "OMPD_ordered");
  return nullptr;
}

static mlir::omp::OrderedRegionOp
genOrderedRegionOp(lower::AbstractConverter &converter, lower::SymMap &symTable,
                   semantics::SemanticsContext &semaCtx,
                   lower::pft::Evaluation &eval, mlir::Location loc,
                   const ConstructQueue &queue,
                   ConstructQueue::const_iterator item) {
  mlir::omp::OrderedRegionOperands clauseOps;
  genOrderedRegionClauses(converter, semaCtx, item->clauses, loc, clauseOps);

  return genOpWithBody<mlir::omp::OrderedRegionOp>(
      OpWithBodyGenInfo(converter, symTable, semaCtx, loc, eval,
                        llvm::omp::Directive::OMPD_ordered),
      queue, item, clauseOps);
}

static mlir::omp::ParallelOp genParallelOp(
    lower::AbstractConverter &converter, lower::SymMap &symTable,
    semantics::SemanticsContext &semaCtx, lower::pft::Evaluation &eval,
    mlir::Location loc, const ConstructQueue &queue,
    ConstructQueue::const_iterator item, mlir::omp::ParallelOperands &clauseOps,
    mlir::omp::NumThreadsClauseOps &numThreadsClauseOps,
    llvm::ArrayRef<const semantics::Symbol *> reductionSyms,
    llvm::ArrayRef<mlir::Type> reductionTypes, DataSharingProcessor *dsp,
    bool isComposite = false, mlir::omp::TargetOp parentTarget = nullptr) {
  fir::FirOpBuilder &firOpBuilder = converter.getFirOpBuilder();
  auto reductionCallback = [&](mlir::Operation *op) {
    genReductionVars(op, converter, loc, reductionSyms, reductionTypes);
    return llvm::SmallVector<const semantics::Symbol *>(reductionSyms);
  };

  OpWithBodyGenInfo genInfo =
      OpWithBodyGenInfo(converter, symTable, semaCtx, loc, eval,
                        llvm::omp::Directive::OMPD_parallel)
          .setClauses(&item->clauses)
          .setGenRegionEntryCb(reductionCallback)
          .setGenSkeletonOnly(isComposite);

  if (!enableDelayedPrivatization) {
    auto parallelOp =
        genOpWithBody<mlir::omp::ParallelOp>(genInfo, queue, item, clauseOps);
    parallelOp.setComposite(isComposite);
    if (numThreadsClauseOps.numThreads) {
      if (parentTarget)
        parentTarget.getNumThreadsMutable().assign(
            numThreadsClauseOps.numThreads);
      else
        parallelOp.getNumThreadsMutable().assign(
            numThreadsClauseOps.numThreads);
    }
    return parallelOp;
  }

  assert(dsp && "expected valid DataSharingProcessor");
  auto genRegionEntryCB = [&](mlir::Operation *op) {
    auto parallelOp = llvm::cast<mlir::omp::ParallelOp>(op);

    llvm::SmallVector<mlir::Location> reductionLocs(
        clauseOps.reductionVars.size(), loc);

    llvm::SmallVector<mlir::Type> allRegionArgTypes;
    mergePrivateVarsInfo(parallelOp, reductionTypes,
                         llvm::function_ref<mlir::Type(mlir::Value)>{
                             [](mlir::Value v) { return v.getType(); }},
                         allRegionArgTypes, /*addBeforePrivate=*/false);

    llvm::SmallVector<mlir::Location> allRegionArgLocs;
    mergePrivateVarsInfo(parallelOp, llvm::ArrayRef(reductionLocs),
                         llvm::function_ref<mlir::Location(mlir::Value)>{
                             [](mlir::Value v) { return v.getLoc(); }},
                         allRegionArgLocs, /*addBeforePrivate=*/false);

    mlir::Region &region = parallelOp.getRegion();
    firOpBuilder.createBlock(&region, /*insertPt=*/{}, allRegionArgTypes,
                             allRegionArgLocs);

    llvm::SmallVector<const semantics::Symbol *> allSymbols(
        dsp->getDelayedPrivSymbols());
    allSymbols.append(reductionSyms.begin(), reductionSyms.end());

    unsigned argIdx = 0;
    for (const semantics::Symbol *arg : allSymbols) {
      auto bind = [&](const semantics::Symbol *sym) {
        mlir::BlockArgument blockArg = region.getArgument(argIdx);
        ++argIdx;
        converter.bindSymbol(*sym,
                             hlfir::translateToExtendedValue(
                                 loc, firOpBuilder, hlfir::Entity{blockArg},
                                 /*contiguousHint=*/
                                 evaluate::IsSimplyContiguous(
                                     *sym, converter.getFoldingContext()))
                                 .first);
      };

      if (const auto *commonDet =
              arg->detailsIf<semantics::CommonBlockDetails>()) {
        for (const auto &mem : commonDet->objects())
          bind(&*mem);
      } else
        bind(arg);
    }

    return allSymbols;
  };

  genInfo.setGenRegionEntryCb(genRegionEntryCB).setDataSharingProcessor(dsp);
  auto parallelOp =
      genOpWithBody<mlir::omp::ParallelOp>(genInfo, queue, item, clauseOps);
  parallelOp.setComposite(isComposite);
  if (numThreadsClauseOps.numThreads) {
    if (parentTarget)
      parentTarget.getNumThreadsMutable().assign(
          numThreadsClauseOps.numThreads);
    else
      parallelOp.getNumThreadsMutable().assign(numThreadsClauseOps.numThreads);
  }
  return parallelOp;
}

/// This breaks the normal prototype of the gen*Op functions: adding the
/// sectionBlocks argument so that the enclosed section constructs can be
/// lowered here with correct reduction symbol remapping.
static mlir::omp::SectionsOp
genSectionsOp(lower::AbstractConverter &converter, lower::SymMap &symTable,
              semantics::SemanticsContext &semaCtx,
              lower::pft::Evaluation &eval, mlir::Location loc,
              const ConstructQueue &queue, ConstructQueue::const_iterator item,
              const parser::OmpSectionBlocks &sectionBlocks) {
  llvm::SmallVector<mlir::Type> reductionTypes;
  llvm::SmallVector<const semantics::Symbol *> reductionSyms;
  mlir::omp::SectionsOperands clauseOps;
  genSectionsClauses(converter, semaCtx, item->clauses, loc, clauseOps,
                     reductionTypes, reductionSyms);

  auto &builder = converter.getFirOpBuilder();

  // Insert privatizations before SECTIONS
  lower::SymMapScope scope(symTable);
  DataSharingProcessor dsp(converter, semaCtx, item->clauses, eval,
                           lower::omp::isLastItemInQueue(item, queue));
  dsp.processStep1();
  // TODO: Add support for delayed privatization.
  dsp.processStep2();

  List<Clause> nonDsaClauses;
  List<const clause::Lastprivate *> lastprivates;

  for (const Clause &clause : item->clauses) {
    if (clause.id == llvm::omp::Clause::OMPC_lastprivate) {
      lastprivates.push_back(&std::get<clause::Lastprivate>(clause.u));
    } else {
      switch (clause.id) {
      case llvm::omp::Clause::OMPC_firstprivate:
      case llvm::omp::Clause::OMPC_private:
      case llvm::omp::Clause::OMPC_shared:
        break;
      default:
        nonDsaClauses.push_back(clause);
      }
    }
  }

  // SECTIONS construct.
  auto sectionsOp = builder.create<mlir::omp::SectionsOp>(loc, clauseOps);

  // create entry block with reduction variables as arguments
  llvm::SmallVector<mlir::Location> blockArgLocs(reductionSyms.size(), loc);
  builder.createBlock(&sectionsOp->getRegion(0), {}, reductionTypes,
                      blockArgLocs);
  mlir::Operation *terminator =
      lower::genOpenMPTerminator(builder, sectionsOp, loc);

  auto reductionCallback = [&](mlir::Operation *op) {
    genReductionVars(op, converter, loc, reductionSyms, reductionTypes);
    return reductionSyms;
  };

  // Generate nested SECTION constructs.
  // This is done here rather than in genOMP([...], OpenMPSectionConstruct )
  // because we need to run genReductionVars on each omp.section so that the
  // reduction variable gets mapped to the private version
  for (auto [construct, nestedEval] :
       llvm::zip(sectionBlocks.v, eval.getNestedEvaluations())) {
    const auto *sectionConstruct =
        std::get_if<parser::OpenMPSectionConstruct>(&construct.u);
    if (!sectionConstruct) {
      assert(false &&
             "unexpected construct nested inside of SECTIONS construct");
      continue;
    }

    ConstructQueue sectionQueue{buildConstructQueue(
        builder.getModule(), semaCtx, nestedEval, sectionConstruct->source,
        llvm::omp::Directive::OMPD_section, {})};

    builder.setInsertionPoint(terminator);
    genOpWithBody<mlir::omp::SectionOp>(
        OpWithBodyGenInfo(converter, symTable, semaCtx, loc, nestedEval,
                          llvm::omp::Directive::OMPD_section)
            .setClauses(&sectionQueue.begin()->clauses)
            .setGenRegionEntryCb(reductionCallback),
        sectionQueue, sectionQueue.begin());
  }

  if (!lastprivates.empty()) {
    mlir::Region &sectionsBody = sectionsOp.getRegion();
    assert(sectionsBody.hasOneBlock());
    mlir::Block &body = sectionsBody.front();

    auto lastSectionOp = llvm::find_if(
        llvm::reverse(body.getOperations()), [](const mlir::Operation &op) {
          return llvm::isa<mlir::omp::SectionOp>(op);
        });
    assert(lastSectionOp != body.rend());

    for (const clause::Lastprivate *lastp : lastprivates) {
      builder.setInsertionPoint(
          lastSectionOp->getRegion(0).back().getTerminator());
      mlir::OpBuilder::InsertPoint insp = builder.saveInsertionPoint();
      const auto &objList = std::get<ObjectList>(lastp->t);
      for (const Object &object : objList) {
        semantics::Symbol *sym = object.sym();
        converter.copyHostAssociateVar(*sym, &insp);
      }
    }
  }

  // Perform DataSharingProcessor's step2 out of SECTIONS
  builder.setInsertionPointAfter(sectionsOp.getOperation());
  dsp.processStep3(sectionsOp, false);
  // Emit implicit barrier to synchronize threads and avoid data
  // races on post-update of lastprivate variables when `nowait`
  // clause is present.
  if (clauseOps.nowait && !lastprivates.empty())
    builder.create<mlir::omp::BarrierOp>(loc);

  return sectionsOp;
}

static mlir::omp::SingleOp
genSingleOp(lower::AbstractConverter &converter, lower::SymMap &symTable,
            semantics::SemanticsContext &semaCtx, lower::pft::Evaluation &eval,
            mlir::Location loc, const ConstructQueue &queue,
            ConstructQueue::const_iterator item) {
  mlir::omp::SingleOperands clauseOps;
  genSingleClauses(converter, semaCtx, item->clauses, loc, clauseOps);

  return genOpWithBody<mlir::omp::SingleOp>(
      OpWithBodyGenInfo(converter, symTable, semaCtx, loc, eval,
                        llvm::omp::Directive::OMPD_single)
          .setClauses(&item->clauses),
      queue, item, clauseOps);
}

static mlir::omp::TargetOp
genTargetOp(lower::AbstractConverter &converter, lower::SymMap &symTable,
            semantics::SemanticsContext &semaCtx, lower::pft::Evaluation &eval,
            mlir::Location loc, const ConstructQueue &queue,
            ConstructQueue::const_iterator item) {
  fir::FirOpBuilder &firOpBuilder = converter.getFirOpBuilder();
  lower::StatementContext stmtCtx;

  bool processHostOnlyClauses =
      !llvm::cast<mlir::omp::OffloadModuleInterface>(*converter.getModuleOp())
           .getIsTargetDevice();

  mlir::omp::TargetOperands clauseOps;
  llvm::SmallVector<const semantics::Symbol *> mapSyms, devicePtrSyms,
      deviceAddrSyms;
  llvm::SmallVector<mlir::Location> mapLocs, devicePtrLocs, deviceAddrLocs;
  llvm::SmallVector<mlir::Type> mapTypes, devicePtrTypes, deviceAddrTypes;
  genTargetClauses(converter, semaCtx, stmtCtx, item->clauses, loc,
                   processHostOnlyClauses, clauseOps, mapSyms, mapLocs,
                   mapTypes, deviceAddrSyms, deviceAddrLocs, deviceAddrTypes,
                   devicePtrSyms, devicePtrLocs, devicePtrTypes);

  DataSharingProcessor dsp(converter, semaCtx, item->clauses, eval,
                           /*shouldCollectPreDeterminedSymbols=*/
                           lower::omp::isLastItemInQueue(item, queue),
                           enableDelayedPrivatizationStaging, &symTable);
  dsp.processStep1();
  if (enableDelayedPrivatizationStaging)
    dsp.processStep2(&clauseOps);

  // 5.8.1 Implicit Data-Mapping Attribute Rules
  // The following code follows the implicit data-mapping rules to map all the
  // symbols used inside the region that do not have explicit data-environment
  // attribute clauses (neither data-sharing; e.g. `private`, nor `map`
  // clauses).
  auto captureImplicitMap = [&](const semantics::Symbol &sym) {
    if (dsp.getAllSymbolsToPrivatize().contains(&sym))
      return;

    // Structure component symbols don't have bindings, and can only be
    // explicitly mapped individually. If a member is captured implicitly
    // we map the entirety of the derived type when we find its symbol.
    if (sym.owner().IsDerivedType())
      return;

    // if the symbol is part of an already mapped common block, do not make a
    // map for it.
    if (const Fortran::semantics::Symbol *common =
            Fortran::semantics::FindCommonBlockContaining(sym.GetUltimate()))
      if (llvm::is_contained(mapSyms, common))
        return;

    // If we come across a symbol without a symbol address, we return as we
    // cannot process it, this is intended as a catch all early exit for
    // symbols that do not have a corresponding extended value. Such as
    // subroutines, interfaces and named blocks.
    if (!converter.getSymbolAddress(sym))
      return;

    if (llvm::is_contained(mapSyms, &sym))
      return;

    if (const auto *details =
            sym.template detailsIf<semantics::HostAssocDetails>())
      converter.copySymbolBinding(details->symbol(), sym);
    llvm::SmallVector<mlir::Value> bounds;
    std::stringstream name;
    fir::ExtendedValue dataExv = converter.getSymbolExtendedValue(sym);
    name << sym.name().ToString();

    lower::AddrAndBoundsInfo info = getDataOperandBaseAddr(
        converter, firOpBuilder, sym, converter.getCurrentLocation());
    mlir::Value baseOp = info.rawInput;
    if (mlir::isa<fir::BaseBoxType>(fir::unwrapRefType(baseOp.getType())))
      bounds = lower::genBoundsOpsFromBox<mlir::omp::MapBoundsOp,
                                          mlir::omp::MapBoundsType>(
          firOpBuilder, converter.getCurrentLocation(), dataExv, info);
    if (mlir::isa<fir::SequenceType>(fir::unwrapRefType(baseOp.getType()))) {
      bool dataExvIsAssumedSize =
          semantics::IsAssumedSizeArray(sym.GetUltimate());
      bounds = lower::genBaseBoundsOps<mlir::omp::MapBoundsOp,
                                       mlir::omp::MapBoundsType>(
          firOpBuilder, converter.getCurrentLocation(), dataExv,
          dataExvIsAssumedSize);
    }

    llvm::omp::OpenMPOffloadMappingFlags mapFlag =
        llvm::omp::OpenMPOffloadMappingFlags::OMP_MAP_IMPLICIT;
    mlir::omp::VariableCaptureKind captureKind =
        mlir::omp::VariableCaptureKind::ByRef;

    mlir::Type eleType = baseOp.getType();
    if (auto refType = mlir::dyn_cast<fir::ReferenceType>(baseOp.getType()))
      eleType = refType.getElementType();

    // If a variable is specified in declare target link and if device
    // type is not specified as `nohost`, it needs to be mapped tofrom
    mlir::ModuleOp mod = firOpBuilder.getModule();
    mlir::Operation *op = mod.lookupSymbol(converter.mangleName(sym));
    auto declareTargetOp =
        llvm::dyn_cast_if_present<mlir::omp::DeclareTargetInterface>(op);
    if (declareTargetOp && declareTargetOp.isDeclareTarget()) {
      if (declareTargetOp.getDeclareTargetCaptureClause() ==
              mlir::omp::DeclareTargetCaptureClause::link &&
          declareTargetOp.getDeclareTargetDeviceType() !=
              mlir::omp::DeclareTargetDeviceType::nohost) {
        mapFlag |= llvm::omp::OpenMPOffloadMappingFlags::OMP_MAP_TO;
        mapFlag |= llvm::omp::OpenMPOffloadMappingFlags::OMP_MAP_FROM;
      }
    } else if (fir::isa_trivial(eleType) || fir::isa_char(eleType)) {
      captureKind = mlir::omp::VariableCaptureKind::ByCopy;
    } else if (!fir::isa_builtin_cptr_type(eleType)) {
      mapFlag |= llvm::omp::OpenMPOffloadMappingFlags::OMP_MAP_TO;
      mapFlag |= llvm::omp::OpenMPOffloadMappingFlags::OMP_MAP_FROM;
    }
    auto location = mlir::NameLoc::get(
        mlir::StringAttr::get(firOpBuilder.getContext(), sym.name().ToString()),
        baseOp.getLoc());
    mlir::Value mapOp = createMapInfoOp(
        firOpBuilder, location, baseOp, /*varPtrPtr=*/mlir::Value{}, name.str(),
        bounds, /*members=*/{},
        /*membersIndex=*/mlir::ArrayAttr{},
        static_cast<
            std::underlying_type_t<llvm::omp::OpenMPOffloadMappingFlags>>(
            mapFlag),
        captureKind, baseOp.getType());

    clauseOps.mapVars.push_back(mapOp);
    mapSyms.push_back(&sym);
    mapLocs.push_back(baseOp.getLoc());
    mapTypes.push_back(baseOp.getType());
  };
  lower::pft::visitAllSymbols(eval, captureImplicitMap);

  auto targetOp = firOpBuilder.create<mlir::omp::TargetOp>(loc, clauseOps);
  genBodyOfTargetOp(converter, symTable, semaCtx, eval, targetOp, mapSyms,
                    mapLocs, mapTypes, loc, queue, item, dsp);
  return targetOp;
}

static mlir::omp::TargetDataOp
genTargetDataOp(lower::AbstractConverter &converter, lower::SymMap &symTable,
                semantics::SemanticsContext &semaCtx,
                lower::pft::Evaluation &eval, mlir::Location loc,
                const ConstructQueue &queue,
                ConstructQueue::const_iterator item) {
  lower::StatementContext stmtCtx;
  mlir::omp::TargetDataOperands clauseOps;
  llvm::SmallVector<mlir::Type> useDeviceTypes;
  llvm::SmallVector<mlir::Location> useDeviceLocs;
  llvm::SmallVector<const semantics::Symbol *> useDeviceSyms;
  genTargetDataClauses(converter, semaCtx, stmtCtx, item->clauses, loc,
                       clauseOps, useDeviceTypes, useDeviceLocs, useDeviceSyms);

  auto targetDataOp =
      converter.getFirOpBuilder().create<mlir::omp::TargetDataOp>(loc,
                                                                  clauseOps);
  genBodyOfTargetDataOp(converter, symTable, semaCtx, eval, targetDataOp,
                        useDeviceSyms, useDeviceLocs, useDeviceTypes, loc,
                        queue, item);
  return targetDataOp;
}

template <typename OpTy>
static OpTy genTargetEnterExitUpdateDataOp(
    lower::AbstractConverter &converter, lower::SymMap &symTable,
    semantics::SemanticsContext &semaCtx, mlir::Location loc,
    const ConstructQueue &queue, ConstructQueue::const_iterator item) {
  fir::FirOpBuilder &firOpBuilder = converter.getFirOpBuilder();
  lower::StatementContext stmtCtx;

  // GCC 9.3.0 emits a (probably) bogus warning about an unused variable.
  [[maybe_unused]] llvm::omp::Directive directive;
  if constexpr (std::is_same_v<OpTy, mlir::omp::TargetEnterDataOp>) {
    directive = llvm::omp::Directive::OMPD_target_enter_data;
  } else if constexpr (std::is_same_v<OpTy, mlir::omp::TargetExitDataOp>) {
    directive = llvm::omp::Directive::OMPD_target_exit_data;
  } else if constexpr (std::is_same_v<OpTy, mlir::omp::TargetUpdateOp>) {
    directive = llvm::omp::Directive::OMPD_target_update;
  } else {
    llvm_unreachable("Unexpected TARGET DATA construct");
  }

  mlir::omp::TargetEnterExitUpdateDataOperands clauseOps;
  genTargetEnterExitUpdateDataClauses(converter, semaCtx, stmtCtx,
                                      item->clauses, loc, directive, clauseOps);

  return firOpBuilder.create<OpTy>(loc, clauseOps);
}

static mlir::omp::TaskOp
genTaskOp(lower::AbstractConverter &converter, lower::SymMap &symTable,
          semantics::SemanticsContext &semaCtx, lower::pft::Evaluation &eval,
          mlir::Location loc, const ConstructQueue &queue,
          ConstructQueue::const_iterator item) {
  lower::StatementContext stmtCtx;
  mlir::omp::TaskOperands clauseOps;
  genTaskClauses(converter, semaCtx, stmtCtx, item->clauses, loc, clauseOps);

  return genOpWithBody<mlir::omp::TaskOp>(
      OpWithBodyGenInfo(converter, symTable, semaCtx, loc, eval,
                        llvm::omp::Directive::OMPD_task)
          .setClauses(&item->clauses),
      queue, item, clauseOps);
}

static mlir::omp::TaskgroupOp
genTaskgroupOp(lower::AbstractConverter &converter, lower::SymMap &symTable,
               semantics::SemanticsContext &semaCtx,
               lower::pft::Evaluation &eval, mlir::Location loc,
               const ConstructQueue &queue,
               ConstructQueue::const_iterator item) {
  mlir::omp::TaskgroupOperands clauseOps;
  genTaskgroupClauses(converter, semaCtx, item->clauses, loc, clauseOps);

  return genOpWithBody<mlir::omp::TaskgroupOp>(
      OpWithBodyGenInfo(converter, symTable, semaCtx, loc, eval,
                        llvm::omp::Directive::OMPD_taskgroup)
          .setClauses(&item->clauses),
      queue, item, clauseOps);
}

static mlir::omp::TaskwaitOp
genTaskwaitOp(lower::AbstractConverter &converter, lower::SymMap &symTable,
              semantics::SemanticsContext &semaCtx,
              lower::pft::Evaluation &eval, mlir::Location loc,
              const ConstructQueue &queue,
              ConstructQueue::const_iterator item) {
  mlir::omp::TaskwaitOperands clauseOps;
  genTaskwaitClauses(converter, semaCtx, item->clauses, loc, clauseOps);
  return converter.getFirOpBuilder().create<mlir::omp::TaskwaitOp>(loc,
                                                                   clauseOps);
}

static mlir::omp::TaskyieldOp
genTaskyieldOp(lower::AbstractConverter &converter, lower::SymMap &symTable,
               semantics::SemanticsContext &semaCtx,
               lower::pft::Evaluation &eval, mlir::Location loc,
               const ConstructQueue &queue,
               ConstructQueue::const_iterator item) {
  return converter.getFirOpBuilder().create<mlir::omp::TaskyieldOp>(loc);
}

static mlir::omp::TeamsOp
genTeamsOp(lower::AbstractConverter &converter, lower::SymMap &symTable,
           semantics::SemanticsContext &semaCtx, lower::pft::Evaluation &eval,
           mlir::Location loc, const ConstructQueue &queue,
           ConstructQueue::const_iterator item) {
  lower::StatementContext stmtCtx;

  mlir::omp::TargetOp targetOp =
      findParentTargetOp(converter.getFirOpBuilder());
  bool evalOutsideTarget = mustEvalTeamsThreadsOutsideTarget(eval, targetOp);

  mlir::omp::TeamsOperands clauseOps;
  mlir::omp::NumTeamsClauseOps numTeamsClauseOps;
  mlir::omp::ThreadLimitClauseOps threadLimitClauseOps;
  llvm::SmallVector<const semantics::Symbol *> reductionSyms;
  llvm::SmallVector<mlir::Type> reductionTypes;
  genTeamsClauses(converter, semaCtx, stmtCtx, item->clauses, loc,
                  evalOutsideTarget, clauseOps, numTeamsClauseOps,
                  threadLimitClauseOps, reductionTypes, reductionSyms);

  auto reductionCallback = [&](mlir::Operation *op) {
    genReductionVars(op, converter, loc, reductionSyms, reductionTypes);
    return llvm::SmallVector<const semantics::Symbol *>(reductionSyms);
  };

  auto teamsOp = genOpWithBody<mlir::omp::TeamsOp>(
      OpWithBodyGenInfo(converter, symTable, semaCtx, loc, eval,
                        llvm::omp::Directive::OMPD_teams)
      .setClauses(&item->clauses)
      .setGenRegionEntryCb(reductionCallback),
      queue, item, clauseOps);

  if (numTeamsClauseOps.numTeamsUpper) {
    if (evalOutsideTarget)
      targetOp.getNumTeamsUpperMutable().assign(
          numTeamsClauseOps.numTeamsUpper);
    else
      teamsOp.getNumTeamsUpperMutable().assign(numTeamsClauseOps.numTeamsUpper);
  }

  if (threadLimitClauseOps.threadLimit) {
    if (evalOutsideTarget)
      targetOp.getTeamsThreadLimitMutable().assign(
          threadLimitClauseOps.threadLimit);
    else
      teamsOp.getThreadLimitMutable().assign(threadLimitClauseOps.threadLimit);
  }

  return teamsOp;
}

//===----------------------------------------------------------------------===//
// Code generation functions for the standalone version of constructs that can
// also be a leaf of a composite construct
//===----------------------------------------------------------------------===//

static void genStandaloneDistribute(lower::AbstractConverter &converter,
                                    lower::SymMap &symTable,
                                    semantics::SemanticsContext &semaCtx,
                                    lower::pft::Evaluation &eval,
                                    mlir::Location loc,
                                    const ConstructQueue &queue,
                                    ConstructQueue::const_iterator item) {
  lower::StatementContext stmtCtx;

  mlir::omp::DistributeOperands distributeClauseOps;
  genDistributeClauses(converter, semaCtx, stmtCtx, item->clauses, loc,
                       distributeClauseOps);

  DataSharingProcessor dsp(converter, semaCtx, item->clauses, eval,
                           /*shouldCollectPreDeterminedSymbols=*/true,
<<<<<<< HEAD
                           /*useDelayedPrivatization=*/false, &symTable);
  dsp.processStep1();
  dsp.processStep2();
=======
                           enableDelayedPrivatizationStaging, &symTable);
  dsp.processStep1(&distributeClauseOps);
  llvm::SmallVector<mlir::Type> privateVarTypes{};

  for (mlir::Value privateVar : distributeClauseOps.privateVars)
    privateVarTypes.push_back(privateVar.getType());
>>>>>>> 66f84c8b

  mlir::omp::LoopNestOperands loopNestClauseOps;
  llvm::SmallVector<const semantics::Symbol *> iv;
  genLoopNestClauses(converter, semaCtx, eval, item->clauses, loc,
                     loopNestClauseOps, iv);

  auto distributeOp = genWrapperOp<mlir::omp::DistributeOp>(
      converter, loc, distributeClauseOps, privateVarTypes);

  genLoopNestOp(converter, symTable, semaCtx, eval, loc, queue, item,
                loopNestClauseOps, iv, dsp.getDelayedPrivSymbols(),
                distributeOp.getRegion().getArguments(),
                llvm::omp::Directive::OMPD_distribute, dsp);
}

static void genStandaloneDo(lower::AbstractConverter &converter,
                            lower::SymMap &symTable,
                            semantics::SemanticsContext &semaCtx,
                            lower::pft::Evaluation &eval, mlir::Location loc,
                            const ConstructQueue &queue,
                            ConstructQueue::const_iterator item) {
  lower::StatementContext stmtCtx;
  mlir::omp::WsloopOperands wsloopClauseOps;
  llvm::SmallVector<const semantics::Symbol *> reductionSyms;
  llvm::SmallVector<mlir::Type> reductionTypes;
  genWsloopClauses(converter, semaCtx, stmtCtx, item->clauses, loc,
                   wsloopClauseOps, reductionTypes, reductionSyms);

  // TODO: Support delayed privatization.
  DataSharingProcessor dsp(converter, semaCtx, item->clauses, eval,
                           /*shouldCollectPreDeterminedSymbols=*/true,
                           /*useDelayedPrivatization=*/false, &symTable);
  dsp.processStep1();
  dsp.processStep2();

  mlir::omp::LoopNestOperands loopNestClauseOps;
  llvm::SmallVector<const semantics::Symbol *> iv;
  genLoopNestClauses(converter, semaCtx, eval, item->clauses, loc,
                     loopNestClauseOps, iv);

  // TODO: Add private variables to entry block arguments.
  auto wsloopOp = genWrapperOp<mlir::omp::WsloopOp>(
      converter, loc, wsloopClauseOps, reductionTypes);

  genLoopNestOp(converter, symTable, semaCtx, eval, loc, queue, item,
                loopNestClauseOps, iv, reductionSyms,
                wsloopOp.getRegion().getArguments(),
                llvm::omp::Directive::OMPD_do, dsp);
}

static void genStandaloneParallel(lower::AbstractConverter &converter,
                                  lower::SymMap &symTable,
                                  semantics::SemanticsContext &semaCtx,
                                  lower::pft::Evaluation &eval,
                                  mlir::Location loc,
                                  const ConstructQueue &queue,
                                  ConstructQueue::const_iterator item) {
  lower::StatementContext stmtCtx;

  mlir::omp::TargetOp targetOp =
      findParentTargetOp(converter.getFirOpBuilder());
  bool evalOutsideTarget = mustEvalTeamsThreadsOutsideTarget(eval, targetOp);

  mlir::omp::ParallelOperands parallelClauseOps;
  mlir::omp::NumThreadsClauseOps numThreadsClauseOps;
  llvm::SmallVector<const semantics::Symbol *> reductionSyms;
  llvm::SmallVector<mlir::Type> reductionTypes;
  genParallelClauses(converter, semaCtx, stmtCtx, item->clauses, loc,
                     evalOutsideTarget, parallelClauseOps, numThreadsClauseOps,
                     reductionTypes, reductionSyms);

  std::optional<DataSharingProcessor> dsp;
  if (enableDelayedPrivatization) {
    dsp.emplace(converter, semaCtx, item->clauses, eval,
                lower::omp::isLastItemInQueue(item, queue),
                /*useDelayedPrivatization=*/true, &symTable);
    dsp->processStep1();
    dsp->processStep2(&parallelClauseOps);
  }
  genParallelOp(converter, symTable, semaCtx, eval, loc, queue, item,
                parallelClauseOps, numThreadsClauseOps, reductionSyms,
                reductionTypes,
                enableDelayedPrivatization ? &dsp.value() : nullptr,
                /*isComposite=*/false, evalOutsideTarget ? targetOp : nullptr);
}

static void genStandaloneSimd(lower::AbstractConverter &converter,
                              lower::SymMap &symTable,
                              semantics::SemanticsContext &semaCtx,
                              lower::pft::Evaluation &eval, mlir::Location loc,
                              const ConstructQueue &queue,
                              ConstructQueue::const_iterator item) {
  mlir::omp::SimdOperands simdClauseOps;
  genSimdClauses(converter, semaCtx, item->clauses, loc, simdClauseOps);

  // TODO: Support delayed privatization.
  DataSharingProcessor dsp(converter, semaCtx, item->clauses, eval,
                           /*shouldCollectPreDeterminedSymbols=*/true,
                           /*useDelayedPrivatization=*/false, &symTable);
  dsp.processStep1();
  dsp.processStep2();

  mlir::omp::LoopNestOperands loopNestClauseOps;
  llvm::SmallVector<const semantics::Symbol *> iv;
  genLoopNestClauses(converter, semaCtx, eval, item->clauses, loc,
                     loopNestClauseOps, iv);

  // TODO: Populate entry block arguments with reduction and private variables.
  auto simdOp = genWrapperOp<mlir::omp::SimdOp>(converter, loc, simdClauseOps,
                                                /*blockArgTypes=*/{});

  genLoopNestOp(converter, symTable, semaCtx, eval, loc, queue, item,
                loopNestClauseOps, iv,
                /*wrapperSyms=*/{}, simdOp.getRegion().getArguments(),
                llvm::omp::Directive::OMPD_simd, dsp);
}

static void genStandaloneTaskloop(lower::AbstractConverter &converter,
                                  lower::SymMap &symTable,
                                  semantics::SemanticsContext &semaCtx,
                                  lower::pft::Evaluation &eval,
                                  mlir::Location loc,
                                  const ConstructQueue &queue,
                                  ConstructQueue::const_iterator item) {
  TODO(loc, "Taskloop construct");
}

//===----------------------------------------------------------------------===//
// Code generation functions for composite constructs
//===----------------------------------------------------------------------===//

static void genCompositeDistributeParallelDo(
    lower::AbstractConverter &converter, lower::SymMap &symTable,
    semantics::SemanticsContext &semaCtx, lower::pft::Evaluation &eval,
    mlir::Location loc, const ConstructQueue &queue,
    ConstructQueue::const_iterator item) {
  lower::StatementContext stmtCtx;

  assert(std::distance(item, queue.end()) == 3 && "Invalid leaf constructs");
  ConstructQueue::const_iterator distributeItem = item;
  ConstructQueue::const_iterator parallelItem = std::next(distributeItem);
  ConstructQueue::const_iterator doItem = std::next(parallelItem);

  mlir::omp::TargetOp targetOp =
      findParentTargetOp(converter.getFirOpBuilder());
  bool evalOutsideTarget = mustEvalTeamsThreadsOutsideTarget(eval, targetOp);

  // Create parent omp.parallel first.
  mlir::omp::ParallelOperands parallelClauseOps;
  mlir::omp::NumThreadsClauseOps numThreadsClauseOps;
  llvm::SmallVector<const semantics::Symbol *> parallelReductionSyms;
  llvm::SmallVector<mlir::Type> parallelReductionTypes;
  genParallelClauses(converter, semaCtx, stmtCtx, parallelItem->clauses, loc,
                     evalOutsideTarget, parallelClauseOps, numThreadsClauseOps,
                     parallelReductionTypes, parallelReductionSyms);

  DataSharingProcessor dsp(converter, semaCtx, doItem->clauses, eval,
                           /*shouldCollectPreDeterminedSymbols=*/true,
                           /*useDelayedPrivatization=*/true, &symTable);
  dsp.processStep1();
  dsp.processStep2(&parallelClauseOps);

  genParallelOp(converter, symTable, semaCtx, eval, loc, queue, parallelItem,
                parallelClauseOps, numThreadsClauseOps, parallelReductionSyms,
                parallelReductionTypes, &dsp, /*isComposite=*/true,
                evalOutsideTarget ? targetOp : nullptr);

  // Clause processing.
  mlir::omp::DistributeOperands distributeClauseOps;
  genDistributeClauses(converter, semaCtx, stmtCtx, distributeItem->clauses,
                       loc, distributeClauseOps);

  mlir::omp::WsloopOperands wsloopClauseOps;
  llvm::SmallVector<const semantics::Symbol *> wsloopReductionSyms;
  llvm::SmallVector<mlir::Type> wsloopReductionTypes;
  genWsloopClauses(converter, semaCtx, stmtCtx, doItem->clauses, loc,
                   wsloopClauseOps, wsloopReductionTypes, wsloopReductionSyms);

  mlir::omp::LoopNestOperands loopNestClauseOps;
  llvm::SmallVector<const semantics::Symbol *> iv;
  genLoopNestClauses(converter, semaCtx, eval, doItem->clauses, loc,
                     loopNestClauseOps, iv);

  // Operation creation.
  // TODO: Populate entry block arguments with private variables.
  auto distributeOp = genWrapperOp<mlir::omp::DistributeOp>(
      converter, loc, distributeClauseOps, /*blockArgTypes=*/{});
  distributeOp.setComposite(/*val=*/true);

  // TODO: Add private variables to entry block arguments.
  auto wsloopOp = genWrapperOp<mlir::omp::WsloopOp>(
      converter, loc, wsloopClauseOps, wsloopReductionTypes);
  wsloopOp.setComposite(/*val=*/true);

  // Construct wrapper entry block list and associated symbols. It is important
  // that the symbol order and the block argument order match, so that the
  // symbol-value bindings created are correct.
  auto &wrapperSyms = wsloopReductionSyms;

  auto wrapperArgs = llvm::to_vector(
      llvm::concat<mlir::BlockArgument>(distributeOp.getRegion().getArguments(),
                                        wsloopOp.getRegion().getArguments()));

  genLoopNestOp(converter, symTable, semaCtx, eval, loc, queue, doItem,
                loopNestClauseOps, iv, wrapperSyms, wrapperArgs,
                llvm::omp::Directive::OMPD_distribute_parallel_do, dsp);
}

static void genCompositeDistributeParallelDoSimd(
    lower::AbstractConverter &converter, lower::SymMap &symTable,
    semantics::SemanticsContext &semaCtx, lower::pft::Evaluation &eval,
    mlir::Location loc, const ConstructQueue &queue,
    ConstructQueue::const_iterator item) {
  lower::StatementContext stmtCtx;

  assert(std::distance(item, queue.end()) == 4 && "Invalid leaf constructs");
  ConstructQueue::const_iterator distributeItem = item;
  ConstructQueue::const_iterator parallelItem = std::next(distributeItem);
  ConstructQueue::const_iterator doItem = std::next(parallelItem);
  ConstructQueue::const_iterator simdItem = std::next(doItem);

  mlir::omp::TargetOp targetOp =
      findParentTargetOp(converter.getFirOpBuilder());
  bool evalOutsideTarget = mustEvalTeamsThreadsOutsideTarget(eval, targetOp);

  // Create parent omp.parallel first.
  mlir::omp::ParallelOperands parallelClauseOps;
  mlir::omp::NumThreadsClauseOps numThreadsClauseOps;
  llvm::SmallVector<const semantics::Symbol *> parallelReductionSyms;
  llvm::SmallVector<mlir::Type> parallelReductionTypes;
  genParallelClauses(converter, semaCtx, stmtCtx, parallelItem->clauses, loc,
                     evalOutsideTarget, parallelClauseOps, numThreadsClauseOps,
                     parallelReductionTypes, parallelReductionSyms);

  DataSharingProcessor dsp(converter, semaCtx, simdItem->clauses, eval,
                           /*shouldCollectPreDeterminedSymbols=*/true,
                           /*useDelayedPrivatization=*/true, &symTable);
  dsp.processStep1();
  dsp.processStep2(&parallelClauseOps);

  genParallelOp(converter, symTable, semaCtx, eval, loc, queue, parallelItem,
                parallelClauseOps, numThreadsClauseOps, parallelReductionSyms,
                parallelReductionTypes, &dsp, /*isComposite=*/true,
                evalOutsideTarget ? targetOp : nullptr);

  // Clause processing.
  mlir::omp::DistributeOperands distributeClauseOps;
  genDistributeClauses(converter, semaCtx, stmtCtx, distributeItem->clauses,
                       loc, distributeClauseOps);

  mlir::omp::WsloopOperands wsloopClauseOps;
  llvm::SmallVector<const semantics::Symbol *> wsloopReductionSyms;
  llvm::SmallVector<mlir::Type> wsloopReductionTypes;
  genWsloopClauses(converter, semaCtx, stmtCtx, doItem->clauses, loc,
                   wsloopClauseOps, wsloopReductionTypes, wsloopReductionSyms);

  mlir::omp::SimdOperands simdClauseOps;
  genSimdClauses(converter, semaCtx, simdItem->clauses, loc, simdClauseOps);

  mlir::omp::LoopNestOperands loopNestClauseOps;
  llvm::SmallVector<const semantics::Symbol *> iv;
  genLoopNestClauses(converter, semaCtx, eval, simdItem->clauses, loc,
                     loopNestClauseOps, iv);

  // Operation creation.
  // TODO: Populate entry block arguments with private variables.
  auto distributeOp = genWrapperOp<mlir::omp::DistributeOp>(
      converter, loc, distributeClauseOps, /*blockArgTypes=*/{});
  distributeOp.setComposite(/*val=*/true);

  // TODO: Add private variables to entry block arguments.
  auto wsloopOp = genWrapperOp<mlir::omp::WsloopOp>(
      converter, loc, wsloopClauseOps, wsloopReductionTypes);
  wsloopOp.setComposite(/*val=*/true);

  // TODO: Populate entry block arguments with reduction and private variables.
  auto simdOp = genWrapperOp<mlir::omp::SimdOp>(converter, loc, simdClauseOps,
                                                /*blockArgTypes=*/{});
  simdOp.setComposite(/*val=*/true);

  // Construct wrapper entry block list and associated symbols. It is important
  // that the symbol order and the block argument order match, so that the
  // symbol-value bindings created are correct.
  auto &wrapperSyms = wsloopReductionSyms;

  auto wrapperArgs = llvm::to_vector(llvm::concat<mlir::BlockArgument>(
      distributeOp.getRegion().getArguments(),
      wsloopOp.getRegion().getArguments(), simdOp.getRegion().getArguments()));

  genLoopNestOp(converter, symTable, semaCtx, eval, loc, queue, simdItem,
                loopNestClauseOps, iv, wrapperSyms, wrapperArgs,
                llvm::omp::Directive::OMPD_distribute_parallel_do_simd, dsp);
}

static void genCompositeDistributeSimd(lower::AbstractConverter &converter,
                                       lower::SymMap &symTable,
                                       semantics::SemanticsContext &semaCtx,
                                       lower::pft::Evaluation &eval,
                                       mlir::Location loc,
                                       const ConstructQueue &queue,
                                       ConstructQueue::const_iterator item) {
  lower::StatementContext stmtCtx;

  assert(std::distance(item, queue.end()) == 2 && "Invalid leaf constructs");
  ConstructQueue::const_iterator distributeItem = item;
  ConstructQueue::const_iterator simdItem = std::next(distributeItem);

  // Clause processing.
  mlir::omp::DistributeOperands distributeClauseOps;
  genDistributeClauses(converter, semaCtx, stmtCtx, distributeItem->clauses,
                       loc, distributeClauseOps);

  mlir::omp::SimdOperands simdClauseOps;
  genSimdClauses(converter, semaCtx, simdItem->clauses, loc, simdClauseOps);

  // TODO: Support delayed privatization.
  DataSharingProcessor dsp(converter, semaCtx, simdItem->clauses, eval,
                           /*shouldCollectPreDeterminedSymbols=*/true,
                           /*useDelayedPrivatization=*/false, &symTable);
  dsp.processStep1();
  dsp.processStep2();

  // Pass the innermost leaf construct's clauses because that's where COLLAPSE
  // is placed by construct decomposition.
  mlir::omp::LoopNestOperands loopNestClauseOps;
  llvm::SmallVector<const semantics::Symbol *> iv;
  genLoopNestClauses(converter, semaCtx, eval, simdItem->clauses, loc,
                     loopNestClauseOps, iv);

  // Operation creation.
  // TODO: Populate entry block arguments with private variables.
  auto distributeOp = genWrapperOp<mlir::omp::DistributeOp>(
      converter, loc, distributeClauseOps, /*blockArgTypes=*/{});
  distributeOp.setComposite(/*val=*/true);

  // TODO: Populate entry block arguments with reduction and private variables.
  auto simdOp = genWrapperOp<mlir::omp::SimdOp>(converter, loc, simdClauseOps,
                                                /*blockArgTypes=*/{});
  simdOp.setComposite(/*val=*/true);

  // Construct wrapper entry block list and associated symbols. It is important
  // that the symbol order and the block argument order match, so that the
  // symbol-value bindings created are correct.
  // TODO: Add omp.distribute private and omp.simd private and reduction args.
  auto wrapperArgs = llvm::to_vector(
      llvm::concat<mlir::BlockArgument>(distributeOp.getRegion().getArguments(),
                                        simdOp.getRegion().getArguments()));

  genLoopNestOp(converter, symTable, semaCtx, eval, loc, queue, simdItem,
                loopNestClauseOps, iv, /*wrapperSyms=*/{}, wrapperArgs,
                llvm::omp::Directive::OMPD_distribute_simd, dsp);
}

static void genCompositeDoSimd(lower::AbstractConverter &converter,
                               lower::SymMap &symTable,
                               semantics::SemanticsContext &semaCtx,
                               lower::pft::Evaluation &eval, mlir::Location loc,
                               const ConstructQueue &queue,
                               ConstructQueue::const_iterator item) {
  lower::StatementContext stmtCtx;

  assert(std::distance(item, queue.end()) == 2 && "Invalid leaf constructs");
  ConstructQueue::const_iterator doItem = item;
  ConstructQueue::const_iterator simdItem = std::next(doItem);

  // Clause processing.
  mlir::omp::WsloopOperands wsloopClauseOps;
  llvm::SmallVector<const semantics::Symbol *> wsloopReductionSyms;
  llvm::SmallVector<mlir::Type> wsloopReductionTypes;
  genWsloopClauses(converter, semaCtx, stmtCtx, doItem->clauses, loc,
                   wsloopClauseOps, wsloopReductionTypes, wsloopReductionSyms);

  mlir::omp::SimdOperands simdClauseOps;
  genSimdClauses(converter, semaCtx, simdItem->clauses, loc, simdClauseOps);

  // TODO: Support delayed privatization.
  DataSharingProcessor dsp(converter, semaCtx, simdItem->clauses, eval,
                           /*shouldCollectPreDeterminedSymbols=*/true,
                           /*useDelayedPrivatization=*/false, &symTable);
  dsp.processStep1();
  dsp.processStep2();

  // Pass the innermost leaf construct's clauses because that's where COLLAPSE
  // is placed by construct decomposition.
  mlir::omp::LoopNestOperands loopNestClauseOps;
  llvm::SmallVector<const semantics::Symbol *> iv;
  genLoopNestClauses(converter, semaCtx, eval, simdItem->clauses, loc,
                     loopNestClauseOps, iv);

  // Operation creation.
  // TODO: Add private variables to entry block arguments.
  auto wsloopOp = genWrapperOp<mlir::omp::WsloopOp>(
      converter, loc, wsloopClauseOps, wsloopReductionTypes);
  wsloopOp.setComposite(/*val=*/true);

  // TODO: Populate entry block arguments with reduction and private variables.
  auto simdOp = genWrapperOp<mlir::omp::SimdOp>(converter, loc, simdClauseOps,
                                                /*blockArgTypes=*/{});
  simdOp.setComposite(/*val=*/true);

  // Construct wrapper entry block list and associated symbols. It is important
  // that the symbol and block argument order match, so that the symbol-value
  // bindings created are correct.
  // TODO: Add omp.wsloop private and omp.simd private and reduction args.
  auto wrapperArgs = llvm::to_vector(llvm::concat<mlir::BlockArgument>(
      wsloopOp.getRegion().getArguments(), simdOp.getRegion().getArguments()));

  genLoopNestOp(converter, symTable, semaCtx, eval, loc, queue, simdItem,
                loopNestClauseOps, iv, wsloopReductionSyms, wrapperArgs,
                llvm::omp::Directive::OMPD_do_simd, dsp);
}

static void genCompositeTaskloopSimd(lower::AbstractConverter &converter,
                                     lower::SymMap &symTable,
                                     semantics::SemanticsContext &semaCtx,
                                     lower::pft::Evaluation &eval,
                                     mlir::Location loc,
                                     const ConstructQueue &queue,
                                     ConstructQueue::const_iterator item) {
  assert(std::distance(item, queue.end()) == 2 && "Invalid leaf constructs");
  TODO(loc, "Composite TASKLOOP SIMD");
}

//===----------------------------------------------------------------------===//
// Dispatch
//===----------------------------------------------------------------------===//

static bool genOMPCompositeDispatch(lower::AbstractConverter &converter,
                                    lower::SymMap &symTable,
                                    semantics::SemanticsContext &semaCtx,
                                    lower::pft::Evaluation &eval,
                                    mlir::Location loc,
                                    const ConstructQueue &queue,
                                    ConstructQueue::const_iterator item) {
  using llvm::omp::Directive;
  using lower::omp::matchLeafSequence;

  // TODO: Privatization for composite constructs is currently only done based
  // on the clauses for their last leaf construct, which may not always be
  // correct. Consider per-leaf privatization of composite constructs once
  // delayed privatization is supported by all participating ops.
  if (matchLeafSequence(item, queue, Directive::OMPD_distribute_parallel_do))
    genCompositeDistributeParallelDo(converter, symTable, semaCtx, eval, loc,
                                     queue, item);
  else if (matchLeafSequence(item, queue,
                             Directive::OMPD_distribute_parallel_do_simd))
    genCompositeDistributeParallelDoSimd(converter, symTable, semaCtx, eval,
                                         loc, queue, item);
  else if (matchLeafSequence(item, queue, Directive::OMPD_distribute_simd))
    genCompositeDistributeSimd(converter, symTable, semaCtx, eval, loc, queue,
                               item);
  else if (matchLeafSequence(item, queue, Directive::OMPD_do_simd))
    genCompositeDoSimd(converter, symTable, semaCtx, eval, loc, queue, item);
  else if (matchLeafSequence(item, queue, Directive::OMPD_taskloop_simd))
    genCompositeTaskloopSimd(converter, symTable, semaCtx, eval, loc, queue,
                             item);
  else
    return false;

  return true;
}

static void genOMPDispatch(lower::AbstractConverter &converter,
                           lower::SymMap &symTable,
                           semantics::SemanticsContext &semaCtx,
                           lower::pft::Evaluation &eval, mlir::Location loc,
                           const ConstructQueue &queue,
                           ConstructQueue::const_iterator item) {
  assert(item != queue.end());

  bool loopLeaf = llvm::omp::getDirectiveAssociation(item->id) ==
                  llvm::omp::Association::Loop;
  if (loopLeaf) {
    symTable.pushScope();
    if (genOMPCompositeDispatch(converter, symTable, semaCtx, eval, loc, queue,
                                item)) {
      symTable.popScope();
      return;
    }
  }

  switch (llvm::omp::Directive dir = item->id) {
  case llvm::omp::Directive::OMPD_barrier:
    genBarrierOp(converter, symTable, semaCtx, eval, loc, queue, item);
    break;
  case llvm::omp::Directive::OMPD_distribute:
    genStandaloneDistribute(converter, symTable, semaCtx, eval, loc, queue,
                            item);
    break;
  case llvm::omp::Directive::OMPD_do:
    genStandaloneDo(converter, symTable, semaCtx, eval, loc, queue, item);
    break;
  case llvm::omp::Directive::OMPD_loop:
    TODO(loc, "Unhandled directive " + llvm::omp::getOpenMPDirectiveName(dir));
    break;
  case llvm::omp::Directive::OMPD_masked:
    genMaskedOp(converter, symTable, semaCtx, eval, loc, queue, item);
    break;
  case llvm::omp::Directive::OMPD_master:
    genMasterOp(converter, symTable, semaCtx, eval, loc, queue, item);
    break;
  case llvm::omp::Directive::OMPD_ordered:
    // Block-associated "ordered" construct.
    genOrderedRegionOp(converter, symTable, semaCtx, eval, loc, queue, item);
    break;
  case llvm::omp::Directive::OMPD_parallel:
    genStandaloneParallel(converter, symTable, semaCtx, eval, loc, queue, item);
    break;
  case llvm::omp::Directive::OMPD_section:
    llvm_unreachable("genOMPDispatch: OMPD_section");
    // Lowered in the enclosing genSectionsOp.
    break;
  case llvm::omp::Directive::OMPD_sections:
    // Called directly from genOMP([...], OpenMPSectionsConstruct) because it
    // has a different prototype.
    // This code path is still taken when iterating through the construct queue
    // in genBodyOfOp
    break;
  case llvm::omp::Directive::OMPD_simd:
    genStandaloneSimd(converter, symTable, semaCtx, eval, loc, queue, item);
    break;
  case llvm::omp::Directive::OMPD_single:
    genSingleOp(converter, symTable, semaCtx, eval, loc, queue, item);
    break;
  case llvm::omp::Directive::OMPD_target:
    genTargetOp(converter, symTable, semaCtx, eval, loc, queue, item);
    break;
  case llvm::omp::Directive::OMPD_target_data:
    genTargetDataOp(converter, symTable, semaCtx, eval, loc, queue, item);
    break;
  case llvm::omp::Directive::OMPD_target_enter_data:
    genTargetEnterExitUpdateDataOp<mlir::omp::TargetEnterDataOp>(
        converter, symTable, semaCtx, loc, queue, item);
    break;
  case llvm::omp::Directive::OMPD_target_exit_data:
    genTargetEnterExitUpdateDataOp<mlir::omp::TargetExitDataOp>(
        converter, symTable, semaCtx, loc, queue, item);
    break;
  case llvm::omp::Directive::OMPD_target_update:
    genTargetEnterExitUpdateDataOp<mlir::omp::TargetUpdateOp>(
        converter, symTable, semaCtx, loc, queue, item);
    break;
  case llvm::omp::Directive::OMPD_task:
    genTaskOp(converter, symTable, semaCtx, eval, loc, queue, item);
    break;
  case llvm::omp::Directive::OMPD_taskgroup:
    genTaskgroupOp(converter, symTable, semaCtx, eval, loc, queue, item);
    break;
  case llvm::omp::Directive::OMPD_taskloop:
    genStandaloneTaskloop(converter, symTable, semaCtx, eval, loc, queue, item);
    break;
  case llvm::omp::Directive::OMPD_taskwait:
    genTaskwaitOp(converter, symTable, semaCtx, eval, loc, queue, item);
    break;
  case llvm::omp::Directive::OMPD_taskyield:
    genTaskyieldOp(converter, symTable, semaCtx, eval, loc, queue, item);
    break;
  case llvm::omp::Directive::OMPD_teams:
    genTeamsOp(converter, symTable, semaCtx, eval, loc, queue, item);
    break;
  case llvm::omp::Directive::OMPD_tile:
  case llvm::omp::Directive::OMPD_unroll:
    TODO(loc, "Unhandled loop directive (" +
                  llvm::omp::getOpenMPDirectiveName(dir) + ")");
  // case llvm::omp::Directive::OMPD_workdistribute:
  case llvm::omp::Directive::OMPD_workshare:
    // FIXME: Workshare is not a commonly used OpenMP construct, an
    // implementation for this feature will come later. For the codes
    // that use this construct, add a single construct for now.
    genSingleOp(converter, symTable, semaCtx, eval, loc, queue, item);
    break;
  default:
    // Combined and composite constructs should have been split into a sequence
    // of leaf constructs when building the construct queue.
    assert(!llvm::omp::isLeafConstruct(dir) &&
           "Unexpected compound construct.");
    break;
  }

  if (loopLeaf)
    symTable.popScope();
}

//===----------------------------------------------------------------------===//
// OpenMPDeclarativeConstruct visitors
//===----------------------------------------------------------------------===//

static void
genOMP(lower::AbstractConverter &converter, lower::SymMap &symTable,
       semantics::SemanticsContext &semaCtx, lower::pft::Evaluation &eval,
       const parser::OpenMPDeclarativeAllocate &declarativeAllocate) {
  TODO(converter.getCurrentLocation(), "OpenMPDeclarativeAllocate");
}

static void genOMP(
    lower::AbstractConverter &converter, lower::SymMap &symTable,
    semantics::SemanticsContext &semaCtx, lower::pft::Evaluation &eval,
    const parser::OpenMPDeclareReductionConstruct &declareReductionConstruct) {
  TODO(converter.getCurrentLocation(), "OpenMPDeclareReductionConstruct");
}

static void
genOMP(lower::AbstractConverter &converter, lower::SymMap &symTable,
       semantics::SemanticsContext &semaCtx, lower::pft::Evaluation &eval,
       const parser::OpenMPDeclareSimdConstruct &declareSimdConstruct) {
  TODO(converter.getCurrentLocation(), "OpenMPDeclareSimdConstruct");
}

static void
genOMP(lower::AbstractConverter &converter, lower::SymMap &symTable,
       semantics::SemanticsContext &semaCtx, lower::pft::Evaluation &eval,
       const parser::OpenMPDeclareTargetConstruct &declareTargetConstruct) {
  mlir::omp::DeclareTargetOperands clauseOps;
  llvm::SmallVector<DeclareTargetCapturePair> symbolAndClause;
  mlir::ModuleOp mod = converter.getFirOpBuilder().getModule();
  getDeclareTargetInfo(converter, semaCtx, eval, declareTargetConstruct,
                       clauseOps, symbolAndClause);

  for (const DeclareTargetCapturePair &symClause : symbolAndClause) {
    mlir::Operation *op = mod.lookupSymbol(
        converter.mangleName(std::get<const semantics::Symbol &>(symClause)));

    // Some symbols are deferred until later in the module, these are handled
    // upon finalization of the module for OpenMP inside of Bridge, so we simply
    // skip for now.
    if (!op)
      continue;

    markDeclareTarget(
        op, converter,
        std::get<mlir::omp::DeclareTargetCaptureClause>(symClause),
        clauseOps.deviceType);
  }
}

static void genOMP(lower::AbstractConverter &converter, lower::SymMap &symTable,
                   semantics::SemanticsContext &semaCtx,
                   lower::pft::Evaluation &eval,
                   const parser::OpenMPRequiresConstruct &requiresConstruct) {
  // Requires directives are gathered and processed in semantics and
  // then combined in the lowering bridge before triggering codegen
  // just once. Hence, there is no need to lower each individual
  // occurrence here.
}

static void genOMP(lower::AbstractConverter &converter, lower::SymMap &symTable,
                   semantics::SemanticsContext &semaCtx,
                   lower::pft::Evaluation &eval,
                   const parser::OpenMPThreadprivate &threadprivate) {
  // The directive is lowered when instantiating the variable to
  // support the case of threadprivate variable declared in module.
}

static void genOMP(lower::AbstractConverter &converter, lower::SymMap &symTable,
                   semantics::SemanticsContext &semaCtx,
                   lower::pft::Evaluation &eval,
                   const parser::OpenMPDeclarativeConstruct &ompDeclConstruct) {
  Fortran::common::visit(
      [&](auto &&s) { return genOMP(converter, symTable, semaCtx, eval, s); },
      ompDeclConstruct.u);
}

//===----------------------------------------------------------------------===//
// OpenMPStandaloneConstruct visitors
//===----------------------------------------------------------------------===//

static void genOMP(
    lower::AbstractConverter &converter, lower::SymMap &symTable,
    semantics::SemanticsContext &semaCtx, lower::pft::Evaluation &eval,
    const parser::OpenMPSimpleStandaloneConstruct &simpleStandaloneConstruct) {
  const auto &directive = std::get<parser::OmpSimpleStandaloneDirective>(
      simpleStandaloneConstruct.t);
  List<Clause> clauses = makeClauses(
      std::get<parser::OmpClauseList>(simpleStandaloneConstruct.t), semaCtx);
  mlir::Location currentLocation = converter.genLocation(directive.source);

  ConstructQueue queue{
      buildConstructQueue(converter.getFirOpBuilder().getModule(), semaCtx,
                          eval, directive.source, directive.v, clauses)};
  if (directive.v == llvm::omp::Directive::OMPD_ordered) {
    // Standalone "ordered" directive.
    genOrderedOp(converter, symTable, semaCtx, eval, currentLocation, queue,
                 queue.begin());
  } else {
    // Dispatch handles the "block-associated" variant of "ordered".
    genOMPDispatch(converter, symTable, semaCtx, eval, currentLocation, queue,
                   queue.begin());
  }
}

static void genOMP(lower::AbstractConverter &converter, lower::SymMap &symTable,
                   semantics::SemanticsContext &semaCtx,
                   lower::pft::Evaluation &eval,
                   const parser::OpenMPFlushConstruct &flushConstruct) {
  const auto &verbatim = std::get<parser::Verbatim>(flushConstruct.t);
  const auto &objectList =
      std::get<std::optional<parser::OmpObjectList>>(flushConstruct.t);
  const auto &clauseList =
      std::get<std::optional<std::list<parser::OmpMemoryOrderClause>>>(
          flushConstruct.t);
  ObjectList objects =
      objectList ? makeObjects(*objectList, semaCtx) : ObjectList{};
  List<Clause> clauses =
      clauseList ? makeList(*clauseList,
                            [&](auto &&s) { return makeClause(s.v, semaCtx); })
                 : List<Clause>{};
  mlir::Location currentLocation = converter.genLocation(verbatim.source);

  ConstructQueue queue{buildConstructQueue(
      converter.getFirOpBuilder().getModule(), semaCtx, eval, verbatim.source,
      llvm::omp::Directive::OMPD_flush, clauses)};
  genFlushOp(converter, symTable, semaCtx, eval, currentLocation, objects,
             queue, queue.begin());
}

static void genOMP(lower::AbstractConverter &converter, lower::SymMap &symTable,
                   semantics::SemanticsContext &semaCtx,
                   lower::pft::Evaluation &eval,
                   const parser::OpenMPCancelConstruct &cancelConstruct) {
  TODO(converter.getCurrentLocation(), "OpenMPCancelConstruct");
}

static void genOMP(lower::AbstractConverter &converter, lower::SymMap &symTable,
                   semantics::SemanticsContext &semaCtx,
                   lower::pft::Evaluation &eval,
                   const parser::OpenMPCancellationPointConstruct
                       &cancellationPointConstruct) {
  TODO(converter.getCurrentLocation(), "OpenMPCancelConstruct");
}

static void
genOMP(lower::AbstractConverter &converter, lower::SymMap &symTable,
       semantics::SemanticsContext &semaCtx, lower::pft::Evaluation &eval,
       const parser::OpenMPStandaloneConstruct &standaloneConstruct) {
  Fortran::common::visit(
      [&](auto &&s) { return genOMP(converter, symTable, semaCtx, eval, s); },
      standaloneConstruct.u);
}

//===----------------------------------------------------------------------===//
// OpenMPConstruct visitors
//===----------------------------------------------------------------------===//

static void genOMP(lower::AbstractConverter &converter, lower::SymMap &symTable,
                   semantics::SemanticsContext &semaCtx,
                   lower::pft::Evaluation &eval,
                   const parser::OpenMPAllocatorsConstruct &allocsConstruct) {
  TODO(converter.getCurrentLocation(), "OpenMPAllocatorsConstruct");
}

static void genOMP(lower::AbstractConverter &converter, lower::SymMap &symTable,
                   semantics::SemanticsContext &semaCtx,
                   lower::pft::Evaluation &eval,
                   const parser::OpenMPAtomicConstruct &atomicConstruct) {
  Fortran::common::visit(
      common::visitors{
          [&](const parser::OmpAtomicRead &atomicRead) {
            mlir::Location loc = converter.genLocation(atomicRead.source);
            lower::genOmpAccAtomicRead<parser::OmpAtomicRead,
                                       parser::OmpAtomicClauseList>(
                converter, atomicRead, loc);
          },
          [&](const parser::OmpAtomicWrite &atomicWrite) {
            mlir::Location loc = converter.genLocation(atomicWrite.source);
            lower::genOmpAccAtomicWrite<parser::OmpAtomicWrite,
                                        parser::OmpAtomicClauseList>(
                converter, atomicWrite, loc);
          },
          [&](const parser::OmpAtomic &atomicConstruct) {
            mlir::Location loc = converter.genLocation(atomicConstruct.source);
            lower::genOmpAtomic<parser::OmpAtomic, parser::OmpAtomicClauseList>(
                converter, atomicConstruct, loc);
          },
          [&](const parser::OmpAtomicUpdate &atomicUpdate) {
            mlir::Location loc = converter.genLocation(atomicUpdate.source);
            lower::genOmpAccAtomicUpdate<parser::OmpAtomicUpdate,
                                         parser::OmpAtomicClauseList>(
                converter, atomicUpdate, loc);
          },
          [&](const parser::OmpAtomicCapture &atomicCapture) {
            mlir::Location loc = converter.genLocation(atomicCapture.source);
            lower::genOmpAccAtomicCapture<parser::OmpAtomicCapture,
                                          parser::OmpAtomicClauseList>(
                converter, atomicCapture, loc);
          },
      },
      atomicConstruct.u);
}

static void genOMP(lower::AbstractConverter &converter, lower::SymMap &symTable,
                   semantics::SemanticsContext &semaCtx,
                   lower::pft::Evaluation &eval,
                   const parser::OpenMPBlockConstruct &blockConstruct) {
  const auto &beginBlockDirective =
      std::get<parser::OmpBeginBlockDirective>(blockConstruct.t);
  const auto &endBlockDirective =
      std::get<parser::OmpEndBlockDirective>(blockConstruct.t);
  mlir::Location currentLocation =
      converter.genLocation(beginBlockDirective.source);
  const auto origDirective =
      std::get<parser::OmpBlockDirective>(beginBlockDirective.t).v;
  List<Clause> clauses = makeClauses(
      std::get<parser::OmpClauseList>(beginBlockDirective.t), semaCtx);
  clauses.append(makeClauses(
      std::get<parser::OmpClauseList>(endBlockDirective.t), semaCtx));

  assert(llvm::omp::blockConstructSet.test(origDirective) &&
         "Expected block construct");
  (void)origDirective;

  for (const Clause &clause : clauses) {
    mlir::Location clauseLocation = converter.genLocation(clause.source);
    if (!std::holds_alternative<clause::Allocate>(clause.u) &&
        !std::holds_alternative<clause::Copyin>(clause.u) &&
        !std::holds_alternative<clause::Copyprivate>(clause.u) &&
        !std::holds_alternative<clause::Default>(clause.u) &&
        !std::holds_alternative<clause::Depend>(clause.u) &&
        !std::holds_alternative<clause::Filter>(clause.u) &&
        !std::holds_alternative<clause::Final>(clause.u) &&
        !std::holds_alternative<clause::Firstprivate>(clause.u) &&
        !std::holds_alternative<clause::HasDeviceAddr>(clause.u) &&
        !std::holds_alternative<clause::If>(clause.u) &&
        !std::holds_alternative<clause::IsDevicePtr>(clause.u) &&
        !std::holds_alternative<clause::Map>(clause.u) &&
        !std::holds_alternative<clause::Nowait>(clause.u) &&
        !std::holds_alternative<clause::NumTeams>(clause.u) &&
        !std::holds_alternative<clause::NumThreads>(clause.u) &&
        !std::holds_alternative<clause::Priority>(clause.u) &&
        !std::holds_alternative<clause::Private>(clause.u) &&
        !std::holds_alternative<clause::ProcBind>(clause.u) &&
        !std::holds_alternative<clause::Reduction>(clause.u) &&
        !std::holds_alternative<clause::Shared>(clause.u) &&
        !std::holds_alternative<clause::Simd>(clause.u) &&
        !std::holds_alternative<clause::ThreadLimit>(clause.u) &&
        !std::holds_alternative<clause::Threads>(clause.u) &&
        !std::holds_alternative<clause::UseDeviceAddr>(clause.u) &&
        !std::holds_alternative<clause::UseDevicePtr>(clause.u)) {
      TODO(clauseLocation, "OpenMP Block construct clause");
    }
  }

  llvm::omp::Directive directive =
      std::get<parser::OmpBlockDirective>(beginBlockDirective.t).v;
  const parser::CharBlock &source =
      std::get<parser::OmpBlockDirective>(beginBlockDirective.t).source;
  ConstructQueue queue{
      buildConstructQueue(converter.getFirOpBuilder().getModule(), semaCtx,
                          eval, source, directive, clauses)};
  genOMPDispatch(converter, symTable, semaCtx, eval, currentLocation, queue,
                 queue.begin());
}

static void genOMP(lower::AbstractConverter &converter, lower::SymMap &symTable,
                   semantics::SemanticsContext &semaCtx,
                   lower::pft::Evaluation &eval,
                   const parser::OpenMPCriticalConstruct &criticalConstruct) {
  const auto &cd = std::get<parser::OmpCriticalDirective>(criticalConstruct.t);
  List<Clause> clauses =
      makeClauses(std::get<parser::OmpClauseList>(cd.t), semaCtx);

  ConstructQueue queue{buildConstructQueue(
      converter.getFirOpBuilder().getModule(), semaCtx, eval, cd.source,
      llvm::omp::Directive::OMPD_critical, clauses)};

  const auto &name = std::get<std::optional<parser::Name>>(cd.t);
  mlir::Location currentLocation = converter.getCurrentLocation();
  genCriticalOp(converter, symTable, semaCtx, eval, currentLocation, queue,
                queue.begin(), name);
}

static void genOMP(lower::AbstractConverter &converter, lower::SymMap &symTable,
                   semantics::SemanticsContext &semaCtx,
                   lower::pft::Evaluation &eval,
                   const parser::OpenMPExecutableAllocate &execAllocConstruct) {
  TODO(converter.getCurrentLocation(), "OpenMPExecutableAllocate");
}

static void genOMP(lower::AbstractConverter &converter, lower::SymMap &symTable,
                   semantics::SemanticsContext &semaCtx,
                   lower::pft::Evaluation &eval,
                   const parser::OpenMPLoopConstruct &loopConstruct) {
  const auto &beginLoopDirective =
      std::get<parser::OmpBeginLoopDirective>(loopConstruct.t);
  List<Clause> clauses = makeClauses(
      std::get<parser::OmpClauseList>(beginLoopDirective.t), semaCtx);
  if (auto &endLoopDirective =
          std::get<std::optional<parser::OmpEndLoopDirective>>(
              loopConstruct.t)) {
    clauses.append(makeClauses(
        std::get<parser::OmpClauseList>(endLoopDirective->t), semaCtx));
  }

  mlir::Location currentLocation =
      converter.genLocation(beginLoopDirective.source);

  llvm::omp::Directive directive =
      std::get<parser::OmpLoopDirective>(beginLoopDirective.t).v;
  const parser::CharBlock &source =
      std::get<parser::OmpLoopDirective>(beginLoopDirective.t).source;
  ConstructQueue queue{
      buildConstructQueue(converter.getFirOpBuilder().getModule(), semaCtx,
                          eval, source, directive, clauses)};

  genOMPDispatch(converter, symTable, semaCtx, eval, currentLocation, queue,
                 queue.begin());
}

static void genOMP(lower::AbstractConverter &converter, lower::SymMap &symTable,
                   semantics::SemanticsContext &semaCtx,
                   lower::pft::Evaluation &eval,
                   const parser::OpenMPSectionConstruct &sectionConstruct) {
  // Do nothing here. SECTION is lowered inside of the lowering for Sections
}

static void genOMP(lower::AbstractConverter &converter, lower::SymMap &symTable,
                   semantics::SemanticsContext &semaCtx,
                   lower::pft::Evaluation &eval,
                   const parser::OpenMPSectionsConstruct &sectionsConstruct) {
  const auto &beginSectionsDirective =
      std::get<parser::OmpBeginSectionsDirective>(sectionsConstruct.t);
  List<Clause> clauses = makeClauses(
      std::get<parser::OmpClauseList>(beginSectionsDirective.t), semaCtx);
  const auto &endSectionsDirective =
      std::get<parser::OmpEndSectionsDirective>(sectionsConstruct.t);
  const auto &sectionBlocks =
      std::get<parser::OmpSectionBlocks>(sectionsConstruct.t);
  clauses.append(makeClauses(
      std::get<parser::OmpClauseList>(endSectionsDirective.t), semaCtx));

  mlir::Location currentLocation = converter.getCurrentLocation();

  llvm::omp::Directive directive =
      std::get<parser::OmpSectionsDirective>(beginSectionsDirective.t).v;
  const parser::CharBlock &source =
      std::get<parser::OmpSectionsDirective>(beginSectionsDirective.t).source;
  ConstructQueue queue{
      buildConstructQueue(converter.getFirOpBuilder().getModule(), semaCtx,
                          eval, source, directive, clauses)};
  ConstructQueue::iterator next = queue.begin();
  // Generate constructs that come first e.g. Parallel
  while (next != queue.end() &&
         next->id != llvm::omp::Directive::OMPD_sections) {
    genOMPDispatch(converter, symTable, semaCtx, eval, currentLocation, queue,
                   next);
    next = std::next(next);
  }

  // call genSectionsOp directly (not via genOMPDispatch) so that we can add the
  // sectionBlocks argument
  assert(next != queue.end());
  assert(next->id == llvm::omp::Directive::OMPD_sections);
  genSectionsOp(converter, symTable, semaCtx, eval, currentLocation, queue,
                next, sectionBlocks);
  assert(std::next(next) == queue.end());
}

static void genOMP(lower::AbstractConverter &converter, lower::SymMap &symTable,
                   semantics::SemanticsContext &semaCtx,
                   lower::pft::Evaluation &eval,
                   const parser::OpenMPConstruct &ompConstruct) {
  Fortran::common::visit(
      [&](auto &&s) { return genOMP(converter, symTable, semaCtx, eval, s); },
      ompConstruct.u);
}

//===----------------------------------------------------------------------===//
// Public functions
//===----------------------------------------------------------------------===//

mlir::Operation *Fortran::lower::genOpenMPTerminator(fir::FirOpBuilder &builder,
                                                     mlir::Operation *op,
                                                     mlir::Location loc) {
  if (mlir::isa<mlir::omp::AtomicUpdateOp, mlir::omp::DeclareReductionOp,
                mlir::omp::LoopNestOp>(op))
    return builder.create<mlir::omp::YieldOp>(loc);
  return builder.create<mlir::omp::TerminatorOp>(loc);
}

void Fortran::lower::genOpenMPConstruct(lower::AbstractConverter &converter,
                                        lower::SymMap &symTable,
                                        semantics::SemanticsContext &semaCtx,
                                        lower::pft::Evaluation &eval,
                                        const parser::OpenMPConstruct &omp) {
  lower::SymMapScope scope(symTable);
  genOMP(converter, symTable, semaCtx, eval, omp);
}

void Fortran::lower::genOpenMPDeclarativeConstruct(
    lower::AbstractConverter &converter, lower::SymMap &symTable,
    semantics::SemanticsContext &semaCtx, lower::pft::Evaluation &eval,
    const parser::OpenMPDeclarativeConstruct &omp) {
  genOMP(converter, symTable, semaCtx, eval, omp);
  genNestedEvaluations(converter, eval);
}

void Fortran::lower::genOpenMPSymbolProperties(
    lower::AbstractConverter &converter, const lower::pft::Variable &var) {
  assert(var.hasSymbol() && "Expecting Symbol");
  const semantics::Symbol &sym = var.getSymbol();

  if (sym.test(semantics::Symbol::Flag::OmpThreadprivate))
    lower::genThreadprivateOp(converter, var);

  if (sym.test(semantics::Symbol::Flag::OmpDeclareTarget))
    lower::genDeclareTargetIntGlobal(converter, var);
}

int64_t
Fortran::lower::getCollapseValue(const parser::OmpClauseList &clauseList) {
  for (const parser::OmpClause &clause : clauseList.v) {
    if (const auto &collapseClause =
            std::get_if<parser::OmpClause::Collapse>(&clause.u)) {
      const auto *expr = semantics::GetExpr(collapseClause->v);
      return evaluate::ToInt64(*expr).value();
    }
  }
  return 1;
}

void Fortran::lower::genThreadprivateOp(lower::AbstractConverter &converter,
                                        const lower::pft::Variable &var) {
  fir::FirOpBuilder &firOpBuilder = converter.getFirOpBuilder();
  mlir::Location currentLocation = converter.getCurrentLocation();

  const semantics::Symbol &sym = var.getSymbol();
  mlir::Value symThreadprivateValue;
  if (const semantics::Symbol *common =
          semantics::FindCommonBlockContaining(sym.GetUltimate())) {
    mlir::Value commonValue = converter.getSymbolAddress(*common);
    if (mlir::isa<mlir::omp::ThreadprivateOp>(commonValue.getDefiningOp())) {
      // Generate ThreadprivateOp for a common block instead of its members and
      // only do it once for a common block.
      return;
    }
    // Generate ThreadprivateOp and rebind the common block.
    mlir::Value commonThreadprivateValue =
        firOpBuilder.create<mlir::omp::ThreadprivateOp>(
            currentLocation, commonValue.getType(), commonValue);
    converter.bindSymbol(*common, commonThreadprivateValue);
    // Generate the threadprivate value for the common block member.
    symThreadprivateValue = genCommonBlockMember(converter, currentLocation,
                                                 sym, commonThreadprivateValue);
  } else if (!var.isGlobal()) {
    // Non-global variable which can be in threadprivate directive must be one
    // variable in main program, and it has implicit SAVE attribute. Take it as
    // with SAVE attribute, so to create GlobalOp for it to simplify the
    // translation to LLVM IR.
    // Avoids performing multiple globalInitializations.
    fir::GlobalOp global;
    auto module = converter.getModuleOp();
    std::string globalName = converter.mangleName(sym);
    if (module.lookupSymbol<fir::GlobalOp>(globalName))
      global = module.lookupSymbol<fir::GlobalOp>(globalName);
    else
      global = globalInitialization(converter, firOpBuilder, sym, var,
                                    currentLocation);

    mlir::Value symValue = firOpBuilder.create<fir::AddrOfOp>(
        currentLocation, global.resultType(), global.getSymbol());
    symThreadprivateValue = firOpBuilder.create<mlir::omp::ThreadprivateOp>(
        currentLocation, symValue.getType(), symValue);
  } else {
    mlir::Value symValue = converter.getSymbolAddress(sym);

    // The symbol may be use-associated multiple times, and nothing needs to be
    // done after the original symbol is mapped to the threadprivatized value
    // for the first time. Use the threadprivatized value directly.
    mlir::Operation *op;
    if (auto declOp = symValue.getDefiningOp<hlfir::DeclareOp>())
      op = declOp.getMemref().getDefiningOp();
    else
      op = symValue.getDefiningOp();
    if (mlir::isa<mlir::omp::ThreadprivateOp>(op))
      return;

    symThreadprivateValue = firOpBuilder.create<mlir::omp::ThreadprivateOp>(
        currentLocation, symValue.getType(), symValue);
  }

  fir::ExtendedValue sexv = converter.getSymbolExtendedValue(sym);
  fir::ExtendedValue symThreadprivateExv =
      getExtendedValue(sexv, symThreadprivateValue);
  converter.bindSymbol(sym, symThreadprivateExv);
}

// This function replicates threadprivate's behaviour of generating
// an internal fir.GlobalOp for non-global variables in the main program
// that have the implicit SAVE attribute, to simplifiy LLVM-IR and MLIR
// generation.
void Fortran::lower::genDeclareTargetIntGlobal(
    lower::AbstractConverter &converter, const lower::pft::Variable &var) {
  if (!var.isGlobal()) {
    // A non-global variable which can be in a declare target directive must
    // be a variable in the main program, and it has the implicit SAVE
    // attribute. We create a GlobalOp for it to simplify the translation to
    // LLVM IR.
    globalInitialization(converter, converter.getFirOpBuilder(),
                         var.getSymbol(), var, converter.getCurrentLocation());
  }
}

bool Fortran::lower::isOpenMPTargetConstruct(
    const parser::OpenMPConstruct &omp) {
  llvm::omp::Directive dir = llvm::omp::Directive::OMPD_unknown;
  if (const auto *block = std::get_if<parser::OpenMPBlockConstruct>(&omp.u)) {
    const auto &begin = std::get<parser::OmpBeginBlockDirective>(block->t);
    dir = std::get<parser::OmpBlockDirective>(begin.t).v;
  } else if (const auto *loop =
                 std::get_if<parser::OpenMPLoopConstruct>(&omp.u)) {
    const auto &begin = std::get<parser::OmpBeginLoopDirective>(loop->t);
    dir = std::get<parser::OmpLoopDirective>(begin.t).v;
  }
  return llvm::omp::allTargetSet.test(dir);
}

void Fortran::lower::gatherOpenMPDeferredDeclareTargets(
    lower::AbstractConverter &converter, semantics::SemanticsContext &semaCtx,
    lower::pft::Evaluation &eval,
    const parser::OpenMPDeclarativeConstruct &ompDecl,
    llvm::SmallVectorImpl<OMPDeferredDeclareTargetInfo>
        &deferredDeclareTarget) {
  Fortran::common::visit(
      common::visitors{
          [&](const parser::OpenMPDeclareTargetConstruct &ompReq) {
            collectDeferredDeclareTargets(converter, semaCtx, eval, ompReq,
                                          deferredDeclareTarget);
          },
          [&](const auto &) {},
      },
      ompDecl.u);
}

bool Fortran::lower::isOpenMPDeviceDeclareTarget(
    lower::AbstractConverter &converter, semantics::SemanticsContext &semaCtx,
    lower::pft::Evaluation &eval,
    const parser::OpenMPDeclarativeConstruct &ompDecl) {
  return Fortran::common::visit(
      common::visitors{
          [&](const parser::OpenMPDeclareTargetConstruct &ompReq) {
            mlir::omp::DeclareTargetDeviceType targetType =
                getDeclareTargetFunctionDevice(converter, semaCtx, eval, ompReq)
                    .value_or(mlir::omp::DeclareTargetDeviceType::host);
            return targetType != mlir::omp::DeclareTargetDeviceType::host;
          },
          [&](const auto &) { return false; },
      },
      ompDecl.u);
}

// In certain cases such as subroutine or function interfaces which declare
// but do not define or directly call the subroutine or function in the same
// module, their lowering is delayed until after the declare target construct
// itself is processed, so there symbol is not within the table.
//
// This function will also return true if we encounter any device declare
// target cases, to satisfy checking if we require the requires attributes
// on the module.
bool Fortran::lower::markOpenMPDeferredDeclareTargetFunctions(
    mlir::Operation *mod,
    llvm::SmallVectorImpl<OMPDeferredDeclareTargetInfo> &deferredDeclareTargets,
    AbstractConverter &converter) {
  bool deviceCodeFound = false;
  auto modOp = llvm::cast<mlir::ModuleOp>(mod);
  for (auto declTar : deferredDeclareTargets) {
    mlir::Operation *op = modOp.lookupSymbol(converter.mangleName(declTar.sym));

    // Due to interfaces being optionally emitted on usage in a module,
    // not finding an operation at this point cannot be a hard error, we
    // simply ignore it for now.
    // TODO: Add semantic checks for detecting cases where an erronous
    // (undefined) symbol has been supplied to a declare target clause
    if (!op)
      continue;

    auto devType = declTar.declareTargetDeviceType;
    if (!deviceCodeFound && devType != mlir::omp::DeclareTargetDeviceType::host)
      deviceCodeFound = true;

    markDeclareTarget(op, converter, declTar.declareTargetCaptureClause,
                      devType);
  }

  return deviceCodeFound;
}

void Fortran::lower::genOpenMPRequires(mlir::Operation *mod,
                                       const semantics::Symbol *symbol) {
  using MlirRequires = mlir::omp::ClauseRequires;
  using SemaRequires = semantics::WithOmpDeclarative::RequiresFlag;

  if (auto offloadMod =
          llvm::dyn_cast<mlir::omp::OffloadModuleInterface>(mod)) {
    semantics::WithOmpDeclarative::RequiresFlags semaFlags;
    if (symbol) {
      common::visit(
          [&](const auto &details) {
            if constexpr (std::is_base_of_v<semantics::WithOmpDeclarative,
                                            std::decay_t<decltype(details)>>) {
              if (details.has_ompRequires())
                semaFlags = *details.ompRequires();
            }
          },
          symbol->details());
    }

    // Use pre-populated omp.requires module attribute if it was set, so that
    // the "-fopenmp-force-usm" compiler option is honored.
    MlirRequires mlirFlags = offloadMod.getRequires();
    if (semaFlags.test(SemaRequires::ReverseOffload))
      mlirFlags = mlirFlags | MlirRequires::reverse_offload;
    if (semaFlags.test(SemaRequires::UnifiedAddress))
      mlirFlags = mlirFlags | MlirRequires::unified_address;
    if (semaFlags.test(SemaRequires::UnifiedSharedMemory))
      mlirFlags = mlirFlags | MlirRequires::unified_shared_memory;
    if (semaFlags.test(SemaRequires::DynamicAllocators))
      mlirFlags = mlirFlags | MlirRequires::dynamic_allocators;

    offloadMod.setRequires(mlirFlags);
  }
}<|MERGE_RESOLUTION|>--- conflicted
+++ resolved
@@ -2424,18 +2424,13 @@
 
   DataSharingProcessor dsp(converter, semaCtx, item->clauses, eval,
                            /*shouldCollectPreDeterminedSymbols=*/true,
-<<<<<<< HEAD
-                           /*useDelayedPrivatization=*/false, &symTable);
+                           enableDelayedPrivatizationStaging, &symTable);
   dsp.processStep1();
-  dsp.processStep2();
-=======
-                           enableDelayedPrivatizationStaging, &symTable);
-  dsp.processStep1(&distributeClauseOps);
+  dsp.processStep2(&distributeClauseOps);
   llvm::SmallVector<mlir::Type> privateVarTypes{};
 
   for (mlir::Value privateVar : distributeClauseOps.privateVars)
     privateVarTypes.push_back(privateVar.getType());
->>>>>>> 66f84c8b
 
   mlir::omp::LoopNestOperands loopNestClauseOps;
   llvm::SmallVector<const semantics::Symbol *> iv;
