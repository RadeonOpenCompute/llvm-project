//===-- OpenMP.cpp -- Open MP directive lowering --------------------------===//
//
// Part of the LLVM Project, under the Apache License v2.0 with LLVM Exceptions.
// See https://llvm.org/LICENSE.txt for license information.
// SPDX-License-Identifier: Apache-2.0 WITH LLVM-exception
//
//===----------------------------------------------------------------------===//
//
// Coding style: https://mlir.llvm.org/getting_started/DeveloperGuide/
//
//===----------------------------------------------------------------------===//

#include "flang/Lower/OpenMP.h"

#include "ClauseProcessor.h"
#include "DataSharingProcessor.h"
#include "DirectivesCommon.h"
#include "ReductionProcessor.h"
#include "flang/Common/idioms.h"
#include "flang/Lower/Bridge.h"
#include "flang/Lower/ConvertExpr.h"
#include "flang/Lower/ConvertVariable.h"
#include "flang/Lower/StatementContext.h"
#include "flang/Lower/SymbolMap.h"
#include "flang/Optimizer/Builder/BoxValue.h"
#include "flang/Optimizer/Builder/FIRBuilder.h"
#include "flang/Optimizer/Builder/Todo.h"
#include "flang/Optimizer/Dialect/FIRType.h"
#include "flang/Optimizer/HLFIR/HLFIROps.h"
#include "flang/Parser/parse-tree.h"
#include "flang/Semantics/openmp-directive-sets.h"
#include "flang/Semantics/tools.h"
#include "mlir/Dialect/ControlFlow/IR/ControlFlowOps.h"
#include "mlir/Dialect/OpenMP/OpenMPDialect.h"
#include "mlir/Transforms/RegionUtils.h"
#include "llvm/ADT/STLExtras.h"
#include "llvm/Frontend/OpenMP/OMPConstants.h"

using namespace Fortran::lower::omp;

//===----------------------------------------------------------------------===//
// Code generation helper functions
//===----------------------------------------------------------------------===//

static Fortran::lower::pft::Evaluation *
getCollapsedLoopEval(Fortran::lower::pft::Evaluation &eval, int collapseValue) {
  // Return the Evaluation of the innermost collapsed loop, or the current one
  // if there was no COLLAPSE.
  if (collapseValue == 0)
    return &eval;

  Fortran::lower::pft::Evaluation *curEval = &eval.getFirstNestedEvaluation();
  for (int i = 1; i < collapseValue; i++) {
    // The nested evaluations should be DoConstructs (i.e. they should form
    // a loop nest). Each DoConstruct is a tuple <NonLabelDoStmt, Block,
    // EndDoStmt>.
    assert(curEval->isA<Fortran::parser::DoConstruct>());
    curEval = &*std::next(curEval->getNestedEvaluations().begin());
  }
  return curEval;
}

static void genNestedEvaluations(Fortran::lower::AbstractConverter &converter,
                                 Fortran::lower::pft::Evaluation &eval,
                                 int collapseValue = 0) {
  Fortran::lower::pft::Evaluation *curEval =
      getCollapsedLoopEval(eval, collapseValue);

  for (Fortran::lower::pft::Evaluation &e : curEval->getNestedEvaluations())
    converter.genEval(e);
}

//===----------------------------------------------------------------------===//
// HostClausesInsertionGuard
//===----------------------------------------------------------------------===//

/// If the insertion point of the builder is located inside of an omp.target
/// region, this RAII guard moves the insertion point to just before that
/// omp.target operation and then restores the original insertion point when
/// destroyed. If not currently inserting inside an omp.target, it remains
/// unchanged.
class HostClausesInsertionGuard {
public:
  HostClausesInsertionGuard(mlir::OpBuilder &builder) : builder(builder) {
    targetOp = findParentTargetOp(builder);
    if (targetOp) {
      ip = builder.saveInsertionPoint();
      builder.setInsertionPoint(targetOp);
    }
  }

  ~HostClausesInsertionGuard() {
    if (ip.isSet()) {
      fixupExtractedHostOps();
      builder.restoreInsertionPoint(ip);
    }
  }

private:
  mlir::OpBuilder &builder;
  mlir::OpBuilder::InsertPoint ip;
  mlir::omp::TargetOp targetOp;

  /// Fixup any uses of target region block arguments that we have just created
  /// outside of the target region, and replace them by their host values.
  void fixupExtractedHostOps() {
    auto useOutsideTargetRegion = [](mlir::OpOperand &operand) {
      if (mlir::Operation *owner = operand.getOwner())
        return !owner->getParentOfType<mlir::omp::TargetOp>();
      return false;
    };

    mlir::OperandRange map = targetOp.getMapOperands();
    for (mlir::BlockArgument arg : targetOp.getRegion().getArguments()) {
      mlir::Value hostVal = map[arg.getArgNumber()]
                                .getDefiningOp<mlir::omp::MapInfoOp>()
                                .getVarPtr();

      // Replace instances of omp.target block arguments used outside with their
      // corresponding host value.
      arg.replaceUsesWithIf(hostVal, [&](mlir::OpOperand &operand) -> bool {
        // If the use is an hlfir.declare, we need to search for the matching
        // one within host code.
        if (auto declareOp = llvm::dyn_cast_if_present<hlfir::DeclareOp>(
                operand.getOwner())) {
          if (auto hostDeclareOp = hostVal.getDefiningOp<hlfir::DeclareOp>()) {
            declareOp->replaceUsesWithIf(hostDeclareOp.getResults(),
                                         useOutsideTargetRegion);
          } else if (auto hostBoxOp = hostVal.getDefiningOp<fir::BoxAddrOp>()) {
            declareOp->replaceUsesWithIf(hostBoxOp.getVal()
                                             .getDefiningOp<hlfir::DeclareOp>()
                                             .getResults(),
                                         useOutsideTargetRegion);
          }
        }
        return useOutsideTargetRegion(operand);
      });
    }
  }
};

static fir::GlobalOp globalInitialization(
    Fortran::lower::AbstractConverter &converter,
    fir::FirOpBuilder &firOpBuilder, const Fortran::semantics::Symbol &sym,
    const Fortran::lower::pft::Variable &var, mlir::Location currentLocation) {
  mlir::Type ty = converter.genType(sym);
  std::string globalName = converter.mangleName(sym);
  mlir::StringAttr linkage = firOpBuilder.createInternalLinkage();
  fir::GlobalOp global =
      firOpBuilder.createGlobal(currentLocation, ty, globalName, linkage);

  // Create default initialization for non-character scalar.
  if (Fortran::semantics::IsAllocatableOrObjectPointer(&sym)) {
    mlir::Type baseAddrType = ty.dyn_cast<fir::BoxType>().getEleTy();
    Fortran::lower::createGlobalInitialization(
        firOpBuilder, global, [&](fir::FirOpBuilder &b) {
          mlir::Value nullAddr =
              b.createNullConstant(currentLocation, baseAddrType);
          mlir::Value box =
              b.create<fir::EmboxOp>(currentLocation, ty, nullAddr);
          b.create<fir::HasValueOp>(currentLocation, box);
        });
  } else {
    Fortran::lower::createGlobalInitialization(
        firOpBuilder, global, [&](fir::FirOpBuilder &b) {
          mlir::Value undef = b.create<fir::UndefOp>(currentLocation, ty);
          b.create<fir::HasValueOp>(currentLocation, undef);
        });
  }

  return global;
}

static mlir::Operation *getCompareFromReductionOp(mlir::Operation *reductionOp,
                                                  mlir::Value loadVal) {
  for (mlir::Value reductionOperand : reductionOp->getOperands()) {
    if (mlir::Operation *compareOp = reductionOperand.getDefiningOp()) {
      if (compareOp->getOperand(0) == loadVal ||
          compareOp->getOperand(1) == loadVal)
        assert((mlir::isa<mlir::arith::CmpIOp>(compareOp) ||
                mlir::isa<mlir::arith::CmpFOp>(compareOp)) &&
               "Expected comparison not found in reduction intrinsic");
      return compareOp;
    }
  }
  return nullptr;
}

// Get the extended value for \p val by extracting additional variable
// information from \p base.
static fir::ExtendedValue getExtendedValue(fir::ExtendedValue base,
                                           mlir::Value val) {
  return base.match(
      [&](const fir::MutableBoxValue &box) -> fir::ExtendedValue {
        return fir::MutableBoxValue(val, box.nonDeferredLenParams(), {});
      },
      [&](const auto &) -> fir::ExtendedValue {
        return fir::substBase(base, val);
      });
}

#ifndef NDEBUG
static bool isThreadPrivate(Fortran::lower::SymbolRef sym) {
  if (const auto *details =
          sym->detailsIf<Fortran::semantics::CommonBlockDetails>()) {
    for (const auto &obj : details->objects())
      if (!obj->test(Fortran::semantics::Symbol::Flag::OmpThreadprivate))
        return false;
    return true;
  }
  return sym->test(Fortran::semantics::Symbol::Flag::OmpThreadprivate);
}
#endif

static void threadPrivatizeVars(Fortran::lower::AbstractConverter &converter,
                                Fortran::lower::pft::Evaluation &eval) {
  fir::FirOpBuilder &firOpBuilder = converter.getFirOpBuilder();
  mlir::Location currentLocation = converter.getCurrentLocation();
  mlir::OpBuilder::InsertPoint insPt = firOpBuilder.saveInsertionPoint();
  firOpBuilder.setInsertionPointToStart(firOpBuilder.getAllocaBlock());

  // If the symbol corresponds to the original ThreadprivateOp, use the symbol
  // value from that operation to create one ThreadprivateOp copy operation
  // inside the parallel region.
  // In some cases, however, the symbol will correspond to the original,
  // non-threadprivate variable. This can happen, for instance, with a common
  // block, declared in a separate module, used by a parent procedure and
  // privatized in its child procedure.
  auto genThreadprivateOp = [&](Fortran::lower::SymbolRef sym) -> mlir::Value {
    assert(isThreadPrivate(sym));
    mlir::Value symValue = converter.getSymbolAddress(sym);
    mlir::Operation *op = symValue.getDefiningOp();
    if (auto declOp = mlir::dyn_cast<hlfir::DeclareOp>(op))
      op = declOp.getMemref().getDefiningOp();
    if (mlir::isa<mlir::omp::ThreadprivateOp>(op))
      symValue = mlir::dyn_cast<mlir::omp::ThreadprivateOp>(op).getSymAddr();
    return firOpBuilder.create<mlir::omp::ThreadprivateOp>(
        currentLocation, symValue.getType(), symValue);
  };

  llvm::SetVector<const Fortran::semantics::Symbol *> threadprivateSyms;
  converter.collectSymbolSet(eval, threadprivateSyms,
                             Fortran::semantics::Symbol::Flag::OmpThreadprivate,
                             /*collectSymbols=*/true,
                             /*collectHostAssociatedSymbols=*/true);
  std::set<Fortran::semantics::SourceName> threadprivateSymNames;

  // For a COMMON block, the ThreadprivateOp is generated for itself instead of
  // its members, so only bind the value of the new copied ThreadprivateOp
  // inside the parallel region to the common block symbol only once for
  // multiple members in one COMMON block.
  llvm::SetVector<const Fortran::semantics::Symbol *> commonSyms;
  for (std::size_t i = 0; i < threadprivateSyms.size(); i++) {
    const Fortran::semantics::Symbol *sym = threadprivateSyms[i];
    mlir::Value symThreadprivateValue;
    // The variable may be used more than once, and each reference has one
    // symbol with the same name. Only do once for references of one variable.
    if (threadprivateSymNames.find(sym->name()) != threadprivateSymNames.end())
      continue;
    threadprivateSymNames.insert(sym->name());
    if (const Fortran::semantics::Symbol *common =
            Fortran::semantics::FindCommonBlockContaining(sym->GetUltimate())) {
      mlir::Value commonThreadprivateValue;
      if (commonSyms.contains(common)) {
        commonThreadprivateValue = converter.getSymbolAddress(*common);
      } else {
        commonThreadprivateValue = genThreadprivateOp(*common);
        converter.bindSymbol(*common, commonThreadprivateValue);
        commonSyms.insert(common);
      }
      symThreadprivateValue = Fortran::lower::genCommonBlockMember(
          converter, currentLocation, *sym, commonThreadprivateValue);
    } else {
      symThreadprivateValue = genThreadprivateOp(*sym);
    }

    fir::ExtendedValue sexv = converter.getSymbolExtendedValue(*sym);
    fir::ExtendedValue symThreadprivateExv =
        getExtendedValue(sexv, symThreadprivateValue);
    converter.bindSymbol(*sym, symThreadprivateExv);
  }

  firOpBuilder.restoreInsertionPoint(insPt);
}

static mlir::Type getLoopVarType(Fortran::lower::AbstractConverter &converter,
                                 std::size_t loopVarTypeSize) {
  // OpenMP runtime requires 32-bit or 64-bit loop variables.
  loopVarTypeSize = loopVarTypeSize * 8;
  if (loopVarTypeSize < 32) {
    loopVarTypeSize = 32;
  } else if (loopVarTypeSize > 64) {
    loopVarTypeSize = 64;
    mlir::emitWarning(converter.getCurrentLocation(),
                      "OpenMP loop iteration variable cannot have more than 64 "
                      "bits size and will be narrowed into 64 bits.");
  }
  assert((loopVarTypeSize == 32 || loopVarTypeSize == 64) &&
         "OpenMP loop iteration variable size must be transformed into 32-bit "
         "or 64-bit");
  return converter.getFirOpBuilder().getIntegerType(loopVarTypeSize);
}

static mlir::Operation *
createAndSetPrivatizedLoopVar(Fortran::lower::AbstractConverter &converter,
                              mlir::Location loc, mlir::Value indexVal,
                              const Fortran::semantics::Symbol *sym) {
  fir::FirOpBuilder &firOpBuilder = converter.getFirOpBuilder();
  mlir::OpBuilder::InsertPoint insPt = firOpBuilder.saveInsertionPoint();
  firOpBuilder.setInsertionPointToStart(firOpBuilder.getAllocaBlock());

  mlir::Type tempTy = converter.genType(*sym);
  mlir::Value temp = firOpBuilder.create<fir::AllocaOp>(
      loc, tempTy, /*pinned=*/true, /*lengthParams=*/mlir::ValueRange{},
      /*shapeParams*/ mlir::ValueRange{},
      llvm::ArrayRef<mlir::NamedAttribute>{
          fir::getAdaptToByRefAttr(firOpBuilder)});
  converter.bindSymbol(*sym, temp);
  firOpBuilder.restoreInsertionPoint(insPt);
  mlir::Value cvtVal = firOpBuilder.createConvert(loc, tempTy, indexVal);
  mlir::Operation *storeOp = firOpBuilder.create<fir::StoreOp>(
      loc, cvtVal, converter.getSymbolAddress(*sym));
  return storeOp;
}

static mlir::Value
calculateTripCount(Fortran::lower::AbstractConverter &converter,
                   mlir::Location loc, llvm::ArrayRef<mlir::Value> lbs,
                   llvm::ArrayRef<mlir::Value> ubs,
                   llvm::ArrayRef<mlir::Value> steps) {
  using namespace mlir::arith;
  assert(lbs.size() == ubs.size() && lbs.size() == steps.size() &&
         !lbs.empty() && "Invalid bounds or step");

  fir::FirOpBuilder &b = converter.getFirOpBuilder();

  // Get the bit width of an integer-like type.
  auto widthOf = [](mlir::Type ty) -> unsigned {
    if (mlir::isa<mlir::IndexType>(ty)) {
      return mlir::IndexType::kInternalStorageBitWidth;
    }
    if (auto tyInt = mlir::dyn_cast<mlir::IntegerType>(ty)) {
      return tyInt.getWidth();
    }
    llvm_unreachable("Unexpected type");
  };

  // For a type that is either IntegerType or IndexType, return the
  // equivalent IntegerType. In the former case this is a no-op.
  auto asIntTy = [&](mlir::Type ty) -> mlir::IntegerType {
    if (ty.isIndex()) {
      return mlir::IntegerType::get(ty.getContext(), widthOf(ty));
    }
    assert(ty.isIntOrIndex() && "Unexpected type");
    return mlir::cast<mlir::IntegerType>(ty);
  };

  // For two given values, establish a common signless IntegerType
  // that can represent any value of type of x and of type of y,
  // and return the pair of x, y converted to the new type.
  auto unifyToSignless =
      [&](fir::FirOpBuilder &b, mlir::Value x,
          mlir::Value y) -> std::pair<mlir::Value, mlir::Value> {
    auto tyX = asIntTy(x.getType()), tyY = asIntTy(y.getType());
    unsigned width = std::max(widthOf(tyX), widthOf(tyY));
    auto wideTy = mlir::IntegerType::get(b.getContext(), width,
                                         mlir::IntegerType::Signless);
    return std::make_pair(b.createConvert(loc, wideTy, x),
                          b.createConvert(loc, wideTy, y));
  };

  // Start with signless i32 by default.
  auto tripCount = b.createIntegerConstant(loc, b.getI32Type(), 1);

  for (auto [origLb, origUb, origStep] : llvm::zip(lbs, ubs, steps)) {
    auto tmpS0 = b.createIntegerConstant(loc, origStep.getType(), 0);
    auto [step, step0] = unifyToSignless(b, origStep, tmpS0);
    auto reverseCond = b.create<CmpIOp>(loc, CmpIPredicate::slt, step, step0);
    auto negStep = b.create<SubIOp>(loc, step0, step);
    mlir::Value absStep = b.create<SelectOp>(loc, reverseCond, negStep, step);

    auto [lb, ub] = unifyToSignless(b, origLb, origUb);
    auto start = b.create<SelectOp>(loc, reverseCond, ub, lb);
    auto end = b.create<SelectOp>(loc, reverseCond, lb, ub);

    mlir::Value range = b.create<SubIOp>(loc, end, start);
    auto rangeCond = b.create<CmpIOp>(loc, CmpIPredicate::slt, end, start);
    std::tie(range, absStep) = unifyToSignless(b, range, absStep);
    // numSteps = (range /u absStep) + 1
    auto numSteps =
        b.create<AddIOp>(loc, b.create<DivUIOp>(loc, range, absStep),
                         b.createIntegerConstant(loc, range.getType(), 1));

    auto trip0 = b.createIntegerConstant(loc, numSteps.getType(), 0);
    auto loopTripCount = b.create<SelectOp>(loc, rangeCond, trip0, numSteps);
    auto [totalTC, thisTC] = unifyToSignless(b, tripCount, loopTripCount);
    tripCount = b.create<MulIOp>(loc, totalTC, thisTC);
  }

  return tripCount;
}

struct OpWithBodyGenInfo {
  /// A type for a code-gen callback function. This takes as argument the op for
  /// which the code is being generated and returns the arguments of the op's
  /// region.
  using GenOMPRegionEntryCBFn =
      std::function<llvm::SmallVector<const Fortran::semantics::Symbol *>(
          mlir::Operation *)>;

  OpWithBodyGenInfo(Fortran::lower::AbstractConverter &converter,
                    Fortran::semantics::SemanticsContext &semaCtx,
                    mlir::Location loc, Fortran::lower::pft::Evaluation &eval)
      : converter(converter), semaCtx(semaCtx), loc(loc), eval(eval) {}

  OpWithBodyGenInfo &setGenNested(bool value) {
    genNested = value;
    return *this;
  }

  OpWithBodyGenInfo &setOuterCombined(bool value) {
    outerCombined = value;
    return *this;
  }

  OpWithBodyGenInfo &setClauses(const Fortran::parser::OmpClauseList *value) {
    clauses = value;
    return *this;
  }

  OpWithBodyGenInfo &setDataSharingProcessor(DataSharingProcessor *value) {
    dsp = value;
    return *this;
  }

  OpWithBodyGenInfo &setReductions(
      llvm::SmallVectorImpl<const Fortran::semantics::Symbol *> *value1,
      llvm::SmallVectorImpl<mlir::Type> *value2) {
    reductionSymbols = value1;
    reductionTypes = value2;
    return *this;
  }

  OpWithBodyGenInfo &setGenRegionEntryCb(GenOMPRegionEntryCBFn value) {
    genRegionEntryCB = value;
    return *this;
  }

  /// [inout] converter to use for the clauses.
  Fortran::lower::AbstractConverter &converter;
  /// [in] Semantics context
  Fortran::semantics::SemanticsContext &semaCtx;
  /// [in] location in source code.
  mlir::Location loc;
  /// [in] current PFT node/evaluation.
  Fortran::lower::pft::Evaluation &eval;
  /// [in] whether to generate FIR for nested evaluations
  bool genNested = true;
  /// [in] is this an outer operation - prevents privatization.
  bool outerCombined = false;
  /// [in] list of clauses to process.
  const Fortran::parser::OmpClauseList *clauses = nullptr;
  /// [in] if provided, processes the construct's data-sharing attributes.
  DataSharingProcessor *dsp = nullptr;
  /// [in] if provided, list of reduction symbols
  llvm::SmallVectorImpl<const Fortran::semantics::Symbol *> *reductionSymbols =
      nullptr;
  /// [in] if provided, list of reduction types
  llvm::SmallVectorImpl<mlir::Type> *reductionTypes = nullptr;
  /// [in] if provided, emits the op's region entry. Otherwise, an emtpy block
  /// is created in the region.
  GenOMPRegionEntryCBFn genRegionEntryCB = nullptr;
};

/// Create the body (block) for an OpenMP Operation.
///
/// \param [in]   op - the operation the body belongs to.
/// \param [in] info - options controlling code-gen for the construction.
template <typename Op>
static void createBodyOfOp(Op &op, OpWithBodyGenInfo &info) {
  fir::FirOpBuilder &firOpBuilder = info.converter.getFirOpBuilder();

  auto insertMarker = [](fir::FirOpBuilder &builder) {
    mlir::Value undef = builder.create<fir::UndefOp>(builder.getUnknownLoc(),
                                                     builder.getIndexType());
    return undef.getDefiningOp();
  };

  // If an argument for the region is provided then create the block with that
  // argument. Also update the symbol's address with the mlir argument value.
  // e.g. For loops the argument is the induction variable. And all further
  // uses of the induction variable should use this mlir value.
  auto regionArgs =
      [&]() -> llvm::SmallVector<const Fortran::semantics::Symbol *> {
    if (info.genRegionEntryCB != nullptr) {
      return info.genRegionEntryCB(op);
    }

    firOpBuilder.createBlock(&op.getRegion());
    return {};
  }();
  // Mark the earliest insertion point.
  mlir::Operation *marker = insertMarker(firOpBuilder);

  // If it is an unstructured region and is not the outer region of a combined
  // construct, create empty blocks for all evaluations.
  if (info.eval.lowerAsUnstructured() && !info.outerCombined)
    Fortran::lower::createEmptyRegionBlocks<mlir::omp::TerminatorOp,
                                            mlir::omp::YieldOp>(
        firOpBuilder, info.eval.getNestedEvaluations());

  // Start with privatization, so that the lowering of the nested
  // code will use the right symbols.
  constexpr bool isLoop = std::is_same_v<Op, mlir::omp::WsloopOp> ||
                          std::is_same_v<Op, mlir::omp::SimdLoopOp>;
  bool privatize = info.clauses && !info.outerCombined;

  firOpBuilder.setInsertionPoint(marker);
  std::optional<DataSharingProcessor> tempDsp;
  if (privatize) {
    if (!info.dsp) {
      tempDsp.emplace(info.converter, info.semaCtx, *info.clauses, info.eval);
      tempDsp->processStep1();
      tempDsp->processStep2();
    }
  }

  if constexpr (std::is_same_v<Op, mlir::omp::ParallelOp>) {
    threadPrivatizeVars(info.converter, info.eval);
    if (info.clauses) {
      firOpBuilder.setInsertionPoint(marker);
      ClauseProcessor(info.converter, info.semaCtx, *info.clauses)
          .processCopyin();
    }
  }

  if (info.genNested) {
    // genFIR(Evaluation&) tries to patch up unterminated blocks, causing
    // a lot of complications for our approach if the terminator generation
    // is delayed past this point. Insert a temporary terminator here, then
    // delete it.
    firOpBuilder.setInsertionPointToEnd(&op.getRegion().back());
    auto *temp = Fortran::lower::genOpenMPTerminator(
        firOpBuilder, op.getOperation(), info.loc);
    firOpBuilder.setInsertionPointAfter(marker);
    genNestedEvaluations(info.converter, info.eval);
    temp->erase();
  }

  // Get or create a unique exiting block from the given region, or
  // return nullptr if there is no exiting block.
  auto getUniqueExit = [&](mlir::Region &region) -> mlir::Block * {
    // Find the blocks where the OMP terminator should go. In simple cases
    // it is the single block in the operation's region. When the region
    // is more complicated, especially with unstructured control flow, there
    // may be multiple blocks, and some of them may have non-OMP terminators
    // resulting from lowering of the code contained within the operation.
    // All the remaining blocks are potential exit points from the op's region.
    //
    // Explicit control flow cannot exit any OpenMP region (other than via
    // STOP), and that is enforced by semantic checks prior to lowering. STOP
    // statements are lowered to a function call.

    // Collect unterminated blocks.
    llvm::SmallVector<mlir::Block *> exits;
    for (mlir::Block &b : region) {
      if (b.empty() || !b.back().hasTrait<mlir::OpTrait::IsTerminator>())
        exits.push_back(&b);
    }

    if (exits.empty())
      return nullptr;
    // If there already is a unique exiting block, do not create another one.
    // Additionally, some ops (e.g. omp.sections) require only 1 block in
    // its region.
    if (exits.size() == 1)
      return exits[0];
    mlir::Block *exit = firOpBuilder.createBlock(&region);
    for (mlir::Block *b : exits) {
      firOpBuilder.setInsertionPointToEnd(b);
      firOpBuilder.create<mlir::cf::BranchOp>(info.loc, exit);
    }
    return exit;
  };

  if (auto *exitBlock = getUniqueExit(op.getRegion())) {
    firOpBuilder.setInsertionPointToEnd(exitBlock);
    auto *term = Fortran::lower::genOpenMPTerminator(
        firOpBuilder, op.getOperation(), info.loc);
    // Only insert lastprivate code when there actually is an exit block.
    // Such a block may not exist if the nested code produced an infinite
    // loop (this may not make sense in production code, but a user could
    // write that and we should handle it).
    firOpBuilder.setInsertionPoint(term);
    if (privatize) {
      if (!info.dsp) {
        assert(tempDsp.has_value());
        tempDsp->processStep3(op, isLoop);
      } else {
        if (isLoop && regionArgs.size() > 0)
          info.dsp->setLoopIV(info.converter.getSymbolAddress(*regionArgs[0]));
        info.dsp->processStep3(op, isLoop);
      }
    }
  }

  firOpBuilder.setInsertionPointAfter(marker);
  marker->erase();
}

static void genBodyOfTargetDataOp(
    Fortran::lower::AbstractConverter &converter,
    Fortran::semantics::SemanticsContext &semaCtx,
    Fortran::lower::pft::Evaluation &eval, bool genNested,
<<<<<<< HEAD
    mlir::omp::TargetDataOp &dataOp,
    const llvm::SmallVector<mlir::Type> &useDeviceTypes,
    const llvm::SmallVector<mlir::Location> &useDeviceLocs,
    const llvm::SmallVector<const Fortran::semantics::Symbol *>
        &useDeviceSymbols,
=======
    mlir::omp::TargetDataOp &dataOp, llvm::ArrayRef<mlir::Type> useDeviceTypes,
    llvm::ArrayRef<mlir::Location> useDeviceLocs,
    llvm::ArrayRef<const Fortran::semantics::Symbol *> useDeviceSymbols,
>>>>>>> a9fe23cd
    const mlir::Location &currentLocation) {
  fir::FirOpBuilder &firOpBuilder = converter.getFirOpBuilder();
  mlir::Region &region = dataOp.getRegion();

  firOpBuilder.createBlock(&region, {}, useDeviceTypes, useDeviceLocs);

  for (auto [argIndex, argSymbol] : llvm::enumerate(useDeviceSymbols)) {
    const mlir::BlockArgument &arg = region.front().getArgument(argIndex);
    fir::ExtendedValue extVal = converter.getSymbolExtendedValue(*argSymbol);
    if (auto refType = arg.getType().dyn_cast<fir::ReferenceType>()) {
      if (fir::isa_builtin_cptr_type(refType.getElementType())) {
        converter.bindSymbol(*argSymbol, arg);
      } else {
        // Avoid capture of a reference to a structured binding.
        const Fortran::semantics::Symbol *sym = argSymbol;
        extVal.match(
            [&](const fir::MutableBoxValue &mbv) {
              converter.bindSymbol(
                  *sym,
                  fir::MutableBoxValue(
                      arg, fir::factory::getNonDeferredLenParams(extVal), {}));
            },
            [&](const auto &) {
              TODO(converter.getCurrentLocation(),
                   "use_device clause operand unsupported type");
            });
      }
    } else {
      TODO(converter.getCurrentLocation(),
           "use_device clause operand unsupported type");
    }
  }

  // Insert dummy instruction to remember the insertion position. The
  // marker will be deleted by clean up passes since there are no uses.
  // Remembering the position for further insertion is important since
  // there are hlfir.declares inserted above while setting block arguments
  // and new code from the body should be inserted after that.
  mlir::Value undefMarker = firOpBuilder.create<fir::UndefOp>(
      dataOp.getOperation()->getLoc(), firOpBuilder.getIndexType());

  // Create blocks for unstructured regions. This has to be done since
  // blocks are initially allocated with the function as the parent region.
  if (eval.lowerAsUnstructured()) {
    Fortran::lower::createEmptyRegionBlocks<mlir::omp::TerminatorOp,
                                            mlir::omp::YieldOp>(
        firOpBuilder, eval.getNestedEvaluations());
  }

  firOpBuilder.create<mlir::omp::TerminatorOp>(currentLocation);

  // Set the insertion point after the marker.
  firOpBuilder.setInsertionPointAfter(undefMarker.getDefiningOp());
  if (genNested)
    genNestedEvaluations(converter, eval);
}

template <typename OpTy, typename... Args>
static OpTy genOpWithBody(OpWithBodyGenInfo &info, Args &&...args) {
  auto op = info.converter.getFirOpBuilder().create<OpTy>(
      info.loc, std::forward<Args>(args)...);
  createBodyOfOp<OpTy>(op, info);
  return op;
}

static mlir::omp::MasterOp
genMasterOp(Fortran::lower::AbstractConverter &converter,
            Fortran::semantics::SemanticsContext &semaCtx,
            Fortran::lower::pft::Evaluation &eval, bool genNested,
            mlir::Location currentLocation) {
  return genOpWithBody<mlir::omp::MasterOp>(
      OpWithBodyGenInfo(converter, semaCtx, currentLocation, eval)
          .setGenNested(genNested),
      /*resultTypes=*/mlir::TypeRange());
}

static mlir::omp::OrderedRegionOp
genOrderedRegionOp(Fortran::lower::AbstractConverter &converter,
                   Fortran::semantics::SemanticsContext &semaCtx,
                   Fortran::lower::pft::Evaluation &eval, bool genNested,
                   mlir::Location currentLocation) {
  return genOpWithBody<mlir::omp::OrderedRegionOp>(
      OpWithBodyGenInfo(converter, semaCtx, currentLocation, eval)
          .setGenNested(genNested),
      /*simd=*/false);
}

static bool evalHasSiblings(Fortran::lower::pft::Evaluation &eval) {
  return eval.parent.visit(Fortran::common::visitors{
      [&](const Fortran::lower::pft::Program &parent) {
        return parent.getUnits().size() + parent.getCommonBlocks().size() > 1;
      },
      [&](const Fortran::lower::pft::Evaluation &parent) {
        for (auto &sibling : *parent.evaluationList)
          if (&sibling != &eval && !sibling.isEndStmt())
            return true;

        return false;
      },
      [&](const auto &parent) {
        for (auto &sibling : parent.evaluationList)
          if (&sibling != &eval && !sibling.isEndStmt())
            return true;

        return false;
      }});
}

static mlir::omp::ParallelOp
genParallelOp(Fortran::lower::AbstractConverter &converter,
              Fortran::lower::SymMap &symTable,
              Fortran::semantics::SemanticsContext &semaCtx,
              Fortran::lower::pft::Evaluation &eval, bool genNested,
              mlir::Location currentLocation,
              const Fortran::parser::OmpClauseList &clauseList,
              bool outerCombined = false) {
  Fortran::lower::StatementContext stmtCtx;
  mlir::Value ifClauseOperand, numThreadsClauseOperand;
  mlir::omp::ClauseProcBindKindAttr procBindKindAttr;
  llvm::SmallVector<mlir::Value> allocateOperands, allocatorOperands,
      reductionVars;
  llvm::SmallVector<mlir::Attribute> reductionDeclSymbols;
  llvm::SmallVector<const Fortran::semantics::Symbol *> reductionSymbols;

  ClauseProcessor cp(converter, semaCtx, clauseList);
<<<<<<< HEAD
  cp.processIf(Fortran::parser::OmpIfClause::DirectiveNameModifier::Parallel,
               ifClauseOperand);
=======
  cp.processIf(clause::If::DirectiveNameModifier::Parallel, ifClauseOperand);
  cp.processNumThreads(stmtCtx, numThreadsClauseOperand);
>>>>>>> a9fe23cd
  cp.processProcBind(procBindKindAttr);
  cp.processDefault();
  cp.processAllocate(allocatorOperands, allocateOperands);
  if (!outerCombined)
    cp.processReduction(currentLocation, reductionVars, reductionDeclSymbols,
                        &reductionSymbols);

  llvm::SmallVector<mlir::Type> reductionTypes;
  reductionTypes.reserve(reductionVars.size());
  llvm::transform(reductionVars, std::back_inserter(reductionTypes),
                  [](mlir::Value v) { return v.getType(); });

  auto reductionCallback = [&](mlir::Operation *op) {
    llvm::SmallVector<mlir::Location> locs(reductionVars.size(),
                                           currentLocation);
    auto *block = converter.getFirOpBuilder().createBlock(&op->getRegion(0), {},
                                                          reductionTypes, locs);
    for (auto [arg, prv] :
         llvm::zip_equal(reductionSymbols, block->getArguments())) {
      converter.bindSymbol(*arg, prv);
    }
    return reductionSymbols;
  };

<<<<<<< HEAD
  auto offloadModOp =
      llvm::cast<mlir::omp::OffloadModuleInterface>(*converter.getModuleOp());
  mlir::omp::TargetOp targetOp =
      findParentTargetOp(converter.getFirOpBuilder());

  bool mustEvalOutsideTarget =
      targetOp && !offloadModOp.getIsTargetDevice() && !evalHasSiblings(eval);
  if (mustEvalOutsideTarget) {
    HostClausesInsertionGuard guard(converter.getFirOpBuilder());
    cp.processNumThreads(stmtCtx, numThreadsClauseOperand);
  } else {
    cp.processNumThreads(stmtCtx, numThreadsClauseOperand);
  }
=======
  mlir::UnitAttr byrefAttr;
  if (ReductionProcessor::doReductionByRef(reductionVars))
    byrefAttr = converter.getFirOpBuilder().getUnitAttr();
>>>>>>> a9fe23cd

  OpWithBodyGenInfo genInfo =
      OpWithBodyGenInfo(converter, semaCtx, currentLocation, eval)
          .setGenNested(genNested)
          .setOuterCombined(outerCombined)
          .setClauses(&clauseList)
          .setReductions(&reductionSymbols, &reductionTypes)
          .setGenRegionEntryCb(reductionCallback);

  if (!enableDelayedPrivatization) {
    auto parallelOp = genOpWithBody<mlir::omp::ParallelOp>(
        genInfo,
        /*resultTypes=*/mlir::TypeRange(), ifClauseOperand,
        numThreadsClauseOperand, allocateOperands, allocatorOperands,
        reductionVars,
        reductionDeclSymbols.empty()
            ? nullptr
            : mlir::ArrayAttr::get(converter.getFirOpBuilder().getContext(),
                                   reductionDeclSymbols),
        procBindKindAttr, /*private_vars=*/llvm::SmallVector<mlir::Value>{},
<<<<<<< HEAD
        /*privatizers=*/nullptr);

    if (mustEvalOutsideTarget) {
      if (numThreadsClauseOperand)
        targetOp.getNumThreadsMutable().assign(numThreadsClauseOperand);
    } else {
      if (numThreadsClauseOperand)
        parallelOp.getNumThreadsVarMutable().assign(numThreadsClauseOperand);
    }

    return parallelOp;
=======
        /*privatizers=*/nullptr, byrefAttr);
>>>>>>> a9fe23cd
  }

  bool privatize = !outerCombined;
  DataSharingProcessor dsp(converter, semaCtx, clauseList, eval,
                           /*useDelayedPrivatization=*/true, &symTable);

  if (privatize) {
    dsp.processStep1();
    dsp.processStep2();
  }

  const auto &delayedPrivatizationInfo = dsp.getDelayedPrivatizationInfo();

  auto genRegionEntryCB = [&](mlir::Operation *op) {
    auto parallelOp = llvm::cast<mlir::omp::ParallelOp>(op);

    llvm::SmallVector<mlir::Location> reductionLocs(reductionVars.size(),
                                                    currentLocation);

    mlir::OperandRange privateVars = parallelOp.getPrivateVars();
    mlir::Region &region = parallelOp.getRegion();

    llvm::SmallVector<mlir::Type> privateVarTypes = reductionTypes;
    privateVarTypes.reserve(privateVarTypes.size() + privateVars.size());
    llvm::transform(privateVars, std::back_inserter(privateVarTypes),
                    [](mlir::Value v) { return v.getType(); });

    llvm::SmallVector<mlir::Location> privateVarLocs = reductionLocs;
    privateVarLocs.reserve(privateVarLocs.size() + privateVars.size());
    llvm::transform(privateVars, std::back_inserter(privateVarLocs),
                    [](mlir::Value v) { return v.getLoc(); });

    converter.getFirOpBuilder().createBlock(&region, /*insertPt=*/{},
                                            privateVarTypes, privateVarLocs);

    llvm::SmallVector<const Fortran::semantics::Symbol *> allSymbols =
        reductionSymbols;
    allSymbols.append(delayedPrivatizationInfo.symbols);
    for (auto [arg, prv] : llvm::zip_equal(allSymbols, region.getArguments())) {
      converter.bindSymbol(*arg, prv);
    }

    return allSymbols;
  };

  // TODO Merge with the reduction CB.
  genInfo.setGenRegionEntryCb(genRegionEntryCB).setDataSharingProcessor(&dsp);

  llvm::SmallVector<mlir::Attribute> privatizers(
      delayedPrivatizationInfo.privatizers.begin(),
      delayedPrivatizationInfo.privatizers.end());

  auto parallelOp = genOpWithBody<mlir::omp::ParallelOp>(
      genInfo,
      /*resultTypes=*/mlir::TypeRange(), ifClauseOperand,
      /*num_threads_var=*/nullptr, allocateOperands, allocatorOperands,
      reductionVars,
      reductionDeclSymbols.empty()
          ? nullptr
          : mlir::ArrayAttr::get(converter.getFirOpBuilder().getContext(),
                                 reductionDeclSymbols),
      procBindKindAttr, delayedPrivatizationInfo.originalAddresses,
      delayedPrivatizationInfo.privatizers.empty()
          ? nullptr
          : mlir::ArrayAttr::get(converter.getFirOpBuilder().getContext(),
<<<<<<< HEAD
                                 privatizers));

  if (mustEvalOutsideTarget) {
    if (numThreadsClauseOperand)
      targetOp.getNumThreadsMutable().assign(numThreadsClauseOperand);
  } else {
    if (numThreadsClauseOperand)
      parallelOp.getNumThreadsVarMutable().assign(numThreadsClauseOperand);
  }

  return parallelOp;
=======
                                 privatizers),
      byrefAttr);
>>>>>>> a9fe23cd
}

static mlir::omp::SectionOp
genSectionOp(Fortran::lower::AbstractConverter &converter,
             Fortran::semantics::SemanticsContext &semaCtx,
             Fortran::lower::pft::Evaluation &eval, bool genNested,
             mlir::Location currentLocation,
             const Fortran::parser::OmpClauseList &sectionsClauseList) {
  // Currently only private/firstprivate clause is handled, and
  // all privatization is done within `omp.section` operations.
  return genOpWithBody<mlir::omp::SectionOp>(
      OpWithBodyGenInfo(converter, semaCtx, currentLocation, eval)
          .setGenNested(genNested)
          .setClauses(&sectionsClauseList));
}

static mlir::omp::SingleOp
genSingleOp(Fortran::lower::AbstractConverter &converter,
            Fortran::semantics::SemanticsContext &semaCtx,
            Fortran::lower::pft::Evaluation &eval, bool genNested,
            mlir::Location currentLocation,
            const Fortran::parser::OmpClauseList &beginClauseList,
            const Fortran::parser::OmpClauseList &endClauseList) {
  llvm::SmallVector<mlir::Value> allocateOperands, allocatorOperands;
  llvm::SmallVector<mlir::Value> copyPrivateVars;
  llvm::SmallVector<mlir::Attribute> copyPrivateFuncs;
  mlir::UnitAttr nowaitAttr;

  ClauseProcessor cp(converter, semaCtx, beginClauseList);
  cp.processAllocate(allocatorOperands, allocateOperands);

  ClauseProcessor ecp(converter, semaCtx, endClauseList);
  ecp.processNowait(nowaitAttr);
  ecp.processCopyPrivate(currentLocation, copyPrivateVars, copyPrivateFuncs);

  return genOpWithBody<mlir::omp::SingleOp>(
      OpWithBodyGenInfo(converter, semaCtx, currentLocation, eval)
          .setGenNested(genNested)
          .setClauses(&beginClauseList),
      allocateOperands, allocatorOperands, copyPrivateVars,
      copyPrivateFuncs.empty()
          ? nullptr
          : mlir::ArrayAttr::get(converter.getFirOpBuilder().getContext(),
                                 copyPrivateFuncs),
      nowaitAttr);
}

static mlir::omp::TaskOp
genTaskOp(Fortran::lower::AbstractConverter &converter,
          Fortran::semantics::SemanticsContext &semaCtx,
          Fortran::lower::pft::Evaluation &eval, bool genNested,
          mlir::Location currentLocation,
          const Fortran::parser::OmpClauseList &clauseList) {
  Fortran::lower::StatementContext stmtCtx;
  mlir::Value ifClauseOperand, finalClauseOperand, priorityClauseOperand;
  mlir::UnitAttr untiedAttr, mergeableAttr;
  llvm::SmallVector<mlir::Attribute> dependTypeOperands;
  llvm::SmallVector<mlir::Value> allocateOperands, allocatorOperands,
      dependOperands;

  ClauseProcessor cp(converter, semaCtx, clauseList);
  cp.processIf(clause::If::DirectiveNameModifier::Task, ifClauseOperand);
  cp.processAllocate(allocatorOperands, allocateOperands);
  cp.processDefault();
  cp.processFinal(stmtCtx, finalClauseOperand);
  cp.processUntied(untiedAttr);
  cp.processMergeable(mergeableAttr);
  cp.processPriority(stmtCtx, priorityClauseOperand);
  cp.processDepend(dependTypeOperands, dependOperands);
  cp.processTODO<Fortran::parser::OmpClause::InReduction,
                 Fortran::parser::OmpClause::Detach,
                 Fortran::parser::OmpClause::Affinity>(
      currentLocation, llvm::omp::Directive::OMPD_task);

  return genOpWithBody<mlir::omp::TaskOp>(
      OpWithBodyGenInfo(converter, semaCtx, currentLocation, eval)
          .setGenNested(genNested)
          .setClauses(&clauseList),
      ifClauseOperand, finalClauseOperand, untiedAttr, mergeableAttr,
      /*in_reduction_vars=*/mlir::ValueRange(),
      /*in_reductions=*/nullptr, priorityClauseOperand,
      dependTypeOperands.empty()
          ? nullptr
          : mlir::ArrayAttr::get(converter.getFirOpBuilder().getContext(),
                                 dependTypeOperands),
      dependOperands, allocateOperands, allocatorOperands);
}

static mlir::omp::TaskgroupOp
genTaskgroupOp(Fortran::lower::AbstractConverter &converter,
               Fortran::semantics::SemanticsContext &semaCtx,
               Fortran::lower::pft::Evaluation &eval, bool genNested,
               mlir::Location currentLocation,
               const Fortran::parser::OmpClauseList &clauseList) {
  llvm::SmallVector<mlir::Value> allocateOperands, allocatorOperands;
  ClauseProcessor cp(converter, semaCtx, clauseList);
  cp.processAllocate(allocatorOperands, allocateOperands);
  cp.processTODO<Fortran::parser::OmpClause::TaskReduction>(
      currentLocation, llvm::omp::Directive::OMPD_taskgroup);
  return genOpWithBody<mlir::omp::TaskgroupOp>(
      OpWithBodyGenInfo(converter, semaCtx, currentLocation, eval)
          .setGenNested(genNested)
          .setClauses(&clauseList),
      /*task_reduction_vars=*/mlir::ValueRange(),
      /*task_reductions=*/nullptr, allocateOperands, allocatorOperands);
}

<<<<<<< HEAD
=======
// This helper function implements the functionality of "promoting"
// non-CPTR arguments of use_device_ptr to use_device_addr
// arguments (automagic conversion of use_device_ptr ->
// use_device_addr in these cases). The way we do so currently is
// through the shuffling of operands from the devicePtrOperands to
// deviceAddrOperands where neccesary and re-organizing the types,
// locations and symbols to maintain the correct ordering of ptr/addr
// input -> BlockArg.
//
// This effectively implements some deprecated OpenMP functionality
// that some legacy applications unfortunately depend on
// (deprecated in specification version 5.2):
//
// "If a list item in a use_device_ptr clause is not of type C_PTR,
//  the behavior is as if the list item appeared in a use_device_addr
//  clause. Support for such list items in a use_device_ptr clause
//  is deprecated."
static void promoteNonCPtrUseDevicePtrArgsToUseDeviceAddr(
    llvm::SmallVectorImpl<mlir::Value> &devicePtrOperands,
    llvm::SmallVectorImpl<mlir::Value> &deviceAddrOperands,
    llvm::SmallVectorImpl<mlir::Type> &useDeviceTypes,
    llvm::SmallVectorImpl<mlir::Location> &useDeviceLocs,
    llvm::SmallVectorImpl<const Fortran::semantics::Symbol *>
        &useDeviceSymbols) {
  auto moveElementToBack = [](size_t idx, auto &vector) {
    auto *iter = std::next(vector.begin(), idx);
    vector.push_back(*iter);
    vector.erase(iter);
  };

  // Iterate over our use_device_ptr list and shift all non-cptr arguments into
  // use_device_addr.
  for (auto *it = devicePtrOperands.begin(); it != devicePtrOperands.end();) {
    if (!fir::isa_builtin_cptr_type(fir::unwrapRefType(it->getType()))) {
      deviceAddrOperands.push_back(*it);
      // We have to shuffle the symbols around as well, to maintain
      // the correct Input -> BlockArg for use_device_ptr/use_device_addr.
      // NOTE: However, as map's do not seem to be included currently
      // this isn't as pertinent, but we must try to maintain for
      // future alterations. I believe the reason they are not currently
      // is that the BlockArg assign/lowering needs to be extended
      // to a greater set of types.
      auto idx = std::distance(devicePtrOperands.begin(), it);
      moveElementToBack(idx, useDeviceTypes);
      moveElementToBack(idx, useDeviceLocs);
      moveElementToBack(idx, useDeviceSymbols);
      it = devicePtrOperands.erase(it);
      continue;
    }
    ++it;
  }
}

>>>>>>> a9fe23cd
static mlir::omp::TargetDataOp
genTargetDataOp(Fortran::lower::AbstractConverter &converter,
                Fortran::semantics::SemanticsContext &semaCtx,
                Fortran::lower::pft::Evaluation &eval, bool genNested,
                mlir::Location currentLocation,
                const Fortran::parser::OmpClauseList &clauseList) {
  Fortran::lower::StatementContext stmtCtx;
  mlir::Value ifClauseOperand, deviceOperand;
  llvm::SmallVector<mlir::Value> mapOperands, devicePtrOperands,
      deviceAddrOperands;
  llvm::SmallVector<mlir::Type> useDeviceTypes;
  llvm::SmallVector<mlir::Location> useDeviceLocs;
  llvm::SmallVector<const Fortran::semantics::Symbol *> useDeviceSymbols;

  ClauseProcessor cp(converter, semaCtx, clauseList);
  cp.processIf(clause::If::DirectiveNameModifier::TargetData, ifClauseOperand);
  cp.processDevice(stmtCtx, deviceOperand);
  cp.processUseDevicePtr(devicePtrOperands, useDeviceTypes, useDeviceLocs,
                         useDeviceSymbols);
  cp.processUseDeviceAddr(deviceAddrOperands, useDeviceTypes, useDeviceLocs,
                          useDeviceSymbols);
  // This function implements the deprecated functionality of use_device_ptr
  // that allows users to provide non-CPTR arguments to it with the caveat
  // that the compiler will treat them as use_device_addr. A lot of legacy
  // code may still depend on this functionality, so we should support it
  // in some manner. We do so currently by simply shifting non-cptr operands
  // from the use_device_ptr list into the front of the use_device_addr list
  // whilst maintaining the ordering of useDeviceLocs, useDeviceSymbols and
  // useDeviceTypes to use_device_ptr/use_device_addr input for BlockArg
  // ordering.
  // TODO: Perhaps create a user provideable compiler option that will
  // re-introduce a hard-error rather than a warning in these cases.
  promoteNonCPtrUseDevicePtrArgsToUseDeviceAddr(
      devicePtrOperands, deviceAddrOperands, useDeviceTypes, useDeviceLocs,
      useDeviceSymbols);
  cp.processMap(currentLocation, llvm::omp::Directive::OMPD_target_data,
                stmtCtx, mapOperands);

  auto dataOp = converter.getFirOpBuilder().create<mlir::omp::TargetDataOp>(
      currentLocation, ifClauseOperand, deviceOperand, devicePtrOperands,
      deviceAddrOperands, mapOperands);
  genBodyOfTargetDataOp(converter, semaCtx, eval, genNested, dataOp,
                        useDeviceTypes, useDeviceLocs, useDeviceSymbols,
                        currentLocation);
  return dataOp;
}

template <typename OpTy>
static OpTy genTargetEnterExitDataUpdateOp(
    Fortran::lower::AbstractConverter &converter,
    Fortran::semantics::SemanticsContext &semaCtx,
    mlir::Location currentLocation,
    const Fortran::parser::OmpClauseList &clauseList) {
  fir::FirOpBuilder &firOpBuilder = converter.getFirOpBuilder();
  Fortran::lower::StatementContext stmtCtx;
  mlir::Value ifClauseOperand, deviceOperand;
  mlir::UnitAttr nowaitAttr;
  llvm::SmallVector<mlir::Value> mapOperands, dependOperands;
  llvm::SmallVector<mlir::Attribute> dependTypeOperands;

  clause::If::DirectiveNameModifier directiveName;
  // GCC 9.3.0 emits a (probably) bogus warning about an unused variable.
  [[maybe_unused]] llvm::omp::Directive directive;
  if constexpr (std::is_same_v<OpTy, mlir::omp::TargetEnterDataOp>) {
<<<<<<< HEAD
    directiveName =
        Fortran::parser::OmpIfClause::DirectiveNameModifier::TargetEnterData;
    directive = llvm::omp::Directive::OMPD_target_enter_data;
  } else if constexpr (std::is_same_v<OpTy, mlir::omp::TargetExitDataOp>) {
    directiveName =
        Fortran::parser::OmpIfClause::DirectiveNameModifier::TargetExitData;
    directive = llvm::omp::Directive::OMPD_target_exit_data;
  } else if constexpr (std::is_same_v<OpTy, mlir::omp::TargetUpdateOp>) {
    directiveName =
        Fortran::parser::OmpIfClause::DirectiveNameModifier::TargetUpdate;
=======
    directiveName = clause::If::DirectiveNameModifier::TargetEnterData;
    directive = llvm::omp::Directive::OMPD_target_enter_data;
  } else if constexpr (std::is_same_v<OpTy, mlir::omp::TargetExitDataOp>) {
    directiveName = clause::If::DirectiveNameModifier::TargetExitData;
    directive = llvm::omp::Directive::OMPD_target_exit_data;
  } else if constexpr (std::is_same_v<OpTy, mlir::omp::TargetUpdateOp>) {
    directiveName = clause::If::DirectiveNameModifier::TargetUpdate;
>>>>>>> a9fe23cd
    directive = llvm::omp::Directive::OMPD_target_update;
  } else {
    return nullptr;
  }

  ClauseProcessor cp(converter, semaCtx, clauseList);
  cp.processIf(directiveName, ifClauseOperand);
  cp.processDevice(stmtCtx, deviceOperand);
  cp.processDepend(dependTypeOperands, dependOperands);
  cp.processNowait(nowaitAttr);

  if constexpr (std::is_same_v<OpTy, mlir::omp::TargetUpdateOp>) {
    cp.processMotionClauses<Fortran::parser::OmpClause::To>(stmtCtx,
                                                            mapOperands);
    cp.processMotionClauses<Fortran::parser::OmpClause::From>(stmtCtx,
                                                              mapOperands);

  } else {
    cp.processMap(currentLocation, directive, stmtCtx, mapOperands);
  }

  return firOpBuilder.create<OpTy>(
      currentLocation, ifClauseOperand, deviceOperand,
      dependTypeOperands.empty()
          ? nullptr
          : mlir::ArrayAttr::get(converter.getFirOpBuilder().getContext(),
                                 dependTypeOperands),
      dependOperands, nowaitAttr, mapOperands);
}

// This functions creates a block for the body of the targetOp's region. It adds
// all the symbols present in mapSymbols as block arguments to this block.
<<<<<<< HEAD
static void genBodyOfTargetOp(
    Fortran::lower::AbstractConverter &converter,
    Fortran::semantics::SemanticsContext &semaCtx,
    Fortran::lower::pft::Evaluation &eval, bool genNested,
    mlir::omp::TargetOp &targetOp,
    const llvm::SmallVector<mlir::Type> &mapSymTypes,
    const llvm::SmallVector<mlir::Location> &mapSymLocs,
    const llvm::SmallVector<const Fortran::semantics::Symbol *> &mapSymbols,
    const mlir::Location &currentLocation,
    const Fortran::parser::OmpClauseList &clauseList,
    DataSharingProcessor &dsp) {
=======
static void
genBodyOfTargetOp(Fortran::lower::AbstractConverter &converter,
                  Fortran::semantics::SemanticsContext &semaCtx,
                  Fortran::lower::pft::Evaluation &eval, bool genNested,
                  mlir::omp::TargetOp &targetOp,
                  llvm::ArrayRef<mlir::Type> mapSymTypes,
                  llvm::ArrayRef<mlir::Location> mapSymLocs,
                  llvm::ArrayRef<const Fortran::semantics::Symbol *> mapSymbols,
                  const mlir::Location &currentLocation) {
>>>>>>> a9fe23cd
  assert(mapSymTypes.size() == mapSymLocs.size());

  fir::FirOpBuilder &firOpBuilder = converter.getFirOpBuilder();
  mlir::Region &region = targetOp.getRegion();

  auto *regionBlock =
      firOpBuilder.createBlock(&region, {}, mapSymTypes, mapSymLocs);

  dsp.processStep2();

  // Clones the `bounds` placing them inside the target region and returns them.
  auto cloneBound = [&](mlir::Value bound) {
    if (mlir::isMemoryEffectFree(bound.getDefiningOp())) {
      mlir::Operation *clonedOp = bound.getDefiningOp()->clone();
      regionBlock->push_back(clonedOp);
      return clonedOp->getResult(0);
    }
    TODO(converter.getCurrentLocation(),
         "target map clause operand unsupported bound type");
  };

  auto cloneBounds = [cloneBound](llvm::ArrayRef<mlir::Value> bounds) {
    llvm::SmallVector<mlir::Value> clonedBounds;
    for (mlir::Value bound : bounds)
      clonedBounds.emplace_back(cloneBound(bound));
    return clonedBounds;
  };

  // Bind the symbols to their corresponding block arguments.
  for (auto [argIndex, argSymbol] : llvm::enumerate(mapSymbols)) {
    const mlir::BlockArgument &arg = region.getArgument(argIndex);
    // Avoid capture of a reference to a structured binding.
    const Fortran::semantics::Symbol *sym = argSymbol;
    // Structure component symbols don't have bindings.
    if (sym->owner().IsDerivedType())
      continue;
    fir::ExtendedValue extVal = converter.getSymbolExtendedValue(*sym);
    extVal.match(
        [&](const fir::BoxValue &v) {
          converter.bindSymbol(*sym,
                               fir::BoxValue(arg, cloneBounds(v.getLBounds()),
                                             v.getExplicitParameters(),
                                             v.getExplicitExtents()));
        },
        [&](const fir::MutableBoxValue &v) {
          converter.bindSymbol(
              *sym, fir::MutableBoxValue(arg, cloneBounds(v.getLBounds()),
                                         v.getMutableProperties()));
        },
        [&](const fir::ArrayBoxValue &v) {
          converter.bindSymbol(
              *sym, fir::ArrayBoxValue(arg, cloneBounds(v.getExtents()),
                                       cloneBounds(v.getLBounds()),
                                       v.getSourceBox()));
        },
        [&](const fir::CharArrayBoxValue &v) {
          converter.bindSymbol(
              *sym, fir::CharArrayBoxValue(arg, cloneBound(v.getLen()),
                                           cloneBounds(v.getExtents()),
                                           cloneBounds(v.getLBounds())));
        },
        [&](const fir::CharBoxValue &v) {
          converter.bindSymbol(*sym,
                               fir::CharBoxValue(arg, cloneBound(v.getLen())));
        },
        [&](const fir::UnboxedValue &v) { converter.bindSymbol(*sym, arg); },
        [&](const auto &) {
          TODO(converter.getCurrentLocation(),
               "target map clause operand unsupported type");
        });
  }

  // Check if cloning the bounds introduced any dependency on the outer region.
  // If so, then either clone them as well if they are MemoryEffectFree, or else
  // copy them to a new temporary and add them to the map and block_argument
  // lists and replace their uses with the new temporary.
  llvm::SetVector<mlir::Value> valuesDefinedAbove;
  mlir::getUsedValuesDefinedAbove(region, valuesDefinedAbove);
  while (!valuesDefinedAbove.empty()) {
    for (mlir::Value val : valuesDefinedAbove) {
      mlir::Operation *valOp = val.getDefiningOp();
      if (mlir::isMemoryEffectFree(valOp)) {
        mlir::Operation *clonedOp = valOp->clone();
        regionBlock->push_front(clonedOp);
        val.replaceUsesWithIf(
            clonedOp->getResult(0), [regionBlock](mlir::OpOperand &use) {
              return use.getOwner()->getBlock() == regionBlock;
            });
      } else {
        auto savedIP = firOpBuilder.getInsertionPoint();
        firOpBuilder.setInsertionPointAfter(valOp);
        auto copyVal =
            firOpBuilder.createTemporary(val.getLoc(), val.getType());
        firOpBuilder.createStoreWithConvert(copyVal.getLoc(), val, copyVal);

        llvm::SmallVector<mlir::Value> bounds;
        std::stringstream name;
        firOpBuilder.setInsertionPoint(targetOp);
        mlir::Value mapOp = createMapInfoOp(
            firOpBuilder, copyVal.getLoc(), copyVal, mlir::Value{}, name.str(),
            bounds, llvm::SmallVector<mlir::Value>{},
            static_cast<
                std::underlying_type_t<llvm::omp::OpenMPOffloadMappingFlags>>(
                llvm::omp::OpenMPOffloadMappingFlags::OMP_MAP_IMPLICIT),
            mlir::omp::VariableCaptureKind::ByCopy, copyVal.getType());
        targetOp.getMapOperandsMutable().append(mapOp);
        mlir::Value clonedValArg =
            region.addArgument(copyVal.getType(), copyVal.getLoc());
        firOpBuilder.setInsertionPointToStart(regionBlock);
        auto loadOp = firOpBuilder.create<fir::LoadOp>(clonedValArg.getLoc(),
                                                       clonedValArg);
        val.replaceUsesWithIf(
            loadOp->getResult(0), [regionBlock](mlir::OpOperand &use) {
              return use.getOwner()->getBlock() == regionBlock;
            });
        firOpBuilder.setInsertionPoint(regionBlock, savedIP);
      }
    }
    valuesDefinedAbove.clear();
    mlir::getUsedValuesDefinedAbove(region, valuesDefinedAbove);
  }

  // Insert dummy instruction to remember the insertion position. The
  // marker will be deleted since there are not uses.
  // In the HLFIR flow there are hlfir.declares inserted above while
  // setting block arguments.
  mlir::Value undefMarker = firOpBuilder.create<fir::UndefOp>(
      targetOp.getOperation()->getLoc(), firOpBuilder.getIndexType());

  // Create blocks for unstructured regions. This has to be done since
  // blocks are initially allocated with the function as the parent region.
  if (eval.lowerAsUnstructured()) {
    Fortran::lower::createEmptyRegionBlocks<mlir::omp::TerminatorOp,
                                            mlir::omp::YieldOp>(
        firOpBuilder, eval.getNestedEvaluations());
  }

  firOpBuilder.create<mlir::omp::TerminatorOp>(currentLocation);

  // Create the insertion point after the marker.
  firOpBuilder.setInsertionPointAfter(undefMarker.getDefiningOp());
  if (genNested)
    genNestedEvaluations(converter, eval);
}

static mlir::omp::TargetOp
genTargetOp(Fortran::lower::AbstractConverter &converter,
            Fortran::semantics::SemanticsContext &semaCtx,
            Fortran::lower::pft::Evaluation &eval, bool genNested,
            mlir::Location currentLocation,
            const Fortran::parser::OmpClauseList &clauseList,
            llvm::omp::Directive directive, bool outerCombined = false,
            DataSharingProcessor *dsp = nullptr) {
  Fortran::lower::StatementContext stmtCtx;
  mlir::Value ifClauseOperand, deviceOperand, threadLimitOperand;
  mlir::UnitAttr nowaitAttr;
  llvm::SmallVector<mlir::Attribute> dependTypeOperands;
  llvm::SmallVector<mlir::Value> mapOperands, dependOperands;
  llvm::SmallVector<mlir::Type> mapSymTypes;
  llvm::SmallVector<mlir::Location> mapSymLocs;
  llvm::SmallVector<const Fortran::semantics::Symbol *> mapSymbols;
  llvm::SmallVector<const Fortran::semantics::Symbol *> reductionSymbols;

  ClauseProcessor cp(converter, semaCtx, clauseList);
  cp.processIf(clause::If::DirectiveNameModifier::Target, ifClauseOperand);
  cp.processDevice(stmtCtx, deviceOperand);
  cp.processThreadLimit(stmtCtx, threadLimitOperand);
  cp.processDepend(dependTypeOperands, dependOperands);
  cp.processMap(currentLocation, directive, stmtCtx, mapOperands, &mapSymTypes,
                &mapSymLocs, &mapSymbols);
  cp.processTODO<Fortran::parser::OmpClause::Firstprivate,
                 Fortran::parser::OmpClause::IsDevicePtr,
                 Fortran::parser::OmpClause::HasDeviceAddr,
                 Fortran::parser::OmpClause::InReduction,
                 Fortran::parser::OmpClause::Allocate,
                 Fortran::parser::OmpClause::UsesAllocators,
                 Fortran::parser::OmpClause::Defaultmap>(
      currentLocation, llvm::omp::Directive::OMPD_target);

  DataSharingProcessor localDSP(converter, clauseList, eval);
  DataSharingProcessor &actualDSP = dsp ? *dsp : localDSP;
  actualDSP.processStep1();

  // Process host-only clauses.
  if (!llvm::cast<mlir::omp::OffloadModuleInterface>(*converter.getModuleOp())
           .getIsTargetDevice())
    cp.processNowait(nowaitAttr);

  if (outerCombined)
    cp.processTargetReduction(reductionSymbols);

  // 5.8.1 Implicit Data-Mapping Attribute Rules
  // The following code follows the implicit data-mapping rules to map all the
  // symbols used inside the region that do not have explicit data-environment
  // attribute clauses (neither data-sharing; e.g. `private`, nor `map`
  // clauses).
  auto captureImplicitMap = [&](const Fortran::semantics::Symbol &sym) {
    if (actualDSP.getPrivatizedSymbols().contains(&sym)) {
      return;
    }

    if (llvm::find(mapSymbols, &sym) == mapSymbols.end()) {
      mlir::Value baseOp = converter.getSymbolAddress(sym);
      if (!baseOp)
        if (const auto *details = sym.template detailsIf<
                                  Fortran::semantics::HostAssocDetails>()) {
          baseOp = converter.getSymbolAddress(details->symbol());
          converter.copySymbolBinding(details->symbol(), sym);
        }

      if (baseOp) {
        llvm::SmallVector<mlir::Value> bounds;
        std::stringstream name;
        fir::ExtendedValue dataExv = converter.getSymbolExtendedValue(sym);
        name << sym.name().ToString();

        Fortran::lower::AddrAndBoundsInfo info =
            getDataOperandBaseAddr(converter, converter.getFirOpBuilder(), sym,
                                   converter.getCurrentLocation());
        if (fir::unwrapRefType(info.addr.getType()).isa<fir::BaseBoxType>())
          bounds =
              Fortran::lower::genBoundsOpsFromBox<mlir::omp::MapBoundsOp,
                                                  mlir::omp::MapBoundsType>(
                  converter.getFirOpBuilder(), converter.getCurrentLocation(),
                  converter, dataExv, info);
        if (fir::unwrapRefType(info.addr.getType()).isa<fir::SequenceType>()) {
          bool dataExvIsAssumedSize =
              Fortran::semantics::IsAssumedSizeArray(sym.GetUltimate());
          bounds = Fortran::lower::genBaseBoundsOps<mlir::omp::MapBoundsOp,
                                                    mlir::omp::MapBoundsType>(
              converter.getFirOpBuilder(), converter.getCurrentLocation(),
              converter, dataExv, dataExvIsAssumedSize);
        }

        llvm::omp::OpenMPOffloadMappingFlags mapFlag =
            llvm::omp::OpenMPOffloadMappingFlags::OMP_MAP_IMPLICIT;
        mlir::omp::VariableCaptureKind captureKind =
            mlir::omp::VariableCaptureKind::ByRef;

        mlir::Type eleType = baseOp.getType();
        if (auto refType = baseOp.getType().dyn_cast<fir::ReferenceType>())
          eleType = refType.getElementType();

        // If a variable is specified in declare target link and if device
        // type is not specified as `nohost`, it needs to be mapped tofrom
        mlir::ModuleOp mod = converter.getFirOpBuilder().getModule();
        mlir::Operation *op = mod.lookupSymbol(converter.mangleName(sym));
        auto declareTargetOp =
            llvm::dyn_cast_if_present<mlir::omp::DeclareTargetInterface>(op);
        if (declareTargetOp && declareTargetOp.isDeclareTarget()) {
          if (declareTargetOp.getDeclareTargetCaptureClause() ==
                  mlir::omp::DeclareTargetCaptureClause::link &&
              declareTargetOp.getDeclareTargetDeviceType() !=
                  mlir::omp::DeclareTargetDeviceType::nohost) {
            mapFlag |= llvm::omp::OpenMPOffloadMappingFlags::OMP_MAP_TO;
            mapFlag |= llvm::omp::OpenMPOffloadMappingFlags::OMP_MAP_FROM;
          }
        } else if (llvm::find(reductionSymbols, &sym) !=
                   reductionSymbols.end()) {
          // Do a tofrom map for reduction variables.
          mapFlag |= llvm::omp::OpenMPOffloadMappingFlags::OMP_MAP_FROM;
          mapFlag |= llvm::omp::OpenMPOffloadMappingFlags::OMP_MAP_TO;
        } else if (fir::isa_trivial(eleType) || fir::isa_char(eleType)) {
          captureKind = mlir::omp::VariableCaptureKind::ByCopy;
        } else if (!fir::isa_builtin_cptr_type(eleType)) {
          mapFlag |= llvm::omp::OpenMPOffloadMappingFlags::OMP_MAP_TO;
          mapFlag |= llvm::omp::OpenMPOffloadMappingFlags::OMP_MAP_FROM;
        }

        mlir::Value mapOp = createMapInfoOp(
            converter.getFirOpBuilder(), baseOp.getLoc(), baseOp, mlir::Value{},
            name.str(), bounds, {},
            static_cast<
                std::underlying_type_t<llvm::omp::OpenMPOffloadMappingFlags>>(
                mapFlag),
            captureKind, baseOp.getType());

        mapOperands.push_back(mapOp);
        mapSymTypes.push_back(baseOp.getType());
        mapSymLocs.push_back(baseOp.getLoc());
        mapSymbols.push_back(&sym);
      }
    }
  };
  Fortran::lower::pft::visitAllSymbols(eval, captureImplicitMap);

  auto targetOp = converter.getFirOpBuilder().create<mlir::omp::TargetOp>(
      currentLocation, ifClauseOperand, deviceOperand, threadLimitOperand,
      /*trip_count=*/nullptr,
      dependTypeOperands.empty()
          ? nullptr
          : mlir::ArrayAttr::get(converter.getFirOpBuilder().getContext(),
                                 dependTypeOperands),
      dependOperands, nowaitAttr, mapOperands,
      /*num_teams_lower=*/nullptr, /*num_teams_upper=*/nullptr,
      /*teams_thread_limit=*/nullptr, /*num_threads=*/nullptr);

  genBodyOfTargetOp(converter, semaCtx, eval, genNested, targetOp, mapSymTypes,
                    mapSymLocs, mapSymbols, currentLocation, clauseList,
                    actualDSP);

  return targetOp;
}

static mlir::omp::TeamsOp
genTeamsOp(Fortran::lower::AbstractConverter &converter,
           Fortran::semantics::SemanticsContext &semaCtx,
           Fortran::lower::pft::Evaluation &eval, bool genNested,
           mlir::Location currentLocation,
           const Fortran::parser::OmpClauseList &clauseList,
           bool outerCombined = false) {
  Fortran::lower::StatementContext stmtCtx;
  mlir::Value numTeamsClauseOperand, ifClauseOperand, threadLimitClauseOperand;
  llvm::SmallVector<mlir::Value> allocateOperands, allocatorOperands,
      reductionVars;
  llvm::SmallVector<mlir::Attribute> reductionDeclSymbols;

  ClauseProcessor cp(converter, semaCtx, clauseList);
  cp.processIf(clause::If::DirectiveNameModifier::Teams, ifClauseOperand);
  cp.processAllocate(allocatorOperands, allocateOperands);
  cp.processDefault();
  //  cp.processTODO<Fortran::parser::OmpClause::Reduction>(
  //      currentLocation, llvm::omp::Directive::OMPD_teams);

  // Evaluate NUM_TEAMS and THREAD_LIMIT on the host device, if currently inside
  // of an omp.target operation.
  auto offloadModOp = llvm::cast<mlir::omp::OffloadModuleInterface>(
      converter.getModuleOp().getOperation());
  mlir::omp::TargetOp targetOp =
      findParentTargetOp(converter.getFirOpBuilder());

  bool mustEvalOutsideTarget = targetOp && !offloadModOp.getIsTargetDevice();
  if (mustEvalOutsideTarget) {
    HostClausesInsertionGuard guard(converter.getFirOpBuilder());
    cp.processNumTeams(stmtCtx, numTeamsClauseOperand);
    cp.processThreadLimit(stmtCtx, threadLimitClauseOperand);
  } else {
    cp.processNumTeams(stmtCtx, numTeamsClauseOperand);
    cp.processThreadLimit(stmtCtx, threadLimitClauseOperand);
  }

  auto teamsOp = genOpWithBody<mlir::omp::TeamsOp>(
      OpWithBodyGenInfo(converter, semaCtx, currentLocation, eval)
          .setGenNested(genNested)
          .setOuterCombined(outerCombined)
          .setClauses(&clauseList),
      /*num_teams_lower=*/nullptr, /*num_teams_upper=*/nullptr, ifClauseOperand,
      /*thread_limit=*/nullptr, allocateOperands, allocatorOperands,
      reductionVars,
      reductionDeclSymbols.empty()
          ? nullptr
          : mlir::ArrayAttr::get(converter.getFirOpBuilder().getContext(),
                                 reductionDeclSymbols));
  if (mustEvalOutsideTarget) {
    if (numTeamsClauseOperand)
      targetOp.getNumTeamsUpperMutable().assign(numTeamsClauseOperand);
    if (threadLimitClauseOperand)
      targetOp.getTeamsThreadLimitMutable().assign(threadLimitClauseOperand);
  } else {
    if (numTeamsClauseOperand)
      teamsOp.getNumTeamsUpperMutable().assign(numTeamsClauseOperand);
    if (threadLimitClauseOperand)
      teamsOp.getThreadLimitMutable().assign(threadLimitClauseOperand);
  }

  return teamsOp;
}

static mlir::omp::DistributeOp
genDistributeOp(Fortran::lower::AbstractConverter &converter,
                Fortran::semantics::SemanticsContext &semaCtx,
                Fortran::lower::pft::Evaluation &eval, bool genNested,
                mlir::Location currentLocation,
                const Fortran::parser::OmpClauseList &clauseList,
                bool outerCombined = false,
                DataSharingProcessor *dsp = nullptr) {
  // TODO Process clauses
  // ClauseProcessor cp(converter, clauseList);
  // cp.processAllocate(allocatorOperands, allocateOperands);
  // ...

  return genOpWithBody<mlir::omp::DistributeOp>(
      OpWithBodyGenInfo(converter, semaCtx, currentLocation, eval)
          .setGenNested(genNested)
          .setOuterCombined(outerCombined)
          .setClauses(&clauseList)
          .setDataSharingProcessor(dsp),
      /*dist_schedule_static=*/nullptr,
      /*chunk_size=*/nullptr,
      /*allocate_vars=*/mlir::ValueRange(),
      /*allocators_vars=*/mlir::ValueRange(),
      /*order_val=*/nullptr);
}

/// Extract the list of function and variable symbols affected by the given
/// 'declare target' directive and return the intended device type for them.
static mlir::omp::DeclareTargetDeviceType getDeclareTargetInfo(
    Fortran::lower::AbstractConverter &converter,
    Fortran::semantics::SemanticsContext &semaCtx,
    Fortran::lower::pft::Evaluation &eval,
    const Fortran::parser::OpenMPDeclareTargetConstruct &declareTargetConstruct,
    llvm::SmallVectorImpl<DeclareTargetCapturePair> &symbolAndClause) {

  // The default capture type
  mlir::omp::DeclareTargetDeviceType deviceType =
      mlir::omp::DeclareTargetDeviceType::any;
  const auto &spec = std::get<Fortran::parser::OmpDeclareTargetSpecifier>(
      declareTargetConstruct.t);

  if (const auto *objectList{
          Fortran::parser::Unwrap<Fortran::parser::OmpObjectList>(spec.u)}) {
    ObjectList objects{makeList(*objectList, semaCtx)};
    // Case: declare target(func, var1, var2)
    gatherFuncAndVarSyms(objects, mlir::omp::DeclareTargetCaptureClause::to,
                         symbolAndClause);
  } else if (const auto *clauseList{
                 Fortran::parser::Unwrap<Fortran::parser::OmpClauseList>(
                     spec.u)}) {
    if (clauseList->v.empty()) {
      // Case: declare target, implicit capture of function
      symbolAndClause.emplace_back(
          mlir::omp::DeclareTargetCaptureClause::to,
          eval.getOwningProcedure()->getSubprogramSymbol());
    }

    ClauseProcessor cp(converter, semaCtx, *clauseList);
    cp.processTo(symbolAndClause);
    cp.processEnter(symbolAndClause);
    cp.processLink(symbolAndClause);
    cp.processDeviceType(deviceType);
    cp.processTODO<Fortran::parser::OmpClause::Indirect>(
        converter.getCurrentLocation(),
        llvm::omp::Directive::OMPD_declare_target);
  }

  return deviceType;
}

static void collectDeferredDeclareTargets(
    Fortran::lower::AbstractConverter &converter,
    Fortran::semantics::SemanticsContext &semaCtx,
    Fortran::lower::pft::Evaluation &eval,
    const Fortran::parser::OpenMPDeclareTargetConstruct &declareTargetConstruct,
    llvm::SmallVectorImpl<Fortran::lower::OMPDeferredDeclareTargetInfo>
        &deferredDeclareTarget) {
  llvm::SmallVector<DeclareTargetCapturePair> symbolAndClause;
  mlir::omp::DeclareTargetDeviceType devType = getDeclareTargetInfo(
      converter, semaCtx, eval, declareTargetConstruct, symbolAndClause);
  // Return the device type only if at least one of the targets for the
  // directive is a function or subroutine
  mlir::ModuleOp mod = converter.getFirOpBuilder().getModule();

  for (const DeclareTargetCapturePair &symClause : symbolAndClause) {
    mlir::Operation *op = mod.lookupSymbol(converter.mangleName(
        std::get<const Fortran::semantics::Symbol &>(symClause)));

    if (!op) {
      deferredDeclareTarget.push_back(
          {std::get<0>(symClause), devType, std::get<1>(symClause)});
    }
  }
}

static std::optional<mlir::omp::DeclareTargetDeviceType>
getDeclareTargetFunctionDevice(
    Fortran::lower::AbstractConverter &converter,
    Fortran::semantics::SemanticsContext &semaCtx,
    Fortran::lower::pft::Evaluation &eval,
    const Fortran::parser::OpenMPDeclareTargetConstruct
        &declareTargetConstruct) {
  llvm::SmallVector<DeclareTargetCapturePair> symbolAndClause;
  mlir::omp::DeclareTargetDeviceType deviceType = getDeclareTargetInfo(
      converter, semaCtx, eval, declareTargetConstruct, symbolAndClause);

  // Return the device type only if at least one of the targets for the
  // directive is a function or subroutine
  mlir::ModuleOp mod = converter.getFirOpBuilder().getModule();
  for (const DeclareTargetCapturePair &symClause : symbolAndClause) {
    mlir::Operation *op = mod.lookupSymbol(converter.mangleName(
        std::get<const Fortran::semantics::Symbol &>(symClause)));

    if (mlir::isa_and_nonnull<mlir::func::FuncOp>(op))
      return deviceType;
  }

  return std::nullopt;
}

static void
genOmpSimpleStandalone(Fortran::lower::AbstractConverter &converter,
                       Fortran::semantics::SemanticsContext &semaCtx,
                       Fortran::lower::pft::Evaluation &eval, bool genNested,
                       const Fortran::parser::OpenMPSimpleStandaloneConstruct
                           &simpleStandaloneConstruct) {
  const auto &directive =
      std::get<Fortran::parser::OmpSimpleStandaloneDirective>(
          simpleStandaloneConstruct.t);
  fir::FirOpBuilder &firOpBuilder = converter.getFirOpBuilder();
  const auto &opClauseList =
      std::get<Fortran::parser::OmpClauseList>(simpleStandaloneConstruct.t);
  mlir::Location currentLocation = converter.genLocation(directive.source);

  switch (directive.v) {
  default:
    break;
  case llvm::omp::Directive::OMPD_barrier:
    firOpBuilder.create<mlir::omp::BarrierOp>(currentLocation);
    break;
  case llvm::omp::Directive::OMPD_taskwait:
    ClauseProcessor(converter, semaCtx, opClauseList)
        .processTODO<Fortran::parser::OmpClause::Depend,
                     Fortran::parser::OmpClause::Nowait>(
            currentLocation, llvm::omp::Directive::OMPD_taskwait);
    firOpBuilder.create<mlir::omp::TaskwaitOp>(currentLocation);
    break;
  case llvm::omp::Directive::OMPD_taskyield:
    firOpBuilder.create<mlir::omp::TaskyieldOp>(currentLocation);
    break;
  case llvm::omp::Directive::OMPD_target_data:
    genTargetDataOp(converter, semaCtx, eval, genNested, currentLocation,
                    opClauseList);
    break;
  case llvm::omp::Directive::OMPD_target_enter_data:
    genTargetEnterExitDataUpdateOp<mlir::omp::TargetEnterDataOp>(
        converter, semaCtx, currentLocation, opClauseList);
    break;
  case llvm::omp::Directive::OMPD_target_exit_data:
    genTargetEnterExitDataUpdateOp<mlir::omp::TargetExitDataOp>(
        converter, semaCtx, currentLocation, opClauseList);
    break;
  case llvm::omp::Directive::OMPD_target_update:
    genTargetEnterExitDataUpdateOp<mlir::omp::TargetUpdateOp>(
        converter, semaCtx, currentLocation, opClauseList);
    break;
  case llvm::omp::Directive::OMPD_ordered:
    TODO(currentLocation, "OMPD_ordered");
  }
}

static void
genOmpFlush(Fortran::lower::AbstractConverter &converter,
            Fortran::semantics::SemanticsContext &semaCtx,
            Fortran::lower::pft::Evaluation &eval,
            const Fortran::parser::OpenMPFlushConstruct &flushConstruct) {
  llvm::SmallVector<mlir::Value, 4> operandRange;
  if (const auto &ompObjectList =
          std::get<std::optional<Fortran::parser::OmpObjectList>>(
              flushConstruct.t))
    genObjectList2(*ompObjectList, converter, operandRange);
  const auto &memOrderClause =
      std::get<std::optional<std::list<Fortran::parser::OmpMemoryOrderClause>>>(
          flushConstruct.t);
  if (memOrderClause && memOrderClause->size() > 0)
    TODO(converter.getCurrentLocation(), "Handle OmpMemoryOrderClause");
  converter.getFirOpBuilder().create<mlir::omp::FlushOp>(
      converter.getCurrentLocation(), operandRange);
}

//===----------------------------------------------------------------------===//
// genOMP() Code generation helper functions
//===----------------------------------------------------------------------===//

static void
genOMP(Fortran::lower::AbstractConverter &converter,
       Fortran::lower::SymMap &symTable,
       Fortran::semantics::SemanticsContext &semaCtx,
       Fortran::lower::pft::Evaluation &eval,
       const Fortran::parser::OpenMPStandaloneConstruct &standaloneConstruct) {
  std::visit(
      Fortran::common::visitors{
          [&](const Fortran::parser::OpenMPSimpleStandaloneConstruct
                  &simpleStandaloneConstruct) {
            genOmpSimpleStandalone(converter, semaCtx, eval,
                                   /*genNested=*/true,
                                   simpleStandaloneConstruct);
          },
          [&](const Fortran::parser::OpenMPFlushConstruct &flushConstruct) {
            genOmpFlush(converter, semaCtx, eval, flushConstruct);
          },
          [&](const Fortran::parser::OpenMPCancelConstruct &cancelConstruct) {
            TODO(converter.getCurrentLocation(), "OpenMPCancelConstruct");
          },
          [&](const Fortran::parser::OpenMPCancellationPointConstruct
                  &cancellationPointConstruct) {
            TODO(converter.getCurrentLocation(), "OpenMPCancelConstruct");
          },
      },
      standaloneConstruct.u);
}

static void convertLoopBounds(Fortran::lower::AbstractConverter &converter,
                              mlir::Location loc,
                              llvm::SmallVectorImpl<mlir::Value> &lowerBound,
                              llvm::SmallVectorImpl<mlir::Value> &upperBound,
                              llvm::SmallVectorImpl<mlir::Value> &step,
                              std::size_t loopVarTypeSize) {
  fir::FirOpBuilder &firOpBuilder = converter.getFirOpBuilder();
  // The types of lower bound, upper bound, and step are converted into the
  // type of the loop variable if necessary.
  mlir::Type loopVarType = getLoopVarType(converter, loopVarTypeSize);
  for (unsigned it = 0; it < (unsigned)lowerBound.size(); it++) {
    lowerBound[it] =
        firOpBuilder.createConvert(loc, loopVarType, lowerBound[it]);
    upperBound[it] =
        firOpBuilder.createConvert(loc, loopVarType, upperBound[it]);
    step[it] = firOpBuilder.createConvert(loc, loopVarType, step[it]);
  }
}

static llvm::SmallVector<const Fortran::semantics::Symbol *>
genLoopVars(mlir::Operation *op, Fortran::lower::AbstractConverter &converter,
            mlir::Location &loc,
            llvm::ArrayRef<const Fortran::semantics::Symbol *> args) {
  fir::FirOpBuilder &firOpBuilder = converter.getFirOpBuilder();
  auto &region = op->getRegion(0);

  std::size_t loopVarTypeSize = 0;
  for (const Fortran::semantics::Symbol *arg : args)
    loopVarTypeSize = std::max(loopVarTypeSize, arg->GetUltimate().size());
  mlir::Type loopVarType = getLoopVarType(converter, loopVarTypeSize);
  llvm::SmallVector<mlir::Type> tiv(args.size(), loopVarType);
  llvm::SmallVector<mlir::Location> locs(args.size(), loc);
  firOpBuilder.createBlock(&region, {}, tiv, locs);
  // The argument is not currently in memory, so make a temporary for the
  // argument, and store it there, then bind that location to the argument.
  mlir::Operation *storeOp = nullptr;
  for (auto [argIndex, argSymbol] : llvm::enumerate(args)) {
    mlir::Value indexVal = fir::getBase(region.front().getArgument(argIndex));
    storeOp =
        createAndSetPrivatizedLoopVar(converter, loc, indexVal, argSymbol);
  }
  firOpBuilder.setInsertionPointAfter(storeOp);

  return llvm::SmallVector<const Fortran::semantics::Symbol *>(args);
}

static llvm::SmallVector<const Fortran::semantics::Symbol *>
genLoopAndReductionVars(
    mlir::Operation *op, Fortran::lower::AbstractConverter &converter,
    mlir::Location &loc,
    llvm::ArrayRef<const Fortran::semantics::Symbol *> loopArgs,
    llvm::ArrayRef<const Fortran::semantics::Symbol *> reductionArgs,
    llvm::SmallVectorImpl<mlir::Type> &reductionTypes) {
  fir::FirOpBuilder &firOpBuilder = converter.getFirOpBuilder();

  llvm::SmallVector<mlir::Type> blockArgTypes;
  llvm::SmallVector<mlir::Location> blockArgLocs;
  blockArgTypes.reserve(loopArgs.size() + reductionArgs.size());
  blockArgLocs.reserve(blockArgTypes.size());
  mlir::Block *entryBlock;

  if (loopArgs.size()) {
    std::size_t loopVarTypeSize = 0;
    for (const Fortran::semantics::Symbol *arg : loopArgs)
      loopVarTypeSize = std::max(loopVarTypeSize, arg->GetUltimate().size());
    mlir::Type loopVarType = getLoopVarType(converter, loopVarTypeSize);
    std::fill_n(std::back_inserter(blockArgTypes), loopArgs.size(),
                loopVarType);
    std::fill_n(std::back_inserter(blockArgLocs), loopArgs.size(), loc);
  }
  if (reductionArgs.size()) {
    llvm::copy(reductionTypes, std::back_inserter(blockArgTypes));
    std::fill_n(std::back_inserter(blockArgLocs), reductionArgs.size(), loc);
  }
  entryBlock = firOpBuilder.createBlock(&op->getRegion(0), {}, blockArgTypes,
                                        blockArgLocs);
  // The argument is not currently in memory, so make a temporary for the
  // argument, and store it there, then bind that location to the argument.
  if (loopArgs.size()) {
    mlir::Operation *storeOp = nullptr;
    for (auto [argIndex, argSymbol] : llvm::enumerate(loopArgs)) {
      mlir::Value indexVal =
          fir::getBase(op->getRegion(0).front().getArgument(argIndex));
      storeOp =
          createAndSetPrivatizedLoopVar(converter, loc, indexVal, argSymbol);
    }
    firOpBuilder.setInsertionPointAfter(storeOp);
  }
  // Bind the reduction arguments to their block arguments
  for (auto [arg, prv] : llvm::zip_equal(
           reductionArgs,
           llvm::drop_begin(entryBlock->getArguments(), loopArgs.size()))) {
    converter.bindSymbol(*arg, prv);
  }

  return llvm::SmallVector<const Fortran::semantics::Symbol *>(loopArgs);
}

static void
createSimdLoop(Fortran::lower::AbstractConverter &converter,
               Fortran::semantics::SemanticsContext &semaCtx,
               Fortran::lower::pft::Evaluation &eval,
               llvm::omp::Directive ompDirective,
               const Fortran::parser::OmpClauseList &loopOpClauseList,
               mlir::Location loc) {
  fir::FirOpBuilder &firOpBuilder = converter.getFirOpBuilder();
  DataSharingProcessor dsp(converter, semaCtx, loopOpClauseList, eval);
  dsp.processStep1();
  dsp.processStep2();

  Fortran::lower::StatementContext stmtCtx;
  mlir::Value scheduleChunkClauseOperand, ifClauseOperand;
  llvm::SmallVector<mlir::Value> lowerBound, upperBound, step, reductionVars;
  llvm::SmallVector<mlir::Value> alignedVars, nontemporalVars;
  llvm::SmallVector<const Fortran::semantics::Symbol *> iv;
  llvm::SmallVector<mlir::Attribute> reductionDeclSymbols;
  mlir::omp::ClauseOrderKindAttr orderClauseOperand;
  mlir::IntegerAttr simdlenClauseOperand, safelenClauseOperand;
  std::size_t loopVarTypeSize;

  ClauseProcessor cp(converter, semaCtx, loopOpClauseList);
  cp.processCollapse(loc, eval, lowerBound, upperBound, step, iv,
                     loopVarTypeSize);
  cp.processScheduleChunk(stmtCtx, scheduleChunkClauseOperand);
  cp.processReduction(loc, reductionVars, reductionDeclSymbols);
  cp.processIf(clause::If::DirectiveNameModifier::Simd, ifClauseOperand);
  cp.processSimdlen(simdlenClauseOperand);
  cp.processSafelen(safelenClauseOperand);
  cp.processTODO<Fortran::parser::OmpClause::Aligned,
                 Fortran::parser::OmpClause::Allocate,
                 Fortran::parser::OmpClause::Linear,
                 Fortran::parser::OmpClause::Nontemporal,
                 Fortran::parser::OmpClause::Order>(loc, ompDirective);

  convertLoopBounds(converter, loc, lowerBound, upperBound, step,
                    loopVarTypeSize);

  mlir::TypeRange resultType;
  auto simdLoopOp = firOpBuilder.create<mlir::omp::SimdLoopOp>(
      loc, resultType, lowerBound, upperBound, step, alignedVars,
      /*alignment_values=*/nullptr, ifClauseOperand, nontemporalVars,
      orderClauseOperand, simdlenClauseOperand, safelenClauseOperand,
      /*inclusive=*/firOpBuilder.getUnitAttr());

  auto *nestedEval = getCollapsedLoopEval(
      eval, Fortran::lower::getCollapseValue(loopOpClauseList));

  auto ivCallback = [&](mlir::Operation *op) {
    return genLoopVars(op, converter, loc, iv);
  };

  createBodyOfOp<mlir::omp::SimdLoopOp>(
      simdLoopOp, OpWithBodyGenInfo(converter, semaCtx, loc, *nestedEval)
                      .setClauses(&loopOpClauseList)
                      .setDataSharingProcessor(&dsp)
                      .setGenRegionEntryCb(ivCallback));
}

static void createWsloop(Fortran::lower::AbstractConverter &converter,
                         Fortran::semantics::SemanticsContext &semaCtx,
                         Fortran::lower::pft::Evaluation &eval,
                         llvm::omp::Directive ompDirective,
                         const Fortran::parser::OmpClauseList &beginClauseList,
                         const Fortran::parser::OmpClauseList *endClauseList,
                         mlir::Location loc, DataSharingProcessor &dsp) {
  fir::FirOpBuilder &firOpBuilder = converter.getFirOpBuilder();
<<<<<<< HEAD
=======
  DataSharingProcessor dsp(converter, semaCtx, beginClauseList, eval);
>>>>>>> a9fe23cd
  dsp.processStep1();
  dsp.processStep2();

  Fortran::lower::StatementContext stmtCtx;
  mlir::Value scheduleChunkClauseOperand;
  llvm::SmallVector<mlir::Value> lowerBound, upperBound, step, reductionVars;
  llvm::SmallVector<mlir::Value> linearVars, linearStepVars;
  llvm::SmallVector<const Fortran::semantics::Symbol *> iv;
  llvm::SmallVector<mlir::Attribute> reductionDeclSymbols;
  llvm::SmallVector<const Fortran::semantics::Symbol *> reductionSymbols;
  mlir::omp::ClauseOrderKindAttr orderClauseOperand;
  mlir::omp::ClauseScheduleKindAttr scheduleValClauseOperand;
  mlir::UnitAttr nowaitClauseOperand, byrefOperand, scheduleSimdClauseOperand;
  mlir::IntegerAttr orderedClauseOperand;
  mlir::omp::ScheduleModifierAttr scheduleModClauseOperand;
  std::size_t loopVarTypeSize;

  ClauseProcessor cp(converter, semaCtx, beginClauseList);
  cp.processCollapse(loc, eval, lowerBound, upperBound, step, iv,
                     loopVarTypeSize);
  cp.processScheduleChunk(stmtCtx, scheduleChunkClauseOperand);
  cp.processReduction(loc, reductionVars, reductionDeclSymbols,
                      &reductionSymbols);
  cp.processTODO<Fortran::parser::OmpClause::Linear,
                 Fortran::parser::OmpClause::Order>(loc, ompDirective);

  convertLoopBounds(converter, loc, lowerBound, upperBound, step,
                    loopVarTypeSize);

<<<<<<< HEAD
=======
  if (ReductionProcessor::doReductionByRef(reductionVars))
    byrefOperand = firOpBuilder.getUnitAttr();

>>>>>>> a9fe23cd
  auto wsLoopOp = firOpBuilder.create<mlir::omp::WsloopOp>(
      loc, lowerBound, upperBound, step, linearVars, linearStepVars,
      reductionVars,
      reductionDeclSymbols.empty()
          ? nullptr
          : mlir::ArrayAttr::get(firOpBuilder.getContext(),
                                 reductionDeclSymbols),
      scheduleValClauseOperand, scheduleChunkClauseOperand,
      /*schedule_modifiers=*/nullptr,
      /*simd_modifier=*/nullptr, nowaitClauseOperand, byrefOperand,
      orderedClauseOperand, orderClauseOperand,
      /*inclusive=*/firOpBuilder.getUnitAttr());

  // Handle attribute based clauses.
  if (cp.processOrdered(orderedClauseOperand))
    wsLoopOp.setOrderedValAttr(orderedClauseOperand);

  if (cp.processSchedule(scheduleValClauseOperand, scheduleModClauseOperand,
                         scheduleSimdClauseOperand)) {
    wsLoopOp.setScheduleValAttr(scheduleValClauseOperand);
    wsLoopOp.setScheduleModifierAttr(scheduleModClauseOperand);
    wsLoopOp.setSimdModifierAttr(scheduleSimdClauseOperand);
  }
  // In FORTRAN `nowait` clause occur at the end of `omp do` directive.
  // i.e
  // !$omp do
  // <...>
  // !$omp end do nowait
  if (endClauseList) {
    if (ClauseProcessor(converter, semaCtx, *endClauseList)
            .processNowait(nowaitClauseOperand))
      wsLoopOp.setNowaitAttr(nowaitClauseOperand);
  }

  auto *nestedEval = getCollapsedLoopEval(
      eval, Fortran::lower::getCollapseValue(beginClauseList));

  llvm::SmallVector<mlir::Type> reductionTypes;
  reductionTypes.reserve(reductionVars.size());
  llvm::transform(reductionVars, std::back_inserter(reductionTypes),
                  [](mlir::Value v) { return v.getType(); });

  auto ivCallback = [&](mlir::Operation *op) {
    return genLoopAndReductionVars(op, converter, loc, iv, reductionSymbols,
                                   reductionTypes);
  };

  createBodyOfOp<mlir::omp::WsloopOp>(
      wsLoopOp, OpWithBodyGenInfo(converter, semaCtx, loc, *nestedEval)
                    .setClauses(&beginClauseList)
                    .setDataSharingProcessor(&dsp)
                    .setReductions(&reductionSymbols, &reductionTypes)
                    .setGenRegionEntryCb(ivCallback));

  // Create trip_count if inside of omp.target and this is host compilation
  auto offloadMod = llvm::dyn_cast<mlir::omp::OffloadModuleInterface>(
      firOpBuilder.getModule().getOperation());
  auto targetOp = wsLoopOp->getParentOfType<mlir::omp::TargetOp>();

  if (offloadMod && targetOp && !offloadMod.getIsTargetDevice() &&
      targetOp.isTargetSPMDLoop()) {
    // Lower loop bounds and step, and process collapsing again, putting lowered
    // values outside of omp.target this time. This enables calculating and
    // accessing the trip count in the host, which is needed when lowering to
    // LLVM IR via the OMPIRBuilder.
    HostClausesInsertionGuard guard(firOpBuilder);
    llvm::SmallVector<mlir::Value> outsideLB, outsideUB, outsideStep;
    llvm::SmallVector<const Fortran::semantics::Symbol *> outsideIV;
    cp.processCollapse(loc, eval, outsideLB, outsideUB, outsideStep, outsideIV,
                       loopVarTypeSize);
    targetOp.getTripCountMutable().assign(
        calculateTripCount(converter, loc, outsideLB, outsideUB, outsideStep));
  }
}

static void createSimdWsloop(
    Fortran::lower::AbstractConverter &converter,
    Fortran::semantics::SemanticsContext &semaCtx,
    Fortran::lower::pft::Evaluation &eval, llvm::omp::Directive ompDirective,
    const Fortran::parser::OmpClauseList &beginClauseList,
    const Fortran::parser::OmpClauseList *endClauseList, mlir::Location loc) {
  ClauseProcessor cp(converter, semaCtx, beginClauseList);
  cp.processTODO<
      Fortran::parser::OmpClause::Aligned, Fortran::parser::OmpClause::Allocate,
      Fortran::parser::OmpClause::Linear, Fortran::parser::OmpClause::Safelen,
      Fortran::parser::OmpClause::Simdlen, Fortran::parser::OmpClause::Order>(
      loc, ompDirective);
  // TODO: Add support for vectorization - add vectorization hints inside loop
  // body.
  // OpenMP standard does not specify the length of vector instructions.
  // Currently we safely assume that for !$omp do simd pragma the SIMD length
  // is equal to 1 (i.e. we generate standard workshare loop).
  // When support for vectorization is enabled, then we need to add handling of
  // if clause. Currently if clause can be skipped because we always assume
  // SIMD length = 1.
<<<<<<< HEAD
  DataSharingProcessor dsp(converter, beginClauseList, eval);
  createWsloop(converter, semaCtx, eval, ompDirective, beginClauseList,
               endClauseList, loc, dsp);
=======
  createWsloop(converter, semaCtx, eval, ompDirective, beginClauseList,
               endClauseList, loc);
>>>>>>> a9fe23cd
}

static void genOMP(Fortran::lower::AbstractConverter &converter,
                   Fortran::lower::SymMap &symTable,
                   Fortran::semantics::SemanticsContext &semaCtx,
                   Fortran::lower::pft::Evaluation &eval,
                   const Fortran::parser::OpenMPLoopConstruct &loopConstruct) {
  const auto &beginLoopDirective =
      std::get<Fortran::parser::OmpBeginLoopDirective>(loopConstruct.t);
  const auto &loopOpClauseList =
      std::get<Fortran::parser::OmpClauseList>(beginLoopDirective.t);
  mlir::Location currentLocation =
      converter.genLocation(beginLoopDirective.source);
  const auto ompDirective =
      std::get<Fortran::parser::OmpLoopDirective>(beginLoopDirective.t).v;

  const auto *endClauseList = [&]() {
    using RetTy = const Fortran::parser::OmpClauseList *;
    if (auto &endLoopDirective =
            std::get<std::optional<Fortran::parser::OmpEndLoopDirective>>(
                loopConstruct.t)) {
      return RetTy(
          &std::get<Fortran::parser::OmpClauseList>((*endLoopDirective).t));
    }
    return RetTy();
  }();

  bool validDirective = false;
  DataSharingProcessor dsp(converter, loopOpClauseList, eval);

  if (llvm::omp::topTaskloopSet.test(ompDirective)) {
    validDirective = true;
    TODO(currentLocation, "Taskloop construct");
  } else {
    // Create omp.{target, teams, distribute, parallel} nested operations
    if ((llvm::omp::allTargetSet & llvm::omp::loopConstructSet)
            .test(ompDirective)) {
      validDirective = true;
      genTargetOp(converter, semaCtx, eval, /*genNested=*/false,
                  currentLocation, loopOpClauseList, ompDirective,
                  /*outerCombined=*/true, &dsp);
    }
    if ((llvm::omp::allTeamsSet & llvm::omp::loopConstructSet)
            .test(ompDirective)) {
      validDirective = true;
      genTeamsOp(converter, semaCtx, eval, /*genNested=*/false, currentLocation,
                 loopOpClauseList, /*outerCombined=*/true);
    }
    if (llvm::omp::allDistributeSet.test(ompDirective)) {
      validDirective = true;
      bool outerCombined = llvm::omp::topDistributeSet.test(ompDirective);
      genDistributeOp(converter, semaCtx, eval, /*genNested=*/false,
                      currentLocation, loopOpClauseList, outerCombined, &dsp);
    }
    if ((llvm::omp::allParallelSet & llvm::omp::loopConstructSet)
            .test(ompDirective)) {
      validDirective = true;
      genParallelOp(converter, symTable, semaCtx, eval, /*genNested=*/false,
                    currentLocation, loopOpClauseList,
                    /*outerCombined=*/true);
    }
  }
  if ((llvm::omp::allDoSet | llvm::omp::allSimdSet).test(ompDirective))
    validDirective = true;

  if (!validDirective) {
    TODO(currentLocation, "Unhandled loop directive (" +
                              llvm::omp::getOpenMPDirectiveName(ompDirective) +
                              ")");
  }

  if (llvm::omp::allDoSimdSet.test(ompDirective)) {
    // 2.9.3.2 Workshare SIMD construct
    createSimdWsloop(converter, semaCtx, eval, ompDirective, loopOpClauseList,
                     endClauseList, currentLocation);

  } else if (llvm::omp::allSimdSet.test(ompDirective)) {
    // 2.9.3.1 SIMD construct
    createSimdLoop(converter, semaCtx, eval, ompDirective, loopOpClauseList,
                   currentLocation);
    genOpenMPReduction(converter, semaCtx, loopOpClauseList);
  } else {
    createWsloop(converter, semaCtx, eval, ompDirective, loopOpClauseList,
<<<<<<< HEAD
                 endClauseList, currentLocation, dsp);
=======
                 endClauseList, currentLocation);
>>>>>>> a9fe23cd
  }
}

static void
genOMP(Fortran::lower::AbstractConverter &converter,
       Fortran::lower::SymMap &symTable,
       Fortran::semantics::SemanticsContext &semaCtx,
       Fortran::lower::pft::Evaluation &eval,
       const Fortran::parser::OpenMPBlockConstruct &blockConstruct) {
  const auto &beginBlockDirective =
      std::get<Fortran::parser::OmpBeginBlockDirective>(blockConstruct.t);
  const auto &endBlockDirective =
      std::get<Fortran::parser::OmpEndBlockDirective>(blockConstruct.t);
  const auto &directive =
      std::get<Fortran::parser::OmpBlockDirective>(beginBlockDirective.t);
  const auto &beginClauseList =
      std::get<Fortran::parser::OmpClauseList>(beginBlockDirective.t);
  const auto &endClauseList =
      std::get<Fortran::parser::OmpClauseList>(endBlockDirective.t);

  for (const Fortran::parser::OmpClause &clause : beginClauseList.v) {
    mlir::Location clauseLocation = converter.genLocation(clause.source);
    if (!std::get_if<Fortran::parser::OmpClause::If>(&clause.u) &&
        !std::get_if<Fortran::parser::OmpClause::NumThreads>(&clause.u) &&
        !std::get_if<Fortran::parser::OmpClause::ProcBind>(&clause.u) &&
        !std::get_if<Fortran::parser::OmpClause::Allocate>(&clause.u) &&
        !std::get_if<Fortran::parser::OmpClause::Default>(&clause.u) &&
        !std::get_if<Fortran::parser::OmpClause::Final>(&clause.u) &&
        !std::get_if<Fortran::parser::OmpClause::Priority>(&clause.u) &&
        !std::get_if<Fortran::parser::OmpClause::Reduction>(&clause.u) &&
        !std::get_if<Fortran::parser::OmpClause::Depend>(&clause.u) &&
        !std::get_if<Fortran::parser::OmpClause::Private>(&clause.u) &&
        !std::get_if<Fortran::parser::OmpClause::Firstprivate>(&clause.u) &&
        !std::get_if<Fortran::parser::OmpClause::Copyin>(&clause.u) &&
        !std::get_if<Fortran::parser::OmpClause::Shared>(&clause.u) &&
        !std::get_if<Fortran::parser::OmpClause::Threads>(&clause.u) &&
        !std::get_if<Fortran::parser::OmpClause::Map>(&clause.u) &&
        !std::get_if<Fortran::parser::OmpClause::UseDevicePtr>(&clause.u) &&
        !std::get_if<Fortran::parser::OmpClause::UseDeviceAddr>(&clause.u) &&
        !std::get_if<Fortran::parser::OmpClause::ThreadLimit>(&clause.u) &&
        !std::get_if<Fortran::parser::OmpClause::NumTeams>(&clause.u)) {
      TODO(clauseLocation, "OpenMP Block construct clause");
    }
  }

  for (const auto &clause : endClauseList.v) {
    mlir::Location clauseLocation = converter.genLocation(clause.source);
    if (!std::get_if<Fortran::parser::OmpClause::Nowait>(&clause.u) &&
        !std::get_if<Fortran::parser::OmpClause::Copyprivate>(&clause.u))
      TODO(clauseLocation, "OpenMP Block construct clause");
  }

  bool singleDirective = true;
  mlir::Location currentLocation = converter.genLocation(directive.source);
  switch (directive.v) {
  case llvm::omp::Directive::OMPD_master:
    genMasterOp(converter, semaCtx, eval, /*genNested=*/true, currentLocation);
    break;
  case llvm::omp::Directive::OMPD_ordered:
    genOrderedRegionOp(converter, semaCtx, eval, /*genNested=*/true,
                       currentLocation);
    break;
  case llvm::omp::Directive::OMPD_parallel:
    genParallelOp(converter, symTable, semaCtx, eval, /*genNested=*/true,
                  currentLocation, beginClauseList);
    break;
  case llvm::omp::Directive::OMPD_single:
    genSingleOp(converter, semaCtx, eval, /*genNested=*/true, currentLocation,
                beginClauseList, endClauseList);
    break;
  case llvm::omp::Directive::OMPD_target:
    genTargetOp(converter, semaCtx, eval, /*genNested=*/true, currentLocation,
                beginClauseList, directive.v);
    break;
  case llvm::omp::Directive::OMPD_target_data:
    genTargetDataOp(converter, semaCtx, eval, /*genNested=*/true,
                    currentLocation, beginClauseList);
    break;
  case llvm::omp::Directive::OMPD_task:
    genTaskOp(converter, semaCtx, eval, /*genNested=*/true, currentLocation,
              beginClauseList);
    break;
  case llvm::omp::Directive::OMPD_taskgroup:
    genTaskgroupOp(converter, semaCtx, eval, /*genNested=*/true,
                   currentLocation, beginClauseList);
    break;
  case llvm::omp::Directive::OMPD_teams:
    genTeamsOp(converter, semaCtx, eval, /*genNested=*/true, currentLocation,
               beginClauseList, /*outerCombined=*/false);
    break;
  case llvm::omp::Directive::OMPD_workshare:
    // FIXME: Workshare is not a commonly used OpenMP construct, an
    // implementation for this feature will come later. For the codes
    // that use this construct, add a single construct for now.
    genSingleOp(converter, semaCtx, eval, /*genNested=*/true, currentLocation,
                beginClauseList, endClauseList);
    break;
  default:
    singleDirective = false;
    break;
  }

  if (singleDirective)
    return;

  // Codegen for combined directives
  bool combinedDirective = false;
  if ((llvm::omp::allTargetSet & llvm::omp::blockConstructSet)
          .test(directive.v)) {
    genTargetOp(converter, semaCtx, eval, /*genNested=*/false, currentLocation,
                beginClauseList, directive.v,
                /*outerCombined=*/true);
    combinedDirective = true;
  }
  if ((llvm::omp::allTeamsSet & llvm::omp::blockConstructSet)
          .test(directive.v)) {
    genTeamsOp(converter, semaCtx, eval, /*genNested=*/false, currentLocation,
               beginClauseList);
    combinedDirective = true;
  }
  if ((llvm::omp::allParallelSet & llvm::omp::blockConstructSet)
          .test(directive.v)) {
    bool outerCombined =
        directive.v != llvm::omp::Directive::OMPD_target_parallel;
    genParallelOp(converter, symTable, semaCtx, eval, /*genNested=*/false,
                  currentLocation, beginClauseList, outerCombined);
    combinedDirective = true;
  }
  if ((llvm::omp::workShareSet & llvm::omp::blockConstructSet)
          .test(directive.v)) {
    genSingleOp(converter, semaCtx, eval, /*genNested=*/false, currentLocation,
                beginClauseList, endClauseList);
    combinedDirective = true;
  }
  if (!combinedDirective)
    TODO(currentLocation, "Unhandled block directive (" +
                              llvm::omp::getOpenMPDirectiveName(directive.v) +
                              ")");

  genNestedEvaluations(converter, eval);
}

static void
genOMP(Fortran::lower::AbstractConverter &converter,
       Fortran::lower::SymMap &symTable,
       Fortran::semantics::SemanticsContext &semaCtx,
       Fortran::lower::pft::Evaluation &eval,
       const Fortran::parser::OpenMPCriticalConstruct &criticalConstruct) {
  fir::FirOpBuilder &firOpBuilder = converter.getFirOpBuilder();
  mlir::Location currentLocation = converter.getCurrentLocation();
  mlir::IntegerAttr hintClauseOp;
  std::string name;
  const Fortran::parser::OmpCriticalDirective &cd =
      std::get<Fortran::parser::OmpCriticalDirective>(criticalConstruct.t);
  if (std::get<std::optional<Fortran::parser::Name>>(cd.t).has_value()) {
    name =
        std::get<std::optional<Fortran::parser::Name>>(cd.t).value().ToString();
  }

  const auto &clauseList = std::get<Fortran::parser::OmpClauseList>(cd.t);
  ClauseProcessor(converter, semaCtx, clauseList).processHint(hintClauseOp);

  mlir::omp::CriticalOp criticalOp = [&]() {
    if (name.empty()) {
      return firOpBuilder.create<mlir::omp::CriticalOp>(
          currentLocation, mlir::FlatSymbolRefAttr());
    }
    mlir::ModuleOp module = firOpBuilder.getModule();
    mlir::OpBuilder modBuilder(module.getBodyRegion());
    auto global = module.lookupSymbol<mlir::omp::CriticalDeclareOp>(name);
    if (!global)
      global = modBuilder.create<mlir::omp::CriticalDeclareOp>(
          currentLocation,
          mlir::StringAttr::get(firOpBuilder.getContext(), name), hintClauseOp);
    return firOpBuilder.create<mlir::omp::CriticalOp>(
        currentLocation, mlir::FlatSymbolRefAttr::get(firOpBuilder.getContext(),
                                                      global.getSymName()));
  }();
  auto genInfo = OpWithBodyGenInfo(converter, semaCtx, currentLocation, eval);
  createBodyOfOp<mlir::omp::CriticalOp>(criticalOp, genInfo);
}

static void
genOMP(Fortran::lower::AbstractConverter &converter,
       Fortran::lower::SymMap &symTable,
       Fortran::semantics::SemanticsContext &semaCtx,
       Fortran::lower::pft::Evaluation &eval,
       const Fortran::parser::OpenMPSectionsConstruct &sectionsConstruct) {
  mlir::Location currentLocation = converter.getCurrentLocation();
  llvm::SmallVector<mlir::Value> allocateOperands, allocatorOperands;
  mlir::UnitAttr nowaitClauseOperand;
  const auto &beginSectionsDirective =
      std::get<Fortran::parser::OmpBeginSectionsDirective>(sectionsConstruct.t);
  const auto &sectionsClauseList =
      std::get<Fortran::parser::OmpClauseList>(beginSectionsDirective.t);

  // Process clauses before optional omp.parallel, so that new variables are
  // allocated outside of the parallel region
  ClauseProcessor cp(converter, semaCtx, sectionsClauseList);
  cp.processSectionsReduction(currentLocation);
  cp.processAllocate(allocatorOperands, allocateOperands);

  llvm::omp::Directive dir =
      std::get<Fortran::parser::OmpSectionsDirective>(beginSectionsDirective.t)
          .v;

  // Parallel wrapper of PARALLEL SECTIONS construct
  if (dir == llvm::omp::Directive::OMPD_parallel_sections) {
    genParallelOp(converter, symTable, semaCtx, eval,
                  /*genNested=*/false, currentLocation, sectionsClauseList,
                  /*outerCombined=*/true);
  } else {
    const auto &endSectionsDirective =
        std::get<Fortran::parser::OmpEndSectionsDirective>(sectionsConstruct.t);
    const auto &endSectionsClauseList =
        std::get<Fortran::parser::OmpClauseList>(endSectionsDirective.t);
    ClauseProcessor(converter, semaCtx, endSectionsClauseList)
        .processNowait(nowaitClauseOperand);
  }

  // SECTIONS construct
  genOpWithBody<mlir::omp::SectionsOp>(
      OpWithBodyGenInfo(converter, semaCtx, currentLocation, eval)
          .setGenNested(false),
      /*reduction_vars=*/mlir::ValueRange(),
      /*reductions=*/nullptr, allocateOperands, allocatorOperands,
      nowaitClauseOperand);

  const auto &sectionBlocks =
      std::get<Fortran::parser::OmpSectionBlocks>(sectionsConstruct.t);
  auto &firOpBuilder = converter.getFirOpBuilder();
  auto ip = firOpBuilder.saveInsertionPoint();
  for (const auto &[nblock, neval] :
       llvm::zip(sectionBlocks.v, eval.getNestedEvaluations())) {
    symTable.pushScope();
    genSectionOp(converter, semaCtx, neval, /*genNested=*/true, currentLocation,
                 sectionsClauseList);
    symTable.popScope();
    firOpBuilder.restoreInsertionPoint(ip);
  }
}

static void
genOMP(Fortran::lower::AbstractConverter &converter,
       Fortran::lower::SymMap &symTable,
       Fortran::semantics::SemanticsContext &semaCtx,
       Fortran::lower::pft::Evaluation &eval,
       const Fortran::parser::OpenMPAtomicConstruct &atomicConstruct) {
  std::visit(
      Fortran::common::visitors{
          [&](const Fortran::parser::OmpAtomicRead &atomicRead) {
            mlir::Location loc = converter.genLocation(atomicRead.source);
            Fortran::lower::genOmpAccAtomicRead<
                Fortran::parser::OmpAtomicRead,
                Fortran::parser::OmpAtomicClauseList>(converter, atomicRead,
                                                      loc);
          },
          [&](const Fortran::parser::OmpAtomicWrite &atomicWrite) {
            mlir::Location loc = converter.genLocation(atomicWrite.source);
            Fortran::lower::genOmpAccAtomicWrite<
                Fortran::parser::OmpAtomicWrite,
                Fortran::parser::OmpAtomicClauseList>(converter, atomicWrite,
                                                      loc);
          },
          [&](const Fortran::parser::OmpAtomic &atomicConstruct) {
            mlir::Location loc = converter.genLocation(atomicConstruct.source);
            Fortran::lower::genOmpAtomic<Fortran::parser::OmpAtomic,
                                         Fortran::parser::OmpAtomicClauseList>(
                converter, atomicConstruct, loc);
          },
          [&](const Fortran::parser::OmpAtomicUpdate &atomicUpdate) {
            mlir::Location loc = converter.genLocation(atomicUpdate.source);
            Fortran::lower::genOmpAccAtomicUpdate<
                Fortran::parser::OmpAtomicUpdate,
                Fortran::parser::OmpAtomicClauseList>(converter, atomicUpdate,
                                                      loc);
          },
          [&](const Fortran::parser::OmpAtomicCapture &atomicCapture) {
            mlir::Location loc = converter.genLocation(atomicCapture.source);
            Fortran::lower::genOmpAccAtomicCapture<
                Fortran::parser::OmpAtomicCapture,
                Fortran::parser::OmpAtomicClauseList>(converter, atomicCapture,
                                                      loc);
          },
      },
      atomicConstruct.u);
}

static void
markDeclareTarget(mlir::Operation *op,
                  Fortran::lower::AbstractConverter &converter,
                  mlir::omp::DeclareTargetCaptureClause captureClause,
                  mlir::omp::DeclareTargetDeviceType deviceType) {
  // TODO: Add support for program local variables with declare target applied
  auto declareTargetOp = llvm::dyn_cast<mlir::omp::DeclareTargetInterface>(op);
  if (!declareTargetOp)
    fir::emitFatalError(
        converter.getCurrentLocation(),
        "Attempt to apply declare target on unsupported operation");

  // The function or global already has a declare target applied to it, very
  // likely through implicit capture (usage in another declare target
  // function/subroutine). It should be marked as any if it has been assigned
  // both host and nohost, else we skip, as there is no change
  if (declareTargetOp.isDeclareTarget()) {
    if (declareTargetOp.getDeclareTargetDeviceType() != deviceType)
      declareTargetOp.setDeclareTarget(mlir::omp::DeclareTargetDeviceType::any,
                                       captureClause);
    return;
  }

  declareTargetOp.setDeclareTarget(deviceType, captureClause);
}

static void genOMP(Fortran::lower::AbstractConverter &converter,
                   Fortran::lower::SymMap &symTable,
                   Fortran::semantics::SemanticsContext &semaCtx,
                   Fortran::lower::pft::Evaluation &eval,
                   const Fortran::parser::OpenMPDeclareTargetConstruct
                       &declareTargetConstruct) {
  llvm::SmallVector<DeclareTargetCapturePair> symbolAndClause;
  mlir::ModuleOp mod = converter.getFirOpBuilder().getModule();
  mlir::omp::DeclareTargetDeviceType deviceType = getDeclareTargetInfo(
      converter, semaCtx, eval, declareTargetConstruct, symbolAndClause);

  for (const DeclareTargetCapturePair &symClause : symbolAndClause) {
    mlir::Operation *op = mod.lookupSymbol(converter.mangleName(
        std::get<const Fortran::semantics::Symbol &>(symClause)));

    // Some symbols are deferred until later in the module, these are handled
    // upon finalization of the module for OpenMP inside of Bridge, so we simply
    // skip for now.
    if (!op)
      continue;

    markDeclareTarget(
        op, converter,
        std::get<mlir::omp::DeclareTargetCaptureClause>(symClause), deviceType);
  }
}

static void genOMP(Fortran::lower::AbstractConverter &converter,
                   Fortran::lower::SymMap &symTable,
                   Fortran::semantics::SemanticsContext &semaCtx,
                   Fortran::lower::pft::Evaluation &eval,
                   const Fortran::parser::OpenMPConstruct &ompConstruct) {
  std::visit(
      Fortran::common::visitors{
          [&](const Fortran::parser::OpenMPStandaloneConstruct
                  &standaloneConstruct) {
            genOMP(converter, symTable, semaCtx, eval, standaloneConstruct);
          },
          [&](const Fortran::parser::OpenMPSectionsConstruct
                  &sectionsConstruct) {
            genOMP(converter, symTable, semaCtx, eval, sectionsConstruct);
          },
          [&](const Fortran::parser::OpenMPSectionConstruct &sectionConstruct) {
            // SECTION constructs are handled as a part of SECTIONS.
            llvm_unreachable("Unexpected standalone OMP SECTION");
          },
          [&](const Fortran::parser::OpenMPLoopConstruct &loopConstruct) {
            genOMP(converter, symTable, semaCtx, eval, loopConstruct);
          },
          [&](const Fortran::parser::OpenMPDeclarativeAllocate
                  &execAllocConstruct) {
            TODO(converter.getCurrentLocation(), "OpenMPDeclarativeAllocate");
          },
          [&](const Fortran::parser::OpenMPExecutableAllocate
                  &execAllocConstruct) {
            TODO(converter.getCurrentLocation(), "OpenMPExecutableAllocate");
          },
          [&](const Fortran::parser::OpenMPAllocatorsConstruct
                  &allocsConstruct) {
            TODO(converter.getCurrentLocation(), "OpenMPAllocatorsConstruct");
          },
          [&](const Fortran::parser::OpenMPBlockConstruct &blockConstruct) {
            genOMP(converter, symTable, semaCtx, eval, blockConstruct);
          },
          [&](const Fortran::parser::OpenMPAtomicConstruct &atomicConstruct) {
            genOMP(converter, symTable, semaCtx, eval, atomicConstruct);
          },
          [&](const Fortran::parser::OpenMPCriticalConstruct
                  &criticalConstruct) {
            genOMP(converter, symTable, semaCtx, eval, criticalConstruct);
          },
      },
      ompConstruct.u);
}

static void
genOMP(Fortran::lower::AbstractConverter &converter,
       Fortran::lower::SymMap &symTable,
       Fortran::semantics::SemanticsContext &semaCtx,
       Fortran::lower::pft::Evaluation &eval,
       const Fortran::parser::OpenMPDeclarativeConstruct &ompDeclConstruct) {
  std::visit(
      Fortran::common::visitors{
          [&](const Fortran::parser::OpenMPDeclarativeAllocate
                  &declarativeAllocate) {
            TODO(converter.getCurrentLocation(), "OpenMPDeclarativeAllocate");
          },
          [&](const Fortran::parser::OpenMPDeclareReductionConstruct
                  &declareReductionConstruct) {
            TODO(converter.getCurrentLocation(),
                 "OpenMPDeclareReductionConstruct");
          },
          [&](const Fortran::parser::OpenMPDeclareSimdConstruct
                  &declareSimdConstruct) {
            TODO(converter.getCurrentLocation(), "OpenMPDeclareSimdConstruct");
          },
          [&](const Fortran::parser::OpenMPDeclareTargetConstruct
                  &declareTargetConstruct) {
            genOMP(converter, symTable, semaCtx, eval, declareTargetConstruct);
          },
          [&](const Fortran::parser::OpenMPRequiresConstruct
                  &requiresConstruct) {
            // Requires directives are gathered and processed in semantics and
            // then combined in the lowering bridge before triggering codegen
            // just once. Hence, there is no need to lower each individual
            // occurrence here.
          },
          [&](const Fortran::parser::OpenMPThreadprivate &threadprivate) {
            // The directive is lowered when instantiating the variable to
            // support the case of threadprivate variable declared in module.
          },
      },
      ompDeclConstruct.u);
}

//===----------------------------------------------------------------------===//
// Public functions
//===----------------------------------------------------------------------===//

mlir::Operation *Fortran::lower::genOpenMPTerminator(fir::FirOpBuilder &builder,
                                                     mlir::Operation *op,
                                                     mlir::Location loc) {
  if (mlir::isa<mlir::omp::WsloopOp, mlir::omp::DeclareReductionOp,
                mlir::omp::AtomicUpdateOp, mlir::omp::SimdLoopOp>(op))
    return builder.create<mlir::omp::YieldOp>(loc);
  else
    return builder.create<mlir::omp::TerminatorOp>(loc);
}

void Fortran::lower::genOpenMPConstruct(
    Fortran::lower::AbstractConverter &converter,
    Fortran::lower::SymMap &symTable,
    Fortran::semantics::SemanticsContext &semaCtx,
    Fortran::lower::pft::Evaluation &eval,
    const Fortran::parser::OpenMPConstruct &omp) {
  symTable.pushScope();
  genOMP(converter, symTable, semaCtx, eval, omp);
  symTable.popScope();
}

void Fortran::lower::genOpenMPDeclarativeConstruct(
    Fortran::lower::AbstractConverter &converter,
    Fortran::lower::SymMap &symTable,
    Fortran::semantics::SemanticsContext &semaCtx,
    Fortran::lower::pft::Evaluation &eval,
    const Fortran::parser::OpenMPDeclarativeConstruct &omp) {
  genOMP(converter, symTable, semaCtx, eval, omp);
  genNestedEvaluations(converter, eval);
}

void Fortran::lower::genOpenMPSymbolProperties(
    Fortran::lower::AbstractConverter &converter,
    const Fortran::lower::pft::Variable &var) {
  assert(var.hasSymbol() && "Expecting Symbol");
  const Fortran::semantics::Symbol &sym = var.getSymbol();

  if (sym.test(Fortran::semantics::Symbol::Flag::OmpThreadprivate))
    Fortran::lower::genThreadprivateOp(converter, var);

  if (sym.test(Fortran::semantics::Symbol::Flag::OmpDeclareTarget))
    Fortran::lower::genDeclareTargetIntGlobal(converter, var);
}

int64_t Fortran::lower::getCollapseValue(
    const Fortran::parser::OmpClauseList &clauseList) {
  for (const Fortran::parser::OmpClause &clause : clauseList.v) {
    if (const auto &collapseClause =
            std::get_if<Fortran::parser::OmpClause::Collapse>(&clause.u)) {
      const auto *expr = Fortran::semantics::GetExpr(collapseClause->v);
      return Fortran::evaluate::ToInt64(*expr).value();
    }
  }
  return 1;
}

void Fortran::lower::genThreadprivateOp(
    Fortran::lower::AbstractConverter &converter,
    const Fortran::lower::pft::Variable &var) {
  fir::FirOpBuilder &firOpBuilder = converter.getFirOpBuilder();
  mlir::Location currentLocation = converter.getCurrentLocation();

  const Fortran::semantics::Symbol &sym = var.getSymbol();
  mlir::Value symThreadprivateValue;
  if (const Fortran::semantics::Symbol *common =
          Fortran::semantics::FindCommonBlockContaining(sym.GetUltimate())) {
    mlir::Value commonValue = converter.getSymbolAddress(*common);
    if (mlir::isa<mlir::omp::ThreadprivateOp>(commonValue.getDefiningOp())) {
      // Generate ThreadprivateOp for a common block instead of its members and
      // only do it once for a common block.
      return;
    }
    // Generate ThreadprivateOp and rebind the common block.
    mlir::Value commonThreadprivateValue =
        firOpBuilder.create<mlir::omp::ThreadprivateOp>(
            currentLocation, commonValue.getType(), commonValue);
    converter.bindSymbol(*common, commonThreadprivateValue);
    // Generate the threadprivate value for the common block member.
    symThreadprivateValue = genCommonBlockMember(converter, currentLocation,
                                                 sym, commonThreadprivateValue);
  } else if (!var.isGlobal()) {
    // Non-global variable which can be in threadprivate directive must be one
    // variable in main program, and it has implicit SAVE attribute. Take it as
    // with SAVE attribute, so to create GlobalOp for it to simplify the
    // translation to LLVM IR.
    // Avoids performing multiple globalInitializations.
    fir::GlobalOp global;
    auto module = converter.getModuleOp();
    std::string globalName = converter.mangleName(sym);
    if (module.lookupSymbol<fir::GlobalOp>(globalName))
      global = module.lookupSymbol<fir::GlobalOp>(globalName);
    else
      global = globalInitialization(converter, firOpBuilder, sym, var,
                                    currentLocation);

    mlir::Value symValue = firOpBuilder.create<fir::AddrOfOp>(
        currentLocation, global.resultType(), global.getSymbol());
    symThreadprivateValue = firOpBuilder.create<mlir::omp::ThreadprivateOp>(
        currentLocation, symValue.getType(), symValue);
  } else {
    mlir::Value symValue = converter.getSymbolAddress(sym);

    // The symbol may be use-associated multiple times, and nothing needs to be
    // done after the original symbol is mapped to the threadprivatized value
    // for the first time. Use the threadprivatized value directly.
    mlir::Operation *op;
    if (auto declOp = symValue.getDefiningOp<hlfir::DeclareOp>())
      op = declOp.getMemref().getDefiningOp();
    else
      op = symValue.getDefiningOp();
    if (mlir::isa<mlir::omp::ThreadprivateOp>(op))
      return;

    symThreadprivateValue = firOpBuilder.create<mlir::omp::ThreadprivateOp>(
        currentLocation, symValue.getType(), symValue);
  }

  fir::ExtendedValue sexv = converter.getSymbolExtendedValue(sym);
  fir::ExtendedValue symThreadprivateExv =
      getExtendedValue(sexv, symThreadprivateValue);
  converter.bindSymbol(sym, symThreadprivateExv);
}

// This function replicates threadprivate's behaviour of generating
// an internal fir.GlobalOp for non-global variables in the main program
// that have the implicit SAVE attribute, to simplifiy LLVM-IR and MLIR
// generation.
void Fortran::lower::genDeclareTargetIntGlobal(
    Fortran::lower::AbstractConverter &converter,
    const Fortran::lower::pft::Variable &var) {
  if (!var.isGlobal()) {
    // A non-global variable which can be in a declare target directive must
    // be a variable in the main program, and it has the implicit SAVE
    // attribute. We create a GlobalOp for it to simplify the translation to
    // LLVM IR.
    globalInitialization(converter, converter.getFirOpBuilder(),
                         var.getSymbol(), var, converter.getCurrentLocation());
  }
}

// Generate an OpenMP reduction operation.
// TODO: Currently assumes it is either an integer addition/multiplication
// reduction, or a logical and reduction. Generalize this for various reduction
// operation types.
// TODO: Generate the reduction operation during lowering instead of creating
// and removing operations since this is not a robust approach. Also, removing
// ops in the builder (instead of a rewriter) is probably not the best approach.
void Fortran::lower::genOpenMPReduction(
    Fortran::lower::AbstractConverter &converter,
    Fortran::semantics::SemanticsContext &semaCtx,
    const Fortran::parser::OmpClauseList &clauseList) {
  fir::FirOpBuilder &firOpBuilder = converter.getFirOpBuilder();

  List<Clause> clauses{makeList(clauseList, semaCtx)};

  for (const Clause &clause : clauses) {
    if (const auto &reductionClause =
            std::get_if<clause::Reduction>(&clause.u)) {
      const auto &redOperator{
          std::get<clause::ReductionOperator>(reductionClause->t)};
      const auto &objects{std::get<ObjectList>(reductionClause->t)};
      if (const auto *reductionOp =
              std::get_if<clause::DefinedOperator>(&redOperator.u)) {
        const auto &intrinsicOp{
            std::get<clause::DefinedOperator::IntrinsicOperator>(
                reductionOp->u)};

        switch (intrinsicOp) {
        case clause::DefinedOperator::IntrinsicOperator::Add:
        case clause::DefinedOperator::IntrinsicOperator::Multiply:
        case clause::DefinedOperator::IntrinsicOperator::AND:
        case clause::DefinedOperator::IntrinsicOperator::EQV:
        case clause::DefinedOperator::IntrinsicOperator::OR:
        case clause::DefinedOperator::IntrinsicOperator::NEQV:
          break;
        default:
          continue;
        }
        for (const Object &object : objects) {
          if (const Fortran::semantics::Symbol *symbol = object.id()) {
            mlir::Value reductionVal = converter.getSymbolAddress(*symbol);
            if (auto declOp = reductionVal.getDefiningOp<hlfir::DeclareOp>())
              reductionVal = declOp.getBase();
            mlir::Type reductionType =
                reductionVal.getType().cast<fir::ReferenceType>().getEleTy();
            if (!reductionType.isa<fir::LogicalType>()) {
              if (!reductionType.isIntOrIndexOrFloat())
                continue;
            }
            for (mlir::OpOperand &reductionValUse : reductionVal.getUses()) {
              if (auto loadOp =
                      mlir::dyn_cast<fir::LoadOp>(reductionValUse.getOwner())) {
                mlir::Value loadVal = loadOp.getRes();
                if (reductionType.isa<fir::LogicalType>()) {
                  mlir::Operation *reductionOp = findReductionChain(loadVal);
                  fir::ConvertOp convertOp =
                      getConvertFromReductionOp(reductionOp, loadVal);
                  updateReduction(reductionOp, firOpBuilder, loadVal,
                                  reductionVal, &convertOp);
                  removeStoreOp(reductionOp, reductionVal);
                } else if (mlir::Operation *reductionOp =
                               findReductionChain(loadVal, &reductionVal)) {
                  updateReduction(reductionOp, firOpBuilder, loadVal,
                                  reductionVal);
                }
              }
            }
          }
        }
      } else if (const auto *reductionIntrinsic =
                     std::get_if<clause::ProcedureDesignator>(&redOperator.u)) {
        if (!ReductionProcessor::supportedIntrinsicProcReduction(
                *reductionIntrinsic))
          continue;
        ReductionProcessor::ReductionIdentifier redId =
            ReductionProcessor::getReductionType(*reductionIntrinsic);
        for (const Object &object : objects) {
          if (const Fortran::semantics::Symbol *symbol = object.id()) {
            mlir::Value reductionVal = converter.getSymbolAddress(*symbol);
            if (auto declOp = reductionVal.getDefiningOp<hlfir::DeclareOp>())
              reductionVal = declOp.getBase();
            for (const mlir::OpOperand &reductionValUse :
                 reductionVal.getUses()) {
              if (auto loadOp =
                      mlir::dyn_cast<fir::LoadOp>(reductionValUse.getOwner())) {
                mlir::Value loadVal = loadOp.getRes();
                // Max is lowered as a compare -> select.
                // Match the pattern here.
                mlir::Operation *reductionOp =
                    findReductionChain(loadVal, &reductionVal);
                if (reductionOp == nullptr)
                  continue;

                if (redId == ReductionProcessor::ReductionIdentifier::MAX ||
                    redId == ReductionProcessor::ReductionIdentifier::MIN) {
                  assert(mlir::isa<mlir::arith::SelectOp>(reductionOp) &&
                         "Selection Op not found in reduction intrinsic");
                  mlir::Operation *compareOp =
                      getCompareFromReductionOp(reductionOp, loadVal);
                  updateReduction(compareOp, firOpBuilder, loadVal,
                                  reductionVal);
                }
                if (redId == ReductionProcessor::ReductionIdentifier::IOR ||
                    redId == ReductionProcessor::ReductionIdentifier::IEOR ||
                    redId == ReductionProcessor::ReductionIdentifier::IAND) {
                  updateReduction(reductionOp, firOpBuilder, loadVal,
                                  reductionVal);
                }
              }
            }
          }
        }
      }
    }
  }
}

mlir::Operation *Fortran::lower::findReductionChain(mlir::Value loadVal,
                                                    mlir::Value *reductionVal) {
  for (mlir::OpOperand &loadOperand : loadVal.getUses()) {
    if (mlir::Operation *reductionOp = loadOperand.getOwner()) {
      if (auto convertOp = mlir::dyn_cast<fir::ConvertOp>(reductionOp)) {
        for (mlir::OpOperand &convertOperand : convertOp.getRes().getUses()) {
          if (mlir::Operation *reductionOp = convertOperand.getOwner())
            return reductionOp;
        }
      }
      for (mlir::OpOperand &reductionOperand : reductionOp->getUses()) {
        if (auto store =
                mlir::dyn_cast<fir::StoreOp>(reductionOperand.getOwner())) {
          if (store.getMemref() == *reductionVal) {
            store.erase();
            return reductionOp;
          }
        }
        if (auto assign =
                mlir::dyn_cast<hlfir::AssignOp>(reductionOperand.getOwner())) {
          if (assign.getLhs() == *reductionVal) {
            assign.erase();
            return reductionOp;
          }
        }
      }
    }
  }
  return nullptr;
}

// for a logical operator 'op' reduction X = X op Y
// This function returns the operation responsible for converting Y from
// fir.logical<4> to i1
fir::ConvertOp
Fortran::lower::getConvertFromReductionOp(mlir::Operation *reductionOp,
                                          mlir::Value loadVal) {
  for (mlir::Value reductionOperand : reductionOp->getOperands()) {
    if (auto convertOp =
            mlir::dyn_cast<fir::ConvertOp>(reductionOperand.getDefiningOp())) {
      if (convertOp.getOperand() == loadVal)
        continue;
      return convertOp;
    }
  }
  return nullptr;
}

void Fortran::lower::updateReduction(mlir::Operation *op,
                                     fir::FirOpBuilder &firOpBuilder,
                                     mlir::Value loadVal,
                                     mlir::Value reductionVal,
                                     fir::ConvertOp *convertOp) {
  mlir::OpBuilder::InsertPoint insertPtDel = firOpBuilder.saveInsertionPoint();
  firOpBuilder.setInsertionPoint(op);

  mlir::Value reductionOp;
  if (convertOp)
    reductionOp = convertOp->getOperand();
  else if (op->getOperand(0) == loadVal)
    reductionOp = op->getOperand(1);
  else
    reductionOp = op->getOperand(0);

  firOpBuilder.create<mlir::omp::ReductionOp>(op->getLoc(), reductionOp,
                                              reductionVal);
  firOpBuilder.restoreInsertionPoint(insertPtDel);
}

void Fortran::lower::removeStoreOp(mlir::Operation *reductionOp,
                                   mlir::Value symVal) {
  for (mlir::Operation *reductionOpUse : reductionOp->getUsers()) {
    if (auto convertReduction =
            mlir::dyn_cast<fir::ConvertOp>(reductionOpUse)) {
      for (mlir::Operation *convertReductionUse :
           convertReduction.getRes().getUsers()) {
        if (auto storeOp = mlir::dyn_cast<fir::StoreOp>(convertReductionUse)) {
          if (storeOp.getMemref() == symVal)
            storeOp.erase();
        }
        if (auto assignOp =
                mlir::dyn_cast<hlfir::AssignOp>(convertReductionUse)) {
          if (assignOp.getLhs() == symVal)
            assignOp.erase();
        }
      }
    }
  }
}

bool Fortran::lower::isOpenMPTargetConstruct(
    const Fortran::parser::OpenMPConstruct &omp) {
  llvm::omp::Directive dir = llvm::omp::Directive::OMPD_unknown;
  if (const auto *block =
          std::get_if<Fortran::parser::OpenMPBlockConstruct>(&omp.u)) {
    const auto &begin =
        std::get<Fortran::parser::OmpBeginBlockDirective>(block->t);
    dir = std::get<Fortran::parser::OmpBlockDirective>(begin.t).v;
  } else if (const auto *loop =
                 std::get_if<Fortran::parser::OpenMPLoopConstruct>(&omp.u)) {
    const auto &begin =
        std::get<Fortran::parser::OmpBeginLoopDirective>(loop->t);
    dir = std::get<Fortran::parser::OmpLoopDirective>(begin.t).v;
  }
  return llvm::omp::allTargetSet.test(dir);
}

void Fortran::lower::gatherOpenMPDeferredDeclareTargets(
    Fortran::lower::AbstractConverter &converter,
    Fortran::semantics::SemanticsContext &semaCtx,
    Fortran::lower::pft::Evaluation &eval,
    const Fortran::parser::OpenMPDeclarativeConstruct &ompDecl,
    llvm::SmallVectorImpl<OMPDeferredDeclareTargetInfo>
        &deferredDeclareTarget) {
  std::visit(
      Fortran::common::visitors{
          [&](const Fortran::parser::OpenMPDeclareTargetConstruct &ompReq) {
            collectDeferredDeclareTargets(converter, semaCtx, eval, ompReq,
                                          deferredDeclareTarget);
          },
          [&](const auto &) {},
      },
      ompDecl.u);
}

bool Fortran::lower::isOpenMPDeviceDeclareTarget(
    Fortran::lower::AbstractConverter &converter,
    Fortran::semantics::SemanticsContext &semaCtx,
    Fortran::lower::pft::Evaluation &eval,
    const Fortran::parser::OpenMPDeclarativeConstruct &ompDecl) {
  return std::visit(
      Fortran::common::visitors{
          [&](const Fortran::parser::OpenMPDeclareTargetConstruct &ompReq) {
            mlir::omp::DeclareTargetDeviceType targetType =
                getDeclareTargetFunctionDevice(converter, semaCtx, eval, ompReq)
                    .value_or(mlir::omp::DeclareTargetDeviceType::host);
            return targetType != mlir::omp::DeclareTargetDeviceType::host;
          },
          [&](const auto &) { return false; },
      },
      ompDecl.u);
}

// In certain cases such as subroutine or function interfaces which declare
// but do not define or directly call the subroutine or function in the same
// module, their lowering is delayed until after the declare target construct
// itself is processed, so there symbol is not within the table.
//
// This function will also return true if we encounter any device declare
// target cases, to satisfy checking if we require the requires attributes
// on the module.
bool Fortran::lower::markOpenMPDeferredDeclareTargetFunctions(
    mlir::Operation *mod,
    llvm::SmallVectorImpl<OMPDeferredDeclareTargetInfo> &deferredDeclareTargets,
    AbstractConverter &converter) {
  bool deviceCodeFound = false;
  auto modOp = llvm::cast<mlir::ModuleOp>(mod);
  for (auto declTar : deferredDeclareTargets) {
    mlir::Operation *op = modOp.lookupSymbol(converter.mangleName(declTar.sym));

    // Due to interfaces being optionally emitted on usage in a module,
    // not finding an operation at this point cannot be a hard error, we
    // simply ignore it for now.
    // TODO: Add semantic checks for detecting cases where an erronous
    // (undefined) symbol has been supplied to a declare target clause
    if (!op)
      continue;

    auto devType = declTar.declareTargetDeviceType;
    if (!deviceCodeFound && devType != mlir::omp::DeclareTargetDeviceType::host)
      deviceCodeFound = true;

    markDeclareTarget(op, converter, declTar.declareTargetCaptureClause,
                      devType);
  }

  return deviceCodeFound;
}

void Fortran::lower::genOpenMPRequires(
    mlir::Operation *mod, const Fortran::semantics::Symbol *symbol) {
  using MlirRequires = mlir::omp::ClauseRequires;
  using SemaRequires = Fortran::semantics::WithOmpDeclarative::RequiresFlag;

  if (auto offloadMod =
          llvm::dyn_cast<mlir::omp::OffloadModuleInterface>(mod)) {
    Fortran::semantics::WithOmpDeclarative::RequiresFlags semaFlags;
    if (symbol) {
      Fortran::common::visit(
          [&](const auto &details) {
            if constexpr (std::is_base_of_v<
                              Fortran::semantics::WithOmpDeclarative,
                              std::decay_t<decltype(details)>>) {
              if (details.has_ompRequires())
                semaFlags = *details.ompRequires();
            }
          },
          symbol->details());
    }

    MlirRequires mlirFlags = MlirRequires::none;
    if (semaFlags.test(SemaRequires::ReverseOffload))
      mlirFlags = mlirFlags | MlirRequires::reverse_offload;
    if (semaFlags.test(SemaRequires::UnifiedAddress))
      mlirFlags = mlirFlags | MlirRequires::unified_address;
    if (semaFlags.test(SemaRequires::UnifiedSharedMemory))
      mlirFlags = mlirFlags | MlirRequires::unified_shared_memory;
    if (semaFlags.test(SemaRequires::DynamicAllocators))
      mlirFlags = mlirFlags | MlirRequires::dynamic_allocators;

    offloadMod.setRequires(mlirFlags);
  }
}<|MERGE_RESOLUTION|>--- conflicted
+++ resolved
@@ -612,17 +612,9 @@
     Fortran::lower::AbstractConverter &converter,
     Fortran::semantics::SemanticsContext &semaCtx,
     Fortran::lower::pft::Evaluation &eval, bool genNested,
-<<<<<<< HEAD
-    mlir::omp::TargetDataOp &dataOp,
-    const llvm::SmallVector<mlir::Type> &useDeviceTypes,
-    const llvm::SmallVector<mlir::Location> &useDeviceLocs,
-    const llvm::SmallVector<const Fortran::semantics::Symbol *>
-        &useDeviceSymbols,
-=======
     mlir::omp::TargetDataOp &dataOp, llvm::ArrayRef<mlir::Type> useDeviceTypes,
     llvm::ArrayRef<mlir::Location> useDeviceLocs,
     llvm::ArrayRef<const Fortran::semantics::Symbol *> useDeviceSymbols,
->>>>>>> a9fe23cd
     const mlir::Location &currentLocation) {
   fir::FirOpBuilder &firOpBuilder = converter.getFirOpBuilder();
   mlir::Region &region = dataOp.getRegion();
@@ -748,13 +740,7 @@
   llvm::SmallVector<const Fortran::semantics::Symbol *> reductionSymbols;
 
   ClauseProcessor cp(converter, semaCtx, clauseList);
-<<<<<<< HEAD
-  cp.processIf(Fortran::parser::OmpIfClause::DirectiveNameModifier::Parallel,
-               ifClauseOperand);
-=======
   cp.processIf(clause::If::DirectiveNameModifier::Parallel, ifClauseOperand);
-  cp.processNumThreads(stmtCtx, numThreadsClauseOperand);
->>>>>>> a9fe23cd
   cp.processProcBind(procBindKindAttr);
   cp.processDefault();
   cp.processAllocate(allocatorOperands, allocateOperands);
@@ -779,7 +765,10 @@
     return reductionSymbols;
   };
 
-<<<<<<< HEAD
+  mlir::UnitAttr byrefAttr;
+  if (ReductionProcessor::doReductionByRef(reductionVars))
+    byrefAttr = converter.getFirOpBuilder().getUnitAttr();
+
   auto offloadModOp =
       llvm::cast<mlir::omp::OffloadModuleInterface>(*converter.getModuleOp());
   mlir::omp::TargetOp targetOp =
@@ -793,11 +782,6 @@
   } else {
     cp.processNumThreads(stmtCtx, numThreadsClauseOperand);
   }
-=======
-  mlir::UnitAttr byrefAttr;
-  if (ReductionProcessor::doReductionByRef(reductionVars))
-    byrefAttr = converter.getFirOpBuilder().getUnitAttr();
->>>>>>> a9fe23cd
 
   OpWithBodyGenInfo genInfo =
       OpWithBodyGenInfo(converter, semaCtx, currentLocation, eval)
@@ -818,8 +802,7 @@
             : mlir::ArrayAttr::get(converter.getFirOpBuilder().getContext(),
                                    reductionDeclSymbols),
         procBindKindAttr, /*private_vars=*/llvm::SmallVector<mlir::Value>{},
-<<<<<<< HEAD
-        /*privatizers=*/nullptr);
+        /*privatizers=*/nullptr, byrefAttr);
 
     if (mustEvalOutsideTarget) {
       if (numThreadsClauseOperand)
@@ -830,9 +813,6 @@
     }
 
     return parallelOp;
-=======
-        /*privatizers=*/nullptr, byrefAttr);
->>>>>>> a9fe23cd
   }
 
   bool privatize = !outerCombined;
@@ -898,8 +878,7 @@
       delayedPrivatizationInfo.privatizers.empty()
           ? nullptr
           : mlir::ArrayAttr::get(converter.getFirOpBuilder().getContext(),
-<<<<<<< HEAD
-                                 privatizers));
+                                 privatizers), byrefAttr);
 
   if (mustEvalOutsideTarget) {
     if (numThreadsClauseOperand)
@@ -910,10 +889,6 @@
   }
 
   return parallelOp;
-=======
-                                 privatizers),
-      byrefAttr);
->>>>>>> a9fe23cd
 }
 
 static mlir::omp::SectionOp
@@ -1021,8 +996,6 @@
       /*task_reductions=*/nullptr, allocateOperands, allocatorOperands);
 }
 
-<<<<<<< HEAD
-=======
 // This helper function implements the functionality of "promoting"
 // non-CPTR arguments of use_device_ptr to use_device_addr
 // arguments (automagic conversion of use_device_ptr ->
@@ -1076,7 +1049,6 @@
   }
 }
 
->>>>>>> a9fe23cd
 static mlir::omp::TargetDataOp
 genTargetDataOp(Fortran::lower::AbstractConverter &converter,
                 Fortran::semantics::SemanticsContext &semaCtx,
@@ -1141,18 +1113,6 @@
   // GCC 9.3.0 emits a (probably) bogus warning about an unused variable.
   [[maybe_unused]] llvm::omp::Directive directive;
   if constexpr (std::is_same_v<OpTy, mlir::omp::TargetEnterDataOp>) {
-<<<<<<< HEAD
-    directiveName =
-        Fortran::parser::OmpIfClause::DirectiveNameModifier::TargetEnterData;
-    directive = llvm::omp::Directive::OMPD_target_enter_data;
-  } else if constexpr (std::is_same_v<OpTy, mlir::omp::TargetExitDataOp>) {
-    directiveName =
-        Fortran::parser::OmpIfClause::DirectiveNameModifier::TargetExitData;
-    directive = llvm::omp::Directive::OMPD_target_exit_data;
-  } else if constexpr (std::is_same_v<OpTy, mlir::omp::TargetUpdateOp>) {
-    directiveName =
-        Fortran::parser::OmpIfClause::DirectiveNameModifier::TargetUpdate;
-=======
     directiveName = clause::If::DirectiveNameModifier::TargetEnterData;
     directive = llvm::omp::Directive::OMPD_target_enter_data;
   } else if constexpr (std::is_same_v<OpTy, mlir::omp::TargetExitDataOp>) {
@@ -1160,7 +1120,6 @@
     directive = llvm::omp::Directive::OMPD_target_exit_data;
   } else if constexpr (std::is_same_v<OpTy, mlir::omp::TargetUpdateOp>) {
     directiveName = clause::If::DirectiveNameModifier::TargetUpdate;
->>>>>>> a9fe23cd
     directive = llvm::omp::Directive::OMPD_target_update;
   } else {
     return nullptr;
@@ -1193,29 +1152,14 @@
 
 // This functions creates a block for the body of the targetOp's region. It adds
 // all the symbols present in mapSymbols as block arguments to this block.
-<<<<<<< HEAD
 static void genBodyOfTargetOp(
     Fortran::lower::AbstractConverter &converter,
     Fortran::semantics::SemanticsContext &semaCtx,
     Fortran::lower::pft::Evaluation &eval, bool genNested,
-    mlir::omp::TargetOp &targetOp,
-    const llvm::SmallVector<mlir::Type> &mapSymTypes,
-    const llvm::SmallVector<mlir::Location> &mapSymLocs,
-    const llvm::SmallVector<const Fortran::semantics::Symbol *> &mapSymbols,
-    const mlir::Location &currentLocation,
-    const Fortran::parser::OmpClauseList &clauseList,
-    DataSharingProcessor &dsp) {
-=======
-static void
-genBodyOfTargetOp(Fortran::lower::AbstractConverter &converter,
-                  Fortran::semantics::SemanticsContext &semaCtx,
-                  Fortran::lower::pft::Evaluation &eval, bool genNested,
-                  mlir::omp::TargetOp &targetOp,
-                  llvm::ArrayRef<mlir::Type> mapSymTypes,
-                  llvm::ArrayRef<mlir::Location> mapSymLocs,
-                  llvm::ArrayRef<const Fortran::semantics::Symbol *> mapSymbols,
-                  const mlir::Location &currentLocation) {
->>>>>>> a9fe23cd
+    mlir::omp::TargetOp &targetOp, llvm::ArrayRef<mlir::Type> mapSymTypes,
+    llvm::ArrayRef<mlir::Location> mapSymLocs,
+    llvm::ArrayRef<const Fortran::semantics::Symbol *> mapSymbols,
+    const mlir::Location &currentLocation, DataSharingProcessor &dsp) {
   assert(mapSymTypes.size() == mapSymLocs.size());
 
   fir::FirOpBuilder &firOpBuilder = converter.getFirOpBuilder();
@@ -1972,10 +1916,6 @@
                          const Fortran::parser::OmpClauseList *endClauseList,
                          mlir::Location loc, DataSharingProcessor &dsp) {
   fir::FirOpBuilder &firOpBuilder = converter.getFirOpBuilder();
-<<<<<<< HEAD
-=======
-  DataSharingProcessor dsp(converter, semaCtx, beginClauseList, eval);
->>>>>>> a9fe23cd
   dsp.processStep1();
   dsp.processStep2();
 
@@ -2005,12 +1945,9 @@
   convertLoopBounds(converter, loc, lowerBound, upperBound, step,
                     loopVarTypeSize);
 
-<<<<<<< HEAD
-=======
   if (ReductionProcessor::doReductionByRef(reductionVars))
     byrefOperand = firOpBuilder.getUnitAttr();
 
->>>>>>> a9fe23cd
   auto wsLoopOp = firOpBuilder.create<mlir::omp::WsloopOp>(
       loc, lowerBound, upperBound, step, linearVars, linearStepVars,
       reductionVars,
@@ -2106,14 +2043,9 @@
   // When support for vectorization is enabled, then we need to add handling of
   // if clause. Currently if clause can be skipped because we always assume
   // SIMD length = 1.
-<<<<<<< HEAD
-  DataSharingProcessor dsp(converter, beginClauseList, eval);
+  DataSharingProcessor dsp(converter, semaCtx, beginClauseList, eval);
   createWsloop(converter, semaCtx, eval, ompDirective, beginClauseList,
                endClauseList, loc, dsp);
-=======
-  createWsloop(converter, semaCtx, eval, ompDirective, beginClauseList,
-               endClauseList, loc);
->>>>>>> a9fe23cd
 }
 
 static void genOMP(Fortran::lower::AbstractConverter &converter,
@@ -2197,11 +2129,7 @@
     genOpenMPReduction(converter, semaCtx, loopOpClauseList);
   } else {
     createWsloop(converter, semaCtx, eval, ompDirective, loopOpClauseList,
-<<<<<<< HEAD
                  endClauseList, currentLocation, dsp);
-=======
-                 endClauseList, currentLocation);
->>>>>>> a9fe23cd
   }
 }
 
