//===-- OpenMP.cpp -- Open MP directive lowering --------------------------===//
//
// Part of the LLVM Project, under the Apache License v2.0 with LLVM Exceptions.
// See https://llvm.org/LICENSE.txt for license information.
// SPDX-License-Identifier: Apache-2.0 WITH LLVM-exception
//
//===----------------------------------------------------------------------===//
//
// Coding style: https://mlir.llvm.org/getting_started/DeveloperGuide/
//
//===----------------------------------------------------------------------===//

#include "flang/Lower/OpenMP.h"

#include "ClauseProcessor.h"
#include "DataSharingProcessor.h"
#include "Decomposer.h"
#include "DirectivesCommon.h"
#include "ReductionProcessor.h"
#include "flang/Common/idioms.h"
#include "flang/Lower/Bridge.h"
#include "flang/Lower/ConvertExpr.h"
#include "flang/Lower/ConvertVariable.h"
#include "flang/Lower/OpenMP/Clauses.h"
#include "flang/Lower/OpenMP/Utils.h"
#include "flang/Lower/StatementContext.h"
#include "flang/Lower/SymbolMap.h"
#include "flang/Optimizer/Builder/BoxValue.h"
#include "flang/Optimizer/Builder/FIRBuilder.h"
#include "flang/Optimizer/Builder/Todo.h"
#include "flang/Optimizer/Dialect/FIRType.h"
#include "flang/Optimizer/HLFIR/HLFIROps.h"
#include "flang/Parser/parse-tree.h"
#include "flang/Semantics/openmp-directive-sets.h"
#include "flang/Semantics/tools.h"
#include "mlir/Analysis/SliceAnalysis.h"
#include "mlir/Dialect/ControlFlow/IR/ControlFlowOps.h"
#include "mlir/Dialect/OpenMP/OpenMPDialect.h"
#include "mlir/Transforms/RegionUtils.h"
#include "llvm/ADT/STLExtras.h"
#include "llvm/Frontend/OpenMP/OMPConstants.h"

using namespace Fortran::lower::omp;

//===----------------------------------------------------------------------===//
// Code generation helper functions
//===----------------------------------------------------------------------===//

/// Get the directive enumeration value corresponding to the given OpenMP
/// construct PFT node.
llvm::omp::Directive
extractOmpDirective(const parser::OpenMPConstruct &ompConstruct) {
  return common::visit(
      common::visitors{
          [](const parser::OpenMPAllocatorsConstruct &c) {
            return llvm::omp::OMPD_allocators;
          },
          [](const parser::OpenMPAtomicConstruct &c) {
            return llvm::omp::OMPD_atomic;
          },
          [](const parser::OpenMPBlockConstruct &c) {
            return std::get<parser::OmpBlockDirective>(
                       std::get<parser::OmpBeginBlockDirective>(c.t).t)
                .v;
          },
          [](const parser::OpenMPCriticalConstruct &c) {
            return llvm::omp::OMPD_critical;
          },
          [](const parser::OpenMPDeclarativeAllocate &c) {
            return llvm::omp::OMPD_allocate;
          },
          [](const parser::OpenMPExecutableAllocate &c) {
            return llvm::omp::OMPD_allocate;
          },
          [](const parser::OpenMPLoopConstruct &c) {
            return std::get<parser::OmpLoopDirective>(
                       std::get<parser::OmpBeginLoopDirective>(c.t).t)
                .v;
          },
          [](const parser::OpenMPSectionConstruct &c) {
            return llvm::omp::OMPD_section;
          },
          [](const parser::OpenMPSectionsConstruct &c) {
            return std::get<parser::OmpSectionsDirective>(
                       std::get<parser::OmpBeginSectionsDirective>(c.t).t)
                .v;
          },
          [](const parser::OpenMPStandaloneConstruct &c) {
            return common::visit(
                common::visitors{
                    [](const parser::OpenMPSimpleStandaloneConstruct &c) {
                      return std::get<parser::OmpSimpleStandaloneDirective>(c.t)
                          .v;
                    },
                    [](const parser::OpenMPFlushConstruct &c) {
                      return llvm::omp::OMPD_flush;
                    },
                    [](const parser::OpenMPCancelConstruct &c) {
                      return llvm::omp::OMPD_cancel;
                    },
                    [](const parser::OpenMPCancellationPointConstruct &c) {
                      return llvm::omp::OMPD_cancellation_point;
                    }},
                c.u);
          }},
      ompConstruct.u);
}

/// Check whether the parent of the given evaluation contains other evaluations.
static bool evalHasSiblings(const lower::pft::Evaluation &eval) {
  auto checkSiblings = [&eval](const lower::pft::EvaluationList &siblings) {
    for (auto &sibling : siblings)
      if (&sibling != &eval && !sibling.isEndStmt())
        return true;

    return false;
  };

  return eval.parent.visit(common::visitors{
      [&](const lower::pft::Program &parent) {
        return parent.getUnits().size() + parent.getCommonBlocks().size() > 1;
      },
      [&](const lower::pft::Evaluation &parent) {
        return checkSiblings(*parent.evaluationList);
      },
      [&](const auto &parent) {
        return checkSiblings(parent.evaluationList);
      }});
}

/// Check whether a given evaluation points to an OpenMP loop construct that
/// represents a target SPMD kernel. For this to be true, it must be a `target
/// teams distribute parallel do [simd]` or equivalent construct.
///
/// Currently, this is limited to cases where all relevant OpenMP constructs are
/// either combined or directly nested within the same function. Also, the
/// composite `distribute parallel do` is not identified if split into two
/// explicit nested loops (a `distribute` loop and a `parallel do` loop).
static bool isTargetSPMDLoop(const lower::pft::Evaluation &eval) {
  using namespace llvm::omp;

  const auto *ompEval = eval.getIf<parser::OpenMPConstruct>();
  if (!ompEval)
    return false;

  switch (extractOmpDirective(*ompEval)) {
  case OMPD_distribute_parallel_do:
  case OMPD_distribute_parallel_do_simd: {
    // It will return true only if one of these are true:
    //  - It has a 'target teams' parent and no siblings.
    //  - It has a 'teams' parent and no siblings, and the 'teams' has a
    //    'target' parent and no siblings.
    if (evalHasSiblings(eval))
      return false;

    const auto *parentEval = eval.parent.getIf<lower::pft::Evaluation>();
    if (!parentEval)
      return false;

    const auto *parentOmpEval = parentEval->getIf<parser::OpenMPConstruct>();
    if (!parentOmpEval)
      return false;

    auto parentDir = extractOmpDirective(*parentOmpEval);
    if (parentDir == OMPD_target_teams)
      return true;

    if (parentDir != OMPD_teams)
      return false;

    if (evalHasSiblings(*parentEval))
      return false;

    const auto *parentOfParentEval =
        parentEval->parent.getIf<lower::pft::Evaluation>();
    if (!parentEval)
      return false;

    const auto *parentOfParentOmpEval =
        parentOfParentEval->getIf<parser::OpenMPConstruct>();
    return parentOfParentOmpEval &&
           extractOmpDirective(*parentOfParentOmpEval) == OMPD_target;
  }
  case OMPD_teams_distribute_parallel_do:
  case OMPD_teams_distribute_parallel_do_simd: {
    // Check there's a 'target' parent and no siblings.
    if (evalHasSiblings(eval))
      return false;

    const auto *parentEval = eval.parent.getIf<lower::pft::Evaluation>();
    if (!parentEval)
      return false;

    const auto *parentOmpEval = parentEval->getIf<parser::OpenMPConstruct>();
    return parentOmpEval && extractOmpDirective(*parentOmpEval) == OMPD_target;
  }
  case OMPD_target_teams_distribute_parallel_do:
  case OMPD_target_teams_distribute_parallel_do_simd:
    return true;
  default:
    return false;
  }
}

static mlir::omp::TargetOp findParentTargetOp(mlir::OpBuilder &builder) {
  mlir::Operation *parentOp = builder.getBlock()->getParentOp();
  if (!parentOp)
    return nullptr;

  auto targetOp = llvm::dyn_cast<mlir::omp::TargetOp>(parentOp);
  if (!targetOp)
    targetOp = parentOp->getParentOfType<mlir::omp::TargetOp>();

  return targetOp;
}

static void genOMPDispatch(lower::AbstractConverter &converter,
                           lower::SymMap &symTable,
                           semantics::SemanticsContext &semaCtx,
                           lower::pft::Evaluation &eval, mlir::Location loc,
                           const ConstructQueue &queue,
                           ConstructQueue::const_iterator item);

static lower::pft::Evaluation *
getCollapsedLoopEval(lower::pft::Evaluation &eval, int collapseValue) {
  // Return the Evaluation of the innermost collapsed loop, or the current one
  // if there was no COLLAPSE.
  if (collapseValue == 0)
    return &eval;

  lower::pft::Evaluation *curEval = &eval.getFirstNestedEvaluation();
  for (int i = 1; i < collapseValue; i++) {
    // The nested evaluations should be DoConstructs (i.e. they should form
    // a loop nest). Each DoConstruct is a tuple <NonLabelDoStmt, Block,
    // EndDoStmt>.
    assert(curEval->isA<parser::DoConstruct>());
    curEval = &*std::next(curEval->getNestedEvaluations().begin());
  }
  return curEval;
}

static void genNestedEvaluations(lower::AbstractConverter &converter,
                                 lower::pft::Evaluation &eval,
                                 int collapseValue = 0) {
  lower::pft::Evaluation *curEval = getCollapsedLoopEval(eval, collapseValue);

  for (lower::pft::Evaluation &e : curEval->getNestedEvaluations())
    converter.genEval(e);
}

static bool
mustEvalTeamsThreadsOutsideTarget(const lower::pft::Evaluation &eval,
                                  mlir::omp::TargetOp targetOp) {
  if (!targetOp)
    return false;

  auto offloadModOp = llvm::cast<mlir::omp::OffloadModuleInterface>(
      *targetOp->getParentOfType<mlir::ModuleOp>());
  if (offloadModOp.getIsTargetDevice())
    return false;

  llvm::omp::Directive dir =
      extractOmpDirective(eval.get<parser::OpenMPConstruct>());
  return llvm::omp::allTargetSet.test(dir) || !evalHasSiblings(eval);
}

//===----------------------------------------------------------------------===//
// HostClausesInsertionGuard
//===----------------------------------------------------------------------===//

/// If the insertion point of the builder is located inside of an omp.target
/// region, this RAII guard moves the insertion point to just before that
/// omp.target operation and then restores the original insertion point when
/// destroyed. If not currently inserting inside an omp.target, it remains
/// unchanged.
class HostClausesInsertionGuard {
public:
  HostClausesInsertionGuard(mlir::OpBuilder &builder) : builder(builder) {
    targetOp = findParentTargetOp(builder);
    if (targetOp) {
      ip = builder.saveInsertionPoint();
      builder.setInsertionPoint(targetOp);
    }
  }

  ~HostClausesInsertionGuard() {
    if (ip.isSet()) {
      fixupExtractedHostOps();
      builder.restoreInsertionPoint(ip);
    }
  }

private:
  mlir::OpBuilder &builder;
  mlir::OpBuilder::InsertPoint ip;
  mlir::omp::TargetOp targetOp;

  // Finds the list of op operands that escape the target op's region; that is:
  // the operands that are used outside the target op but defined inside it.
  void
  findEscapingOpOperands(llvm::DenseSet<mlir::OpOperand *> &escapingOperands) {
    if (!targetOp)
      return;

    mlir::Region *targetParentRegion = targetOp->getParentRegion();
    assert(targetParentRegion != nullptr &&
           "Expected omp.target op to be nested in a parent region.");

    llvm::DenseSet<mlir::Operation *> visitedOps;

    // Walk the parent region in pre-order to make sure we visit `targetOp`
    // before its nested ops.
    targetParentRegion->walk<mlir::WalkOrder::PreOrder>(
        [&](mlir::Operation *op) {
          // Once we come across `targetOp`, we interrupt the walk since we
          // already visited all the ops that come before it in the region.
          if (op == targetOp)
            return mlir::WalkResult::interrupt();

          for (mlir::OpOperand &operand : op->getOpOperands()) {
            mlir::Operation *operandDefiningOp = operand.get().getDefiningOp();

            if (operandDefiningOp == nullptr)
              continue;

            if (visitedOps.contains(operandDefiningOp))
              continue;

            visitedOps.insert(operandDefiningOp);
            auto parentTargetOp =
                operandDefiningOp->getParentOfType<mlir::omp::TargetOp>();

            if (parentTargetOp != targetOp)
              continue;

            escapingOperands.insert(&operand);
          }

          return mlir::WalkResult::advance();
        });
  }

  // For an escaping operand, clone its use-def chain (i.e. its backward slice)
  // outside the target region.
  //
  // \return the last op in the chain (this is the op that defines the escaping
  //         operand).
  mlir::Operation *
  cloneOperandSliceOutsideTargetOp(mlir::OpOperand *escapingOperand) {
    mlir::Operation *operandDefiningOp = escapingOperand->get().getDefiningOp();
    llvm::SetVector<mlir::Operation *> backwardSlice;
    mlir::BackwardSliceOptions sliceOptions;
    sliceOptions.inclusive = true;
    mlir::getBackwardSlice(operandDefiningOp, &backwardSlice, sliceOptions);

    auto ip = builder.saveInsertionPoint();

    mlir::IRMapping mapper;
    builder.setInsertionPoint(escapingOperand->getOwner());

    mlir::Operation *lastSliceOp = nullptr;
    llvm::SetVector<mlir::Operation *> opsToClone;

    for (auto *op : backwardSlice) {
      // DeclareOps need special handling by searching for the corresponding ops
      // in the host. Therefore, do not clone them since this special handling
      // is done later in the fix-up process.
      //
      // TODO this might need a more elaborate handling in the future but for
      // now this seems sufficient for our purposes.
      if (llvm::isa<hlfir::DeclareOp>(op)) {
        opsToClone.clear();
        break;
      }

      opsToClone.insert(op);
    }

    for (mlir::Operation *op : opsToClone)
      lastSliceOp = builder.clone(*op, mapper);

    builder.restoreInsertionPoint(ip);
    return lastSliceOp;
  }

  /// Fixup any uses of target region block arguments that we have just created
  /// outside of the target region, and replace them by their host values.
  void fixupExtractedHostOps() {
    llvm::DenseSet<mlir::OpOperand *> escapingOperands;
    findEscapingOpOperands(escapingOperands);

    for (mlir::OpOperand *operand : escapingOperands) {
      mlir::Operation *operandDefiningOp = operand->get().getDefiningOp();
      assert(operandDefiningOp != nullptr &&
             "Expected escaping operand to have a defining op (i.e. not to be "
             "a block argument)");
      mlir::Operation *lastSliceOp = cloneOperandSliceOutsideTargetOp(operand);

      if (lastSliceOp == nullptr)
        continue;

      // Find the index of the operand in the list of results produced by its
      // defining op.
      unsigned operandResultIdx = 0;
      for (auto [idx, res] : llvm::enumerate(operandDefiningOp->getResults())) {
        if (res == operand->get()) {
          operandResultIdx = idx;
          break;
        }
      }

      // Replace the escaping operand with the corresponding value from the
      // op that we cloned outside the target op.
      operand->getOwner()->setOperand(operand->getOperandNumber(),
                                      lastSliceOp->getResult(operandResultIdx));
    }

    auto useOutsideTargetRegion = [](mlir::OpOperand &operand) {
      if (mlir::Operation *owner = operand.getOwner())
        return !owner->getParentOfType<mlir::omp::TargetOp>();
      return false;
    };

    mlir::OperandRange map = targetOp.getMapVars();
    for (mlir::BlockArgument arg : targetOp.getRegion().getArguments()) {
      mlir::Value hostVal = map[arg.getArgNumber()]
                                .getDefiningOp<mlir::omp::MapInfoOp>()
                                .getVarPtr();

      // Replace instances of omp.target block arguments used outside with their
      // corresponding host value.
      arg.replaceUsesWithIf(hostVal, [&](mlir::OpOperand &operand) -> bool {
        // If the use is an hlfir.declare, we need to search for the matching
        // one within host code.
        if (auto declareOp = llvm::dyn_cast_if_present<hlfir::DeclareOp>(
                operand.getOwner())) {
          if (auto hostDeclareOp = hostVal.getDefiningOp<hlfir::DeclareOp>()) {
            declareOp->replaceUsesWithIf(hostDeclareOp.getResults(),
                                         useOutsideTargetRegion);
          } else if (auto hostBoxOp = hostVal.getDefiningOp<fir::BoxAddrOp>()) {
            declareOp->replaceUsesWithIf(hostBoxOp.getVal()
                                             .getDefiningOp<hlfir::DeclareOp>()
                                             .getResults(),
                                         useOutsideTargetRegion);
          }
        }
        return useOutsideTargetRegion(operand);
      });
    }
  }
};

static fir::GlobalOp globalInitialization(lower::AbstractConverter &converter,
                                          fir::FirOpBuilder &firOpBuilder,
                                          const semantics::Symbol &sym,
                                          const lower::pft::Variable &var,
                                          mlir::Location currentLocation) {
  mlir::Type ty = converter.genType(sym);
  std::string globalName = converter.mangleName(sym);
  mlir::StringAttr linkage = firOpBuilder.createInternalLinkage();
  fir::GlobalOp global =
      firOpBuilder.createGlobal(currentLocation, ty, globalName, linkage);

  // Create default initialization for non-character scalar.
  if (semantics::IsAllocatableOrObjectPointer(&sym)) {
    mlir::Type baseAddrType = mlir::dyn_cast<fir::BoxType>(ty).getEleTy();
    lower::createGlobalInitialization(
        firOpBuilder, global, [&](fir::FirOpBuilder &b) {
          mlir::Value nullAddr =
              b.createNullConstant(currentLocation, baseAddrType);
          mlir::Value box =
              b.create<fir::EmboxOp>(currentLocation, ty, nullAddr);
          b.create<fir::HasValueOp>(currentLocation, box);
        });
  } else {
    lower::createGlobalInitialization(
        firOpBuilder, global, [&](fir::FirOpBuilder &b) {
          mlir::Value undef = b.create<fir::UndefOp>(currentLocation, ty);
          b.create<fir::HasValueOp>(currentLocation, undef);
        });
  }

  return global;
}

// Get the extended value for \p val by extracting additional variable
// information from \p base.
static fir::ExtendedValue getExtendedValue(fir::ExtendedValue base,
                                           mlir::Value val) {
  return base.match(
      [&](const fir::MutableBoxValue &box) -> fir::ExtendedValue {
        return fir::MutableBoxValue(val, box.nonDeferredLenParams(), {});
      },
      [&](const auto &) -> fir::ExtendedValue {
        return fir::substBase(base, val);
      });
}

#ifndef NDEBUG
static bool isThreadPrivate(lower::SymbolRef sym) {
  if (const auto *details = sym->detailsIf<semantics::CommonBlockDetails>()) {
    for (const auto &obj : details->objects())
      if (!obj->test(semantics::Symbol::Flag::OmpThreadprivate))
        return false;
    return true;
  }
  return sym->test(semantics::Symbol::Flag::OmpThreadprivate);
}
#endif

static void threadPrivatizeVars(lower::AbstractConverter &converter,
                                lower::pft::Evaluation &eval) {
  fir::FirOpBuilder &firOpBuilder = converter.getFirOpBuilder();
  mlir::Location currentLocation = converter.getCurrentLocation();
  mlir::OpBuilder::InsertionGuard guard(firOpBuilder);
  firOpBuilder.setInsertionPointToStart(firOpBuilder.getAllocaBlock());

  // If the symbol corresponds to the original ThreadprivateOp, use the symbol
  // value from that operation to create one ThreadprivateOp copy operation
  // inside the parallel region.
  // In some cases, however, the symbol will correspond to the original,
  // non-threadprivate variable. This can happen, for instance, with a common
  // block, declared in a separate module, used by a parent procedure and
  // privatized in its child procedure.
  auto genThreadprivateOp = [&](lower::SymbolRef sym) -> mlir::Value {
    assert(isThreadPrivate(sym));
    mlir::Value symValue = converter.getSymbolAddress(sym);
    mlir::Operation *op = symValue.getDefiningOp();
    if (auto declOp = mlir::dyn_cast<hlfir::DeclareOp>(op))
      op = declOp.getMemref().getDefiningOp();
    if (mlir::isa<mlir::omp::ThreadprivateOp>(op))
      symValue = mlir::dyn_cast<mlir::omp::ThreadprivateOp>(op).getSymAddr();
    return firOpBuilder.create<mlir::omp::ThreadprivateOp>(
        currentLocation, symValue.getType(), symValue);
  };

  llvm::SetVector<const semantics::Symbol *> threadprivateSyms;
  converter.collectSymbolSet(eval, threadprivateSyms,
                             semantics::Symbol::Flag::OmpThreadprivate,
                             /*collectSymbols=*/true,
                             /*collectHostAssociatedSymbols=*/true);
  std::set<semantics::SourceName> threadprivateSymNames;

  // For a COMMON block, the ThreadprivateOp is generated for itself instead of
  // its members, so only bind the value of the new copied ThreadprivateOp
  // inside the parallel region to the common block symbol only once for
  // multiple members in one COMMON block.
  llvm::SetVector<const semantics::Symbol *> commonSyms;
  for (std::size_t i = 0; i < threadprivateSyms.size(); i++) {
    const semantics::Symbol *sym = threadprivateSyms[i];
    mlir::Value symThreadprivateValue;
    // The variable may be used more than once, and each reference has one
    // symbol with the same name. Only do once for references of one variable.
    if (threadprivateSymNames.find(sym->name()) != threadprivateSymNames.end())
      continue;
    threadprivateSymNames.insert(sym->name());
    if (const semantics::Symbol *common =
            semantics::FindCommonBlockContaining(sym->GetUltimate())) {
      mlir::Value commonThreadprivateValue;
      if (commonSyms.contains(common)) {
        commonThreadprivateValue = converter.getSymbolAddress(*common);
      } else {
        commonThreadprivateValue = genThreadprivateOp(*common);
        converter.bindSymbol(*common, commonThreadprivateValue);
        commonSyms.insert(common);
      }
      symThreadprivateValue = lower::genCommonBlockMember(
          converter, currentLocation, *sym, commonThreadprivateValue);
    } else {
      symThreadprivateValue = genThreadprivateOp(*sym);
    }

    fir::ExtendedValue sexv = converter.getSymbolExtendedValue(*sym);
    fir::ExtendedValue symThreadprivateExv =
        getExtendedValue(sexv, symThreadprivateValue);
    converter.bindSymbol(*sym, symThreadprivateExv);
  }
}

static mlir::Operation *
createAndSetPrivatizedLoopVar(lower::AbstractConverter &converter,
                              mlir::Location loc, mlir::Value indexVal,
                              const semantics::Symbol *sym) {
  fir::FirOpBuilder &firOpBuilder = converter.getFirOpBuilder();
  mlir::OpBuilder::InsertPoint insPt = firOpBuilder.saveInsertionPoint();
  firOpBuilder.setInsertionPointToStart(firOpBuilder.getAllocaBlock());

  mlir::Type tempTy = converter.genType(*sym);

  assert(converter.isPresentShallowLookup(*sym) &&
         "Expected symbol to be in symbol table.");

  firOpBuilder.restoreInsertionPoint(insPt);
  mlir::Value cvtVal = firOpBuilder.createConvert(loc, tempTy, indexVal);
  mlir::Operation *storeOp = firOpBuilder.create<fir::StoreOp>(
      loc, cvtVal, converter.getSymbolAddress(*sym));
  return storeOp;
}

// This helper function implements the functionality of "promoting"
// non-CPTR arguments of use_device_ptr to use_device_addr
// arguments (automagic conversion of use_device_ptr ->
// use_device_addr in these cases). The way we do so currently is
// through the shuffling of operands from the devicePtrOperands to
// deviceAddrOperands where neccesary and re-organizing the types,
// locations and symbols to maintain the correct ordering of ptr/addr
// input -> BlockArg.
//
// This effectively implements some deprecated OpenMP functionality
// that some legacy applications unfortunately depend on
// (deprecated in specification version 5.2):
//
// "If a list item in a use_device_ptr clause is not of type C_PTR,
//  the behavior is as if the list item appeared in a use_device_addr
//  clause. Support for such list items in a use_device_ptr clause
//  is deprecated."
static void promoteNonCPtrUseDevicePtrArgsToUseDeviceAddr(
    llvm::SmallVectorImpl<mlir::Value> &useDeviceAddrVars,
    llvm::SmallVectorImpl<mlir::Value> &useDevicePtrVars,
    llvm::SmallVectorImpl<mlir::Type> &useDeviceTypes,
    llvm::SmallVectorImpl<mlir::Location> &useDeviceLocs,
    llvm::SmallVectorImpl<const semantics::Symbol *> &useDeviceSymbols) {
  auto moveElementToBack = [](size_t idx, auto &vector) {
    auto *iter = std::next(vector.begin(), idx);
    vector.push_back(*iter);
    vector.erase(iter);
  };

  // Iterate over our use_device_ptr list and shift all non-cptr arguments into
  // use_device_addr.
  for (auto *it = useDevicePtrVars.begin(); it != useDevicePtrVars.end();) {
    if (!fir::isa_builtin_cptr_type(fir::unwrapRefType(it->getType()))) {
      useDeviceAddrVars.push_back(*it);
      // We have to shuffle the symbols around as well, to maintain
      // the correct Input -> BlockArg for use_device_ptr/use_device_addr.
      // NOTE: However, as map's do not seem to be included currently
      // this isn't as pertinent, but we must try to maintain for
      // future alterations. I believe the reason they are not currently
      // is that the BlockArg assign/lowering needs to be extended
      // to a greater set of types.
      auto idx = std::distance(useDevicePtrVars.begin(), it);
      moveElementToBack(idx, useDeviceTypes);
      moveElementToBack(idx, useDeviceLocs);
      moveElementToBack(idx, useDeviceSymbols);
      it = useDevicePtrVars.erase(it);
      continue;
    }
    ++it;
  }
}

/// Extract the list of function and variable symbols affected by the given
/// 'declare target' directive and return the intended device type for them.
static void getDeclareTargetInfo(
    lower::AbstractConverter &converter, semantics::SemanticsContext &semaCtx,
    lower::pft::Evaluation &eval,
    const parser::OpenMPDeclareTargetConstruct &declareTargetConstruct,
    mlir::omp::DeclareTargetOperands &clauseOps,
    llvm::SmallVectorImpl<DeclareTargetCapturePair> &symbolAndClause) {
  const auto &spec =
      std::get<parser::OmpDeclareTargetSpecifier>(declareTargetConstruct.t);
  if (const auto *objectList{parser::Unwrap<parser::OmpObjectList>(spec.u)}) {
    ObjectList objects{makeObjects(*objectList, semaCtx)};
    // Case: declare target(func, var1, var2)
    gatherFuncAndVarSyms(objects, mlir::omp::DeclareTargetCaptureClause::to,
                         symbolAndClause);
  } else if (const auto *clauseList{
                 parser::Unwrap<parser::OmpClauseList>(spec.u)}) {
    List<Clause> clauses = makeClauses(*clauseList, semaCtx);
    if (clauses.empty() &&
        (!eval.getOwningProcedure()->isMainProgram() ||
         eval.getOwningProcedure()->getMainProgramSymbol())) {
      // Case: declare target, implicit capture of function
      symbolAndClause.emplace_back(
          mlir::omp::DeclareTargetCaptureClause::to,
          eval.getOwningProcedure()->getSubprogramSymbol());
    }

    ClauseProcessor cp(converter, semaCtx, clauses);
    cp.processDeviceType(clauseOps);
    cp.processEnter(symbolAndClause);
    cp.processLink(symbolAndClause);
    cp.processTo(symbolAndClause);

    cp.processTODO<clause::Indirect>(converter.getCurrentLocation(),
                                     llvm::omp::Directive::OMPD_declare_target);
  }
}

static void collectDeferredDeclareTargets(
    lower::AbstractConverter &converter, semantics::SemanticsContext &semaCtx,
    lower::pft::Evaluation &eval,
    const parser::OpenMPDeclareTargetConstruct &declareTargetConstruct,
    llvm::SmallVectorImpl<lower::OMPDeferredDeclareTargetInfo>
        &deferredDeclareTarget) {
  mlir::omp::DeclareTargetOperands clauseOps;
  llvm::SmallVector<DeclareTargetCapturePair> symbolAndClause;
  getDeclareTargetInfo(converter, semaCtx, eval, declareTargetConstruct,
                       clauseOps, symbolAndClause);
  // Return the device type only if at least one of the targets for the
  // directive is a function or subroutine
  mlir::ModuleOp mod = converter.getFirOpBuilder().getModule();

  for (const DeclareTargetCapturePair &symClause : symbolAndClause) {
    mlir::Operation *op = mod.lookupSymbol(
        converter.mangleName(std::get<const semantics::Symbol &>(symClause)));

    if (!op) {
      deferredDeclareTarget.push_back({std::get<0>(symClause),
                                       clauseOps.deviceType,
                                       std::get<1>(symClause)});
    }
  }
}

static std::optional<mlir::omp::DeclareTargetDeviceType>
getDeclareTargetFunctionDevice(
    lower::AbstractConverter &converter, semantics::SemanticsContext &semaCtx,
    lower::pft::Evaluation &eval,
    const parser::OpenMPDeclareTargetConstruct &declareTargetConstruct) {
  mlir::omp::DeclareTargetOperands clauseOps;
  llvm::SmallVector<DeclareTargetCapturePair> symbolAndClause;
  getDeclareTargetInfo(converter, semaCtx, eval, declareTargetConstruct,
                       clauseOps, symbolAndClause);

  // Return the device type only if at least one of the targets for the
  // directive is a function or subroutine
  mlir::ModuleOp mod = converter.getFirOpBuilder().getModule();
  for (const DeclareTargetCapturePair &symClause : symbolAndClause) {
    mlir::Operation *op = mod.lookupSymbol(
        converter.mangleName(std::get<const semantics::Symbol &>(symClause)));

    if (mlir::isa_and_nonnull<mlir::func::FuncOp>(op))
      return clauseOps.deviceType;
  }

  return std::nullopt;
}

/// Set up the entry block of the given `omp.loop_nest` operation, adding a
/// block argument for each loop induction variable and allocating and
/// initializing a private value to hold each of them.
///
/// This function can also bind the symbols of any variables that should match
/// block arguments on parent loop wrapper operations attached to the same
/// loop. This allows the introduction of any necessary `hlfir.declare`
/// operations inside of the entry block of the `omp.loop_nest` operation and
/// not directly under any of the wrappers, which would invalidate them.
///
/// \param [in]          op - the loop nest operation.
/// \param [in]   converter - PFT to MLIR conversion interface.
/// \param [in]         loc - location.
/// \param [in]        args - symbols of induction variables.
/// \param [in] wrapperSyms - symbols of variables to be mapped to loop wrapper
///                           entry block arguments.
/// \param [in] wrapperArgs - entry block arguments of parent loop wrappers.
static void
genLoopVars(mlir::Operation *op, lower::AbstractConverter &converter,
            mlir::Location &loc, llvm::ArrayRef<const semantics::Symbol *> args,
            llvm::ArrayRef<const semantics::Symbol *> wrapperSyms = {},
            llvm::ArrayRef<mlir::BlockArgument> wrapperArgs = {}) {
  fir::FirOpBuilder &firOpBuilder = converter.getFirOpBuilder();
  auto &region = op->getRegion(0);

  std::size_t loopVarTypeSize = 0;
  for (const semantics::Symbol *arg : args)
    loopVarTypeSize = std::max(loopVarTypeSize, arg->GetUltimate().size());
  mlir::Type loopVarType = getLoopVarType(converter, loopVarTypeSize);
  llvm::SmallVector<mlir::Type> tiv(args.size(), loopVarType);
  llvm::SmallVector<mlir::Location> locs(args.size(), loc);
  firOpBuilder.createBlock(&region, {}, tiv, locs);

  // Bind the entry block arguments of parent wrappers to the corresponding
  // symbols.
  for (auto [arg, prv] : llvm::zip_equal(wrapperSyms, wrapperArgs))
    converter.bindSymbol(*arg, prv);

  // The argument is not currently in memory, so make a temporary for the
  // argument, and store it there, then bind that location to the argument.
  mlir::Operation *storeOp = nullptr;
  for (auto [argIndex, argSymbol] : llvm::enumerate(args)) {
    mlir::Value indexVal = fir::getBase(region.front().getArgument(argIndex));
    storeOp =
        createAndSetPrivatizedLoopVar(converter, loc, indexVal, argSymbol);
  }
  firOpBuilder.setInsertionPointAfter(storeOp);
}

static void
genReductionVars(mlir::Operation *op, lower::AbstractConverter &converter,
                 mlir::Location &loc,
                 llvm::ArrayRef<const semantics::Symbol *> reductionArgs,
                 llvm::ArrayRef<mlir::Type> reductionTypes) {
  fir::FirOpBuilder &firOpBuilder = converter.getFirOpBuilder();
  llvm::SmallVector<mlir::Location> blockArgLocs(reductionArgs.size(), loc);

  mlir::Block *entryBlock = firOpBuilder.createBlock(
      &op->getRegion(0), {}, reductionTypes, blockArgLocs);

  // Bind the reduction arguments to their block arguments.
  for (auto [arg, prv] :
       llvm::zip_equal(reductionArgs, entryBlock->getArguments())) {
    converter.bindSymbol(*arg, prv);
  }
}

static void
markDeclareTarget(mlir::Operation *op, lower::AbstractConverter &converter,
                  mlir::omp::DeclareTargetCaptureClause captureClause,
                  mlir::omp::DeclareTargetDeviceType deviceType) {
  // TODO: Add support for program local variables with declare target applied
  auto declareTargetOp = llvm::dyn_cast<mlir::omp::DeclareTargetInterface>(op);
  if (!declareTargetOp)
    fir::emitFatalError(
        converter.getCurrentLocation(),
        "Attempt to apply declare target on unsupported operation");

  // The function or global already has a declare target applied to it, very
  // likely through implicit capture (usage in another declare target
  // function/subroutine). It should be marked as any if it has been assigned
  // both host and nohost, else we skip, as there is no change
  if (declareTargetOp.isDeclareTarget()) {
    if (declareTargetOp.getDeclareTargetDeviceType() != deviceType)
      declareTargetOp.setDeclareTarget(mlir::omp::DeclareTargetDeviceType::any,
                                       captureClause);
    return;
  }

  declareTargetOp.setDeclareTarget(deviceType, captureClause);
}

/// For an operation that takes `omp.private` values as region args, this util
/// merges the private vars info into the region arguments list.
///
/// \tparam OMPOP  - the OpenMP op that takes `omp.private` inputs.
/// \tparam InfoTy - the type of private info we want to merge; e.g. mlir::Type
/// or mlir::Location fields of the private var list.
///
/// \param [in] op                 - the op accepting `omp.private` inputs.
/// \param [in] currentList        - the current list of region info that we
/// want to merge private info with. For example this could be the list of types
/// or locations of previous arguments to \op's region.
/// \param [in] infoAccessor       - for a private variable, this returns the
/// data we want to merge: type or location.
/// \param [out] allRegionArgsInfo - the merged list of region info.
template <typename OMPOp, typename InfoTy>
static void
mergePrivateVarsInfo(OMPOp op, llvm::ArrayRef<InfoTy> currentList,
                     llvm::function_ref<InfoTy(mlir::Value)> infoAccessor,
                     llvm::SmallVectorImpl<InfoTy> &allRegionArgsInfo) {
  mlir::OperandRange privateVars = op.getPrivateVars();

  llvm::transform(currentList, std::back_inserter(allRegionArgsInfo),
                  [](InfoTy i) { return i; });
  llvm::transform(privateVars, std::back_inserter(allRegionArgsInfo),
                  infoAccessor);
}

//===----------------------------------------------------------------------===//
// Op body generation helper structures and functions
//===----------------------------------------------------------------------===//

struct OpWithBodyGenInfo {
  /// A type for a code-gen callback function. This takes as argument the op for
  /// which the code is being generated and returns the arguments of the op's
  /// region.
  using GenOMPRegionEntryCBFn =
      std::function<llvm::SmallVector<const semantics::Symbol *>(
          mlir::Operation *)>;

  OpWithBodyGenInfo(lower::AbstractConverter &converter,
                    lower::SymMap &symTable,
                    semantics::SemanticsContext &semaCtx, mlir::Location loc,
                    lower::pft::Evaluation &eval, llvm::omp::Directive dir)
      : converter(converter), symTable(symTable), semaCtx(semaCtx), loc(loc),
        eval(eval), dir(dir) {}

  OpWithBodyGenInfo &setClauses(const List<Clause> *value) {
    clauses = value;
    return *this;
  }

  OpWithBodyGenInfo &setDataSharingProcessor(DataSharingProcessor *value) {
    dsp = value;
    return *this;
  }

  OpWithBodyGenInfo &setGenRegionEntryCb(GenOMPRegionEntryCBFn value) {
    genRegionEntryCB = value;
    return *this;
  }

  /// [inout] converter to use for the clauses.
  lower::AbstractConverter &converter;
  /// [in] Symbol table
  lower::SymMap &symTable;
  /// [in] Semantics context
  semantics::SemanticsContext &semaCtx;
  /// [in] location in source code.
  mlir::Location loc;
  /// [in] current PFT node/evaluation.
  lower::pft::Evaluation &eval;
  /// [in] leaf directive for which to generate the op body.
  llvm::omp::Directive dir;
  /// [in] list of clauses to process.
  const List<Clause> *clauses = nullptr;
  /// [in] if provided, processes the construct's data-sharing attributes.
  DataSharingProcessor *dsp = nullptr;
  /// [in] if provided, emits the op's region entry. Otherwise, an emtpy block
  /// is created in the region.
  GenOMPRegionEntryCBFn genRegionEntryCB = nullptr;
};

/// Create the body (block) for an OpenMP Operation.
///
/// \param [in]   op  - the operation the body belongs to.
/// \param [in] info  - options controlling code-gen for the construction.
/// \param [in] queue - work queue with nested constructs.
/// \param [in] item  - item in the queue to generate body for.
static void createBodyOfOp(mlir::Operation &op, const OpWithBodyGenInfo &info,
                           const ConstructQueue &queue,
                           ConstructQueue::const_iterator item) {
  fir::FirOpBuilder &firOpBuilder = info.converter.getFirOpBuilder();

  auto insertMarker = [](fir::FirOpBuilder &builder) {
    mlir::Value undef = builder.create<fir::UndefOp>(builder.getUnknownLoc(),
                                                     builder.getIndexType());
    return undef.getDefiningOp();
  };

  // If an argument for the region is provided then create the block with that
  // argument. Also update the symbol's address with the mlir argument value.
  // e.g. For loops the argument is the induction variable. And all further
  // uses of the induction variable should use this mlir value.
  auto regionArgs = [&]() -> llvm::SmallVector<const semantics::Symbol *> {
    if (info.genRegionEntryCB != nullptr) {
      return info.genRegionEntryCB(&op);
    }

    firOpBuilder.createBlock(&op.getRegion(0));
    return {};
  }();

  // Mark the earliest insertion point.
  mlir::Operation *marker = insertMarker(firOpBuilder);

  // If it is an unstructured region, create empty blocks for all evaluations.
  if (info.eval.lowerAsUnstructured())
    lower::createEmptyRegionBlocks<mlir::omp::TerminatorOp, mlir::omp::YieldOp>(
        firOpBuilder, info.eval.getNestedEvaluations());

  // Start with privatization, so that the lowering of the nested
  // code will use the right symbols.
  bool isLoop = llvm::omp::getDirectiveAssociation(info.dir) ==
                llvm::omp::Association::Loop;
  bool privatize = info.clauses;

  firOpBuilder.setInsertionPoint(marker);
  std::optional<DataSharingProcessor> tempDsp;
  if (privatize && !info.dsp) {
    tempDsp.emplace(info.converter, info.semaCtx, *info.clauses, info.eval,
                    Fortran::lower::omp::isLastItemInQueue(item, queue));
    tempDsp->processStep1();
    tempDsp->processStep2();
  }

  if (info.dir == llvm::omp::Directive::OMPD_parallel) {
    threadPrivatizeVars(info.converter, info.eval);
    if (info.clauses) {
      firOpBuilder.setInsertionPoint(marker);
      ClauseProcessor(info.converter, info.semaCtx, *info.clauses)
          .processCopyin();
    }
  }

  if (ConstructQueue::const_iterator next = std::next(item);
      next != queue.end()) {
    genOMPDispatch(info.converter, info.symTable, info.semaCtx, info.eval,
                   info.loc, queue, next);
  } else {
    // genFIR(Evaluation&) tries to patch up unterminated blocks, causing
    // a lot of complications for our approach if the terminator generation
    // is delayed past this point. Insert a temporary terminator here, then
    // delete it.
    firOpBuilder.setInsertionPointToEnd(&op.getRegion(0).back());
    auto *temp = lower::genOpenMPTerminator(firOpBuilder, &op, info.loc);
    firOpBuilder.setInsertionPointAfter(marker);
    genNestedEvaluations(info.converter, info.eval);
    temp->erase();
  }

  // Get or create a unique exiting block from the given region, or
  // return nullptr if there is no exiting block.
  auto getUniqueExit = [&](mlir::Region &region) -> mlir::Block * {
    // Find the blocks where the OMP terminator should go. In simple cases
    // it is the single block in the operation's region. When the region
    // is more complicated, especially with unstructured control flow, there
    // may be multiple blocks, and some of them may have non-OMP terminators
    // resulting from lowering of the code contained within the operation.
    // All the remaining blocks are potential exit points from the op's region.
    //
    // Explicit control flow cannot exit any OpenMP region (other than via
    // STOP), and that is enforced by semantic checks prior to lowering. STOP
    // statements are lowered to a function call.

    // Collect unterminated blocks.
    llvm::SmallVector<mlir::Block *> exits;
    for (mlir::Block &b : region) {
      if (b.empty() || !b.back().hasTrait<mlir::OpTrait::IsTerminator>())
        exits.push_back(&b);
    }

    if (exits.empty())
      return nullptr;
    // If there already is a unique exiting block, do not create another one.
    // Additionally, some ops (e.g. omp.sections) require only 1 block in
    // its region.
    if (exits.size() == 1)
      return exits[0];
    mlir::Block *exit = firOpBuilder.createBlock(&region);
    for (mlir::Block *b : exits) {
      firOpBuilder.setInsertionPointToEnd(b);
      firOpBuilder.create<mlir::cf::BranchOp>(info.loc, exit);
    }
    return exit;
  };

  if (auto *exitBlock = getUniqueExit(op.getRegion(0))) {
    firOpBuilder.setInsertionPointToEnd(exitBlock);
    auto *term = lower::genOpenMPTerminator(firOpBuilder, &op, info.loc);
    // Only insert lastprivate code when there actually is an exit block.
    // Such a block may not exist if the nested code produced an infinite
    // loop (this may not make sense in production code, but a user could
    // write that and we should handle it).
    firOpBuilder.setInsertionPoint(term);
    if (privatize) {
      // DataSharingProcessor::processStep2() may create operations before/after
      // the one passed as argument. We need to treat loop wrappers and their
      // nested loop as a unit, so we need to pass the top level wrapper (if
      // present). Otherwise, these operations will be inserted within a
      // wrapper region.
      mlir::Operation *privatizationTopLevelOp = &op;
      if (auto loopNest = llvm::dyn_cast<mlir::omp::LoopNestOp>(op)) {
        llvm::SmallVector<mlir::omp::LoopWrapperInterface> wrappers;
        loopNest.gatherWrappers(wrappers);
        if (!wrappers.empty())
          privatizationTopLevelOp = &*wrappers.back();
      }

      if (!info.dsp) {
        assert(tempDsp.has_value());
        tempDsp->processStep3(privatizationTopLevelOp, isLoop);
      } else {
        if (isLoop && regionArgs.size() > 0) {
          for (const auto &regionArg : regionArgs) {
            info.dsp->pushLoopIV(info.converter.getSymbolAddress(*regionArg));
          }
        }
        info.dsp->processStep3(privatizationTopLevelOp, isLoop);
      }
    }
  }

  firOpBuilder.setInsertionPointAfter(marker);
  marker->erase();
}

static void genBodyOfTargetDataOp(
    lower::AbstractConverter &converter, lower::SymMap &symTable,
    semantics::SemanticsContext &semaCtx, lower::pft::Evaluation &eval,
    mlir::omp::TargetDataOp &dataOp, llvm::ArrayRef<mlir::Type> useDeviceTypes,
    llvm::ArrayRef<mlir::Location> useDeviceLocs,
    llvm::ArrayRef<const semantics::Symbol *> useDeviceSymbols,
    const mlir::Location &currentLocation, const ConstructQueue &queue,
    ConstructQueue::const_iterator item) {
  fir::FirOpBuilder &firOpBuilder = converter.getFirOpBuilder();
  mlir::Region &region = dataOp.getRegion();

  auto *regionBlock =
      firOpBuilder.createBlock(&region, {}, useDeviceTypes, useDeviceLocs);

  // Clones the `bounds` placing them inside the target region and returns them.
  auto cloneBound = [&](mlir::Value bound) {
    if (mlir::isMemoryEffectFree(bound.getDefiningOp())) {
      mlir::Operation *clonedOp = bound.getDefiningOp()->clone();
      regionBlock->push_back(clonedOp);
      return clonedOp->getResult(0);
    }
    TODO(converter.getCurrentLocation(),
         "target map clause operand unsupported bound type");
  };

  auto cloneBounds = [cloneBound](llvm::ArrayRef<mlir::Value> bounds) {
    llvm::SmallVector<mlir::Value> clonedBounds;
    for (mlir::Value bound : bounds)
      clonedBounds.emplace_back(cloneBound(bound));
    return clonedBounds;
  };

  for (auto [argIndex, argSymbol] : llvm::enumerate(useDeviceSymbols)) {
    const mlir::BlockArgument &arg = region.front().getArgument(argIndex);
    fir::ExtendedValue extVal = converter.getSymbolExtendedValue(*argSymbol);
    auto refType = mlir::dyn_cast<fir::ReferenceType>(arg.getType());
    if (refType && fir::isa_builtin_cptr_type(refType.getElementType())) {
      converter.bindSymbol(*argSymbol, arg);
    } else {
      // Avoid capture of a reference to a structured binding.
      const Fortran::semantics::Symbol *sym = argSymbol;
      // Structure component symbols don't have bindings.
      if (sym->owner().IsDerivedType())
        continue;
      fir::ExtendedValue extVal = converter.getSymbolExtendedValue(*sym);
      extVal.match(
          [&](const fir::BoxValue &v) {
            converter.bindSymbol(*sym,
                                 fir::BoxValue(arg, cloneBounds(v.getLBounds()),
                                               v.getExplicitParameters(),
                                               v.getExplicitExtents()));
          },
          [&](const fir::MutableBoxValue &v) {
            converter.bindSymbol(
                *sym, fir::MutableBoxValue(arg, cloneBounds(v.getLBounds()),
                                           v.getMutableProperties()));
          },
          [&](const fir::ArrayBoxValue &v) {
            converter.bindSymbol(
                *sym, fir::ArrayBoxValue(arg, cloneBounds(v.getExtents()),
                                         cloneBounds(v.getLBounds()),
                                         v.getSourceBox()));
          },
          [&](const fir::CharArrayBoxValue &v) {
            converter.bindSymbol(
                *sym, fir::CharArrayBoxValue(arg, cloneBound(v.getLen()),
                                             cloneBounds(v.getExtents()),
                                             cloneBounds(v.getLBounds())));
          },
          [&](const fir::CharBoxValue &v) {
            converter.bindSymbol(
                *sym, fir::CharBoxValue(arg, cloneBound(v.getLen())));
          },
          [&](const fir::UnboxedValue &v) { converter.bindSymbol(*sym, arg); },
          [&](const auto &) {
            TODO(converter.getCurrentLocation(),
                 "target map clause operand unsupported type");
          });
    }
  }

  // Insert dummy instruction to remember the insertion position. The
  // marker will be deleted by clean up passes since there are no uses.
  // Remembering the position for further insertion is important since
  // there are hlfir.declares inserted above while setting block arguments
  // and new code from the body should be inserted after that.
  mlir::Value undefMarker = firOpBuilder.create<fir::UndefOp>(
      dataOp.getOperation()->getLoc(), firOpBuilder.getIndexType());

  // Create blocks for unstructured regions. This has to be done since
  // blocks are initially allocated with the function as the parent region.
  if (eval.lowerAsUnstructured()) {
    lower::createEmptyRegionBlocks<mlir::omp::TerminatorOp, mlir::omp::YieldOp>(
        firOpBuilder, eval.getNestedEvaluations());
  }

  firOpBuilder.create<mlir::omp::TerminatorOp>(currentLocation);

  // Set the insertion point after the marker.
  firOpBuilder.setInsertionPointAfter(undefMarker.getDefiningOp());

  if (ConstructQueue::const_iterator next = std::next(item);
      next != queue.end()) {
    genOMPDispatch(converter, symTable, semaCtx, eval, currentLocation, queue,
                   next);
  } else {
    genNestedEvaluations(converter, eval);
  }
}

// This generates intermediate common block member accesses within a region
// and then rebinds the members symbol to the intermediate accessors we have
// generated so that subsequent code generation will utilise these instead.
//
// When the scope changes, the bindings to the intermediate accessors should
// be dropped in place of the original symbol bindings.
//
// This is for utilisation with TargetOp.
static void genIntermediateCommonBlockAccessors(
    Fortran::lower::AbstractConverter &converter,
    const mlir::Location &currentLocation, mlir::Region &region,
    llvm::ArrayRef<const Fortran::semantics::Symbol *> mapSyms) {
  for (auto [argIndex, argSymbol] : llvm::enumerate(mapSyms)) {
    if (auto *details =
            argSymbol->detailsIf<Fortran::semantics::CommonBlockDetails>()) {
      for (auto obj : details->objects()) {
        auto targetCBMemberBind = Fortran::lower::genCommonBlockMember(
            converter, currentLocation, *obj, region.getArgument(argIndex));
        fir::ExtendedValue sexv = converter.getSymbolExtendedValue(*obj);
        fir::ExtendedValue targetCBExv =
            getExtendedValue(sexv, targetCBMemberBind);
        converter.bindSymbol(*obj, targetCBExv);
      }
    }
  }
}

// This functions creates a block for the body of the targetOp's region. It adds
// all the symbols present in mapSymbols as block arguments to this block.
static void genBodyOfTargetOp(
    lower::AbstractConverter &converter, lower::SymMap &symTable,
    semantics::SemanticsContext &semaCtx, lower::pft::Evaluation &eval,
    mlir::omp::TargetOp &targetOp,
    llvm::ArrayRef<const semantics::Symbol *> mapSyms,
    llvm::ArrayRef<mlir::Location> mapSymLocs,
    llvm::ArrayRef<mlir::Type> mapSymTypes, DataSharingProcessor &dsp,
    const mlir::Location &currentLocation, const ConstructQueue &queue,
    ConstructQueue::const_iterator item) {
  assert(mapSymTypes.size() == mapSymLocs.size());

  fir::FirOpBuilder &firOpBuilder = converter.getFirOpBuilder();
  mlir::Region &region = targetOp.getRegion();

  llvm::SmallVector<mlir::Type> allRegionArgTypes;
  mergePrivateVarsInfo(targetOp, mapSymTypes,
                       llvm::function_ref<mlir::Type(mlir::Value)>{
                           [](mlir::Value v) { return v.getType(); }},
                       allRegionArgTypes);

  llvm::SmallVector<mlir::Location> allRegionArgLocs;
  mergePrivateVarsInfo(targetOp, mapSymLocs,
                       llvm::function_ref<mlir::Location(mlir::Value)>{
                           [](mlir::Value v) { return v.getLoc(); }},
                       allRegionArgLocs);

  auto *regionBlock = firOpBuilder.createBlock(&region, {}, allRegionArgTypes,
                                               allRegionArgLocs);

  if (!enableDelayedPrivatizationStaging)
    dsp.processStep2();

  // Clones the `bounds` placing them inside the target region and returns them.
  auto cloneBound = [&](mlir::Value bound) {
    if (mlir::isMemoryEffectFree(bound.getDefiningOp())) {
      mlir::Operation *clonedOp = bound.getDefiningOp()->clone();
      regionBlock->push_back(clonedOp);
      return clonedOp->getResult(0);
    }
    TODO(converter.getCurrentLocation(),
         "target map clause operand unsupported bound type");
  };

  auto cloneBounds = [cloneBound](llvm::ArrayRef<mlir::Value> bounds) {
    llvm::SmallVector<mlir::Value> clonedBounds;
    for (mlir::Value bound : bounds)
      clonedBounds.emplace_back(cloneBound(bound));
    return clonedBounds;
  };

  // Bind the symbols to their corresponding block arguments.
  for (auto [argIndex, argSymbol] : llvm::enumerate(mapSyms)) {
    const mlir::BlockArgument &arg = region.getArgument(argIndex);
    // Avoid capture of a reference to a structured binding.
    const semantics::Symbol *sym = argSymbol;
    // Structure component symbols don't have bindings.
    if (sym->owner().IsDerivedType())
      continue;
    fir::ExtendedValue extVal = converter.getSymbolExtendedValue(*sym);
    extVal.match(
        [&](const fir::BoxValue &v) {
          converter.bindSymbol(*sym,
                               fir::BoxValue(arg, cloneBounds(v.getLBounds()),
                                             v.getExplicitParameters(),
                                             v.getExplicitExtents()));
        },
        [&](const fir::MutableBoxValue &v) {
          converter.bindSymbol(
              *sym, fir::MutableBoxValue(arg, cloneBounds(v.getLBounds()),
                                         v.getMutableProperties()));
        },
        [&](const fir::ArrayBoxValue &v) {
          converter.bindSymbol(
              *sym, fir::ArrayBoxValue(arg, cloneBounds(v.getExtents()),
                                       cloneBounds(v.getLBounds()),
                                       v.getSourceBox()));
        },
        [&](const fir::CharArrayBoxValue &v) {
          converter.bindSymbol(
              *sym, fir::CharArrayBoxValue(arg, cloneBound(v.getLen()),
                                           cloneBounds(v.getExtents()),
                                           cloneBounds(v.getLBounds())));
        },
        [&](const fir::CharBoxValue &v) {
          converter.bindSymbol(*sym,
                               fir::CharBoxValue(arg, cloneBound(v.getLen())));
        },
        [&](const fir::UnboxedValue &v) { converter.bindSymbol(*sym, arg); },
        [&](const auto &) {
          TODO(converter.getCurrentLocation(),
               "target map clause operand unsupported type");
        });
  }

  for (auto [argIndex, argSymbol] : llvm::enumerate(dsp.getDelayedPrivSyms())) {
    argIndex = mapSyms.size() + argIndex;

    const mlir::BlockArgument &arg = region.getArgument(argIndex);
    converter.bindSymbol(*argSymbol,
                         hlfir::translateToExtendedValue(
                             currentLocation, firOpBuilder, hlfir::Entity{arg},
                             /*contiguousHint=*/
                             evaluate::IsSimplyContiguous(
                                 *argSymbol, converter.getFoldingContext()))
                             .first);
  }

  // Check if cloning the bounds introduced any dependency on the outer region.
  // If so, then either clone them as well if they are MemoryEffectFree, or else
  // copy them to a new temporary and add them to the map and block_argument
  // lists and replace their uses with the new temporary.
  llvm::SetVector<mlir::Value> valuesDefinedAbove;
  mlir::getUsedValuesDefinedAbove(region, valuesDefinedAbove);
  while (!valuesDefinedAbove.empty()) {
    for (mlir::Value val : valuesDefinedAbove) {
      mlir::Operation *valOp = val.getDefiningOp();
      if (mlir::isMemoryEffectFree(valOp)) {
        mlir::Operation *clonedOp = valOp->clone();
        regionBlock->push_front(clonedOp);
        val.replaceUsesWithIf(
            clonedOp->getResult(0), [regionBlock](mlir::OpOperand &use) {
              return use.getOwner()->getBlock() == regionBlock;
            });
      } else {
        auto savedIP = firOpBuilder.getInsertionPoint();
        firOpBuilder.setInsertionPointAfter(valOp);
        auto copyVal =
            firOpBuilder.createTemporary(val.getLoc(), val.getType());
        firOpBuilder.createStoreWithConvert(copyVal.getLoc(), val, copyVal);

        llvm::SmallVector<mlir::Value> bounds;
        std::stringstream name;
        firOpBuilder.setInsertionPoint(targetOp);
        mlir::Value mapOp = createMapInfoOp(
            firOpBuilder, copyVal.getLoc(), copyVal,
            /*varPtrPtr=*/mlir::Value{}, name.str(), bounds,
            /*members=*/llvm::SmallVector<mlir::Value>{},
            /*membersIndex=*/mlir::DenseIntElementsAttr{},
            static_cast<
                std::underlying_type_t<llvm::omp::OpenMPOffloadMappingFlags>>(
                llvm::omp::OpenMPOffloadMappingFlags::OMP_MAP_IMPLICIT),
            mlir::omp::VariableCaptureKind::ByCopy, copyVal.getType());
        targetOp.getMapVarsMutable().append(mapOp);
        mlir::Value clonedValArg =
            region.addArgument(copyVal.getType(), copyVal.getLoc());
        firOpBuilder.setInsertionPointToStart(regionBlock);
        auto loadOp = firOpBuilder.create<fir::LoadOp>(clonedValArg.getLoc(),
                                                       clonedValArg);
        val.replaceUsesWithIf(
            loadOp->getResult(0), [regionBlock](mlir::OpOperand &use) {
              return use.getOwner()->getBlock() == regionBlock;
            });
        firOpBuilder.setInsertionPoint(regionBlock, savedIP);
      }
    }
    valuesDefinedAbove.clear();
    mlir::getUsedValuesDefinedAbove(region, valuesDefinedAbove);
  }

  // Insert dummy instruction to remember the insertion position. The
  // marker will be deleted since there are not uses.
  // In the HLFIR flow there are hlfir.declares inserted above while
  // setting block arguments.
  mlir::Value undefMarker = firOpBuilder.create<fir::UndefOp>(
      targetOp.getOperation()->getLoc(), firOpBuilder.getIndexType());

  // Create blocks for unstructured regions. This has to be done since
  // blocks are initially allocated with the function as the parent region.
  if (eval.lowerAsUnstructured()) {
    lower::createEmptyRegionBlocks<mlir::omp::TerminatorOp, mlir::omp::YieldOp>(
        firOpBuilder, eval.getNestedEvaluations());
  }

  firOpBuilder.create<mlir::omp::TerminatorOp>(currentLocation);

  // Create the insertion point after the marker.
  firOpBuilder.setInsertionPointAfter(undefMarker.getDefiningOp());

  // If we map a common block using it's symbol e.g. map(tofrom: /common_block/)
  // and accessing it's members within the target region, there is a large
  // chance we will end up with uses external to the region accessing the common
  // resolve these, we do so by generating new common block member accesses
  // within the region, binding them to the member symbol for the scope of the
  // region so that subsequent code generation within the region will utilise
  // our new member accesses we have created.
  genIntermediateCommonBlockAccessors(converter, currentLocation, region,
                                      mapSyms);

  if (ConstructQueue::const_iterator next = std::next(item);
      next != queue.end()) {
    genOMPDispatch(converter, symTable, semaCtx, eval, currentLocation, queue,
                   next);
  } else {
    genNestedEvaluations(converter, eval);
  }

  dsp.processStep3(targetOp, /*isLoop=*/false);
}

template <typename OpTy, typename... Args>
static OpTy genOpWithBody(const OpWithBodyGenInfo &info,
                          const ConstructQueue &queue,
                          ConstructQueue::const_iterator item, Args &&...args) {
  auto op = info.converter.getFirOpBuilder().create<OpTy>(
      info.loc, std::forward<Args>(args)...);
  createBodyOfOp(*op, info, queue, item);
  return op;
}

template <typename OpTy, typename ClauseOpsTy>
static OpTy genWrapperOp(lower::AbstractConverter &converter,
                         mlir::Location loc, const ClauseOpsTy &clauseOps,
                         llvm::ArrayRef<mlir::Type> blockArgTypes) {
  static_assert(
      OpTy::template hasTrait<mlir::omp::LoopWrapperInterface::Trait>(),
      "expected a loop wrapper");
  fir::FirOpBuilder &firOpBuilder = converter.getFirOpBuilder();

  // Create wrapper.
  auto op = firOpBuilder.create<OpTy>(loc, clauseOps);

  // Create entry block with arguments.
  llvm::SmallVector<mlir::Location> locs(blockArgTypes.size(), loc);
  firOpBuilder.createBlock(&op.getRegion(), /*insertPt=*/{}, blockArgTypes,
                           locs);

  firOpBuilder.setInsertionPoint(
      lower::genOpenMPTerminator(firOpBuilder, op, loc));

  return op;
}

//===----------------------------------------------------------------------===//
// Code generation functions for clauses
//===----------------------------------------------------------------------===//

static void genCriticalDeclareClauses(
    lower::AbstractConverter &converter, semantics::SemanticsContext &semaCtx,
    const List<Clause> &clauses, mlir::Location loc,
    mlir::omp::CriticalDeclareOperands &clauseOps, llvm::StringRef name) {
  ClauseProcessor cp(converter, semaCtx, clauses);
  cp.processHint(clauseOps);
  clauseOps.symName =
      mlir::StringAttr::get(converter.getFirOpBuilder().getContext(), name);
}

static void genDistributeClauses(lower::AbstractConverter &converter,
                                 semantics::SemanticsContext &semaCtx,
                                 lower::StatementContext &stmtCtx,
                                 const List<Clause> &clauses,
                                 mlir::Location loc,
                                 mlir::omp::DistributeOperands &clauseOps) {
  ClauseProcessor cp(converter, semaCtx, clauses);
  cp.processAllocate(clauseOps);
  cp.processDistSchedule(stmtCtx, clauseOps);
  cp.processOrder(clauseOps);
  // TODO Support delayed privatization.
}

static void genFlushClauses(lower::AbstractConverter &converter,
                            semantics::SemanticsContext &semaCtx,
                            const ObjectList &objects,
                            const List<Clause> &clauses, mlir::Location loc,
                            llvm::SmallVectorImpl<mlir::Value> &operandRange) {
  if (!objects.empty())
    genObjectList(objects, converter, operandRange);

  ClauseProcessor cp(converter, semaCtx, clauses);
  cp.processTODO<clause::AcqRel, clause::Acquire, clause::Release,
                 clause::SeqCst>(loc, llvm::omp::OMPD_flush);
}

static void
genLoopNestClauses(lower::AbstractConverter &converter,
                   semantics::SemanticsContext &semaCtx,
                   lower::pft::Evaluation &eval, const List<Clause> &clauses,
                   mlir::Location loc, mlir::omp::LoopNestOperands &clauseOps,
                   llvm::SmallVectorImpl<const semantics::Symbol *> &iv) {
  ClauseProcessor cp(converter, semaCtx, clauses);
  cp.processCollapse(loc, eval, clauseOps, iv);
  clauseOps.loopInclusive = converter.getFirOpBuilder().getUnitAttr();
}

static void genMaskedClauses(lower::AbstractConverter &converter,
                             semantics::SemanticsContext &semaCtx,
                             lower::StatementContext &stmtCtx,
                             const List<Clause> &clauses, mlir::Location loc,
                             mlir::omp::MaskedOperands &clauseOps) {
  ClauseProcessor cp(converter, semaCtx, clauses);
  cp.processFilter(stmtCtx, clauseOps);
}

static void
genOrderedRegionClauses(lower::AbstractConverter &converter,
                        semantics::SemanticsContext &semaCtx,
                        const List<Clause> &clauses, mlir::Location loc,
                        mlir::omp::OrderedRegionOperands &clauseOps) {
  ClauseProcessor cp(converter, semaCtx, clauses);
  cp.processTODO<clause::Simd>(loc, llvm::omp::Directive::OMPD_ordered);
}

static void genParallelClauses(
    lower::AbstractConverter &converter, semantics::SemanticsContext &semaCtx,
    lower::StatementContext &stmtCtx, const List<Clause> &clauses,
    mlir::Location loc, bool evalOutsideTarget,
    mlir::omp::ParallelOperands &clauseOps,
    mlir::omp::NumThreadsClauseOps &numThreadsClauseOps,
    llvm::SmallVectorImpl<mlir::Type> &reductionTypes,
    llvm::SmallVectorImpl<const semantics::Symbol *> &reductionSyms) {
  ClauseProcessor cp(converter, semaCtx, clauses);
  cp.processAllocate(clauseOps);
  cp.processIf(llvm::omp::Directive::OMPD_parallel, clauseOps);

  // Don't store num_threads clause operators into clauseOps because then they
  // would always be added to the omp.parallel operation during its creation.
  // We might need to attach them to the parent omp.target.
  if (evalOutsideTarget) {
    HostClausesInsertionGuard guard(converter.getFirOpBuilder());
    cp.processNumThreads(stmtCtx, numThreadsClauseOps);
  } else {
    cp.processNumThreads(stmtCtx, numThreadsClauseOps);
  }

  cp.processProcBind(clauseOps);
  cp.processReduction(loc, clauseOps, &reductionTypes, &reductionSyms);
}

static void genSectionsClauses(
    lower::AbstractConverter &converter, semantics::SemanticsContext &semaCtx,
    const List<Clause> &clauses, mlir::Location loc,
    mlir::omp::SectionsOperands &clauseOps,
    llvm::SmallVectorImpl<mlir::Type> &reductionTypes,
    llvm::SmallVectorImpl<const semantics::Symbol *> &reductionSyms) {
  ClauseProcessor cp(converter, semaCtx, clauses);
  cp.processAllocate(clauseOps);
  cp.processNowait(clauseOps);
  cp.processReduction(loc, clauseOps, &reductionTypes, &reductionSyms);
  // TODO Support delayed privatization.
}

static void genSimdClauses(lower::AbstractConverter &converter,
                           semantics::SemanticsContext &semaCtx,
                           const List<Clause> &clauses, mlir::Location loc,
                           mlir::omp::SimdOperands &clauseOps) {
  ClauseProcessor cp(converter, semaCtx, clauses);
  cp.processAligned(clauseOps);
  cp.processIf(llvm::omp::Directive::OMPD_simd, clauseOps);
  cp.processOrder(clauseOps);
  cp.processReduction(loc, clauseOps);
  cp.processSafelen(clauseOps);
  cp.processSimdlen(clauseOps);

  // TODO Support delayed privatization.
  cp.processTODO<clause::Linear, clause::Nontemporal>(
      loc, llvm::omp::Directive::OMPD_simd);
}

static void genSingleClauses(lower::AbstractConverter &converter,
                             semantics::SemanticsContext &semaCtx,
                             const List<Clause> &clauses, mlir::Location loc,
                             mlir::omp::SingleOperands &clauseOps) {
  ClauseProcessor cp(converter, semaCtx, clauses);
  cp.processAllocate(clauseOps);
  cp.processCopyprivate(loc, clauseOps);
  cp.processNowait(clauseOps);
  // TODO Support delayed privatization.
}

static void genTargetClauses(
    lower::AbstractConverter &converter, semantics::SemanticsContext &semaCtx,
    lower::StatementContext &stmtCtx, const List<Clause> &clauses,
    mlir::Location loc, bool processHostOnlyClauses,
    mlir::omp::TargetOperands &clauseOps,
    llvm::SmallVectorImpl<const semantics::Symbol *> &mapSyms,
    llvm::SmallVectorImpl<mlir::Location> &mapLocs,
    llvm::SmallVectorImpl<mlir::Type> &mapTypes,
    llvm::SmallVectorImpl<const semantics::Symbol *> &deviceAddrSyms,
    llvm::SmallVectorImpl<mlir::Location> &deviceAddrLocs,
    llvm::SmallVectorImpl<mlir::Type> &deviceAddrTypes,
    llvm::SmallVectorImpl<const semantics::Symbol *> &devicePtrSyms,
    llvm::SmallVectorImpl<mlir::Location> &devicePtrLocs,
    llvm::SmallVectorImpl<mlir::Type> &devicePtrTypes) {
  ClauseProcessor cp(converter, semaCtx, clauses);
  cp.processDepend(clauseOps);
  cp.processDevice(stmtCtx, clauseOps);
  cp.processHasDeviceAddr(clauseOps, deviceAddrTypes, deviceAddrLocs,
                          deviceAddrSyms);
  cp.processIf(llvm::omp::Directive::OMPD_target, clauseOps);
  cp.processIsDevicePtr(clauseOps, devicePtrTypes, devicePtrLocs,
                        devicePtrSyms);
  cp.processMap(loc, stmtCtx, clauseOps, &mapSyms, &mapLocs, &mapTypes);

  if (processHostOnlyClauses)
    cp.processNowait(clauseOps);

  cp.processThreadLimit(stmtCtx, clauseOps);

  cp.processTODO<clause::Allocate, clause::Defaultmap, clause::Firstprivate,
                 clause::InReduction, clause::UsesAllocators>(
      loc, llvm::omp::Directive::OMPD_target);

  // TODO: Re-enable check after removing downstream early privatization support
  // for `target`.

  // `target private(..)` is only supported in delayed privatization mode.
  // if (!enableDelayedPrivatizationStaging)
  //   cp.processTODO<clause::Private>(loc, llvm::omp::Directive::OMPD_target);
}

static void genTargetDataClauses(
    lower::AbstractConverter &converter, semantics::SemanticsContext &semaCtx,
    lower::StatementContext &stmtCtx, const List<Clause> &clauses,
    mlir::Location loc, mlir::omp::TargetDataOperands &clauseOps,
    llvm::SmallVectorImpl<mlir::Type> &useDeviceTypes,
    llvm::SmallVectorImpl<mlir::Location> &useDeviceLocs,
    llvm::SmallVectorImpl<const semantics::Symbol *> &useDeviceSyms) {
  ClauseProcessor cp(converter, semaCtx, clauses);
  cp.processDevice(stmtCtx, clauseOps);
  cp.processIf(llvm::omp::Directive::OMPD_target_data, clauseOps);
  cp.processMap(loc, stmtCtx, clauseOps);
  cp.processUseDeviceAddr(stmtCtx, clauseOps, useDeviceTypes, useDeviceLocs,
                          useDeviceSyms);
  cp.processUseDevicePtr(stmtCtx, clauseOps, useDeviceTypes, useDeviceLocs,
                         useDeviceSyms, clauseOps.useDeviceAddrVars);

  // This function implements the deprecated functionality of use_device_ptr
  // that allows users to provide non-CPTR arguments to it with the caveat
  // that the compiler will treat them as use_device_addr. A lot of legacy
  // code may still depend on this functionality, so we should support it
  // in some manner. We do so currently by simply shifting non-cptr operands
  // from the use_device_ptr list into the front of the use_device_addr list
  // whilst maintaining the ordering of useDeviceLocs, useDeviceSyms and
  // useDeviceTypes to use_device_ptr/use_device_addr input for BlockArg
  // ordering.
  // TODO: Perhaps create a user provideable compiler option that will
  // re-introduce a hard-error rather than a warning in these cases.
  promoteNonCPtrUseDevicePtrArgsToUseDeviceAddr(
      clauseOps.useDeviceAddrVars, clauseOps.useDevicePtrVars, useDeviceTypes,
      useDeviceLocs, useDeviceSyms);
}

static void genTargetEnterExitUpdateDataClauses(
    lower::AbstractConverter &converter, semantics::SemanticsContext &semaCtx,
    lower::StatementContext &stmtCtx, const List<Clause> &clauses,
    mlir::Location loc, llvm::omp::Directive directive,
    mlir::omp::TargetEnterExitUpdateDataOperands &clauseOps) {
  ClauseProcessor cp(converter, semaCtx, clauses);
  cp.processDepend(clauseOps);
  cp.processDevice(stmtCtx, clauseOps);
  cp.processIf(directive, clauseOps);

  if (directive == llvm::omp::Directive::OMPD_target_update) {
    cp.processMotionClauses<clause::To>(stmtCtx, clauseOps);
    cp.processMotionClauses<clause::From>(stmtCtx, clauseOps);
  } else {
    cp.processMap(loc, stmtCtx, clauseOps);
  }

  cp.processNowait(clauseOps);
}

static void genTaskClauses(lower::AbstractConverter &converter,
                           semantics::SemanticsContext &semaCtx,
                           lower::StatementContext &stmtCtx,
                           const List<Clause> &clauses, mlir::Location loc,
                           mlir::omp::TaskOperands &clauseOps) {
  ClauseProcessor cp(converter, semaCtx, clauses);
  cp.processAllocate(clauseOps);
  cp.processDepend(clauseOps);
  cp.processFinal(stmtCtx, clauseOps);
  cp.processIf(llvm::omp::Directive::OMPD_task, clauseOps);
  cp.processMergeable(clauseOps);
  cp.processPriority(stmtCtx, clauseOps);
  cp.processUntied(clauseOps);
  // TODO Support delayed privatization.

  cp.processTODO<clause::Affinity, clause::Detach, clause::InReduction>(
      loc, llvm::omp::Directive::OMPD_task);
}

static void genTaskgroupClauses(lower::AbstractConverter &converter,
                                semantics::SemanticsContext &semaCtx,
                                const List<Clause> &clauses, mlir::Location loc,
                                mlir::omp::TaskgroupOperands &clauseOps) {
  ClauseProcessor cp(converter, semaCtx, clauses);
  cp.processAllocate(clauseOps);
  cp.processTODO<clause::TaskReduction>(loc,
                                        llvm::omp::Directive::OMPD_taskgroup);
}

static void genTaskwaitClauses(lower::AbstractConverter &converter,
                               semantics::SemanticsContext &semaCtx,
                               const List<Clause> &clauses, mlir::Location loc,
                               mlir::omp::TaskwaitOperands &clauseOps) {
  ClauseProcessor cp(converter, semaCtx, clauses);
  cp.processTODO<clause::Depend, clause::Nowait>(
      loc, llvm::omp::Directive::OMPD_taskwait);
}

static void
genTeamsClauses(lower::AbstractConverter &converter,
                semantics::SemanticsContext &semaCtx,
                lower::StatementContext &stmtCtx, const List<Clause> &clauses,
                mlir::Location loc, bool evalOutsideTarget,
                mlir::omp::TeamsOperands &clauseOps,
                mlir::omp::NumTeamsClauseOps &numTeamsClauseOps,
                mlir::omp::ThreadLimitClauseOps &threadLimitClauseOps) {
  ClauseProcessor cp(converter, semaCtx, clauses);
  cp.processAllocate(clauseOps);
  cp.processIf(llvm::omp::Directive::OMPD_teams, clauseOps);
  // TODO Support delayed privatization.

  // Evaluate NUM_TEAMS and THREAD_LIMIT on the host device, if currently inside
  // of an omp.target operation.
  // Don't store num_teams and thread_limit clause operators into clauseOps
  // because then they would always be added to the omp.teams operation during
  // its creation. We might need to attach them to the parent omp.target.
  if (evalOutsideTarget) {
    HostClausesInsertionGuard guard(converter.getFirOpBuilder());
    cp.processNumTeams(stmtCtx, numTeamsClauseOps);
    cp.processThreadLimit(stmtCtx, threadLimitClauseOps);
  } else {
    cp.processNumTeams(stmtCtx, numTeamsClauseOps);
    cp.processThreadLimit(stmtCtx, threadLimitClauseOps);
  }

  // cp.processTODO<clause::Reduction>(loc, llvm::omp::Directive::OMPD_teams);
}

static void genWsloopClauses(
    lower::AbstractConverter &converter, semantics::SemanticsContext &semaCtx,
    lower::StatementContext &stmtCtx, const List<Clause> &clauses,
    mlir::Location loc, mlir::omp::WsloopOperands &clauseOps,
    llvm::SmallVectorImpl<mlir::Type> &reductionTypes,
    llvm::SmallVectorImpl<const semantics::Symbol *> &reductionSyms) {
  ClauseProcessor cp(converter, semaCtx, clauses);
  cp.processNowait(clauseOps);
  cp.processOrder(clauseOps);
  cp.processOrdered(clauseOps);
  cp.processReduction(loc, clauseOps, &reductionTypes, &reductionSyms);
  cp.processSchedule(stmtCtx, clauseOps);
  // TODO Support delayed privatization.

  cp.processTODO<clause::Allocate, clause::Linear>(
      loc, llvm::omp::Directive::OMPD_do);
}

//===----------------------------------------------------------------------===//
// Code generation functions for leaf constructs
//===----------------------------------------------------------------------===//

static mlir::omp::BarrierOp
genBarrierOp(lower::AbstractConverter &converter, lower::SymMap &symTable,
             semantics::SemanticsContext &semaCtx, lower::pft::Evaluation &eval,
             mlir::Location loc, const ConstructQueue &queue,
             ConstructQueue::const_iterator item) {
  return converter.getFirOpBuilder().create<mlir::omp::BarrierOp>(loc);
}

static mlir::omp::CriticalOp
genCriticalOp(lower::AbstractConverter &converter, lower::SymMap &symTable,
              semantics::SemanticsContext &semaCtx,
              lower::pft::Evaluation &eval, mlir::Location loc,
              const ConstructQueue &queue, ConstructQueue::const_iterator item,
              const std::optional<parser::Name> &name) {
  fir::FirOpBuilder &firOpBuilder = converter.getFirOpBuilder();
  mlir::FlatSymbolRefAttr nameAttr;

  if (name) {
    std::string nameStr = name->ToString();
    mlir::ModuleOp mod = firOpBuilder.getModule();
    auto global = mod.lookupSymbol<mlir::omp::CriticalDeclareOp>(nameStr);
    if (!global) {
      mlir::omp::CriticalDeclareOperands clauseOps;
      genCriticalDeclareClauses(converter, semaCtx, item->clauses, loc,
                                clauseOps, nameStr);

      mlir::OpBuilder modBuilder(mod.getBodyRegion());
      global = modBuilder.create<mlir::omp::CriticalDeclareOp>(loc, clauseOps);
    }
    nameAttr = mlir::FlatSymbolRefAttr::get(firOpBuilder.getContext(),
                                            global.getSymName());
  }

  return genOpWithBody<mlir::omp::CriticalOp>(
      OpWithBodyGenInfo(converter, symTable, semaCtx, loc, eval,
                        llvm::omp::Directive::OMPD_critical),
      queue, item, nameAttr);
}

static mlir::omp::FlushOp
genFlushOp(lower::AbstractConverter &converter, lower::SymMap &symTable,
           semantics::SemanticsContext &semaCtx, lower::pft::Evaluation &eval,
           mlir::Location loc, const ObjectList &objects,
           const ConstructQueue &queue, ConstructQueue::const_iterator item) {
  llvm::SmallVector<mlir::Value> operandRange;
  genFlushClauses(converter, semaCtx, objects, item->clauses, loc,
                  operandRange);

  return converter.getFirOpBuilder().create<mlir::omp::FlushOp>(
      converter.getCurrentLocation(), operandRange);
}

static mlir::omp::LoopNestOp
genLoopNestOp(lower::AbstractConverter &converter, lower::SymMap &symTable,
              semantics::SemanticsContext &semaCtx,
              lower::pft::Evaluation &eval, mlir::Location loc,
              const ConstructQueue &queue, ConstructQueue::const_iterator item,
              mlir::omp::LoopNestOperands &clauseOps,
              llvm::ArrayRef<const semantics::Symbol *> iv,
              llvm::ArrayRef<const semantics::Symbol *> wrapperSyms,
              llvm::ArrayRef<mlir::BlockArgument> wrapperArgs,
              llvm::omp::Directive directive, DataSharingProcessor &dsp) {
  assert(wrapperSyms.size() == wrapperArgs.size() &&
         "Number of symbols and wrapper block arguments must match");
  fir::FirOpBuilder &firOpBuilder = converter.getFirOpBuilder();

  auto ivCallback = [&](mlir::Operation *op) {
    genLoopVars(op, converter, loc, iv, wrapperSyms, wrapperArgs);
    return llvm::SmallVector<const semantics::Symbol *>(iv);
  };

  auto *nestedEval =
      getCollapsedLoopEval(eval, getCollapseValue(item->clauses));

  auto loopNestOp = genOpWithBody<mlir::omp::LoopNestOp>(
      OpWithBodyGenInfo(converter, symTable, semaCtx, loc, *nestedEval,
                        directive)
          .setClauses(&item->clauses)
          .setDataSharingProcessor(&dsp)
          .setGenRegionEntryCb(ivCallback),
      queue, item, clauseOps);

  // Create trip_count if inside of omp.target and this is host compilation.
  auto offloadMod = llvm::dyn_cast<mlir::omp::OffloadModuleInterface>(
      firOpBuilder.getModule().getOperation());
  auto targetOp = loopNestOp->getParentOfType<mlir::omp::TargetOp>();

  if (offloadMod && !offloadMod.getIsTargetDevice() && isTargetSPMDLoop(eval)) {
    assert(targetOp && "must have omp.target parent");

    // Lower loop bounds and step, and process collapsing again, putting lowered
    // values outside of omp.target this time. This enables calculating and
    // accessing the trip count in the host, which is needed when lowering to
    // LLVM IR via the OMPIRBuilder.
    HostClausesInsertionGuard guard(firOpBuilder);
    mlir::omp::LoopRelatedOps loopRelatedOps;
    llvm::SmallVector<const semantics::Symbol *> iv;
    ClauseProcessor cp(converter, semaCtx, item->clauses);
    cp.processCollapse(loc, eval, loopRelatedOps, iv);
    targetOp.getTripCountMutable().assign(
        calculateTripCount(converter.getFirOpBuilder(), loc, loopRelatedOps));
  }
  return loopNestOp;
}

static mlir::omp::MaskedOp
genMaskedOp(lower::AbstractConverter &converter, lower::SymMap &symTable,
            semantics::SemanticsContext &semaCtx, lower::pft::Evaluation &eval,
            mlir::Location loc, const ConstructQueue &queue,
            ConstructQueue::const_iterator item) {
  lower::StatementContext stmtCtx;
  mlir::omp::MaskedOperands clauseOps;
  genMaskedClauses(converter, semaCtx, stmtCtx, item->clauses, loc, clauseOps);

  return genOpWithBody<mlir::omp::MaskedOp>(
      OpWithBodyGenInfo(converter, symTable, semaCtx, loc, eval,
                        llvm::omp::Directive::OMPD_masked),
      queue, item, clauseOps);
}

static mlir::omp::MasterOp
genMasterOp(lower::AbstractConverter &converter, lower::SymMap &symTable,
            semantics::SemanticsContext &semaCtx, lower::pft::Evaluation &eval,
            mlir::Location loc, const ConstructQueue &queue,
            ConstructQueue::const_iterator item) {
  return genOpWithBody<mlir::omp::MasterOp>(
      OpWithBodyGenInfo(converter, symTable, semaCtx, loc, eval,
                        llvm::omp::Directive::OMPD_master),
      queue, item);
}

static mlir::omp::OrderedOp
genOrderedOp(lower::AbstractConverter &converter, lower::SymMap &symTable,
             semantics::SemanticsContext &semaCtx, lower::pft::Evaluation &eval,
             mlir::Location loc, const ConstructQueue &queue,
             ConstructQueue::const_iterator item) {
  TODO(loc, "OMPD_ordered");
  return nullptr;
}

static mlir::omp::OrderedRegionOp
genOrderedRegionOp(lower::AbstractConverter &converter, lower::SymMap &symTable,
                   semantics::SemanticsContext &semaCtx,
                   lower::pft::Evaluation &eval, mlir::Location loc,
                   const ConstructQueue &queue,
                   ConstructQueue::const_iterator item) {
  mlir::omp::OrderedRegionOperands clauseOps;
  genOrderedRegionClauses(converter, semaCtx, item->clauses, loc, clauseOps);

  return genOpWithBody<mlir::omp::OrderedRegionOp>(
      OpWithBodyGenInfo(converter, symTable, semaCtx, loc, eval,
                        llvm::omp::Directive::OMPD_ordered),
      queue, item, clauseOps);
}

static mlir::omp::ParallelOp
genParallelOp(lower::AbstractConverter &converter, lower::SymMap &symTable,
              semantics::SemanticsContext &semaCtx,
              lower::pft::Evaluation &eval, mlir::Location loc,
              const ConstructQueue &queue, ConstructQueue::const_iterator item,
              mlir::omp::ParallelOperands &clauseOps,
              mlir::omp::NumThreadsClauseOps &numThreadsClauseOps,
              llvm::ArrayRef<const semantics::Symbol *> reductionSyms,
              llvm::ArrayRef<mlir::Type> reductionTypes,
              mlir::omp::TargetOp parentTarget = nullptr) {
  fir::FirOpBuilder &firOpBuilder = converter.getFirOpBuilder();

  auto reductionCallback = [&](mlir::Operation *op) {
    genReductionVars(op, converter, loc, reductionSyms, reductionTypes);
    return llvm::SmallVector<const semantics::Symbol *>(reductionSyms);
  };

  OpWithBodyGenInfo genInfo =
      OpWithBodyGenInfo(converter, symTable, semaCtx, loc, eval,
                        llvm::omp::Directive::OMPD_parallel)
          .setClauses(&item->clauses)
          .setGenRegionEntryCb(reductionCallback);

  if (!enableDelayedPrivatization) {
    auto parallelOp =
        genOpWithBody<mlir::omp::ParallelOp>(genInfo, queue, item, clauseOps);
    if (numThreadsClauseOps.numThreads) {
      if (parentTarget)
        parentTarget.getNumThreadsMutable().assign(
            numThreadsClauseOps.numThreads);
      else
        parallelOp.getNumThreadsMutable().assign(
            numThreadsClauseOps.numThreads);
    }
    return parallelOp;
  }

  DataSharingProcessor dsp(converter, semaCtx, item->clauses, eval,
                           lower::omp::isLastItemInQueue(item, queue),
                           /*useDelayedPrivatization=*/true, &symTable);
  dsp.processStep1();
  dsp.processStep2();

  const auto &privateClauseOps = dsp.getPrivateClauseOps();
  clauseOps.privateVars = privateClauseOps.privateVars;
  clauseOps.privateSyms = privateClauseOps.privateSyms;

  auto genRegionEntryCB = [&](mlir::Operation *op) {
    auto parallelOp = llvm::cast<mlir::omp::ParallelOp>(op);

    llvm::SmallVector<mlir::Location> reductionLocs(
        clauseOps.reductionVars.size(), loc);

    llvm::SmallVector<mlir::Type> allRegionArgTypes;
    mergePrivateVarsInfo(parallelOp, reductionTypes,
                         llvm::function_ref<mlir::Type(mlir::Value)>{
                             [](mlir::Value v) { return v.getType(); }},
                         allRegionArgTypes);

    llvm::SmallVector<mlir::Location> allRegionArgLocs;
    mergePrivateVarsInfo(parallelOp, llvm::ArrayRef(reductionLocs),
                         llvm::function_ref<mlir::Location(mlir::Value)>{
                             [](mlir::Value v) { return v.getLoc(); }},
                         allRegionArgLocs);

    mlir::Region &region = parallelOp.getRegion();
    firOpBuilder.createBlock(&region, /*insertPt=*/{}, allRegionArgTypes,
                             allRegionArgLocs);

    llvm::SmallVector<const semantics::Symbol *> allSymbols(reductionSyms);
    allSymbols.append(dsp.getDelayedPrivSyms().begin(),
                      dsp.getDelayedPrivSyms().end());

    unsigned argIdx = 0;
    for (const semantics::Symbol *arg : allSymbols) {
      auto bind = [&](const semantics::Symbol *sym) {
        mlir::BlockArgument blockArg = region.getArgument(argIdx);
        ++argIdx;
        converter.bindSymbol(*sym,
                             hlfir::translateToExtendedValue(
                                 loc, firOpBuilder, hlfir::Entity{blockArg},
                                 /*contiguousHint=*/
                                 evaluate::IsSimplyContiguous(
                                     *sym, converter.getFoldingContext()))
                                 .first);
      };

      if (const auto *commonDet =
              arg->detailsIf<semantics::CommonBlockDetails>()) {
        for (const auto &mem : commonDet->objects())
          bind(&*mem);
      } else
        bind(arg);
    }

    return allSymbols;
  };

  genInfo.setGenRegionEntryCb(genRegionEntryCB).setDataSharingProcessor(&dsp);
  auto parallelOp =
      genOpWithBody<mlir::omp::ParallelOp>(genInfo, queue, item, clauseOps);
  if (numThreadsClauseOps.numThreads) {
    if (parentTarget)
      parentTarget.getNumThreadsMutable().assign(
          numThreadsClauseOps.numThreads);
    else
      parallelOp.getNumThreadsMutable().assign(numThreadsClauseOps.numThreads);
  }
  return parallelOp;
}

static mlir::omp::ParallelOp genParallelCompositeOp(
    lower::AbstractConverter &converter, semantics::SemanticsContext &semaCtx,
    const List<Clause> &clauses, lower::pft::Evaluation &eval,
    mlir::Location loc, mlir::omp::ParallelOperands &clauseOps,
    mlir::omp::NumThreadsClauseOps &numThreadsClauseOps,
    llvm::ArrayRef<const semantics::Symbol *> reductionSyms,
    llvm::ArrayRef<mlir::Type> reductionTypes, mlir::omp::TargetOp parentTarget,
    DataSharingProcessor &dsp) {
  fir::FirOpBuilder &firOpBuilder = converter.getFirOpBuilder();

  if (enableDelayedPrivatization) {
    const auto &privateClauseOps = dsp.getPrivateClauseOps();
    clauseOps.privateVars = privateClauseOps.privateVars;
    clauseOps.privateSyms = privateClauseOps.privateSyms;
  }

  // Create omp.parallel operation.
  auto parallelOp = firOpBuilder.create<mlir::omp::ParallelOp>(loc, clauseOps);
  parallelOp.setComposite(/*val=*/true);

  if (numThreadsClauseOps.numThreads) {
    if (parentTarget)
      parentTarget.getNumThreadsMutable().assign(
          numThreadsClauseOps.numThreads);
    else
      parallelOp.getNumThreadsMutable().assign(numThreadsClauseOps.numThreads);
  }

  // Populate entry block arguments with reduction and private variables.
  llvm::SmallVector<mlir::Type> blockArgTypes(reductionTypes.begin(),
                                              reductionTypes.end());
  llvm::SmallVector<mlir::Location> blockArgLocs(reductionTypes.size(), loc);
  llvm::SmallVector<const semantics::Symbol *> blockSyms(reductionSyms);

  if (enableDelayedPrivatization) {
    mlir::OperandRange privateVars = parallelOp.getPrivateVars();

    blockArgTypes.reserve(blockArgTypes.size() + privateVars.size());
    llvm::transform(privateVars, std::back_inserter(blockArgTypes),
                    [](mlir::Value v) { return v.getType(); });

    blockArgLocs.reserve(blockArgLocs.size() + privateVars.size());
    llvm::transform(privateVars, std::back_inserter(blockArgLocs),
                    [](mlir::Value v) { return v.getLoc(); });

    llvm::append_range(blockSyms, dsp.getDelayedPrivSyms());
  }

  mlir::Region &region = parallelOp.getRegion();
  firOpBuilder.createBlock(&region, /*insertPt=*/{}, blockArgTypes,
                           blockArgLocs);

  // Bind syms to block args.
  unsigned argIdx = 0;
  for (const semantics::Symbol *arg : blockSyms) {
    auto bind = [&](const semantics::Symbol *sym) {
      mlir::BlockArgument blockArg = region.getArgument(argIdx++);
      converter.bindSymbol(*sym, hlfir::translateToExtendedValue(
                                     loc, firOpBuilder, hlfir::Entity{blockArg},
                                     /*contiguousHint=*/
                                     evaluate::IsSimplyContiguous(
                                         *sym, converter.getFoldingContext()))
                                     .first);
    };

    if (const auto *commonDet =
            arg->detailsIf<semantics::CommonBlockDetails>()) {
      for (const auto &mem : commonDet->objects())
        bind(&*mem);
    } else
      bind(arg);
  }

  // Handle threadprivate and copyin, which would normally be done as part of
  // `createBodyOfOp()`. However, when generating `omp.parallel` as part of a
  // composite construct, we can't recursively lower its contents. This prevents
  // us from being able to rely on the existing `genOpWithBody()` flow.
  {
    mlir::OpBuilder::InsertionGuard guard(firOpBuilder);
    threadPrivatizeVars(converter, eval);
  }
  ClauseProcessor(converter, semaCtx, clauses).processCopyin();

  firOpBuilder.setInsertionPoint(
      lower::genOpenMPTerminator(firOpBuilder, parallelOp, loc));

  return parallelOp;
}

/// This breaks the normal prototype of the gen*Op functions: adding the
/// sectionBlocks argument so that the enclosed section constructs can be
/// lowered here with correct reduction symbol remapping.
static mlir::omp::SectionsOp
genSectionsOp(lower::AbstractConverter &converter, lower::SymMap &symTable,
              semantics::SemanticsContext &semaCtx,
              lower::pft::Evaluation &eval, mlir::Location loc,
              const ConstructQueue &queue, ConstructQueue::const_iterator item,
              const parser::OmpSectionBlocks &sectionBlocks) {
  llvm::SmallVector<mlir::Type> reductionTypes;
  llvm::SmallVector<const semantics::Symbol *> reductionSyms;
  mlir::omp::SectionsOperands clauseOps;
  genSectionsClauses(converter, semaCtx, item->clauses, loc, clauseOps,
                     reductionTypes, reductionSyms);

  auto &builder = converter.getFirOpBuilder();

  // Insert privatizations before SECTIONS
  symTable.pushScope();
  // TODO: Add support for delayed privatization.
  DataSharingProcessor dsp(converter, semaCtx, item->clauses, eval,
                           lower::omp::isLastItemInQueue(item, queue));
  dsp.processStep1();
  dsp.processStep2();

  List<Clause> nonDsaClauses;
  List<const clause::Lastprivate *> lastprivates;

  for (const Clause &clause : item->clauses) {
    if (clause.id == llvm::omp::Clause::OMPC_lastprivate) {
      lastprivates.push_back(&std::get<clause::Lastprivate>(clause.u));
    } else {
      switch (clause.id) {
      case llvm::omp::Clause::OMPC_firstprivate:
      case llvm::omp::Clause::OMPC_private:
      case llvm::omp::Clause::OMPC_shared:
        break;
      default:
        nonDsaClauses.push_back(clause);
      }
    }
  }

  // SECTIONS construct.
  auto sectionsOp = builder.create<mlir::omp::SectionsOp>(loc, clauseOps);

  // create entry block with reduction variables as arguments
  llvm::SmallVector<mlir::Location> blockArgLocs(reductionSyms.size(), loc);
  builder.createBlock(&sectionsOp->getRegion(0), {}, reductionTypes,
                      blockArgLocs);
  mlir::Operation *terminator =
      lower::genOpenMPTerminator(builder, sectionsOp, loc);

  auto reductionCallback = [&](mlir::Operation *op) {
    genReductionVars(op, converter, loc, reductionSyms, reductionTypes);
    return reductionSyms;
  };

  // Generate nested SECTION constructs.
  // This is done here rather than in genOMP([...], OpenMPSectionConstruct )
  // because we need to run genReductionVars on each omp.section so that the
  // reduction variable gets mapped to the private version
  for (auto [construct, nestedEval] :
       llvm::zip(sectionBlocks.v, eval.getNestedEvaluations())) {
    const auto *sectionConstruct =
        std::get_if<parser::OpenMPSectionConstruct>(&construct.u);
    if (!sectionConstruct) {
      assert(false &&
             "unexpected construct nested inside of SECTIONS construct");
      continue;
    }

    ConstructQueue sectionQueue{buildConstructQueue(
        builder.getModule(), semaCtx, nestedEval, sectionConstruct->source,
        llvm::omp::Directive::OMPD_section, {})};

    builder.setInsertionPoint(terminator);
    genOpWithBody<mlir::omp::SectionOp>(
        OpWithBodyGenInfo(converter, symTable, semaCtx, loc, nestedEval,
                          llvm::omp::Directive::OMPD_section)
            .setClauses(&sectionQueue.begin()->clauses)
            .setGenRegionEntryCb(reductionCallback),
        sectionQueue, sectionQueue.begin());
  }

  if (!lastprivates.empty()) {
    mlir::Region &sectionsBody = sectionsOp.getRegion();
    assert(sectionsBody.hasOneBlock());
    mlir::Block &body = sectionsBody.front();

    auto lastSectionOp = llvm::find_if(
        llvm::reverse(body.getOperations()), [](const mlir::Operation &op) {
          return llvm::isa<mlir::omp::SectionOp>(op);
        });
    assert(lastSectionOp != body.rend());

    for (const clause::Lastprivate *lastp : lastprivates) {
      builder.setInsertionPoint(
          lastSectionOp->getRegion(0).back().getTerminator());
      mlir::OpBuilder::InsertPoint insp = builder.saveInsertionPoint();
      const auto &objList = std::get<ObjectList>(lastp->t);
      for (const Object &object : objList) {
        semantics::Symbol *sym = object.sym();
        converter.copyHostAssociateVar(*sym, &insp);
      }
    }
  }

  // Perform DataSharingProcessor's step2 out of SECTIONS
  builder.setInsertionPointAfter(sectionsOp.getOperation());
  dsp.processStep3(sectionsOp, false);
  // Emit implicit barrier to synchronize threads and avoid data
  // races on post-update of lastprivate variables when `nowait`
  // clause is present.
  if (clauseOps.nowait && !lastprivates.empty())
    builder.create<mlir::omp::BarrierOp>(loc);

  symTable.popScope();
  return sectionsOp;
}

static mlir::omp::SingleOp
genSingleOp(lower::AbstractConverter &converter, lower::SymMap &symTable,
            semantics::SemanticsContext &semaCtx, lower::pft::Evaluation &eval,
            mlir::Location loc, const ConstructQueue &queue,
            ConstructQueue::const_iterator item) {
  mlir::omp::SingleOperands clauseOps;
  genSingleClauses(converter, semaCtx, item->clauses, loc, clauseOps);

  return genOpWithBody<mlir::omp::SingleOp>(
      OpWithBodyGenInfo(converter, symTable, semaCtx, loc, eval,
                        llvm::omp::Directive::OMPD_single)
          .setClauses(&item->clauses),
      queue, item, clauseOps);
}

static mlir::omp::TargetOp
genTargetOp(lower::AbstractConverter &converter, lower::SymMap &symTable,
            semantics::SemanticsContext &semaCtx, lower::pft::Evaluation &eval,
            mlir::Location loc, const ConstructQueue &queue,
            ConstructQueue::const_iterator item) {
  fir::FirOpBuilder &firOpBuilder = converter.getFirOpBuilder();
  lower::StatementContext stmtCtx;

  bool processHostOnlyClauses =
      !llvm::cast<mlir::omp::OffloadModuleInterface>(*converter.getModuleOp())
           .getIsTargetDevice();

  mlir::omp::TargetOperands clauseOps;
  llvm::SmallVector<const semantics::Symbol *> mapSyms, devicePtrSyms,
      deviceAddrSyms;
  llvm::SmallVector<mlir::Location> mapLocs, devicePtrLocs, deviceAddrLocs;
  llvm::SmallVector<mlir::Type> mapTypes, devicePtrTypes, deviceAddrTypes;
  genTargetClauses(converter, semaCtx, stmtCtx, item->clauses, loc,
                   processHostOnlyClauses, clauseOps, mapSyms, mapLocs,
                   mapTypes, deviceAddrSyms, deviceAddrLocs, deviceAddrTypes,
                   devicePtrSyms, devicePtrLocs, devicePtrTypes);

  DataSharingProcessor dsp(converter, semaCtx, item->clauses, eval,
                           /*shouldCollectPreDeterminedSymbols=*/
                           lower::omp::isLastItemInQueue(item, queue),
                           enableDelayedPrivatizationStaging, &symTable);
  dsp.processStep1();

  if (enableDelayedPrivatizationStaging) {
    dsp.processStep2();

    const auto &privateClauseOps = dsp.getPrivateClauseOps();
    clauseOps.privateVars = privateClauseOps.privateVars;
    clauseOps.privateSyms = privateClauseOps.privateSyms;
  }

  // 5.8.1 Implicit Data-Mapping Attribute Rules
  // The following code follows the implicit data-mapping rules to map all the
  // symbols used inside the region that do not have explicit data-environment
  // attribute clauses (neither data-sharing; e.g. `private`, nor `map`
  // clauses).
  auto captureImplicitMap = [&](const semantics::Symbol &sym) {
    if (dsp.getAllSymbolsToPrivatize().contains(&sym))
      return;

    // if the symbol is part of an already mapped common block, do not make a
    // map for it.
    if (const Fortran::semantics::Symbol *common =
            Fortran::semantics::FindCommonBlockContaining(sym.GetUltimate()))
      if (llvm::is_contained(mapSyms, common))
        return;

    // If we come across a symbol without a symbol address, we return as we
    // cannot process it, this is intended as a catch all early exit for
    // symbols that do not have a corresponding extended value. Such as
    // subroutines, interfaces and named blocks.
    if (!converter.getSymbolAddress(sym))
      return;

    if (llvm::is_contained(mapSyms, &sym))
      return;

    if (const auto *details =
            sym.template detailsIf<semantics::HostAssocDetails>())
      converter.copySymbolBinding(details->symbol(), sym);
    llvm::SmallVector<mlir::Value> bounds;
    std::stringstream name;
    fir::ExtendedValue dataExv = converter.getSymbolExtendedValue(sym);
    name << sym.name().ToString();

    lower::AddrAndBoundsInfo info = getDataOperandBaseAddr(
        converter, firOpBuilder, sym, converter.getCurrentLocation());
    mlir::Value baseOp = info.rawInput;
    if (mlir::isa<fir::BaseBoxType>(fir::unwrapRefType(baseOp.getType())))
      bounds = lower::genBoundsOpsFromBox<mlir::omp::MapBoundsOp,
                                          mlir::omp::MapBoundsType>(
          firOpBuilder, converter.getCurrentLocation(), dataExv, info);
    if (mlir::isa<fir::SequenceType>(fir::unwrapRefType(baseOp.getType()))) {
      bool dataExvIsAssumedSize =
          semantics::IsAssumedSizeArray(sym.GetUltimate());
      bounds = lower::genBaseBoundsOps<mlir::omp::MapBoundsOp,
                                       mlir::omp::MapBoundsType>(
          firOpBuilder, converter.getCurrentLocation(), dataExv,
          dataExvIsAssumedSize);
    }

    llvm::omp::OpenMPOffloadMappingFlags mapFlag =
        llvm::omp::OpenMPOffloadMappingFlags::OMP_MAP_IMPLICIT;
    mlir::omp::VariableCaptureKind captureKind =
        mlir::omp::VariableCaptureKind::ByRef;

    mlir::Type eleType = baseOp.getType();
    if (auto refType = mlir::dyn_cast<fir::ReferenceType>(baseOp.getType()))
      eleType = refType.getElementType();

    // If a variable is specified in declare target link and if device
    // type is not specified as `nohost`, it needs to be mapped tofrom
    mlir::ModuleOp mod = firOpBuilder.getModule();
    mlir::Operation *op = mod.lookupSymbol(converter.mangleName(sym));
    auto declareTargetOp =
        llvm::dyn_cast_if_present<mlir::omp::DeclareTargetInterface>(op);
    if (declareTargetOp && declareTargetOp.isDeclareTarget()) {
      if (declareTargetOp.getDeclareTargetCaptureClause() ==
              mlir::omp::DeclareTargetCaptureClause::link &&
          declareTargetOp.getDeclareTargetDeviceType() !=
              mlir::omp::DeclareTargetDeviceType::nohost) {
        mapFlag |= llvm::omp::OpenMPOffloadMappingFlags::OMP_MAP_TO;
        mapFlag |= llvm::omp::OpenMPOffloadMappingFlags::OMP_MAP_FROM;
      }
    } else if (fir::isa_trivial(eleType) || fir::isa_char(eleType)) {
      captureKind = mlir::omp::VariableCaptureKind::ByCopy;
    } else if (!fir::isa_builtin_cptr_type(eleType)) {
      mapFlag |= llvm::omp::OpenMPOffloadMappingFlags::OMP_MAP_TO;
      mapFlag |= llvm::omp::OpenMPOffloadMappingFlags::OMP_MAP_FROM;
    }
    auto location = mlir::NameLoc::get(
        mlir::StringAttr::get(firOpBuilder.getContext(), sym.name().ToString()),
        baseOp.getLoc());
    mlir::Value mapOp = createMapInfoOp(
        firOpBuilder, location, baseOp, /*varPtrPtr=*/mlir::Value{}, name.str(),
        bounds, /*members=*/{},
        /*membersIndex=*/mlir::DenseIntElementsAttr{},
        static_cast<
            std::underlying_type_t<llvm::omp::OpenMPOffloadMappingFlags>>(
            mapFlag),
        captureKind, baseOp.getType());

    clauseOps.mapVars.push_back(mapOp);
    mapSyms.push_back(&sym);
    mapLocs.push_back(baseOp.getLoc());
    mapTypes.push_back(baseOp.getType());
  };
  lower::pft::visitAllSymbols(eval, captureImplicitMap);

  auto targetOp = firOpBuilder.create<mlir::omp::TargetOp>(loc, clauseOps);
  genBodyOfTargetOp(converter, symTable, semaCtx, eval, targetOp, mapSyms,
                    mapLocs, mapTypes, dsp, loc, queue, item);
  return targetOp;
}

static mlir::omp::TargetDataOp
genTargetDataOp(lower::AbstractConverter &converter, lower::SymMap &symTable,
                semantics::SemanticsContext &semaCtx,
                lower::pft::Evaluation &eval, mlir::Location loc,
                const ConstructQueue &queue,
                ConstructQueue::const_iterator item) {
  lower::StatementContext stmtCtx;
  mlir::omp::TargetDataOperands clauseOps;
  llvm::SmallVector<mlir::Type> useDeviceTypes;
  llvm::SmallVector<mlir::Location> useDeviceLocs;
  llvm::SmallVector<const semantics::Symbol *> useDeviceSyms;
  genTargetDataClauses(converter, semaCtx, stmtCtx, item->clauses, loc,
                       clauseOps, useDeviceTypes, useDeviceLocs, useDeviceSyms);

  auto targetDataOp =
      converter.getFirOpBuilder().create<mlir::omp::TargetDataOp>(loc,
                                                                  clauseOps);
  genBodyOfTargetDataOp(converter, symTable, semaCtx, eval, targetDataOp,
                        useDeviceTypes, useDeviceLocs, useDeviceSyms, loc,
                        queue, item);
  return targetDataOp;
}

template <typename OpTy>
static OpTy genTargetEnterExitUpdateDataOp(
    lower::AbstractConverter &converter, lower::SymMap &symTable,
    semantics::SemanticsContext &semaCtx, mlir::Location loc,
    const ConstructQueue &queue, ConstructQueue::const_iterator item) {
  fir::FirOpBuilder &firOpBuilder = converter.getFirOpBuilder();
  lower::StatementContext stmtCtx;

  // GCC 9.3.0 emits a (probably) bogus warning about an unused variable.
  [[maybe_unused]] llvm::omp::Directive directive;
  if constexpr (std::is_same_v<OpTy, mlir::omp::TargetEnterDataOp>) {
    directive = llvm::omp::Directive::OMPD_target_enter_data;
  } else if constexpr (std::is_same_v<OpTy, mlir::omp::TargetExitDataOp>) {
    directive = llvm::omp::Directive::OMPD_target_exit_data;
  } else if constexpr (std::is_same_v<OpTy, mlir::omp::TargetUpdateOp>) {
    directive = llvm::omp::Directive::OMPD_target_update;
  } else {
    llvm_unreachable("Unexpected TARGET DATA construct");
  }

  mlir::omp::TargetEnterExitUpdateDataOperands clauseOps;
  genTargetEnterExitUpdateDataClauses(converter, semaCtx, stmtCtx,
                                      item->clauses, loc, directive, clauseOps);

  return firOpBuilder.create<OpTy>(loc, clauseOps);
}

static mlir::omp::TaskOp
genTaskOp(lower::AbstractConverter &converter, lower::SymMap &symTable,
          semantics::SemanticsContext &semaCtx, lower::pft::Evaluation &eval,
          mlir::Location loc, const ConstructQueue &queue,
          ConstructQueue::const_iterator item) {
  lower::StatementContext stmtCtx;
  mlir::omp::TaskOperands clauseOps;
  genTaskClauses(converter, semaCtx, stmtCtx, item->clauses, loc, clauseOps);

  return genOpWithBody<mlir::omp::TaskOp>(
      OpWithBodyGenInfo(converter, symTable, semaCtx, loc, eval,
                        llvm::omp::Directive::OMPD_task)
          .setClauses(&item->clauses),
      queue, item, clauseOps);
}

static mlir::omp::TaskgroupOp
genTaskgroupOp(lower::AbstractConverter &converter, lower::SymMap &symTable,
               semantics::SemanticsContext &semaCtx,
               lower::pft::Evaluation &eval, mlir::Location loc,
               const ConstructQueue &queue,
               ConstructQueue::const_iterator item) {
  mlir::omp::TaskgroupOperands clauseOps;
  genTaskgroupClauses(converter, semaCtx, item->clauses, loc, clauseOps);

  return genOpWithBody<mlir::omp::TaskgroupOp>(
      OpWithBodyGenInfo(converter, symTable, semaCtx, loc, eval,
                        llvm::omp::Directive::OMPD_taskgroup)
          .setClauses(&item->clauses),
      queue, item, clauseOps);
}

static mlir::omp::TaskwaitOp
genTaskwaitOp(lower::AbstractConverter &converter, lower::SymMap &symTable,
              semantics::SemanticsContext &semaCtx,
              lower::pft::Evaluation &eval, mlir::Location loc,
              const ConstructQueue &queue,
              ConstructQueue::const_iterator item) {
  mlir::omp::TaskwaitOperands clauseOps;
  genTaskwaitClauses(converter, semaCtx, item->clauses, loc, clauseOps);
  return converter.getFirOpBuilder().create<mlir::omp::TaskwaitOp>(loc,
                                                                   clauseOps);
}

static mlir::omp::TaskyieldOp
genTaskyieldOp(lower::AbstractConverter &converter, lower::SymMap &symTable,
               semantics::SemanticsContext &semaCtx,
               lower::pft::Evaluation &eval, mlir::Location loc,
               const ConstructQueue &queue,
               ConstructQueue::const_iterator item) {
  return converter.getFirOpBuilder().create<mlir::omp::TaskyieldOp>(loc);
}

static mlir::omp::TeamsOp
genTeamsOp(lower::AbstractConverter &converter, lower::SymMap &symTable,
           semantics::SemanticsContext &semaCtx, lower::pft::Evaluation &eval,
           mlir::Location loc, const ConstructQueue &queue,
           ConstructQueue::const_iterator item) {
  lower::StatementContext stmtCtx;

  mlir::omp::TargetOp targetOp =
      findParentTargetOp(converter.getFirOpBuilder());
  bool evalOutsideTarget = mustEvalTeamsThreadsOutsideTarget(eval, targetOp);

  mlir::omp::TeamsOperands clauseOps;
  mlir::omp::NumTeamsClauseOps numTeamsClauseOps;
  mlir::omp::ThreadLimitClauseOps threadLimitClauseOps;
  genTeamsClauses(converter, semaCtx, stmtCtx, item->clauses, loc,
                  evalOutsideTarget, clauseOps, numTeamsClauseOps,
                  threadLimitClauseOps);

  auto teamsOp = genOpWithBody<mlir::omp::TeamsOp>(
      OpWithBodyGenInfo(converter, symTable, semaCtx, loc, eval,
                        llvm::omp::Directive::OMPD_teams)
          .setClauses(&item->clauses),
      queue, item, clauseOps);

  if (numTeamsClauseOps.numTeamsUpper) {
    if (evalOutsideTarget)
      targetOp.getNumTeamsUpperMutable().assign(
          numTeamsClauseOps.numTeamsUpper);
    else
      teamsOp.getNumTeamsUpperMutable().assign(numTeamsClauseOps.numTeamsUpper);
  }

  if (threadLimitClauseOps.threadLimit) {
    if (evalOutsideTarget)
      targetOp.getTeamsThreadLimitMutable().assign(
          threadLimitClauseOps.threadLimit);
    else
      teamsOp.getThreadLimitMutable().assign(threadLimitClauseOps.threadLimit);
  }

  return teamsOp;
}

//===----------------------------------------------------------------------===//
// Code generation functions for the standalone version of constructs that can
// also be a leaf of a composite construct
//===----------------------------------------------------------------------===//

static void genStandaloneDistribute(
    lower::AbstractConverter &converter, lower::SymMap &symTable,
    semantics::SemanticsContext &semaCtx, lower::pft::Evaluation &eval,
    mlir::Location loc, const ConstructQueue &queue,
    ConstructQueue::const_iterator item, DataSharingProcessor &dsp) {
  lower::StatementContext stmtCtx;

  mlir::omp::DistributeOperands distributeClauseOps;
  genDistributeClauses(converter, semaCtx, stmtCtx, item->clauses, loc,
                       distributeClauseOps);

  mlir::omp::LoopNestOperands loopNestClauseOps;
  llvm::SmallVector<const semantics::Symbol *> iv;
  genLoopNestClauses(converter, semaCtx, eval, item->clauses, loc,
                     loopNestClauseOps, iv);

  // TODO: Populate entry block arguments with private variables.
  auto distributeOp = genWrapperOp<mlir::omp::DistributeOp>(
      converter, loc, distributeClauseOps, /*blockArgTypes=*/{});

  genLoopNestOp(converter, symTable, semaCtx, eval, loc, queue, item,
                loopNestClauseOps, iv,
                /*wrapperSyms=*/{}, distributeOp.getRegion().getArguments(),
                llvm::omp::Directive::OMPD_distribute, dsp);
}

static void genStandaloneDo(lower::AbstractConverter &converter,
                            lower::SymMap &symTable,
                            semantics::SemanticsContext &semaCtx,
                            lower::pft::Evaluation &eval, mlir::Location loc,
                            const ConstructQueue &queue,
                            ConstructQueue::const_iterator item,
                            DataSharingProcessor &dsp) {
  lower::StatementContext stmtCtx;

  mlir::omp::WsloopOperands wsloopClauseOps;
  llvm::SmallVector<const semantics::Symbol *> reductionSyms;
  llvm::SmallVector<mlir::Type> reductionTypes;
  genWsloopClauses(converter, semaCtx, stmtCtx, item->clauses, loc,
                   wsloopClauseOps, reductionTypes, reductionSyms);

  mlir::omp::LoopNestOperands loopNestClauseOps;
  llvm::SmallVector<const semantics::Symbol *> iv;
  genLoopNestClauses(converter, semaCtx, eval, item->clauses, loc,
                     loopNestClauseOps, iv);

  // TODO: Add private variables to entry block arguments.
  auto wsloopOp = genWrapperOp<mlir::omp::WsloopOp>(
      converter, loc, wsloopClauseOps, reductionTypes);

  genLoopNestOp(converter, symTable, semaCtx, eval, loc, queue, item,
                loopNestClauseOps, iv, reductionSyms,
                wsloopOp.getRegion().getArguments(),
                llvm::omp::Directive::OMPD_do, dsp);
}

static void genStandaloneParallel(lower::AbstractConverter &converter,
                                  lower::SymMap &symTable,
                                  semantics::SemanticsContext &semaCtx,
                                  lower::pft::Evaluation &eval,
                                  mlir::Location loc,
                                  const ConstructQueue &queue,
                                  ConstructQueue::const_iterator item) {
  lower::StatementContext stmtCtx;

  mlir::omp::TargetOp targetOp =
      findParentTargetOp(converter.getFirOpBuilder());
  bool evalOutsideTarget = mustEvalTeamsThreadsOutsideTarget(eval, targetOp);

  mlir::omp::ParallelOperands parallelClauseOps;
  mlir::omp::NumThreadsClauseOps numThreadsClauseOps;
  llvm::SmallVector<const semantics::Symbol *> reductionSyms;
  llvm::SmallVector<mlir::Type> reductionTypes;
  genParallelClauses(converter, semaCtx, stmtCtx, item->clauses, loc,
                     evalOutsideTarget, parallelClauseOps, numThreadsClauseOps,
                     reductionTypes, reductionSyms);

  genParallelOp(converter, symTable, semaCtx, eval, loc, queue, item,
                parallelClauseOps, numThreadsClauseOps, reductionSyms,
                reductionTypes, evalOutsideTarget ? targetOp : nullptr);
}

static void genStandaloneSimd(lower::AbstractConverter &converter,
                              lower::SymMap &symTable,
                              semantics::SemanticsContext &semaCtx,
                              lower::pft::Evaluation &eval, mlir::Location loc,
                              const ConstructQueue &queue,
                              ConstructQueue::const_iterator item,
                              DataSharingProcessor &dsp) {
  mlir::omp::SimdOperands simdClauseOps;
  genSimdClauses(converter, semaCtx, item->clauses, loc, simdClauseOps);

  mlir::omp::LoopNestOperands loopNestClauseOps;
  llvm::SmallVector<const semantics::Symbol *> iv;
  genLoopNestClauses(converter, semaCtx, eval, item->clauses, loc,
                     loopNestClauseOps, iv);

  // TODO: Populate entry block arguments with reduction and private variables.
  auto simdOp = genWrapperOp<mlir::omp::SimdOp>(converter, loc, simdClauseOps,
                                                /*blockArgTypes=*/{});

  genLoopNestOp(converter, symTable, semaCtx, eval, loc, queue, item,
                loopNestClauseOps, iv,
                /*wrapperSyms=*/{}, simdOp.getRegion().getArguments(),
                llvm::omp::Directive::OMPD_simd, dsp);
}

static void genStandaloneTaskloop(
    lower::AbstractConverter &converter, lower::SymMap &symTable,
    semantics::SemanticsContext &semaCtx, lower::pft::Evaluation &eval,
    mlir::Location loc, const ConstructQueue &queue,
    ConstructQueue::const_iterator item, DataSharingProcessor &dsp) {
  TODO(loc, "Taskloop construct");
}

//===----------------------------------------------------------------------===//
// Code generation functions for composite constructs
//===----------------------------------------------------------------------===//

static void genCompositeDistributeParallelDo(
    lower::AbstractConverter &converter, lower::SymMap &symTable,
    semantics::SemanticsContext &semaCtx, lower::pft::Evaluation &eval,
    mlir::Location loc, const ConstructQueue &queue,
    ConstructQueue::const_iterator item, DataSharingProcessor &dsp) {
  lower::StatementContext stmtCtx;

  mlir::omp::TargetOp targetOp =
      findParentTargetOp(converter.getFirOpBuilder());
  bool evalOutsideTarget = mustEvalTeamsThreadsOutsideTarget(eval, targetOp);

  // Create parent omp.parallel first.
  mlir::omp::ParallelOperands parallelClauseOps;
  mlir::omp::NumThreadsClauseOps numThreadsClauseOps;
  llvm::SmallVector<const semantics::Symbol *> parallelReductionSyms;
  llvm::SmallVector<mlir::Type> parallelReductionTypes;
  genParallelClauses(converter, semaCtx, stmtCtx, item->clauses, loc,
                     evalOutsideTarget, parallelClauseOps, numThreadsClauseOps,
                     parallelReductionTypes, parallelReductionSyms);

  genParallelCompositeOp(converter, semaCtx, item->clauses, eval, loc,
                         parallelClauseOps, numThreadsClauseOps,
                         parallelReductionSyms, parallelReductionTypes,
                         evalOutsideTarget ? targetOp : nullptr, dsp);

  // Clause processing.
  mlir::omp::DistributeOperands distributeClauseOps;
  genDistributeClauses(converter, semaCtx, stmtCtx, item->clauses, loc,
                       distributeClauseOps);

  mlir::omp::WsloopOperands wsloopClauseOps;
  llvm::SmallVector<const semantics::Symbol *> wsloopReductionSyms;
  llvm::SmallVector<mlir::Type> wsloopReductionTypes;
  genWsloopClauses(converter, semaCtx, stmtCtx, item->clauses, loc,
                   wsloopClauseOps, wsloopReductionTypes, wsloopReductionSyms);

  mlir::omp::LoopNestOperands loopNestClauseOps;
  llvm::SmallVector<const semantics::Symbol *> iv;
  genLoopNestClauses(converter, semaCtx, eval, item->clauses, loc,
                     loopNestClauseOps, iv);

  // Operation creation.
  // TODO: Populate entry block arguments with private variables.
  auto distributeOp = genWrapperOp<mlir::omp::DistributeOp>(
      converter, loc, distributeClauseOps, /*blockArgTypes=*/{});
  distributeOp.setComposite(/*val=*/true);

  // TODO: Add private variables to entry block arguments.
  auto wsloopOp = genWrapperOp<mlir::omp::WsloopOp>(
      converter, loc, wsloopClauseOps, wsloopReductionTypes);
  wsloopOp.setComposite(/*val=*/true);

  // Construct wrapper entry block list and associated symbols. It is important
  // that the symbol order and the block argument order match, so that the
  // symbol-value bindings created are correct.
  auto &wrapperSyms = wsloopReductionSyms;

  auto wrapperArgs = llvm::to_vector(
      llvm::concat<mlir::BlockArgument>(distributeOp.getRegion().getArguments(),
                                        wsloopOp.getRegion().getArguments()));

  genLoopNestOp(converter, symTable, semaCtx, eval, loc, queue, item,
                loopNestClauseOps, iv, wrapperSyms, wrapperArgs,
                llvm::omp::Directive::OMPD_distribute_parallel_do, dsp);
}

static void genCompositeDistributeParallelDoSimd(
    lower::AbstractConverter &converter, lower::SymMap &symTable,
    semantics::SemanticsContext &semaCtx, lower::pft::Evaluation &eval,
    mlir::Location loc, const ConstructQueue &queue,
    ConstructQueue::const_iterator item, DataSharingProcessor &dsp) {
<<<<<<< HEAD
  lower::StatementContext stmtCtx;

  mlir::omp::TargetOp targetOp =
      findParentTargetOp(converter.getFirOpBuilder());
  bool evalOutsideTarget = mustEvalTeamsThreadsOutsideTarget(eval, targetOp);

  // Create parent omp.parallel first.
  mlir::omp::ParallelOperands parallelClauseOps;
  mlir::omp::NumThreadsClauseOps numThreadsClauseOps;
  llvm::SmallVector<const semantics::Symbol *> parallelReductionSyms;
  llvm::SmallVector<mlir::Type> parallelReductionTypes;
  genParallelClauses(converter, semaCtx, stmtCtx, item->clauses, loc,
                     evalOutsideTarget, parallelClauseOps, numThreadsClauseOps,
                     parallelReductionTypes, parallelReductionSyms);

  genParallelCompositeOp(converter, semaCtx, item->clauses, eval, loc,
                         parallelClauseOps, numThreadsClauseOps,
                         parallelReductionSyms, parallelReductionTypes,
                         evalOutsideTarget ? targetOp : nullptr, dsp);

  // Clause processing.
  mlir::omp::DistributeOperands distributeClauseOps;
  genDistributeClauses(converter, semaCtx, stmtCtx, item->clauses, loc,
                       distributeClauseOps);

  mlir::omp::WsloopOperands wsloopClauseOps;
  llvm::SmallVector<const semantics::Symbol *> wsloopReductionSyms;
  llvm::SmallVector<mlir::Type> wsloopReductionTypes;
  genWsloopClauses(converter, semaCtx, stmtCtx, item->clauses, loc,
                   wsloopClauseOps, wsloopReductionTypes, wsloopReductionSyms);

  mlir::omp::SimdOperands simdClauseOps;
  genSimdClauses(converter, semaCtx, item->clauses, loc, simdClauseOps);

  mlir::omp::LoopNestOperands loopNestClauseOps;
  llvm::SmallVector<const semantics::Symbol *> iv;
  genLoopNestClauses(converter, semaCtx, eval, item->clauses, loc,
                     loopNestClauseOps, iv);

  // Operation creation.
  // TODO: Populate entry block arguments with private variables.
  auto distributeOp = genWrapperOp<mlir::omp::DistributeOp>(
      converter, loc, distributeClauseOps, /*blockArgTypes=*/{});
  distributeOp.setComposite(/*val=*/true);

  // TODO: Add private variables to entry block arguments.
  auto wsloopOp = genWrapperOp<mlir::omp::WsloopOp>(
      converter, loc, wsloopClauseOps, wsloopReductionTypes);
  wsloopOp.setComposite(/*val=*/true);

  // TODO: Populate entry block arguments with reduction and private variables.
  auto simdOp = genWrapperOp<mlir::omp::SimdOp>(converter, loc, simdClauseOps,
                                                /*blockArgTypes=*/{});
  simdOp.setComposite(/*val=*/true);

  // Construct wrapper entry block list and associated symbols. It is important
  // that the symbol order and the block argument order match, so that the
  // symbol-value bindings created are correct.
  auto &wrapperSyms = wsloopReductionSyms;

  auto wrapperArgs = llvm::to_vector(llvm::concat<mlir::BlockArgument>(
      distributeOp.getRegion().getArguments(),
      wsloopOp.getRegion().getArguments(), simdOp.getRegion().getArguments()));

  genLoopNestOp(converter, symTable, semaCtx, eval, loc, queue, item,
                loopNestClauseOps, iv, wrapperSyms, wrapperArgs,
                llvm::omp::Directive::OMPD_distribute_parallel_do_simd, dsp);
=======
  assert(std::distance(item, queue.end()) == 4 && "Invalid leaf constructs");
  TODO(loc, "Composite DISTRIBUTE PARALLEL DO SIMD");
>>>>>>> f321456e
}

static void genCompositeDistributeSimd(
    lower::AbstractConverter &converter, lower::SymMap &symTable,
    semantics::SemanticsContext &semaCtx, lower::pft::Evaluation &eval,
    mlir::Location loc, const ConstructQueue &queue,
    ConstructQueue::const_iterator item, DataSharingProcessor &dsp) {
  lower::StatementContext stmtCtx;

  assert(std::distance(item, queue.end()) == 2 && "Invalid leaf constructs");
  ConstructQueue::const_iterator distributeItem = item;
  ConstructQueue::const_iterator simdItem = std::next(distributeItem);

  // Clause processing.
  mlir::omp::DistributeOperands distributeClauseOps;
  genDistributeClauses(converter, semaCtx, stmtCtx, distributeItem->clauses,
                       loc, distributeClauseOps);

  mlir::omp::SimdOperands simdClauseOps;
  genSimdClauses(converter, semaCtx, simdItem->clauses, loc, simdClauseOps);

  // Pass the innermost leaf construct's clauses because that's where COLLAPSE
  // is placed by construct decomposition.
  mlir::omp::LoopNestOperands loopNestClauseOps;
  llvm::SmallVector<const semantics::Symbol *> iv;
  genLoopNestClauses(converter, semaCtx, eval, simdItem->clauses, loc,
                     loopNestClauseOps, iv);

  // Operation creation.
  // TODO: Populate entry block arguments with private variables.
  auto distributeOp = genWrapperOp<mlir::omp::DistributeOp>(
      converter, loc, distributeClauseOps, /*blockArgTypes=*/{});
  distributeOp.setComposite(/*val=*/true);

  // TODO: Populate entry block arguments with reduction and private variables.
  auto simdOp = genWrapperOp<mlir::omp::SimdOp>(converter, loc, simdClauseOps,
                                                /*blockArgTypes=*/{});
  simdOp.setComposite(/*val=*/true);

  // Construct wrapper entry block list and associated symbols. It is important
  // that the symbol order and the block argument order match, so that the
  // symbol-value bindings created are correct.
  // TODO: Add omp.distribute private and omp.simd private and reduction args.
  auto wrapperArgs = llvm::to_vector(
      llvm::concat<mlir::BlockArgument>(distributeOp.getRegion().getArguments(),
                                        simdOp.getRegion().getArguments()));

  genLoopNestOp(converter, symTable, semaCtx, eval, loc, queue, simdItem,
                loopNestClauseOps, iv, /*wrapperSyms=*/{}, wrapperArgs,
                llvm::omp::Directive::OMPD_distribute_simd, dsp);
}

static void genCompositeDoSimd(lower::AbstractConverter &converter,
                               lower::SymMap &symTable,
                               semantics::SemanticsContext &semaCtx,
                               lower::pft::Evaluation &eval, mlir::Location loc,
                               const ConstructQueue &queue,
                               ConstructQueue::const_iterator item,
                               DataSharingProcessor &dsp) {
  lower::StatementContext stmtCtx;

  assert(std::distance(item, queue.end()) == 2 && "Invalid leaf constructs");
  ConstructQueue::const_iterator doItem = item;
  ConstructQueue::const_iterator simdItem = std::next(doItem);

  // Clause processing.
  mlir::omp::WsloopOperands wsloopClauseOps;
  llvm::SmallVector<const semantics::Symbol *> wsloopReductionSyms;
  llvm::SmallVector<mlir::Type> wsloopReductionTypes;
  genWsloopClauses(converter, semaCtx, stmtCtx, doItem->clauses, loc,
                   wsloopClauseOps, wsloopReductionTypes, wsloopReductionSyms);

  mlir::omp::SimdOperands simdClauseOps;
  genSimdClauses(converter, semaCtx, simdItem->clauses, loc, simdClauseOps);

  // Pass the innermost leaf construct's clauses because that's where COLLAPSE
  // is placed by construct decomposition.
  mlir::omp::LoopNestOperands loopNestClauseOps;
  llvm::SmallVector<const semantics::Symbol *> iv;
  genLoopNestClauses(converter, semaCtx, eval, simdItem->clauses, loc,
                     loopNestClauseOps, iv);

  // Operation creation.
  // TODO: Add private variables to entry block arguments.
  auto wsloopOp = genWrapperOp<mlir::omp::WsloopOp>(
      converter, loc, wsloopClauseOps, wsloopReductionTypes);
  wsloopOp.setComposite(/*val=*/true);

  // TODO: Populate entry block arguments with reduction and private variables.
  auto simdOp = genWrapperOp<mlir::omp::SimdOp>(converter, loc, simdClauseOps,
                                                /*blockArgTypes=*/{});
  simdOp.setComposite(/*val=*/true);

  // Construct wrapper entry block list and associated symbols. It is important
  // that the symbol and block argument order match, so that the symbol-value
  // bindings created are correct.
  // TODO: Add omp.wsloop private and omp.simd private and reduction args.
  auto wrapperArgs = llvm::to_vector(llvm::concat<mlir::BlockArgument>(
      wsloopOp.getRegion().getArguments(), simdOp.getRegion().getArguments()));

  genLoopNestOp(converter, symTable, semaCtx, eval, loc, queue, simdItem,
                loopNestClauseOps, iv, wsloopReductionSyms, wrapperArgs,
                llvm::omp::Directive::OMPD_do_simd, dsp);
}

static void genCompositeTaskloopSimd(
    lower::AbstractConverter &converter, lower::SymMap &symTable,
    semantics::SemanticsContext &semaCtx, lower::pft::Evaluation &eval,
    mlir::Location loc, const ConstructQueue &queue,
    ConstructQueue::const_iterator item, DataSharingProcessor &dsp) {
  assert(std::distance(item, queue.end()) == 2 && "Invalid leaf constructs");
  TODO(loc, "Composite TASKLOOP SIMD");
}

//===----------------------------------------------------------------------===//
// Dispatch
//===----------------------------------------------------------------------===//

static bool genOMPCompositeDispatch(
    lower::AbstractConverter &converter, lower::SymMap &symTable,
    semantics::SemanticsContext &semaCtx, lower::pft::Evaluation &eval,
    mlir::Location loc, const ConstructQueue &queue,
    ConstructQueue::const_iterator item, DataSharingProcessor &dsp) {
  using llvm::omp::Directive;
  using lower::omp::matchLeafSequence;

  if (matchLeafSequence(item, queue, Directive::OMPD_distribute_parallel_do))
    genCompositeDistributeParallelDo(converter, symTable, semaCtx, eval, loc,
                                     queue, item, dsp);
  else if (matchLeafSequence(item, queue,
                             Directive::OMPD_distribute_parallel_do_simd))
    genCompositeDistributeParallelDoSimd(converter, symTable, semaCtx, eval,
                                         loc, queue, item, dsp);
  else if (matchLeafSequence(item, queue, Directive::OMPD_distribute_simd))
    genCompositeDistributeSimd(converter, symTable, semaCtx, eval, loc, queue,
                               item, dsp);
  else if (matchLeafSequence(item, queue, Directive::OMPD_do_simd))
    genCompositeDoSimd(converter, symTable, semaCtx, eval, loc, queue, item,
                       dsp);
  else if (matchLeafSequence(item, queue, Directive::OMPD_taskloop_simd))
    genCompositeTaskloopSimd(converter, symTable, semaCtx, eval, loc, queue,
                             item, dsp);
  else
    return false;

  return true;
}

static void genOMPDispatch(lower::AbstractConverter &converter,
                           lower::SymMap &symTable,
                           semantics::SemanticsContext &semaCtx,
                           lower::pft::Evaluation &eval, mlir::Location loc,
                           const ConstructQueue &queue,
                           ConstructQueue::const_iterator item) {
  assert(item != queue.end());

  std::optional<DataSharingProcessor> loopDsp;
  bool loopLeaf = llvm::omp::getDirectiveAssociation(item->id) ==
                  llvm::omp::Association::Loop;
  if (loopLeaf) {
    // Used delayed privatization for 'distribute parallel do [simd]'.
    bool useDelayedPrivatization = llvm::omp::allParallelSet.test(item->id);
    symTable.pushScope();
    // TODO: Use one DataSharingProcessor for each leaf of a composite
    // construct.
    loopDsp.emplace(converter, semaCtx, item->clauses, eval,
                    /*shouldCollectPreDeterminedSymbols=*/true,
                    useDelayedPrivatization, &symTable);
    loopDsp->processStep1();
<<<<<<< HEAD
    loopDsp->processStep2();
=======

    if (genOMPCompositeDispatch(converter, symTable, semaCtx, eval, loc, queue,
                                item, *loopDsp)) {
      symTable.popScope();
      return;
    }
>>>>>>> f321456e
  }

  switch (llvm::omp::Directive dir = item->id) {
  case llvm::omp::Directive::OMPD_barrier:
    genBarrierOp(converter, symTable, semaCtx, eval, loc, queue, item);
    break;
  case llvm::omp::Directive::OMPD_distribute:
    genStandaloneDistribute(converter, symTable, semaCtx, eval, loc, queue,
                            item, *loopDsp);
    break;
  case llvm::omp::Directive::OMPD_do:
    genStandaloneDo(converter, symTable, semaCtx, eval, loc, queue, item,
                    *loopDsp);
    break;
  case llvm::omp::Directive::OMPD_loop:
    TODO(loc, "Unhandled directive " + llvm::omp::getOpenMPDirectiveName(dir));
    break;
  case llvm::omp::Directive::OMPD_masked:
    genMaskedOp(converter, symTable, semaCtx, eval, loc, queue, item);
    break;
  case llvm::omp::Directive::OMPD_master:
    genMasterOp(converter, symTable, semaCtx, eval, loc, queue, item);
    break;
  case llvm::omp::Directive::OMPD_ordered:
    // Block-associated "ordered" construct.
    genOrderedRegionOp(converter, symTable, semaCtx, eval, loc, queue, item);
    break;
  case llvm::omp::Directive::OMPD_parallel:
    genStandaloneParallel(converter, symTable, semaCtx, eval, loc, queue, item);
    break;
  case llvm::omp::Directive::OMPD_section:
    llvm_unreachable("genOMPDispatch: OMPD_section");
    // Lowered in the enclosing genSectionsOp.
    break;
  case llvm::omp::Directive::OMPD_sections:
    // Called directly from genOMP([...], OpenMPSectionsConstruct) because it
    // has a different prototype.
    // This code path is still taken when iterating through the construct queue
    // in genBodyOfOp
    break;
  case llvm::omp::Directive::OMPD_simd:
    genStandaloneSimd(converter, symTable, semaCtx, eval, loc, queue, item,
                      *loopDsp);
    break;
  case llvm::omp::Directive::OMPD_single:
    genSingleOp(converter, symTable, semaCtx, eval, loc, queue, item);
    break;
  case llvm::omp::Directive::OMPD_target:
    genTargetOp(converter, symTable, semaCtx, eval, loc, queue, item);
    break;
  case llvm::omp::Directive::OMPD_target_data:
    genTargetDataOp(converter, symTable, semaCtx, eval, loc, queue, item);
    break;
  case llvm::omp::Directive::OMPD_target_enter_data:
    genTargetEnterExitUpdateDataOp<mlir::omp::TargetEnterDataOp>(
        converter, symTable, semaCtx, loc, queue, item);
    break;
  case llvm::omp::Directive::OMPD_target_exit_data:
    genTargetEnterExitUpdateDataOp<mlir::omp::TargetExitDataOp>(
        converter, symTable, semaCtx, loc, queue, item);
    break;
  case llvm::omp::Directive::OMPD_target_update:
    genTargetEnterExitUpdateDataOp<mlir::omp::TargetUpdateOp>(
        converter, symTable, semaCtx, loc, queue, item);
    break;
  case llvm::omp::Directive::OMPD_task:
    genTaskOp(converter, symTable, semaCtx, eval, loc, queue, item);
    break;
  case llvm::omp::Directive::OMPD_taskgroup:
    genTaskgroupOp(converter, symTable, semaCtx, eval, loc, queue, item);
    break;
  case llvm::omp::Directive::OMPD_taskloop:
    genStandaloneTaskloop(converter, symTable, semaCtx, eval, loc, queue, item,
                          *loopDsp);
    break;
  case llvm::omp::Directive::OMPD_taskwait:
    genTaskwaitOp(converter, symTable, semaCtx, eval, loc, queue, item);
    break;
  case llvm::omp::Directive::OMPD_taskyield:
    genTaskyieldOp(converter, symTable, semaCtx, eval, loc, queue, item);
    break;
  case llvm::omp::Directive::OMPD_teams:
    genTeamsOp(converter, symTable, semaCtx, eval, loc, queue, item);
    break;
  case llvm::omp::Directive::OMPD_tile:
  case llvm::omp::Directive::OMPD_unroll:
    TODO(loc, "Unhandled loop directive (" +
                  llvm::omp::getOpenMPDirectiveName(dir) + ")");
  // case llvm::omp::Directive::OMPD_workdistribute:
  case llvm::omp::Directive::OMPD_workshare:
    // FIXME: Workshare is not a commonly used OpenMP construct, an
    // implementation for this feature will come later. For the codes
    // that use this construct, add a single construct for now.
    genSingleOp(converter, symTable, semaCtx, eval, loc, queue, item);
    break;
  default:
    // Combined and composite constructs should have been split into a sequence
    // of leaf constructs when building the construct queue.
    assert(!llvm::omp::isLeafConstruct(dir) &&
           "Unexpected compound construct.");
    break;
  }

  if (loopLeaf)
    symTable.popScope();
}

//===----------------------------------------------------------------------===//
// OpenMPDeclarativeConstruct visitors
//===----------------------------------------------------------------------===//

static void
genOMP(lower::AbstractConverter &converter, lower::SymMap &symTable,
       semantics::SemanticsContext &semaCtx, lower::pft::Evaluation &eval,
       const parser::OpenMPDeclarativeAllocate &declarativeAllocate) {
  TODO(converter.getCurrentLocation(), "OpenMPDeclarativeAllocate");
}

static void genOMP(
    lower::AbstractConverter &converter, lower::SymMap &symTable,
    semantics::SemanticsContext &semaCtx, lower::pft::Evaluation &eval,
    const parser::OpenMPDeclareReductionConstruct &declareReductionConstruct) {
  TODO(converter.getCurrentLocation(), "OpenMPDeclareReductionConstruct");
}

static void
genOMP(lower::AbstractConverter &converter, lower::SymMap &symTable,
       semantics::SemanticsContext &semaCtx, lower::pft::Evaluation &eval,
       const parser::OpenMPDeclareSimdConstruct &declareSimdConstruct) {
  TODO(converter.getCurrentLocation(), "OpenMPDeclareSimdConstruct");
}

static void
genOMP(lower::AbstractConverter &converter, lower::SymMap &symTable,
       semantics::SemanticsContext &semaCtx, lower::pft::Evaluation &eval,
       const parser::OpenMPDeclareTargetConstruct &declareTargetConstruct) {
  mlir::omp::DeclareTargetOperands clauseOps;
  llvm::SmallVector<DeclareTargetCapturePair> symbolAndClause;
  mlir::ModuleOp mod = converter.getFirOpBuilder().getModule();
  getDeclareTargetInfo(converter, semaCtx, eval, declareTargetConstruct,
                       clauseOps, symbolAndClause);

  for (const DeclareTargetCapturePair &symClause : symbolAndClause) {
    mlir::Operation *op = mod.lookupSymbol(
        converter.mangleName(std::get<const semantics::Symbol &>(symClause)));

    // Some symbols are deferred until later in the module, these are handled
    // upon finalization of the module for OpenMP inside of Bridge, so we simply
    // skip for now.
    if (!op)
      continue;

    markDeclareTarget(
        op, converter,
        std::get<mlir::omp::DeclareTargetCaptureClause>(symClause),
        clauseOps.deviceType);
  }
}

static void genOMP(lower::AbstractConverter &converter, lower::SymMap &symTable,
                   semantics::SemanticsContext &semaCtx,
                   lower::pft::Evaluation &eval,
                   const parser::OpenMPRequiresConstruct &requiresConstruct) {
  // Requires directives are gathered and processed in semantics and
  // then combined in the lowering bridge before triggering codegen
  // just once. Hence, there is no need to lower each individual
  // occurrence here.
}

static void genOMP(lower::AbstractConverter &converter, lower::SymMap &symTable,
                   semantics::SemanticsContext &semaCtx,
                   lower::pft::Evaluation &eval,
                   const parser::OpenMPThreadprivate &threadprivate) {
  // The directive is lowered when instantiating the variable to
  // support the case of threadprivate variable declared in module.
}

static void genOMP(lower::AbstractConverter &converter, lower::SymMap &symTable,
                   semantics::SemanticsContext &semaCtx,
                   lower::pft::Evaluation &eval,
                   const parser::OpenMPDeclarativeConstruct &ompDeclConstruct) {
  Fortran::common::visit(
      [&](auto &&s) { return genOMP(converter, symTable, semaCtx, eval, s); },
      ompDeclConstruct.u);
}

//===----------------------------------------------------------------------===//
// OpenMPStandaloneConstruct visitors
//===----------------------------------------------------------------------===//

static void genOMP(
    lower::AbstractConverter &converter, lower::SymMap &symTable,
    semantics::SemanticsContext &semaCtx, lower::pft::Evaluation &eval,
    const parser::OpenMPSimpleStandaloneConstruct &simpleStandaloneConstruct) {
  const auto &directive = std::get<parser::OmpSimpleStandaloneDirective>(
      simpleStandaloneConstruct.t);
  List<Clause> clauses = makeClauses(
      std::get<parser::OmpClauseList>(simpleStandaloneConstruct.t), semaCtx);
  mlir::Location currentLocation = converter.genLocation(directive.source);

  ConstructQueue queue{
      buildConstructQueue(converter.getFirOpBuilder().getModule(), semaCtx,
                          eval, directive.source, directive.v, clauses)};
  if (directive.v == llvm::omp::Directive::OMPD_ordered) {
    // Standalone "ordered" directive.
    genOrderedOp(converter, symTable, semaCtx, eval, currentLocation, queue,
                 queue.begin());
  } else {
    // Dispatch handles the "block-associated" variant of "ordered".
    genOMPDispatch(converter, symTable, semaCtx, eval, currentLocation, queue,
                   queue.begin());
  }
}

static void genOMP(lower::AbstractConverter &converter, lower::SymMap &symTable,
                   semantics::SemanticsContext &semaCtx,
                   lower::pft::Evaluation &eval,
                   const parser::OpenMPFlushConstruct &flushConstruct) {
  const auto &verbatim = std::get<parser::Verbatim>(flushConstruct.t);
  const auto &objectList =
      std::get<std::optional<parser::OmpObjectList>>(flushConstruct.t);
  const auto &clauseList =
      std::get<std::optional<std::list<parser::OmpMemoryOrderClause>>>(
          flushConstruct.t);
  ObjectList objects =
      objectList ? makeObjects(*objectList, semaCtx) : ObjectList{};
  List<Clause> clauses =
      clauseList ? makeList(*clauseList,
                            [&](auto &&s) { return makeClause(s.v, semaCtx); })
                 : List<Clause>{};
  mlir::Location currentLocation = converter.genLocation(verbatim.source);

  ConstructQueue queue{buildConstructQueue(
      converter.getFirOpBuilder().getModule(), semaCtx, eval, verbatim.source,
      llvm::omp::Directive::OMPD_flush, clauses)};
  genFlushOp(converter, symTable, semaCtx, eval, currentLocation, objects,
             queue, queue.begin());
}

static void genOMP(lower::AbstractConverter &converter, lower::SymMap &symTable,
                   semantics::SemanticsContext &semaCtx,
                   lower::pft::Evaluation &eval,
                   const parser::OpenMPCancelConstruct &cancelConstruct) {
  TODO(converter.getCurrentLocation(), "OpenMPCancelConstruct");
}

static void genOMP(lower::AbstractConverter &converter, lower::SymMap &symTable,
                   semantics::SemanticsContext &semaCtx,
                   lower::pft::Evaluation &eval,
                   const parser::OpenMPCancellationPointConstruct
                       &cancellationPointConstruct) {
  TODO(converter.getCurrentLocation(), "OpenMPCancelConstruct");
}

static void
genOMP(lower::AbstractConverter &converter, lower::SymMap &symTable,
       semantics::SemanticsContext &semaCtx, lower::pft::Evaluation &eval,
       const parser::OpenMPStandaloneConstruct &standaloneConstruct) {
  Fortran::common::visit(
      [&](auto &&s) { return genOMP(converter, symTable, semaCtx, eval, s); },
      standaloneConstruct.u);
}

//===----------------------------------------------------------------------===//
// OpenMPConstruct visitors
//===----------------------------------------------------------------------===//

static void genOMP(lower::AbstractConverter &converter, lower::SymMap &symTable,
                   semantics::SemanticsContext &semaCtx,
                   lower::pft::Evaluation &eval,
                   const parser::OpenMPAllocatorsConstruct &allocsConstruct) {
  TODO(converter.getCurrentLocation(), "OpenMPAllocatorsConstruct");
}

static void genOMP(lower::AbstractConverter &converter, lower::SymMap &symTable,
                   semantics::SemanticsContext &semaCtx,
                   lower::pft::Evaluation &eval,
                   const parser::OpenMPAtomicConstruct &atomicConstruct) {
  Fortran::common::visit(
      common::visitors{
          [&](const parser::OmpAtomicRead &atomicRead) {
            mlir::Location loc = converter.genLocation(atomicRead.source);
            lower::genOmpAccAtomicRead<parser::OmpAtomicRead,
                                       parser::OmpAtomicClauseList>(
                converter, atomicRead, loc);
          },
          [&](const parser::OmpAtomicWrite &atomicWrite) {
            mlir::Location loc = converter.genLocation(atomicWrite.source);
            lower::genOmpAccAtomicWrite<parser::OmpAtomicWrite,
                                        parser::OmpAtomicClauseList>(
                converter, atomicWrite, loc);
          },
          [&](const parser::OmpAtomic &atomicConstruct) {
            mlir::Location loc = converter.genLocation(atomicConstruct.source);
            lower::genOmpAtomic<parser::OmpAtomic, parser::OmpAtomicClauseList>(
                converter, atomicConstruct, loc);
          },
          [&](const parser::OmpAtomicUpdate &atomicUpdate) {
            mlir::Location loc = converter.genLocation(atomicUpdate.source);
            lower::genOmpAccAtomicUpdate<parser::OmpAtomicUpdate,
                                         parser::OmpAtomicClauseList>(
                converter, atomicUpdate, loc);
          },
          [&](const parser::OmpAtomicCapture &atomicCapture) {
            mlir::Location loc = converter.genLocation(atomicCapture.source);
            lower::genOmpAccAtomicCapture<parser::OmpAtomicCapture,
                                          parser::OmpAtomicClauseList>(
                converter, atomicCapture, loc);
          },
      },
      atomicConstruct.u);
}

static void genOMP(lower::AbstractConverter &converter, lower::SymMap &symTable,
                   semantics::SemanticsContext &semaCtx,
                   lower::pft::Evaluation &eval,
                   const parser::OpenMPBlockConstruct &blockConstruct) {
  const auto &beginBlockDirective =
      std::get<parser::OmpBeginBlockDirective>(blockConstruct.t);
  const auto &endBlockDirective =
      std::get<parser::OmpEndBlockDirective>(blockConstruct.t);
  mlir::Location currentLocation =
      converter.genLocation(beginBlockDirective.source);
  const auto origDirective =
      std::get<parser::OmpBlockDirective>(beginBlockDirective.t).v;
  List<Clause> clauses = makeClauses(
      std::get<parser::OmpClauseList>(beginBlockDirective.t), semaCtx);
  clauses.append(makeClauses(
      std::get<parser::OmpClauseList>(endBlockDirective.t), semaCtx));

  assert(llvm::omp::blockConstructSet.test(origDirective) &&
         "Expected block construct");
  (void)origDirective;

  for (const Clause &clause : clauses) {
    mlir::Location clauseLocation = converter.genLocation(clause.source);
    if (!std::holds_alternative<clause::Allocate>(clause.u) &&
        !std::holds_alternative<clause::Copyin>(clause.u) &&
        !std::holds_alternative<clause::Copyprivate>(clause.u) &&
        !std::holds_alternative<clause::Default>(clause.u) &&
        !std::holds_alternative<clause::Depend>(clause.u) &&
        !std::holds_alternative<clause::Filter>(clause.u) &&
        !std::holds_alternative<clause::Final>(clause.u) &&
        !std::holds_alternative<clause::Firstprivate>(clause.u) &&
        !std::holds_alternative<clause::HasDeviceAddr>(clause.u) &&
        !std::holds_alternative<clause::If>(clause.u) &&
        !std::holds_alternative<clause::IsDevicePtr>(clause.u) &&
        !std::holds_alternative<clause::Map>(clause.u) &&
        !std::holds_alternative<clause::Nowait>(clause.u) &&
        !std::holds_alternative<clause::NumTeams>(clause.u) &&
        !std::holds_alternative<clause::NumThreads>(clause.u) &&
        !std::holds_alternative<clause::Priority>(clause.u) &&
        !std::holds_alternative<clause::Private>(clause.u) &&
        !std::holds_alternative<clause::ProcBind>(clause.u) &&
        !std::holds_alternative<clause::Reduction>(clause.u) &&
        !std::holds_alternative<clause::Shared>(clause.u) &&
        !std::holds_alternative<clause::Simd>(clause.u) &&
        !std::holds_alternative<clause::ThreadLimit>(clause.u) &&
        !std::holds_alternative<clause::Threads>(clause.u) &&
        !std::holds_alternative<clause::UseDeviceAddr>(clause.u) &&
        !std::holds_alternative<clause::UseDevicePtr>(clause.u)) {
      TODO(clauseLocation, "OpenMP Block construct clause");
    }
  }

  llvm::omp::Directive directive =
      std::get<parser::OmpBlockDirective>(beginBlockDirective.t).v;
  const parser::CharBlock &source =
      std::get<parser::OmpBlockDirective>(beginBlockDirective.t).source;
  ConstructQueue queue{
      buildConstructQueue(converter.getFirOpBuilder().getModule(), semaCtx,
                          eval, source, directive, clauses)};
  genOMPDispatch(converter, symTable, semaCtx, eval, currentLocation, queue,
                 queue.begin());
}

static void genOMP(lower::AbstractConverter &converter, lower::SymMap &symTable,
                   semantics::SemanticsContext &semaCtx,
                   lower::pft::Evaluation &eval,
                   const parser::OpenMPCriticalConstruct &criticalConstruct) {
  const auto &cd = std::get<parser::OmpCriticalDirective>(criticalConstruct.t);
  List<Clause> clauses =
      makeClauses(std::get<parser::OmpClauseList>(cd.t), semaCtx);

  ConstructQueue queue{buildConstructQueue(
      converter.getFirOpBuilder().getModule(), semaCtx, eval, cd.source,
      llvm::omp::Directive::OMPD_critical, clauses)};

  const auto &name = std::get<std::optional<parser::Name>>(cd.t);
  mlir::Location currentLocation = converter.getCurrentLocation();
  genCriticalOp(converter, symTable, semaCtx, eval, currentLocation, queue,
                queue.begin(), name);
}

static void genOMP(lower::AbstractConverter &converter, lower::SymMap &symTable,
                   semantics::SemanticsContext &semaCtx,
                   lower::pft::Evaluation &eval,
                   const parser::OpenMPExecutableAllocate &execAllocConstruct) {
  TODO(converter.getCurrentLocation(), "OpenMPExecutableAllocate");
}

static void genOMP(lower::AbstractConverter &converter, lower::SymMap &symTable,
                   semantics::SemanticsContext &semaCtx,
                   lower::pft::Evaluation &eval,
                   const parser::OpenMPLoopConstruct &loopConstruct) {
  const auto &beginLoopDirective =
      std::get<parser::OmpBeginLoopDirective>(loopConstruct.t);
  List<Clause> clauses = makeClauses(
      std::get<parser::OmpClauseList>(beginLoopDirective.t), semaCtx);
  if (auto &endLoopDirective =
          std::get<std::optional<parser::OmpEndLoopDirective>>(
              loopConstruct.t)) {
    clauses.append(makeClauses(
        std::get<parser::OmpClauseList>(endLoopDirective->t), semaCtx));
  }

  mlir::Location currentLocation =
      converter.genLocation(beginLoopDirective.source);

  llvm::omp::Directive directive =
      std::get<parser::OmpLoopDirective>(beginLoopDirective.t).v;
  const parser::CharBlock &source =
      std::get<parser::OmpLoopDirective>(beginLoopDirective.t).source;
  ConstructQueue queue{
      buildConstructQueue(converter.getFirOpBuilder().getModule(), semaCtx,
                          eval, source, directive, clauses)};

  genOMPDispatch(converter, symTable, semaCtx, eval, currentLocation, queue,
                 queue.begin());
}

static void genOMP(lower::AbstractConverter &converter, lower::SymMap &symTable,
                   semantics::SemanticsContext &semaCtx,
                   lower::pft::Evaluation &eval,
                   const parser::OpenMPSectionConstruct &sectionConstruct) {
  // Do nothing here. SECTION is lowered inside of the lowering for Sections
}

static void genOMP(lower::AbstractConverter &converter, lower::SymMap &symTable,
                   semantics::SemanticsContext &semaCtx,
                   lower::pft::Evaluation &eval,
                   const parser::OpenMPSectionsConstruct &sectionsConstruct) {
  const auto &beginSectionsDirective =
      std::get<parser::OmpBeginSectionsDirective>(sectionsConstruct.t);
  List<Clause> clauses = makeClauses(
      std::get<parser::OmpClauseList>(beginSectionsDirective.t), semaCtx);
  const auto &endSectionsDirective =
      std::get<parser::OmpEndSectionsDirective>(sectionsConstruct.t);
  const auto &sectionBlocks =
      std::get<parser::OmpSectionBlocks>(sectionsConstruct.t);
  clauses.append(makeClauses(
      std::get<parser::OmpClauseList>(endSectionsDirective.t), semaCtx));

  mlir::Location currentLocation = converter.getCurrentLocation();

  llvm::omp::Directive directive =
      std::get<parser::OmpSectionsDirective>(beginSectionsDirective.t).v;
  const parser::CharBlock &source =
      std::get<parser::OmpSectionsDirective>(beginSectionsDirective.t).source;
  ConstructQueue queue{
      buildConstructQueue(converter.getFirOpBuilder().getModule(), semaCtx,
                          eval, source, directive, clauses)};
  ConstructQueue::iterator next = queue.begin();
  // Generate constructs that come first e.g. Parallel
  while (next != queue.end() &&
         next->id != llvm::omp::Directive::OMPD_sections) {
    genOMPDispatch(converter, symTable, semaCtx, eval, currentLocation, queue,
                   next);
    next = std::next(next);
  }

  // call genSectionsOp directly (not via genOMPDispatch) so that we can add the
  // sectionBlocks argument
  assert(next != queue.end());
  assert(next->id == llvm::omp::Directive::OMPD_sections);
  genSectionsOp(converter, symTable, semaCtx, eval, currentLocation, queue,
                next, sectionBlocks);
  assert(std::next(next) == queue.end());
}

static void genOMP(lower::AbstractConverter &converter, lower::SymMap &symTable,
                   semantics::SemanticsContext &semaCtx,
                   lower::pft::Evaluation &eval,
                   const parser::OpenMPConstruct &ompConstruct) {
  Fortran::common::visit(
      [&](auto &&s) { return genOMP(converter, symTable, semaCtx, eval, s); },
      ompConstruct.u);
}

//===----------------------------------------------------------------------===//
// Public functions
//===----------------------------------------------------------------------===//

mlir::Operation *Fortran::lower::genOpenMPTerminator(fir::FirOpBuilder &builder,
                                                     mlir::Operation *op,
                                                     mlir::Location loc) {
  if (mlir::isa<mlir::omp::AtomicUpdateOp, mlir::omp::DeclareReductionOp,
                mlir::omp::LoopNestOp>(op))
    return builder.create<mlir::omp::YieldOp>(loc);
  return builder.create<mlir::omp::TerminatorOp>(loc);
}

void Fortran::lower::genOpenMPConstruct(lower::AbstractConverter &converter,
                                        lower::SymMap &symTable,
                                        semantics::SemanticsContext &semaCtx,
                                        lower::pft::Evaluation &eval,
                                        const parser::OpenMPConstruct &omp) {
  symTable.pushScope();
  genOMP(converter, symTable, semaCtx, eval, omp);
  symTable.popScope();
}

void Fortran::lower::genOpenMPDeclarativeConstruct(
    lower::AbstractConverter &converter, lower::SymMap &symTable,
    semantics::SemanticsContext &semaCtx, lower::pft::Evaluation &eval,
    const parser::OpenMPDeclarativeConstruct &omp) {
  genOMP(converter, symTable, semaCtx, eval, omp);
  genNestedEvaluations(converter, eval);
}

void Fortran::lower::genOpenMPSymbolProperties(
    lower::AbstractConverter &converter, const lower::pft::Variable &var) {
  assert(var.hasSymbol() && "Expecting Symbol");
  const semantics::Symbol &sym = var.getSymbol();

  if (sym.test(semantics::Symbol::Flag::OmpThreadprivate))
    lower::genThreadprivateOp(converter, var);

  if (sym.test(semantics::Symbol::Flag::OmpDeclareTarget))
    lower::genDeclareTargetIntGlobal(converter, var);
}

int64_t
Fortran::lower::getCollapseValue(const parser::OmpClauseList &clauseList) {
  for (const parser::OmpClause &clause : clauseList.v) {
    if (const auto &collapseClause =
            std::get_if<parser::OmpClause::Collapse>(&clause.u)) {
      const auto *expr = semantics::GetExpr(collapseClause->v);
      return evaluate::ToInt64(*expr).value();
    }
  }
  return 1;
}

void Fortran::lower::genThreadprivateOp(lower::AbstractConverter &converter,
                                        const lower::pft::Variable &var) {
  fir::FirOpBuilder &firOpBuilder = converter.getFirOpBuilder();
  mlir::Location currentLocation = converter.getCurrentLocation();

  const semantics::Symbol &sym = var.getSymbol();
  mlir::Value symThreadprivateValue;
  if (const semantics::Symbol *common =
          semantics::FindCommonBlockContaining(sym.GetUltimate())) {
    mlir::Value commonValue = converter.getSymbolAddress(*common);
    if (mlir::isa<mlir::omp::ThreadprivateOp>(commonValue.getDefiningOp())) {
      // Generate ThreadprivateOp for a common block instead of its members and
      // only do it once for a common block.
      return;
    }
    // Generate ThreadprivateOp and rebind the common block.
    mlir::Value commonThreadprivateValue =
        firOpBuilder.create<mlir::omp::ThreadprivateOp>(
            currentLocation, commonValue.getType(), commonValue);
    converter.bindSymbol(*common, commonThreadprivateValue);
    // Generate the threadprivate value for the common block member.
    symThreadprivateValue = genCommonBlockMember(converter, currentLocation,
                                                 sym, commonThreadprivateValue);
  } else if (!var.isGlobal()) {
    // Non-global variable which can be in threadprivate directive must be one
    // variable in main program, and it has implicit SAVE attribute. Take it as
    // with SAVE attribute, so to create GlobalOp for it to simplify the
    // translation to LLVM IR.
    // Avoids performing multiple globalInitializations.
    fir::GlobalOp global;
    auto module = converter.getModuleOp();
    std::string globalName = converter.mangleName(sym);
    if (module.lookupSymbol<fir::GlobalOp>(globalName))
      global = module.lookupSymbol<fir::GlobalOp>(globalName);
    else
      global = globalInitialization(converter, firOpBuilder, sym, var,
                                    currentLocation);

    mlir::Value symValue = firOpBuilder.create<fir::AddrOfOp>(
        currentLocation, global.resultType(), global.getSymbol());
    symThreadprivateValue = firOpBuilder.create<mlir::omp::ThreadprivateOp>(
        currentLocation, symValue.getType(), symValue);
  } else {
    mlir::Value symValue = converter.getSymbolAddress(sym);

    // The symbol may be use-associated multiple times, and nothing needs to be
    // done after the original symbol is mapped to the threadprivatized value
    // for the first time. Use the threadprivatized value directly.
    mlir::Operation *op;
    if (auto declOp = symValue.getDefiningOp<hlfir::DeclareOp>())
      op = declOp.getMemref().getDefiningOp();
    else
      op = symValue.getDefiningOp();
    if (mlir::isa<mlir::omp::ThreadprivateOp>(op))
      return;

    symThreadprivateValue = firOpBuilder.create<mlir::omp::ThreadprivateOp>(
        currentLocation, symValue.getType(), symValue);
  }

  fir::ExtendedValue sexv = converter.getSymbolExtendedValue(sym);
  fir::ExtendedValue symThreadprivateExv =
      getExtendedValue(sexv, symThreadprivateValue);
  converter.bindSymbol(sym, symThreadprivateExv);
}

// This function replicates threadprivate's behaviour of generating
// an internal fir.GlobalOp for non-global variables in the main program
// that have the implicit SAVE attribute, to simplifiy LLVM-IR and MLIR
// generation.
void Fortran::lower::genDeclareTargetIntGlobal(
    lower::AbstractConverter &converter, const lower::pft::Variable &var) {
  if (!var.isGlobal()) {
    // A non-global variable which can be in a declare target directive must
    // be a variable in the main program, and it has the implicit SAVE
    // attribute. We create a GlobalOp for it to simplify the translation to
    // LLVM IR.
    globalInitialization(converter, converter.getFirOpBuilder(),
                         var.getSymbol(), var, converter.getCurrentLocation());
  }
}

bool Fortran::lower::isOpenMPTargetConstruct(
    const parser::OpenMPConstruct &omp) {
  llvm::omp::Directive dir = llvm::omp::Directive::OMPD_unknown;
  if (const auto *block = std::get_if<parser::OpenMPBlockConstruct>(&omp.u)) {
    const auto &begin = std::get<parser::OmpBeginBlockDirective>(block->t);
    dir = std::get<parser::OmpBlockDirective>(begin.t).v;
  } else if (const auto *loop =
                 std::get_if<parser::OpenMPLoopConstruct>(&omp.u)) {
    const auto &begin = std::get<parser::OmpBeginLoopDirective>(loop->t);
    dir = std::get<parser::OmpLoopDirective>(begin.t).v;
  }
  return llvm::omp::allTargetSet.test(dir);
}

void Fortran::lower::gatherOpenMPDeferredDeclareTargets(
    lower::AbstractConverter &converter, semantics::SemanticsContext &semaCtx,
    lower::pft::Evaluation &eval,
    const parser::OpenMPDeclarativeConstruct &ompDecl,
    llvm::SmallVectorImpl<OMPDeferredDeclareTargetInfo>
        &deferredDeclareTarget) {
  Fortran::common::visit(
      common::visitors{
          [&](const parser::OpenMPDeclareTargetConstruct &ompReq) {
            collectDeferredDeclareTargets(converter, semaCtx, eval, ompReq,
                                          deferredDeclareTarget);
          },
          [&](const auto &) {},
      },
      ompDecl.u);
}

bool Fortran::lower::isOpenMPDeviceDeclareTarget(
    lower::AbstractConverter &converter, semantics::SemanticsContext &semaCtx,
    lower::pft::Evaluation &eval,
    const parser::OpenMPDeclarativeConstruct &ompDecl) {
  return Fortran::common::visit(
      common::visitors{
          [&](const parser::OpenMPDeclareTargetConstruct &ompReq) {
            mlir::omp::DeclareTargetDeviceType targetType =
                getDeclareTargetFunctionDevice(converter, semaCtx, eval, ompReq)
                    .value_or(mlir::omp::DeclareTargetDeviceType::host);
            return targetType != mlir::omp::DeclareTargetDeviceType::host;
          },
          [&](const auto &) { return false; },
      },
      ompDecl.u);
}

// In certain cases such as subroutine or function interfaces which declare
// but do not define or directly call the subroutine or function in the same
// module, their lowering is delayed until after the declare target construct
// itself is processed, so there symbol is not within the table.
//
// This function will also return true if we encounter any device declare
// target cases, to satisfy checking if we require the requires attributes
// on the module.
bool Fortran::lower::markOpenMPDeferredDeclareTargetFunctions(
    mlir::Operation *mod,
    llvm::SmallVectorImpl<OMPDeferredDeclareTargetInfo> &deferredDeclareTargets,
    AbstractConverter &converter) {
  bool deviceCodeFound = false;
  auto modOp = llvm::cast<mlir::ModuleOp>(mod);
  for (auto declTar : deferredDeclareTargets) {
    mlir::Operation *op = modOp.lookupSymbol(converter.mangleName(declTar.sym));

    // Due to interfaces being optionally emitted on usage in a module,
    // not finding an operation at this point cannot be a hard error, we
    // simply ignore it for now.
    // TODO: Add semantic checks for detecting cases where an erronous
    // (undefined) symbol has been supplied to a declare target clause
    if (!op)
      continue;

    auto devType = declTar.declareTargetDeviceType;
    if (!deviceCodeFound && devType != mlir::omp::DeclareTargetDeviceType::host)
      deviceCodeFound = true;

    markDeclareTarget(op, converter, declTar.declareTargetCaptureClause,
                      devType);
  }

  return deviceCodeFound;
}

void Fortran::lower::genOpenMPRequires(mlir::Operation *mod,
                                       const semantics::Symbol *symbol) {
  using MlirRequires = mlir::omp::ClauseRequires;
  using SemaRequires = semantics::WithOmpDeclarative::RequiresFlag;

  if (auto offloadMod =
          llvm::dyn_cast<mlir::omp::OffloadModuleInterface>(mod)) {
    semantics::WithOmpDeclarative::RequiresFlags semaFlags;
    if (symbol) {
      common::visit(
          [&](const auto &details) {
            if constexpr (std::is_base_of_v<semantics::WithOmpDeclarative,
                                            std::decay_t<decltype(details)>>) {
              if (details.has_ompRequires())
                semaFlags = *details.ompRequires();
            }
          },
          symbol->details());
    }

    // Use pre-populated omp.requires module attribute if it was set, so that
    // the "-fopenmp-force-usm" compiler option is honored.
    MlirRequires mlirFlags = offloadMod.getRequires();
    if (semaFlags.test(SemaRequires::ReverseOffload))
      mlirFlags = mlirFlags | MlirRequires::reverse_offload;
    if (semaFlags.test(SemaRequires::UnifiedAddress))
      mlirFlags = mlirFlags | MlirRequires::unified_address;
    if (semaFlags.test(SemaRequires::UnifiedSharedMemory))
      mlirFlags = mlirFlags | MlirRequires::unified_shared_memory;
    if (semaFlags.test(SemaRequires::DynamicAllocators))
      mlirFlags = mlirFlags | MlirRequires::dynamic_allocators;

    offloadMod.setRequires(mlirFlags);
  }
}<|MERGE_RESOLUTION|>--- conflicted
+++ resolved
@@ -173,7 +173,7 @@
 
     const auto *parentOfParentEval =
         parentEval->parent.getIf<lower::pft::Evaluation>();
-    if (!parentEval)
+    if (!parentOfParentEval)
       return false;
 
     const auto *parentOfParentOmpEval =
@@ -1460,7 +1460,6 @@
   cp.processAllocate(clauseOps);
   cp.processDistSchedule(stmtCtx, clauseOps);
   cp.processOrder(clauseOps);
-  // TODO Support delayed privatization.
 }
 
 static void genFlushClauses(lower::AbstractConverter &converter,
@@ -1541,7 +1540,6 @@
   cp.processAllocate(clauseOps);
   cp.processNowait(clauseOps);
   cp.processReduction(loc, clauseOps, &reductionTypes, &reductionSyms);
-  // TODO Support delayed privatization.
 }
 
 static void genSimdClauses(lower::AbstractConverter &converter,
@@ -1556,7 +1554,6 @@
   cp.processSafelen(clauseOps);
   cp.processSimdlen(clauseOps);
 
-  // TODO Support delayed privatization.
   cp.processTODO<clause::Linear, clause::Nontemporal>(
       loc, llvm::omp::Directive::OMPD_simd);
 }
@@ -1569,7 +1566,6 @@
   cp.processAllocate(clauseOps);
   cp.processCopyprivate(loc, clauseOps);
   cp.processNowait(clauseOps);
-  // TODO Support delayed privatization.
 }
 
 static void genTargetClauses(
@@ -1678,7 +1674,6 @@
   cp.processMergeable(clauseOps);
   cp.processPriority(stmtCtx, clauseOps);
   cp.processUntied(clauseOps);
-  // TODO Support delayed privatization.
 
   cp.processTODO<clause::Affinity, clause::Detach, clause::InReduction>(
       loc, llvm::omp::Directive::OMPD_task);
@@ -1714,7 +1709,6 @@
   ClauseProcessor cp(converter, semaCtx, clauses);
   cp.processAllocate(clauseOps);
   cp.processIf(llvm::omp::Directive::OMPD_teams, clauseOps);
-  // TODO Support delayed privatization.
 
   // Evaluate NUM_TEAMS and THREAD_LIMIT on the host device, if currently inside
   // of an omp.target operation.
@@ -1745,7 +1739,6 @@
   cp.processOrdered(clauseOps);
   cp.processReduction(loc, clauseOps, &reductionTypes, &reductionSyms);
   cp.processSchedule(stmtCtx, clauseOps);
-  // TODO Support delayed privatization.
 
   cp.processTODO<clause::Allocate, clause::Linear>(
       loc, llvm::omp::Directive::OMPD_do);
@@ -2537,16 +2530,25 @@
 // also be a leaf of a composite construct
 //===----------------------------------------------------------------------===//
 
-static void genStandaloneDistribute(
-    lower::AbstractConverter &converter, lower::SymMap &symTable,
-    semantics::SemanticsContext &semaCtx, lower::pft::Evaluation &eval,
-    mlir::Location loc, const ConstructQueue &queue,
-    ConstructQueue::const_iterator item, DataSharingProcessor &dsp) {
+static void genStandaloneDistribute(lower::AbstractConverter &converter,
+                                    lower::SymMap &symTable,
+                                    semantics::SemanticsContext &semaCtx,
+                                    lower::pft::Evaluation &eval,
+                                    mlir::Location loc,
+                                    const ConstructQueue &queue,
+                                    ConstructQueue::const_iterator item) {
   lower::StatementContext stmtCtx;
 
   mlir::omp::DistributeOperands distributeClauseOps;
   genDistributeClauses(converter, semaCtx, stmtCtx, item->clauses, loc,
                        distributeClauseOps);
+
+  // TODO: Support delayed privatization.
+  DataSharingProcessor dsp(converter, semaCtx, item->clauses, eval,
+                           /*shouldCollectPreDeterminedSymbols=*/true,
+                           /*useDelayedPrivatization=*/false, &symTable);
+  dsp.processStep1();
+  dsp.processStep2();
 
   mlir::omp::LoopNestOperands loopNestClauseOps;
   llvm::SmallVector<const semantics::Symbol *> iv;
@@ -2568,8 +2570,7 @@
                             semantics::SemanticsContext &semaCtx,
                             lower::pft::Evaluation &eval, mlir::Location loc,
                             const ConstructQueue &queue,
-                            ConstructQueue::const_iterator item,
-                            DataSharingProcessor &dsp) {
+                            ConstructQueue::const_iterator item) {
   lower::StatementContext stmtCtx;
 
   mlir::omp::WsloopOperands wsloopClauseOps;
@@ -2577,6 +2578,13 @@
   llvm::SmallVector<mlir::Type> reductionTypes;
   genWsloopClauses(converter, semaCtx, stmtCtx, item->clauses, loc,
                    wsloopClauseOps, reductionTypes, reductionSyms);
+
+  // TODO: Support delayed privatization.
+  DataSharingProcessor dsp(converter, semaCtx, item->clauses, eval,
+                           /*shouldCollectPreDeterminedSymbols=*/true,
+                           /*useDelayedPrivatization=*/false, &symTable);
+  dsp.processStep1();
+  dsp.processStep2();
 
   mlir::omp::LoopNestOperands loopNestClauseOps;
   llvm::SmallVector<const semantics::Symbol *> iv;
@@ -2624,10 +2632,16 @@
                               semantics::SemanticsContext &semaCtx,
                               lower::pft::Evaluation &eval, mlir::Location loc,
                               const ConstructQueue &queue,
-                              ConstructQueue::const_iterator item,
-                              DataSharingProcessor &dsp) {
+                              ConstructQueue::const_iterator item) {
   mlir::omp::SimdOperands simdClauseOps;
   genSimdClauses(converter, semaCtx, item->clauses, loc, simdClauseOps);
+
+  // TODO: Support delayed privatization.
+  DataSharingProcessor dsp(converter, semaCtx, item->clauses, eval,
+                           /*shouldCollectPreDeterminedSymbols=*/true,
+                           /*useDelayedPrivatization=*/false, &symTable);
+  dsp.processStep1();
+  dsp.processStep2();
 
   mlir::omp::LoopNestOperands loopNestClauseOps;
   llvm::SmallVector<const semantics::Symbol *> iv;
@@ -2644,11 +2658,13 @@
                 llvm::omp::Directive::OMPD_simd, dsp);
 }
 
-static void genStandaloneTaskloop(
-    lower::AbstractConverter &converter, lower::SymMap &symTable,
-    semantics::SemanticsContext &semaCtx, lower::pft::Evaluation &eval,
-    mlir::Location loc, const ConstructQueue &queue,
-    ConstructQueue::const_iterator item, DataSharingProcessor &dsp) {
+static void genStandaloneTaskloop(lower::AbstractConverter &converter,
+                                  lower::SymMap &symTable,
+                                  semantics::SemanticsContext &semaCtx,
+                                  lower::pft::Evaluation &eval,
+                                  mlir::Location loc,
+                                  const ConstructQueue &queue,
+                                  ConstructQueue::const_iterator item) {
   TODO(loc, "Taskloop construct");
 }
 
@@ -2660,8 +2676,15 @@
     lower::AbstractConverter &converter, lower::SymMap &symTable,
     semantics::SemanticsContext &semaCtx, lower::pft::Evaluation &eval,
     mlir::Location loc, const ConstructQueue &queue,
-    ConstructQueue::const_iterator item, DataSharingProcessor &dsp) {
+    ConstructQueue::const_iterator item) {
+  // TODO: When delayed privatization is supported, do privatization for each
+  // leaf construct.
   lower::StatementContext stmtCtx;
+
+  assert(std::distance(item, queue.end()) == 3 && "Invalid leaf constructs");
+  ConstructQueue::const_iterator distributeItem = item;
+  ConstructQueue::const_iterator parallelItem = std::next(distributeItem);
+  ConstructQueue::const_iterator doItem = std::next(parallelItem);
 
   mlir::omp::TargetOp targetOp =
       findParentTargetOp(converter.getFirOpBuilder());
@@ -2672,29 +2695,35 @@
   mlir::omp::NumThreadsClauseOps numThreadsClauseOps;
   llvm::SmallVector<const semantics::Symbol *> parallelReductionSyms;
   llvm::SmallVector<mlir::Type> parallelReductionTypes;
-  genParallelClauses(converter, semaCtx, stmtCtx, item->clauses, loc,
+  genParallelClauses(converter, semaCtx, stmtCtx, parallelItem->clauses, loc,
                      evalOutsideTarget, parallelClauseOps, numThreadsClauseOps,
                      parallelReductionTypes, parallelReductionSyms);
 
-  genParallelCompositeOp(converter, semaCtx, item->clauses, eval, loc,
+  DataSharingProcessor dsp(converter, semaCtx, doItem->clauses, eval,
+                           /*shouldCollectPreDeterminedSymbols=*/true,
+                           /*useDelayedPrivatization=*/true, &symTable);
+  dsp.processStep1();
+  dsp.processStep2();
+
+  genParallelCompositeOp(converter, semaCtx, parallelItem->clauses, eval, loc,
                          parallelClauseOps, numThreadsClauseOps,
                          parallelReductionSyms, parallelReductionTypes,
                          evalOutsideTarget ? targetOp : nullptr, dsp);
 
   // Clause processing.
   mlir::omp::DistributeOperands distributeClauseOps;
-  genDistributeClauses(converter, semaCtx, stmtCtx, item->clauses, loc,
-                       distributeClauseOps);
+  genDistributeClauses(converter, semaCtx, stmtCtx, distributeItem->clauses,
+                       loc, distributeClauseOps);
 
   mlir::omp::WsloopOperands wsloopClauseOps;
   llvm::SmallVector<const semantics::Symbol *> wsloopReductionSyms;
   llvm::SmallVector<mlir::Type> wsloopReductionTypes;
-  genWsloopClauses(converter, semaCtx, stmtCtx, item->clauses, loc,
+  genWsloopClauses(converter, semaCtx, stmtCtx, doItem->clauses, loc,
                    wsloopClauseOps, wsloopReductionTypes, wsloopReductionSyms);
 
   mlir::omp::LoopNestOperands loopNestClauseOps;
   llvm::SmallVector<const semantics::Symbol *> iv;
-  genLoopNestClauses(converter, semaCtx, eval, item->clauses, loc,
+  genLoopNestClauses(converter, semaCtx, eval, doItem->clauses, loc,
                      loopNestClauseOps, iv);
 
   // Operation creation.
@@ -2717,7 +2746,7 @@
       llvm::concat<mlir::BlockArgument>(distributeOp.getRegion().getArguments(),
                                         wsloopOp.getRegion().getArguments()));
 
-  genLoopNestOp(converter, symTable, semaCtx, eval, loc, queue, item,
+  genLoopNestOp(converter, symTable, semaCtx, eval, loc, queue, doItem,
                 loopNestClauseOps, iv, wrapperSyms, wrapperArgs,
                 llvm::omp::Directive::OMPD_distribute_parallel_do, dsp);
 }
@@ -2726,9 +2755,16 @@
     lower::AbstractConverter &converter, lower::SymMap &symTable,
     semantics::SemanticsContext &semaCtx, lower::pft::Evaluation &eval,
     mlir::Location loc, const ConstructQueue &queue,
-    ConstructQueue::const_iterator item, DataSharingProcessor &dsp) {
-<<<<<<< HEAD
+    ConstructQueue::const_iterator item) {
+  // TODO: When delayed privatization is supported, do privatization for each
+  // leaf construct.
   lower::StatementContext stmtCtx;
+
+  assert(std::distance(item, queue.end()) == 4 && "Invalid leaf constructs");
+  ConstructQueue::const_iterator distributeItem = item;
+  ConstructQueue::const_iterator parallelItem = std::next(distributeItem);
+  ConstructQueue::const_iterator doItem = std::next(parallelItem);
+  ConstructQueue::const_iterator simdItem = std::next(doItem);
 
   mlir::omp::TargetOp targetOp =
       findParentTargetOp(converter.getFirOpBuilder());
@@ -2739,32 +2775,38 @@
   mlir::omp::NumThreadsClauseOps numThreadsClauseOps;
   llvm::SmallVector<const semantics::Symbol *> parallelReductionSyms;
   llvm::SmallVector<mlir::Type> parallelReductionTypes;
-  genParallelClauses(converter, semaCtx, stmtCtx, item->clauses, loc,
+  genParallelClauses(converter, semaCtx, stmtCtx, parallelItem->clauses, loc,
                      evalOutsideTarget, parallelClauseOps, numThreadsClauseOps,
                      parallelReductionTypes, parallelReductionSyms);
 
-  genParallelCompositeOp(converter, semaCtx, item->clauses, eval, loc,
+  DataSharingProcessor dsp(converter, semaCtx, simdItem->clauses, eval,
+                           /*shouldCollectPreDeterminedSymbols=*/true,
+                           /*useDelayedPrivatization=*/true, &symTable);
+  dsp.processStep1();
+  dsp.processStep2();
+
+  genParallelCompositeOp(converter, semaCtx, parallelItem->clauses, eval, loc,
                          parallelClauseOps, numThreadsClauseOps,
                          parallelReductionSyms, parallelReductionTypes,
                          evalOutsideTarget ? targetOp : nullptr, dsp);
 
   // Clause processing.
   mlir::omp::DistributeOperands distributeClauseOps;
-  genDistributeClauses(converter, semaCtx, stmtCtx, item->clauses, loc,
-                       distributeClauseOps);
+  genDistributeClauses(converter, semaCtx, stmtCtx, distributeItem->clauses,
+                       loc, distributeClauseOps);
 
   mlir::omp::WsloopOperands wsloopClauseOps;
   llvm::SmallVector<const semantics::Symbol *> wsloopReductionSyms;
   llvm::SmallVector<mlir::Type> wsloopReductionTypes;
-  genWsloopClauses(converter, semaCtx, stmtCtx, item->clauses, loc,
+  genWsloopClauses(converter, semaCtx, stmtCtx, doItem->clauses, loc,
                    wsloopClauseOps, wsloopReductionTypes, wsloopReductionSyms);
 
   mlir::omp::SimdOperands simdClauseOps;
-  genSimdClauses(converter, semaCtx, item->clauses, loc, simdClauseOps);
+  genSimdClauses(converter, semaCtx, simdItem->clauses, loc, simdClauseOps);
 
   mlir::omp::LoopNestOperands loopNestClauseOps;
   llvm::SmallVector<const semantics::Symbol *> iv;
-  genLoopNestClauses(converter, semaCtx, eval, item->clauses, loc,
+  genLoopNestClauses(converter, semaCtx, eval, simdItem->clauses, loc,
                      loopNestClauseOps, iv);
 
   // Operation creation.
@@ -2792,20 +2834,20 @@
       distributeOp.getRegion().getArguments(),
       wsloopOp.getRegion().getArguments(), simdOp.getRegion().getArguments()));
 
-  genLoopNestOp(converter, symTable, semaCtx, eval, loc, queue, item,
+  genLoopNestOp(converter, symTable, semaCtx, eval, loc, queue, simdItem,
                 loopNestClauseOps, iv, wrapperSyms, wrapperArgs,
                 llvm::omp::Directive::OMPD_distribute_parallel_do_simd, dsp);
-=======
-  assert(std::distance(item, queue.end()) == 4 && "Invalid leaf constructs");
-  TODO(loc, "Composite DISTRIBUTE PARALLEL DO SIMD");
->>>>>>> f321456e
-}
-
-static void genCompositeDistributeSimd(
-    lower::AbstractConverter &converter, lower::SymMap &symTable,
-    semantics::SemanticsContext &semaCtx, lower::pft::Evaluation &eval,
-    mlir::Location loc, const ConstructQueue &queue,
-    ConstructQueue::const_iterator item, DataSharingProcessor &dsp) {
+}
+
+static void genCompositeDistributeSimd(lower::AbstractConverter &converter,
+                                       lower::SymMap &symTable,
+                                       semantics::SemanticsContext &semaCtx,
+                                       lower::pft::Evaluation &eval,
+                                       mlir::Location loc,
+                                       const ConstructQueue &queue,
+                                       ConstructQueue::const_iterator item) {
+  // TODO: When delayed privatization is supported, do privatization for each
+  // leaf construct.
   lower::StatementContext stmtCtx;
 
   assert(std::distance(item, queue.end()) == 2 && "Invalid leaf constructs");
@@ -2819,6 +2861,13 @@
 
   mlir::omp::SimdOperands simdClauseOps;
   genSimdClauses(converter, semaCtx, simdItem->clauses, loc, simdClauseOps);
+
+  // TODO: Support delayed privatization.
+  DataSharingProcessor dsp(converter, semaCtx, simdItem->clauses, eval,
+                           /*shouldCollectPreDeterminedSymbols=*/true,
+                           /*useDelayedPrivatization=*/false, &symTable);
+  dsp.processStep1();
+  dsp.processStep2();
 
   // Pass the innermost leaf construct's clauses because that's where COLLAPSE
   // is placed by construct decomposition.
@@ -2856,8 +2905,9 @@
                                semantics::SemanticsContext &semaCtx,
                                lower::pft::Evaluation &eval, mlir::Location loc,
                                const ConstructQueue &queue,
-                               ConstructQueue::const_iterator item,
-                               DataSharingProcessor &dsp) {
+                               ConstructQueue::const_iterator item) {
+  // TODO: When delayed privatization is supported, do privatization for each
+  // leaf construct.
   lower::StatementContext stmtCtx;
 
   assert(std::distance(item, queue.end()) == 2 && "Invalid leaf constructs");
@@ -2874,6 +2924,13 @@
   mlir::omp::SimdOperands simdClauseOps;
   genSimdClauses(converter, semaCtx, simdItem->clauses, loc, simdClauseOps);
 
+  // TODO: Support delayed privatization.
+  DataSharingProcessor dsp(converter, semaCtx, simdItem->clauses, eval,
+                           /*shouldCollectPreDeterminedSymbols=*/true,
+                           /*useDelayedPrivatization=*/false, &symTable);
+  dsp.processStep1();
+  dsp.processStep2();
+
   // Pass the innermost leaf construct's clauses because that's where COLLAPSE
   // is placed by construct decomposition.
   mlir::omp::LoopNestOperands loopNestClauseOps;
@@ -2904,11 +2961,13 @@
                 llvm::omp::Directive::OMPD_do_simd, dsp);
 }
 
-static void genCompositeTaskloopSimd(
-    lower::AbstractConverter &converter, lower::SymMap &symTable,
-    semantics::SemanticsContext &semaCtx, lower::pft::Evaluation &eval,
-    mlir::Location loc, const ConstructQueue &queue,
-    ConstructQueue::const_iterator item, DataSharingProcessor &dsp) {
+static void genCompositeTaskloopSimd(lower::AbstractConverter &converter,
+                                     lower::SymMap &symTable,
+                                     semantics::SemanticsContext &semaCtx,
+                                     lower::pft::Evaluation &eval,
+                                     mlir::Location loc,
+                                     const ConstructQueue &queue,
+                                     ConstructQueue::const_iterator item) {
   assert(std::distance(item, queue.end()) == 2 && "Invalid leaf constructs");
   TODO(loc, "Composite TASKLOOP SIMD");
 }
@@ -2917,30 +2976,31 @@
 // Dispatch
 //===----------------------------------------------------------------------===//
 
-static bool genOMPCompositeDispatch(
-    lower::AbstractConverter &converter, lower::SymMap &symTable,
-    semantics::SemanticsContext &semaCtx, lower::pft::Evaluation &eval,
-    mlir::Location loc, const ConstructQueue &queue,
-    ConstructQueue::const_iterator item, DataSharingProcessor &dsp) {
+static bool genOMPCompositeDispatch(lower::AbstractConverter &converter,
+                                    lower::SymMap &symTable,
+                                    semantics::SemanticsContext &semaCtx,
+                                    lower::pft::Evaluation &eval,
+                                    mlir::Location loc,
+                                    const ConstructQueue &queue,
+                                    ConstructQueue::const_iterator item) {
   using llvm::omp::Directive;
   using lower::omp::matchLeafSequence;
 
   if (matchLeafSequence(item, queue, Directive::OMPD_distribute_parallel_do))
     genCompositeDistributeParallelDo(converter, symTable, semaCtx, eval, loc,
-                                     queue, item, dsp);
+                                     queue, item);
   else if (matchLeafSequence(item, queue,
                              Directive::OMPD_distribute_parallel_do_simd))
     genCompositeDistributeParallelDoSimd(converter, symTable, semaCtx, eval,
-                                         loc, queue, item, dsp);
+                                         loc, queue, item);
   else if (matchLeafSequence(item, queue, Directive::OMPD_distribute_simd))
     genCompositeDistributeSimd(converter, symTable, semaCtx, eval, loc, queue,
-                               item, dsp);
+                               item);
   else if (matchLeafSequence(item, queue, Directive::OMPD_do_simd))
-    genCompositeDoSimd(converter, symTable, semaCtx, eval, loc, queue, item,
-                       dsp);
+    genCompositeDoSimd(converter, symTable, semaCtx, eval, loc, queue, item);
   else if (matchLeafSequence(item, queue, Directive::OMPD_taskloop_simd))
     genCompositeTaskloopSimd(converter, symTable, semaCtx, eval, loc, queue,
-                             item, dsp);
+                             item);
   else
     return false;
 
@@ -2955,29 +3015,15 @@
                            ConstructQueue::const_iterator item) {
   assert(item != queue.end());
 
-  std::optional<DataSharingProcessor> loopDsp;
   bool loopLeaf = llvm::omp::getDirectiveAssociation(item->id) ==
                   llvm::omp::Association::Loop;
   if (loopLeaf) {
-    // Used delayed privatization for 'distribute parallel do [simd]'.
-    bool useDelayedPrivatization = llvm::omp::allParallelSet.test(item->id);
     symTable.pushScope();
-    // TODO: Use one DataSharingProcessor for each leaf of a composite
-    // construct.
-    loopDsp.emplace(converter, semaCtx, item->clauses, eval,
-                    /*shouldCollectPreDeterminedSymbols=*/true,
-                    useDelayedPrivatization, &symTable);
-    loopDsp->processStep1();
-<<<<<<< HEAD
-    loopDsp->processStep2();
-=======
-
     if (genOMPCompositeDispatch(converter, symTable, semaCtx, eval, loc, queue,
-                                item, *loopDsp)) {
+                                item)) {
       symTable.popScope();
       return;
     }
->>>>>>> f321456e
   }
 
   switch (llvm::omp::Directive dir = item->id) {
@@ -2986,11 +3032,10 @@
     break;
   case llvm::omp::Directive::OMPD_distribute:
     genStandaloneDistribute(converter, symTable, semaCtx, eval, loc, queue,
-                            item, *loopDsp);
+                            item);
     break;
   case llvm::omp::Directive::OMPD_do:
-    genStandaloneDo(converter, symTable, semaCtx, eval, loc, queue, item,
-                    *loopDsp);
+    genStandaloneDo(converter, symTable, semaCtx, eval, loc, queue, item);
     break;
   case llvm::omp::Directive::OMPD_loop:
     TODO(loc, "Unhandled directive " + llvm::omp::getOpenMPDirectiveName(dir));
@@ -3019,8 +3064,7 @@
     // in genBodyOfOp
     break;
   case llvm::omp::Directive::OMPD_simd:
-    genStandaloneSimd(converter, symTable, semaCtx, eval, loc, queue, item,
-                      *loopDsp);
+    genStandaloneSimd(converter, symTable, semaCtx, eval, loc, queue, item);
     break;
   case llvm::omp::Directive::OMPD_single:
     genSingleOp(converter, symTable, semaCtx, eval, loc, queue, item);
@@ -3050,8 +3094,7 @@
     genTaskgroupOp(converter, symTable, semaCtx, eval, loc, queue, item);
     break;
   case llvm::omp::Directive::OMPD_taskloop:
-    genStandaloneTaskloop(converter, symTable, semaCtx, eval, loc, queue, item,
-                          *loopDsp);
+    genStandaloneTaskloop(converter, symTable, semaCtx, eval, loc, queue, item);
     break;
   case llvm::omp::Directive::OMPD_taskwait:
     genTaskwaitOp(converter, symTable, semaCtx, eval, loc, queue, item);
