--- conflicted
+++ resolved
@@ -2533,14 +2533,9 @@
 
   DataSharingProcessor dsp(converter, semaCtx, item->clauses, eval,
                            /*shouldCollectPreDeterminedSymbols=*/true,
-<<<<<<< HEAD
-                           enableDelayedPrivatization, symTable);
+                           enableDelayedPrivatizationStaging, symTable);
   dsp.processStep1();
   dsp.processStep2(&wsloopClauseOps);
-=======
-                           enableDelayedPrivatizationStaging, symTable);
-  dsp.processStep1(&wsloopClauseOps);
->>>>>>> ffde2687
 
   mlir::omp::LoopNestOperands loopNestClauseOps;
   llvm::SmallVector<const semantics::Symbol *> iv;
