--- conflicted
+++ resolved
@@ -861,8 +861,7 @@
                   llvm::ArrayRef<mlir::Type> mapSymTypes,
                   DataSharingProcessor &dsp,
                   const mlir::Location &currentLocation,
-                  DataSharingProcessor &dsp, const ConstructQueue &queue,
-                  ConstructQueue::iterator item) {
+                  const ConstructQueue &queue, ConstructQueue::iterator item) {
   assert(mapSymTypes.size() == mapSymLocs.size());
 
   fir::FirOpBuilder &firOpBuilder = converter.getFirOpBuilder();
@@ -883,7 +882,7 @@
   auto *regionBlock = firOpBuilder.createBlock(&region, {}, allRegionArgTypes,
                                                allRegionArgLocs);
 
-  if (!enableDelayedPrivatization)
+  if (!enableDelayedPrivatizationStaging)
     dsp.processStep2();
 
   // Clones the `bounds` placing them inside the target region and returns them.
@@ -949,7 +948,7 @@
   }
 
   for (auto [argIndex, argSymbol] :
-       llvm::enumerate(dsp.getAllSymbolsToPrivatize())) {
+       llvm::enumerate(dsp.getDelayedPrivSyms())) {
     argIndex = mapSyms.size() + argIndex;
 
     const mlir::BlockArgument &arg = region.getArgument(argIndex);
@@ -1040,7 +1039,7 @@
     genNestedEvaluations(converter, eval);
   }
 
-  dsp.processStep2(targetOp, /*isLoop=*/false);
+  dsp.processStep3(targetOp, /*isLoop=*/false);
 }
 
 template <typename OpTy, typename... Args>
@@ -1189,30 +1188,22 @@
   cp.processIsDevicePtr(clauseOps, devicePtrTypes, devicePtrLocs,
                         devicePtrSyms);
   cp.processMap(loc, stmtCtx, clauseOps, &mapSyms, &mapLocs, &mapTypes);
-<<<<<<< HEAD
-=======
-  cp.processThreadLimit(stmtCtx, clauseOps);
->>>>>>> 400d4fd7
 
   if (processHostOnlyClauses)
     cp.processNowait(clauseOps);
 
   cp.processThreadLimit(stmtCtx, clauseOps);
-  // TODO Support delayed privatization.
 
   cp.processTODO<clause::Allocate, clause::Defaultmap, clause::Firstprivate,
-<<<<<<< HEAD
                  clause::InReduction, clause::UsesAllocators>(
       loc, llvm::omp::Directive::OMPD_target);
-=======
-                 clause::InReduction, clause::Reduction,
-                 clause::UsesAllocators>(loc,
-                                         llvm::omp::Directive::OMPD_target);
+
+  // TODO: Re-enable check after removing downstream early privatization support
+  // for `target`.
 
   // `target private(..)` is only supported in delayed privatization mode.
-  if (!enableDelayedPrivatizationStaging)
-    cp.processTODO<clause::Private>(loc, llvm::omp::Directive::OMPD_target);
->>>>>>> 400d4fd7
+  // if (!enableDelayedPrivatizationStaging)
+  //   cp.processTODO<clause::Private>(loc, llvm::omp::Directive::OMPD_target);
 }
 
 static void genTargetDataClauses(
@@ -1525,16 +1516,6 @@
               llvm::ArrayRef<mlir::Type> reductionTypes,
               mlir::omp::TargetOp parentTarget = nullptr) {
   fir::FirOpBuilder &firOpBuilder = converter.getFirOpBuilder();
-<<<<<<< HEAD
-=======
-  lower::StatementContext stmtCtx;
-  mlir::omp::ParallelClauseOps clauseOps;
-  llvm::SmallVector<mlir::Type> reductionTypes;
-  llvm::SmallVector<const semantics::Symbol *> reductionSyms;
-  genParallelClauses(converter, semaCtx, stmtCtx, item->clauses, loc,
-                     /*processReduction=*/!outerCombined, clauseOps,
-                     reductionTypes, reductionSyms);
->>>>>>> 400d4fd7
 
   auto reductionCallback = [&](mlir::Operation *op) {
     llvm::SmallVector<mlir::Location> blockArgLocs(reductionSyms.size(), loc);
@@ -1576,14 +1557,9 @@
   dsp.processStep1();
   dsp.processStep2();
 
-<<<<<<< HEAD
   const auto &privateClauseOps = dsp.getPrivateClauseOps();
   clauseOps.privateVars = privateClauseOps.privateVars;
   clauseOps.privatizers = privateClauseOps.privatizers;
-=======
-  if (privatize)
-    dsp.processStep1(&clauseOps);
->>>>>>> 400d4fd7
 
   auto genRegionEntryCB = [&](mlir::Operation *op) {
     auto parallelOp = llvm::cast<mlir::omp::ParallelOp>(op);
@@ -1591,21 +1567,11 @@
     llvm::SmallVector<mlir::Location> reductionLocs(
         clauseOps.reductionVars.size(), loc);
 
-<<<<<<< HEAD
-    mlir::OperandRange privateVars = parallelOp.getPrivateVars();
-    mlir::Region &region = parallelOp.getRegion();
-
-    llvm::SmallVector<mlir::Type> privateVarTypes(reductionTypes);
-    privateVarTypes.reserve(privateVarTypes.size() + privateVars.size());
-    llvm::transform(privateVars, std::back_inserter(privateVarTypes),
-                    [](mlir::Value v) { return v.getType(); });
-=======
     llvm::SmallVector<mlir::Type> allRegionArgTypes;
-    mergePrivateVarsInfo(parallelOp, llvm::ArrayRef(reductionTypes),
+    mergePrivateVarsInfo(parallelOp, reductionTypes,
                          llvm::function_ref<mlir::Type(mlir::Value)>{
                              [](mlir::Value v) { return v.getType(); }},
                          allRegionArgTypes);
->>>>>>> 400d4fd7
 
     llvm::SmallVector<mlir::Location> allRegionArgLocs;
     mergePrivateVarsInfo(parallelOp, llvm::ArrayRef(reductionLocs),
@@ -1617,14 +1583,9 @@
     firOpBuilder.createBlock(&region, /*insertPt=*/{}, allRegionArgTypes,
                              allRegionArgLocs);
 
-<<<<<<< HEAD
     llvm::SmallVector<const semantics::Symbol *> allSymbols(reductionSyms);
-    allSymbols.append(dsp.getPrivateSyms().begin(), dsp.getPrivateSyms().end());
-=======
-    llvm::SmallVector<const semantics::Symbol *> allSymbols = reductionSyms;
-    allSymbols.append(dsp.getAllSymbolsToPrivatize().begin(),
-                      dsp.getAllSymbolsToPrivatize().end());
->>>>>>> 400d4fd7
+    allSymbols.append(dsp.getDelayedPrivSyms().begin(),
+                      dsp.getDelayedPrivSyms().end());
 
     for (auto [arg, prv] : llvm::zip_equal(allSymbols, region.getArguments())) {
       converter.bindSymbol(*arg, hlfir::translateToExtendedValue(
@@ -1723,10 +1684,10 @@
 
   // Insert privatizations before SECTIONS
   symTable.pushScope();
+  // TODO: Add support for delayed privatization.
   DataSharingProcessor dsp(converter, semaCtx, item->clauses, eval,
                            lower::omp::isLastItemInQueue(item, queue));
   dsp.processStep1();
-  // TODO: Add support for delayed privatization.
   dsp.processStep2();
 
   List<Clause> nonDsaClauses;
@@ -1848,23 +1809,18 @@
                    devicePtrSyms, devicePtrLocs, devicePtrTypes);
 
   DataSharingProcessor dsp(converter, semaCtx, item->clauses, eval,
+                           /*shouldCollectPreDeterminedSymbols=*/
                            lower::omp::isLastItemInQueue(item, queue),
-                           enableDelayedPrivatization, &symTable);
+                           enableDelayedPrivatizationStaging, &symTable);
   dsp.processStep1();
 
-  if (enableDelayedPrivatization) {
+  if (enableDelayedPrivatizationStaging) {
     dsp.processStep2();
+
     const auto &privateClauseOps = dsp.getPrivateClauseOps();
     clauseOps.privateVars = privateClauseOps.privateVars;
     clauseOps.privatizers = privateClauseOps.privatizers;
   }
-
-  llvm::SmallVector<const semantics::Symbol *> privateSyms;
-  DataSharingProcessor dsp(converter, semaCtx, item->clauses, eval,
-                           /*shouldCollectPreDeterminedSymbols=*/
-                           lower::omp::isLastItemInQueue(item, queue),
-                           /*useDelayedPrivatization=*/true, &symTable);
-  dsp.processStep1(&clauseOps);
 
   // 5.8.1 Implicit Data-Mapping Attribute Rules
   // The following code follows the implicit data-mapping rules to map all the
@@ -1872,11 +1828,7 @@
   // attribute clauses (neither data-sharing; e.g. `private`, nor `map`
   // clauses).
   auto captureImplicitMap = [&](const semantics::Symbol &sym) {
-<<<<<<< HEAD
-    if (dsp.isSymbolPrivatized(sym))
-=======
     if (dsp.getAllSymbolsToPrivatize().contains(&sym))
->>>>>>> 400d4fd7
       return;
 
     if (llvm::find(mapSyms, &sym) == mapSyms.end()) {
@@ -1963,13 +1915,10 @@
   };
   lower::pft::visitAllSymbols(eval, captureImplicitMap);
 
+
   auto targetOp = firOpBuilder.create<mlir::omp::TargetOp>(loc, clauseOps);
   genBodyOfTargetOp(converter, symTable, semaCtx, eval, targetOp, mapSyms,
-<<<<<<< HEAD
-                    mapLocs, mapTypes, loc, dsp, queue, item);
-=======
                     mapLocs, mapTypes, dsp, loc, queue, item);
->>>>>>> 400d4fd7
   return targetOp;
 }
 
@@ -2332,7 +2281,8 @@
   // symbol-value bindings created are correct.
   auto wrapperSyms =
       llvm::to_vector(llvm::concat<const semantics::Symbol *const>(
-          parallelReductionSyms, dsp.getPrivateSyms(), wsloopReductionSyms));
+          parallelReductionSyms, dsp.getDelayedPrivSyms(),
+          wsloopReductionSyms));
 
   auto wrapperArgs = llvm::to_vector(
       llvm::concat<mlir::BlockArgument>(distributeOp.getRegion().getArguments(),
@@ -2412,7 +2362,8 @@
   // symbol-value bindings created are correct.
   auto wrapperSyms =
       llvm::to_vector(llvm::concat<const semantics::Symbol *const>(
-          parallelReductionSyms, dsp.getPrivateSyms(), wsloopReductionSyms));
+          parallelReductionSyms, dsp.getDelayedPrivSyms(),
+          wsloopReductionSyms));
 
   auto wrapperArgs = llvm::to_vector(llvm::concat<mlir::BlockArgument>(
       distributeOp.getRegion().getArguments(),
