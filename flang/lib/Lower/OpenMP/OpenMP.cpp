--- conflicted
+++ resolved
@@ -724,12 +724,7 @@
   llvm::SmallVector<const Fortran::semantics::Symbol *> reductionSymbols;
 
   ClauseProcessor cp(converter, semaCtx, clauseList);
-<<<<<<< HEAD
-  cp.processIf(clause::If::DirectiveNameModifier::Parallel, ifClauseOperand);
-=======
   cp.processIf(llvm::omp::Directive::OMPD_parallel, ifClauseOperand);
-  cp.processNumThreads(stmtCtx, numThreadsClauseOperand);
->>>>>>> 8a7f021f
   cp.processProcBind(procBindKindAttr);
   cp.processDefault();
   cp.processAllocate(allocatorOperands, allocateOperands);
@@ -862,7 +857,8 @@
       delayedPrivatizationInfo.privatizers.empty()
           ? nullptr
           : mlir::ArrayAttr::get(converter.getFirOpBuilder().getContext(),
-                                 privatizers), byrefAttr);
+                                 privatizers),
+      byrefAttr);
 
   if (mustEvalOutsideTarget) {
     if (numThreadsClauseOperand)
@@ -1305,14 +1301,10 @@
   cp.processDepend(dependTypeOperands, dependOperands);
   cp.processMap(currentLocation, directive, stmtCtx, mapOperands, &mapSymTypes,
                 &mapSymLocs, &mapSymbols);
-<<<<<<< HEAD
-  cp.processTODO<Fortran::parser::OmpClause::Firstprivate,
-                 Fortran::parser::OmpClause::IsDevicePtr,
-                 Fortran::parser::OmpClause::HasDeviceAddr,
-                 Fortran::parser::OmpClause::InReduction,
-                 Fortran::parser::OmpClause::Allocate,
-                 Fortran::parser::OmpClause::UsesAllocators,
-                 Fortran::parser::OmpClause::Defaultmap>(
+
+  cp.processTODO<clause::Firstprivate, clause::IsDevicePtr,
+                 clause::HasDeviceAddr, clause::InReduction, clause::Allocate,
+                 clause::UsesAllocators, clause::Defaultmap>(
       currentLocation, llvm::omp::Directive::OMPD_target);
 
   DataSharingProcessor localDSP(converter, semaCtx, clauseList, eval);
@@ -1327,14 +1319,6 @@
   if (outerCombined)
     cp.processTargetReduction(reductionSymbols);
 
-=======
-
-  cp.processTODO<clause::Private, clause::Firstprivate, clause::IsDevicePtr,
-                 clause::HasDeviceAddr, clause::Reduction, clause::InReduction,
-                 clause::Allocate, clause::UsesAllocators, clause::Defaultmap>(
-      currentLocation, llvm::omp::Directive::OMPD_target);
-
->>>>>>> 8a7f021f
   // 5.8.1 Implicit Data-Mapping Attribute Rules
   // The following code follows the implicit data-mapping rules to map all the
   // symbols used inside the region that do not have explicit data-environment
@@ -1464,9 +1448,8 @@
   cp.processIf(llvm::omp::Directive::OMPD_teams, ifClauseOperand);
   cp.processAllocate(allocatorOperands, allocateOperands);
   cp.processDefault();
-<<<<<<< HEAD
-  //  cp.processTODO<Fortran::parser::OmpClause::Reduction>(
-  //      currentLocation, llvm::omp::Directive::OMPD_teams);
+  //  cp.processTODO<clause::Reduction>(currentLocation,
+  //                                    llvm::omp::Directive::OMPD_teams);
 
   // Evaluate NUM_TEAMS and THREAD_LIMIT on the host device, if currently inside
   // of an omp.target operation.
@@ -1484,12 +1467,6 @@
     cp.processNumTeams(stmtCtx, numTeamsClauseOperand);
     cp.processThreadLimit(stmtCtx, threadLimitClauseOperand);
   }
-=======
-  cp.processNumTeams(stmtCtx, numTeamsClauseOperand);
-  cp.processThreadLimit(stmtCtx, threadLimitClauseOperand);
-  cp.processTODO<clause::Reduction>(currentLocation,
-                                    llvm::omp::Directive::OMPD_teams);
->>>>>>> 8a7f021f
 
   auto teamsOp = genOpWithBody<mlir::omp::TeamsOp>(
       OpWithBodyGenInfo(converter, semaCtx, currentLocation, eval)
@@ -1706,60 +1683,6 @@
       converter.getCurrentLocation(), operandRange);
 }
 
-<<<<<<< HEAD
-//===----------------------------------------------------------------------===//
-// genOMP() Code generation helper functions
-//===----------------------------------------------------------------------===//
-
-static void
-genOMP(Fortran::lower::AbstractConverter &converter,
-       Fortran::lower::SymMap &symTable,
-       Fortran::semantics::SemanticsContext &semaCtx,
-       Fortran::lower::pft::Evaluation &eval,
-       const Fortran::parser::OpenMPStandaloneConstruct &standaloneConstruct) {
-  std::visit(
-      Fortran::common::visitors{
-          [&](const Fortran::parser::OpenMPSimpleStandaloneConstruct
-                  &simpleStandaloneConstruct) {
-            genOmpSimpleStandalone(converter, semaCtx, eval,
-                                   /*genNested=*/true,
-                                   simpleStandaloneConstruct);
-          },
-          [&](const Fortran::parser::OpenMPFlushConstruct &flushConstruct) {
-            genOmpFlush(converter, semaCtx, eval, flushConstruct);
-          },
-          [&](const Fortran::parser::OpenMPCancelConstruct &cancelConstruct) {
-            TODO(converter.getCurrentLocation(), "OpenMPCancelConstruct");
-          },
-          [&](const Fortran::parser::OpenMPCancellationPointConstruct
-                  &cancellationPointConstruct) {
-            TODO(converter.getCurrentLocation(), "OpenMPCancelConstruct");
-          },
-      },
-      standaloneConstruct.u);
-}
-
-static void convertLoopBounds(Fortran::lower::AbstractConverter &converter,
-                              mlir::Location loc,
-                              llvm::SmallVectorImpl<mlir::Value> &lowerBound,
-                              llvm::SmallVectorImpl<mlir::Value> &upperBound,
-                              llvm::SmallVectorImpl<mlir::Value> &step,
-                              std::size_t loopVarTypeSize) {
-  fir::FirOpBuilder &firOpBuilder = converter.getFirOpBuilder();
-  // The types of lower bound, upper bound, and step are converted into the
-  // type of the loop variable if necessary.
-  mlir::Type loopVarType = getLoopVarType(converter, loopVarTypeSize);
-  for (unsigned it = 0; it < (unsigned)lowerBound.size(); it++) {
-    lowerBound[it] =
-        firOpBuilder.createConvert(loc, loopVarType, lowerBound[it]);
-    upperBound[it] =
-        firOpBuilder.createConvert(loc, loopVarType, upperBound[it]);
-    step[it] = firOpBuilder.createConvert(loc, loopVarType, step[it]);
-  }
-}
-
-=======
->>>>>>> 8a7f021f
 static llvm::SmallVector<const Fortran::semantics::Symbol *>
 genLoopVars(mlir::Operation *op, Fortran::lower::AbstractConverter &converter,
             mlir::Location &loc,
@@ -1990,8 +1913,7 @@
     HostClausesInsertionGuard guard(firOpBuilder);
     llvm::SmallVector<mlir::Value> outsideLB, outsideUB, outsideStep;
     llvm::SmallVector<const Fortran::semantics::Symbol *> outsideIV;
-    cp.processCollapse(loc, eval, outsideLB, outsideUB, outsideStep, outsideIV,
-                       loopVarTypeSize);
+    cp.processCollapse(loc, eval, outsideLB, outsideUB, outsideStep, outsideIV);
     targetOp.getTripCountMutable().assign(
         calculateTripCount(converter, loc, outsideLB, outsideUB, outsideStep));
   }
@@ -2077,45 +1999,6 @@
   TODO(converter.getCurrentLocation(), "OpenMPDeclareSimdConstruct");
 }
 
-<<<<<<< HEAD
-  bool validDirective = false;
-  DataSharingProcessor dsp(converter, semaCtx, loopOpClauseList, eval);
-
-  if (llvm::omp::topTaskloopSet.test(ompDirective)) {
-    validDirective = true;
-    TODO(currentLocation, "Taskloop construct");
-  } else {
-    // Create omp.{target, teams, distribute, parallel} nested operations
-    if ((llvm::omp::allTargetSet & llvm::omp::loopConstructSet)
-            .test(ompDirective)) {
-      validDirective = true;
-      genTargetOp(converter, semaCtx, eval, /*genNested=*/false,
-                  currentLocation, loopOpClauseList, ompDirective,
-                  /*outerCombined=*/true, &dsp);
-    }
-    if ((llvm::omp::allTeamsSet & llvm::omp::loopConstructSet)
-            .test(ompDirective)) {
-      validDirective = true;
-      genTeamsOp(converter, semaCtx, eval, /*genNested=*/false, currentLocation,
-                 loopOpClauseList, /*outerCombined=*/true);
-    }
-    if (llvm::omp::allDistributeSet.test(ompDirective)) {
-      validDirective = true;
-      bool outerCombined = llvm::omp::topDistributeSet.test(ompDirective);
-      genDistributeOp(converter, semaCtx, eval, /*genNested=*/false,
-                      currentLocation, loopOpClauseList, outerCombined, &dsp);
-    }
-    if ((llvm::omp::allParallelSet & llvm::omp::loopConstructSet)
-            .test(ompDirective)) {
-      validDirective = true;
-      genParallelOp(converter, symTable, semaCtx, eval, /*genNested=*/false,
-                    currentLocation, loopOpClauseList,
-                    /*outerCombined=*/true);
-    }
-  }
-  if ((llvm::omp::allDoSet | llvm::omp::allSimdSet).test(ompDirective))
-    validDirective = true;
-=======
 static void genOMP(Fortran::lower::AbstractConverter &converter,
                    Fortran::lower::SymMap &symTable,
                    Fortran::semantics::SemanticsContext &semaCtx,
@@ -2126,7 +2009,6 @@
   mlir::ModuleOp mod = converter.getFirOpBuilder().getModule();
   mlir::omp::DeclareTargetDeviceType deviceType = getDeclareTargetInfo(
       converter, semaCtx, eval, declareTargetConstruct, symbolAndClause);
->>>>>>> 8a7f021f
 
   for (const DeclareTargetCapturePair &symClause : symbolAndClause) {
     mlir::Operation *op = mod.lookupSymbol(converter.mangleName(
@@ -2138,20 +2020,9 @@
     if (!op)
       continue;
 
-<<<<<<< HEAD
-  } else if (llvm::omp::allSimdSet.test(ompDirective)) {
-    // 2.9.3.1 SIMD construct
-    createSimdLoop(converter, semaCtx, eval, ompDirective, loopOpClauseList,
-                   currentLocation);
-    genOpenMPReduction(converter, semaCtx, loopOpClauseList);
-  } else {
-    createWsloop(converter, semaCtx, eval, ompDirective, loopOpClauseList,
-                 endClauseList, currentLocation, dsp);
-=======
     markDeclareTarget(
         op, converter,
         std::get<mlir::omp::DeclareTargetCaptureClause>(symClause), deviceType);
->>>>>>> 8a7f021f
   }
 }
 
@@ -2460,6 +2331,8 @@
   }();
 
   bool validDirective = false;
+  DataSharingProcessor dsp(converter, semaCtx, loopOpClauseList, eval);
+
   if (llvm::omp::topTaskloopSet.test(ompDirective)) {
     validDirective = true;
     TODO(currentLocation, "Taskloop construct");
@@ -2470,18 +2343,19 @@
       validDirective = true;
       genTargetOp(converter, semaCtx, eval, /*genNested=*/false,
                   currentLocation, loopOpClauseList, ompDirective,
-                  /*outerCombined=*/true);
+                  /*outerCombined=*/true, &dsp);
     }
     if ((llvm::omp::allTeamsSet & llvm::omp::loopConstructSet)
             .test(ompDirective)) {
       validDirective = true;
       genTeamsOp(converter, semaCtx, eval, /*genNested=*/false, currentLocation,
-                 loopOpClauseList,
-                 /*outerCombined=*/true);
+                 loopOpClauseList, /*outerCombined=*/true);
     }
     if (llvm::omp::allDistributeSet.test(ompDirective)) {
       validDirective = true;
-      TODO(currentLocation, "Distribute construct");
+      bool outerCombined = llvm::omp::topDistributeSet.test(ompDirective);
+      genDistributeOp(converter, semaCtx, eval, /*genNested=*/false,
+                      currentLocation, loopOpClauseList, outerCombined, &dsp);
     }
     if ((llvm::omp::allParallelSet & llvm::omp::loopConstructSet)
             .test(ompDirective)) {
@@ -2512,7 +2386,7 @@
     genOpenMPReduction(converter, semaCtx, loopOpClauseList);
   } else {
     createWsloop(converter, semaCtx, eval, ompDirective, loopOpClauseList,
-                 endClauseList, currentLocation);
+                 endClauseList, currentLocation, dsp);
   }
 }
 
