//===-- OpenMP.cpp -- Open MP directive lowering --------------------------===//
//
// Part of the LLVM Project, under the Apache License v2.0 with LLVM Exceptions.
// See https://llvm.org/LICENSE.txt for license information.
// SPDX-License-Identifier: Apache-2.0 WITH LLVM-exception
//
//===----------------------------------------------------------------------===//
//
// Coding style: https://mlir.llvm.org/getting_started/DeveloperGuide/
//
//===----------------------------------------------------------------------===//

#include "flang/Lower/OpenMP.h"

#include "ClauseProcessor.h"
#include "DataSharingProcessor.h"
#include "Decomposer.h"
#include "DirectivesCommon.h"
#include "ReductionProcessor.h"
#include "flang/Common/idioms.h"
#include "flang/Lower/Bridge.h"
#include "flang/Lower/ConvertExpr.h"
#include "flang/Lower/ConvertVariable.h"
#include "flang/Lower/OpenMP/Clauses.h"
#include "flang/Lower/OpenMP/Utils.h"
#include "flang/Lower/StatementContext.h"
#include "flang/Lower/SymbolMap.h"
#include "flang/Optimizer/Builder/BoxValue.h"
#include "flang/Optimizer/Builder/FIRBuilder.h"
#include "flang/Optimizer/Builder/Todo.h"
#include "flang/Optimizer/Dialect/FIRType.h"
#include "flang/Optimizer/HLFIR/HLFIROps.h"
#include "flang/Parser/parse-tree.h"
#include "flang/Semantics/openmp-directive-sets.h"
#include "flang/Semantics/tools.h"
#include "mlir/Dialect/ControlFlow/IR/ControlFlowOps.h"
#include "mlir/Dialect/OpenMP/OpenMPDialect.h"
#include "mlir/Transforms/RegionUtils.h"
#include "llvm/ADT/STLExtras.h"
#include "llvm/Frontend/OpenMP/OMPConstants.h"

using namespace Fortran::lower::omp;

//===----------------------------------------------------------------------===//
// Code generation helper functions
//===----------------------------------------------------------------------===//

static mlir::omp::TargetOp findParentTargetOp(mlir::OpBuilder &builder) {
  mlir::Operation *parentOp = builder.getBlock()->getParentOp();
  if (!parentOp)
    return nullptr;

  auto targetOp = llvm::dyn_cast<mlir::omp::TargetOp>(parentOp);
  if (!targetOp)
    targetOp = parentOp->getParentOfType<mlir::omp::TargetOp>();

  return targetOp;
}

static void genOMPDispatch(lower::AbstractConverter &converter,
                           lower::SymMap &symTable,
                           semantics::SemanticsContext &semaCtx,
                           lower::pft::Evaluation &eval, mlir::Location loc,
                           const ConstructQueue &queue,
                           ConstructQueue::iterator item,
                           DataSharingProcessor *dsp = nullptr);

static lower::pft::Evaluation *
getCollapsedLoopEval(lower::pft::Evaluation &eval, int collapseValue) {
  // Return the Evaluation of the innermost collapsed loop, or the current one
  // if there was no COLLAPSE.
  if (collapseValue == 0)
    return &eval;

  lower::pft::Evaluation *curEval = &eval.getFirstNestedEvaluation();
  for (int i = 1; i < collapseValue; i++) {
    // The nested evaluations should be DoConstructs (i.e. they should form
    // a loop nest). Each DoConstruct is a tuple <NonLabelDoStmt, Block,
    // EndDoStmt>.
    assert(curEval->isA<parser::DoConstruct>());
    curEval = &*std::next(curEval->getNestedEvaluations().begin());
  }
  return curEval;
}

static void genNestedEvaluations(lower::AbstractConverter &converter,
                                 lower::pft::Evaluation &eval,
                                 int collapseValue = 0) {
  lower::pft::Evaluation *curEval = getCollapsedLoopEval(eval, collapseValue);

  for (lower::pft::Evaluation &e : curEval->getNestedEvaluations())
    converter.genEval(e);
}

//===----------------------------------------------------------------------===//
// HostClausesInsertionGuard
//===----------------------------------------------------------------------===//

/// If the insertion point of the builder is located inside of an omp.target
/// region, this RAII guard moves the insertion point to just before that
/// omp.target operation and then restores the original insertion point when
/// destroyed. If not currently inserting inside an omp.target, it remains
/// unchanged.
class HostClausesInsertionGuard {
public:
  HostClausesInsertionGuard(mlir::OpBuilder &builder) : builder(builder) {
    targetOp = findParentTargetOp(builder);
    if (targetOp) {
      ip = builder.saveInsertionPoint();
      builder.setInsertionPoint(targetOp);
    }
  }

  ~HostClausesInsertionGuard() {
    if (ip.isSet()) {
      fixupExtractedHostOps();
      builder.restoreInsertionPoint(ip);
    }
  }

private:
  mlir::OpBuilder &builder;
  mlir::OpBuilder::InsertPoint ip;
  mlir::omp::TargetOp targetOp;

  /// Fixup any uses of target region block arguments that we have just created
  /// outside of the target region, and replace them by their host values.
  void fixupExtractedHostOps() {
    auto useOutsideTargetRegion = [](mlir::OpOperand &operand) {
      if (mlir::Operation *owner = operand.getOwner())
        return !owner->getParentOfType<mlir::omp::TargetOp>();
      return false;
    };

    mlir::OperandRange map = targetOp.getMapOperands();
    for (mlir::BlockArgument arg : targetOp.getRegion().getArguments()) {
      mlir::Value hostVal = map[arg.getArgNumber()]
                                .getDefiningOp<mlir::omp::MapInfoOp>()
                                .getVarPtr();

      // Replace instances of omp.target block arguments used outside with their
      // corresponding host value.
      arg.replaceUsesWithIf(hostVal, [&](mlir::OpOperand &operand) -> bool {
        // If the use is an hlfir.declare, we need to search for the matching
        // one within host code.
        if (auto declareOp = llvm::dyn_cast_if_present<hlfir::DeclareOp>(
                operand.getOwner())) {
          if (auto hostDeclareOp = hostVal.getDefiningOp<hlfir::DeclareOp>()) {
            declareOp->replaceUsesWithIf(hostDeclareOp.getResults(),
                                         useOutsideTargetRegion);
          } else if (auto hostBoxOp = hostVal.getDefiningOp<fir::BoxAddrOp>()) {
            declareOp->replaceUsesWithIf(hostBoxOp.getVal()
                                             .getDefiningOp<hlfir::DeclareOp>()
                                             .getResults(),
                                         useOutsideTargetRegion);
          }
        }
        return useOutsideTargetRegion(operand);
      });
    }
  }
};

static fir::GlobalOp globalInitialization(lower::AbstractConverter &converter,
                                          fir::FirOpBuilder &firOpBuilder,
                                          const semantics::Symbol &sym,
                                          const lower::pft::Variable &var,
                                          mlir::Location currentLocation) {
  mlir::Type ty = converter.genType(sym);
  std::string globalName = converter.mangleName(sym);
  mlir::StringAttr linkage = firOpBuilder.createInternalLinkage();
  fir::GlobalOp global =
      firOpBuilder.createGlobal(currentLocation, ty, globalName, linkage);

  // Create default initialization for non-character scalar.
  if (semantics::IsAllocatableOrObjectPointer(&sym)) {
    mlir::Type baseAddrType = mlir::dyn_cast<fir::BoxType>(ty).getEleTy();
    lower::createGlobalInitialization(
        firOpBuilder, global, [&](fir::FirOpBuilder &b) {
          mlir::Value nullAddr =
              b.createNullConstant(currentLocation, baseAddrType);
          mlir::Value box =
              b.create<fir::EmboxOp>(currentLocation, ty, nullAddr);
          b.create<fir::HasValueOp>(currentLocation, box);
        });
  } else {
    lower::createGlobalInitialization(
        firOpBuilder, global, [&](fir::FirOpBuilder &b) {
          mlir::Value undef = b.create<fir::UndefOp>(currentLocation, ty);
          b.create<fir::HasValueOp>(currentLocation, undef);
        });
  }

  return global;
}

// Get the extended value for \p val by extracting additional variable
// information from \p base.
static fir::ExtendedValue getExtendedValue(fir::ExtendedValue base,
                                           mlir::Value val) {
  return base.match(
      [&](const fir::MutableBoxValue &box) -> fir::ExtendedValue {
        return fir::MutableBoxValue(val, box.nonDeferredLenParams(), {});
      },
      [&](const auto &) -> fir::ExtendedValue {
        return fir::substBase(base, val);
      });
}

#ifndef NDEBUG
static bool isThreadPrivate(lower::SymbolRef sym) {
  if (const auto *details = sym->detailsIf<semantics::CommonBlockDetails>()) {
    for (const auto &obj : details->objects())
      if (!obj->test(semantics::Symbol::Flag::OmpThreadprivate))
        return false;
    return true;
  }
  return sym->test(semantics::Symbol::Flag::OmpThreadprivate);
}
#endif

static void threadPrivatizeVars(lower::AbstractConverter &converter,
                                lower::pft::Evaluation &eval) {
  fir::FirOpBuilder &firOpBuilder = converter.getFirOpBuilder();
  mlir::Location currentLocation = converter.getCurrentLocation();
  mlir::OpBuilder::InsertionGuard guard(firOpBuilder);
  firOpBuilder.setInsertionPointToStart(firOpBuilder.getAllocaBlock());

  // If the symbol corresponds to the original ThreadprivateOp, use the symbol
  // value from that operation to create one ThreadprivateOp copy operation
  // inside the parallel region.
  // In some cases, however, the symbol will correspond to the original,
  // non-threadprivate variable. This can happen, for instance, with a common
  // block, declared in a separate module, used by a parent procedure and
  // privatized in its child procedure.
  auto genThreadprivateOp = [&](lower::SymbolRef sym) -> mlir::Value {
    assert(isThreadPrivate(sym));
    mlir::Value symValue = converter.getSymbolAddress(sym);
    mlir::Operation *op = symValue.getDefiningOp();
    if (auto declOp = mlir::dyn_cast<hlfir::DeclareOp>(op))
      op = declOp.getMemref().getDefiningOp();
    if (mlir::isa<mlir::omp::ThreadprivateOp>(op))
      symValue = mlir::dyn_cast<mlir::omp::ThreadprivateOp>(op).getSymAddr();
    return firOpBuilder.create<mlir::omp::ThreadprivateOp>(
        currentLocation, symValue.getType(), symValue);
  };

  llvm::SetVector<const semantics::Symbol *> threadprivateSyms;
  converter.collectSymbolSet(eval, threadprivateSyms,
                             semantics::Symbol::Flag::OmpThreadprivate,
                             /*collectSymbols=*/true,
                             /*collectHostAssociatedSymbols=*/true);
  std::set<semantics::SourceName> threadprivateSymNames;

  // For a COMMON block, the ThreadprivateOp is generated for itself instead of
  // its members, so only bind the value of the new copied ThreadprivateOp
  // inside the parallel region to the common block symbol only once for
  // multiple members in one COMMON block.
  llvm::SetVector<const semantics::Symbol *> commonSyms;
  for (std::size_t i = 0; i < threadprivateSyms.size(); i++) {
    const semantics::Symbol *sym = threadprivateSyms[i];
    mlir::Value symThreadprivateValue;
    // The variable may be used more than once, and each reference has one
    // symbol with the same name. Only do once for references of one variable.
    if (threadprivateSymNames.find(sym->name()) != threadprivateSymNames.end())
      continue;
    threadprivateSymNames.insert(sym->name());
    if (const semantics::Symbol *common =
            semantics::FindCommonBlockContaining(sym->GetUltimate())) {
      mlir::Value commonThreadprivateValue;
      if (commonSyms.contains(common)) {
        commonThreadprivateValue = converter.getSymbolAddress(*common);
      } else {
        commonThreadprivateValue = genThreadprivateOp(*common);
        converter.bindSymbol(*common, commonThreadprivateValue);
        commonSyms.insert(common);
      }
      symThreadprivateValue = lower::genCommonBlockMember(
          converter, currentLocation, *sym, commonThreadprivateValue);
    } else {
      symThreadprivateValue = genThreadprivateOp(*sym);
    }

    fir::ExtendedValue sexv = converter.getSymbolExtendedValue(*sym);
    fir::ExtendedValue symThreadprivateExv =
        getExtendedValue(sexv, symThreadprivateValue);
    converter.bindSymbol(*sym, symThreadprivateExv);
  }
}

static mlir::Operation *
createAndSetPrivatizedLoopVar(lower::AbstractConverter &converter,
                              mlir::Location loc, mlir::Value indexVal,
                              const semantics::Symbol *sym) {
  fir::FirOpBuilder &firOpBuilder = converter.getFirOpBuilder();
  mlir::OpBuilder::InsertPoint insPt = firOpBuilder.saveInsertionPoint();
  firOpBuilder.setInsertionPointToStart(firOpBuilder.getAllocaBlock());

  mlir::Type tempTy = converter.genType(*sym);

  assert(converter.isPresentShallowLookup(*sym) &&
         "Expected symbol to be in symbol table.");

  firOpBuilder.restoreInsertionPoint(insPt);
  mlir::Value cvtVal = firOpBuilder.createConvert(loc, tempTy, indexVal);
  mlir::Operation *storeOp = firOpBuilder.create<fir::StoreOp>(
      loc, cvtVal, converter.getSymbolAddress(*sym));
  return storeOp;
}

static bool evalHasSiblings(lower::pft::Evaluation &eval) {
  return eval.parent.visit(common::visitors{
      [&](const lower::pft::Program &parent) {
        return parent.getUnits().size() + parent.getCommonBlocks().size() > 1;
      },
      [&](const lower::pft::Evaluation &parent) {
        for (auto &sibling : *parent.evaluationList)
          if (&sibling != &eval && !sibling.isEndStmt())
            return true;

        return false;
      },
      [&](const auto &parent) {
        for (auto &sibling : parent.evaluationList)
          if (&sibling != &eval && !sibling.isEndStmt())
            return true;

        return false;
      }});
}

// This helper function implements the functionality of "promoting"
// non-CPTR arguments of use_device_ptr to use_device_addr
// arguments (automagic conversion of use_device_ptr ->
// use_device_addr in these cases). The way we do so currently is
// through the shuffling of operands from the devicePtrOperands to
// deviceAddrOperands where neccesary and re-organizing the types,
// locations and symbols to maintain the correct ordering of ptr/addr
// input -> BlockArg.
//
// This effectively implements some deprecated OpenMP functionality
// that some legacy applications unfortunately depend on
// (deprecated in specification version 5.2):
//
// "If a list item in a use_device_ptr clause is not of type C_PTR,
//  the behavior is as if the list item appeared in a use_device_addr
//  clause. Support for such list items in a use_device_ptr clause
//  is deprecated."
static void promoteNonCPtrUseDevicePtrArgsToUseDeviceAddr(
    mlir::omp::UseDeviceClauseOps &clauseOps,
    llvm::SmallVectorImpl<mlir::Type> &useDeviceTypes,
    llvm::SmallVectorImpl<mlir::Location> &useDeviceLocs,
    llvm::SmallVectorImpl<const semantics::Symbol *> &useDeviceSymbols) {
  auto moveElementToBack = [](size_t idx, auto &vector) {
    auto *iter = std::next(vector.begin(), idx);
    vector.push_back(*iter);
    vector.erase(iter);
  };

  // Iterate over our use_device_ptr list and shift all non-cptr arguments into
  // use_device_addr.
  for (auto *it = clauseOps.useDevicePtrVars.begin();
       it != clauseOps.useDevicePtrVars.end();) {
    if (!fir::isa_builtin_cptr_type(fir::unwrapRefType(it->getType()))) {
      clauseOps.useDeviceAddrVars.push_back(*it);
      // We have to shuffle the symbols around as well, to maintain
      // the correct Input -> BlockArg for use_device_ptr/use_device_addr.
      // NOTE: However, as map's do not seem to be included currently
      // this isn't as pertinent, but we must try to maintain for
      // future alterations. I believe the reason they are not currently
      // is that the BlockArg assign/lowering needs to be extended
      // to a greater set of types.
      auto idx = std::distance(clauseOps.useDevicePtrVars.begin(), it);
      moveElementToBack(idx, useDeviceTypes);
      moveElementToBack(idx, useDeviceLocs);
      moveElementToBack(idx, useDeviceSymbols);
      it = clauseOps.useDevicePtrVars.erase(it);
      continue;
    }
    ++it;
  }
}

/// Extract the list of function and variable symbols affected by the given
/// 'declare target' directive and return the intended device type for them.
static void getDeclareTargetInfo(
    lower::AbstractConverter &converter, semantics::SemanticsContext &semaCtx,
    lower::pft::Evaluation &eval,
    const parser::OpenMPDeclareTargetConstruct &declareTargetConstruct,
    mlir::omp::DeclareTargetClauseOps &clauseOps,
    llvm::SmallVectorImpl<DeclareTargetCapturePair> &symbolAndClause) {
  const auto &spec =
      std::get<parser::OmpDeclareTargetSpecifier>(declareTargetConstruct.t);
  if (const auto *objectList{parser::Unwrap<parser::OmpObjectList>(spec.u)}) {
    ObjectList objects{makeObjects(*objectList, semaCtx)};
    // Case: declare target(func, var1, var2)
    gatherFuncAndVarSyms(objects, mlir::omp::DeclareTargetCaptureClause::to,
                         symbolAndClause);
  } else if (const auto *clauseList{
                 parser::Unwrap<parser::OmpClauseList>(spec.u)}) {
    List<Clause> clauses = makeClauses(*clauseList, semaCtx);
    if (clauses.empty()) {
      // Case: declare target, implicit capture of function
      symbolAndClause.emplace_back(
          mlir::omp::DeclareTargetCaptureClause::to,
          eval.getOwningProcedure()->getSubprogramSymbol());
    }

    ClauseProcessor cp(converter, semaCtx, clauses);
    cp.processDeviceType(clauseOps);
    cp.processEnter(symbolAndClause);
    cp.processLink(symbolAndClause);
    cp.processTo(symbolAndClause);

    cp.processTODO<clause::Indirect>(converter.getCurrentLocation(),
                                     llvm::omp::Directive::OMPD_declare_target);
  }
}

static void collectDeferredDeclareTargets(
    lower::AbstractConverter &converter, semantics::SemanticsContext &semaCtx,
    lower::pft::Evaluation &eval,
    const parser::OpenMPDeclareTargetConstruct &declareTargetConstruct,
    llvm::SmallVectorImpl<lower::OMPDeferredDeclareTargetInfo>
        &deferredDeclareTarget) {
  mlir::omp::DeclareTargetClauseOps clauseOps;
  llvm::SmallVector<DeclareTargetCapturePair> symbolAndClause;
  getDeclareTargetInfo(converter, semaCtx, eval, declareTargetConstruct,
                       clauseOps, symbolAndClause);
  // Return the device type only if at least one of the targets for the
  // directive is a function or subroutine
  mlir::ModuleOp mod = converter.getFirOpBuilder().getModule();

  for (const DeclareTargetCapturePair &symClause : symbolAndClause) {
    mlir::Operation *op = mod.lookupSymbol(
        converter.mangleName(std::get<const semantics::Symbol &>(symClause)));

    if (!op) {
      deferredDeclareTarget.push_back({std::get<0>(symClause),
                                       clauseOps.deviceType,
                                       std::get<1>(symClause)});
    }
  }
}

static std::optional<mlir::omp::DeclareTargetDeviceType>
getDeclareTargetFunctionDevice(
    lower::AbstractConverter &converter, semantics::SemanticsContext &semaCtx,
    lower::pft::Evaluation &eval,
    const parser::OpenMPDeclareTargetConstruct &declareTargetConstruct) {
  mlir::omp::DeclareTargetClauseOps clauseOps;
  llvm::SmallVector<DeclareTargetCapturePair> symbolAndClause;
  getDeclareTargetInfo(converter, semaCtx, eval, declareTargetConstruct,
                       clauseOps, symbolAndClause);

  // Return the device type only if at least one of the targets for the
  // directive is a function or subroutine
  mlir::ModuleOp mod = converter.getFirOpBuilder().getModule();
  for (const DeclareTargetCapturePair &symClause : symbolAndClause) {
    mlir::Operation *op = mod.lookupSymbol(
        converter.mangleName(std::get<const semantics::Symbol &>(symClause)));

    if (mlir::isa_and_nonnull<mlir::func::FuncOp>(op))
      return clauseOps.deviceType;
  }

  return std::nullopt;
}

/// Set up the entry block of the given `omp.loop_nest` operation, adding a
/// block argument for each loop induction variable and allocating and
/// initializing a private value to hold each of them.
///
/// This function can also bind the symbols of any variables that should match
/// block arguments on parent loop wrapper operations attached to the same
/// loop. This allows the introduction of any necessary `hlfir.declare`
/// operations inside of the entry block of the `omp.loop_nest` operation and
/// not directly under any of the wrappers, which would invalidate them.
///
/// \param [in]          op - the loop nest operation.
/// \param [in]   converter - PFT to MLIR conversion interface.
/// \param [in]         loc - location.
/// \param [in]        args - symbols of induction variables.
/// \param [in] wrapperSyms - symbols of variables to be mapped to loop wrapper
///                           entry block arguments.
/// \param [in] wrapperArgs - entry block arguments of parent loop wrappers.
static void
genLoopVars(mlir::Operation *op, lower::AbstractConverter &converter,
            mlir::Location &loc, llvm::ArrayRef<const semantics::Symbol *> args,
            llvm::ArrayRef<const semantics::Symbol *> wrapperSyms = {},
            llvm::ArrayRef<mlir::BlockArgument> wrapperArgs = {}) {
  fir::FirOpBuilder &firOpBuilder = converter.getFirOpBuilder();
  auto &region = op->getRegion(0);

  std::size_t loopVarTypeSize = 0;
  for (const semantics::Symbol *arg : args)
    loopVarTypeSize = std::max(loopVarTypeSize, arg->GetUltimate().size());
  mlir::Type loopVarType = getLoopVarType(converter, loopVarTypeSize);
  llvm::SmallVector<mlir::Type> tiv(args.size(), loopVarType);
  llvm::SmallVector<mlir::Location> locs(args.size(), loc);
  firOpBuilder.createBlock(&region, {}, tiv, locs);

  // Bind the entry block arguments of parent wrappers to the corresponding
  // symbols.
  for (auto [arg, prv] : llvm::zip_equal(wrapperSyms, wrapperArgs))
    converter.bindSymbol(*arg, prv);

  // The argument is not currently in memory, so make a temporary for the
  // argument, and store it there, then bind that location to the argument.
  mlir::Operation *storeOp = nullptr;
  for (auto [argIndex, argSymbol] : llvm::enumerate(args)) {
    mlir::Value indexVal = fir::getBase(region.front().getArgument(argIndex));
    storeOp =
        createAndSetPrivatizedLoopVar(converter, loc, indexVal, argSymbol);
  }
  firOpBuilder.setInsertionPointAfter(storeOp);
}

static void
markDeclareTarget(mlir::Operation *op, lower::AbstractConverter &converter,
                  mlir::omp::DeclareTargetCaptureClause captureClause,
                  mlir::omp::DeclareTargetDeviceType deviceType) {
  // TODO: Add support for program local variables with declare target applied
  auto declareTargetOp = llvm::dyn_cast<mlir::omp::DeclareTargetInterface>(op);
  if (!declareTargetOp)
    fir::emitFatalError(
        converter.getCurrentLocation(),
        "Attempt to apply declare target on unsupported operation");

  // The function or global already has a declare target applied to it, very
  // likely through implicit capture (usage in another declare target
  // function/subroutine). It should be marked as any if it has been assigned
  // both host and nohost, else we skip, as there is no change
  if (declareTargetOp.isDeclareTarget()) {
    if (declareTargetOp.getDeclareTargetDeviceType() != deviceType)
      declareTargetOp.setDeclareTarget(mlir::omp::DeclareTargetDeviceType::any,
                                       captureClause);
    return;
  }

  declareTargetOp.setDeclareTarget(deviceType, captureClause);
}

//===----------------------------------------------------------------------===//
// Op body generation helper structures and functions
//===----------------------------------------------------------------------===//

struct OpWithBodyGenInfo {
  /// A type for a code-gen callback function. This takes as argument the op for
  /// which the code is being generated and returns the arguments of the op's
  /// region.
  using GenOMPRegionEntryCBFn =
      std::function<llvm::SmallVector<const semantics::Symbol *>(
          mlir::Operation *)>;

  OpWithBodyGenInfo(lower::AbstractConverter &converter,
                    lower::SymMap &symTable,
                    semantics::SemanticsContext &semaCtx, mlir::Location loc,
                    lower::pft::Evaluation &eval, llvm::omp::Directive dir)
      : converter(converter), symTable(symTable), semaCtx(semaCtx), loc(loc),
        eval(eval), dir(dir) {}

  OpWithBodyGenInfo &setOuterCombined(bool value) {
    outerCombined = value;
    return *this;
  }

  OpWithBodyGenInfo &setClauses(const List<Clause> *value) {
    clauses = value;
    return *this;
  }

  OpWithBodyGenInfo &setDataSharingProcessor(DataSharingProcessor *value) {
    dsp = value;
    return *this;
  }

  OpWithBodyGenInfo &
  setReductions(llvm::ArrayRef<const semantics::Symbol *> *value1,
                llvm::ArrayRef<mlir::Type> *value2) {
    reductionSymbols = value1;
    reductionTypes = value2;
    return *this;
  }

  OpWithBodyGenInfo &setGenRegionEntryCb(GenOMPRegionEntryCBFn value) {
    genRegionEntryCB = value;
    return *this;
  }

  /// [inout] converter to use for the clauses.
  lower::AbstractConverter &converter;
  /// [in] Symbol table
  lower::SymMap &symTable;
  /// [in] Semantics context
  semantics::SemanticsContext &semaCtx;
  /// [in] location in source code.
  mlir::Location loc;
  /// [in] current PFT node/evaluation.
  lower::pft::Evaluation &eval;
  /// [in] leaf directive for which to generate the op body.
  llvm::omp::Directive dir;
  /// [in] is this an outer operation - prevents privatization.
  bool outerCombined = false;
  /// [in] list of clauses to process.
  const List<Clause> *clauses = nullptr;
  /// [in] if provided, processes the construct's data-sharing attributes.
  DataSharingProcessor *dsp = nullptr;
  /// [in] if provided, list of reduction symbols
  llvm::ArrayRef<const semantics::Symbol *> *reductionSymbols = nullptr;
  /// [in] if provided, list of reduction types
  llvm::ArrayRef<mlir::Type> *reductionTypes = nullptr;
  /// [in] if provided, emits the op's region entry. Otherwise, an emtpy block
  /// is created in the region.
  GenOMPRegionEntryCBFn genRegionEntryCB = nullptr;
};

/// Create the body (block) for an OpenMP Operation.
///
/// \param [in]   op  - the operation the body belongs to.
/// \param [in] info  - options controlling code-gen for the construction.
/// \param [in] queue - work queue with nested constructs.
/// \param [in] item  - item in the queue to generate body for.
static void createBodyOfOp(mlir::Operation &op, const OpWithBodyGenInfo &info,
                           const ConstructQueue &queue,
                           ConstructQueue::iterator item) {
  fir::FirOpBuilder &firOpBuilder = info.converter.getFirOpBuilder();

  // If an argument for the region is provided then create the block with that
  // argument. Also update the symbol's address with the mlir argument value.
  // e.g. For loops the argument is the induction variable. And all further
  // uses of the induction variable should use this mlir value.
  auto regionArgs = [&]() -> llvm::SmallVector<const semantics::Symbol *> {
    if (info.genRegionEntryCB != nullptr) {
      return info.genRegionEntryCB(&op);
    }

    firOpBuilder.createBlock(&op.getRegion(0));
    return {};
  }();

  // Mark the earliest insertion point.
  auto marker = firOpBuilder.saveInsertionPoint();

  // If it is an unstructured region and is not the outer region of a combined
  // construct, create empty blocks for all evaluations.
  if (info.eval.lowerAsUnstructured() && !info.outerCombined)
    lower::createEmptyRegionBlocks<mlir::omp::TerminatorOp, mlir::omp::YieldOp>(
        firOpBuilder, info.eval.getNestedEvaluations());

  // Start with privatization, so that the lowering of the nested
  // code will use the right symbols.
  bool isLoop = llvm::omp::getDirectiveAssociation(info.dir) ==
                llvm::omp::Association::Loop;
  bool privatize = info.clauses && !info.outerCombined;

  firOpBuilder.restoreInsertionPoint(marker);
  std::optional<DataSharingProcessor> tempDsp;
  if (privatize) {
    if (!info.dsp) {
      tempDsp.emplace(info.converter, info.semaCtx, *info.clauses, info.eval,
                      Fortran::lower::omp::isLastItemInQueue(item, queue));
      tempDsp->processStep1();
      tempDsp->processStep2();
    }
  }

  if (info.dir == llvm::omp::Directive::OMPD_parallel) {
    threadPrivatizeVars(info.converter, info.eval);
    if (info.clauses) {
      firOpBuilder.restoreInsertionPoint(marker);
      ClauseProcessor(info.converter, info.semaCtx, *info.clauses)
          .processCopyin();
    }
  }

  if (ConstructQueue::iterator next = std::next(item); next != queue.end()) {
    // TODO: Pass tempDsp when used?
    genOMPDispatch(info.converter, info.symTable, info.semaCtx, info.eval,
                   info.loc, queue, next, info.dsp);
  } else {
    // genFIR(Evaluation&) tries to patch up unterminated blocks, causing
    // a lot of complications for our approach if the terminator generation
    // is delayed past this point. Insert a temporary terminator here, then
    // delete it.
    firOpBuilder.setInsertionPointToEnd(&op.getRegion(0).back());
    auto *temp = lower::genOpenMPTerminator(firOpBuilder, &op, info.loc);
    firOpBuilder.restoreInsertionPoint(marker);
    genNestedEvaluations(info.converter, info.eval);
    temp->erase();
  }

  // Get or create a unique exiting block from the given region, or
  // return nullptr if there is no exiting block.
  auto getUniqueExit = [&](mlir::Region &region) -> mlir::Block * {
    // Find the blocks where the OMP terminator should go. In simple cases
    // it is the single block in the operation's region. When the region
    // is more complicated, especially with unstructured control flow, there
    // may be multiple blocks, and some of them may have non-OMP terminators
    // resulting from lowering of the code contained within the operation.
    // All the remaining blocks are potential exit points from the op's region.
    //
    // Explicit control flow cannot exit any OpenMP region (other than via
    // STOP), and that is enforced by semantic checks prior to lowering. STOP
    // statements are lowered to a function call.

    // Collect unterminated blocks.
    llvm::SmallVector<mlir::Block *> exits;
    for (mlir::Block &b : region) {
      if (b.empty() || !b.back().hasTrait<mlir::OpTrait::IsTerminator>())
        exits.push_back(&b);
    }

    if (exits.empty())
      return nullptr;
    // If there already is a unique exiting block, do not create another one.
    // Additionally, some ops (e.g. omp.sections) require only 1 block in
    // its region.
    if (exits.size() == 1)
      return exits[0];
    mlir::Block *exit = firOpBuilder.createBlock(&region);
    for (mlir::Block *b : exits) {
      firOpBuilder.setInsertionPointToEnd(b);
      firOpBuilder.create<mlir::cf::BranchOp>(info.loc, exit);
    }
    return exit;
  };

  if (auto *exitBlock = getUniqueExit(op.getRegion(0))) {
    firOpBuilder.setInsertionPointToEnd(exitBlock);
    auto *term = lower::genOpenMPTerminator(firOpBuilder, &op, info.loc);
    // Only insert lastprivate code when there actually is an exit block.
    // Such a block may not exist if the nested code produced an infinite
    // loop (this may not make sense in production code, but a user could
    // write that and we should handle it).
    firOpBuilder.setInsertionPoint(term);
    if (privatize) {
      // DataSharingProcessor::processStep2() may create operations before/after
      // the one passed as argument. We need to treat loop wrappers and their
      // nested loop as a unit, so we need to pass the top level wrapper (if
      // present). Otherwise, these operations will be inserted within a
      // wrapper region.
      mlir::Operation *privatizationTopLevelOp = &op;
      if (auto loopNest = llvm::dyn_cast<mlir::omp::LoopNestOp>(op)) {
        llvm::SmallVector<mlir::omp::LoopWrapperInterface> wrappers;
        loopNest.gatherWrappers(wrappers);
        if (!wrappers.empty())
          privatizationTopLevelOp = &*wrappers.back();
      }

      if (!info.dsp) {
        assert(tempDsp.has_value());
        tempDsp->processStep3(privatizationTopLevelOp, isLoop);
      } else {
        if (isLoop && regionArgs.size() > 0)
          info.dsp->setLoopIV(info.converter.getSymbolAddress(*regionArgs[0]));
        info.dsp->processStep3(privatizationTopLevelOp, isLoop);
      }
    }
  }

  firOpBuilder.setInsertionPoint(marker.getBlock(),
                                 std::prev(marker.getPoint()));
}

static void genBodyOfTargetDataOp(
    lower::AbstractConverter &converter, lower::SymMap &symTable,
    semantics::SemanticsContext &semaCtx, lower::pft::Evaluation &eval,
    mlir::omp::TargetDataOp &dataOp, llvm::ArrayRef<mlir::Type> useDeviceTypes,
    llvm::ArrayRef<mlir::Location> useDeviceLocs,
    llvm::ArrayRef<const semantics::Symbol *> useDeviceSymbols,
    const mlir::Location &currentLocation, const ConstructQueue &queue,
    ConstructQueue::iterator item) {
  fir::FirOpBuilder &firOpBuilder = converter.getFirOpBuilder();
  mlir::Region &region = dataOp.getRegion();

  firOpBuilder.createBlock(&region, {}, useDeviceTypes, useDeviceLocs);

  for (auto [argIndex, argSymbol] : llvm::enumerate(useDeviceSymbols)) {
    const mlir::BlockArgument &arg = region.front().getArgument(argIndex);
    fir::ExtendedValue extVal = converter.getSymbolExtendedValue(*argSymbol);
    if (auto refType = mlir::dyn_cast<fir::ReferenceType>(arg.getType())) {
      if (fir::isa_builtin_cptr_type(refType.getElementType())) {
        converter.bindSymbol(*argSymbol, arg);
      } else {
        // Avoid capture of a reference to a structured binding.
        const semantics::Symbol *sym = argSymbol;
        extVal.match(
            [&](const fir::MutableBoxValue &mbv) {
              converter.bindSymbol(
                  *sym,
                  fir::MutableBoxValue(
                      arg, fir::factory::getNonDeferredLenParams(extVal), {}));
            },
            [&](const auto &) {
              TODO(converter.getCurrentLocation(),
                   "use_device clause operand unsupported type");
            });
      }
    } else {
      TODO(converter.getCurrentLocation(),
           "use_device clause operand unsupported type");
    }
  }

  // Insert dummy instruction to remember the insertion position. The
  // marker will be deleted by clean up passes since there are no uses.
  // Remembering the position for further insertion is important since
  // there are hlfir.declares inserted above while setting block arguments
  // and new code from the body should be inserted after that.
  mlir::Value undefMarker = firOpBuilder.create<fir::UndefOp>(
      dataOp.getOperation()->getLoc(), firOpBuilder.getIndexType());

  // Create blocks for unstructured regions. This has to be done since
  // blocks are initially allocated with the function as the parent region.
  if (eval.lowerAsUnstructured()) {
    lower::createEmptyRegionBlocks<mlir::omp::TerminatorOp, mlir::omp::YieldOp>(
        firOpBuilder, eval.getNestedEvaluations());
  }

  firOpBuilder.create<mlir::omp::TerminatorOp>(currentLocation);

  // Set the insertion point after the marker.
  firOpBuilder.setInsertionPointAfter(undefMarker.getDefiningOp());

  if (ConstructQueue::iterator next = std::next(item); next != queue.end()) {
    genOMPDispatch(converter, symTable, semaCtx, eval, currentLocation, queue,
                   next);
  } else {
    genNestedEvaluations(converter, eval);
  }
}

// This functions creates a block for the body of the targetOp's region. It adds
// all the symbols present in mapSymbols as block arguments to this block.
static void
genBodyOfTargetOp(lower::AbstractConverter &converter, lower::SymMap &symTable,
                  semantics::SemanticsContext &semaCtx,
                  lower::pft::Evaluation &eval, mlir::omp::TargetOp &targetOp,
                  llvm::ArrayRef<const semantics::Symbol *> mapSyms,
                  llvm::ArrayRef<mlir::Location> mapSymLocs,
                  llvm::ArrayRef<mlir::Type> mapSymTypes,
                  const mlir::Location &currentLocation,
                  DataSharingProcessor &dsp, const ConstructQueue &queue,
                  ConstructQueue::iterator item) {
  assert(mapSymTypes.size() == mapSymLocs.size());

  fir::FirOpBuilder &firOpBuilder = converter.getFirOpBuilder();
  mlir::Region &region = targetOp.getRegion();

  auto *regionBlock =
      firOpBuilder.createBlock(&region, {}, mapSymTypes, mapSymLocs);
  dsp.processStep2();

  // Clones the `bounds` placing them inside the target region and returns them.
  auto cloneBound = [&](mlir::Value bound) {
    if (mlir::isMemoryEffectFree(bound.getDefiningOp())) {
      mlir::Operation *clonedOp = bound.getDefiningOp()->clone();
      regionBlock->push_back(clonedOp);
      return clonedOp->getResult(0);
    }
    TODO(converter.getCurrentLocation(),
         "target map clause operand unsupported bound type");
  };

  auto cloneBounds = [cloneBound](llvm::ArrayRef<mlir::Value> bounds) {
    llvm::SmallVector<mlir::Value> clonedBounds;
    for (mlir::Value bound : bounds)
      clonedBounds.emplace_back(cloneBound(bound));
    return clonedBounds;
  };

  // Bind the symbols to their corresponding block arguments.
  for (auto [argIndex, argSymbol] : llvm::enumerate(mapSyms)) {
    const mlir::BlockArgument &arg = region.getArgument(argIndex);
    // Avoid capture of a reference to a structured binding.
    const semantics::Symbol *sym = argSymbol;
    // Structure component symbols don't have bindings.
    if (sym->owner().IsDerivedType())
      continue;
    fir::ExtendedValue extVal = converter.getSymbolExtendedValue(*sym);
    extVal.match(
        [&](const fir::BoxValue &v) {
          converter.bindSymbol(*sym,
                               fir::BoxValue(arg, cloneBounds(v.getLBounds()),
                                             v.getExplicitParameters(),
                                             v.getExplicitExtents()));
        },
        [&](const fir::MutableBoxValue &v) {
          converter.bindSymbol(
              *sym, fir::MutableBoxValue(arg, cloneBounds(v.getLBounds()),
                                         v.getMutableProperties()));
        },
        [&](const fir::ArrayBoxValue &v) {
          converter.bindSymbol(
              *sym, fir::ArrayBoxValue(arg, cloneBounds(v.getExtents()),
                                       cloneBounds(v.getLBounds()),
                                       v.getSourceBox()));
        },
        [&](const fir::CharArrayBoxValue &v) {
          converter.bindSymbol(
              *sym, fir::CharArrayBoxValue(arg, cloneBound(v.getLen()),
                                           cloneBounds(v.getExtents()),
                                           cloneBounds(v.getLBounds())));
        },
        [&](const fir::CharBoxValue &v) {
          converter.bindSymbol(*sym,
                               fir::CharBoxValue(arg, cloneBound(v.getLen())));
        },
        [&](const fir::UnboxedValue &v) { converter.bindSymbol(*sym, arg); },
        [&](const auto &) {
          TODO(converter.getCurrentLocation(),
               "target map clause operand unsupported type");
        });
  }

  // Check if cloning the bounds introduced any dependency on the outer region.
  // If so, then either clone them as well if they are MemoryEffectFree, or else
  // copy them to a new temporary and add them to the map and block_argument
  // lists and replace their uses with the new temporary.
  llvm::SetVector<mlir::Value> valuesDefinedAbove;
  mlir::getUsedValuesDefinedAbove(region, valuesDefinedAbove);
  while (!valuesDefinedAbove.empty()) {
    for (mlir::Value val : valuesDefinedAbove) {
      mlir::Operation *valOp = val.getDefiningOp();
      if (mlir::isMemoryEffectFree(valOp)) {
        mlir::Operation *clonedOp = valOp->clone();
        regionBlock->push_front(clonedOp);
        val.replaceUsesWithIf(
            clonedOp->getResult(0), [regionBlock](mlir::OpOperand &use) {
              return use.getOwner()->getBlock() == regionBlock;
            });
      } else {
        auto savedIP = firOpBuilder.getInsertionPoint();
        firOpBuilder.setInsertionPointAfter(valOp);
        auto copyVal =
            firOpBuilder.createTemporary(val.getLoc(), val.getType());
        firOpBuilder.createStoreWithConvert(copyVal.getLoc(), val, copyVal);

        llvm::SmallVector<mlir::Value> bounds;
        std::stringstream name;
        firOpBuilder.setInsertionPoint(targetOp);
        mlir::Value mapOp = createMapInfoOp(
            firOpBuilder, copyVal.getLoc(), copyVal,
            /*varPtrPtr=*/mlir::Value{}, name.str(), bounds,
            /*members=*/llvm::SmallVector<mlir::Value>{},
            /*membersIndex=*/mlir::DenseIntElementsAttr{},
            static_cast<
                std::underlying_type_t<llvm::omp::OpenMPOffloadMappingFlags>>(
                llvm::omp::OpenMPOffloadMappingFlags::OMP_MAP_IMPLICIT),
            mlir::omp::VariableCaptureKind::ByCopy, copyVal.getType());
        targetOp.getMapOperandsMutable().append(mapOp);
        mlir::Value clonedValArg =
            region.addArgument(copyVal.getType(), copyVal.getLoc());
        firOpBuilder.setInsertionPointToStart(regionBlock);
        auto loadOp = firOpBuilder.create<fir::LoadOp>(clonedValArg.getLoc(),
                                                       clonedValArg);
        val.replaceUsesWithIf(
            loadOp->getResult(0), [regionBlock](mlir::OpOperand &use) {
              return use.getOwner()->getBlock() == regionBlock;
            });
        firOpBuilder.setInsertionPoint(regionBlock, savedIP);
      }
    }
    valuesDefinedAbove.clear();
    mlir::getUsedValuesDefinedAbove(region, valuesDefinedAbove);
  }

  // Insert dummy instruction to remember the insertion position. The
  // marker will be deleted since there are not uses.
  // In the HLFIR flow there are hlfir.declares inserted above while
  // setting block arguments.
  mlir::Value undefMarker = firOpBuilder.create<fir::UndefOp>(
      targetOp.getOperation()->getLoc(), firOpBuilder.getIndexType());

  // Create blocks for unstructured regions. This has to be done since
  // blocks are initially allocated with the function as the parent region.
  if (eval.lowerAsUnstructured()) {
    lower::createEmptyRegionBlocks<mlir::omp::TerminatorOp, mlir::omp::YieldOp>(
        firOpBuilder, eval.getNestedEvaluations());
  }

  firOpBuilder.create<mlir::omp::TerminatorOp>(currentLocation);

  // Create the insertion point after the marker.
  firOpBuilder.setInsertionPointAfter(undefMarker.getDefiningOp());

  if (ConstructQueue::iterator next = std::next(item); next != queue.end()) {
    genOMPDispatch(converter, symTable, semaCtx, eval, currentLocation, queue,
                   next, &dsp);
  } else {
    genNestedEvaluations(converter, eval);
  }
}

template <typename OpTy, typename... Args>
static OpTy genOpWithBody(const OpWithBodyGenInfo &info,
                          const ConstructQueue &queue,
                          ConstructQueue::iterator item, Args &&...args) {
  auto op = info.converter.getFirOpBuilder().create<OpTy>(
      info.loc, std::forward<Args>(args)...);
  createBodyOfOp(*op, info, queue, item);
  return op;
}

//===----------------------------------------------------------------------===//
// Code generation functions for clauses
//===----------------------------------------------------------------------===//

static void genCriticalDeclareClauses(lower::AbstractConverter &converter,
                                      semantics::SemanticsContext &semaCtx,
                                      const List<Clause> &clauses,
                                      mlir::Location loc,
                                      mlir::omp::CriticalClauseOps &clauseOps,
                                      llvm::StringRef name) {
  ClauseProcessor cp(converter, semaCtx, clauses);
  cp.processHint(clauseOps);
  clauseOps.nameAttr =
      mlir::StringAttr::get(converter.getFirOpBuilder().getContext(), name);
}

static void genFlushClauses(lower::AbstractConverter &converter,
                            semantics::SemanticsContext &semaCtx,
                            const ObjectList &objects,
                            const List<Clause> &clauses, mlir::Location loc,
                            llvm::SmallVectorImpl<mlir::Value> &operandRange) {
  if (!objects.empty())
    genObjectList(objects, converter, operandRange);

  if (!clauses.empty())
    TODO(converter.getCurrentLocation(), "Handle OmpMemoryOrderClause");
}

static void
genLoopNestClauses(lower::AbstractConverter &converter,
                   semantics::SemanticsContext &semaCtx,
                   lower::pft::Evaluation &eval, const List<Clause> &clauses,
                   mlir::Location loc, mlir::omp::LoopNestClauseOps &clauseOps,
                   llvm::SmallVectorImpl<const semantics::Symbol *> &iv) {
  ClauseProcessor cp(converter, semaCtx, clauses);
  cp.processCollapse(loc, eval, clauseOps, iv);
  clauseOps.loopInclusiveAttr = converter.getFirOpBuilder().getUnitAttr();
}

static void
genOrderedRegionClauses(lower::AbstractConverter &converter,
                        semantics::SemanticsContext &semaCtx,
                        const List<Clause> &clauses, mlir::Location loc,
                        mlir::omp::OrderedRegionClauseOps &clauseOps) {
  ClauseProcessor cp(converter, semaCtx, clauses);
  cp.processTODO<clause::Simd>(loc, llvm::omp::Directive::OMPD_ordered);
}

static void genParallelClauses(
    lower::AbstractConverter &converter, semantics::SemanticsContext &semaCtx,
    lower::StatementContext &stmtCtx, const List<Clause> &clauses,
    mlir::Location loc, bool processReduction, bool evalOutsideTarget,
    mlir::omp::ParallelClauseOps &clauseOps,
    mlir::omp::NumThreadsClauseOps &numThreadsClauseOps,
    llvm::SmallVectorImpl<mlir::Type> &reductionTypes,
    llvm::SmallVectorImpl<const semantics::Symbol *> &reductionSyms) {
  ClauseProcessor cp(converter, semaCtx, clauses);
  cp.processAllocate(clauseOps);
  cp.processDefault();
  cp.processIf(llvm::omp::Directive::OMPD_parallel, clauseOps);

  // Don't store num_threads clause operators into clauseOps because then they
  // would always be added to the omp.parallel operation during its creation.
  // We might need to attach them to the parent omp.target.
  if (evalOutsideTarget) {
    HostClausesInsertionGuard guard(converter.getFirOpBuilder());
    cp.processNumThreads(stmtCtx, numThreadsClauseOps);
  } else {
    cp.processNumThreads(stmtCtx, numThreadsClauseOps);
  }

  cp.processProcBind(clauseOps);

  if (processReduction) {
    cp.processReduction(loc, clauseOps, &reductionTypes, &reductionSyms);
  }
}

static void genSectionsClauses(lower::AbstractConverter &converter,
                               semantics::SemanticsContext &semaCtx,
                               const List<Clause> &clauses, mlir::Location loc,
                               mlir::omp::SectionsClauseOps &clauseOps) {
  ClauseProcessor cp(converter, semaCtx, clauses);
  cp.processAllocate(clauseOps);
  cp.processSectionsReduction(loc, clauseOps);
  cp.processNowait(clauseOps);
  // TODO Support delayed privatization.
}

static void genSimdClauses(lower::AbstractConverter &converter,
                           semantics::SemanticsContext &semaCtx,
                           const List<Clause> &clauses, mlir::Location loc,
                           mlir::omp::SimdClauseOps &clauseOps) {
  ClauseProcessor cp(converter, semaCtx, clauses);
  cp.processIf(llvm::omp::Directive::OMPD_simd, clauseOps);
  cp.processReduction(loc, clauseOps);
  cp.processSafelen(clauseOps);
  cp.processSimdlen(clauseOps);
  // TODO Support delayed privatization.

  cp.processTODO<clause::Aligned, clause::Allocate, clause::Linear,
                 clause::Nontemporal, clause::Order>(
      loc, llvm::omp::Directive::OMPD_simd);
}

static void genSingleClauses(lower::AbstractConverter &converter,
                             semantics::SemanticsContext &semaCtx,
                             const List<Clause> &clauses, mlir::Location loc,
                             mlir::omp::SingleClauseOps &clauseOps) {
  ClauseProcessor cp(converter, semaCtx, clauses);
  cp.processAllocate(clauseOps);
  cp.processCopyprivate(loc, clauseOps);
  cp.processNowait(clauseOps);
  // TODO Support delayed privatization.
}

static void genTargetClauses(
    lower::AbstractConverter &converter, semantics::SemanticsContext &semaCtx,
    lower::StatementContext &stmtCtx, const List<Clause> &clauses,
    mlir::Location loc, bool processHostOnlyClauses,
    mlir::omp::TargetClauseOps &clauseOps,
    llvm::SmallVectorImpl<const semantics::Symbol *> &mapSyms,
    llvm::SmallVectorImpl<mlir::Location> &mapLocs,
    llvm::SmallVectorImpl<mlir::Type> &mapTypes,
    llvm::SmallVectorImpl<const semantics::Symbol *> &deviceAddrSyms,
    llvm::SmallVectorImpl<mlir::Location> &deviceAddrLocs,
    llvm::SmallVectorImpl<mlir::Type> &deviceAddrTypes,
    llvm::SmallVectorImpl<const semantics::Symbol *> &devicePtrSyms,
    llvm::SmallVectorImpl<mlir::Location> &devicePtrLocs,
    llvm::SmallVectorImpl<mlir::Type> &devicePtrTypes) {
  ClauseProcessor cp(converter, semaCtx, clauses);
  cp.processDepend(clauseOps);
  cp.processDevice(stmtCtx, clauseOps);
  cp.processHasDeviceAddr(clauseOps, deviceAddrTypes, deviceAddrLocs,
                          deviceAddrSyms);
  cp.processIf(llvm::omp::Directive::OMPD_target, clauseOps);
  cp.processIsDevicePtr(clauseOps, devicePtrTypes, devicePtrLocs,
                        devicePtrSyms);
  cp.processMap(loc, stmtCtx, clauseOps, &mapSyms, &mapLocs, &mapTypes);

  if (processHostOnlyClauses)
    cp.processNowait(clauseOps);

  cp.processThreadLimit(stmtCtx, clauseOps);
  // TODO Support delayed privatization.

  cp.processTODO<clause::Allocate, clause::Defaultmap, clause::Firstprivate,
                 clause::InReduction, clause::UsesAllocators>(
      loc, llvm::omp::Directive::OMPD_target);
}

static void genTargetDataClauses(
    lower::AbstractConverter &converter, semantics::SemanticsContext &semaCtx,
    lower::StatementContext &stmtCtx, const List<Clause> &clauses,
    mlir::Location loc, mlir::omp::TargetDataClauseOps &clauseOps,
    llvm::SmallVectorImpl<mlir::Type> &useDeviceTypes,
    llvm::SmallVectorImpl<mlir::Location> &useDeviceLocs,
    llvm::SmallVectorImpl<const semantics::Symbol *> &useDeviceSyms) {
  ClauseProcessor cp(converter, semaCtx, clauses);
  cp.processDevice(stmtCtx, clauseOps);
  cp.processIf(llvm::omp::Directive::OMPD_target_data, clauseOps);
  cp.processMap(loc, stmtCtx, clauseOps);
  cp.processUseDeviceAddr(clauseOps, useDeviceTypes, useDeviceLocs,
                          useDeviceSyms);
  cp.processUseDevicePtr(clauseOps, useDeviceTypes, useDeviceLocs,
                         useDeviceSyms);

  // This function implements the deprecated functionality of use_device_ptr
  // that allows users to provide non-CPTR arguments to it with the caveat
  // that the compiler will treat them as use_device_addr. A lot of legacy
  // code may still depend on this functionality, so we should support it
  // in some manner. We do so currently by simply shifting non-cptr operands
  // from the use_device_ptr list into the front of the use_device_addr list
  // whilst maintaining the ordering of useDeviceLocs, useDeviceSyms and
  // useDeviceTypes to use_device_ptr/use_device_addr input for BlockArg
  // ordering.
  // TODO: Perhaps create a user provideable compiler option that will
  // re-introduce a hard-error rather than a warning in these cases.
  promoteNonCPtrUseDevicePtrArgsToUseDeviceAddr(clauseOps, useDeviceTypes,
                                                useDeviceLocs, useDeviceSyms);
}

static void genTargetEnterExitUpdateDataClauses(
    lower::AbstractConverter &converter, semantics::SemanticsContext &semaCtx,
    lower::StatementContext &stmtCtx, const List<Clause> &clauses,
    mlir::Location loc, llvm::omp::Directive directive,
    mlir::omp::TargetEnterExitUpdateDataClauseOps &clauseOps) {
  ClauseProcessor cp(converter, semaCtx, clauses);
  cp.processDepend(clauseOps);
  cp.processDevice(stmtCtx, clauseOps);
  cp.processIf(directive, clauseOps);
  cp.processNowait(clauseOps);

  if (directive == llvm::omp::Directive::OMPD_target_update) {
    cp.processMotionClauses<clause::To>(stmtCtx, clauseOps);
    cp.processMotionClauses<clause::From>(stmtCtx, clauseOps);
  } else {
    cp.processMap(loc, stmtCtx, clauseOps);
  }
}

static void genTaskClauses(lower::AbstractConverter &converter,
                           semantics::SemanticsContext &semaCtx,
                           lower::StatementContext &stmtCtx,
                           const List<Clause> &clauses, mlir::Location loc,
                           mlir::omp::TaskClauseOps &clauseOps) {
  ClauseProcessor cp(converter, semaCtx, clauses);
  cp.processAllocate(clauseOps);
  cp.processDefault();
  cp.processDepend(clauseOps);
  cp.processFinal(stmtCtx, clauseOps);
  cp.processIf(llvm::omp::Directive::OMPD_task, clauseOps);
  cp.processMergeable(clauseOps);
  cp.processPriority(stmtCtx, clauseOps);
  cp.processUntied(clauseOps);
  // TODO Support delayed privatization.

  cp.processTODO<clause::Affinity, clause::Detach, clause::InReduction>(
      loc, llvm::omp::Directive::OMPD_task);
}

static void genTaskgroupClauses(lower::AbstractConverter &converter,
                                semantics::SemanticsContext &semaCtx,
                                const List<Clause> &clauses, mlir::Location loc,
                                mlir::omp::TaskgroupClauseOps &clauseOps) {
  ClauseProcessor cp(converter, semaCtx, clauses);
  cp.processAllocate(clauseOps);
  cp.processTODO<clause::TaskReduction>(loc,
                                        llvm::omp::Directive::OMPD_taskgroup);
}

static void genTaskwaitClauses(lower::AbstractConverter &converter,
                               semantics::SemanticsContext &semaCtx,
                               const List<Clause> &clauses, mlir::Location loc,
                               mlir::omp::TaskwaitClauseOps &clauseOps) {
  ClauseProcessor cp(converter, semaCtx, clauses);
  cp.processTODO<clause::Depend, clause::Nowait>(
      loc, llvm::omp::Directive::OMPD_taskwait);
}

static void
genTeamsClauses(lower::AbstractConverter &converter,
                semantics::SemanticsContext &semaCtx,
                lower::StatementContext &stmtCtx, const List<Clause> &clauses,
                mlir::Location loc, bool evalOutsideTarget,
                mlir::omp::TeamsClauseOps &clauseOps,
                mlir::omp::NumTeamsClauseOps &numTeamsClauseOps,
                mlir::omp::ThreadLimitClauseOps &threadLimitClauseOps) {
  ClauseProcessor cp(converter, semaCtx, clauses);
  cp.processAllocate(clauseOps);
  cp.processDefault();
  cp.processIf(llvm::omp::Directive::OMPD_teams, clauseOps);
  cp.processNumTeams(stmtCtx, clauseOps);
  cp.processThreadLimit(stmtCtx, clauseOps);
  // TODO Support delayed privatization.

  // Evaluate NUM_TEAMS and THREAD_LIMIT on the host device, if currently inside
  // of an omp.target operation.
  // Don't store num_teams and thread_limit clause operators into clauseOps
  // because then they would always be added to the omp.teams operation during
  // its creation. We might need to attach them to the parent omp.target.
  if (evalOutsideTarget) {
    HostClausesInsertionGuard guard(converter.getFirOpBuilder());
    cp.processNumTeams(stmtCtx, numTeamsClauseOps);
    cp.processThreadLimit(stmtCtx, threadLimitClauseOps);
  } else {
    cp.processNumTeams(stmtCtx, numTeamsClauseOps);
    cp.processThreadLimit(stmtCtx, threadLimitClauseOps);
  }

  // cp.processTODO<clause::Reduction>(loc, llvm::omp::Directive::OMPD_teams);
}

static void genWsloopClauses(
    lower::AbstractConverter &converter, semantics::SemanticsContext &semaCtx,
    lower::StatementContext &stmtCtx, const List<Clause> &clauses,
    mlir::Location loc, mlir::omp::WsloopClauseOps &clauseOps,
    llvm::SmallVectorImpl<mlir::Type> &reductionTypes,
    llvm::SmallVectorImpl<const semantics::Symbol *> &reductionSyms) {
  ClauseProcessor cp(converter, semaCtx, clauses);
  cp.processNowait(clauseOps);
  cp.processOrdered(clauseOps);
  cp.processReduction(loc, clauseOps, &reductionTypes, &reductionSyms);
  cp.processSchedule(stmtCtx, clauseOps);
  // TODO Support delayed privatization.

  cp.processTODO<clause::Allocate, clause::Linear, clause::Order>(
      loc, llvm::omp::Directive::OMPD_do);
}

//===----------------------------------------------------------------------===//
// Code generation functions for leaf constructs
//===----------------------------------------------------------------------===//

static mlir::omp::BarrierOp
genBarrierOp(lower::AbstractConverter &converter, lower::SymMap &symTable,
             semantics::SemanticsContext &semaCtx, lower::pft::Evaluation &eval,
             mlir::Location loc, const ConstructQueue &queue,
             ConstructQueue::iterator item) {
  return converter.getFirOpBuilder().create<mlir::omp::BarrierOp>(loc);
}

static mlir::omp::CriticalOp
genCriticalOp(lower::AbstractConverter &converter, lower::SymMap &symTable,
              semantics::SemanticsContext &semaCtx,
              lower::pft::Evaluation &eval, mlir::Location loc,
              const ConstructQueue &queue, ConstructQueue::iterator item,
              const std::optional<parser::Name> &name) {
  fir::FirOpBuilder &firOpBuilder = converter.getFirOpBuilder();
  mlir::FlatSymbolRefAttr nameAttr;

  if (name) {
    std::string nameStr = name->ToString();
    mlir::ModuleOp mod = firOpBuilder.getModule();
    auto global = mod.lookupSymbol<mlir::omp::CriticalDeclareOp>(nameStr);
    if (!global) {
      mlir::omp::CriticalClauseOps clauseOps;
      genCriticalDeclareClauses(converter, semaCtx, item->clauses, loc,
                                clauseOps, nameStr);

      mlir::OpBuilder modBuilder(mod.getBodyRegion());
      global = modBuilder.create<mlir::omp::CriticalDeclareOp>(loc, clauseOps);
    }
    nameAttr = mlir::FlatSymbolRefAttr::get(firOpBuilder.getContext(),
                                            global.getSymName());
  }

  return genOpWithBody<mlir::omp::CriticalOp>(
      OpWithBodyGenInfo(converter, symTable, semaCtx, loc, eval,
                        llvm::omp::Directive::OMPD_critical),
      queue, item, nameAttr);
}

static mlir::omp::DistributeOp
genDistributeWrapperOp(lower::AbstractConverter &converter,
                       semantics::SemanticsContext &semaCtx,
                       lower::pft::Evaluation &eval, mlir::Location loc,
                       const mlir::omp::DistributeClauseOps &clauseOps,
                       DataSharingProcessor &dsp) {
  fir::FirOpBuilder &firOpBuilder = converter.getFirOpBuilder();

  // Create omp.distribute wrapper.
  auto distributeOp =
      firOpBuilder.create<mlir::omp::DistributeOp>(loc, clauseOps);

  // TODO: Populate entry block arguments with reduction variables.
  firOpBuilder.createBlock(&distributeOp.getRegion());

  firOpBuilder.setInsertionPoint(
      lower::genOpenMPTerminator(firOpBuilder, distributeOp, loc));

  return distributeOp;
}

static mlir::omp::FlushOp
genFlushOp(lower::AbstractConverter &converter, lower::SymMap &symTable,
           semantics::SemanticsContext &semaCtx, lower::pft::Evaluation &eval,
           mlir::Location loc, const ObjectList &objects,
           const ConstructQueue &queue, ConstructQueue::iterator item) {
  llvm::SmallVector<mlir::Value> operandRange;
  genFlushClauses(converter, semaCtx, objects, item->clauses, loc,
                  operandRange);

  return converter.getFirOpBuilder().create<mlir::omp::FlushOp>(
      converter.getCurrentLocation(), operandRange);
}

static mlir::omp::LoopNestOp
genLoopNestOp(lower::AbstractConverter &converter, lower::SymMap &symTable,
              semantics::SemanticsContext &semaCtx,
              lower::pft::Evaluation &eval, mlir::Location loc,
              const ConstructQueue &queue, ConstructQueue::iterator item,
              mlir::omp::LoopNestClauseOps &clauseOps,
              llvm::ArrayRef<const semantics::Symbol *> iv,
              llvm::ArrayRef<const semantics::Symbol *> wrapperSyms,
              llvm::ArrayRef<mlir::BlockArgument> wrapperArgs,
              llvm::omp::Directive directive, DataSharingProcessor &dsp) {
  fir::FirOpBuilder &firOpBuilder = converter.getFirOpBuilder();

  auto ivCallback = [&](mlir::Operation *op) {
    genLoopVars(op, converter, loc, iv, wrapperSyms, wrapperArgs);
    return llvm::SmallVector<const semantics::Symbol *>(iv);
  };

  auto *nestedEval =
      getCollapsedLoopEval(eval, getCollapseValue(item->clauses));
  auto loopNestOp = genOpWithBody<mlir::omp::LoopNestOp>(
      OpWithBodyGenInfo(converter, symTable, semaCtx, loc, *nestedEval,
                        directive)
          .setClauses(&item->clauses)
          .setDataSharingProcessor(&dsp)
          .setGenRegionEntryCb(ivCallback),
      queue, item, clauseOps);

  // Create trip_count if inside of omp.target and this is host compilation
  auto offloadMod = llvm::dyn_cast<mlir::omp::OffloadModuleInterface>(
      firOpBuilder.getModule().getOperation());
  auto targetOp = loopNestOp->getParentOfType<mlir::omp::TargetOp>();

  if (offloadMod && targetOp && !offloadMod.getIsTargetDevice() &&
      targetOp.isTargetSPMDLoop()) {
    // Lower loop bounds and step, and process collapsing again, putting lowered
    // values outside of omp.target this time. This enables calculating and
    // accessing the trip count in the host, which is needed when lowering to
    // LLVM IR via the OMPIRBuilder.
    HostClausesInsertionGuard guard(firOpBuilder);
    mlir::omp::CollapseClauseOps collapseClauseOps;
    llvm::SmallVector<const semantics::Symbol *> iv;
    ClauseProcessor cp(converter, semaCtx, item->clauses);
    cp.processCollapse(loc, eval, collapseClauseOps, iv);
    targetOp.getTripCountMutable().assign(calculateTripCount(
        converter.getFirOpBuilder(), loc, collapseClauseOps));
  }
  return loopNestOp;
}

static mlir::omp::MasterOp
genMasterOp(lower::AbstractConverter &converter, lower::SymMap &symTable,
            semantics::SemanticsContext &semaCtx, lower::pft::Evaluation &eval,
            mlir::Location loc, const ConstructQueue &queue,
            ConstructQueue::iterator item,
            DataSharingProcessor *dsp = nullptr) {
  return genOpWithBody<mlir::omp::MasterOp>(
      OpWithBodyGenInfo(converter, symTable, semaCtx, loc, eval,
                        llvm::omp::Directive::OMPD_master)
          .setDataSharingProcessor(dsp),
      queue, item);
}

static mlir::omp::OrderedOp
genOrderedOp(lower::AbstractConverter &converter, lower::SymMap &symTable,
             semantics::SemanticsContext &semaCtx, lower::pft::Evaluation &eval,
             mlir::Location loc, const ConstructQueue &queue,
             ConstructQueue::iterator item) {
  TODO(loc, "OMPD_ordered");
  return nullptr;
}

static mlir::omp::OrderedRegionOp
genOrderedRegionOp(lower::AbstractConverter &converter, lower::SymMap &symTable,
                   semantics::SemanticsContext &semaCtx,
                   lower::pft::Evaluation &eval, mlir::Location loc,
                   const ConstructQueue &queue, ConstructQueue::iterator item) {
  mlir::omp::OrderedRegionClauseOps clauseOps;
  genOrderedRegionClauses(converter, semaCtx, item->clauses, loc, clauseOps);

  return genOpWithBody<mlir::omp::OrderedRegionOp>(
      OpWithBodyGenInfo(converter, symTable, semaCtx, loc, eval,
                        llvm::omp::Directive::OMPD_ordered),
      queue, item, clauseOps);
}

static mlir::omp::ParallelOp
genParallelOp(lower::AbstractConverter &converter, lower::SymMap &symTable,
              semantics::SemanticsContext &semaCtx,
              lower::pft::Evaluation &eval, mlir::Location loc,
              const ConstructQueue &queue, ConstructQueue::iterator item,
              mlir::omp::ParallelClauseOps &clauseOps,
              mlir::omp::NumThreadsClauseOps &numThreadsClauseOps,
              llvm::ArrayRef<const semantics::Symbol *> reductionSyms,
              llvm::ArrayRef<mlir::Type> reductionTypes,
              mlir::omp::TargetOp parentTarget = nullptr,
              bool outerCombined = false, DataSharingProcessor *dsp = nullptr) {
  fir::FirOpBuilder &firOpBuilder = converter.getFirOpBuilder();

  auto reductionCallback = [&](mlir::Operation *op) {
    llvm::SmallVector<mlir::Location> blockArgLocs(reductionSyms.size(), loc);

    mlir::Block *entryBlock = firOpBuilder.createBlock(
        &op->getRegion(0), {}, reductionTypes, blockArgLocs);

    // Bind the reduction arguments to their block arguments.
    for (auto [arg, prv] :
         llvm::zip_equal(reductionSyms, entryBlock->getArguments()))
      converter.bindSymbol(*arg, prv);
    return llvm::SmallVector<const semantics::Symbol *>(reductionSyms);
  };

  OpWithBodyGenInfo genInfo =
      OpWithBodyGenInfo(converter, symTable, semaCtx, loc, eval,
                        llvm::omp::Directive::OMPD_parallel)
          .setOuterCombined(outerCombined)
          .setClauses(&item->clauses)
          .setReductions(&reductionSyms, &reductionTypes)
<<<<<<< HEAD
          .setGenRegionEntryCb(reductionCallback)
          .setDataSharingProcessor(dsp);

  if (!enableDelayedPrivatization) {
    auto parallelOp =
        genOpWithBody<mlir::omp::ParallelOp>(genInfo, queue, item, clauseOps);
    if (numThreadsClauseOps.numThreadsVar) {
      if (parentTarget)
        parentTarget.getNumThreadsMutable().assign(
            numThreadsClauseOps.numThreadsVar);
      else
        parallelOp.getNumThreadsVarMutable().assign(
            numThreadsClauseOps.numThreadsVar);
    }
    return parallelOp;
  }
=======
          .setGenRegionEntryCb(reductionCallback);

  if (!enableDelayedPrivatization)
    return genOpWithBody<mlir::omp::ParallelOp>(genInfo, queue, item,
                                                clauseOps);

  bool privatize = !outerCombined;
  DataSharingProcessor dsp(converter, semaCtx, item->clauses, eval,
                           lower::omp::isLastItemInQueue(item, queue),
                           /*useDelayedPrivatization=*/true, &symTable);

  if (privatize)
    dsp.processStep1(&clauseOps, &privateSyms);
>>>>>>> 0d1b3671

  auto genRegionEntryCB = [&](mlir::Operation *op) {
    auto parallelOp = llvm::cast<mlir::omp::ParallelOp>(op);

    llvm::SmallVector<mlir::Location> reductionLocs(
        clauseOps.reductionVars.size(), loc);

    mlir::OperandRange privateVars = parallelOp.getPrivateVars();
    mlir::Region &region = parallelOp.getRegion();

    llvm::SmallVector<mlir::Type> privateVarTypes(reductionTypes);
    privateVarTypes.reserve(privateVarTypes.size() + privateVars.size());
    llvm::transform(privateVars, std::back_inserter(privateVarTypes),
                    [](mlir::Value v) { return v.getType(); });

    llvm::SmallVector<mlir::Location> privateVarLocs = reductionLocs;
    privateVarLocs.reserve(privateVarLocs.size() + privateVars.size());
    llvm::transform(privateVars, std::back_inserter(privateVarLocs),
                    [](mlir::Value v) { return v.getLoc(); });

    firOpBuilder.createBlock(&region, /*insertPt=*/{}, privateVarTypes,
                             privateVarLocs);

    llvm::ArrayRef<const semantics::Symbol *> privateSyms;
    if (dsp)
      privateSyms = dsp->getPrivateSyms();
    llvm::SmallVector<const semantics::Symbol *> allSymbols(reductionSyms);
    allSymbols.append(privateSyms.begin(), privateSyms.end());

    for (auto [arg, prv] : llvm::zip_equal(allSymbols, region.getArguments())) {
      fir::ExtendedValue hostExV = converter.getSymbolExtendedValue(*arg);
      converter.bindSymbol(*arg, hlfir::translateToExtendedValue(
                                     loc, firOpBuilder, hlfir::Entity{prv},
                                     /*contiguousHint=*/
                                     evaluate::IsSimplyContiguous(
                                         *arg, converter.getFoldingContext()))
                                     .first);
    }

    return allSymbols;
  };

  genInfo.setGenRegionEntryCb(genRegionEntryCB);
  auto parallelOp =
      genOpWithBody<mlir::omp::ParallelOp>(genInfo, queue, item, clauseOps);
  if (numThreadsClauseOps.numThreadsVar) {
    if (parentTarget)
      parentTarget.getNumThreadsMutable().assign(
          numThreadsClauseOps.numThreadsVar);
    else
      parallelOp.getNumThreadsVarMutable().assign(
          numThreadsClauseOps.numThreadsVar);
  }
  return parallelOp;
}

static mlir::omp::ParallelOp genParallelWrapperOp(
    lower::AbstractConverter &converter, semantics::SemanticsContext &semaCtx,
    lower::pft::Evaluation &eval, mlir::Location loc,
    const mlir::omp::ParallelClauseOps &clauseOps,
    mlir::omp::NumThreadsClauseOps &numThreadsClauseOps,
    llvm::ArrayRef<const semantics::Symbol *> reductionSyms,
    llvm::ArrayRef<mlir::Type> reductionTypes, mlir::omp::TargetOp parentTarget,
    DataSharingProcessor &dsp) {
  fir::FirOpBuilder &firOpBuilder = converter.getFirOpBuilder();

  // Create omp.parallel wrapper.
  auto parallelOp = firOpBuilder.create<mlir::omp::ParallelOp>(loc, clauseOps);

  if (numThreadsClauseOps.numThreadsVar) {
    if (parentTarget)
      parentTarget.getNumThreadsMutable().assign(
          numThreadsClauseOps.numThreadsVar);
    else
      parallelOp.getNumThreadsVarMutable().assign(
          numThreadsClauseOps.numThreadsVar);
  }

  // Populate entry block arguments with reduction and private variables.
  mlir::OperandRange privateVars = parallelOp.getPrivateVars();

  llvm::SmallVector<mlir::Type> blockArgTypes(reductionTypes.begin(),
                                              reductionTypes.end());
  blockArgTypes.reserve(blockArgTypes.size() + privateVars.size());
  llvm::transform(privateVars, std::back_inserter(blockArgTypes),
                  [](mlir::Value v) { return v.getType(); });

  llvm::SmallVector<mlir::Location> blockArgLocs(reductionTypes.size(), loc);
  blockArgLocs.reserve(blockArgLocs.size() + privateVars.size());
  llvm::transform(privateVars, std::back_inserter(blockArgLocs),
                  [](mlir::Value v) { return v.getLoc(); });

  firOpBuilder.createBlock(&parallelOp.getRegion(), {}, blockArgTypes,
                           blockArgLocs);

  firOpBuilder.setInsertionPoint(
      lower::genOpenMPTerminator(firOpBuilder, parallelOp, loc));

  return parallelOp;
}

static mlir::omp::SectionOp
genSectionOp(lower::AbstractConverter &converter, lower::SymMap &symTable,
             semantics::SemanticsContext &semaCtx, lower::pft::Evaluation &eval,
             mlir::Location loc, const ConstructQueue &queue,
             ConstructQueue::iterator item) {
  // Currently only private/firstprivate clause is handled, and
  // all privatization is done within `omp.section` operations.
  return genOpWithBody<mlir::omp::SectionOp>(
      OpWithBodyGenInfo(converter, symTable, semaCtx, loc, eval,
                        llvm::omp::Directive::OMPD_section)
          .setClauses(&item->clauses),
      queue, item);
}

static mlir::omp::SectionsOp
genSectionsOp(lower::AbstractConverter &converter, lower::SymMap &symTable,
              semantics::SemanticsContext &semaCtx,
              lower::pft::Evaluation &eval, mlir::Location loc,
              const ConstructQueue &queue, ConstructQueue::iterator item) {
  // TODO: This used to be passed to parent genStandaloneParallel.
  DataSharingProcessor dsp(converter, semaCtx, item->clauses, eval,
                           enableDelayedPrivatization, &symTable);

  mlir::omp::SectionsClauseOps clauseOps;
  genSectionsClauses(converter, semaCtx, item->clauses, loc, clauseOps);

  auto &firOpBuilder = converter.getFirOpBuilder();

  // Insert privatizations before SECTIONS
  symTable.pushScope();
<<<<<<< HEAD
=======
  DataSharingProcessor dsp(converter, semaCtx, item->clauses, eval,
                           lower::omp::isLastItemInQueue(item, queue));
>>>>>>> 0d1b3671
  dsp.processStep1();
  // TODO: Add support for delayed privatization.
  dsp.processStep2();

  List<Clause> nonDsaClauses;
  List<const clause::Lastprivate *> lastprivates;

  for (const Clause &clause : item->clauses) {
    if (clause.id == llvm::omp::Clause::OMPC_lastprivate) {
      lastprivates.push_back(&std::get<clause::Lastprivate>(clause.u));
    } else {
      switch (clause.id) {
      case llvm::omp::Clause::OMPC_firstprivate:
      case llvm::omp::Clause::OMPC_private:
      case llvm::omp::Clause::OMPC_shared:
        break;
      default:
        nonDsaClauses.push_back(clause);
      }
    }
  }

  // SECTIONS construct.
  mlir::omp::SectionsOp sectionsOp = genOpWithBody<mlir::omp::SectionsOp>(
      OpWithBodyGenInfo(converter, symTable, semaCtx, loc, eval,
                        llvm::omp::Directive::OMPD_sections)
          .setClauses(&nonDsaClauses),
      queue, item, clauseOps);

  if (!lastprivates.empty()) {
    mlir::Region &sectionsBody = sectionsOp.getRegion();
    assert(sectionsBody.hasOneBlock());
    mlir::Block &body = sectionsBody.front();

    auto lastSectionOp = llvm::find_if(
        llvm::reverse(body.getOperations()), [](const mlir::Operation &op) {
          return llvm::isa<mlir::omp::SectionOp>(op);
        });
    assert(lastSectionOp != body.rend());

    for (const clause::Lastprivate *lastp : lastprivates) {
      firOpBuilder.setInsertionPoint(
          lastSectionOp->getRegion(0).back().getTerminator());
      mlir::OpBuilder::InsertPoint insp = firOpBuilder.saveInsertionPoint();
      const auto &objList = std::get<ObjectList>(lastp->t);
      for (const Object &object : objList) {
        semantics::Symbol *sym = object.sym();
        converter.copyHostAssociateVar(*sym, &insp);
      }
    }
  }

  // Perform DataSharingProcessor's step2 out of SECTIONS
  firOpBuilder.setInsertionPointAfter(sectionsOp.getOperation());
  dsp.processStep3(sectionsOp, false);
  // Emit implicit barrier to synchronize threads and avoid data
  // races on post-update of lastprivate variables when `nowait`
  // clause is present.
  if (clauseOps.nowaitAttr && !lastprivates.empty())
    firOpBuilder.create<mlir::omp::BarrierOp>(loc);

  symTable.popScope();
  return sectionsOp;
}

static mlir::omp::SimdOp genSimdWrapperOp(lower::AbstractConverter &converter,
                                          semantics::SemanticsContext &semaCtx,
                                          lower::pft::Evaluation &eval,
                                          mlir::Location loc,
                                          mlir::omp::SimdClauseOps &clauseOps,
                                          DataSharingProcessor &dsp) {
  fir::FirOpBuilder &firOpBuilder = converter.getFirOpBuilder();
<<<<<<< HEAD
=======
  symTable.pushScope();
  DataSharingProcessor dsp(converter, semaCtx, item->clauses, eval,
                           lower::omp::isLastItemInQueue(item, queue));
  dsp.processStep1();

  lower::StatementContext stmtCtx;
  mlir::omp::LoopNestClauseOps loopClauseOps;
  mlir::omp::SimdClauseOps simdClauseOps;
  llvm::SmallVector<const semantics::Symbol *> iv;
  genLoopNestClauses(converter, semaCtx, eval, item->clauses, loc,
                     loopClauseOps, iv);
  genSimdClauses(converter, semaCtx, item->clauses, loc, simdClauseOps);
>>>>>>> 0d1b3671

  // Create omp.simd wrapper.
  auto simdOp = firOpBuilder.create<mlir::omp::SimdOp>(loc, clauseOps);

  // TODO: Populate entry block arguments with reduction variables.
  firOpBuilder.createBlock(&simdOp.getRegion());

  firOpBuilder.setInsertionPoint(
      lower::genOpenMPTerminator(firOpBuilder, simdOp, loc));

<<<<<<< HEAD
=======
  // Create nested omp.loop_nest and fill body with loop contents.
  auto loopOp = firOpBuilder.create<mlir::omp::LoopNestOp>(loc, loopClauseOps);

  auto *nestedEval =
      getCollapsedLoopEval(eval, getCollapseValue(item->clauses));

  auto ivCallback = [&](mlir::Operation *op) {
    genLoopVars(op, converter, loc, iv);
    return iv;
  };

  createBodyOfOp(*loopOp,
                 OpWithBodyGenInfo(converter, symTable, semaCtx, loc,
                                   *nestedEval, llvm::omp::Directive::OMPD_simd)
                     .setClauses(&item->clauses)
                     .setDataSharingProcessor(&dsp)
                     .setGenRegionEntryCb(ivCallback),
                 queue, item);

  symTable.popScope();
>>>>>>> 0d1b3671
  return simdOp;
}

static mlir::omp::SingleOp
genSingleOp(lower::AbstractConverter &converter, lower::SymMap &symTable,
            semantics::SemanticsContext &semaCtx, lower::pft::Evaluation &eval,
            mlir::Location loc, const ConstructQueue &queue,
            ConstructQueue::iterator item) {
  mlir::omp::SingleClauseOps clauseOps;
  genSingleClauses(converter, semaCtx, item->clauses, loc, clauseOps);

  return genOpWithBody<mlir::omp::SingleOp>(
      OpWithBodyGenInfo(converter, symTable, semaCtx, loc, eval,
                        llvm::omp::Directive::OMPD_single)
          .setClauses(&item->clauses),
      queue, item, clauseOps);
}

static mlir::omp::TargetOp
genTargetOp(lower::AbstractConverter &converter, lower::SymMap &symTable,
            semantics::SemanticsContext &semaCtx, lower::pft::Evaluation &eval,
            mlir::Location loc, const ConstructQueue &queue,
            ConstructQueue::iterator item, bool outerCombined,
            DataSharingProcessor &dsp) {
  fir::FirOpBuilder &firOpBuilder = converter.getFirOpBuilder();
  lower::StatementContext stmtCtx;

  bool processHostOnlyClauses =
      !llvm::cast<mlir::omp::OffloadModuleInterface>(*converter.getModuleOp())
           .getIsTargetDevice();

  mlir::omp::TargetClauseOps clauseOps;
  llvm::SmallVector<const semantics::Symbol *> mapSyms, devicePtrSyms,
      deviceAddrSyms;
  llvm::SmallVector<mlir::Location> mapLocs, devicePtrLocs, deviceAddrLocs;
  llvm::SmallVector<mlir::Type> mapTypes, devicePtrTypes, deviceAddrTypes;
  genTargetClauses(converter, semaCtx, stmtCtx, item->clauses, loc,
                   processHostOnlyClauses, clauseOps, mapSyms, mapLocs,
                   mapTypes, deviceAddrSyms, deviceAddrLocs, deviceAddrTypes,
                   devicePtrSyms, devicePtrLocs, devicePtrTypes);

  // 5.8.1 Implicit Data-Mapping Attribute Rules
  // The following code follows the implicit data-mapping rules to map all the
  // symbols used inside the region that do not have explicit data-environment
  // attribute clauses (neither data-sharing; e.g. `private`, nor `map`
  // clauses).
  auto captureImplicitMap = [&](const semantics::Symbol &sym) {
    if (dsp.isSymbolPrivatized(sym))
      return;

    if (llvm::find(mapSyms, &sym) == mapSyms.end()) {
      mlir::Value baseOp = converter.getSymbolAddress(sym);
      if (!baseOp)
        if (const auto *details =
                sym.template detailsIf<semantics::HostAssocDetails>()) {
          baseOp = converter.getSymbolAddress(details->symbol());
          converter.copySymbolBinding(details->symbol(), sym);
        }

      if (baseOp) {
        llvm::SmallVector<mlir::Value> bounds;
        std::stringstream name;
        fir::ExtendedValue dataExv = converter.getSymbolExtendedValue(sym);
        name << sym.name().ToString();

        lower::AddrAndBoundsInfo info = getDataOperandBaseAddr(
            converter, firOpBuilder, sym, converter.getCurrentLocation());
        if (mlir::isa<fir::BaseBoxType>(
                fir::unwrapRefType(info.addr.getType())))
          bounds = lower::genBoundsOpsFromBox<mlir::omp::MapBoundsOp,
                                              mlir::omp::MapBoundsType>(
              firOpBuilder, converter.getCurrentLocation(), converter, dataExv,
              info);
        if (mlir::isa<fir::SequenceType>(
                fir::unwrapRefType(info.addr.getType()))) {
          bool dataExvIsAssumedSize =
              semantics::IsAssumedSizeArray(sym.GetUltimate());
          bounds = lower::genBaseBoundsOps<mlir::omp::MapBoundsOp,
                                           mlir::omp::MapBoundsType>(
              firOpBuilder, converter.getCurrentLocation(), converter, dataExv,
              dataExvIsAssumedSize);
        }

        llvm::omp::OpenMPOffloadMappingFlags mapFlag =
            llvm::omp::OpenMPOffloadMappingFlags::OMP_MAP_IMPLICIT;
        mlir::omp::VariableCaptureKind captureKind =
            mlir::omp::VariableCaptureKind::ByRef;

        mlir::Type eleType = baseOp.getType();
        if (auto refType = mlir::dyn_cast<fir::ReferenceType>(baseOp.getType()))
          eleType = refType.getElementType();

        // If a variable is specified in declare target link and if device
        // type is not specified as `nohost`, it needs to be mapped tofrom
        mlir::ModuleOp mod = firOpBuilder.getModule();
        mlir::Operation *op = mod.lookupSymbol(converter.mangleName(sym));
        auto declareTargetOp =
            llvm::dyn_cast_if_present<mlir::omp::DeclareTargetInterface>(op);
        if (declareTargetOp && declareTargetOp.isDeclareTarget()) {
          if (declareTargetOp.getDeclareTargetCaptureClause() ==
                  mlir::omp::DeclareTargetCaptureClause::link &&
              declareTargetOp.getDeclareTargetDeviceType() !=
                  mlir::omp::DeclareTargetDeviceType::nohost) {
            mapFlag |= llvm::omp::OpenMPOffloadMappingFlags::OMP_MAP_TO;
            mapFlag |= llvm::omp::OpenMPOffloadMappingFlags::OMP_MAP_FROM;
          }
        } else if (fir::isa_trivial(eleType) || fir::isa_char(eleType)) {
          captureKind = mlir::omp::VariableCaptureKind::ByCopy;
        } else if (!fir::isa_builtin_cptr_type(eleType)) {
          mapFlag |= llvm::omp::OpenMPOffloadMappingFlags::OMP_MAP_TO;
          mapFlag |= llvm::omp::OpenMPOffloadMappingFlags::OMP_MAP_FROM;
        }
        auto location =
            mlir::NameLoc::get(mlir::StringAttr::get(firOpBuilder.getContext(),
                                                     sym.name().ToString()),
                               baseOp.getLoc());
        mlir::Value mapOp = createMapInfoOp(
            firOpBuilder, location, baseOp, /*varPtrPtr=*/mlir::Value{},
            name.str(), bounds, /*members=*/{},
            /*membersIndex=*/mlir::DenseIntElementsAttr{},
            static_cast<
                std::underlying_type_t<llvm::omp::OpenMPOffloadMappingFlags>>(
                mapFlag),
            captureKind, baseOp.getType());

        clauseOps.mapVars.push_back(mapOp);
        mapSyms.push_back(&sym);
        mapLocs.push_back(baseOp.getLoc());
        mapTypes.push_back(baseOp.getType());
      }
    }
  };
  lower::pft::visitAllSymbols(eval, captureImplicitMap);

  auto targetOp = firOpBuilder.create<mlir::omp::TargetOp>(loc, clauseOps);
  genBodyOfTargetOp(converter, symTable, semaCtx, eval, targetOp, mapSyms,
                    mapLocs, mapTypes, loc, dsp, queue, item);
  return targetOp;
}

static mlir::omp::TargetDataOp
genTargetDataOp(lower::AbstractConverter &converter, lower::SymMap &symTable,
                semantics::SemanticsContext &semaCtx,
                lower::pft::Evaluation &eval, mlir::Location loc,
                const ConstructQueue &queue, ConstructQueue::iterator item) {
  lower::StatementContext stmtCtx;
  mlir::omp::TargetDataClauseOps clauseOps;
  llvm::SmallVector<mlir::Type> useDeviceTypes;
  llvm::SmallVector<mlir::Location> useDeviceLocs;
  llvm::SmallVector<const semantics::Symbol *> useDeviceSyms;
  genTargetDataClauses(converter, semaCtx, stmtCtx, item->clauses, loc,
                       clauseOps, useDeviceTypes, useDeviceLocs, useDeviceSyms);

  auto targetDataOp =
      converter.getFirOpBuilder().create<mlir::omp::TargetDataOp>(loc,
                                                                  clauseOps);
  genBodyOfTargetDataOp(converter, symTable, semaCtx, eval, targetDataOp,
                        useDeviceTypes, useDeviceLocs, useDeviceSyms, loc,
                        queue, item);
  return targetDataOp;
}

template <typename OpTy>
static OpTy genTargetEnterExitUpdateDataOp(lower::AbstractConverter &converter,
                                           lower::SymMap &symTable,
                                           semantics::SemanticsContext &semaCtx,
                                           mlir::Location loc,
                                           const ConstructQueue &queue,
                                           ConstructQueue::iterator item) {
  fir::FirOpBuilder &firOpBuilder = converter.getFirOpBuilder();
  lower::StatementContext stmtCtx;

  // GCC 9.3.0 emits a (probably) bogus warning about an unused variable.
  [[maybe_unused]] llvm::omp::Directive directive;
  if constexpr (std::is_same_v<OpTy, mlir::omp::TargetEnterDataOp>) {
    directive = llvm::omp::Directive::OMPD_target_enter_data;
  } else if constexpr (std::is_same_v<OpTy, mlir::omp::TargetExitDataOp>) {
    directive = llvm::omp::Directive::OMPD_target_exit_data;
  } else if constexpr (std::is_same_v<OpTy, mlir::omp::TargetUpdateOp>) {
    directive = llvm::omp::Directive::OMPD_target_update;
  } else {
    llvm_unreachable("Unexpected TARGET DATA construct");
  }

  mlir::omp::TargetEnterExitUpdateDataClauseOps clauseOps;
  genTargetEnterExitUpdateDataClauses(converter, semaCtx, stmtCtx,
                                      item->clauses, loc, directive, clauseOps);

  return firOpBuilder.create<OpTy>(loc, clauseOps);
}

static mlir::omp::TaskOp
genTaskOp(lower::AbstractConverter &converter, lower::SymMap &symTable,
          semantics::SemanticsContext &semaCtx, lower::pft::Evaluation &eval,
          mlir::Location loc, const ConstructQueue &queue,
          ConstructQueue::iterator item) {
  lower::StatementContext stmtCtx;
  mlir::omp::TaskClauseOps clauseOps;
  genTaskClauses(converter, semaCtx, stmtCtx, item->clauses, loc, clauseOps);

  return genOpWithBody<mlir::omp::TaskOp>(
      OpWithBodyGenInfo(converter, symTable, semaCtx, loc, eval,
                        llvm::omp::Directive::OMPD_task)
          .setClauses(&item->clauses),
      queue, item, clauseOps);
}

static mlir::omp::TaskgroupOp
genTaskgroupOp(lower::AbstractConverter &converter, lower::SymMap &symTable,
               semantics::SemanticsContext &semaCtx,
               lower::pft::Evaluation &eval, mlir::Location loc,
               const ConstructQueue &queue, ConstructQueue::iterator item) {
  mlir::omp::TaskgroupClauseOps clauseOps;
  genTaskgroupClauses(converter, semaCtx, item->clauses, loc, clauseOps);

  return genOpWithBody<mlir::omp::TaskgroupOp>(
      OpWithBodyGenInfo(converter, symTable, semaCtx, loc, eval,
                        llvm::omp::Directive::OMPD_taskgroup)
          .setClauses(&item->clauses),
      queue, item, clauseOps);
}

static mlir::omp::TaskloopOp genTaskloopWrapperOp(
    lower::AbstractConverter &converter, semantics::SemanticsContext &semaCtx,
    lower::pft::Evaluation &eval, mlir::Location loc,
    const ConstructQueue &queue, ConstructQueue::iterator item) {
  TODO(loc, "Taskloop construct");
}

static mlir::omp::TaskwaitOp
genTaskwaitOp(lower::AbstractConverter &converter, lower::SymMap &symTable,
              semantics::SemanticsContext &semaCtx,
              lower::pft::Evaluation &eval, mlir::Location loc,
              const ConstructQueue &queue, ConstructQueue::iterator item) {
  mlir::omp::TaskwaitClauseOps clauseOps;
  genTaskwaitClauses(converter, semaCtx, item->clauses, loc, clauseOps);
  return converter.getFirOpBuilder().create<mlir::omp::TaskwaitOp>(loc,
                                                                   clauseOps);
}

static mlir::omp::TaskyieldOp
genTaskyieldOp(lower::AbstractConverter &converter, lower::SymMap &symTable,
               semantics::SemanticsContext &semaCtx,
               lower::pft::Evaluation &eval, mlir::Location loc,
               const ConstructQueue &queue, ConstructQueue::iterator item) {
  return converter.getFirOpBuilder().create<mlir::omp::TaskyieldOp>(loc);
}

static mlir::omp::TeamsOp
genTeamsOp(lower::AbstractConverter &converter, lower::SymMap &symTable,
           semantics::SemanticsContext &semaCtx, lower::pft::Evaluation &eval,
           mlir::Location loc, const ConstructQueue &queue,
           ConstructQueue::iterator item, bool outerCombined = false,
           DataSharingProcessor *dsp = nullptr) {
  lower::StatementContext stmtCtx;

  auto offloadModOp = llvm::cast<mlir::omp::OffloadModuleInterface>(
      converter.getModuleOp().getOperation());
  mlir::omp::TargetOp targetOp =
      findParentTargetOp(converter.getFirOpBuilder());
  bool mustEvalOutsideTarget = targetOp && !offloadModOp.getIsTargetDevice();

  mlir::omp::TeamsClauseOps clauseOps;
  mlir::omp::NumTeamsClauseOps numTeamsClauseOps;
  mlir::omp::ThreadLimitClauseOps threadLimitClauseOps;
  genTeamsClauses(converter, semaCtx, stmtCtx, item->clauses, loc,
                  mustEvalOutsideTarget, clauseOps, numTeamsClauseOps,
                  threadLimitClauseOps);

  auto teamsOp = genOpWithBody<mlir::omp::TeamsOp>(
      OpWithBodyGenInfo(converter, symTable, semaCtx, loc, eval,
                        llvm::omp::Directive::OMPD_teams)
          .setOuterCombined(outerCombined)
          .setClauses(&item->clauses)
          .setDataSharingProcessor(dsp),
      queue, item, clauseOps);

  if (numTeamsClauseOps.numTeamsUpperVar) {
    if (mustEvalOutsideTarget)
      targetOp.getNumTeamsUpperMutable().assign(
          numTeamsClauseOps.numTeamsUpperVar);
    else
      teamsOp.getNumTeamsUpperMutable().assign(
          numTeamsClauseOps.numTeamsUpperVar);
  }

  if (threadLimitClauseOps.threadLimitVar) {
    if (mustEvalOutsideTarget)
      targetOp.getTeamsThreadLimitMutable().assign(
          threadLimitClauseOps.threadLimitVar);
    else
      teamsOp.getThreadLimitMutable().assign(
          threadLimitClauseOps.threadLimitVar);
  }

  return teamsOp;
}

static mlir::omp::WsloopOp genWsloopWrapperOp(
    lower::AbstractConverter &converter, semantics::SemanticsContext &semaCtx,
    lower::pft::Evaluation &eval, mlir::Location loc,
    const mlir::omp::WsloopClauseOps &clauseOps,
    llvm::ArrayRef<const semantics::Symbol *> reductionSyms,
    llvm::ArrayRef<mlir::Type> reductionTypes, DataSharingProcessor &dsp) {
  fir::FirOpBuilder &firOpBuilder = converter.getFirOpBuilder();
<<<<<<< HEAD
=======
  symTable.pushScope();
  DataSharingProcessor dsp(converter, semaCtx, item->clauses, eval,
                           lower::omp::isLastItemInQueue(item, queue));
  dsp.processStep1();
>>>>>>> 0d1b3671

  // Create omp.wsloop wrapper.
  llvm::SmallVector<mlir::Location> reductionLocs(reductionSyms.size(), loc);
  auto wsloopOp = firOpBuilder.create<mlir::omp::WsloopOp>(loc, clauseOps);

  // Populate entry block arguments with reduction variables.
  firOpBuilder.createBlock(&wsloopOp.getRegion(), {}, reductionTypes,
                           reductionLocs);

  firOpBuilder.setInsertionPoint(
      lower::genOpenMPTerminator(firOpBuilder, wsloopOp, loc));

  return wsloopOp;
}

//===----------------------------------------------------------------------===//
// Code generation functions for the standalone version of constructs that can
// be a leaf in a composite construct
//===----------------------------------------------------------------------===//

static void genStandaloneDistribute(
    lower::AbstractConverter &converter, lower::SymMap &symTable,
    semantics::SemanticsContext &semaCtx, lower::pft::Evaluation &eval,
    mlir::Location loc, const ConstructQueue &queue,
    ConstructQueue::iterator item, DataSharingProcessor &dsp) {
  mlir::omp::DistributeClauseOps distributeClauseOps;
  // TODO: Process DISTRIBUTE clauses

  mlir::omp::LoopNestClauseOps loopNestClauseOps;
  llvm::SmallVector<const semantics::Symbol *> iv;
  genLoopNestClauses(converter, semaCtx, eval, item->clauses, loc,
                     loopNestClauseOps, iv);

  auto distributeOp = genDistributeWrapperOp(converter, semaCtx, eval, loc,
                                             distributeClauseOps, dsp);

  genLoopNestOp(converter, symTable, semaCtx, eval, loc, queue, item,
                loopNestClauseOps, iv,
                /*wrapperSyms=*/{}, distributeOp.getRegion().getArguments(),
                llvm::omp::Directive::OMPD_distribute, dsp);
}

static void genStandaloneDo(lower::AbstractConverter &converter,
                            lower::SymMap &symTable,
                            semantics::SemanticsContext &semaCtx,
                            lower::pft::Evaluation &eval, mlir::Location loc,
                            const ConstructQueue &queue,
                            ConstructQueue::iterator item,
                            DataSharingProcessor &dsp) {
  lower::StatementContext stmtCtx;

  mlir::omp::WsloopClauseOps wsloopClauseOps;
  llvm::SmallVector<const semantics::Symbol *> reductionSyms;
  llvm::SmallVector<mlir::Type> reductionTypes;
  genWsloopClauses(converter, semaCtx, stmtCtx, item->clauses, loc,
                   wsloopClauseOps, reductionTypes, reductionSyms);

  mlir::omp::LoopNestClauseOps loopNestClauseOps;
  llvm::SmallVector<const semantics::Symbol *> iv;
  genLoopNestClauses(converter, semaCtx, eval, item->clauses, loc,
                     loopNestClauseOps, iv);

  auto wsloopOp =
      genWsloopWrapperOp(converter, semaCtx, eval, loc, wsloopClauseOps,
                         reductionSyms, reductionTypes, dsp);

  genLoopNestOp(converter, symTable, semaCtx, eval, loc, queue, item,
                loopNestClauseOps, iv, reductionSyms,
                wsloopOp.getRegion().getArguments(),
                llvm::omp::Directive::OMPD_do, dsp);
}

static void genStandaloneParallel(
    lower::AbstractConverter &converter, lower::SymMap &symTable,
    semantics::SemanticsContext &semaCtx, lower::pft::Evaluation &eval,
    mlir::Location loc, const ConstructQueue &queue,
    ConstructQueue::iterator item, bool outerCombined,
    DataSharingProcessor *dsp = nullptr) {
  lower::StatementContext stmtCtx;

  auto offloadModOp =
      llvm::cast<mlir::omp::OffloadModuleInterface>(*converter.getModuleOp());
  mlir::omp::TargetOp targetOp =
      findParentTargetOp(converter.getFirOpBuilder());
  bool evalOutsideTarget =
      targetOp && !offloadModOp.getIsTargetDevice() && !evalHasSiblings(eval);

<<<<<<< HEAD
  mlir::omp::ParallelClauseOps parallelClauseOps;
  mlir::omp::NumThreadsClauseOps numThreadsClauseOps;
  llvm::SmallVector<const semantics::Symbol *> reductionSyms;
  llvm::SmallVector<mlir::Type> reductionTypes;
  genParallelClauses(converter, semaCtx, stmtCtx, item->clauses, loc,
                     /*processReduction=*/!outerCombined, evalOutsideTarget,
                     parallelClauseOps, numThreadsClauseOps, reductionTypes,
                     reductionSyms);
  if (dsp) {
    const auto &privateClauseOps = dsp->getPrivateClauseOps();
    parallelClauseOps.privateVars = privateClauseOps.privateVars;
    parallelClauseOps.privatizers = privateClauseOps.privatizers;
  }

  genParallelOp(converter, symTable, semaCtx, eval, loc, queue, item,
                parallelClauseOps, numThreadsClauseOps, reductionSyms,
                reductionTypes, evalOutsideTarget ? targetOp : nullptr,
                outerCombined, dsp);
}

static void genStandaloneSimd(lower::AbstractConverter &converter,
                              lower::SymMap &symTable,
                              semantics::SemanticsContext &semaCtx,
                              lower::pft::Evaluation &eval, mlir::Location loc,
                              const ConstructQueue &queue,
                              ConstructQueue::iterator item,
                              DataSharingProcessor &dsp) {
  mlir::omp::SimdClauseOps simdClauseOps;
  genSimdClauses(converter, semaCtx, item->clauses, loc, simdClauseOps);

  mlir::omp::LoopNestClauseOps loopNestClauseOps;
  llvm::SmallVector<const semantics::Symbol *> iv;
  genLoopNestClauses(converter, semaCtx, eval, item->clauses, loc,
                     loopNestClauseOps, iv);

  auto simdOp =
      genSimdWrapperOp(converter, semaCtx, eval, loc, simdClauseOps, dsp);

  genLoopNestOp(converter, symTable, semaCtx, eval, loc, queue, item,
                loopNestClauseOps, iv,
                /*wrapperSyms=*/{}, simdOp.getRegion().getArguments(),
                llvm::omp::Directive::OMPD_simd, dsp);
}

static void genStandaloneTaskloop(
    lower::AbstractConverter &converter, lower::SymMap &symTable,
    semantics::SemanticsContext &semaCtx, lower::pft::Evaluation &eval,
    mlir::Location loc, const ConstructQueue &queue,
    ConstructQueue::iterator item, DataSharingProcessor &dsp) {
  TODO(loc, "Taskloop construct");
=======
  createBodyOfOp(*loopOp,
                 OpWithBodyGenInfo(converter, symTable, semaCtx, loc,
                                   *nestedEval, llvm::omp::Directive::OMPD_do)
                     .setClauses(&item->clauses)
                     .setDataSharingProcessor(&dsp)
                     .setReductions(&reductionSyms, &reductionTypes)
                     .setGenRegionEntryCb(ivCallback),
                 queue, item);
  symTable.popScope();
  return wsloopOp;
>>>>>>> 0d1b3671
}

//===----------------------------------------------------------------------===//
// Code generation functions for composite constructs
//===----------------------------------------------------------------------===//

static void genCompositeDistributeParallelDo(
    lower::AbstractConverter &converter, lower::SymMap &symTable,
    semantics::SemanticsContext &semaCtx, lower::pft::Evaluation &eval,
    mlir::Location loc, const ConstructQueue &queue,
    ConstructQueue::iterator item, DataSharingProcessor &dsp) {
  lower::StatementContext stmtCtx;

  auto offloadModOp =
      llvm::cast<mlir::omp::OffloadModuleInterface>(*converter.getModuleOp());
  mlir::omp::TargetOp targetOp =
      findParentTargetOp(converter.getFirOpBuilder());
  bool evalOutsideTarget =
      targetOp && !offloadModOp.getIsTargetDevice() && !evalHasSiblings(eval);

  // Clause processing.
  mlir::omp::DistributeClauseOps distributeClauseOps;
  // TODO: Process DISTRIBUTE clauses

  mlir::omp::ParallelClauseOps parallelClauseOps;
  mlir::omp::NumThreadsClauseOps numThreadsClauseOps;
  llvm::SmallVector<const semantics::Symbol *> parallelReductionSyms;
  llvm::SmallVector<mlir::Type> parallelReductionTypes;
  genParallelClauses(converter, semaCtx, stmtCtx, item->clauses, loc,
                     /*processReduction=*/true,
                     /*evalOutsideTarget=*/evalOutsideTarget, parallelClauseOps,
                     numThreadsClauseOps, parallelReductionTypes,
                     parallelReductionSyms);

  const auto &privateClauseOps = dsp.getPrivateClauseOps();
  parallelClauseOps.privateVars = privateClauseOps.privateVars;
  parallelClauseOps.privatizers = privateClauseOps.privatizers;

  mlir::omp::WsloopClauseOps wsloopClauseOps;
  llvm::SmallVector<const semantics::Symbol *> wsloopReductionSyms;
  llvm::SmallVector<mlir::Type> wsloopReductionTypes;
  genWsloopClauses(converter, semaCtx, stmtCtx, item->clauses, loc,
                   wsloopClauseOps, wsloopReductionTypes, wsloopReductionSyms);

  mlir::omp::LoopNestClauseOps loopNestClauseOps;
  llvm::SmallVector<const semantics::Symbol *> iv;
  genLoopNestClauses(converter, semaCtx, eval, item->clauses, loc,
                     loopNestClauseOps, iv);

  // Operation creation.
  auto distributeOp = genDistributeWrapperOp(converter, semaCtx, eval, loc,
                                             distributeClauseOps, dsp);

  auto parallelOp = genParallelWrapperOp(
      converter, semaCtx, eval, loc, parallelClauseOps, numThreadsClauseOps,
      parallelReductionSyms, parallelReductionTypes,
      evalOutsideTarget ? targetOp : nullptr, dsp);

  auto wsloopOp =
      genWsloopWrapperOp(converter, semaCtx, eval, loc, wsloopClauseOps,
                         wsloopReductionSyms, wsloopReductionTypes, dsp);

  // Construct wrapper entry block list and associated symbols. It is important
  // that the symbol order and the block argument order match, so that the
  // symbol-value bindings created are correct.
  auto wrapperSyms =
      llvm::to_vector(llvm::concat<const semantics::Symbol *const>(
          parallelReductionSyms, dsp.getPrivateSyms(), wsloopReductionSyms));

  auto wrapperArgs = llvm::to_vector(
      llvm::concat<mlir::BlockArgument>(distributeOp.getRegion().getArguments(),
                                        parallelOp.getRegion().getArguments(),
                                        wsloopOp.getRegion().getArguments()));

  assert(wrapperSyms.size() == wrapperArgs.size() &&
         "Number of symbols and wrapper block arguments must match");
  genLoopNestOp(converter, symTable, semaCtx, eval, loc, queue, item,
                loopNestClauseOps, iv, wrapperSyms, wrapperArgs,
                llvm::omp::Directive::OMPD_distribute_parallel_do, dsp);
}

static void genCompositeDistributeParallelDoSimd(
    lower::AbstractConverter &converter, lower::SymMap &symTable,
    semantics::SemanticsContext &semaCtx, lower::pft::Evaluation &eval,
    mlir::Location loc, const ConstructQueue &queue,
    ConstructQueue::iterator item, DataSharingProcessor &dsp) {
  lower::StatementContext stmtCtx;

  auto offloadModOp =
      llvm::cast<mlir::omp::OffloadModuleInterface>(*converter.getModuleOp());
  mlir::omp::TargetOp targetOp =
      findParentTargetOp(converter.getFirOpBuilder());
  bool evalOutsideTarget =
      targetOp && !offloadModOp.getIsTargetDevice() && !evalHasSiblings(eval);

  // Clause processing.
  mlir::omp::DistributeClauseOps distributeClauseOps;
  // TODO: Process DISTRIBUTE clauses

  mlir::omp::ParallelClauseOps parallelClauseOps;
  mlir::omp::NumThreadsClauseOps numThreadsClauseOps;
  llvm::SmallVector<const semantics::Symbol *> parallelReductionSyms;
  llvm::SmallVector<mlir::Type> parallelReductionTypes;
  genParallelClauses(converter, semaCtx, stmtCtx, item->clauses, loc,
                     /*processReduction=*/true,
                     /*evalOutsideTarget=*/evalOutsideTarget, parallelClauseOps,
                     numThreadsClauseOps, parallelReductionTypes,
                     parallelReductionSyms);

  const auto &privateClauseOps = dsp.getPrivateClauseOps();
  parallelClauseOps.privateVars = privateClauseOps.privateVars;
  parallelClauseOps.privatizers = privateClauseOps.privatizers;

  mlir::omp::WsloopClauseOps wsloopClauseOps;
  llvm::SmallVector<const semantics::Symbol *> wsloopReductionSyms;
  llvm::SmallVector<mlir::Type> wsloopReductionTypes;
  genWsloopClauses(converter, semaCtx, stmtCtx, item->clauses, loc,
                   wsloopClauseOps, wsloopReductionTypes, wsloopReductionSyms);

  mlir::omp::SimdClauseOps simdClauseOps;
  genSimdClauses(converter, semaCtx, item->clauses, loc, simdClauseOps);

  mlir::omp::LoopNestClauseOps loopNestClauseOps;
  llvm::SmallVector<const semantics::Symbol *> iv;
  genLoopNestClauses(converter, semaCtx, eval, item->clauses, loc,
                     loopNestClauseOps, iv);

  // Operation creation.
  auto distributeOp = genDistributeWrapperOp(converter, semaCtx, eval, loc,
                                             distributeClauseOps, dsp);

  auto parallelOp = genParallelWrapperOp(
      converter, semaCtx, eval, loc, parallelClauseOps, numThreadsClauseOps,
      parallelReductionSyms, parallelReductionTypes,
      evalOutsideTarget ? targetOp : nullptr, dsp);

  auto wsloopOp =
      genWsloopWrapperOp(converter, semaCtx, eval, loc, wsloopClauseOps,
                         wsloopReductionSyms, wsloopReductionTypes, dsp);

  auto simdOp =
      genSimdWrapperOp(converter, semaCtx, eval, loc, simdClauseOps, dsp);

  // Construct wrapper entry block list and associated symbols. It is important
  // that the symbol order and the block argument order match, so that the
  // symbol-value bindings created are correct.
  auto wrapperSyms =
      llvm::to_vector(llvm::concat<const semantics::Symbol *const>(
          parallelReductionSyms, dsp.getPrivateSyms(), wsloopReductionSyms));

  auto wrapperArgs = llvm::to_vector(llvm::concat<mlir::BlockArgument>(
      distributeOp.getRegion().getArguments(),
      parallelOp.getRegion().getArguments(),
      wsloopOp.getRegion().getArguments(), simdOp.getRegion().getArguments()));

  assert(wrapperSyms.size() == wrapperArgs.size() &&
         "Number of symbols and wrapper block arguments must match");
  genLoopNestOp(converter, symTable, semaCtx, eval, loc, queue, item,
                loopNestClauseOps, iv, wrapperSyms, wrapperArgs,
                llvm::omp::Directive::OMPD_distribute_parallel_do_simd, dsp);
}

static void genCompositeDistributeSimd(
    lower::AbstractConverter &converter, lower::SymMap &symTable,
    semantics::SemanticsContext &semaCtx, lower::pft::Evaluation &eval,
    mlir::Location loc, const ConstructQueue &queue,
    ConstructQueue::iterator item, DataSharingProcessor &dsp) {
  // Clause processing.
  mlir::omp::DistributeClauseOps distributeClauseOps;
  // TODO: Process DISTRIBUTE clauses

  mlir::omp::SimdClauseOps simdClauseOps;
  genSimdClauses(converter, semaCtx, item->clauses, loc, simdClauseOps);

  mlir::omp::LoopNestClauseOps loopNestClauseOps;
  llvm::SmallVector<const semantics::Symbol *> iv;
  genLoopNestClauses(converter, semaCtx, eval, item->clauses, loc,
                     loopNestClauseOps, iv);

  // Operation creation.
  auto distributeOp = genDistributeWrapperOp(converter, semaCtx, eval, loc,
                                             distributeClauseOps, dsp);

  auto simdOp =
      genSimdWrapperOp(converter, semaCtx, eval, loc, simdClauseOps, dsp);

  // Construct wrapper entry block list and associated symbols. It is important
  // that the symbol order and the block argument order match, so that the
  // symbol-value bindings created are correct.
  auto wrapperArgs = llvm::to_vector(
      llvm::concat<mlir::BlockArgument>(distributeOp.getRegion().getArguments(),
                                        simdOp.getRegion().getArguments()));

  assert(wrapperArgs.empty() &&
         "Block args for omp.simd and omp.distribute currently not expected");
  genLoopNestOp(converter, symTable, semaCtx, eval, loc, queue, item,
                loopNestClauseOps, iv,
                /*wrapperSyms=*/{}, wrapperArgs,
                llvm::omp::Directive::OMPD_distribute_simd, dsp);
}

static void genCompositeDoSimd(lower::AbstractConverter &converter,
                               lower::SymMap &symTable,
                               semantics::SemanticsContext &semaCtx,
                               lower::pft::Evaluation &eval, mlir::Location loc,
                               const ConstructQueue &queue,
                               ConstructQueue::iterator item,
                               DataSharingProcessor &dsp) {
  lower::StatementContext stmtCtx;

  // Clause processing.
  mlir::omp::WsloopClauseOps wsloopClauseOps;
  llvm::SmallVector<const semantics::Symbol *> wsloopReductionSyms;
  llvm::SmallVector<mlir::Type> wsloopReductionTypes;
  genWsloopClauses(converter, semaCtx, stmtCtx, item->clauses, loc,
                   wsloopClauseOps, wsloopReductionTypes, wsloopReductionSyms);

  mlir::omp::SimdClauseOps simdClauseOps;
  genSimdClauses(converter, semaCtx, item->clauses, loc, simdClauseOps);

  mlir::omp::LoopNestClauseOps loopNestClauseOps;
  llvm::SmallVector<const semantics::Symbol *> iv;
  genLoopNestClauses(converter, semaCtx, eval, item->clauses, loc,
                     loopNestClauseOps, iv);

  // Operation creation.
  auto wsloopOp =
      genWsloopWrapperOp(converter, semaCtx, eval, loc, wsloopClauseOps,
                         wsloopReductionSyms, wsloopReductionTypes, dsp);

  auto simdOp =
      genSimdWrapperOp(converter, semaCtx, eval, loc, simdClauseOps, dsp);

  // Construct wrapper entry block list and associated symbols. It is important
  // that the symbol order and the block argument order match, so that the
  // symbol-value bindings created are correct.
  auto wrapperArgs = llvm::to_vector(llvm::concat<mlir::BlockArgument>(
      wsloopOp.getRegion().getArguments(), simdOp.getRegion().getArguments()));

  assert(wsloopReductionSyms.size() == wrapperArgs.size() &&
         "Number of symbols and wrapper block arguments must match");
  genLoopNestOp(converter, symTable, semaCtx, eval, loc, queue, item,
                loopNestClauseOps, iv, wsloopReductionSyms, wrapperArgs,
                llvm::omp::Directive::OMPD_do_simd, dsp);
}

static void genCompositeTaskloopSimd(
    lower::AbstractConverter &converter, lower::SymMap &symTable,
    semantics::SemanticsContext &semaCtx, lower::pft::Evaluation &eval,
    mlir::Location loc, const ConstructQueue &queue,
    ConstructQueue::iterator item, DataSharingProcessor &dsp) {
  TODO(loc, "Composite TASKLOOP SIMD");
}

//===----------------------------------------------------------------------===//
// Dispatch
//===----------------------------------------------------------------------===//

static void genOMPDispatch(lower::AbstractConverter &converter,
                           lower::SymMap &symTable,
                           semantics::SemanticsContext &semaCtx,
                           lower::pft::Evaluation &eval, mlir::Location loc,
                           const ConstructQueue &queue,
                           ConstructQueue::iterator item,
                           DataSharingProcessor *dsp) {
  assert(item != queue.end());
  bool outerCombined = queue.size() > 1 && item == queue.begin();
  bool loopLeaf = llvm::omp::getDirectiveAssociation(item->id) ==
                  llvm::omp::Association::Loop;
  bool loopConstruct =
      loopLeaf || llvm::omp::getDirectiveAssociation(queue.back().id) ==
                      llvm::omp::Association::Loop;
  // If dsp (loop): ((delayedPriv && !target) || loop) -> processStep2
  if (loopConstruct) {
    assert(
        dsp != nullptr &&
        "DataSharingProcessor must be shared across leaf constructs of loops");
    if (loopLeaf || (enableDelayedPrivatization &&
                     item->id != llvm::omp::Directive::OMPD_target))
      dsp->processStep2();
  }

  switch (llvm::omp::Directive dir = item->id) {
  case llvm::omp::Directive::OMPD_barrier:
    genBarrierOp(converter, symTable, semaCtx, eval, loc, queue, item);
    break;
  case llvm::omp::Directive::OMPD_distribute:
    genStandaloneDistribute(converter, symTable, semaCtx, eval, loc, queue,
                            item, *dsp);
    break;
  case llvm::omp::Directive::OMPD_do:
    genStandaloneDo(converter, symTable, semaCtx, eval, loc, queue, item, *dsp);
    break;
  case llvm::omp::Directive::OMPD_loop:
  case llvm::omp::Directive::OMPD_masked:
    TODO(loc, "Unhandled directive " + llvm::omp::getOpenMPDirectiveName(dir));
    break;
  case llvm::omp::Directive::OMPD_master:
    genMasterOp(converter, symTable, semaCtx, eval, loc, queue, item, dsp);
    break;
  case llvm::omp::Directive::OMPD_ordered:
    // Block-associated "ordered" construct.
    genOrderedRegionOp(converter, symTable, semaCtx, eval, loc, queue, item);
    break;
  case llvm::omp::Directive::OMPD_parallel: {
    // If dsp (loop): (delayedPriv -> processStep2, pass in), forward
    //          TODO: (!delayedPriv -> forward without passing in)
    // TODO: If dsp (sections): (delayedPriv -> pass in)
    // If !dsp (block): Create, (delayedPriv -> (!outerComb -> processStep1,2),
    // pass in, !forward)
    //            TODO: !forward
    std::optional<DataSharingProcessor> localDsp;
    DataSharingProcessor *parallelDsp = dsp;
    if (!dsp) {
      localDsp.emplace(converter, semaCtx, item->clauses, eval,
                       enableDelayedPrivatization, &symTable);
      parallelDsp = &*localDsp;
      if (enableDelayedPrivatization && !outerCombined) {
        localDsp->processStep1();
        localDsp->processStep2();
      }
    }
    genStandaloneParallel(
        converter, symTable, semaCtx, eval, loc, queue, item, outerCombined,
        enableDelayedPrivatization || loopConstruct ? parallelDsp : nullptr);
    break;
  }
  case llvm::omp::Directive::OMPD_section:
    genSectionOp(converter, symTable, semaCtx, eval, loc, queue, item);
    break;
  case llvm::omp::Directive::OMPD_sections:
    genSectionsOp(converter, symTable, semaCtx, eval, loc, queue, item);
    break;
  case llvm::omp::Directive::OMPD_simd:
    genStandaloneSimd(converter, symTable, semaCtx, eval, loc, queue, item,
                      *dsp);
    break;
  case llvm::omp::Directive::OMPD_single:
    genSingleOp(converter, symTable, semaCtx, eval, loc, queue, item);
    break;
  case llvm::omp::Directive::OMPD_target: {
    // If dsp (loop): Pass in, forward
    // If !dsp (block): Create, processStep1, pass in
    //            TODO: !forward
    std::optional<DataSharingProcessor> localDsp;
    DataSharingProcessor *targetDsp = dsp;
    if (!dsp) {
      localDsp.emplace(converter, semaCtx, item->clauses, eval,
                       enableDelayedPrivatization, &symTable);
      targetDsp = &*localDsp;
      localDsp->processStep1();
    }
    genTargetOp(converter, symTable, semaCtx, eval, loc, queue, item,
                outerCombined, *targetDsp);
    break;
  }
  case llvm::omp::Directive::OMPD_target_data:
    genTargetDataOp(converter, symTable, semaCtx, eval, loc, queue, item);
    break;
  case llvm::omp::Directive::OMPD_target_enter_data:
    genTargetEnterExitUpdateDataOp<mlir::omp::TargetEnterDataOp>(
        converter, symTable, semaCtx, loc, queue, item);
    break;
  case llvm::omp::Directive::OMPD_target_exit_data:
    genTargetEnterExitUpdateDataOp<mlir::omp::TargetExitDataOp>(
        converter, symTable, semaCtx, loc, queue, item);
    break;
  case llvm::omp::Directive::OMPD_target_update:
    genTargetEnterExitUpdateDataOp<mlir::omp::TargetUpdateOp>(
        converter, symTable, semaCtx, loc, queue, item);
    break;
  case llvm::omp::Directive::OMPD_task:
    genTaskOp(converter, symTable, semaCtx, eval, loc, queue, item);
    break;
  case llvm::omp::Directive::OMPD_taskgroup:
    genTaskgroupOp(converter, symTable, semaCtx, eval, loc, queue, item);
    break;
  case llvm::omp::Directive::OMPD_taskloop:
    genStandaloneTaskloop(converter, symTable, semaCtx, eval, loc, queue, item,
                          *dsp);
    break;
  case llvm::omp::Directive::OMPD_taskwait:
    genTaskwaitOp(converter, symTable, semaCtx, eval, loc, queue, item);
    break;
  case llvm::omp::Directive::OMPD_taskyield:
    genTaskyieldOp(converter, symTable, semaCtx, eval, loc, queue, item);
    break;
  case llvm::omp::Directive::OMPD_teams:
    genTeamsOp(converter, symTable, semaCtx, eval, loc, queue, item,
               outerCombined, dsp);
    break;
  case llvm::omp::Directive::OMPD_tile:
  case llvm::omp::Directive::OMPD_unroll:
    TODO(loc, "Unhandled loop directive (" +
                  llvm::omp::getOpenMPDirectiveName(dir) + ")");
  // case llvm::omp::Directive::OMPD_workdistribute:
  case llvm::omp::Directive::OMPD_workshare:
    // FIXME: Workshare is not a commonly used OpenMP construct, an
    // implementation for this feature will come later. For the codes
    // that use this construct, add a single construct for now.
    genSingleOp(converter, symTable, semaCtx, eval, loc, queue, item);
    break;

  // Composite constructs
  case llvm::omp::Directive::OMPD_distribute_parallel_do:
    genCompositeDistributeParallelDo(converter, symTable, semaCtx, eval, loc,
                                     queue, item, *dsp);
    break;
  case llvm::omp::Directive::OMPD_distribute_parallel_do_simd:
    genCompositeDistributeParallelDoSimd(converter, symTable, semaCtx, eval,
                                         loc, queue, item, *dsp);
    break;
  case llvm::omp::Directive::OMPD_distribute_simd:
    genCompositeDistributeSimd(converter, symTable, semaCtx, eval, loc, queue,
                               item, *dsp);
    break;
  case llvm::omp::Directive::OMPD_do_simd:
    genCompositeDoSimd(converter, symTable, semaCtx, eval, loc, queue, item,
                       *dsp);
    break;
  case llvm::omp::Directive::OMPD_taskloop_simd:
    genCompositeTaskloopSimd(converter, symTable, semaCtx, eval, loc, queue,
                             item, *dsp);
    break;
  default:
    break;
  }
}

//===----------------------------------------------------------------------===//
// OpenMPDeclarativeConstruct visitors
//===----------------------------------------------------------------------===//

static void
genOMP(lower::AbstractConverter &converter, lower::SymMap &symTable,
       semantics::SemanticsContext &semaCtx, lower::pft::Evaluation &eval,
       const parser::OpenMPDeclarativeAllocate &declarativeAllocate) {
  TODO(converter.getCurrentLocation(), "OpenMPDeclarativeAllocate");
}

static void genOMP(
    lower::AbstractConverter &converter, lower::SymMap &symTable,
    semantics::SemanticsContext &semaCtx, lower::pft::Evaluation &eval,
    const parser::OpenMPDeclareReductionConstruct &declareReductionConstruct) {
  TODO(converter.getCurrentLocation(), "OpenMPDeclareReductionConstruct");
}

static void
genOMP(lower::AbstractConverter &converter, lower::SymMap &symTable,
       semantics::SemanticsContext &semaCtx, lower::pft::Evaluation &eval,
       const parser::OpenMPDeclareSimdConstruct &declareSimdConstruct) {
  TODO(converter.getCurrentLocation(), "OpenMPDeclareSimdConstruct");
}

static void
genOMP(lower::AbstractConverter &converter, lower::SymMap &symTable,
       semantics::SemanticsContext &semaCtx, lower::pft::Evaluation &eval,
       const parser::OpenMPDeclareTargetConstruct &declareTargetConstruct) {
  mlir::omp::DeclareTargetClauseOps clauseOps;
  llvm::SmallVector<DeclareTargetCapturePair> symbolAndClause;
  mlir::ModuleOp mod = converter.getFirOpBuilder().getModule();
  getDeclareTargetInfo(converter, semaCtx, eval, declareTargetConstruct,
                       clauseOps, symbolAndClause);

  for (const DeclareTargetCapturePair &symClause : symbolAndClause) {
    mlir::Operation *op = mod.lookupSymbol(
        converter.mangleName(std::get<const semantics::Symbol &>(symClause)));

    // Some symbols are deferred until later in the module, these are handled
    // upon finalization of the module for OpenMP inside of Bridge, so we simply
    // skip for now.
    if (!op)
      continue;

    markDeclareTarget(
        op, converter,
        std::get<mlir::omp::DeclareTargetCaptureClause>(symClause),
        clauseOps.deviceType);
  }
}

static void genOMP(lower::AbstractConverter &converter, lower::SymMap &symTable,
                   semantics::SemanticsContext &semaCtx,
                   lower::pft::Evaluation &eval,
                   const parser::OpenMPRequiresConstruct &requiresConstruct) {
  // Requires directives are gathered and processed in semantics and
  // then combined in the lowering bridge before triggering codegen
  // just once. Hence, there is no need to lower each individual
  // occurrence here.
}

static void genOMP(lower::AbstractConverter &converter, lower::SymMap &symTable,
                   semantics::SemanticsContext &semaCtx,
                   lower::pft::Evaluation &eval,
                   const parser::OpenMPThreadprivate &threadprivate) {
  // The directive is lowered when instantiating the variable to
  // support the case of threadprivate variable declared in module.
}

static void genOMP(lower::AbstractConverter &converter, lower::SymMap &symTable,
                   semantics::SemanticsContext &semaCtx,
                   lower::pft::Evaluation &eval,
                   const parser::OpenMPDeclarativeConstruct &ompDeclConstruct) {
  std::visit(
      [&](auto &&s) { return genOMP(converter, symTable, semaCtx, eval, s); },
      ompDeclConstruct.u);
}

//===----------------------------------------------------------------------===//
// OpenMPStandaloneConstruct visitors
//===----------------------------------------------------------------------===//

static void genOMP(
    lower::AbstractConverter &converter, lower::SymMap &symTable,
    semantics::SemanticsContext &semaCtx, lower::pft::Evaluation &eval,
    const parser::OpenMPSimpleStandaloneConstruct &simpleStandaloneConstruct) {
  const auto &directive = std::get<parser::OmpSimpleStandaloneDirective>(
      simpleStandaloneConstruct.t);
  List<Clause> clauses = makeClauses(
      std::get<parser::OmpClauseList>(simpleStandaloneConstruct.t), semaCtx);
  mlir::Location currentLocation = converter.genLocation(directive.source);

  ConstructQueue queue{
      buildConstructQueue(converter.getFirOpBuilder().getModule(), semaCtx,
                          eval, directive.source, directive.v, clauses)};
  if (directive.v == llvm::omp::Directive::OMPD_ordered) {
    // Standalone "ordered" directive.
    genOrderedOp(converter, symTable, semaCtx, eval, currentLocation, queue,
                 queue.begin());
  } else {
    // Dispatch handles the "block-associated" variant of "ordered".
    genOMPDispatch(converter, symTable, semaCtx, eval, currentLocation, queue,
                   queue.begin());
  }
}

static void genOMP(lower::AbstractConverter &converter, lower::SymMap &symTable,
                   semantics::SemanticsContext &semaCtx,
                   lower::pft::Evaluation &eval,
                   const parser::OpenMPFlushConstruct &flushConstruct) {
  const auto &verbatim = std::get<parser::Verbatim>(flushConstruct.t);
  const auto &objectList =
      std::get<std::optional<parser::OmpObjectList>>(flushConstruct.t);
  const auto &clauseList =
      std::get<std::optional<std::list<parser::OmpMemoryOrderClause>>>(
          flushConstruct.t);
  ObjectList objects =
      objectList ? makeObjects(*objectList, semaCtx) : ObjectList{};
  List<Clause> clauses =
      clauseList ? makeList(*clauseList,
                            [&](auto &&s) { return makeClause(s.v, semaCtx); })
                 : List<Clause>{};
  mlir::Location currentLocation = converter.genLocation(verbatim.source);

  ConstructQueue queue{buildConstructQueue(
      converter.getFirOpBuilder().getModule(), semaCtx, eval, verbatim.source,
      llvm::omp::Directive::OMPD_flush, clauses)};
  genFlushOp(converter, symTable, semaCtx, eval, currentLocation, objects,
             queue, queue.begin());
}

static void genOMP(lower::AbstractConverter &converter, lower::SymMap &symTable,
                   semantics::SemanticsContext &semaCtx,
                   lower::pft::Evaluation &eval,
                   const parser::OpenMPCancelConstruct &cancelConstruct) {
  TODO(converter.getCurrentLocation(), "OpenMPCancelConstruct");
}

static void genOMP(lower::AbstractConverter &converter, lower::SymMap &symTable,
                   semantics::SemanticsContext &semaCtx,
                   lower::pft::Evaluation &eval,
                   const parser::OpenMPCancellationPointConstruct
                       &cancellationPointConstruct) {
  TODO(converter.getCurrentLocation(), "OpenMPCancelConstruct");
}

static void
genOMP(lower::AbstractConverter &converter, lower::SymMap &symTable,
       semantics::SemanticsContext &semaCtx, lower::pft::Evaluation &eval,
       const parser::OpenMPStandaloneConstruct &standaloneConstruct) {
  std::visit(
      [&](auto &&s) { return genOMP(converter, symTable, semaCtx, eval, s); },
      standaloneConstruct.u);
}

//===----------------------------------------------------------------------===//
// OpenMPConstruct visitors
//===----------------------------------------------------------------------===//

static void genOMP(lower::AbstractConverter &converter, lower::SymMap &symTable,
                   semantics::SemanticsContext &semaCtx,
                   lower::pft::Evaluation &eval,
                   const parser::OpenMPAllocatorsConstruct &allocsConstruct) {
  TODO(converter.getCurrentLocation(), "OpenMPAllocatorsConstruct");
}

static void genOMP(lower::AbstractConverter &converter, lower::SymMap &symTable,
                   semantics::SemanticsContext &semaCtx,
                   lower::pft::Evaluation &eval,
                   const parser::OpenMPAtomicConstruct &atomicConstruct) {
  std::visit(
      common::visitors{
          [&](const parser::OmpAtomicRead &atomicRead) {
            mlir::Location loc = converter.genLocation(atomicRead.source);
            lower::genOmpAccAtomicRead<parser::OmpAtomicRead,
                                       parser::OmpAtomicClauseList>(
                converter, atomicRead, loc);
          },
          [&](const parser::OmpAtomicWrite &atomicWrite) {
            mlir::Location loc = converter.genLocation(atomicWrite.source);
            lower::genOmpAccAtomicWrite<parser::OmpAtomicWrite,
                                        parser::OmpAtomicClauseList>(
                converter, atomicWrite, loc);
          },
          [&](const parser::OmpAtomic &atomicConstruct) {
            mlir::Location loc = converter.genLocation(atomicConstruct.source);
            lower::genOmpAtomic<parser::OmpAtomic, parser::OmpAtomicClauseList>(
                converter, atomicConstruct, loc);
          },
          [&](const parser::OmpAtomicUpdate &atomicUpdate) {
            mlir::Location loc = converter.genLocation(atomicUpdate.source);
            lower::genOmpAccAtomicUpdate<parser::OmpAtomicUpdate,
                                         parser::OmpAtomicClauseList>(
                converter, atomicUpdate, loc);
          },
          [&](const parser::OmpAtomicCapture &atomicCapture) {
            mlir::Location loc = converter.genLocation(atomicCapture.source);
            lower::genOmpAccAtomicCapture<parser::OmpAtomicCapture,
                                          parser::OmpAtomicClauseList>(
                converter, atomicCapture, loc);
          },
      },
      atomicConstruct.u);
}

static void genOMP(lower::AbstractConverter &converter, lower::SymMap &symTable,
                   semantics::SemanticsContext &semaCtx,
                   lower::pft::Evaluation &eval,
                   const parser::OpenMPBlockConstruct &blockConstruct) {
  const auto &beginBlockDirective =
      std::get<parser::OmpBeginBlockDirective>(blockConstruct.t);
  const auto &endBlockDirective =
      std::get<parser::OmpEndBlockDirective>(blockConstruct.t);
  mlir::Location currentLocation =
      converter.genLocation(beginBlockDirective.source);
  const auto origDirective =
      std::get<parser::OmpBlockDirective>(beginBlockDirective.t).v;
  List<Clause> clauses = makeClauses(
      std::get<parser::OmpClauseList>(beginBlockDirective.t), semaCtx);
  clauses.append(makeClauses(
      std::get<parser::OmpClauseList>(endBlockDirective.t), semaCtx));

  assert(llvm::omp::blockConstructSet.test(origDirective) &&
         "Expected block construct");
  (void)origDirective;

  for (const Clause &clause : clauses) {
    mlir::Location clauseLocation = converter.genLocation(clause.source);
    if (!std::holds_alternative<clause::Allocate>(clause.u) &&
        !std::holds_alternative<clause::Copyin>(clause.u) &&
        !std::holds_alternative<clause::Copyprivate>(clause.u) &&
        !std::holds_alternative<clause::Default>(clause.u) &&
        !std::holds_alternative<clause::Depend>(clause.u) &&
        !std::holds_alternative<clause::Final>(clause.u) &&
        !std::holds_alternative<clause::Firstprivate>(clause.u) &&
        !std::holds_alternative<clause::HasDeviceAddr>(clause.u) &&
        !std::holds_alternative<clause::If>(clause.u) &&
        !std::holds_alternative<clause::IsDevicePtr>(clause.u) &&
        !std::holds_alternative<clause::Map>(clause.u) &&
        !std::holds_alternative<clause::Nowait>(clause.u) &&
        !std::holds_alternative<clause::NumTeams>(clause.u) &&
        !std::holds_alternative<clause::NumThreads>(clause.u) &&
        !std::holds_alternative<clause::Priority>(clause.u) &&
        !std::holds_alternative<clause::Private>(clause.u) &&
        !std::holds_alternative<clause::ProcBind>(clause.u) &&
        !std::holds_alternative<clause::Reduction>(clause.u) &&
        !std::holds_alternative<clause::Shared>(clause.u) &&
        !std::holds_alternative<clause::Simd>(clause.u) &&
        !std::holds_alternative<clause::ThreadLimit>(clause.u) &&
        !std::holds_alternative<clause::Threads>(clause.u) &&
        !std::holds_alternative<clause::UseDeviceAddr>(clause.u) &&
        !std::holds_alternative<clause::UseDevicePtr>(clause.u)) {
      TODO(clauseLocation, "OpenMP Block construct clause");
    }
  }

  llvm::omp::Directive directive =
      std::get<parser::OmpBlockDirective>(beginBlockDirective.t).v;
  const parser::CharBlock &source =
      std::get<parser::OmpBlockDirective>(beginBlockDirective.t).source;
  ConstructQueue queue{
      buildConstructQueue(converter.getFirOpBuilder().getModule(), semaCtx,
                          eval, source, directive, clauses)};
  genOMPDispatch(converter, symTable, semaCtx, eval, currentLocation, queue,
                 queue.begin());
}

static void genOMP(lower::AbstractConverter &converter, lower::SymMap &symTable,
                   semantics::SemanticsContext &semaCtx,
                   lower::pft::Evaluation &eval,
                   const parser::OpenMPCriticalConstruct &criticalConstruct) {
  const auto &cd = std::get<parser::OmpCriticalDirective>(criticalConstruct.t);
  List<Clause> clauses =
      makeClauses(std::get<parser::OmpClauseList>(cd.t), semaCtx);

  ConstructQueue queue{buildConstructQueue(
      converter.getFirOpBuilder().getModule(), semaCtx, eval, cd.source,
      llvm::omp::Directive::OMPD_critical, clauses)};

  const auto &name = std::get<std::optional<parser::Name>>(cd.t);
  mlir::Location currentLocation = converter.getCurrentLocation();
  genCriticalOp(converter, symTable, semaCtx, eval, currentLocation, queue,
                queue.begin(), name);
}

static void genOMP(lower::AbstractConverter &converter, lower::SymMap &symTable,
                   semantics::SemanticsContext &semaCtx,
                   lower::pft::Evaluation &eval,
                   const parser::OpenMPExecutableAllocate &execAllocConstruct) {
  TODO(converter.getCurrentLocation(), "OpenMPExecutableAllocate");
}

static void genOMP(lower::AbstractConverter &converter, lower::SymMap &symTable,
                   semantics::SemanticsContext &semaCtx,
                   lower::pft::Evaluation &eval,
                   const parser::OpenMPLoopConstruct &loopConstruct) {
  const auto &beginLoopDirective =
      std::get<parser::OmpBeginLoopDirective>(loopConstruct.t);
  List<Clause> clauses = makeClauses(
      std::get<parser::OmpClauseList>(beginLoopDirective.t), semaCtx);
  if (auto &endLoopDirective =
          std::get<std::optional<parser::OmpEndLoopDirective>>(
              loopConstruct.t)) {
    clauses.append(makeClauses(
        std::get<parser::OmpClauseList>(endLoopDirective->t), semaCtx));
  }

  DataSharingProcessor dsp(converter, semaCtx, clauses, eval,
                           enableDelayedPrivatization, &symTable);
  dsp.processStep1();

  mlir::Location currentLocation =
      converter.genLocation(beginLoopDirective.source);

  llvm::omp::Directive directive =
      std::get<parser::OmpLoopDirective>(beginLoopDirective.t).v;
  const parser::CharBlock &source =
      std::get<parser::OmpLoopDirective>(beginLoopDirective.t).source;
  ConstructQueue queue{
      buildConstructQueue(converter.getFirOpBuilder().getModule(), semaCtx,
                          eval, source, directive, clauses)};
  genOMPDispatch(converter, symTable, semaCtx, eval, currentLocation, queue,
                 queue.begin(), &dsp);
}

static void genOMP(lower::AbstractConverter &converter, lower::SymMap &symTable,
                   semantics::SemanticsContext &semaCtx,
                   lower::pft::Evaluation &eval,
                   const parser::OpenMPSectionConstruct &sectionConstruct) {
  mlir::Location loc = converter.getCurrentLocation();
  ConstructQueue queue{buildConstructQueue(
      converter.getFirOpBuilder().getModule(), semaCtx, eval,
      sectionConstruct.source, llvm::omp::Directive::OMPD_section, {})};
  genOMPDispatch(converter, symTable, semaCtx, eval, loc, queue, queue.begin());
}

static void genOMP(lower::AbstractConverter &converter, lower::SymMap &symTable,
                   semantics::SemanticsContext &semaCtx,
                   lower::pft::Evaluation &eval,
                   const parser::OpenMPSectionsConstruct &sectionsConstruct) {
  const auto &beginSectionsDirective =
      std::get<parser::OmpBeginSectionsDirective>(sectionsConstruct.t);
  List<Clause> clauses = makeClauses(
      std::get<parser::OmpClauseList>(beginSectionsDirective.t), semaCtx);
  const auto &endSectionsDirective =
      std::get<parser::OmpEndSectionsDirective>(sectionsConstruct.t);
  clauses.append(makeClauses(
      std::get<parser::OmpClauseList>(endSectionsDirective.t), semaCtx));

  mlir::Location currentLocation = converter.getCurrentLocation();

  llvm::omp::Directive directive =
      std::get<parser::OmpSectionsDirective>(beginSectionsDirective.t).v;
  const parser::CharBlock &source =
      std::get<parser::OmpSectionsDirective>(beginSectionsDirective.t).source;
  ConstructQueue queue{
      buildConstructQueue(converter.getFirOpBuilder().getModule(), semaCtx,
                          eval, source, directive, clauses)};
  genOMPDispatch(converter, symTable, semaCtx, eval, currentLocation, queue,
                 queue.begin());
}

static void genOMP(lower::AbstractConverter &converter, lower::SymMap &symTable,
                   semantics::SemanticsContext &semaCtx,
                   lower::pft::Evaluation &eval,
                   const parser::OpenMPConstruct &ompConstruct) {
  std::visit([&](auto &&s) { genOMP(converter, symTable, semaCtx, eval, s); },
             ompConstruct.u);
}

//===----------------------------------------------------------------------===//
// Public functions
//===----------------------------------------------------------------------===//

mlir::Operation *Fortran::lower::genOpenMPTerminator(fir::FirOpBuilder &builder,
                                                     mlir::Operation *op,
                                                     mlir::Location loc) {
  if (mlir::isa<mlir::omp::AtomicUpdateOp, mlir::omp::DeclareReductionOp,
                mlir::omp::LoopNestOp>(op))
    return builder.create<mlir::omp::YieldOp>(loc);
  return builder.create<mlir::omp::TerminatorOp>(loc);
}

void Fortran::lower::genOpenMPConstruct(lower::AbstractConverter &converter,
                                        lower::SymMap &symTable,
                                        semantics::SemanticsContext &semaCtx,
                                        lower::pft::Evaluation &eval,
                                        const parser::OpenMPConstruct &omp) {
  symTable.pushScope();
  genOMP(converter, symTable, semaCtx, eval, omp);
  symTable.popScope();
}

void Fortran::lower::genOpenMPDeclarativeConstruct(
    lower::AbstractConverter &converter, lower::SymMap &symTable,
    semantics::SemanticsContext &semaCtx, lower::pft::Evaluation &eval,
    const parser::OpenMPDeclarativeConstruct &omp) {
  genOMP(converter, symTable, semaCtx, eval, omp);
  genNestedEvaluations(converter, eval);
}

void Fortran::lower::genOpenMPSymbolProperties(
    lower::AbstractConverter &converter, const lower::pft::Variable &var) {
  assert(var.hasSymbol() && "Expecting Symbol");
  const semantics::Symbol &sym = var.getSymbol();

  if (sym.test(semantics::Symbol::Flag::OmpThreadprivate))
    lower::genThreadprivateOp(converter, var);

  if (sym.test(semantics::Symbol::Flag::OmpDeclareTarget))
    lower::genDeclareTargetIntGlobal(converter, var);
}

int64_t
Fortran::lower::getCollapseValue(const parser::OmpClauseList &clauseList) {
  for (const parser::OmpClause &clause : clauseList.v) {
    if (const auto &collapseClause =
            std::get_if<parser::OmpClause::Collapse>(&clause.u)) {
      const auto *expr = semantics::GetExpr(collapseClause->v);
      return evaluate::ToInt64(*expr).value();
    }
  }
  return 1;
}

void Fortran::lower::genThreadprivateOp(lower::AbstractConverter &converter,
                                        const lower::pft::Variable &var) {
  fir::FirOpBuilder &firOpBuilder = converter.getFirOpBuilder();
  mlir::Location currentLocation = converter.getCurrentLocation();

  const semantics::Symbol &sym = var.getSymbol();
  mlir::Value symThreadprivateValue;
  if (const semantics::Symbol *common =
          semantics::FindCommonBlockContaining(sym.GetUltimate())) {
    mlir::Value commonValue = converter.getSymbolAddress(*common);
    if (mlir::isa<mlir::omp::ThreadprivateOp>(commonValue.getDefiningOp())) {
      // Generate ThreadprivateOp for a common block instead of its members and
      // only do it once for a common block.
      return;
    }
    // Generate ThreadprivateOp and rebind the common block.
    mlir::Value commonThreadprivateValue =
        firOpBuilder.create<mlir::omp::ThreadprivateOp>(
            currentLocation, commonValue.getType(), commonValue);
    converter.bindSymbol(*common, commonThreadprivateValue);
    // Generate the threadprivate value for the common block member.
    symThreadprivateValue = genCommonBlockMember(converter, currentLocation,
                                                 sym, commonThreadprivateValue);
  } else if (!var.isGlobal()) {
    // Non-global variable which can be in threadprivate directive must be one
    // variable in main program, and it has implicit SAVE attribute. Take it as
    // with SAVE attribute, so to create GlobalOp for it to simplify the
    // translation to LLVM IR.
    // Avoids performing multiple globalInitializations.
    fir::GlobalOp global;
    auto module = converter.getModuleOp();
    std::string globalName = converter.mangleName(sym);
    if (module.lookupSymbol<fir::GlobalOp>(globalName))
      global = module.lookupSymbol<fir::GlobalOp>(globalName);
    else
      global = globalInitialization(converter, firOpBuilder, sym, var,
                                    currentLocation);

    mlir::Value symValue = firOpBuilder.create<fir::AddrOfOp>(
        currentLocation, global.resultType(), global.getSymbol());
    symThreadprivateValue = firOpBuilder.create<mlir::omp::ThreadprivateOp>(
        currentLocation, symValue.getType(), symValue);
  } else {
    mlir::Value symValue = converter.getSymbolAddress(sym);

    // The symbol may be use-associated multiple times, and nothing needs to be
    // done after the original symbol is mapped to the threadprivatized value
    // for the first time. Use the threadprivatized value directly.
    mlir::Operation *op;
    if (auto declOp = symValue.getDefiningOp<hlfir::DeclareOp>())
      op = declOp.getMemref().getDefiningOp();
    else
      op = symValue.getDefiningOp();
    if (mlir::isa<mlir::omp::ThreadprivateOp>(op))
      return;

    symThreadprivateValue = firOpBuilder.create<mlir::omp::ThreadprivateOp>(
        currentLocation, symValue.getType(), symValue);
  }

  fir::ExtendedValue sexv = converter.getSymbolExtendedValue(sym);
  fir::ExtendedValue symThreadprivateExv =
      getExtendedValue(sexv, symThreadprivateValue);
  converter.bindSymbol(sym, symThreadprivateExv);
}

// This function replicates threadprivate's behaviour of generating
// an internal fir.GlobalOp for non-global variables in the main program
// that have the implicit SAVE attribute, to simplifiy LLVM-IR and MLIR
// generation.
void Fortran::lower::genDeclareTargetIntGlobal(
    lower::AbstractConverter &converter, const lower::pft::Variable &var) {
  if (!var.isGlobal()) {
    // A non-global variable which can be in a declare target directive must
    // be a variable in the main program, and it has the implicit SAVE
    // attribute. We create a GlobalOp for it to simplify the translation to
    // LLVM IR.
    globalInitialization(converter, converter.getFirOpBuilder(),
                         var.getSymbol(), var, converter.getCurrentLocation());
  }
}

bool Fortran::lower::isOpenMPTargetConstruct(
    const parser::OpenMPConstruct &omp) {
  llvm::omp::Directive dir = llvm::omp::Directive::OMPD_unknown;
  if (const auto *block = std::get_if<parser::OpenMPBlockConstruct>(&omp.u)) {
    const auto &begin = std::get<parser::OmpBeginBlockDirective>(block->t);
    dir = std::get<parser::OmpBlockDirective>(begin.t).v;
  } else if (const auto *loop =
                 std::get_if<parser::OpenMPLoopConstruct>(&omp.u)) {
    const auto &begin = std::get<parser::OmpBeginLoopDirective>(loop->t);
    dir = std::get<parser::OmpLoopDirective>(begin.t).v;
  }
  return llvm::omp::allTargetSet.test(dir);
}

void Fortran::lower::gatherOpenMPDeferredDeclareTargets(
    lower::AbstractConverter &converter, semantics::SemanticsContext &semaCtx,
    lower::pft::Evaluation &eval,
    const parser::OpenMPDeclarativeConstruct &ompDecl,
    llvm::SmallVectorImpl<OMPDeferredDeclareTargetInfo>
        &deferredDeclareTarget) {
  std::visit(common::visitors{
                 [&](const parser::OpenMPDeclareTargetConstruct &ompReq) {
                   collectDeferredDeclareTargets(converter, semaCtx, eval,
                                                 ompReq, deferredDeclareTarget);
                 },
                 [&](const auto &) {},
             },
             ompDecl.u);
}

bool Fortran::lower::isOpenMPDeviceDeclareTarget(
    lower::AbstractConverter &converter, semantics::SemanticsContext &semaCtx,
    lower::pft::Evaluation &eval,
    const parser::OpenMPDeclarativeConstruct &ompDecl) {
  return std::visit(
      common::visitors{
          [&](const parser::OpenMPDeclareTargetConstruct &ompReq) {
            mlir::omp::DeclareTargetDeviceType targetType =
                getDeclareTargetFunctionDevice(converter, semaCtx, eval, ompReq)
                    .value_or(mlir::omp::DeclareTargetDeviceType::host);
            return targetType != mlir::omp::DeclareTargetDeviceType::host;
          },
          [&](const auto &) { return false; },
      },
      ompDecl.u);
}

// In certain cases such as subroutine or function interfaces which declare
// but do not define or directly call the subroutine or function in the same
// module, their lowering is delayed until after the declare target construct
// itself is processed, so there symbol is not within the table.
//
// This function will also return true if we encounter any device declare
// target cases, to satisfy checking if we require the requires attributes
// on the module.
bool Fortran::lower::markOpenMPDeferredDeclareTargetFunctions(
    mlir::Operation *mod,
    llvm::SmallVectorImpl<OMPDeferredDeclareTargetInfo> &deferredDeclareTargets,
    AbstractConverter &converter) {
  bool deviceCodeFound = false;
  auto modOp = llvm::cast<mlir::ModuleOp>(mod);
  for (auto declTar : deferredDeclareTargets) {
    mlir::Operation *op = modOp.lookupSymbol(converter.mangleName(declTar.sym));

    // Due to interfaces being optionally emitted on usage in a module,
    // not finding an operation at this point cannot be a hard error, we
    // simply ignore it for now.
    // TODO: Add semantic checks for detecting cases where an erronous
    // (undefined) symbol has been supplied to a declare target clause
    if (!op)
      continue;

    auto devType = declTar.declareTargetDeviceType;
    if (!deviceCodeFound && devType != mlir::omp::DeclareTargetDeviceType::host)
      deviceCodeFound = true;

    markDeclareTarget(op, converter, declTar.declareTargetCaptureClause,
                      devType);
  }

  return deviceCodeFound;
}

void Fortran::lower::genOpenMPRequires(mlir::Operation *mod,
                                       const semantics::Symbol *symbol) {
  using MlirRequires = mlir::omp::ClauseRequires;
  using SemaRequires = semantics::WithOmpDeclarative::RequiresFlag;

  if (auto offloadMod =
          llvm::dyn_cast<mlir::omp::OffloadModuleInterface>(mod)) {
    semantics::WithOmpDeclarative::RequiresFlags semaFlags;
    if (symbol) {
      common::visit(
          [&](const auto &details) {
            if constexpr (std::is_base_of_v<semantics::WithOmpDeclarative,
                                            std::decay_t<decltype(details)>>) {
              if (details.has_ompRequires())
                semaFlags = *details.ompRequires();
            }
          },
          symbol->details());
    }

    // Use pre-populated omp.requires module attribute if it was set, so that
    // the "-fopenmp-force-usm" compiler option is honored.
    MlirRequires mlirFlags = offloadMod.getRequires();
    if (semaFlags.test(SemaRequires::ReverseOffload))
      mlirFlags = mlirFlags | MlirRequires::reverse_offload;
    if (semaFlags.test(SemaRequires::UnifiedAddress))
      mlirFlags = mlirFlags | MlirRequires::unified_address;
    if (semaFlags.test(SemaRequires::UnifiedSharedMemory))
      mlirFlags = mlirFlags | MlirRequires::unified_shared_memory;
    if (semaFlags.test(SemaRequires::DynamicAllocators))
      mlirFlags = mlirFlags | MlirRequires::dynamic_allocators;

    offloadMod.setRequires(mlirFlags);
  }
}<|MERGE_RESOLUTION|>--- conflicted
+++ resolved
@@ -560,11 +560,6 @@
       : converter(converter), symTable(symTable), semaCtx(semaCtx), loc(loc),
         eval(eval), dir(dir) {}
 
-  OpWithBodyGenInfo &setOuterCombined(bool value) {
-    outerCombined = value;
-    return *this;
-  }
-
   OpWithBodyGenInfo &setClauses(const List<Clause> *value) {
     clauses = value;
     return *this;
@@ -600,8 +595,6 @@
   lower::pft::Evaluation &eval;
   /// [in] leaf directive for which to generate the op body.
   llvm::omp::Directive dir;
-  /// [in] is this an outer operation - prevents privatization.
-  bool outerCombined = false;
   /// [in] list of clauses to process.
   const List<Clause> *clauses = nullptr;
   /// [in] if provided, processes the construct's data-sharing attributes.
@@ -644,7 +637,7 @@
 
   // If it is an unstructured region and is not the outer region of a combined
   // construct, create empty blocks for all evaluations.
-  if (info.eval.lowerAsUnstructured() && !info.outerCombined)
+  if (info.eval.lowerAsUnstructured())
     lower::createEmptyRegionBlocks<mlir::omp::TerminatorOp, mlir::omp::YieldOp>(
         firOpBuilder, info.eval.getNestedEvaluations());
 
@@ -652,7 +645,7 @@
   // code will use the right symbols.
   bool isLoop = llvm::omp::getDirectiveAssociation(info.dir) ==
                 llvm::omp::Association::Loop;
-  bool privatize = info.clauses && !info.outerCombined;
+  bool privatize = info.clauses;
 
   firOpBuilder.restoreInsertionPoint(marker);
   std::optional<DataSharingProcessor> tempDsp;
@@ -675,7 +668,6 @@
   }
 
   if (ConstructQueue::iterator next = std::next(item); next != queue.end()) {
-    // TODO: Pass tempDsp when used?
     genOMPDispatch(info.converter, info.symTable, info.semaCtx, info.eval,
                    info.loc, queue, next, info.dsp);
   } else {
@@ -850,7 +842,9 @@
 
   auto *regionBlock =
       firOpBuilder.createBlock(&region, {}, mapSymTypes, mapSymLocs);
-  dsp.processStep2();
+
+  if (!enableDelayedPrivatization)
+    dsp.processStep2();
 
   // Clones the `bounds` placing them inside the target region and returns them.
   auto cloneBound = [&](mlir::Value bound) {
@@ -987,7 +981,7 @@
 
   if (ConstructQueue::iterator next = std::next(item); next != queue.end()) {
     genOMPDispatch(converter, symTable, semaCtx, eval, currentLocation, queue,
-                   next, &dsp);
+                   next);
   } else {
     genNestedEvaluations(converter, eval);
   }
@@ -1054,7 +1048,7 @@
 static void genParallelClauses(
     lower::AbstractConverter &converter, semantics::SemanticsContext &semaCtx,
     lower::StatementContext &stmtCtx, const List<Clause> &clauses,
-    mlir::Location loc, bool processReduction, bool evalOutsideTarget,
+    mlir::Location loc, bool evalOutsideTarget,
     mlir::omp::ParallelClauseOps &clauseOps,
     mlir::omp::NumThreadsClauseOps &numThreadsClauseOps,
     llvm::SmallVectorImpl<mlir::Type> &reductionTypes,
@@ -1075,10 +1069,7 @@
   }
 
   cp.processProcBind(clauseOps);
-
-  if (processReduction) {
-    cp.processReduction(loc, clauseOps, &reductionTypes, &reductionSyms);
-  }
+  cp.processReduction(loc, clauseOps, &reductionTypes, &reductionSyms);
 }
 
 static void genSectionsClauses(lower::AbstractConverter &converter,
@@ -1423,12 +1414,10 @@
 genMasterOp(lower::AbstractConverter &converter, lower::SymMap &symTable,
             semantics::SemanticsContext &semaCtx, lower::pft::Evaluation &eval,
             mlir::Location loc, const ConstructQueue &queue,
-            ConstructQueue::iterator item,
-            DataSharingProcessor *dsp = nullptr) {
+            ConstructQueue::iterator item) {
   return genOpWithBody<mlir::omp::MasterOp>(
       OpWithBodyGenInfo(converter, symTable, semaCtx, loc, eval,
-                        llvm::omp::Directive::OMPD_master)
-          .setDataSharingProcessor(dsp),
+                        llvm::omp::Directive::OMPD_master),
       queue, item);
 }
 
@@ -1464,8 +1453,7 @@
               mlir::omp::NumThreadsClauseOps &numThreadsClauseOps,
               llvm::ArrayRef<const semantics::Symbol *> reductionSyms,
               llvm::ArrayRef<mlir::Type> reductionTypes,
-              mlir::omp::TargetOp parentTarget = nullptr,
-              bool outerCombined = false, DataSharingProcessor *dsp = nullptr) {
+              mlir::omp::TargetOp parentTarget = nullptr) {
   fir::FirOpBuilder &firOpBuilder = converter.getFirOpBuilder();
 
   auto reductionCallback = [&](mlir::Operation *op) {
@@ -1484,12 +1472,9 @@
   OpWithBodyGenInfo genInfo =
       OpWithBodyGenInfo(converter, symTable, semaCtx, loc, eval,
                         llvm::omp::Directive::OMPD_parallel)
-          .setOuterCombined(outerCombined)
           .setClauses(&item->clauses)
           .setReductions(&reductionSyms, &reductionTypes)
-<<<<<<< HEAD
-          .setGenRegionEntryCb(reductionCallback)
-          .setDataSharingProcessor(dsp);
+          .setGenRegionEntryCb(reductionCallback);
 
   if (!enableDelayedPrivatization) {
     auto parallelOp =
@@ -1504,21 +1489,16 @@
     }
     return parallelOp;
   }
-=======
-          .setGenRegionEntryCb(reductionCallback);
-
-  if (!enableDelayedPrivatization)
-    return genOpWithBody<mlir::omp::ParallelOp>(genInfo, queue, item,
-                                                clauseOps);
-
-  bool privatize = !outerCombined;
+
   DataSharingProcessor dsp(converter, semaCtx, item->clauses, eval,
                            lower::omp::isLastItemInQueue(item, queue),
                            /*useDelayedPrivatization=*/true, &symTable);
-
-  if (privatize)
-    dsp.processStep1(&clauseOps, &privateSyms);
->>>>>>> 0d1b3671
+  dsp.processStep1();
+  dsp.processStep2();
+
+  const auto &privateClauseOps = dsp.getPrivateClauseOps();
+  clauseOps.privateVars = privateClauseOps.privateVars;
+  clauseOps.privatizers = privateClauseOps.privatizers;
 
   auto genRegionEntryCB = [&](mlir::Operation *op) {
     auto parallelOp = llvm::cast<mlir::omp::ParallelOp>(op);
@@ -1542,11 +1522,8 @@
     firOpBuilder.createBlock(&region, /*insertPt=*/{}, privateVarTypes,
                              privateVarLocs);
 
-    llvm::ArrayRef<const semantics::Symbol *> privateSyms;
-    if (dsp)
-      privateSyms = dsp->getPrivateSyms();
     llvm::SmallVector<const semantics::Symbol *> allSymbols(reductionSyms);
-    allSymbols.append(privateSyms.begin(), privateSyms.end());
+    allSymbols.append(dsp.getPrivateSyms().begin(), dsp.getPrivateSyms().end());
 
     for (auto [arg, prv] : llvm::zip_equal(allSymbols, region.getArguments())) {
       fir::ExtendedValue hostExV = converter.getSymbolExtendedValue(*arg);
@@ -1561,7 +1538,7 @@
     return allSymbols;
   };
 
-  genInfo.setGenRegionEntryCb(genRegionEntryCB);
+  genInfo.setGenRegionEntryCb(genRegionEntryCB).setDataSharingProcessor(&dsp);
   auto parallelOp =
       genOpWithBody<mlir::omp::ParallelOp>(genInfo, queue, item, clauseOps);
   if (numThreadsClauseOps.numThreadsVar) {
@@ -1639,10 +1616,6 @@
               semantics::SemanticsContext &semaCtx,
               lower::pft::Evaluation &eval, mlir::Location loc,
               const ConstructQueue &queue, ConstructQueue::iterator item) {
-  // TODO: This used to be passed to parent genStandaloneParallel.
-  DataSharingProcessor dsp(converter, semaCtx, item->clauses, eval,
-                           enableDelayedPrivatization, &symTable);
-
   mlir::omp::SectionsClauseOps clauseOps;
   genSectionsClauses(converter, semaCtx, item->clauses, loc, clauseOps);
 
@@ -1650,11 +1623,8 @@
 
   // Insert privatizations before SECTIONS
   symTable.pushScope();
-<<<<<<< HEAD
-=======
   DataSharingProcessor dsp(converter, semaCtx, item->clauses, eval,
                            lower::omp::isLastItemInQueue(item, queue));
->>>>>>> 0d1b3671
   dsp.processStep1();
   // TODO: Add support for delayed privatization.
   dsp.processStep2();
@@ -1727,21 +1697,6 @@
                                           mlir::omp::SimdClauseOps &clauseOps,
                                           DataSharingProcessor &dsp) {
   fir::FirOpBuilder &firOpBuilder = converter.getFirOpBuilder();
-<<<<<<< HEAD
-=======
-  symTable.pushScope();
-  DataSharingProcessor dsp(converter, semaCtx, item->clauses, eval,
-                           lower::omp::isLastItemInQueue(item, queue));
-  dsp.processStep1();
-
-  lower::StatementContext stmtCtx;
-  mlir::omp::LoopNestClauseOps loopClauseOps;
-  mlir::omp::SimdClauseOps simdClauseOps;
-  llvm::SmallVector<const semantics::Symbol *> iv;
-  genLoopNestClauses(converter, semaCtx, eval, item->clauses, loc,
-                     loopClauseOps, iv);
-  genSimdClauses(converter, semaCtx, item->clauses, loc, simdClauseOps);
->>>>>>> 0d1b3671
 
   // Create omp.simd wrapper.
   auto simdOp = firOpBuilder.create<mlir::omp::SimdOp>(loc, clauseOps);
@@ -1752,29 +1707,6 @@
   firOpBuilder.setInsertionPoint(
       lower::genOpenMPTerminator(firOpBuilder, simdOp, loc));
 
-<<<<<<< HEAD
-=======
-  // Create nested omp.loop_nest and fill body with loop contents.
-  auto loopOp = firOpBuilder.create<mlir::omp::LoopNestOp>(loc, loopClauseOps);
-
-  auto *nestedEval =
-      getCollapsedLoopEval(eval, getCollapseValue(item->clauses));
-
-  auto ivCallback = [&](mlir::Operation *op) {
-    genLoopVars(op, converter, loc, iv);
-    return iv;
-  };
-
-  createBodyOfOp(*loopOp,
-                 OpWithBodyGenInfo(converter, symTable, semaCtx, loc,
-                                   *nestedEval, llvm::omp::Directive::OMPD_simd)
-                     .setClauses(&item->clauses)
-                     .setDataSharingProcessor(&dsp)
-                     .setGenRegionEntryCb(ivCallback),
-                 queue, item);
-
-  symTable.popScope();
->>>>>>> 0d1b3671
   return simdOp;
 }
 
@@ -1797,8 +1729,7 @@
 genTargetOp(lower::AbstractConverter &converter, lower::SymMap &symTable,
             semantics::SemanticsContext &semaCtx, lower::pft::Evaluation &eval,
             mlir::Location loc, const ConstructQueue &queue,
-            ConstructQueue::iterator item, bool outerCombined,
-            DataSharingProcessor &dsp) {
+            ConstructQueue::iterator item) {
   fir::FirOpBuilder &firOpBuilder = converter.getFirOpBuilder();
   lower::StatementContext stmtCtx;
 
@@ -1815,6 +1746,18 @@
                    processHostOnlyClauses, clauseOps, mapSyms, mapLocs,
                    mapTypes, deviceAddrSyms, deviceAddrLocs, deviceAddrTypes,
                    devicePtrSyms, devicePtrLocs, devicePtrTypes);
+
+  DataSharingProcessor dsp(converter, semaCtx, item->clauses, eval,
+                           lower::omp::isLastItemInQueue(item, queue),
+                           enableDelayedPrivatization, &symTable);
+  dsp.processStep1();
+
+  if (enableDelayedPrivatization) {
+    dsp.processStep2();
+    const auto &privateClauseOps = dsp.getPrivateClauseOps();
+    clauseOps.privateVars = privateClauseOps.privateVars;
+    clauseOps.privatizers = privateClauseOps.privatizers;
+  }
 
   // 5.8.1 Implicit Data-Mapping Attribute Rules
   // The following code follows the implicit data-mapping rules to map all the
@@ -2027,8 +1970,7 @@
 genTeamsOp(lower::AbstractConverter &converter, lower::SymMap &symTable,
            semantics::SemanticsContext &semaCtx, lower::pft::Evaluation &eval,
            mlir::Location loc, const ConstructQueue &queue,
-           ConstructQueue::iterator item, bool outerCombined = false,
-           DataSharingProcessor *dsp = nullptr) {
+           ConstructQueue::iterator item) {
   lower::StatementContext stmtCtx;
 
   auto offloadModOp = llvm::cast<mlir::omp::OffloadModuleInterface>(
@@ -2047,9 +1989,7 @@
   auto teamsOp = genOpWithBody<mlir::omp::TeamsOp>(
       OpWithBodyGenInfo(converter, symTable, semaCtx, loc, eval,
                         llvm::omp::Directive::OMPD_teams)
-          .setOuterCombined(outerCombined)
-          .setClauses(&item->clauses)
-          .setDataSharingProcessor(dsp),
+          .setClauses(&item->clauses),
       queue, item, clauseOps);
 
   if (numTeamsClauseOps.numTeamsUpperVar) {
@@ -2080,13 +2020,6 @@
     llvm::ArrayRef<const semantics::Symbol *> reductionSyms,
     llvm::ArrayRef<mlir::Type> reductionTypes, DataSharingProcessor &dsp) {
   fir::FirOpBuilder &firOpBuilder = converter.getFirOpBuilder();
-<<<<<<< HEAD
-=======
-  symTable.pushScope();
-  DataSharingProcessor dsp(converter, semaCtx, item->clauses, eval,
-                           lower::omp::isLastItemInQueue(item, queue));
-  dsp.processStep1();
->>>>>>> 0d1b3671
 
   // Create omp.wsloop wrapper.
   llvm::SmallVector<mlir::Location> reductionLocs(reductionSyms.size(), loc);
@@ -2159,12 +2092,13 @@
                 llvm::omp::Directive::OMPD_do, dsp);
 }
 
-static void genStandaloneParallel(
-    lower::AbstractConverter &converter, lower::SymMap &symTable,
-    semantics::SemanticsContext &semaCtx, lower::pft::Evaluation &eval,
-    mlir::Location loc, const ConstructQueue &queue,
-    ConstructQueue::iterator item, bool outerCombined,
-    DataSharingProcessor *dsp = nullptr) {
+static void genStandaloneParallel(lower::AbstractConverter &converter,
+                                  lower::SymMap &symTable,
+                                  semantics::SemanticsContext &semaCtx,
+                                  lower::pft::Evaluation &eval,
+                                  mlir::Location loc,
+                                  const ConstructQueue &queue,
+                                  ConstructQueue::iterator item) {
   lower::StatementContext stmtCtx;
 
   auto offloadModOp =
@@ -2174,25 +2108,17 @@
   bool evalOutsideTarget =
       targetOp && !offloadModOp.getIsTargetDevice() && !evalHasSiblings(eval);
 
-<<<<<<< HEAD
   mlir::omp::ParallelClauseOps parallelClauseOps;
   mlir::omp::NumThreadsClauseOps numThreadsClauseOps;
   llvm::SmallVector<const semantics::Symbol *> reductionSyms;
   llvm::SmallVector<mlir::Type> reductionTypes;
   genParallelClauses(converter, semaCtx, stmtCtx, item->clauses, loc,
-                     /*processReduction=*/!outerCombined, evalOutsideTarget,
-                     parallelClauseOps, numThreadsClauseOps, reductionTypes,
-                     reductionSyms);
-  if (dsp) {
-    const auto &privateClauseOps = dsp->getPrivateClauseOps();
-    parallelClauseOps.privateVars = privateClauseOps.privateVars;
-    parallelClauseOps.privatizers = privateClauseOps.privatizers;
-  }
+                     evalOutsideTarget, parallelClauseOps, numThreadsClauseOps,
+                     reductionTypes, reductionSyms);
 
   genParallelOp(converter, symTable, semaCtx, eval, loc, queue, item,
                 parallelClauseOps, numThreadsClauseOps, reductionSyms,
-                reductionTypes, evalOutsideTarget ? targetOp : nullptr,
-                outerCombined, dsp);
+                reductionTypes, evalOutsideTarget ? targetOp : nullptr);
 }
 
 static void genStandaloneSimd(lower::AbstractConverter &converter,
@@ -2225,18 +2151,6 @@
     mlir::Location loc, const ConstructQueue &queue,
     ConstructQueue::iterator item, DataSharingProcessor &dsp) {
   TODO(loc, "Taskloop construct");
-=======
-  createBodyOfOp(*loopOp,
-                 OpWithBodyGenInfo(converter, symTable, semaCtx, loc,
-                                   *nestedEval, llvm::omp::Directive::OMPD_do)
-                     .setClauses(&item->clauses)
-                     .setDataSharingProcessor(&dsp)
-                     .setReductions(&reductionSyms, &reductionTypes)
-                     .setGenRegionEntryCb(ivCallback),
-                 queue, item);
-  symTable.popScope();
-  return wsloopOp;
->>>>>>> 0d1b3671
 }
 
 //===----------------------------------------------------------------------===//
@@ -2266,7 +2180,6 @@
   llvm::SmallVector<const semantics::Symbol *> parallelReductionSyms;
   llvm::SmallVector<mlir::Type> parallelReductionTypes;
   genParallelClauses(converter, semaCtx, stmtCtx, item->clauses, loc,
-                     /*processReduction=*/true,
                      /*evalOutsideTarget=*/evalOutsideTarget, parallelClauseOps,
                      numThreadsClauseOps, parallelReductionTypes,
                      parallelReductionSyms);
@@ -2341,7 +2254,6 @@
   llvm::SmallVector<const semantics::Symbol *> parallelReductionSyms;
   llvm::SmallVector<mlir::Type> parallelReductionTypes;
   genParallelClauses(converter, semaCtx, stmtCtx, item->clauses, loc,
-                     /*processReduction=*/true,
                      /*evalOutsideTarget=*/evalOutsideTarget, parallelClauseOps,
                      numThreadsClauseOps, parallelReductionTypes,
                      parallelReductionSyms);
@@ -2503,20 +2415,18 @@
                            ConstructQueue::iterator item,
                            DataSharingProcessor *dsp) {
   assert(item != queue.end());
-  bool outerCombined = queue.size() > 1 && item == queue.begin();
-  bool loopLeaf = llvm::omp::getDirectiveAssociation(item->id) ==
-                  llvm::omp::Association::Loop;
-  bool loopConstruct =
-      loopLeaf || llvm::omp::getDirectiveAssociation(queue.back().id) ==
-                      llvm::omp::Association::Loop;
-  // If dsp (loop): ((delayedPriv && !target) || loop) -> processStep2
-  if (loopConstruct) {
-    assert(
-        dsp != nullptr &&
-        "DataSharingProcessor must be shared across leaf constructs of loops");
-    if (loopLeaf || (enableDelayedPrivatization &&
-                     item->id != llvm::omp::Directive::OMPD_target))
-      dsp->processStep2();
+  bool firstLoopLeaf = !dsp && llvm::omp::getDirectiveAssociation(item->id) ==
+                                   llvm::omp::Association::Loop;
+
+  std::optional<DataSharingProcessor> loopDsp;
+  if (firstLoopLeaf) {
+    symTable.pushScope();
+    loopDsp.emplace(converter, semaCtx, item->clauses, eval,
+                    /*shouldCollectPreDeterminedSymbols=*/true,
+                    enableDelayedPrivatization, &symTable);
+    dsp = &*loopDsp;
+    dsp->processStep1();
+    dsp->processStep2();
   }
 
   switch (llvm::omp::Directive dir = item->id) {
@@ -2535,35 +2445,15 @@
     TODO(loc, "Unhandled directive " + llvm::omp::getOpenMPDirectiveName(dir));
     break;
   case llvm::omp::Directive::OMPD_master:
-    genMasterOp(converter, symTable, semaCtx, eval, loc, queue, item, dsp);
+    genMasterOp(converter, symTable, semaCtx, eval, loc, queue, item);
     break;
   case llvm::omp::Directive::OMPD_ordered:
     // Block-associated "ordered" construct.
     genOrderedRegionOp(converter, symTable, semaCtx, eval, loc, queue, item);
     break;
-  case llvm::omp::Directive::OMPD_parallel: {
-    // If dsp (loop): (delayedPriv -> processStep2, pass in), forward
-    //          TODO: (!delayedPriv -> forward without passing in)
-    // TODO: If dsp (sections): (delayedPriv -> pass in)
-    // If !dsp (block): Create, (delayedPriv -> (!outerComb -> processStep1,2),
-    // pass in, !forward)
-    //            TODO: !forward
-    std::optional<DataSharingProcessor> localDsp;
-    DataSharingProcessor *parallelDsp = dsp;
-    if (!dsp) {
-      localDsp.emplace(converter, semaCtx, item->clauses, eval,
-                       enableDelayedPrivatization, &symTable);
-      parallelDsp = &*localDsp;
-      if (enableDelayedPrivatization && !outerCombined) {
-        localDsp->processStep1();
-        localDsp->processStep2();
-      }
-    }
-    genStandaloneParallel(
-        converter, symTable, semaCtx, eval, loc, queue, item, outerCombined,
-        enableDelayedPrivatization || loopConstruct ? parallelDsp : nullptr);
+  case llvm::omp::Directive::OMPD_parallel:
+    genStandaloneParallel(converter, symTable, semaCtx, eval, loc, queue, item);
     break;
-  }
   case llvm::omp::Directive::OMPD_section:
     genSectionOp(converter, symTable, semaCtx, eval, loc, queue, item);
     break;
@@ -2577,22 +2467,9 @@
   case llvm::omp::Directive::OMPD_single:
     genSingleOp(converter, symTable, semaCtx, eval, loc, queue, item);
     break;
-  case llvm::omp::Directive::OMPD_target: {
-    // If dsp (loop): Pass in, forward
-    // If !dsp (block): Create, processStep1, pass in
-    //            TODO: !forward
-    std::optional<DataSharingProcessor> localDsp;
-    DataSharingProcessor *targetDsp = dsp;
-    if (!dsp) {
-      localDsp.emplace(converter, semaCtx, item->clauses, eval,
-                       enableDelayedPrivatization, &symTable);
-      targetDsp = &*localDsp;
-      localDsp->processStep1();
-    }
-    genTargetOp(converter, symTable, semaCtx, eval, loc, queue, item,
-                outerCombined, *targetDsp);
+  case llvm::omp::Directive::OMPD_target:
+    genTargetOp(converter, symTable, semaCtx, eval, loc, queue, item);
     break;
-  }
   case llvm::omp::Directive::OMPD_target_data:
     genTargetDataOp(converter, symTable, semaCtx, eval, loc, queue, item);
     break;
@@ -2625,8 +2502,7 @@
     genTaskyieldOp(converter, symTable, semaCtx, eval, loc, queue, item);
     break;
   case llvm::omp::Directive::OMPD_teams:
-    genTeamsOp(converter, symTable, semaCtx, eval, loc, queue, item,
-               outerCombined, dsp);
+    genTeamsOp(converter, symTable, semaCtx, eval, loc, queue, item);
     break;
   case llvm::omp::Directive::OMPD_tile:
   case llvm::omp::Directive::OMPD_unroll:
@@ -2664,6 +2540,9 @@
   default:
     break;
   }
+
+  if (firstLoopLeaf)
+    symTable.popScope();
 }
 
 //===----------------------------------------------------------------------===//
@@ -2974,10 +2853,6 @@
         std::get<parser::OmpClauseList>(endLoopDirective->t), semaCtx));
   }
 
-  DataSharingProcessor dsp(converter, semaCtx, clauses, eval,
-                           enableDelayedPrivatization, &symTable);
-  dsp.processStep1();
-
   mlir::Location currentLocation =
       converter.genLocation(beginLoopDirective.source);
 
@@ -2988,8 +2863,9 @@
   ConstructQueue queue{
       buildConstructQueue(converter.getFirOpBuilder().getModule(), semaCtx,
                           eval, source, directive, clauses)};
+
   genOMPDispatch(converter, symTable, semaCtx, eval, currentLocation, queue,
-                 queue.begin(), &dsp);
+                 queue.begin());
 }
 
 static void genOMP(lower::AbstractConverter &converter, lower::SymMap &symTable,
