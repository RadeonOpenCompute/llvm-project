--- conflicted
+++ resolved
@@ -381,19 +381,6 @@
           [](const parser::OpenMPDeclarativeAllocate &c) {
             return llvm::omp::OMPD_allocate;
           },
-<<<<<<< HEAD
-          [](const parser::OpenMPUtilityConstruct &c) {
-            return common::visit(
-                common::visitors{[](const parser::OmpErrorDirective &c) {
-                                   return llvm::omp::OMPD_error;
-                                 },
-                                 [](const parser::OmpNothingDirective &c) {
-                                   return llvm::omp::OMPD_nothing;
-                                 }},
-                c.u);
-          },
-=======
->>>>>>> e33f456a
           [](const parser::OpenMPExecutableAllocate &c) {
             return llvm::omp::OMPD_allocate;
           },
@@ -430,8 +417,6 @@
                       return llvm::omp::OMPD_depobj;
                     }},
                 c.u);
-<<<<<<< HEAD
-=======
           },
           [](const parser::OpenMPUtilityConstruct &c) {
             return common::visit(
@@ -442,7 +427,6 @@
                                    return llvm::omp::OMPD_nothing;
                                  }},
                 c.u);
->>>>>>> e33f456a
           }},
       ompConstruct.u);
 }
@@ -561,10 +545,6 @@
     HostEvalInfo &hostInfo = hostEvalInfo.back();
 
     switch (extractOmpDirective(*ompEval)) {
-<<<<<<< HEAD
-=======
-    // Cases where 'teams' and target SPMD clauses might be present.
->>>>>>> e33f456a
     case OMPD_teams_distribute_parallel_do:
     case OMPD_teams_distribute_parallel_do_simd:
       cp.processThreadLimit(stmtCtx, hostInfo.ops);
@@ -575,52 +555,31 @@
       [[fallthrough]];
     case OMPD_distribute_parallel_do:
     case OMPD_distribute_parallel_do_simd:
-<<<<<<< HEAD
       cp.processNumThreads(stmtCtx, hostInfo.ops);
-      [[fallthrough]];
     case OMPD_distribute:
     case OMPD_distribute_simd:
       cp.processCollapse(loc, eval, hostInfo.ops, hostInfo.iv);
       break;
 
-=======
-      cp.processCollapse(loc, eval, hostInfo.ops, hostInfo.iv);
-      cp.processNumThreads(stmtCtx, hostInfo.ops);
-      break;
-
-    // Cases where 'teams' clauses might be present, and target SPMD is
-    // possible by looking at nested evaluations.
->>>>>>> e33f456a
     case OMPD_teams:
       cp.processThreadLimit(stmtCtx, hostInfo.ops);
       [[fallthrough]];
     case OMPD_target_teams:
       cp.processNumTeams(stmtCtx, hostInfo.ops);
       processSingleNestedIf([](Directive nestedDir) {
-<<<<<<< HEAD
         return topDistributeSet.test(nestedDir) || topLoopSet.test(nestedDir);
       });
       break;
 
-=======
-        return nestedDir == OMPD_distribute_parallel_do ||
-               nestedDir == OMPD_distribute_parallel_do_simd;
-      });
-      break;
-
-    // Cases where only 'teams' host-evaluated clauses might be present.
->>>>>>> e33f456a
     case OMPD_teams_distribute:
     case OMPD_teams_distribute_simd:
       cp.processThreadLimit(stmtCtx, hostInfo.ops);
       [[fallthrough]];
     case OMPD_target_teams_distribute:
     case OMPD_target_teams_distribute_simd:
-<<<<<<< HEAD
       cp.processCollapse(loc, eval, hostInfo.ops, hostInfo.iv);
       cp.processNumTeams(stmtCtx, hostInfo.ops);
       break;
-
 
     case OMPD_teams_loop:
       cp.processThreadLimit(stmtCtx, hostInfo.ops);
@@ -633,22 +592,11 @@
       break;
 
     // Standalone 'target' case.
-    case OMPD_target:
-      processSingleNestedIf(
-          [](Directive nestedDir) { return topTeamsSet.test(nestedDir); });
-      break;
-
-=======
-      cp.processNumTeams(stmtCtx, hostInfo.ops);
-      break;
-
-    // Standalone 'target' case.
     case OMPD_target: {
       processSingleNestedIf(
           [](Directive nestedDir) { return topTeamsSet.test(nestedDir); });
       break;
     }
->>>>>>> e33f456a
     default:
       break;
     }
@@ -660,10 +608,7 @@
   assert(ompEval &&
          llvm::omp::allTargetSet.test(extractOmpDirective(*ompEval)) &&
          "expected TARGET construct evaluation");
-<<<<<<< HEAD
-=======
   (void)ompEval;
->>>>>>> e33f456a
 
   // Use the whole list of clauses passed to the construct here, rather than the
   // ones only applied to omp.target.
@@ -1828,10 +1773,7 @@
   }
 
   cp.processReduction(loc, clauseOps, reductionSyms);
-<<<<<<< HEAD
-=======
   // TODO Support delayed privatization.
->>>>>>> e33f456a
 }
 
 static void genWsloopClauses(
@@ -2521,23 +2463,12 @@
   // TODO: Add private syms and vars.
   args.reduction.syms = reductionSyms;
   args.reduction.vars = clauseOps.reductionVars;
-<<<<<<< HEAD
-=======
 
   auto genRegionEntryCB = [&](mlir::Operation *op) {
     genEntryBlock(converter.getFirOpBuilder(), args, op->getRegion(0));
     bindEntryBlockArgs(
         converter, llvm::cast<mlir::omp::BlockArgOpenMPOpInterface>(op), args);
     return llvm::to_vector(args.getSyms());
-  };
->>>>>>> e33f456a
-
-  auto genRegionEntryCB = [&](mlir::Operation *op) {
-    genEntryBlock(converter.getFirOpBuilder(), args, op->getRegion(0));
-    bindEntryBlockArgs(
-        converter, llvm::cast<mlir::omp::BlockArgOpenMPOpInterface>(op), args);
-    return llvm::to_vector(llvm::concat<const semantics::Symbol *const>(
-        args.priv.syms, args.reduction.syms));
   };
 
   auto teamsOp = genOpWithBody<mlir::omp::TeamsOp>(
@@ -2674,14 +2605,9 @@
 
   DataSharingProcessor dsp(converter, semaCtx, item->clauses, eval,
                            /*shouldCollectPreDeterminedSymbols=*/true,
-<<<<<<< HEAD
-                           /*useDelayedPrivatization=*/false, symTable);
+                           enableDelayedPrivatization, symTable);
   dsp.processStep1();
-  dsp.processStep2();
-=======
-                           enableDelayedPrivatization, symTable);
-  dsp.processStep1(&simdClauseOps);
->>>>>>> e33f456a
+  dsp.processStep2(&simdClauseOps);
 
   mlir::omp::LoopNestOperands loopNestClauseOps;
   llvm::SmallVector<const semantics::Symbol *> iv;
