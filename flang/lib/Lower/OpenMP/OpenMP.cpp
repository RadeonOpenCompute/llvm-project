//===-- OpenMP.cpp -- Open MP directive lowering --------------------------===//
//
// Part of the LLVM Project, under the Apache License v2.0 with LLVM Exceptions.
// See https://llvm.org/LICENSE.txt for license information.
// SPDX-License-Identifier: Apache-2.0 WITH LLVM-exception
//
//===----------------------------------------------------------------------===//
//
// Coding style: https://mlir.llvm.org/getting_started/DeveloperGuide/
//
//===----------------------------------------------------------------------===//

#include "flang/Lower/OpenMP.h"

#include "ClauseProcessor.h"
#include "DataSharingProcessor.h"
#include "Decomposer.h"
#include "DirectivesCommon.h"
#include "ReductionProcessor.h"
#include "flang/Common/idioms.h"
#include "flang/Lower/Bridge.h"
#include "flang/Lower/ConvertExpr.h"
#include "flang/Lower/ConvertVariable.h"
#include "flang/Lower/OpenMP/Clauses.h"
#include "flang/Lower/OpenMP/Utils.h"
#include "flang/Lower/StatementContext.h"
#include "flang/Lower/SymbolMap.h"
#include "flang/Optimizer/Builder/BoxValue.h"
#include "flang/Optimizer/Builder/FIRBuilder.h"
#include "flang/Optimizer/Builder/Todo.h"
#include "flang/Optimizer/Dialect/FIRType.h"
#include "flang/Optimizer/HLFIR/HLFIROps.h"
#include "flang/Parser/parse-tree.h"
#include "flang/Semantics/openmp-directive-sets.h"
#include "flang/Semantics/tools.h"
#include "mlir/Dialect/ControlFlow/IR/ControlFlowOps.h"
#include "mlir/Dialect/OpenMP/OpenMPDialect.h"
#include "mlir/Transforms/RegionUtils.h"
#include "llvm/ADT/STLExtras.h"
#include "llvm/Frontend/OpenMP/OMPConstants.h"

using namespace Fortran::lower::omp;

//===----------------------------------------------------------------------===//
// Code generation helper functions
//===----------------------------------------------------------------------===//

static mlir::omp::TargetOp findParentTargetOp(mlir::OpBuilder &builder) {
  mlir::Operation *parentOp = builder.getBlock()->getParentOp();
  if (!parentOp)
    return nullptr;

  auto targetOp = llvm::dyn_cast<mlir::omp::TargetOp>(parentOp);
  if (!targetOp)
    targetOp = parentOp->getParentOfType<mlir::omp::TargetOp>();

  return targetOp;
}

static void genOMPDispatch(lower::AbstractConverter &converter,
                           lower::SymMap &symTable,
                           semantics::SemanticsContext &semaCtx,
                           lower::pft::Evaluation &eval, mlir::Location loc,
                           const ConstructQueue &queue,
                           ConstructQueue::iterator item,
                           DataSharingProcessor *dsp = nullptr);

static lower::pft::Evaluation *
getCollapsedLoopEval(lower::pft::Evaluation &eval, int collapseValue) {
  // Return the Evaluation of the innermost collapsed loop, or the current one
  // if there was no COLLAPSE.
  if (collapseValue == 0)
    return &eval;

  lower::pft::Evaluation *curEval = &eval.getFirstNestedEvaluation();
  for (int i = 1; i < collapseValue; i++) {
    // The nested evaluations should be DoConstructs (i.e. they should form
    // a loop nest). Each DoConstruct is a tuple <NonLabelDoStmt, Block,
    // EndDoStmt>.
    assert(curEval->isA<parser::DoConstruct>());
    curEval = &*std::next(curEval->getNestedEvaluations().begin());
  }
  return curEval;
}

static void genNestedEvaluations(lower::AbstractConverter &converter,
                                 lower::pft::Evaluation &eval,
                                 int collapseValue = 0) {
  lower::pft::Evaluation *curEval = getCollapsedLoopEval(eval, collapseValue);

  for (lower::pft::Evaluation &e : curEval->getNestedEvaluations())
    converter.genEval(e);
}

//===----------------------------------------------------------------------===//
// HostClausesInsertionGuard
//===----------------------------------------------------------------------===//

/// If the insertion point of the builder is located inside of an omp.target
/// region, this RAII guard moves the insertion point to just before that
/// omp.target operation and then restores the original insertion point when
/// destroyed. If not currently inserting inside an omp.target, it remains
/// unchanged.
class HostClausesInsertionGuard {
public:
  HostClausesInsertionGuard(mlir::OpBuilder &builder) : builder(builder) {
    targetOp = findParentTargetOp(builder);
    if (targetOp) {
      ip = builder.saveInsertionPoint();
      builder.setInsertionPoint(targetOp);
    }
  }

  ~HostClausesInsertionGuard() {
    if (ip.isSet()) {
      fixupExtractedHostOps();
      builder.restoreInsertionPoint(ip);
    }
  }

private:
  mlir::OpBuilder &builder;
  mlir::OpBuilder::InsertPoint ip;
  mlir::omp::TargetOp targetOp;

  /// Fixup any uses of target region block arguments that we have just created
  /// outside of the target region, and replace them by their host values.
  void fixupExtractedHostOps() {
    auto useOutsideTargetRegion = [](mlir::OpOperand &operand) {
      if (mlir::Operation *owner = operand.getOwner())
        return !owner->getParentOfType<mlir::omp::TargetOp>();
      return false;
    };

    mlir::OperandRange map = targetOp.getMapOperands();
    for (mlir::BlockArgument arg : targetOp.getRegion().getArguments()) {
      mlir::Value hostVal = map[arg.getArgNumber()]
                                .getDefiningOp<mlir::omp::MapInfoOp>()
                                .getVarPtr();

      // Replace instances of omp.target block arguments used outside with their
      // corresponding host value.
      arg.replaceUsesWithIf(hostVal, [&](mlir::OpOperand &operand) -> bool {
        // If the use is an hlfir.declare, we need to search for the matching
        // one within host code.
        if (auto declareOp = llvm::dyn_cast_if_present<hlfir::DeclareOp>(
                operand.getOwner())) {
          if (auto hostDeclareOp = hostVal.getDefiningOp<hlfir::DeclareOp>()) {
            declareOp->replaceUsesWithIf(hostDeclareOp.getResults(),
                                         useOutsideTargetRegion);
          } else if (auto hostBoxOp = hostVal.getDefiningOp<fir::BoxAddrOp>()) {
            declareOp->replaceUsesWithIf(hostBoxOp.getVal()
                                             .getDefiningOp<hlfir::DeclareOp>()
                                             .getResults(),
                                         useOutsideTargetRegion);
          }
        }
        return useOutsideTargetRegion(operand);
      });
    }
  }
};

static fir::GlobalOp globalInitialization(lower::AbstractConverter &converter,
                                          fir::FirOpBuilder &firOpBuilder,
                                          const semantics::Symbol &sym,
                                          const lower::pft::Variable &var,
                                          mlir::Location currentLocation) {
  mlir::Type ty = converter.genType(sym);
  std::string globalName = converter.mangleName(sym);
  mlir::StringAttr linkage = firOpBuilder.createInternalLinkage();
  fir::GlobalOp global =
      firOpBuilder.createGlobal(currentLocation, ty, globalName, linkage);

  // Create default initialization for non-character scalar.
  if (semantics::IsAllocatableOrObjectPointer(&sym)) {
    mlir::Type baseAddrType = mlir::dyn_cast<fir::BoxType>(ty).getEleTy();
    lower::createGlobalInitialization(
        firOpBuilder, global, [&](fir::FirOpBuilder &b) {
          mlir::Value nullAddr =
              b.createNullConstant(currentLocation, baseAddrType);
          mlir::Value box =
              b.create<fir::EmboxOp>(currentLocation, ty, nullAddr);
          b.create<fir::HasValueOp>(currentLocation, box);
        });
  } else {
    lower::createGlobalInitialization(
        firOpBuilder, global, [&](fir::FirOpBuilder &b) {
          mlir::Value undef = b.create<fir::UndefOp>(currentLocation, ty);
          b.create<fir::HasValueOp>(currentLocation, undef);
        });
  }

  return global;
}

// Get the extended value for \p val by extracting additional variable
// information from \p base.
static fir::ExtendedValue getExtendedValue(fir::ExtendedValue base,
                                           mlir::Value val) {
  return base.match(
      [&](const fir::MutableBoxValue &box) -> fir::ExtendedValue {
        return fir::MutableBoxValue(val, box.nonDeferredLenParams(), {});
      },
      [&](const auto &) -> fir::ExtendedValue {
        return fir::substBase(base, val);
      });
}

#ifndef NDEBUG
static bool isThreadPrivate(lower::SymbolRef sym) {
  if (const auto *details = sym->detailsIf<semantics::CommonBlockDetails>()) {
    for (const auto &obj : details->objects())
      if (!obj->test(semantics::Symbol::Flag::OmpThreadprivate))
        return false;
    return true;
  }
  return sym->test(semantics::Symbol::Flag::OmpThreadprivate);
}
#endif

static void threadPrivatizeVars(lower::AbstractConverter &converter,
                                lower::pft::Evaluation &eval) {
  fir::FirOpBuilder &firOpBuilder = converter.getFirOpBuilder();
  mlir::Location currentLocation = converter.getCurrentLocation();
  mlir::OpBuilder::InsertionGuard guard(firOpBuilder);
  firOpBuilder.setInsertionPointToStart(firOpBuilder.getAllocaBlock());

  // If the symbol corresponds to the original ThreadprivateOp, use the symbol
  // value from that operation to create one ThreadprivateOp copy operation
  // inside the parallel region.
  // In some cases, however, the symbol will correspond to the original,
  // non-threadprivate variable. This can happen, for instance, with a common
  // block, declared in a separate module, used by a parent procedure and
  // privatized in its child procedure.
  auto genThreadprivateOp = [&](lower::SymbolRef sym) -> mlir::Value {
    assert(isThreadPrivate(sym));
    mlir::Value symValue = converter.getSymbolAddress(sym);
    mlir::Operation *op = symValue.getDefiningOp();
    if (auto declOp = mlir::dyn_cast<hlfir::DeclareOp>(op))
      op = declOp.getMemref().getDefiningOp();
    if (mlir::isa<mlir::omp::ThreadprivateOp>(op))
      symValue = mlir::dyn_cast<mlir::omp::ThreadprivateOp>(op).getSymAddr();
    return firOpBuilder.create<mlir::omp::ThreadprivateOp>(
        currentLocation, symValue.getType(), symValue);
  };

  llvm::SetVector<const semantics::Symbol *> threadprivateSyms;
  converter.collectSymbolSet(eval, threadprivateSyms,
                             semantics::Symbol::Flag::OmpThreadprivate,
                             /*collectSymbols=*/true,
                             /*collectHostAssociatedSymbols=*/true);
  std::set<semantics::SourceName> threadprivateSymNames;

  // For a COMMON block, the ThreadprivateOp is generated for itself instead of
  // its members, so only bind the value of the new copied ThreadprivateOp
  // inside the parallel region to the common block symbol only once for
  // multiple members in one COMMON block.
  llvm::SetVector<const semantics::Symbol *> commonSyms;
  for (std::size_t i = 0; i < threadprivateSyms.size(); i++) {
    const semantics::Symbol *sym = threadprivateSyms[i];
    mlir::Value symThreadprivateValue;
    // The variable may be used more than once, and each reference has one
    // symbol with the same name. Only do once for references of one variable.
    if (threadprivateSymNames.find(sym->name()) != threadprivateSymNames.end())
      continue;
    threadprivateSymNames.insert(sym->name());
    if (const semantics::Symbol *common =
            semantics::FindCommonBlockContaining(sym->GetUltimate())) {
      mlir::Value commonThreadprivateValue;
      if (commonSyms.contains(common)) {
        commonThreadprivateValue = converter.getSymbolAddress(*common);
      } else {
        commonThreadprivateValue = genThreadprivateOp(*common);
        converter.bindSymbol(*common, commonThreadprivateValue);
        commonSyms.insert(common);
      }
      symThreadprivateValue = lower::genCommonBlockMember(
          converter, currentLocation, *sym, commonThreadprivateValue);
    } else {
      symThreadprivateValue = genThreadprivateOp(*sym);
    }

    fir::ExtendedValue sexv = converter.getSymbolExtendedValue(*sym);
    fir::ExtendedValue symThreadprivateExv =
        getExtendedValue(sexv, symThreadprivateValue);
    converter.bindSymbol(*sym, symThreadprivateExv);
  }
}

static mlir::Operation *
createAndSetPrivatizedLoopVar(lower::AbstractConverter &converter,
                              mlir::Location loc, mlir::Value indexVal,
                              const semantics::Symbol *sym) {
  fir::FirOpBuilder &firOpBuilder = converter.getFirOpBuilder();
  mlir::OpBuilder::InsertPoint insPt = firOpBuilder.saveInsertionPoint();
  firOpBuilder.setInsertionPointToStart(firOpBuilder.getAllocaBlock());

  mlir::Type tempTy = converter.genType(*sym);

  assert(converter.isPresentShallowLookup(*sym) &&
         "Expected symbol to be in symbol table.");

  firOpBuilder.restoreInsertionPoint(insPt);
  mlir::Value cvtVal = firOpBuilder.createConvert(loc, tempTy, indexVal);
  mlir::Operation *storeOp = firOpBuilder.create<fir::StoreOp>(
      loc, cvtVal, converter.getSymbolAddress(*sym));
  return storeOp;
}

static bool evalHasSiblings(lower::pft::Evaluation &eval) {
  return eval.parent.visit(common::visitors{
      [&](const lower::pft::Program &parent) {
        return parent.getUnits().size() + parent.getCommonBlocks().size() > 1;
      },
      [&](const lower::pft::Evaluation &parent) {
        for (auto &sibling : *parent.evaluationList)
          if (&sibling != &eval && !sibling.isEndStmt())
            return true;

        return false;
      },
      [&](const auto &parent) {
        for (auto &sibling : parent.evaluationList)
          if (&sibling != &eval && !sibling.isEndStmt())
            return true;

        return false;
      }});
}

// This helper function implements the functionality of "promoting"
// non-CPTR arguments of use_device_ptr to use_device_addr
// arguments (automagic conversion of use_device_ptr ->
// use_device_addr in these cases). The way we do so currently is
// through the shuffling of operands from the devicePtrOperands to
// deviceAddrOperands where neccesary and re-organizing the types,
// locations and symbols to maintain the correct ordering of ptr/addr
// input -> BlockArg.
//
// This effectively implements some deprecated OpenMP functionality
// that some legacy applications unfortunately depend on
// (deprecated in specification version 5.2):
//
// "If a list item in a use_device_ptr clause is not of type C_PTR,
//  the behavior is as if the list item appeared in a use_device_addr
//  clause. Support for such list items in a use_device_ptr clause
//  is deprecated."
static void promoteNonCPtrUseDevicePtrArgsToUseDeviceAddr(
    mlir::omp::UseDeviceClauseOps &clauseOps,
    llvm::SmallVectorImpl<mlir::Type> &useDeviceTypes,
    llvm::SmallVectorImpl<mlir::Location> &useDeviceLocs,
    llvm::SmallVectorImpl<const semantics::Symbol *> &useDeviceSymbols) {
  auto moveElementToBack = [](size_t idx, auto &vector) {
    auto *iter = std::next(vector.begin(), idx);
    vector.push_back(*iter);
    vector.erase(iter);
  };

  // Iterate over our use_device_ptr list and shift all non-cptr arguments into
  // use_device_addr.
  for (auto *it = clauseOps.useDevicePtrVars.begin();
       it != clauseOps.useDevicePtrVars.end();) {
    if (!fir::isa_builtin_cptr_type(fir::unwrapRefType(it->getType()))) {
      clauseOps.useDeviceAddrVars.push_back(*it);
      // We have to shuffle the symbols around as well, to maintain
      // the correct Input -> BlockArg for use_device_ptr/use_device_addr.
      // NOTE: However, as map's do not seem to be included currently
      // this isn't as pertinent, but we must try to maintain for
      // future alterations. I believe the reason they are not currently
      // is that the BlockArg assign/lowering needs to be extended
      // to a greater set of types.
      auto idx = std::distance(clauseOps.useDevicePtrVars.begin(), it);
      moveElementToBack(idx, useDeviceTypes);
      moveElementToBack(idx, useDeviceLocs);
      moveElementToBack(idx, useDeviceSymbols);
      it = clauseOps.useDevicePtrVars.erase(it);
      continue;
    }
    ++it;
  }
}

/// Extract the list of function and variable symbols affected by the given
/// 'declare target' directive and return the intended device type for them.
static void getDeclareTargetInfo(
    lower::AbstractConverter &converter, semantics::SemanticsContext &semaCtx,
    lower::pft::Evaluation &eval,
    const parser::OpenMPDeclareTargetConstruct &declareTargetConstruct,
    mlir::omp::DeclareTargetClauseOps &clauseOps,
    llvm::SmallVectorImpl<DeclareTargetCapturePair> &symbolAndClause) {
  const auto &spec =
      std::get<parser::OmpDeclareTargetSpecifier>(declareTargetConstruct.t);
  if (const auto *objectList{parser::Unwrap<parser::OmpObjectList>(spec.u)}) {
    ObjectList objects{makeObjects(*objectList, semaCtx)};
    // Case: declare target(func, var1, var2)
    gatherFuncAndVarSyms(objects, mlir::omp::DeclareTargetCaptureClause::to,
                         symbolAndClause);
  } else if (const auto *clauseList{
                 parser::Unwrap<parser::OmpClauseList>(spec.u)}) {
    List<Clause> clauses = makeClauses(*clauseList, semaCtx);
    if (clauses.empty()) {
      // Case: declare target, implicit capture of function
      symbolAndClause.emplace_back(
          mlir::omp::DeclareTargetCaptureClause::to,
          eval.getOwningProcedure()->getSubprogramSymbol());
    }

    ClauseProcessor cp(converter, semaCtx, clauses);
    cp.processDeviceType(clauseOps);
    cp.processEnter(symbolAndClause);
    cp.processLink(symbolAndClause);
    cp.processTo(symbolAndClause);

    cp.processTODO<clause::Indirect>(converter.getCurrentLocation(),
                                     llvm::omp::Directive::OMPD_declare_target);
  }
}

static void collectDeferredDeclareTargets(
    lower::AbstractConverter &converter, semantics::SemanticsContext &semaCtx,
    lower::pft::Evaluation &eval,
    const parser::OpenMPDeclareTargetConstruct &declareTargetConstruct,
    llvm::SmallVectorImpl<lower::OMPDeferredDeclareTargetInfo>
        &deferredDeclareTarget) {
  mlir::omp::DeclareTargetClauseOps clauseOps;
  llvm::SmallVector<DeclareTargetCapturePair> symbolAndClause;
  getDeclareTargetInfo(converter, semaCtx, eval, declareTargetConstruct,
                       clauseOps, symbolAndClause);
  // Return the device type only if at least one of the targets for the
  // directive is a function or subroutine
  mlir::ModuleOp mod = converter.getFirOpBuilder().getModule();

  for (const DeclareTargetCapturePair &symClause : symbolAndClause) {
    mlir::Operation *op = mod.lookupSymbol(
        converter.mangleName(std::get<const semantics::Symbol &>(symClause)));

    if (!op) {
      deferredDeclareTarget.push_back({std::get<0>(symClause),
                                       clauseOps.deviceType,
                                       std::get<1>(symClause)});
    }
  }
}

static std::optional<mlir::omp::DeclareTargetDeviceType>
getDeclareTargetFunctionDevice(
    lower::AbstractConverter &converter, semantics::SemanticsContext &semaCtx,
    lower::pft::Evaluation &eval,
    const parser::OpenMPDeclareTargetConstruct &declareTargetConstruct) {
  mlir::omp::DeclareTargetClauseOps clauseOps;
  llvm::SmallVector<DeclareTargetCapturePair> symbolAndClause;
  getDeclareTargetInfo(converter, semaCtx, eval, declareTargetConstruct,
                       clauseOps, symbolAndClause);

  // Return the device type only if at least one of the targets for the
  // directive is a function or subroutine
  mlir::ModuleOp mod = converter.getFirOpBuilder().getModule();
  for (const DeclareTargetCapturePair &symClause : symbolAndClause) {
    mlir::Operation *op = mod.lookupSymbol(
        converter.mangleName(std::get<const semantics::Symbol &>(symClause)));

    if (mlir::isa_and_nonnull<mlir::func::FuncOp>(op))
      return clauseOps.deviceType;
  }

  return std::nullopt;
}

/// Set up the entry block of the given `omp.loop_nest` operation, adding a
/// block argument for each loop induction variable and allocating and
/// initializing a private value to hold each of them.
///
/// This function can also bind the symbols of any variables that should match
/// block arguments on parent loop wrapper operations attached to the same
/// loop. This allows the introduction of any necessary `hlfir.declare`
/// operations inside of the entry block of the `omp.loop_nest` operation and
/// not directly under any of the wrappers, which would invalidate them.
///
/// \param [in]          op - the loop nest operation.
/// \param [in]   converter - PFT to MLIR conversion interface.
/// \param [in]         loc - location.
/// \param [in]        args - symbols of induction variables.
/// \param [in] wrapperSyms - symbols of variables to be mapped to loop wrapper
///                           entry block arguments.
/// \param [in] wrapperArgs - entry block arguments of parent loop wrappers.
static void
genLoopVars(mlir::Operation *op, lower::AbstractConverter &converter,
            mlir::Location &loc, llvm::ArrayRef<const semantics::Symbol *> args,
            llvm::ArrayRef<const semantics::Symbol *> wrapperSyms = {},
            llvm::ArrayRef<mlir::BlockArgument> wrapperArgs = {}) {
  fir::FirOpBuilder &firOpBuilder = converter.getFirOpBuilder();
  auto &region = op->getRegion(0);

  std::size_t loopVarTypeSize = 0;
  for (const semantics::Symbol *arg : args)
    loopVarTypeSize = std::max(loopVarTypeSize, arg->GetUltimate().size());
  mlir::Type loopVarType = getLoopVarType(converter, loopVarTypeSize);
  llvm::SmallVector<mlir::Type> tiv(args.size(), loopVarType);
  llvm::SmallVector<mlir::Location> locs(args.size(), loc);
  firOpBuilder.createBlock(&region, {}, tiv, locs);

  // Bind the entry block arguments of parent wrappers to the corresponding
  // symbols.
  for (auto [arg, prv] : llvm::zip_equal(wrapperSyms, wrapperArgs))
    converter.bindSymbol(*arg, prv);

  // The argument is not currently in memory, so make a temporary for the
  // argument, and store it there, then bind that location to the argument.
  mlir::Operation *storeOp = nullptr;
  for (auto [argIndex, argSymbol] : llvm::enumerate(args)) {
    mlir::Value indexVal = fir::getBase(region.front().getArgument(argIndex));
    storeOp =
        createAndSetPrivatizedLoopVar(converter, loc, indexVal, argSymbol);
  }
  firOpBuilder.setInsertionPointAfter(storeOp);
}

static void
markDeclareTarget(mlir::Operation *op, lower::AbstractConverter &converter,
                  mlir::omp::DeclareTargetCaptureClause captureClause,
                  mlir::omp::DeclareTargetDeviceType deviceType) {
  // TODO: Add support for program local variables with declare target applied
  auto declareTargetOp = llvm::dyn_cast<mlir::omp::DeclareTargetInterface>(op);
  if (!declareTargetOp)
    fir::emitFatalError(
        converter.getCurrentLocation(),
        "Attempt to apply declare target on unsupported operation");

  // The function or global already has a declare target applied to it, very
  // likely through implicit capture (usage in another declare target
  // function/subroutine). It should be marked as any if it has been assigned
  // both host and nohost, else we skip, as there is no change
  if (declareTargetOp.isDeclareTarget()) {
    if (declareTargetOp.getDeclareTargetDeviceType() != deviceType)
      declareTargetOp.setDeclareTarget(mlir::omp::DeclareTargetDeviceType::any,
                                       captureClause);
    return;
  }

  declareTargetOp.setDeclareTarget(deviceType, captureClause);
}

/// For an operation that takes `omp.private` values as region args, this util
/// merges the private vars info into the region arguments list.
///
/// \tparam OMPOP  - the OpenMP op that takes `omp.private` inputs.
/// \tparam InfoTy - the type of private info we want to merge; e.g. mlir::Type
/// or mlir::Location fields of the private var list.
///
/// \param [in] op                 - the op accepting `omp.private` inputs.
/// \param [in] currentList        - the current list of region info that we
/// want to merge private info with. For example this could be the list of types
/// or locations of previous arguments to \op's region.
/// \param [in] infoAccessor       - for a private variable, this returns the
/// data we want to merge: type or location.
/// \param [out] allRegionArgsInfo - the merged list of region info.
template <typename OMPOp, typename InfoTy>
static void
mergePrivateVarsInfo(OMPOp op, llvm::ArrayRef<InfoTy> currentList,
                     llvm::function_ref<InfoTy(mlir::Value)> infoAccessor,
                     llvm::SmallVectorImpl<InfoTy> &allRegionArgsInfo) {
  mlir::OperandRange privateVars = op.getPrivateVars();

  llvm::transform(currentList, std::back_inserter(allRegionArgsInfo),
                  [](InfoTy i) { return i; });
  llvm::transform(privateVars, std::back_inserter(allRegionArgsInfo),
                  infoAccessor);
}

//===----------------------------------------------------------------------===//
// Op body generation helper structures and functions
//===----------------------------------------------------------------------===//

struct OpWithBodyGenInfo {
  /// A type for a code-gen callback function. This takes as argument the op for
  /// which the code is being generated and returns the arguments of the op's
  /// region.
  using GenOMPRegionEntryCBFn =
      std::function<llvm::SmallVector<const semantics::Symbol *>(
          mlir::Operation *)>;

  OpWithBodyGenInfo(lower::AbstractConverter &converter,
                    lower::SymMap &symTable,
                    semantics::SemanticsContext &semaCtx, mlir::Location loc,
                    lower::pft::Evaluation &eval, llvm::omp::Directive dir)
      : converter(converter), symTable(symTable), semaCtx(semaCtx), loc(loc),
        eval(eval), dir(dir) {}

  OpWithBodyGenInfo &setClauses(const List<Clause> *value) {
    clauses = value;
    return *this;
  }

  OpWithBodyGenInfo &setDataSharingProcessor(DataSharingProcessor *value) {
    dsp = value;
    return *this;
  }

  OpWithBodyGenInfo &
  setReductions(llvm::ArrayRef<const semantics::Symbol *> *value1,
                llvm::ArrayRef<mlir::Type> *value2) {
    reductionSymbols = value1;
    reductionTypes = value2;
    return *this;
  }

  OpWithBodyGenInfo &setGenRegionEntryCb(GenOMPRegionEntryCBFn value) {
    genRegionEntryCB = value;
    return *this;
  }

  /// [inout] converter to use for the clauses.
  lower::AbstractConverter &converter;
  /// [in] Symbol table
  lower::SymMap &symTable;
  /// [in] Semantics context
  semantics::SemanticsContext &semaCtx;
  /// [in] location in source code.
  mlir::Location loc;
  /// [in] current PFT node/evaluation.
  lower::pft::Evaluation &eval;
  /// [in] leaf directive for which to generate the op body.
  llvm::omp::Directive dir;
  /// [in] list of clauses to process.
  const List<Clause> *clauses = nullptr;
  /// [in] if provided, processes the construct's data-sharing attributes.
  DataSharingProcessor *dsp = nullptr;
  /// [in] if provided, list of reduction symbols
  llvm::ArrayRef<const semantics::Symbol *> *reductionSymbols = nullptr;
  /// [in] if provided, list of reduction types
  llvm::ArrayRef<mlir::Type> *reductionTypes = nullptr;
  /// [in] if provided, emits the op's region entry. Otherwise, an emtpy block
  /// is created in the region.
  GenOMPRegionEntryCBFn genRegionEntryCB = nullptr;
};

/// Create the body (block) for an OpenMP Operation.
///
/// \param [in]   op  - the operation the body belongs to.
/// \param [in] info  - options controlling code-gen for the construction.
/// \param [in] queue - work queue with nested constructs.
/// \param [in] item  - item in the queue to generate body for.
static void createBodyOfOp(mlir::Operation &op, const OpWithBodyGenInfo &info,
                           const ConstructQueue &queue,
                           ConstructQueue::iterator item) {
  fir::FirOpBuilder &firOpBuilder = info.converter.getFirOpBuilder();

  // If an argument for the region is provided then create the block with that
  // argument. Also update the symbol's address with the mlir argument value.
  // e.g. For loops the argument is the induction variable. And all further
  // uses of the induction variable should use this mlir value.
  auto regionArgs = [&]() -> llvm::SmallVector<const semantics::Symbol *> {
    if (info.genRegionEntryCB != nullptr) {
      return info.genRegionEntryCB(&op);
    }

    firOpBuilder.createBlock(&op.getRegion(0));
    return {};
  }();

  // Mark the earliest insertion point.
  auto marker = firOpBuilder.saveInsertionPoint();

  // If it is an unstructured region and is not the outer region of a combined
  // construct, create empty blocks for all evaluations.
  if (info.eval.lowerAsUnstructured())
    lower::createEmptyRegionBlocks<mlir::omp::TerminatorOp, mlir::omp::YieldOp>(
        firOpBuilder, info.eval.getNestedEvaluations());

  // Start with privatization, so that the lowering of the nested
  // code will use the right symbols.
  bool isLoop = llvm::omp::getDirectiveAssociation(info.dir) ==
                llvm::omp::Association::Loop;
  bool privatize = info.clauses;

  firOpBuilder.restoreInsertionPoint(marker);
  std::optional<DataSharingProcessor> tempDsp;
  if (privatize) {
    if (!info.dsp) {
      tempDsp.emplace(info.converter, info.semaCtx, *info.clauses, info.eval,
                      Fortran::lower::omp::isLastItemInQueue(item, queue));
      tempDsp->processStep1();
      tempDsp->processStep2();
    }
  }

  if (info.dir == llvm::omp::Directive::OMPD_parallel) {
    threadPrivatizeVars(info.converter, info.eval);
    if (info.clauses) {
      firOpBuilder.restoreInsertionPoint(marker);
      ClauseProcessor(info.converter, info.semaCtx, *info.clauses)
          .processCopyin();
    }
  }

  if (ConstructQueue::iterator next = std::next(item); next != queue.end()) {
    genOMPDispatch(info.converter, info.symTable, info.semaCtx, info.eval,
                   info.loc, queue, next, info.dsp);
  } else {
    // genFIR(Evaluation&) tries to patch up unterminated blocks, causing
    // a lot of complications for our approach if the terminator generation
    // is delayed past this point. Insert a temporary terminator here, then
    // delete it.
    firOpBuilder.setInsertionPointToEnd(&op.getRegion(0).back());
    auto *temp = lower::genOpenMPTerminator(firOpBuilder, &op, info.loc);
    firOpBuilder.restoreInsertionPoint(marker);
    genNestedEvaluations(info.converter, info.eval);
    temp->erase();
  }

  // Get or create a unique exiting block from the given region, or
  // return nullptr if there is no exiting block.
  auto getUniqueExit = [&](mlir::Region &region) -> mlir::Block * {
    // Find the blocks where the OMP terminator should go. In simple cases
    // it is the single block in the operation's region. When the region
    // is more complicated, especially with unstructured control flow, there
    // may be multiple blocks, and some of them may have non-OMP terminators
    // resulting from lowering of the code contained within the operation.
    // All the remaining blocks are potential exit points from the op's region.
    //
    // Explicit control flow cannot exit any OpenMP region (other than via
    // STOP), and that is enforced by semantic checks prior to lowering. STOP
    // statements are lowered to a function call.

    // Collect unterminated blocks.
    llvm::SmallVector<mlir::Block *> exits;
    for (mlir::Block &b : region) {
      if (b.empty() || !b.back().hasTrait<mlir::OpTrait::IsTerminator>())
        exits.push_back(&b);
    }

    if (exits.empty())
      return nullptr;
    // If there already is a unique exiting block, do not create another one.
    // Additionally, some ops (e.g. omp.sections) require only 1 block in
    // its region.
    if (exits.size() == 1)
      return exits[0];
    mlir::Block *exit = firOpBuilder.createBlock(&region);
    for (mlir::Block *b : exits) {
      firOpBuilder.setInsertionPointToEnd(b);
      firOpBuilder.create<mlir::cf::BranchOp>(info.loc, exit);
    }
    return exit;
  };

  if (auto *exitBlock = getUniqueExit(op.getRegion(0))) {
    firOpBuilder.setInsertionPointToEnd(exitBlock);
    auto *term = lower::genOpenMPTerminator(firOpBuilder, &op, info.loc);
    // Only insert lastprivate code when there actually is an exit block.
    // Such a block may not exist if the nested code produced an infinite
    // loop (this may not make sense in production code, but a user could
    // write that and we should handle it).
    firOpBuilder.setInsertionPoint(term);
    if (privatize) {
      // DataSharingProcessor::processStep2() may create operations before/after
      // the one passed as argument. We need to treat loop wrappers and their
      // nested loop as a unit, so we need to pass the top level wrapper (if
      // present). Otherwise, these operations will be inserted within a
      // wrapper region.
      mlir::Operation *privatizationTopLevelOp = &op;
      if (auto loopNest = llvm::dyn_cast<mlir::omp::LoopNestOp>(op)) {
        llvm::SmallVector<mlir::omp::LoopWrapperInterface> wrappers;
        loopNest.gatherWrappers(wrappers);
        if (!wrappers.empty())
          privatizationTopLevelOp = &*wrappers.back();
      }

      if (!info.dsp) {
        assert(tempDsp.has_value());
        tempDsp->processStep3(privatizationTopLevelOp, isLoop);
      } else {
        if (isLoop && regionArgs.size() > 0)
          info.dsp->setLoopIV(info.converter.getSymbolAddress(*regionArgs[0]));
        info.dsp->processStep3(privatizationTopLevelOp, isLoop);
      }
    }
  }

  firOpBuilder.setInsertionPoint(marker.getBlock(),
                                 std::prev(marker.getPoint()));
}

static void genBodyOfTargetDataOp(
    lower::AbstractConverter &converter, lower::SymMap &symTable,
    semantics::SemanticsContext &semaCtx, lower::pft::Evaluation &eval,
    mlir::omp::TargetDataOp &dataOp, llvm::ArrayRef<mlir::Type> useDeviceTypes,
    llvm::ArrayRef<mlir::Location> useDeviceLocs,
    llvm::ArrayRef<const semantics::Symbol *> useDeviceSymbols,
    const mlir::Location &currentLocation, const ConstructQueue &queue,
    ConstructQueue::iterator item) {
  fir::FirOpBuilder &firOpBuilder = converter.getFirOpBuilder();
  mlir::Region &region = dataOp.getRegion();

  auto *regionBlock =
      firOpBuilder.createBlock(&region, {}, useDeviceTypes, useDeviceLocs);

  // Clones the `bounds` placing them inside the target region and returns them.
  auto cloneBound = [&](mlir::Value bound) {
    if (mlir::isMemoryEffectFree(bound.getDefiningOp())) {
      mlir::Operation *clonedOp = bound.getDefiningOp()->clone();
      regionBlock->push_back(clonedOp);
      return clonedOp->getResult(0);
    }
    TODO(converter.getCurrentLocation(),
         "target map clause operand unsupported bound type");
  };

  auto cloneBounds = [cloneBound](llvm::ArrayRef<mlir::Value> bounds) {
    llvm::SmallVector<mlir::Value> clonedBounds;
    for (mlir::Value bound : bounds)
      clonedBounds.emplace_back(cloneBound(bound));
    return clonedBounds;
  };

  for (auto [argIndex, argSymbol] : llvm::enumerate(useDeviceSymbols)) {
    const mlir::BlockArgument &arg = region.front().getArgument(argIndex);
    fir::ExtendedValue extVal = converter.getSymbolExtendedValue(*argSymbol);
    auto refType = mlir::dyn_cast<fir::ReferenceType>(arg.getType());
    if (refType && fir::isa_builtin_cptr_type(refType.getElementType())) {
      converter.bindSymbol(*argSymbol, arg);
    } else {
      // Avoid capture of a reference to a structured binding.
      const Fortran::semantics::Symbol *sym = argSymbol;
      // Structure component symbols don't have bindings.
      if (sym->owner().IsDerivedType())
        continue;
      fir::ExtendedValue extVal = converter.getSymbolExtendedValue(*sym);
      extVal.match(
          [&](const fir::BoxValue &v) {
            converter.bindSymbol(*sym,
                                 fir::BoxValue(arg, cloneBounds(v.getLBounds()),
                                               v.getExplicitParameters(),
                                               v.getExplicitExtents()));
          },
          [&](const fir::MutableBoxValue &v) {
            converter.bindSymbol(
                *sym, fir::MutableBoxValue(arg, cloneBounds(v.getLBounds()),
                                           v.getMutableProperties()));
          },
          [&](const fir::ArrayBoxValue &v) {
            converter.bindSymbol(
                *sym, fir::ArrayBoxValue(arg, cloneBounds(v.getExtents()),
                                         cloneBounds(v.getLBounds()),
                                         v.getSourceBox()));
          },
          [&](const fir::CharArrayBoxValue &v) {
            converter.bindSymbol(
                *sym, fir::CharArrayBoxValue(arg, cloneBound(v.getLen()),
                                             cloneBounds(v.getExtents()),
                                             cloneBounds(v.getLBounds())));
          },
          [&](const fir::CharBoxValue &v) {
            converter.bindSymbol(
                *sym, fir::CharBoxValue(arg, cloneBound(v.getLen())));
          },
          [&](const fir::UnboxedValue &v) { converter.bindSymbol(*sym, arg); },
          [&](const auto &) {
            TODO(converter.getCurrentLocation(),
                 "target map clause operand unsupported type");
          });
    }
  }

  // Insert dummy instruction to remember the insertion position. The
  // marker will be deleted by clean up passes since there are no uses.
  // Remembering the position for further insertion is important since
  // there are hlfir.declares inserted above while setting block arguments
  // and new code from the body should be inserted after that.
  mlir::Value undefMarker = firOpBuilder.create<fir::UndefOp>(
      dataOp.getOperation()->getLoc(), firOpBuilder.getIndexType());

  // Create blocks for unstructured regions. This has to be done since
  // blocks are initially allocated with the function as the parent region.
  if (eval.lowerAsUnstructured()) {
    lower::createEmptyRegionBlocks<mlir::omp::TerminatorOp, mlir::omp::YieldOp>(
        firOpBuilder, eval.getNestedEvaluations());
  }

  firOpBuilder.create<mlir::omp::TerminatorOp>(currentLocation);

  // Set the insertion point after the marker.
  firOpBuilder.setInsertionPointAfter(undefMarker.getDefiningOp());

  if (ConstructQueue::iterator next = std::next(item); next != queue.end()) {
    genOMPDispatch(converter, symTable, semaCtx, eval, currentLocation, queue,
                   next);
  } else {
    genNestedEvaluations(converter, eval);
  }
}

// This functions creates a block for the body of the targetOp's region. It adds
// all the symbols present in mapSymbols as block arguments to this block.
static void
genBodyOfTargetOp(lower::AbstractConverter &converter, lower::SymMap &symTable,
                  semantics::SemanticsContext &semaCtx,
                  lower::pft::Evaluation &eval, mlir::omp::TargetOp &targetOp,
                  llvm::ArrayRef<const semantics::Symbol *> mapSyms,
                  llvm::ArrayRef<mlir::Location> mapSymLocs,
                  llvm::ArrayRef<mlir::Type> mapSymTypes,
                  DataSharingProcessor &dsp,
                  const mlir::Location &currentLocation,
                  const ConstructQueue &queue, ConstructQueue::iterator item) {
  assert(mapSymTypes.size() == mapSymLocs.size());

  fir::FirOpBuilder &firOpBuilder = converter.getFirOpBuilder();
  mlir::Region &region = targetOp.getRegion();

  llvm::SmallVector<mlir::Type> allRegionArgTypes;
  mergePrivateVarsInfo(targetOp, mapSymTypes,
                       llvm::function_ref<mlir::Type(mlir::Value)>{
                           [](mlir::Value v) { return v.getType(); }},
                       allRegionArgTypes);

  llvm::SmallVector<mlir::Location> allRegionArgLocs;
  mergePrivateVarsInfo(targetOp, mapSymLocs,
                       llvm::function_ref<mlir::Location(mlir::Value)>{
                           [](mlir::Value v) { return v.getLoc(); }},
                       allRegionArgLocs);

  auto *regionBlock = firOpBuilder.createBlock(&region, {}, allRegionArgTypes,
                                               allRegionArgLocs);

  if (!enableDelayedPrivatizationStaging)
    dsp.processStep2();

  // Clones the `bounds` placing them inside the target region and returns them.
  auto cloneBound = [&](mlir::Value bound) {
    if (mlir::isMemoryEffectFree(bound.getDefiningOp())) {
      mlir::Operation *clonedOp = bound.getDefiningOp()->clone();
      regionBlock->push_back(clonedOp);
      return clonedOp->getResult(0);
    }
    TODO(converter.getCurrentLocation(),
         "target map clause operand unsupported bound type");
  };

  auto cloneBounds = [cloneBound](llvm::ArrayRef<mlir::Value> bounds) {
    llvm::SmallVector<mlir::Value> clonedBounds;
    for (mlir::Value bound : bounds)
      clonedBounds.emplace_back(cloneBound(bound));
    return clonedBounds;
  };

  // Bind the symbols to their corresponding block arguments.
  for (auto [argIndex, argSymbol] : llvm::enumerate(mapSyms)) {
    const mlir::BlockArgument &arg = region.getArgument(argIndex);
    // Avoid capture of a reference to a structured binding.
    const semantics::Symbol *sym = argSymbol;
    // Structure component symbols don't have bindings.
    if (sym->owner().IsDerivedType())
      continue;
    fir::ExtendedValue extVal = converter.getSymbolExtendedValue(*sym);
    extVal.match(
        [&](const fir::BoxValue &v) {
          converter.bindSymbol(*sym,
                               fir::BoxValue(arg, cloneBounds(v.getLBounds()),
                                             v.getExplicitParameters(),
                                             v.getExplicitExtents()));
        },
        [&](const fir::MutableBoxValue &v) {
          converter.bindSymbol(
              *sym, fir::MutableBoxValue(arg, cloneBounds(v.getLBounds()),
                                         v.getMutableProperties()));
        },
        [&](const fir::ArrayBoxValue &v) {
          converter.bindSymbol(
              *sym, fir::ArrayBoxValue(arg, cloneBounds(v.getExtents()),
                                       cloneBounds(v.getLBounds()),
                                       v.getSourceBox()));
        },
        [&](const fir::CharArrayBoxValue &v) {
          converter.bindSymbol(
              *sym, fir::CharArrayBoxValue(arg, cloneBound(v.getLen()),
                                           cloneBounds(v.getExtents()),
                                           cloneBounds(v.getLBounds())));
        },
        [&](const fir::CharBoxValue &v) {
          converter.bindSymbol(*sym,
                               fir::CharBoxValue(arg, cloneBound(v.getLen())));
        },
        [&](const fir::UnboxedValue &v) { converter.bindSymbol(*sym, arg); },
        [&](const auto &) {
          TODO(converter.getCurrentLocation(),
               "target map clause operand unsupported type");
        });
  }

  for (auto [argIndex, argSymbol] :
       llvm::enumerate(dsp.getDelayedPrivSyms())) {
    argIndex = mapSyms.size() + argIndex;

    const mlir::BlockArgument &arg = region.getArgument(argIndex);
    converter.bindSymbol(*argSymbol,
                         hlfir::translateToExtendedValue(
                             currentLocation, firOpBuilder, hlfir::Entity{arg},
                             /*contiguousHint=*/
                             evaluate::IsSimplyContiguous(
                                 *argSymbol, converter.getFoldingContext()))
                             .first);
  }

  // Check if cloning the bounds introduced any dependency on the outer region.
  // If so, then either clone them as well if they are MemoryEffectFree, or else
  // copy them to a new temporary and add them to the map and block_argument
  // lists and replace their uses with the new temporary.
  llvm::SetVector<mlir::Value> valuesDefinedAbove;
  mlir::getUsedValuesDefinedAbove(region, valuesDefinedAbove);
  while (!valuesDefinedAbove.empty()) {
    for (mlir::Value val : valuesDefinedAbove) {
      mlir::Operation *valOp = val.getDefiningOp();
      if (mlir::isMemoryEffectFree(valOp)) {
        mlir::Operation *clonedOp = valOp->clone();
        regionBlock->push_front(clonedOp);
        val.replaceUsesWithIf(
            clonedOp->getResult(0), [regionBlock](mlir::OpOperand &use) {
              return use.getOwner()->getBlock() == regionBlock;
            });
      } else {
        auto savedIP = firOpBuilder.getInsertionPoint();
        firOpBuilder.setInsertionPointAfter(valOp);
        auto copyVal =
            firOpBuilder.createTemporary(val.getLoc(), val.getType());
        firOpBuilder.createStoreWithConvert(copyVal.getLoc(), val, copyVal);

        llvm::SmallVector<mlir::Value> bounds;
        std::stringstream name;
        firOpBuilder.setInsertionPoint(targetOp);
        mlir::Value mapOp = createMapInfoOp(
            firOpBuilder, copyVal.getLoc(), copyVal,
            /*varPtrPtr=*/mlir::Value{}, name.str(), bounds,
            /*members=*/llvm::SmallVector<mlir::Value>{},
            /*membersIndex=*/mlir::DenseIntElementsAttr{},
            static_cast<
                std::underlying_type_t<llvm::omp::OpenMPOffloadMappingFlags>>(
                llvm::omp::OpenMPOffloadMappingFlags::OMP_MAP_IMPLICIT),
            mlir::omp::VariableCaptureKind::ByCopy, copyVal.getType());
        targetOp.getMapOperandsMutable().append(mapOp);
        mlir::Value clonedValArg =
            region.addArgument(copyVal.getType(), copyVal.getLoc());
        firOpBuilder.setInsertionPointToStart(regionBlock);
        auto loadOp = firOpBuilder.create<fir::LoadOp>(clonedValArg.getLoc(),
                                                       clonedValArg);
        val.replaceUsesWithIf(
            loadOp->getResult(0), [regionBlock](mlir::OpOperand &use) {
              return use.getOwner()->getBlock() == regionBlock;
            });
        firOpBuilder.setInsertionPoint(regionBlock, savedIP);
      }
    }
    valuesDefinedAbove.clear();
    mlir::getUsedValuesDefinedAbove(region, valuesDefinedAbove);
  }

  // Insert dummy instruction to remember the insertion position. The
  // marker will be deleted since there are not uses.
  // In the HLFIR flow there are hlfir.declares inserted above while
  // setting block arguments.
  mlir::Value undefMarker = firOpBuilder.create<fir::UndefOp>(
      targetOp.getOperation()->getLoc(), firOpBuilder.getIndexType());

  // Create blocks for unstructured regions. This has to be done since
  // blocks are initially allocated with the function as the parent region.
  if (eval.lowerAsUnstructured()) {
    lower::createEmptyRegionBlocks<mlir::omp::TerminatorOp, mlir::omp::YieldOp>(
        firOpBuilder, eval.getNestedEvaluations());
  }

  firOpBuilder.create<mlir::omp::TerminatorOp>(currentLocation);

  // Create the insertion point after the marker.
  firOpBuilder.setInsertionPointAfter(undefMarker.getDefiningOp());

  if (ConstructQueue::iterator next = std::next(item); next != queue.end()) {
    genOMPDispatch(converter, symTable, semaCtx, eval, currentLocation, queue,
                   next);
  } else {
    genNestedEvaluations(converter, eval);
  }

  dsp.processStep3(targetOp, /*isLoop=*/false);
}

template <typename OpTy, typename... Args>
static OpTy genOpWithBody(const OpWithBodyGenInfo &info,
                          const ConstructQueue &queue,
                          ConstructQueue::iterator item, Args &&...args) {
  auto op = info.converter.getFirOpBuilder().create<OpTy>(
      info.loc, std::forward<Args>(args)...);
  createBodyOfOp(*op, info, queue, item);
  return op;
}

//===----------------------------------------------------------------------===//
// Code generation functions for clauses
//===----------------------------------------------------------------------===//

static void genCriticalDeclareClauses(lower::AbstractConverter &converter,
                                      semantics::SemanticsContext &semaCtx,
                                      const List<Clause> &clauses,
                                      mlir::Location loc,
                                      mlir::omp::CriticalClauseOps &clauseOps,
                                      llvm::StringRef name) {
  ClauseProcessor cp(converter, semaCtx, clauses);
  cp.processHint(clauseOps);
  clauseOps.nameAttr =
      mlir::StringAttr::get(converter.getFirOpBuilder().getContext(), name);
}

static void genDistributeClauses(lower::AbstractConverter &converter,
                                 semantics::SemanticsContext &semaCtx,
                                 lower::StatementContext &stmtCtx,
                                 const List<Clause> &clauses,
                                 mlir::Location loc,
                                 mlir::omp::DistributeClauseOps &clauseOps) {
  ClauseProcessor cp(converter, semaCtx, clauses);
  cp.processAllocate(clauseOps);
  cp.processDistSchedule(stmtCtx, clauseOps);
  // TODO Support delayed privatization.
}

static void genFlushClauses(lower::AbstractConverter &converter,
                            semantics::SemanticsContext &semaCtx,
                            const ObjectList &objects,
                            const List<Clause> &clauses, mlir::Location loc,
                            llvm::SmallVectorImpl<mlir::Value> &operandRange) {
  if (!objects.empty())
    genObjectList(objects, converter, operandRange);

  if (!clauses.empty())
    TODO(converter.getCurrentLocation(), "Handle OmpMemoryOrderClause");
}

static void
genLoopNestClauses(lower::AbstractConverter &converter,
                   semantics::SemanticsContext &semaCtx,
                   lower::pft::Evaluation &eval, const List<Clause> &clauses,
                   mlir::Location loc, mlir::omp::LoopNestClauseOps &clauseOps,
                   llvm::SmallVectorImpl<const semantics::Symbol *> &iv) {
  ClauseProcessor cp(converter, semaCtx, clauses);
  cp.processCollapse(loc, eval, clauseOps, iv);
  clauseOps.loopInclusiveAttr = converter.getFirOpBuilder().getUnitAttr();
}

static void
genOrderedRegionClauses(lower::AbstractConverter &converter,
                        semantics::SemanticsContext &semaCtx,
                        const List<Clause> &clauses, mlir::Location loc,
                        mlir::omp::OrderedRegionClauseOps &clauseOps) {
  ClauseProcessor cp(converter, semaCtx, clauses);
  cp.processTODO<clause::Simd>(loc, llvm::omp::Directive::OMPD_ordered);
}

static void genParallelClauses(
    lower::AbstractConverter &converter, semantics::SemanticsContext &semaCtx,
    lower::StatementContext &stmtCtx, const List<Clause> &clauses,
    mlir::Location loc, bool evalOutsideTarget,
    mlir::omp::ParallelClauseOps &clauseOps,
    mlir::omp::NumThreadsClauseOps &numThreadsClauseOps,
    llvm::SmallVectorImpl<mlir::Type> &reductionTypes,
    llvm::SmallVectorImpl<const semantics::Symbol *> &reductionSyms) {
  ClauseProcessor cp(converter, semaCtx, clauses);
  cp.processAllocate(clauseOps);
  cp.processDefault();
  cp.processIf(llvm::omp::Directive::OMPD_parallel, clauseOps);

  // Don't store num_threads clause operators into clauseOps because then they
  // would always be added to the omp.parallel operation during its creation.
  // We might need to attach them to the parent omp.target.
  if (evalOutsideTarget) {
    HostClausesInsertionGuard guard(converter.getFirOpBuilder());
    cp.processNumThreads(stmtCtx, numThreadsClauseOps);
  } else {
    cp.processNumThreads(stmtCtx, numThreadsClauseOps);
  }

  cp.processProcBind(clauseOps);
  cp.processReduction(loc, clauseOps, &reductionTypes, &reductionSyms);
}

static void genSectionsClauses(lower::AbstractConverter &converter,
                               semantics::SemanticsContext &semaCtx,
                               const List<Clause> &clauses, mlir::Location loc,
                               mlir::omp::SectionsClauseOps &clauseOps) {
  ClauseProcessor cp(converter, semaCtx, clauses);
  cp.processAllocate(clauseOps);
  cp.processSectionsReduction(loc, clauseOps);
  cp.processNowait(clauseOps);
  // TODO Support delayed privatization.
}

static void genSimdClauses(lower::AbstractConverter &converter,
                           semantics::SemanticsContext &semaCtx,
                           const List<Clause> &clauses, mlir::Location loc,
                           mlir::omp::SimdClauseOps &clauseOps) {
  ClauseProcessor cp(converter, semaCtx, clauses);
  cp.processAligned(clauseOps);
  cp.processIf(llvm::omp::Directive::OMPD_simd, clauseOps);
  cp.processReduction(loc, clauseOps);
  cp.processSafelen(clauseOps);
  cp.processSimdlen(clauseOps);

  // TODO Support delayed privatization.
  cp.processTODO<clause::Allocate, clause::Linear, clause::Nontemporal,
                 clause::Order>(loc, llvm::omp::Directive::OMPD_simd);
}

static void genSingleClauses(lower::AbstractConverter &converter,
                             semantics::SemanticsContext &semaCtx,
                             const List<Clause> &clauses, mlir::Location loc,
                             mlir::omp::SingleClauseOps &clauseOps) {
  ClauseProcessor cp(converter, semaCtx, clauses);
  cp.processAllocate(clauseOps);
  cp.processCopyprivate(loc, clauseOps);
  cp.processNowait(clauseOps);
  // TODO Support delayed privatization.
}

static void genTargetClauses(
    lower::AbstractConverter &converter, semantics::SemanticsContext &semaCtx,
    lower::StatementContext &stmtCtx, const List<Clause> &clauses,
    mlir::Location loc, bool processHostOnlyClauses,
    mlir::omp::TargetClauseOps &clauseOps,
    llvm::SmallVectorImpl<const semantics::Symbol *> &mapSyms,
    llvm::SmallVectorImpl<mlir::Location> &mapLocs,
    llvm::SmallVectorImpl<mlir::Type> &mapTypes,
    llvm::SmallVectorImpl<const semantics::Symbol *> &deviceAddrSyms,
    llvm::SmallVectorImpl<mlir::Location> &deviceAddrLocs,
    llvm::SmallVectorImpl<mlir::Type> &deviceAddrTypes,
    llvm::SmallVectorImpl<const semantics::Symbol *> &devicePtrSyms,
    llvm::SmallVectorImpl<mlir::Location> &devicePtrLocs,
    llvm::SmallVectorImpl<mlir::Type> &devicePtrTypes) {
  ClauseProcessor cp(converter, semaCtx, clauses);
  cp.processDepend(clauseOps);
  cp.processDevice(stmtCtx, clauseOps);
  cp.processHasDeviceAddr(clauseOps, deviceAddrTypes, deviceAddrLocs,
                          deviceAddrSyms);
  cp.processIf(llvm::omp::Directive::OMPD_target, clauseOps);
  cp.processIsDevicePtr(clauseOps, devicePtrTypes, devicePtrLocs,
                        devicePtrSyms);
  cp.processMap(loc, stmtCtx, clauseOps, &mapSyms, &mapLocs, &mapTypes);

  if (processHostOnlyClauses)
    cp.processNowait(clauseOps);

  cp.processThreadLimit(stmtCtx, clauseOps);

  cp.processTODO<clause::Allocate, clause::Defaultmap, clause::Firstprivate,
                 clause::InReduction, clause::UsesAllocators>(
      loc, llvm::omp::Directive::OMPD_target);

  // TODO: Re-enable check after removing downstream early privatization support
  // for `target`.

  // `target private(..)` is only supported in delayed privatization mode.
  // if (!enableDelayedPrivatizationStaging)
  //   cp.processTODO<clause::Private>(loc, llvm::omp::Directive::OMPD_target);
}

static void genTargetDataClauses(
    lower::AbstractConverter &converter, semantics::SemanticsContext &semaCtx,
    lower::StatementContext &stmtCtx, const List<Clause> &clauses,
    mlir::Location loc, mlir::omp::TargetDataClauseOps &clauseOps,
    llvm::SmallVectorImpl<mlir::Type> &useDeviceTypes,
    llvm::SmallVectorImpl<mlir::Location> &useDeviceLocs,
    llvm::SmallVectorImpl<const semantics::Symbol *> &useDeviceSyms) {
  ClauseProcessor cp(converter, semaCtx, clauses);
  cp.processDevice(stmtCtx, clauseOps);
  cp.processIf(llvm::omp::Directive::OMPD_target_data, clauseOps);
  cp.processMap(loc, stmtCtx, clauseOps);
  cp.processUseDeviceAddr(stmtCtx, clauseOps, useDeviceTypes, useDeviceLocs,
                          useDeviceSyms);
  cp.processUseDevicePtr(stmtCtx, clauseOps, useDeviceTypes, useDeviceLocs,
                         useDeviceSyms);

  // This function implements the deprecated functionality of use_device_ptr
  // that allows users to provide non-CPTR arguments to it with the caveat
  // that the compiler will treat them as use_device_addr. A lot of legacy
  // code may still depend on this functionality, so we should support it
  // in some manner. We do so currently by simply shifting non-cptr operands
  // from the use_device_ptr list into the front of the use_device_addr list
  // whilst maintaining the ordering of useDeviceLocs, useDeviceSyms and
  // useDeviceTypes to use_device_ptr/use_device_addr input for BlockArg
  // ordering.
  // TODO: Perhaps create a user provideable compiler option that will
  // re-introduce a hard-error rather than a warning in these cases.
  promoteNonCPtrUseDevicePtrArgsToUseDeviceAddr(clauseOps, useDeviceTypes,
                                                useDeviceLocs, useDeviceSyms);
}

static void genTargetEnterExitUpdateDataClauses(
    lower::AbstractConverter &converter, semantics::SemanticsContext &semaCtx,
    lower::StatementContext &stmtCtx, const List<Clause> &clauses,
    mlir::Location loc, llvm::omp::Directive directive,
    mlir::omp::TargetEnterExitUpdateDataClauseOps &clauseOps) {
  ClauseProcessor cp(converter, semaCtx, clauses);
  cp.processDepend(clauseOps);
  cp.processDevice(stmtCtx, clauseOps);
  cp.processIf(directive, clauseOps);
  cp.processNowait(clauseOps);

  if (directive == llvm::omp::Directive::OMPD_target_update) {
    cp.processMotionClauses<clause::To>(stmtCtx, clauseOps);
    cp.processMotionClauses<clause::From>(stmtCtx, clauseOps);
  } else {
    cp.processMap(loc, stmtCtx, clauseOps);
  }
}

static void genTaskClauses(lower::AbstractConverter &converter,
                           semantics::SemanticsContext &semaCtx,
                           lower::StatementContext &stmtCtx,
                           const List<Clause> &clauses, mlir::Location loc,
                           mlir::omp::TaskClauseOps &clauseOps) {
  ClauseProcessor cp(converter, semaCtx, clauses);
  cp.processAllocate(clauseOps);
  cp.processDefault();
  cp.processDepend(clauseOps);
  cp.processFinal(stmtCtx, clauseOps);
  cp.processIf(llvm::omp::Directive::OMPD_task, clauseOps);
  cp.processMergeable(clauseOps);
  cp.processPriority(stmtCtx, clauseOps);
  cp.processUntied(clauseOps);
  // TODO Support delayed privatization.

  cp.processTODO<clause::Affinity, clause::Detach, clause::InReduction>(
      loc, llvm::omp::Directive::OMPD_task);
}

static void genTaskgroupClauses(lower::AbstractConverter &converter,
                                semantics::SemanticsContext &semaCtx,
                                const List<Clause> &clauses, mlir::Location loc,
                                mlir::omp::TaskgroupClauseOps &clauseOps) {
  ClauseProcessor cp(converter, semaCtx, clauses);
  cp.processAllocate(clauseOps);
  cp.processTODO<clause::TaskReduction>(loc,
                                        llvm::omp::Directive::OMPD_taskgroup);
}

static void genTaskwaitClauses(lower::AbstractConverter &converter,
                               semantics::SemanticsContext &semaCtx,
                               const List<Clause> &clauses, mlir::Location loc,
                               mlir::omp::TaskwaitClauseOps &clauseOps) {
  ClauseProcessor cp(converter, semaCtx, clauses);
  cp.processTODO<clause::Depend, clause::Nowait>(
      loc, llvm::omp::Directive::OMPD_taskwait);
}

static void
genTeamsClauses(lower::AbstractConverter &converter,
                semantics::SemanticsContext &semaCtx,
                lower::StatementContext &stmtCtx, const List<Clause> &clauses,
                mlir::Location loc, bool evalOutsideTarget,
                mlir::omp::TeamsClauseOps &clauseOps,
                mlir::omp::NumTeamsClauseOps &numTeamsClauseOps,
                mlir::omp::ThreadLimitClauseOps &threadLimitClauseOps) {
  ClauseProcessor cp(converter, semaCtx, clauses);
  cp.processAllocate(clauseOps);
  cp.processDefault();
  cp.processIf(llvm::omp::Directive::OMPD_teams, clauseOps);
  cp.processNumTeams(stmtCtx, clauseOps);
  cp.processThreadLimit(stmtCtx, clauseOps);
  // TODO Support delayed privatization.

  // Evaluate NUM_TEAMS and THREAD_LIMIT on the host device, if currently inside
  // of an omp.target operation.
  // Don't store num_teams and thread_limit clause operators into clauseOps
  // because then they would always be added to the omp.teams operation during
  // its creation. We might need to attach them to the parent omp.target.
  if (evalOutsideTarget) {
    HostClausesInsertionGuard guard(converter.getFirOpBuilder());
    cp.processNumTeams(stmtCtx, numTeamsClauseOps);
    cp.processThreadLimit(stmtCtx, threadLimitClauseOps);
  } else {
    cp.processNumTeams(stmtCtx, numTeamsClauseOps);
    cp.processThreadLimit(stmtCtx, threadLimitClauseOps);
  }

  // cp.processTODO<clause::Reduction>(loc, llvm::omp::Directive::OMPD_teams);
}

static void genWsloopClauses(
    lower::AbstractConverter &converter, semantics::SemanticsContext &semaCtx,
    lower::StatementContext &stmtCtx, const List<Clause> &clauses,
    mlir::Location loc, mlir::omp::WsloopClauseOps &clauseOps,
    llvm::SmallVectorImpl<mlir::Type> &reductionTypes,
    llvm::SmallVectorImpl<const semantics::Symbol *> &reductionSyms) {
  ClauseProcessor cp(converter, semaCtx, clauses);
  cp.processNowait(clauseOps);
  cp.processOrdered(clauseOps);
  cp.processReduction(loc, clauseOps, &reductionTypes, &reductionSyms);
  cp.processSchedule(stmtCtx, clauseOps);
  // TODO Support delayed privatization.

  cp.processTODO<clause::Allocate, clause::Linear, clause::Order>(
      loc, llvm::omp::Directive::OMPD_do);
}

//===----------------------------------------------------------------------===//
// Code generation functions for leaf constructs
//===----------------------------------------------------------------------===//

static mlir::omp::BarrierOp
genBarrierOp(lower::AbstractConverter &converter, lower::SymMap &symTable,
             semantics::SemanticsContext &semaCtx, lower::pft::Evaluation &eval,
             mlir::Location loc, const ConstructQueue &queue,
             ConstructQueue::iterator item) {
  return converter.getFirOpBuilder().create<mlir::omp::BarrierOp>(loc);
}

static mlir::omp::CriticalOp
genCriticalOp(lower::AbstractConverter &converter, lower::SymMap &symTable,
              semantics::SemanticsContext &semaCtx,
              lower::pft::Evaluation &eval, mlir::Location loc,
              const ConstructQueue &queue, ConstructQueue::iterator item,
              const std::optional<parser::Name> &name) {
  fir::FirOpBuilder &firOpBuilder = converter.getFirOpBuilder();
  mlir::FlatSymbolRefAttr nameAttr;

  if (name) {
    std::string nameStr = name->ToString();
    mlir::ModuleOp mod = firOpBuilder.getModule();
    auto global = mod.lookupSymbol<mlir::omp::CriticalDeclareOp>(nameStr);
    if (!global) {
      mlir::omp::CriticalClauseOps clauseOps;
      genCriticalDeclareClauses(converter, semaCtx, item->clauses, loc,
                                clauseOps, nameStr);

      mlir::OpBuilder modBuilder(mod.getBodyRegion());
      global = modBuilder.create<mlir::omp::CriticalDeclareOp>(loc, clauseOps);
    }
    nameAttr = mlir::FlatSymbolRefAttr::get(firOpBuilder.getContext(),
                                            global.getSymName());
  }

  return genOpWithBody<mlir::omp::CriticalOp>(
      OpWithBodyGenInfo(converter, symTable, semaCtx, loc, eval,
                        llvm::omp::Directive::OMPD_critical),
      queue, item, nameAttr);
}

static mlir::omp::DistributeOp
<<<<<<< HEAD
genDistributeWrapperOp(lower::AbstractConverter &converter,
                       semantics::SemanticsContext &semaCtx,
                       lower::pft::Evaluation &eval, mlir::Location loc,
                       const mlir::omp::DistributeClauseOps &clauseOps,
                       DataSharingProcessor &dsp) {
  fir::FirOpBuilder &firOpBuilder = converter.getFirOpBuilder();

  // Create omp.distribute wrapper.
  auto distributeOp =
      firOpBuilder.create<mlir::omp::DistributeOp>(loc, clauseOps);

  // TODO: Populate entry block arguments with reduction variables.
  firOpBuilder.createBlock(&distributeOp.getRegion());

  firOpBuilder.setInsertionPoint(
      lower::genOpenMPTerminator(firOpBuilder, distributeOp, loc));

=======
genDistributeOp(lower::AbstractConverter &converter, lower::SymMap &symTable,
                semantics::SemanticsContext &semaCtx,
                lower::pft::Evaluation &eval, mlir::Location loc,
                const ConstructQueue &queue, ConstructQueue::iterator item) {
  fir::FirOpBuilder &firOpBuilder = converter.getFirOpBuilder();
  symTable.pushScope();
  DataSharingProcessor dsp(converter, semaCtx, item->clauses, eval,
                           lower::omp::isLastItemInQueue(item, queue));
  dsp.processStep1();

  lower::StatementContext stmtCtx;
  mlir::omp::LoopNestClauseOps loopClauseOps;
  mlir::omp::DistributeClauseOps distributeClauseOps;
  llvm::SmallVector<const semantics::Symbol *> iv;
  genLoopNestClauses(converter, semaCtx, eval, item->clauses, loc,
                     loopClauseOps, iv);
  genDistributeClauses(converter, semaCtx, stmtCtx, item->clauses, loc,
                       distributeClauseOps);

  // Create omp.distribute wrapper.
  auto distributeOp =
      firOpBuilder.create<mlir::omp::DistributeOp>(loc, distributeClauseOps);

  firOpBuilder.createBlock(&distributeOp.getRegion());
  firOpBuilder.setInsertionPoint(
      lower::genOpenMPTerminator(firOpBuilder, distributeOp, loc));

  // Create nested omp.loop_nest and fill body with loop contents.
  auto loopOp = firOpBuilder.create<mlir::omp::LoopNestOp>(loc, loopClauseOps);

  auto *nestedEval =
      getCollapsedLoopEval(eval, getCollapseValue(item->clauses));

  auto ivCallback = [&](mlir::Operation *op) {
    genLoopVars(op, converter, loc, iv);
    return iv;
  };

  createBodyOfOp(*loopOp,
                 OpWithBodyGenInfo(converter, symTable, semaCtx, loc,
                                   *nestedEval, llvm::omp::Directive::OMPD_simd)
                     .setClauses(&item->clauses)
                     .setDataSharingProcessor(&dsp)
                     .setGenRegionEntryCb(ivCallback),
                 queue, item);

  symTable.popScope();
>>>>>>> f2f18459
  return distributeOp;
}

static mlir::omp::FlushOp
genFlushOp(lower::AbstractConverter &converter, lower::SymMap &symTable,
           semantics::SemanticsContext &semaCtx, lower::pft::Evaluation &eval,
           mlir::Location loc, const ObjectList &objects,
           const ConstructQueue &queue, ConstructQueue::iterator item) {
  llvm::SmallVector<mlir::Value> operandRange;
  genFlushClauses(converter, semaCtx, objects, item->clauses, loc,
                  operandRange);

  return converter.getFirOpBuilder().create<mlir::omp::FlushOp>(
      converter.getCurrentLocation(), operandRange);
}

static mlir::omp::LoopNestOp
genLoopNestOp(lower::AbstractConverter &converter, lower::SymMap &symTable,
              semantics::SemanticsContext &semaCtx,
              lower::pft::Evaluation &eval, mlir::Location loc,
              const ConstructQueue &queue, ConstructQueue::iterator item,
              mlir::omp::LoopNestClauseOps &clauseOps,
              llvm::ArrayRef<const semantics::Symbol *> iv,
              llvm::ArrayRef<const semantics::Symbol *> wrapperSyms,
              llvm::ArrayRef<mlir::BlockArgument> wrapperArgs,
              llvm::omp::Directive directive, DataSharingProcessor &dsp) {
  fir::FirOpBuilder &firOpBuilder = converter.getFirOpBuilder();

  auto ivCallback = [&](mlir::Operation *op) {
    genLoopVars(op, converter, loc, iv, wrapperSyms, wrapperArgs);
    return llvm::SmallVector<const semantics::Symbol *>(iv);
  };

  auto *nestedEval =
      getCollapsedLoopEval(eval, getCollapseValue(item->clauses));
  auto loopNestOp = genOpWithBody<mlir::omp::LoopNestOp>(
      OpWithBodyGenInfo(converter, symTable, semaCtx, loc, *nestedEval,
                        directive)
          .setClauses(&item->clauses)
          .setDataSharingProcessor(&dsp)
          .setGenRegionEntryCb(ivCallback),
      queue, item, clauseOps);

  // Create trip_count if inside of omp.target and this is host compilation
  auto offloadMod = llvm::dyn_cast<mlir::omp::OffloadModuleInterface>(
      firOpBuilder.getModule().getOperation());
  auto targetOp = loopNestOp->getParentOfType<mlir::omp::TargetOp>();

  if (offloadMod && targetOp && !offloadMod.getIsTargetDevice() &&
      targetOp.isTargetSPMDLoop()) {
    // Lower loop bounds and step, and process collapsing again, putting lowered
    // values outside of omp.target this time. This enables calculating and
    // accessing the trip count in the host, which is needed when lowering to
    // LLVM IR via the OMPIRBuilder.
    HostClausesInsertionGuard guard(firOpBuilder);
    mlir::omp::CollapseClauseOps collapseClauseOps;
    llvm::SmallVector<const semantics::Symbol *> iv;
    ClauseProcessor cp(converter, semaCtx, item->clauses);
    cp.processCollapse(loc, eval, collapseClauseOps, iv);
    targetOp.getTripCountMutable().assign(calculateTripCount(
        converter.getFirOpBuilder(), loc, collapseClauseOps));
  }
  return loopNestOp;
}

static mlir::omp::MasterOp
genMasterOp(lower::AbstractConverter &converter, lower::SymMap &symTable,
            semantics::SemanticsContext &semaCtx, lower::pft::Evaluation &eval,
            mlir::Location loc, const ConstructQueue &queue,
            ConstructQueue::iterator item) {
  return genOpWithBody<mlir::omp::MasterOp>(
      OpWithBodyGenInfo(converter, symTable, semaCtx, loc, eval,
                        llvm::omp::Directive::OMPD_master),
      queue, item);
}

static mlir::omp::OrderedOp
genOrderedOp(lower::AbstractConverter &converter, lower::SymMap &symTable,
             semantics::SemanticsContext &semaCtx, lower::pft::Evaluation &eval,
             mlir::Location loc, const ConstructQueue &queue,
             ConstructQueue::iterator item) {
  TODO(loc, "OMPD_ordered");
  return nullptr;
}

static mlir::omp::OrderedRegionOp
genOrderedRegionOp(lower::AbstractConverter &converter, lower::SymMap &symTable,
                   semantics::SemanticsContext &semaCtx,
                   lower::pft::Evaluation &eval, mlir::Location loc,
                   const ConstructQueue &queue, ConstructQueue::iterator item) {
  mlir::omp::OrderedRegionClauseOps clauseOps;
  genOrderedRegionClauses(converter, semaCtx, item->clauses, loc, clauseOps);

  return genOpWithBody<mlir::omp::OrderedRegionOp>(
      OpWithBodyGenInfo(converter, symTable, semaCtx, loc, eval,
                        llvm::omp::Directive::OMPD_ordered),
      queue, item, clauseOps);
}

static mlir::omp::ParallelOp
genParallelOp(lower::AbstractConverter &converter, lower::SymMap &symTable,
              semantics::SemanticsContext &semaCtx,
              lower::pft::Evaluation &eval, mlir::Location loc,
              const ConstructQueue &queue, ConstructQueue::iterator item,
              mlir::omp::ParallelClauseOps &clauseOps,
              mlir::omp::NumThreadsClauseOps &numThreadsClauseOps,
              llvm::ArrayRef<const semantics::Symbol *> reductionSyms,
              llvm::ArrayRef<mlir::Type> reductionTypes,
              mlir::omp::TargetOp parentTarget = nullptr) {
  fir::FirOpBuilder &firOpBuilder = converter.getFirOpBuilder();

  auto reductionCallback = [&](mlir::Operation *op) {
    llvm::SmallVector<mlir::Location> blockArgLocs(reductionSyms.size(), loc);

    mlir::Block *entryBlock = firOpBuilder.createBlock(
        &op->getRegion(0), {}, reductionTypes, blockArgLocs);

    // Bind the reduction arguments to their block arguments.
    for (auto [arg, prv] :
         llvm::zip_equal(reductionSyms, entryBlock->getArguments()))
      converter.bindSymbol(*arg, prv);
    return llvm::SmallVector<const semantics::Symbol *>(reductionSyms);
  };

  OpWithBodyGenInfo genInfo =
      OpWithBodyGenInfo(converter, symTable, semaCtx, loc, eval,
                        llvm::omp::Directive::OMPD_parallel)
          .setClauses(&item->clauses)
          .setReductions(&reductionSyms, &reductionTypes)
          .setGenRegionEntryCb(reductionCallback);

  if (!enableDelayedPrivatization) {
    auto parallelOp =
        genOpWithBody<mlir::omp::ParallelOp>(genInfo, queue, item, clauseOps);
    if (numThreadsClauseOps.numThreadsVar) {
      if (parentTarget)
        parentTarget.getNumThreadsMutable().assign(
            numThreadsClauseOps.numThreadsVar);
      else
        parallelOp.getNumThreadsVarMutable().assign(
            numThreadsClauseOps.numThreadsVar);
    }
    return parallelOp;
  }

  DataSharingProcessor dsp(converter, semaCtx, item->clauses, eval,
                           lower::omp::isLastItemInQueue(item, queue),
                           /*useDelayedPrivatization=*/true, &symTable);
  dsp.processStep1();
  dsp.processStep2();

  const auto &privateClauseOps = dsp.getPrivateClauseOps();
  clauseOps.privateVars = privateClauseOps.privateVars;
  clauseOps.privatizers = privateClauseOps.privatizers;

  auto genRegionEntryCB = [&](mlir::Operation *op) {
    auto parallelOp = llvm::cast<mlir::omp::ParallelOp>(op);

    llvm::SmallVector<mlir::Location> reductionLocs(
        clauseOps.reductionVars.size(), loc);

    llvm::SmallVector<mlir::Type> allRegionArgTypes;
    mergePrivateVarsInfo(parallelOp, reductionTypes,
                         llvm::function_ref<mlir::Type(mlir::Value)>{
                             [](mlir::Value v) { return v.getType(); }},
                         allRegionArgTypes);

    llvm::SmallVector<mlir::Location> allRegionArgLocs;
    mergePrivateVarsInfo(parallelOp, llvm::ArrayRef(reductionLocs),
                         llvm::function_ref<mlir::Location(mlir::Value)>{
                             [](mlir::Value v) { return v.getLoc(); }},
                         allRegionArgLocs);

    mlir::Region &region = parallelOp.getRegion();
    firOpBuilder.createBlock(&region, /*insertPt=*/{}, allRegionArgTypes,
                             allRegionArgLocs);

    llvm::SmallVector<const semantics::Symbol *> allSymbols(reductionSyms);
    allSymbols.append(dsp.getDelayedPrivSyms().begin(),
                      dsp.getDelayedPrivSyms().end());

    for (auto [arg, prv] : llvm::zip_equal(allSymbols, region.getArguments())) {
      converter.bindSymbol(*arg, hlfir::translateToExtendedValue(
                                     loc, firOpBuilder, hlfir::Entity{prv},
                                     /*contiguousHint=*/
                                     evaluate::IsSimplyContiguous(
                                         *arg, converter.getFoldingContext()))
                                     .first);
    }

    return allSymbols;
  };

  genInfo.setGenRegionEntryCb(genRegionEntryCB).setDataSharingProcessor(&dsp);
  auto parallelOp =
      genOpWithBody<mlir::omp::ParallelOp>(genInfo, queue, item, clauseOps);
  if (numThreadsClauseOps.numThreadsVar) {
    if (parentTarget)
      parentTarget.getNumThreadsMutable().assign(
          numThreadsClauseOps.numThreadsVar);
    else
      parallelOp.getNumThreadsVarMutable().assign(
          numThreadsClauseOps.numThreadsVar);
  }
  return parallelOp;
}

static mlir::omp::ParallelOp genParallelWrapperOp(
    lower::AbstractConverter &converter, semantics::SemanticsContext &semaCtx,
    lower::pft::Evaluation &eval, mlir::Location loc,
    const mlir::omp::ParallelClauseOps &clauseOps,
    mlir::omp::NumThreadsClauseOps &numThreadsClauseOps,
    llvm::ArrayRef<const semantics::Symbol *> reductionSyms,
    llvm::ArrayRef<mlir::Type> reductionTypes, mlir::omp::TargetOp parentTarget,
    DataSharingProcessor &dsp) {
  fir::FirOpBuilder &firOpBuilder = converter.getFirOpBuilder();

  // Create omp.parallel wrapper.
  auto parallelOp = firOpBuilder.create<mlir::omp::ParallelOp>(loc, clauseOps);

  if (numThreadsClauseOps.numThreadsVar) {
    if (parentTarget)
      parentTarget.getNumThreadsMutable().assign(
          numThreadsClauseOps.numThreadsVar);
    else
      parallelOp.getNumThreadsVarMutable().assign(
          numThreadsClauseOps.numThreadsVar);
  }

  // Populate entry block arguments with reduction and private variables.
  mlir::OperandRange privateVars = parallelOp.getPrivateVars();

  llvm::SmallVector<mlir::Type> blockArgTypes(reductionTypes.begin(),
                                              reductionTypes.end());
  blockArgTypes.reserve(blockArgTypes.size() + privateVars.size());
  llvm::transform(privateVars, std::back_inserter(blockArgTypes),
                  [](mlir::Value v) { return v.getType(); });

  llvm::SmallVector<mlir::Location> blockArgLocs(reductionTypes.size(), loc);
  blockArgLocs.reserve(blockArgLocs.size() + privateVars.size());
  llvm::transform(privateVars, std::back_inserter(blockArgLocs),
                  [](mlir::Value v) { return v.getLoc(); });

  firOpBuilder.createBlock(&parallelOp.getRegion(), {}, blockArgTypes,
                           blockArgLocs);

  firOpBuilder.setInsertionPoint(
      lower::genOpenMPTerminator(firOpBuilder, parallelOp, loc));

  return parallelOp;
}

static mlir::omp::SectionOp
genSectionOp(lower::AbstractConverter &converter, lower::SymMap &symTable,
             semantics::SemanticsContext &semaCtx, lower::pft::Evaluation &eval,
             mlir::Location loc, const ConstructQueue &queue,
             ConstructQueue::iterator item) {
  // Currently only private/firstprivate clause is handled, and
  // all privatization is done within `omp.section` operations.
  return genOpWithBody<mlir::omp::SectionOp>(
      OpWithBodyGenInfo(converter, symTable, semaCtx, loc, eval,
                        llvm::omp::Directive::OMPD_section)
          .setClauses(&item->clauses),
      queue, item);
}

static mlir::omp::SectionsOp
genSectionsOp(lower::AbstractConverter &converter, lower::SymMap &symTable,
              semantics::SemanticsContext &semaCtx,
              lower::pft::Evaluation &eval, mlir::Location loc,
              const ConstructQueue &queue, ConstructQueue::iterator item) {
  mlir::omp::SectionsClauseOps clauseOps;
  genSectionsClauses(converter, semaCtx, item->clauses, loc, clauseOps);

  auto &firOpBuilder = converter.getFirOpBuilder();

  // Insert privatizations before SECTIONS
  symTable.pushScope();
  // TODO: Add support for delayed privatization.
  DataSharingProcessor dsp(converter, semaCtx, item->clauses, eval,
                           lower::omp::isLastItemInQueue(item, queue));
  dsp.processStep1();
  dsp.processStep2();

  List<Clause> nonDsaClauses;
  List<const clause::Lastprivate *> lastprivates;

  for (const Clause &clause : item->clauses) {
    if (clause.id == llvm::omp::Clause::OMPC_lastprivate) {
      lastprivates.push_back(&std::get<clause::Lastprivate>(clause.u));
    } else {
      switch (clause.id) {
      case llvm::omp::Clause::OMPC_firstprivate:
      case llvm::omp::Clause::OMPC_private:
      case llvm::omp::Clause::OMPC_shared:
        break;
      default:
        nonDsaClauses.push_back(clause);
      }
    }
  }

  // SECTIONS construct.
  mlir::omp::SectionsOp sectionsOp = genOpWithBody<mlir::omp::SectionsOp>(
      OpWithBodyGenInfo(converter, symTable, semaCtx, loc, eval,
                        llvm::omp::Directive::OMPD_sections)
          .setClauses(&nonDsaClauses),
      queue, item, clauseOps);

  if (!lastprivates.empty()) {
    mlir::Region &sectionsBody = sectionsOp.getRegion();
    assert(sectionsBody.hasOneBlock());
    mlir::Block &body = sectionsBody.front();

    auto lastSectionOp = llvm::find_if(
        llvm::reverse(body.getOperations()), [](const mlir::Operation &op) {
          return llvm::isa<mlir::omp::SectionOp>(op);
        });
    assert(lastSectionOp != body.rend());

    for (const clause::Lastprivate *lastp : lastprivates) {
      firOpBuilder.setInsertionPoint(
          lastSectionOp->getRegion(0).back().getTerminator());
      mlir::OpBuilder::InsertPoint insp = firOpBuilder.saveInsertionPoint();
      const auto &objList = std::get<ObjectList>(lastp->t);
      for (const Object &object : objList) {
        semantics::Symbol *sym = object.sym();
        converter.copyHostAssociateVar(*sym, &insp);
      }
    }
  }

  // Perform DataSharingProcessor's step2 out of SECTIONS
  firOpBuilder.setInsertionPointAfter(sectionsOp.getOperation());
  dsp.processStep3(sectionsOp, false);
  // Emit implicit barrier to synchronize threads and avoid data
  // races on post-update of lastprivate variables when `nowait`
  // clause is present.
  if (clauseOps.nowaitAttr && !lastprivates.empty())
    firOpBuilder.create<mlir::omp::BarrierOp>(loc);

  symTable.popScope();
  return sectionsOp;
}

static mlir::omp::SimdOp genSimdWrapperOp(lower::AbstractConverter &converter,
                                          semantics::SemanticsContext &semaCtx,
                                          lower::pft::Evaluation &eval,
                                          mlir::Location loc,
                                          mlir::omp::SimdClauseOps &clauseOps,
                                          DataSharingProcessor &dsp) {
  fir::FirOpBuilder &firOpBuilder = converter.getFirOpBuilder();

  // Create omp.simd wrapper.
  auto simdOp = firOpBuilder.create<mlir::omp::SimdOp>(loc, clauseOps);

  // TODO: Populate entry block arguments with reduction variables.
  firOpBuilder.createBlock(&simdOp.getRegion());

  firOpBuilder.setInsertionPoint(
      lower::genOpenMPTerminator(firOpBuilder, simdOp, loc));

  return simdOp;
}

static mlir::omp::SingleOp
genSingleOp(lower::AbstractConverter &converter, lower::SymMap &symTable,
            semantics::SemanticsContext &semaCtx, lower::pft::Evaluation &eval,
            mlir::Location loc, const ConstructQueue &queue,
            ConstructQueue::iterator item) {
  mlir::omp::SingleClauseOps clauseOps;
  genSingleClauses(converter, semaCtx, item->clauses, loc, clauseOps);

  return genOpWithBody<mlir::omp::SingleOp>(
      OpWithBodyGenInfo(converter, symTable, semaCtx, loc, eval,
                        llvm::omp::Directive::OMPD_single)
          .setClauses(&item->clauses),
      queue, item, clauseOps);
}

static mlir::omp::TargetOp
genTargetOp(lower::AbstractConverter &converter, lower::SymMap &symTable,
            semantics::SemanticsContext &semaCtx, lower::pft::Evaluation &eval,
            mlir::Location loc, const ConstructQueue &queue,
            ConstructQueue::iterator item) {
  fir::FirOpBuilder &firOpBuilder = converter.getFirOpBuilder();
  lower::StatementContext stmtCtx;

  bool processHostOnlyClauses =
      !llvm::cast<mlir::omp::OffloadModuleInterface>(*converter.getModuleOp())
           .getIsTargetDevice();

  mlir::omp::TargetClauseOps clauseOps;
  llvm::SmallVector<const semantics::Symbol *> mapSyms, devicePtrSyms,
      deviceAddrSyms;
  llvm::SmallVector<mlir::Location> mapLocs, devicePtrLocs, deviceAddrLocs;
  llvm::SmallVector<mlir::Type> mapTypes, devicePtrTypes, deviceAddrTypes;
  genTargetClauses(converter, semaCtx, stmtCtx, item->clauses, loc,
                   processHostOnlyClauses, clauseOps, mapSyms, mapLocs,
                   mapTypes, deviceAddrSyms, deviceAddrLocs, deviceAddrTypes,
                   devicePtrSyms, devicePtrLocs, devicePtrTypes);

  DataSharingProcessor dsp(converter, semaCtx, item->clauses, eval,
                           /*shouldCollectPreDeterminedSymbols=*/
                           lower::omp::isLastItemInQueue(item, queue),
                           enableDelayedPrivatizationStaging, &symTable);
  dsp.processStep1();

  if (enableDelayedPrivatizationStaging) {
    dsp.processStep2();

    const auto &privateClauseOps = dsp.getPrivateClauseOps();
    clauseOps.privateVars = privateClauseOps.privateVars;
    clauseOps.privatizers = privateClauseOps.privatizers;
  }

  // 5.8.1 Implicit Data-Mapping Attribute Rules
  // The following code follows the implicit data-mapping rules to map all the
  // symbols used inside the region that do not have explicit data-environment
  // attribute clauses (neither data-sharing; e.g. `private`, nor `map`
  // clauses).
  auto captureImplicitMap = [&](const semantics::Symbol &sym) {
    if (dsp.getAllSymbolsToPrivatize().contains(&sym))
      return;

    if (llvm::find(mapSyms, &sym) == mapSyms.end()) {
      mlir::Value baseOp = converter.getSymbolAddress(sym);
      if (!baseOp)
        if (const auto *details =
                sym.template detailsIf<semantics::HostAssocDetails>()) {
          baseOp = converter.getSymbolAddress(details->symbol());
          converter.copySymbolBinding(details->symbol(), sym);
        }

      if (baseOp) {
        llvm::SmallVector<mlir::Value> bounds;
        std::stringstream name;
        fir::ExtendedValue dataExv = converter.getSymbolExtendedValue(sym);
        name << sym.name().ToString();

        lower::AddrAndBoundsInfo info = getDataOperandBaseAddr(
            converter, firOpBuilder, sym, converter.getCurrentLocation());
        if (mlir::isa<fir::BaseBoxType>(
                fir::unwrapRefType(info.addr.getType())))
          bounds = lower::genBoundsOpsFromBox<mlir::omp::MapBoundsOp,
                                              mlir::omp::MapBoundsType>(
              firOpBuilder, converter.getCurrentLocation(), converter, dataExv,
              info);
        if (mlir::isa<fir::SequenceType>(
                fir::unwrapRefType(info.addr.getType()))) {
          bool dataExvIsAssumedSize =
              semantics::IsAssumedSizeArray(sym.GetUltimate());
          bounds = lower::genBaseBoundsOps<mlir::omp::MapBoundsOp,
                                           mlir::omp::MapBoundsType>(
              firOpBuilder, converter.getCurrentLocation(), converter, dataExv,
              dataExvIsAssumedSize);
        }

        llvm::omp::OpenMPOffloadMappingFlags mapFlag =
            llvm::omp::OpenMPOffloadMappingFlags::OMP_MAP_IMPLICIT;
        mlir::omp::VariableCaptureKind captureKind =
            mlir::omp::VariableCaptureKind::ByRef;

        mlir::Type eleType = baseOp.getType();
        if (auto refType = mlir::dyn_cast<fir::ReferenceType>(baseOp.getType()))
          eleType = refType.getElementType();

        // If a variable is specified in declare target link and if device
        // type is not specified as `nohost`, it needs to be mapped tofrom
        mlir::ModuleOp mod = firOpBuilder.getModule();
        mlir::Operation *op = mod.lookupSymbol(converter.mangleName(sym));
        auto declareTargetOp =
            llvm::dyn_cast_if_present<mlir::omp::DeclareTargetInterface>(op);
        if (declareTargetOp && declareTargetOp.isDeclareTarget()) {
          if (declareTargetOp.getDeclareTargetCaptureClause() ==
                  mlir::omp::DeclareTargetCaptureClause::link &&
              declareTargetOp.getDeclareTargetDeviceType() !=
                  mlir::omp::DeclareTargetDeviceType::nohost) {
            mapFlag |= llvm::omp::OpenMPOffloadMappingFlags::OMP_MAP_TO;
            mapFlag |= llvm::omp::OpenMPOffloadMappingFlags::OMP_MAP_FROM;
          }
        } else if (fir::isa_trivial(eleType) || fir::isa_char(eleType)) {
          captureKind = mlir::omp::VariableCaptureKind::ByCopy;
        } else if (!fir::isa_builtin_cptr_type(eleType)) {
          mapFlag |= llvm::omp::OpenMPOffloadMappingFlags::OMP_MAP_TO;
          mapFlag |= llvm::omp::OpenMPOffloadMappingFlags::OMP_MAP_FROM;
        }
        auto location =
            mlir::NameLoc::get(mlir::StringAttr::get(firOpBuilder.getContext(),
                                                     sym.name().ToString()),
                               baseOp.getLoc());
        mlir::Value mapOp = createMapInfoOp(
            firOpBuilder, location, baseOp, /*varPtrPtr=*/mlir::Value{},
            name.str(), bounds, /*members=*/{},
            /*membersIndex=*/mlir::DenseIntElementsAttr{},
            static_cast<
                std::underlying_type_t<llvm::omp::OpenMPOffloadMappingFlags>>(
                mapFlag),
            captureKind, baseOp.getType());

        clauseOps.mapVars.push_back(mapOp);
        mapSyms.push_back(&sym);
        mapLocs.push_back(baseOp.getLoc());
        mapTypes.push_back(baseOp.getType());
      }
    }
  };
  lower::pft::visitAllSymbols(eval, captureImplicitMap);


  auto targetOp = firOpBuilder.create<mlir::omp::TargetOp>(loc, clauseOps);
  genBodyOfTargetOp(converter, symTable, semaCtx, eval, targetOp, mapSyms,
                    mapLocs, mapTypes, dsp, loc, queue, item);
  return targetOp;
}

static mlir::omp::TargetDataOp
genTargetDataOp(lower::AbstractConverter &converter, lower::SymMap &symTable,
                semantics::SemanticsContext &semaCtx,
                lower::pft::Evaluation &eval, mlir::Location loc,
                const ConstructQueue &queue, ConstructQueue::iterator item) {
  lower::StatementContext stmtCtx;
  mlir::omp::TargetDataClauseOps clauseOps;
  llvm::SmallVector<mlir::Type> useDeviceTypes;
  llvm::SmallVector<mlir::Location> useDeviceLocs;
  llvm::SmallVector<const semantics::Symbol *> useDeviceSyms;
  genTargetDataClauses(converter, semaCtx, stmtCtx, item->clauses, loc,
                       clauseOps, useDeviceTypes, useDeviceLocs, useDeviceSyms);

  auto targetDataOp =
      converter.getFirOpBuilder().create<mlir::omp::TargetDataOp>(loc,
                                                                  clauseOps);
  genBodyOfTargetDataOp(converter, symTable, semaCtx, eval, targetDataOp,
                        useDeviceTypes, useDeviceLocs, useDeviceSyms, loc,
                        queue, item);
  return targetDataOp;
}

template <typename OpTy>
static OpTy genTargetEnterExitUpdateDataOp(lower::AbstractConverter &converter,
                                           lower::SymMap &symTable,
                                           semantics::SemanticsContext &semaCtx,
                                           mlir::Location loc,
                                           const ConstructQueue &queue,
                                           ConstructQueue::iterator item) {
  fir::FirOpBuilder &firOpBuilder = converter.getFirOpBuilder();
  lower::StatementContext stmtCtx;

  // GCC 9.3.0 emits a (probably) bogus warning about an unused variable.
  [[maybe_unused]] llvm::omp::Directive directive;
  if constexpr (std::is_same_v<OpTy, mlir::omp::TargetEnterDataOp>) {
    directive = llvm::omp::Directive::OMPD_target_enter_data;
  } else if constexpr (std::is_same_v<OpTy, mlir::omp::TargetExitDataOp>) {
    directive = llvm::omp::Directive::OMPD_target_exit_data;
  } else if constexpr (std::is_same_v<OpTy, mlir::omp::TargetUpdateOp>) {
    directive = llvm::omp::Directive::OMPD_target_update;
  } else {
    llvm_unreachable("Unexpected TARGET DATA construct");
  }

  mlir::omp::TargetEnterExitUpdateDataClauseOps clauseOps;
  genTargetEnterExitUpdateDataClauses(converter, semaCtx, stmtCtx,
                                      item->clauses, loc, directive, clauseOps);

  return firOpBuilder.create<OpTy>(loc, clauseOps);
}

static mlir::omp::TaskOp
genTaskOp(lower::AbstractConverter &converter, lower::SymMap &symTable,
          semantics::SemanticsContext &semaCtx, lower::pft::Evaluation &eval,
          mlir::Location loc, const ConstructQueue &queue,
          ConstructQueue::iterator item) {
  lower::StatementContext stmtCtx;
  mlir::omp::TaskClauseOps clauseOps;
  genTaskClauses(converter, semaCtx, stmtCtx, item->clauses, loc, clauseOps);

  return genOpWithBody<mlir::omp::TaskOp>(
      OpWithBodyGenInfo(converter, symTable, semaCtx, loc, eval,
                        llvm::omp::Directive::OMPD_task)
          .setClauses(&item->clauses),
      queue, item, clauseOps);
}

static mlir::omp::TaskgroupOp
genTaskgroupOp(lower::AbstractConverter &converter, lower::SymMap &symTable,
               semantics::SemanticsContext &semaCtx,
               lower::pft::Evaluation &eval, mlir::Location loc,
               const ConstructQueue &queue, ConstructQueue::iterator item) {
  mlir::omp::TaskgroupClauseOps clauseOps;
  genTaskgroupClauses(converter, semaCtx, item->clauses, loc, clauseOps);

  return genOpWithBody<mlir::omp::TaskgroupOp>(
      OpWithBodyGenInfo(converter, symTable, semaCtx, loc, eval,
                        llvm::omp::Directive::OMPD_taskgroup)
          .setClauses(&item->clauses),
      queue, item, clauseOps);
}

static mlir::omp::TaskloopOp genTaskloopWrapperOp(
    lower::AbstractConverter &converter, semantics::SemanticsContext &semaCtx,
    lower::pft::Evaluation &eval, mlir::Location loc,
    const ConstructQueue &queue, ConstructQueue::iterator item) {
  TODO(loc, "Taskloop construct");
}

static mlir::omp::TaskwaitOp
genTaskwaitOp(lower::AbstractConverter &converter, lower::SymMap &symTable,
              semantics::SemanticsContext &semaCtx,
              lower::pft::Evaluation &eval, mlir::Location loc,
              const ConstructQueue &queue, ConstructQueue::iterator item) {
  mlir::omp::TaskwaitClauseOps clauseOps;
  genTaskwaitClauses(converter, semaCtx, item->clauses, loc, clauseOps);
  return converter.getFirOpBuilder().create<mlir::omp::TaskwaitOp>(loc,
                                                                   clauseOps);
}

static mlir::omp::TaskyieldOp
genTaskyieldOp(lower::AbstractConverter &converter, lower::SymMap &symTable,
               semantics::SemanticsContext &semaCtx,
               lower::pft::Evaluation &eval, mlir::Location loc,
               const ConstructQueue &queue, ConstructQueue::iterator item) {
  return converter.getFirOpBuilder().create<mlir::omp::TaskyieldOp>(loc);
}

static mlir::omp::TeamsOp
genTeamsOp(lower::AbstractConverter &converter, lower::SymMap &symTable,
           semantics::SemanticsContext &semaCtx, lower::pft::Evaluation &eval,
           mlir::Location loc, const ConstructQueue &queue,
           ConstructQueue::iterator item) {
  lower::StatementContext stmtCtx;

  auto offloadModOp = llvm::cast<mlir::omp::OffloadModuleInterface>(
      converter.getModuleOp().getOperation());
  mlir::omp::TargetOp targetOp =
      findParentTargetOp(converter.getFirOpBuilder());
  bool mustEvalOutsideTarget = targetOp && !offloadModOp.getIsTargetDevice();

  mlir::omp::TeamsClauseOps clauseOps;
  mlir::omp::NumTeamsClauseOps numTeamsClauseOps;
  mlir::omp::ThreadLimitClauseOps threadLimitClauseOps;
  genTeamsClauses(converter, semaCtx, stmtCtx, item->clauses, loc,
                  mustEvalOutsideTarget, clauseOps, numTeamsClauseOps,
                  threadLimitClauseOps);

  auto teamsOp = genOpWithBody<mlir::omp::TeamsOp>(
      OpWithBodyGenInfo(converter, symTable, semaCtx, loc, eval,
                        llvm::omp::Directive::OMPD_teams)
          .setClauses(&item->clauses),
      queue, item, clauseOps);

  if (numTeamsClauseOps.numTeamsUpperVar) {
    if (mustEvalOutsideTarget)
      targetOp.getNumTeamsUpperMutable().assign(
          numTeamsClauseOps.numTeamsUpperVar);
    else
      teamsOp.getNumTeamsUpperMutable().assign(
          numTeamsClauseOps.numTeamsUpperVar);
  }

  if (threadLimitClauseOps.threadLimitVar) {
    if (mustEvalOutsideTarget)
      targetOp.getTeamsThreadLimitMutable().assign(
          threadLimitClauseOps.threadLimitVar);
    else
      teamsOp.getThreadLimitMutable().assign(
          threadLimitClauseOps.threadLimitVar);
  }

  return teamsOp;
}

static mlir::omp::WsloopOp genWsloopWrapperOp(
    lower::AbstractConverter &converter, semantics::SemanticsContext &semaCtx,
    lower::pft::Evaluation &eval, mlir::Location loc,
    const mlir::omp::WsloopClauseOps &clauseOps,
    llvm::ArrayRef<const semantics::Symbol *> reductionSyms,
    llvm::ArrayRef<mlir::Type> reductionTypes, DataSharingProcessor &dsp) {
  fir::FirOpBuilder &firOpBuilder = converter.getFirOpBuilder();

  // Create omp.wsloop wrapper.
  llvm::SmallVector<mlir::Location> reductionLocs(reductionSyms.size(), loc);
  auto wsloopOp = firOpBuilder.create<mlir::omp::WsloopOp>(loc, clauseOps);

  // Populate entry block arguments with reduction variables.
  firOpBuilder.createBlock(&wsloopOp.getRegion(), {}, reductionTypes,
                           reductionLocs);

  firOpBuilder.setInsertionPoint(
      lower::genOpenMPTerminator(firOpBuilder, wsloopOp, loc));

  return wsloopOp;
}

//===----------------------------------------------------------------------===//
// Code generation functions for the standalone version of constructs that can
// be a leaf in a composite construct
//===----------------------------------------------------------------------===//

static void genStandaloneDistribute(
    lower::AbstractConverter &converter, lower::SymMap &symTable,
    semantics::SemanticsContext &semaCtx, lower::pft::Evaluation &eval,
    mlir::Location loc, const ConstructQueue &queue,
    ConstructQueue::iterator item, DataSharingProcessor &dsp) {
  mlir::omp::DistributeClauseOps distributeClauseOps;
  // TODO: Process DISTRIBUTE clauses

  mlir::omp::LoopNestClauseOps loopNestClauseOps;
  llvm::SmallVector<const semantics::Symbol *> iv;
  genLoopNestClauses(converter, semaCtx, eval, item->clauses, loc,
                     loopNestClauseOps, iv);

  auto distributeOp = genDistributeWrapperOp(converter, semaCtx, eval, loc,
                                             distributeClauseOps, dsp);

  genLoopNestOp(converter, symTable, semaCtx, eval, loc, queue, item,
                loopNestClauseOps, iv,
                /*wrapperSyms=*/{}, distributeOp.getRegion().getArguments(),
                llvm::omp::Directive::OMPD_distribute, dsp);
}

static void genStandaloneDo(lower::AbstractConverter &converter,
                            lower::SymMap &symTable,
                            semantics::SemanticsContext &semaCtx,
                            lower::pft::Evaluation &eval, mlir::Location loc,
                            const ConstructQueue &queue,
                            ConstructQueue::iterator item,
                            DataSharingProcessor &dsp) {
  lower::StatementContext stmtCtx;

  mlir::omp::WsloopClauseOps wsloopClauseOps;
  llvm::SmallVector<const semantics::Symbol *> reductionSyms;
  llvm::SmallVector<mlir::Type> reductionTypes;
  genWsloopClauses(converter, semaCtx, stmtCtx, item->clauses, loc,
                   wsloopClauseOps, reductionTypes, reductionSyms);

  mlir::omp::LoopNestClauseOps loopNestClauseOps;
  llvm::SmallVector<const semantics::Symbol *> iv;
  genLoopNestClauses(converter, semaCtx, eval, item->clauses, loc,
                     loopNestClauseOps, iv);

  auto wsloopOp =
      genWsloopWrapperOp(converter, semaCtx, eval, loc, wsloopClauseOps,
                         reductionSyms, reductionTypes, dsp);

  genLoopNestOp(converter, symTable, semaCtx, eval, loc, queue, item,
                loopNestClauseOps, iv, reductionSyms,
                wsloopOp.getRegion().getArguments(),
                llvm::omp::Directive::OMPD_do, dsp);
}

static void genStandaloneParallel(lower::AbstractConverter &converter,
                                  lower::SymMap &symTable,
                                  semantics::SemanticsContext &semaCtx,
                                  lower::pft::Evaluation &eval,
                                  mlir::Location loc,
                                  const ConstructQueue &queue,
                                  ConstructQueue::iterator item) {
  lower::StatementContext stmtCtx;

  auto offloadModOp =
      llvm::cast<mlir::omp::OffloadModuleInterface>(*converter.getModuleOp());
  mlir::omp::TargetOp targetOp =
      findParentTargetOp(converter.getFirOpBuilder());
  bool evalOutsideTarget =
      targetOp && !offloadModOp.getIsTargetDevice() && !evalHasSiblings(eval);

  mlir::omp::ParallelClauseOps parallelClauseOps;
  mlir::omp::NumThreadsClauseOps numThreadsClauseOps;
  llvm::SmallVector<const semantics::Symbol *> reductionSyms;
  llvm::SmallVector<mlir::Type> reductionTypes;
  genParallelClauses(converter, semaCtx, stmtCtx, item->clauses, loc,
                     evalOutsideTarget, parallelClauseOps, numThreadsClauseOps,
                     reductionTypes, reductionSyms);

  genParallelOp(converter, symTable, semaCtx, eval, loc, queue, item,
                parallelClauseOps, numThreadsClauseOps, reductionSyms,
                reductionTypes, evalOutsideTarget ? targetOp : nullptr);
}

static void genStandaloneSimd(lower::AbstractConverter &converter,
                              lower::SymMap &symTable,
                              semantics::SemanticsContext &semaCtx,
                              lower::pft::Evaluation &eval, mlir::Location loc,
                              const ConstructQueue &queue,
                              ConstructQueue::iterator item,
                              DataSharingProcessor &dsp) {
  mlir::omp::SimdClauseOps simdClauseOps;
  genSimdClauses(converter, semaCtx, item->clauses, loc, simdClauseOps);

  mlir::omp::LoopNestClauseOps loopNestClauseOps;
  llvm::SmallVector<const semantics::Symbol *> iv;
  genLoopNestClauses(converter, semaCtx, eval, item->clauses, loc,
                     loopNestClauseOps, iv);

  auto simdOp =
      genSimdWrapperOp(converter, semaCtx, eval, loc, simdClauseOps, dsp);

  genLoopNestOp(converter, symTable, semaCtx, eval, loc, queue, item,
                loopNestClauseOps, iv,
                /*wrapperSyms=*/{}, simdOp.getRegion().getArguments(),
                llvm::omp::Directive::OMPD_simd, dsp);
}

static void genStandaloneTaskloop(
    lower::AbstractConverter &converter, lower::SymMap &symTable,
    semantics::SemanticsContext &semaCtx, lower::pft::Evaluation &eval,
    mlir::Location loc, const ConstructQueue &queue,
    ConstructQueue::iterator item, DataSharingProcessor &dsp) {
  TODO(loc, "Taskloop construct");
}

//===----------------------------------------------------------------------===//
// Code generation functions for composite constructs
//===----------------------------------------------------------------------===//

static void genCompositeDistributeParallelDo(
    lower::AbstractConverter &converter, lower::SymMap &symTable,
    semantics::SemanticsContext &semaCtx, lower::pft::Evaluation &eval,
    mlir::Location loc, const ConstructQueue &queue,
    ConstructQueue::iterator item, DataSharingProcessor &dsp) {
  lower::StatementContext stmtCtx;

  auto offloadModOp =
      llvm::cast<mlir::omp::OffloadModuleInterface>(*converter.getModuleOp());
  mlir::omp::TargetOp targetOp =
      findParentTargetOp(converter.getFirOpBuilder());
  bool evalOutsideTarget =
      targetOp && !offloadModOp.getIsTargetDevice() && !evalHasSiblings(eval);

  // Clause processing.
  mlir::omp::DistributeClauseOps distributeClauseOps;
  // TODO: Process DISTRIBUTE clauses

  mlir::omp::ParallelClauseOps parallelClauseOps;
  mlir::omp::NumThreadsClauseOps numThreadsClauseOps;
  llvm::SmallVector<const semantics::Symbol *> parallelReductionSyms;
  llvm::SmallVector<mlir::Type> parallelReductionTypes;
  genParallelClauses(converter, semaCtx, stmtCtx, item->clauses, loc,
                     /*evalOutsideTarget=*/evalOutsideTarget, parallelClauseOps,
                     numThreadsClauseOps, parallelReductionTypes,
                     parallelReductionSyms);

  const auto &privateClauseOps = dsp.getPrivateClauseOps();
  parallelClauseOps.privateVars = privateClauseOps.privateVars;
  parallelClauseOps.privatizers = privateClauseOps.privatizers;

  mlir::omp::WsloopClauseOps wsloopClauseOps;
  llvm::SmallVector<const semantics::Symbol *> wsloopReductionSyms;
  llvm::SmallVector<mlir::Type> wsloopReductionTypes;
  genWsloopClauses(converter, semaCtx, stmtCtx, item->clauses, loc,
                   wsloopClauseOps, wsloopReductionTypes, wsloopReductionSyms);

  mlir::omp::LoopNestClauseOps loopNestClauseOps;
  llvm::SmallVector<const semantics::Symbol *> iv;
  genLoopNestClauses(converter, semaCtx, eval, item->clauses, loc,
                     loopNestClauseOps, iv);

  // Operation creation.
  auto distributeOp = genDistributeWrapperOp(converter, semaCtx, eval, loc,
                                             distributeClauseOps, dsp);

  auto parallelOp = genParallelWrapperOp(
      converter, semaCtx, eval, loc, parallelClauseOps, numThreadsClauseOps,
      parallelReductionSyms, parallelReductionTypes,
      evalOutsideTarget ? targetOp : nullptr, dsp);

  auto wsloopOp =
      genWsloopWrapperOp(converter, semaCtx, eval, loc, wsloopClauseOps,
                         wsloopReductionSyms, wsloopReductionTypes, dsp);

  // Construct wrapper entry block list and associated symbols. It is important
  // that the symbol order and the block argument order match, so that the
  // symbol-value bindings created are correct.
  auto wrapperSyms =
      llvm::to_vector(llvm::concat<const semantics::Symbol *const>(
          parallelReductionSyms, dsp.getDelayedPrivSyms(),
          wsloopReductionSyms));

  auto wrapperArgs = llvm::to_vector(
      llvm::concat<mlir::BlockArgument>(distributeOp.getRegion().getArguments(),
                                        parallelOp.getRegion().getArguments(),
                                        wsloopOp.getRegion().getArguments()));

  assert(wrapperSyms.size() == wrapperArgs.size() &&
         "Number of symbols and wrapper block arguments must match");
  genLoopNestOp(converter, symTable, semaCtx, eval, loc, queue, item,
                loopNestClauseOps, iv, wrapperSyms, wrapperArgs,
                llvm::omp::Directive::OMPD_distribute_parallel_do, dsp);
}

static void genCompositeDistributeParallelDoSimd(
    lower::AbstractConverter &converter, lower::SymMap &symTable,
    semantics::SemanticsContext &semaCtx, lower::pft::Evaluation &eval,
    mlir::Location loc, const ConstructQueue &queue,
    ConstructQueue::iterator item, DataSharingProcessor &dsp) {
  lower::StatementContext stmtCtx;

  auto offloadModOp =
      llvm::cast<mlir::omp::OffloadModuleInterface>(*converter.getModuleOp());
  mlir::omp::TargetOp targetOp =
      findParentTargetOp(converter.getFirOpBuilder());
  bool evalOutsideTarget =
      targetOp && !offloadModOp.getIsTargetDevice() && !evalHasSiblings(eval);

  // Clause processing.
  mlir::omp::DistributeClauseOps distributeClauseOps;
  // TODO: Process DISTRIBUTE clauses

  mlir::omp::ParallelClauseOps parallelClauseOps;
  mlir::omp::NumThreadsClauseOps numThreadsClauseOps;
  llvm::SmallVector<const semantics::Symbol *> parallelReductionSyms;
  llvm::SmallVector<mlir::Type> parallelReductionTypes;
  genParallelClauses(converter, semaCtx, stmtCtx, item->clauses, loc,
                     /*evalOutsideTarget=*/evalOutsideTarget, parallelClauseOps,
                     numThreadsClauseOps, parallelReductionTypes,
                     parallelReductionSyms);

  const auto &privateClauseOps = dsp.getPrivateClauseOps();
  parallelClauseOps.privateVars = privateClauseOps.privateVars;
  parallelClauseOps.privatizers = privateClauseOps.privatizers;

  mlir::omp::WsloopClauseOps wsloopClauseOps;
  llvm::SmallVector<const semantics::Symbol *> wsloopReductionSyms;
  llvm::SmallVector<mlir::Type> wsloopReductionTypes;
  genWsloopClauses(converter, semaCtx, stmtCtx, item->clauses, loc,
                   wsloopClauseOps, wsloopReductionTypes, wsloopReductionSyms);

  mlir::omp::SimdClauseOps simdClauseOps;
  genSimdClauses(converter, semaCtx, item->clauses, loc, simdClauseOps);

  mlir::omp::LoopNestClauseOps loopNestClauseOps;
  llvm::SmallVector<const semantics::Symbol *> iv;
  genLoopNestClauses(converter, semaCtx, eval, item->clauses, loc,
                     loopNestClauseOps, iv);

  // Operation creation.
  auto distributeOp = genDistributeWrapperOp(converter, semaCtx, eval, loc,
                                             distributeClauseOps, dsp);

  auto parallelOp = genParallelWrapperOp(
      converter, semaCtx, eval, loc, parallelClauseOps, numThreadsClauseOps,
      parallelReductionSyms, parallelReductionTypes,
      evalOutsideTarget ? targetOp : nullptr, dsp);

  auto wsloopOp =
      genWsloopWrapperOp(converter, semaCtx, eval, loc, wsloopClauseOps,
                         wsloopReductionSyms, wsloopReductionTypes, dsp);

  auto simdOp =
      genSimdWrapperOp(converter, semaCtx, eval, loc, simdClauseOps, dsp);

  // Construct wrapper entry block list and associated symbols. It is important
  // that the symbol order and the block argument order match, so that the
  // symbol-value bindings created are correct.
  auto wrapperSyms =
      llvm::to_vector(llvm::concat<const semantics::Symbol *const>(
          parallelReductionSyms, dsp.getDelayedPrivSyms(),
          wsloopReductionSyms));

  auto wrapperArgs = llvm::to_vector(llvm::concat<mlir::BlockArgument>(
      distributeOp.getRegion().getArguments(),
      parallelOp.getRegion().getArguments(),
      wsloopOp.getRegion().getArguments(), simdOp.getRegion().getArguments()));

  assert(wrapperSyms.size() == wrapperArgs.size() &&
         "Number of symbols and wrapper block arguments must match");
  genLoopNestOp(converter, symTable, semaCtx, eval, loc, queue, item,
                loopNestClauseOps, iv, wrapperSyms, wrapperArgs,
                llvm::omp::Directive::OMPD_distribute_parallel_do_simd, dsp);
}

static void genCompositeDistributeSimd(
    lower::AbstractConverter &converter, lower::SymMap &symTable,
    semantics::SemanticsContext &semaCtx, lower::pft::Evaluation &eval,
    mlir::Location loc, const ConstructQueue &queue,
    ConstructQueue::iterator item, DataSharingProcessor &dsp) {
  // Clause processing.
  mlir::omp::DistributeClauseOps distributeClauseOps;
  // TODO: Process DISTRIBUTE clauses

  mlir::omp::SimdClauseOps simdClauseOps;
  genSimdClauses(converter, semaCtx, item->clauses, loc, simdClauseOps);

  mlir::omp::LoopNestClauseOps loopNestClauseOps;
  llvm::SmallVector<const semantics::Symbol *> iv;
  genLoopNestClauses(converter, semaCtx, eval, item->clauses, loc,
                     loopNestClauseOps, iv);

  // Operation creation.
  auto distributeOp = genDistributeWrapperOp(converter, semaCtx, eval, loc,
                                             distributeClauseOps, dsp);

  auto simdOp =
      genSimdWrapperOp(converter, semaCtx, eval, loc, simdClauseOps, dsp);

  // Construct wrapper entry block list and associated symbols. It is important
  // that the symbol order and the block argument order match, so that the
  // symbol-value bindings created are correct.
  auto wrapperArgs = llvm::to_vector(
      llvm::concat<mlir::BlockArgument>(distributeOp.getRegion().getArguments(),
                                        simdOp.getRegion().getArguments()));

  assert(wrapperArgs.empty() &&
         "Block args for omp.simd and omp.distribute currently not expected");
  genLoopNestOp(converter, symTable, semaCtx, eval, loc, queue, item,
                loopNestClauseOps, iv,
                /*wrapperSyms=*/{}, wrapperArgs,
                llvm::omp::Directive::OMPD_distribute_simd, dsp);
}

static void genCompositeDoSimd(lower::AbstractConverter &converter,
                               lower::SymMap &symTable,
                               semantics::SemanticsContext &semaCtx,
                               lower::pft::Evaluation &eval, mlir::Location loc,
                               const ConstructQueue &queue,
                               ConstructQueue::iterator item,
                               DataSharingProcessor &dsp) {
  lower::StatementContext stmtCtx;

  // Clause processing.
  mlir::omp::WsloopClauseOps wsloopClauseOps;
  llvm::SmallVector<const semantics::Symbol *> wsloopReductionSyms;
  llvm::SmallVector<mlir::Type> wsloopReductionTypes;
  genWsloopClauses(converter, semaCtx, stmtCtx, item->clauses, loc,
                   wsloopClauseOps, wsloopReductionTypes, wsloopReductionSyms);

  mlir::omp::SimdClauseOps simdClauseOps;
  genSimdClauses(converter, semaCtx, item->clauses, loc, simdClauseOps);

  mlir::omp::LoopNestClauseOps loopNestClauseOps;
  llvm::SmallVector<const semantics::Symbol *> iv;
  genLoopNestClauses(converter, semaCtx, eval, item->clauses, loc,
                     loopNestClauseOps, iv);

  // Operation creation.
  auto wsloopOp =
      genWsloopWrapperOp(converter, semaCtx, eval, loc, wsloopClauseOps,
                         wsloopReductionSyms, wsloopReductionTypes, dsp);

  auto simdOp =
      genSimdWrapperOp(converter, semaCtx, eval, loc, simdClauseOps, dsp);

  // Construct wrapper entry block list and associated symbols. It is important
  // that the symbol order and the block argument order match, so that the
  // symbol-value bindings created are correct.
  auto wrapperArgs = llvm::to_vector(llvm::concat<mlir::BlockArgument>(
      wsloopOp.getRegion().getArguments(), simdOp.getRegion().getArguments()));

  assert(wsloopReductionSyms.size() == wrapperArgs.size() &&
         "Number of symbols and wrapper block arguments must match");
  genLoopNestOp(converter, symTable, semaCtx, eval, loc, queue, item,
                loopNestClauseOps, iv, wsloopReductionSyms, wrapperArgs,
                llvm::omp::Directive::OMPD_do_simd, dsp);
}

static void genCompositeTaskloopSimd(
    lower::AbstractConverter &converter, lower::SymMap &symTable,
    semantics::SemanticsContext &semaCtx, lower::pft::Evaluation &eval,
    mlir::Location loc, const ConstructQueue &queue,
    ConstructQueue::iterator item, DataSharingProcessor &dsp) {
  TODO(loc, "Composite TASKLOOP SIMD");
}

//===----------------------------------------------------------------------===//
// Dispatch
//===----------------------------------------------------------------------===//

static void genOMPDispatch(lower::AbstractConverter &converter,
                           lower::SymMap &symTable,
                           semantics::SemanticsContext &semaCtx,
                           lower::pft::Evaluation &eval, mlir::Location loc,
                           const ConstructQueue &queue,
                           ConstructQueue::iterator item,
                           DataSharingProcessor *dsp) {
  assert(item != queue.end());
  bool firstLoopLeaf = !dsp && llvm::omp::getDirectiveAssociation(item->id) ==
                                   llvm::omp::Association::Loop;

  std::optional<DataSharingProcessor> loopDsp;
  if (firstLoopLeaf) {
    symTable.pushScope();
    loopDsp.emplace(converter, semaCtx, item->clauses, eval,
                    /*shouldCollectPreDeterminedSymbols=*/true,
                    enableDelayedPrivatization, &symTable);
    dsp = &*loopDsp;
    dsp->processStep1();
    dsp->processStep2();
  }

  switch (llvm::omp::Directive dir = item->id) {
  case llvm::omp::Directive::OMPD_barrier:
    genBarrierOp(converter, symTable, semaCtx, eval, loc, queue, item);
    break;
  case llvm::omp::Directive::OMPD_distribute:
    genStandaloneDistribute(converter, symTable, semaCtx, eval, loc, queue,
                            item, *dsp);
    break;
  case llvm::omp::Directive::OMPD_do:
    genStandaloneDo(converter, symTable, semaCtx, eval, loc, queue, item, *dsp);
    break;
  case llvm::omp::Directive::OMPD_loop:
  case llvm::omp::Directive::OMPD_masked:
    TODO(loc, "Unhandled directive " + llvm::omp::getOpenMPDirectiveName(dir));
    break;
  case llvm::omp::Directive::OMPD_master:
    genMasterOp(converter, symTable, semaCtx, eval, loc, queue, item);
    break;
  case llvm::omp::Directive::OMPD_ordered:
    // Block-associated "ordered" construct.
    genOrderedRegionOp(converter, symTable, semaCtx, eval, loc, queue, item);
    break;
  case llvm::omp::Directive::OMPD_parallel:
    genStandaloneParallel(converter, symTable, semaCtx, eval, loc, queue, item);
    break;
  case llvm::omp::Directive::OMPD_section:
    genSectionOp(converter, symTable, semaCtx, eval, loc, queue, item);
    break;
  case llvm::omp::Directive::OMPD_sections:
    genSectionsOp(converter, symTable, semaCtx, eval, loc, queue, item);
    break;
  case llvm::omp::Directive::OMPD_simd:
    genStandaloneSimd(converter, symTable, semaCtx, eval, loc, queue, item,
                      *dsp);
    break;
  case llvm::omp::Directive::OMPD_single:
    genSingleOp(converter, symTable, semaCtx, eval, loc, queue, item);
    break;
  case llvm::omp::Directive::OMPD_target:
    genTargetOp(converter, symTable, semaCtx, eval, loc, queue, item);
    break;
  case llvm::omp::Directive::OMPD_target_data:
    genTargetDataOp(converter, symTable, semaCtx, eval, loc, queue, item);
    break;
  case llvm::omp::Directive::OMPD_target_enter_data:
    genTargetEnterExitUpdateDataOp<mlir::omp::TargetEnterDataOp>(
        converter, symTable, semaCtx, loc, queue, item);
    break;
  case llvm::omp::Directive::OMPD_target_exit_data:
    genTargetEnterExitUpdateDataOp<mlir::omp::TargetExitDataOp>(
        converter, symTable, semaCtx, loc, queue, item);
    break;
  case llvm::omp::Directive::OMPD_target_update:
    genTargetEnterExitUpdateDataOp<mlir::omp::TargetUpdateOp>(
        converter, symTable, semaCtx, loc, queue, item);
    break;
  case llvm::omp::Directive::OMPD_task:
    genTaskOp(converter, symTable, semaCtx, eval, loc, queue, item);
    break;
  case llvm::omp::Directive::OMPD_taskgroup:
    genTaskgroupOp(converter, symTable, semaCtx, eval, loc, queue, item);
    break;
  case llvm::omp::Directive::OMPD_taskloop:
    genStandaloneTaskloop(converter, symTable, semaCtx, eval, loc, queue, item,
                          *dsp);
    break;
  case llvm::omp::Directive::OMPD_taskwait:
    genTaskwaitOp(converter, symTable, semaCtx, eval, loc, queue, item);
    break;
  case llvm::omp::Directive::OMPD_taskyield:
    genTaskyieldOp(converter, symTable, semaCtx, eval, loc, queue, item);
    break;
  case llvm::omp::Directive::OMPD_teams:
    genTeamsOp(converter, symTable, semaCtx, eval, loc, queue, item);
    break;
  case llvm::omp::Directive::OMPD_tile:
  case llvm::omp::Directive::OMPD_unroll:
    TODO(loc, "Unhandled loop directive (" +
                  llvm::omp::getOpenMPDirectiveName(dir) + ")");
  // case llvm::omp::Directive::OMPD_workdistribute:
  case llvm::omp::Directive::OMPD_workshare:
    // FIXME: Workshare is not a commonly used OpenMP construct, an
    // implementation for this feature will come later. For the codes
    // that use this construct, add a single construct for now.
    genSingleOp(converter, symTable, semaCtx, eval, loc, queue, item);
    break;

  // Composite constructs
  case llvm::omp::Directive::OMPD_distribute_parallel_do:
    genCompositeDistributeParallelDo(converter, symTable, semaCtx, eval, loc,
                                     queue, item, *dsp);
    break;
  case llvm::omp::Directive::OMPD_distribute_parallel_do_simd:
    genCompositeDistributeParallelDoSimd(converter, symTable, semaCtx, eval,
                                         loc, queue, item, *dsp);
    break;
  case llvm::omp::Directive::OMPD_distribute_simd:
    genCompositeDistributeSimd(converter, symTable, semaCtx, eval, loc, queue,
                               item, *dsp);
    break;
  case llvm::omp::Directive::OMPD_do_simd:
    genCompositeDoSimd(converter, symTable, semaCtx, eval, loc, queue, item,
                       *dsp);
    break;
  case llvm::omp::Directive::OMPD_taskloop_simd:
    genCompositeTaskloopSimd(converter, symTable, semaCtx, eval, loc, queue,
                             item, *dsp);
    break;
  default:
    break;
  }

  if (firstLoopLeaf)
    symTable.popScope();
}

//===----------------------------------------------------------------------===//
// OpenMPDeclarativeConstruct visitors
//===----------------------------------------------------------------------===//

static void
genOMP(lower::AbstractConverter &converter, lower::SymMap &symTable,
       semantics::SemanticsContext &semaCtx, lower::pft::Evaluation &eval,
       const parser::OpenMPDeclarativeAllocate &declarativeAllocate) {
  TODO(converter.getCurrentLocation(), "OpenMPDeclarativeAllocate");
}

static void genOMP(
    lower::AbstractConverter &converter, lower::SymMap &symTable,
    semantics::SemanticsContext &semaCtx, lower::pft::Evaluation &eval,
    const parser::OpenMPDeclareReductionConstruct &declareReductionConstruct) {
  TODO(converter.getCurrentLocation(), "OpenMPDeclareReductionConstruct");
}

static void
genOMP(lower::AbstractConverter &converter, lower::SymMap &symTable,
       semantics::SemanticsContext &semaCtx, lower::pft::Evaluation &eval,
       const parser::OpenMPDeclareSimdConstruct &declareSimdConstruct) {
  TODO(converter.getCurrentLocation(), "OpenMPDeclareSimdConstruct");
}

static void
genOMP(lower::AbstractConverter &converter, lower::SymMap &symTable,
       semantics::SemanticsContext &semaCtx, lower::pft::Evaluation &eval,
       const parser::OpenMPDeclareTargetConstruct &declareTargetConstruct) {
  mlir::omp::DeclareTargetClauseOps clauseOps;
  llvm::SmallVector<DeclareTargetCapturePair> symbolAndClause;
  mlir::ModuleOp mod = converter.getFirOpBuilder().getModule();
  getDeclareTargetInfo(converter, semaCtx, eval, declareTargetConstruct,
                       clauseOps, symbolAndClause);

  for (const DeclareTargetCapturePair &symClause : symbolAndClause) {
    mlir::Operation *op = mod.lookupSymbol(
        converter.mangleName(std::get<const semantics::Symbol &>(symClause)));

    // Some symbols are deferred until later in the module, these are handled
    // upon finalization of the module for OpenMP inside of Bridge, so we simply
    // skip for now.
    if (!op)
      continue;

    markDeclareTarget(
        op, converter,
        std::get<mlir::omp::DeclareTargetCaptureClause>(symClause),
        clauseOps.deviceType);
  }
}

static void genOMP(lower::AbstractConverter &converter, lower::SymMap &symTable,
                   semantics::SemanticsContext &semaCtx,
                   lower::pft::Evaluation &eval,
                   const parser::OpenMPRequiresConstruct &requiresConstruct) {
  // Requires directives are gathered and processed in semantics and
  // then combined in the lowering bridge before triggering codegen
  // just once. Hence, there is no need to lower each individual
  // occurrence here.
}

static void genOMP(lower::AbstractConverter &converter, lower::SymMap &symTable,
                   semantics::SemanticsContext &semaCtx,
                   lower::pft::Evaluation &eval,
                   const parser::OpenMPThreadprivate &threadprivate) {
  // The directive is lowered when instantiating the variable to
  // support the case of threadprivate variable declared in module.
}

static void genOMP(lower::AbstractConverter &converter, lower::SymMap &symTable,
                   semantics::SemanticsContext &semaCtx,
                   lower::pft::Evaluation &eval,
                   const parser::OpenMPDeclarativeConstruct &ompDeclConstruct) {
  Fortran::common::visit(
      [&](auto &&s) { return genOMP(converter, symTable, semaCtx, eval, s); },
      ompDeclConstruct.u);
}

//===----------------------------------------------------------------------===//
// OpenMPStandaloneConstruct visitors
//===----------------------------------------------------------------------===//

static void genOMP(
    lower::AbstractConverter &converter, lower::SymMap &symTable,
    semantics::SemanticsContext &semaCtx, lower::pft::Evaluation &eval,
    const parser::OpenMPSimpleStandaloneConstruct &simpleStandaloneConstruct) {
  const auto &directive = std::get<parser::OmpSimpleStandaloneDirective>(
      simpleStandaloneConstruct.t);
  List<Clause> clauses = makeClauses(
      std::get<parser::OmpClauseList>(simpleStandaloneConstruct.t), semaCtx);
  mlir::Location currentLocation = converter.genLocation(directive.source);

  ConstructQueue queue{
      buildConstructQueue(converter.getFirOpBuilder().getModule(), semaCtx,
                          eval, directive.source, directive.v, clauses)};
  if (directive.v == llvm::omp::Directive::OMPD_ordered) {
    // Standalone "ordered" directive.
    genOrderedOp(converter, symTable, semaCtx, eval, currentLocation, queue,
                 queue.begin());
  } else {
    // Dispatch handles the "block-associated" variant of "ordered".
    genOMPDispatch(converter, symTable, semaCtx, eval, currentLocation, queue,
                   queue.begin());
  }
}

static void genOMP(lower::AbstractConverter &converter, lower::SymMap &symTable,
                   semantics::SemanticsContext &semaCtx,
                   lower::pft::Evaluation &eval,
                   const parser::OpenMPFlushConstruct &flushConstruct) {
  const auto &verbatim = std::get<parser::Verbatim>(flushConstruct.t);
  const auto &objectList =
      std::get<std::optional<parser::OmpObjectList>>(flushConstruct.t);
  const auto &clauseList =
      std::get<std::optional<std::list<parser::OmpMemoryOrderClause>>>(
          flushConstruct.t);
  ObjectList objects =
      objectList ? makeObjects(*objectList, semaCtx) : ObjectList{};
  List<Clause> clauses =
      clauseList ? makeList(*clauseList,
                            [&](auto &&s) { return makeClause(s.v, semaCtx); })
                 : List<Clause>{};
  mlir::Location currentLocation = converter.genLocation(verbatim.source);

  ConstructQueue queue{buildConstructQueue(
      converter.getFirOpBuilder().getModule(), semaCtx, eval, verbatim.source,
      llvm::omp::Directive::OMPD_flush, clauses)};
  genFlushOp(converter, symTable, semaCtx, eval, currentLocation, objects,
             queue, queue.begin());
}

static void genOMP(lower::AbstractConverter &converter, lower::SymMap &symTable,
                   semantics::SemanticsContext &semaCtx,
                   lower::pft::Evaluation &eval,
                   const parser::OpenMPCancelConstruct &cancelConstruct) {
  TODO(converter.getCurrentLocation(), "OpenMPCancelConstruct");
}

static void genOMP(lower::AbstractConverter &converter, lower::SymMap &symTable,
                   semantics::SemanticsContext &semaCtx,
                   lower::pft::Evaluation &eval,
                   const parser::OpenMPCancellationPointConstruct
                       &cancellationPointConstruct) {
  TODO(converter.getCurrentLocation(), "OpenMPCancelConstruct");
}

static void
genOMP(lower::AbstractConverter &converter, lower::SymMap &symTable,
       semantics::SemanticsContext &semaCtx, lower::pft::Evaluation &eval,
       const parser::OpenMPStandaloneConstruct &standaloneConstruct) {
  Fortran::common::visit(
      [&](auto &&s) { return genOMP(converter, symTable, semaCtx, eval, s); },
      standaloneConstruct.u);
}

//===----------------------------------------------------------------------===//
// OpenMPConstruct visitors
//===----------------------------------------------------------------------===//

static void genOMP(lower::AbstractConverter &converter, lower::SymMap &symTable,
                   semantics::SemanticsContext &semaCtx,
                   lower::pft::Evaluation &eval,
                   const parser::OpenMPAllocatorsConstruct &allocsConstruct) {
  TODO(converter.getCurrentLocation(), "OpenMPAllocatorsConstruct");
}

static void genOMP(lower::AbstractConverter &converter, lower::SymMap &symTable,
                   semantics::SemanticsContext &semaCtx,
                   lower::pft::Evaluation &eval,
                   const parser::OpenMPAtomicConstruct &atomicConstruct) {
  Fortran::common::visit(
      common::visitors{
          [&](const parser::OmpAtomicRead &atomicRead) {
            mlir::Location loc = converter.genLocation(atomicRead.source);
            lower::genOmpAccAtomicRead<parser::OmpAtomicRead,
                                       parser::OmpAtomicClauseList>(
                converter, atomicRead, loc);
          },
          [&](const parser::OmpAtomicWrite &atomicWrite) {
            mlir::Location loc = converter.genLocation(atomicWrite.source);
            lower::genOmpAccAtomicWrite<parser::OmpAtomicWrite,
                                        parser::OmpAtomicClauseList>(
                converter, atomicWrite, loc);
          },
          [&](const parser::OmpAtomic &atomicConstruct) {
            mlir::Location loc = converter.genLocation(atomicConstruct.source);
            lower::genOmpAtomic<parser::OmpAtomic, parser::OmpAtomicClauseList>(
                converter, atomicConstruct, loc);
          },
          [&](const parser::OmpAtomicUpdate &atomicUpdate) {
            mlir::Location loc = converter.genLocation(atomicUpdate.source);
            lower::genOmpAccAtomicUpdate<parser::OmpAtomicUpdate,
                                         parser::OmpAtomicClauseList>(
                converter, atomicUpdate, loc);
          },
          [&](const parser::OmpAtomicCapture &atomicCapture) {
            mlir::Location loc = converter.genLocation(atomicCapture.source);
            lower::genOmpAccAtomicCapture<parser::OmpAtomicCapture,
                                          parser::OmpAtomicClauseList>(
                converter, atomicCapture, loc);
          },
      },
      atomicConstruct.u);
}

static void genOMP(lower::AbstractConverter &converter, lower::SymMap &symTable,
                   semantics::SemanticsContext &semaCtx,
                   lower::pft::Evaluation &eval,
                   const parser::OpenMPBlockConstruct &blockConstruct) {
  const auto &beginBlockDirective =
      std::get<parser::OmpBeginBlockDirective>(blockConstruct.t);
  const auto &endBlockDirective =
      std::get<parser::OmpEndBlockDirective>(blockConstruct.t);
  mlir::Location currentLocation =
      converter.genLocation(beginBlockDirective.source);
  const auto origDirective =
      std::get<parser::OmpBlockDirective>(beginBlockDirective.t).v;
  List<Clause> clauses = makeClauses(
      std::get<parser::OmpClauseList>(beginBlockDirective.t), semaCtx);
  clauses.append(makeClauses(
      std::get<parser::OmpClauseList>(endBlockDirective.t), semaCtx));

  assert(llvm::omp::blockConstructSet.test(origDirective) &&
         "Expected block construct");
  (void)origDirective;

  for (const Clause &clause : clauses) {
    mlir::Location clauseLocation = converter.genLocation(clause.source);
    if (!std::holds_alternative<clause::Allocate>(clause.u) &&
        !std::holds_alternative<clause::Copyin>(clause.u) &&
        !std::holds_alternative<clause::Copyprivate>(clause.u) &&
        !std::holds_alternative<clause::Default>(clause.u) &&
        !std::holds_alternative<clause::Depend>(clause.u) &&
        !std::holds_alternative<clause::Final>(clause.u) &&
        !std::holds_alternative<clause::Firstprivate>(clause.u) &&
        !std::holds_alternative<clause::HasDeviceAddr>(clause.u) &&
        !std::holds_alternative<clause::If>(clause.u) &&
        !std::holds_alternative<clause::IsDevicePtr>(clause.u) &&
        !std::holds_alternative<clause::Map>(clause.u) &&
        !std::holds_alternative<clause::Nowait>(clause.u) &&
        !std::holds_alternative<clause::NumTeams>(clause.u) &&
        !std::holds_alternative<clause::NumThreads>(clause.u) &&
        !std::holds_alternative<clause::Priority>(clause.u) &&
        !std::holds_alternative<clause::Private>(clause.u) &&
        !std::holds_alternative<clause::ProcBind>(clause.u) &&
        !std::holds_alternative<clause::Reduction>(clause.u) &&
        !std::holds_alternative<clause::Shared>(clause.u) &&
        !std::holds_alternative<clause::Simd>(clause.u) &&
        !std::holds_alternative<clause::ThreadLimit>(clause.u) &&
        !std::holds_alternative<clause::Threads>(clause.u) &&
        !std::holds_alternative<clause::UseDeviceAddr>(clause.u) &&
        !std::holds_alternative<clause::UseDevicePtr>(clause.u)) {
      TODO(clauseLocation, "OpenMP Block construct clause");
    }
  }

  llvm::omp::Directive directive =
      std::get<parser::OmpBlockDirective>(beginBlockDirective.t).v;
  const parser::CharBlock &source =
      std::get<parser::OmpBlockDirective>(beginBlockDirective.t).source;
  ConstructQueue queue{
      buildConstructQueue(converter.getFirOpBuilder().getModule(), semaCtx,
                          eval, source, directive, clauses)};
  genOMPDispatch(converter, symTable, semaCtx, eval, currentLocation, queue,
                 queue.begin());
}

static void genOMP(lower::AbstractConverter &converter, lower::SymMap &symTable,
                   semantics::SemanticsContext &semaCtx,
                   lower::pft::Evaluation &eval,
                   const parser::OpenMPCriticalConstruct &criticalConstruct) {
  const auto &cd = std::get<parser::OmpCriticalDirective>(criticalConstruct.t);
  List<Clause> clauses =
      makeClauses(std::get<parser::OmpClauseList>(cd.t), semaCtx);

  ConstructQueue queue{buildConstructQueue(
      converter.getFirOpBuilder().getModule(), semaCtx, eval, cd.source,
      llvm::omp::Directive::OMPD_critical, clauses)};

  const auto &name = std::get<std::optional<parser::Name>>(cd.t);
  mlir::Location currentLocation = converter.getCurrentLocation();
  genCriticalOp(converter, symTable, semaCtx, eval, currentLocation, queue,
                queue.begin(), name);
}

static void genOMP(lower::AbstractConverter &converter, lower::SymMap &symTable,
                   semantics::SemanticsContext &semaCtx,
                   lower::pft::Evaluation &eval,
                   const parser::OpenMPExecutableAllocate &execAllocConstruct) {
  TODO(converter.getCurrentLocation(), "OpenMPExecutableAllocate");
}

static void genOMP(lower::AbstractConverter &converter, lower::SymMap &symTable,
                   semantics::SemanticsContext &semaCtx,
                   lower::pft::Evaluation &eval,
                   const parser::OpenMPLoopConstruct &loopConstruct) {
  const auto &beginLoopDirective =
      std::get<parser::OmpBeginLoopDirective>(loopConstruct.t);
  List<Clause> clauses = makeClauses(
      std::get<parser::OmpClauseList>(beginLoopDirective.t), semaCtx);
  if (auto &endLoopDirective =
          std::get<std::optional<parser::OmpEndLoopDirective>>(
              loopConstruct.t)) {
    clauses.append(makeClauses(
        std::get<parser::OmpClauseList>(endLoopDirective->t), semaCtx));
  }

  mlir::Location currentLocation =
      converter.genLocation(beginLoopDirective.source);

  llvm::omp::Directive directive =
      std::get<parser::OmpLoopDirective>(beginLoopDirective.t).v;
  const parser::CharBlock &source =
      std::get<parser::OmpLoopDirective>(beginLoopDirective.t).source;
  ConstructQueue queue{
      buildConstructQueue(converter.getFirOpBuilder().getModule(), semaCtx,
                          eval, source, directive, clauses)};

  genOMPDispatch(converter, symTable, semaCtx, eval, currentLocation, queue,
                 queue.begin());
}

static void genOMP(lower::AbstractConverter &converter, lower::SymMap &symTable,
                   semantics::SemanticsContext &semaCtx,
                   lower::pft::Evaluation &eval,
                   const parser::OpenMPSectionConstruct &sectionConstruct) {
  mlir::Location loc = converter.getCurrentLocation();
  ConstructQueue queue{buildConstructQueue(
      converter.getFirOpBuilder().getModule(), semaCtx, eval,
      sectionConstruct.source, llvm::omp::Directive::OMPD_section, {})};
  genOMPDispatch(converter, symTable, semaCtx, eval, loc, queue, queue.begin());
}

static void genOMP(lower::AbstractConverter &converter, lower::SymMap &symTable,
                   semantics::SemanticsContext &semaCtx,
                   lower::pft::Evaluation &eval,
                   const parser::OpenMPSectionsConstruct &sectionsConstruct) {
  const auto &beginSectionsDirective =
      std::get<parser::OmpBeginSectionsDirective>(sectionsConstruct.t);
  List<Clause> clauses = makeClauses(
      std::get<parser::OmpClauseList>(beginSectionsDirective.t), semaCtx);
  const auto &endSectionsDirective =
      std::get<parser::OmpEndSectionsDirective>(sectionsConstruct.t);
  clauses.append(makeClauses(
      std::get<parser::OmpClauseList>(endSectionsDirective.t), semaCtx));

  mlir::Location currentLocation = converter.getCurrentLocation();

  llvm::omp::Directive directive =
      std::get<parser::OmpSectionsDirective>(beginSectionsDirective.t).v;
  const parser::CharBlock &source =
      std::get<parser::OmpSectionsDirective>(beginSectionsDirective.t).source;
  ConstructQueue queue{
      buildConstructQueue(converter.getFirOpBuilder().getModule(), semaCtx,
                          eval, source, directive, clauses)};
  genOMPDispatch(converter, symTable, semaCtx, eval, currentLocation, queue,
                 queue.begin());
}

static void genOMP(lower::AbstractConverter &converter, lower::SymMap &symTable,
                   semantics::SemanticsContext &semaCtx,
                   lower::pft::Evaluation &eval,
                   const parser::OpenMPConstruct &ompConstruct) {
<<<<<<< HEAD
  std::visit([&](auto &&s) { genOMP(converter, symTable, semaCtx, eval, s); },
             ompConstruct.u);
=======
  Fortran::common::visit(
      [&](auto &&s) { return genOMP(converter, symTable, semaCtx, eval, s); },
      ompConstruct.u);
>>>>>>> f2f18459
}

//===----------------------------------------------------------------------===//
// Public functions
//===----------------------------------------------------------------------===//

mlir::Operation *Fortran::lower::genOpenMPTerminator(fir::FirOpBuilder &builder,
                                                     mlir::Operation *op,
                                                     mlir::Location loc) {
  if (mlir::isa<mlir::omp::AtomicUpdateOp, mlir::omp::DeclareReductionOp,
                mlir::omp::LoopNestOp>(op))
    return builder.create<mlir::omp::YieldOp>(loc);
  return builder.create<mlir::omp::TerminatorOp>(loc);
}

void Fortran::lower::genOpenMPConstruct(lower::AbstractConverter &converter,
                                        lower::SymMap &symTable,
                                        semantics::SemanticsContext &semaCtx,
                                        lower::pft::Evaluation &eval,
                                        const parser::OpenMPConstruct &omp) {
  symTable.pushScope();
  genOMP(converter, symTable, semaCtx, eval, omp);
  symTable.popScope();
}

void Fortran::lower::genOpenMPDeclarativeConstruct(
    lower::AbstractConverter &converter, lower::SymMap &symTable,
    semantics::SemanticsContext &semaCtx, lower::pft::Evaluation &eval,
    const parser::OpenMPDeclarativeConstruct &omp) {
  genOMP(converter, symTable, semaCtx, eval, omp);
  genNestedEvaluations(converter, eval);
}

void Fortran::lower::genOpenMPSymbolProperties(
    lower::AbstractConverter &converter, const lower::pft::Variable &var) {
  assert(var.hasSymbol() && "Expecting Symbol");
  const semantics::Symbol &sym = var.getSymbol();

  if (sym.test(semantics::Symbol::Flag::OmpThreadprivate))
    lower::genThreadprivateOp(converter, var);

  if (sym.test(semantics::Symbol::Flag::OmpDeclareTarget))
    lower::genDeclareTargetIntGlobal(converter, var);
}

int64_t
Fortran::lower::getCollapseValue(const parser::OmpClauseList &clauseList) {
  for (const parser::OmpClause &clause : clauseList.v) {
    if (const auto &collapseClause =
            std::get_if<parser::OmpClause::Collapse>(&clause.u)) {
      const auto *expr = semantics::GetExpr(collapseClause->v);
      return evaluate::ToInt64(*expr).value();
    }
  }
  return 1;
}

void Fortran::lower::genThreadprivateOp(lower::AbstractConverter &converter,
                                        const lower::pft::Variable &var) {
  fir::FirOpBuilder &firOpBuilder = converter.getFirOpBuilder();
  mlir::Location currentLocation = converter.getCurrentLocation();

  const semantics::Symbol &sym = var.getSymbol();
  mlir::Value symThreadprivateValue;
  if (const semantics::Symbol *common =
          semantics::FindCommonBlockContaining(sym.GetUltimate())) {
    mlir::Value commonValue = converter.getSymbolAddress(*common);
    if (mlir::isa<mlir::omp::ThreadprivateOp>(commonValue.getDefiningOp())) {
      // Generate ThreadprivateOp for a common block instead of its members and
      // only do it once for a common block.
      return;
    }
    // Generate ThreadprivateOp and rebind the common block.
    mlir::Value commonThreadprivateValue =
        firOpBuilder.create<mlir::omp::ThreadprivateOp>(
            currentLocation, commonValue.getType(), commonValue);
    converter.bindSymbol(*common, commonThreadprivateValue);
    // Generate the threadprivate value for the common block member.
    symThreadprivateValue = genCommonBlockMember(converter, currentLocation,
                                                 sym, commonThreadprivateValue);
  } else if (!var.isGlobal()) {
    // Non-global variable which can be in threadprivate directive must be one
    // variable in main program, and it has implicit SAVE attribute. Take it as
    // with SAVE attribute, so to create GlobalOp for it to simplify the
    // translation to LLVM IR.
    // Avoids performing multiple globalInitializations.
    fir::GlobalOp global;
    auto module = converter.getModuleOp();
    std::string globalName = converter.mangleName(sym);
    if (module.lookupSymbol<fir::GlobalOp>(globalName))
      global = module.lookupSymbol<fir::GlobalOp>(globalName);
    else
      global = globalInitialization(converter, firOpBuilder, sym, var,
                                    currentLocation);

    mlir::Value symValue = firOpBuilder.create<fir::AddrOfOp>(
        currentLocation, global.resultType(), global.getSymbol());
    symThreadprivateValue = firOpBuilder.create<mlir::omp::ThreadprivateOp>(
        currentLocation, symValue.getType(), symValue);
  } else {
    mlir::Value symValue = converter.getSymbolAddress(sym);

    // The symbol may be use-associated multiple times, and nothing needs to be
    // done after the original symbol is mapped to the threadprivatized value
    // for the first time. Use the threadprivatized value directly.
    mlir::Operation *op;
    if (auto declOp = symValue.getDefiningOp<hlfir::DeclareOp>())
      op = declOp.getMemref().getDefiningOp();
    else
      op = symValue.getDefiningOp();
    if (mlir::isa<mlir::omp::ThreadprivateOp>(op))
      return;

    symThreadprivateValue = firOpBuilder.create<mlir::omp::ThreadprivateOp>(
        currentLocation, symValue.getType(), symValue);
  }

  fir::ExtendedValue sexv = converter.getSymbolExtendedValue(sym);
  fir::ExtendedValue symThreadprivateExv =
      getExtendedValue(sexv, symThreadprivateValue);
  converter.bindSymbol(sym, symThreadprivateExv);
}

// This function replicates threadprivate's behaviour of generating
// an internal fir.GlobalOp for non-global variables in the main program
// that have the implicit SAVE attribute, to simplifiy LLVM-IR and MLIR
// generation.
void Fortran::lower::genDeclareTargetIntGlobal(
    lower::AbstractConverter &converter, const lower::pft::Variable &var) {
  if (!var.isGlobal()) {
    // A non-global variable which can be in a declare target directive must
    // be a variable in the main program, and it has the implicit SAVE
    // attribute. We create a GlobalOp for it to simplify the translation to
    // LLVM IR.
    globalInitialization(converter, converter.getFirOpBuilder(),
                         var.getSymbol(), var, converter.getCurrentLocation());
  }
}

bool Fortran::lower::isOpenMPTargetConstruct(
    const parser::OpenMPConstruct &omp) {
  llvm::omp::Directive dir = llvm::omp::Directive::OMPD_unknown;
  if (const auto *block = std::get_if<parser::OpenMPBlockConstruct>(&omp.u)) {
    const auto &begin = std::get<parser::OmpBeginBlockDirective>(block->t);
    dir = std::get<parser::OmpBlockDirective>(begin.t).v;
  } else if (const auto *loop =
                 std::get_if<parser::OpenMPLoopConstruct>(&omp.u)) {
    const auto &begin = std::get<parser::OmpBeginLoopDirective>(loop->t);
    dir = std::get<parser::OmpLoopDirective>(begin.t).v;
  }
  return llvm::omp::allTargetSet.test(dir);
}

void Fortran::lower::gatherOpenMPDeferredDeclareTargets(
    lower::AbstractConverter &converter, semantics::SemanticsContext &semaCtx,
    lower::pft::Evaluation &eval,
    const parser::OpenMPDeclarativeConstruct &ompDecl,
    llvm::SmallVectorImpl<OMPDeferredDeclareTargetInfo>
        &deferredDeclareTarget) {
  Fortran::common::visit(
      common::visitors{
          [&](const parser::OpenMPDeclareTargetConstruct &ompReq) {
            collectDeferredDeclareTargets(converter, semaCtx, eval, ompReq,
                                          deferredDeclareTarget);
          },
          [&](const auto &) {},
      },
      ompDecl.u);
}

bool Fortran::lower::isOpenMPDeviceDeclareTarget(
    lower::AbstractConverter &converter, semantics::SemanticsContext &semaCtx,
    lower::pft::Evaluation &eval,
    const parser::OpenMPDeclarativeConstruct &ompDecl) {
  return Fortran::common::visit(
      common::visitors{
          [&](const parser::OpenMPDeclareTargetConstruct &ompReq) {
            mlir::omp::DeclareTargetDeviceType targetType =
                getDeclareTargetFunctionDevice(converter, semaCtx, eval, ompReq)
                    .value_or(mlir::omp::DeclareTargetDeviceType::host);
            return targetType != mlir::omp::DeclareTargetDeviceType::host;
          },
          [&](const auto &) { return false; },
      },
      ompDecl.u);
}

// In certain cases such as subroutine or function interfaces which declare
// but do not define or directly call the subroutine or function in the same
// module, their lowering is delayed until after the declare target construct
// itself is processed, so there symbol is not within the table.
//
// This function will also return true if we encounter any device declare
// target cases, to satisfy checking if we require the requires attributes
// on the module.
bool Fortran::lower::markOpenMPDeferredDeclareTargetFunctions(
    mlir::Operation *mod,
    llvm::SmallVectorImpl<OMPDeferredDeclareTargetInfo> &deferredDeclareTargets,
    AbstractConverter &converter) {
  bool deviceCodeFound = false;
  auto modOp = llvm::cast<mlir::ModuleOp>(mod);
  for (auto declTar : deferredDeclareTargets) {
    mlir::Operation *op = modOp.lookupSymbol(converter.mangleName(declTar.sym));

    // Due to interfaces being optionally emitted on usage in a module,
    // not finding an operation at this point cannot be a hard error, we
    // simply ignore it for now.
    // TODO: Add semantic checks for detecting cases where an erronous
    // (undefined) symbol has been supplied to a declare target clause
    if (!op)
      continue;

    auto devType = declTar.declareTargetDeviceType;
    if (!deviceCodeFound && devType != mlir::omp::DeclareTargetDeviceType::host)
      deviceCodeFound = true;

    markDeclareTarget(op, converter, declTar.declareTargetCaptureClause,
                      devType);
  }

  return deviceCodeFound;
}

void Fortran::lower::genOpenMPRequires(mlir::Operation *mod,
                                       const semantics::Symbol *symbol) {
  using MlirRequires = mlir::omp::ClauseRequires;
  using SemaRequires = semantics::WithOmpDeclarative::RequiresFlag;

  if (auto offloadMod =
          llvm::dyn_cast<mlir::omp::OffloadModuleInterface>(mod)) {
    semantics::WithOmpDeclarative::RequiresFlags semaFlags;
    if (symbol) {
      common::visit(
          [&](const auto &details) {
            if constexpr (std::is_base_of_v<semantics::WithOmpDeclarative,
                                            std::decay_t<decltype(details)>>) {
              if (details.has_ompRequires())
                semaFlags = *details.ompRequires();
            }
          },
          symbol->details());
    }

    // Use pre-populated omp.requires module attribute if it was set, so that
    // the "-fopenmp-force-usm" compiler option is honored.
    MlirRequires mlirFlags = offloadMod.getRequires();
    if (semaFlags.test(SemaRequires::ReverseOffload))
      mlirFlags = mlirFlags | MlirRequires::reverse_offload;
    if (semaFlags.test(SemaRequires::UnifiedAddress))
      mlirFlags = mlirFlags | MlirRequires::unified_address;
    if (semaFlags.test(SemaRequires::UnifiedSharedMemory))
      mlirFlags = mlirFlags | MlirRequires::unified_shared_memory;
    if (semaFlags.test(SemaRequires::DynamicAllocators))
      mlirFlags = mlirFlags | MlirRequires::dynamic_allocators;

    offloadMod.setRequires(mlirFlags);
  }
}<|MERGE_RESOLUTION|>--- conflicted
+++ resolved
@@ -1109,18 +1109,6 @@
       mlir::StringAttr::get(converter.getFirOpBuilder().getContext(), name);
 }
 
-static void genDistributeClauses(lower::AbstractConverter &converter,
-                                 semantics::SemanticsContext &semaCtx,
-                                 lower::StatementContext &stmtCtx,
-                                 const List<Clause> &clauses,
-                                 mlir::Location loc,
-                                 mlir::omp::DistributeClauseOps &clauseOps) {
-  ClauseProcessor cp(converter, semaCtx, clauses);
-  cp.processAllocate(clauseOps);
-  cp.processDistSchedule(stmtCtx, clauseOps);
-  // TODO Support delayed privatization.
-}
-
 static void genFlushClauses(lower::AbstractConverter &converter,
                             semantics::SemanticsContext &semaCtx,
                             const ObjectList &objects,
@@ -1442,7 +1430,6 @@
 }
 
 static mlir::omp::DistributeOp
-<<<<<<< HEAD
 genDistributeWrapperOp(lower::AbstractConverter &converter,
                        semantics::SemanticsContext &semaCtx,
                        lower::pft::Evaluation &eval, mlir::Location loc,
@@ -1460,55 +1447,6 @@
   firOpBuilder.setInsertionPoint(
       lower::genOpenMPTerminator(firOpBuilder, distributeOp, loc));
 
-=======
-genDistributeOp(lower::AbstractConverter &converter, lower::SymMap &symTable,
-                semantics::SemanticsContext &semaCtx,
-                lower::pft::Evaluation &eval, mlir::Location loc,
-                const ConstructQueue &queue, ConstructQueue::iterator item) {
-  fir::FirOpBuilder &firOpBuilder = converter.getFirOpBuilder();
-  symTable.pushScope();
-  DataSharingProcessor dsp(converter, semaCtx, item->clauses, eval,
-                           lower::omp::isLastItemInQueue(item, queue));
-  dsp.processStep1();
-
-  lower::StatementContext stmtCtx;
-  mlir::omp::LoopNestClauseOps loopClauseOps;
-  mlir::omp::DistributeClauseOps distributeClauseOps;
-  llvm::SmallVector<const semantics::Symbol *> iv;
-  genLoopNestClauses(converter, semaCtx, eval, item->clauses, loc,
-                     loopClauseOps, iv);
-  genDistributeClauses(converter, semaCtx, stmtCtx, item->clauses, loc,
-                       distributeClauseOps);
-
-  // Create omp.distribute wrapper.
-  auto distributeOp =
-      firOpBuilder.create<mlir::omp::DistributeOp>(loc, distributeClauseOps);
-
-  firOpBuilder.createBlock(&distributeOp.getRegion());
-  firOpBuilder.setInsertionPoint(
-      lower::genOpenMPTerminator(firOpBuilder, distributeOp, loc));
-
-  // Create nested omp.loop_nest and fill body with loop contents.
-  auto loopOp = firOpBuilder.create<mlir::omp::LoopNestOp>(loc, loopClauseOps);
-
-  auto *nestedEval =
-      getCollapsedLoopEval(eval, getCollapseValue(item->clauses));
-
-  auto ivCallback = [&](mlir::Operation *op) {
-    genLoopVars(op, converter, loc, iv);
-    return iv;
-  };
-
-  createBodyOfOp(*loopOp,
-                 OpWithBodyGenInfo(converter, symTable, semaCtx, loc,
-                                   *nestedEval, llvm::omp::Directive::OMPD_simd)
-                     .setClauses(&item->clauses)
-                     .setDataSharingProcessor(&dsp)
-                     .setGenRegionEntryCb(ivCallback),
-                 queue, item);
-
-  symTable.popScope();
->>>>>>> f2f18459
   return distributeOp;
 }
 
@@ -3078,14 +3016,9 @@
                    semantics::SemanticsContext &semaCtx,
                    lower::pft::Evaluation &eval,
                    const parser::OpenMPConstruct &ompConstruct) {
-<<<<<<< HEAD
-  std::visit([&](auto &&s) { genOMP(converter, symTable, semaCtx, eval, s); },
-             ompConstruct.u);
-=======
   Fortran::common::visit(
       [&](auto &&s) { return genOMP(converter, symTable, semaCtx, eval, s); },
       ompConstruct.u);
->>>>>>> f2f18459
 }
 
 //===----------------------------------------------------------------------===//
