--- conflicted
+++ resolved
@@ -46,7 +46,40 @@
 // Code generation helper functions
 //===----------------------------------------------------------------------===//
 
-<<<<<<< HEAD
+namespace {
+/// Structure holding the information needed to create and bind entry block
+/// arguments associated to a single clause.
+struct EntryBlockArgsEntry {
+  llvm::ArrayRef<const semantics::Symbol *> syms;
+  llvm::ArrayRef<mlir::Value> vars;
+
+  bool isValid() const {
+    // This check allows specifying a smaller number of symbols than values
+    // because in some case cases a single symbol generates multiple block
+    // arguments.
+    return syms.size() <= vars.size();
+  }
+};
+
+/// Structure holding the information needed to create and bind entry block
+/// arguments associated to all clauses that can define them.
+struct EntryBlockArgs {
+  EntryBlockArgsEntry inReduction;
+  EntryBlockArgsEntry map;
+  EntryBlockArgsEntry priv;
+  EntryBlockArgsEntry reduction;
+  EntryBlockArgsEntry taskReduction;
+  EntryBlockArgsEntry useDeviceAddr;
+  EntryBlockArgsEntry useDevicePtr;
+
+  bool isValid() const {
+    return inReduction.isValid() && map.isValid() && priv.isValid() &&
+           reduction.isValid() && taskReduction.isValid() &&
+           useDeviceAddr.isValid() && useDevicePtr.isValid();
+  }
+};
+} // namespace
+
 /// Get the directive enumeration value corresponding to the given OpenMP
 /// construct PFT node.
 llvm::omp::Directive
@@ -214,41 +247,6 @@
 
   return targetOp;
 }
-=======
-namespace {
-/// Structure holding the information needed to create and bind entry block
-/// arguments associated to a single clause.
-struct EntryBlockArgsEntry {
-  llvm::ArrayRef<const semantics::Symbol *> syms;
-  llvm::ArrayRef<mlir::Value> vars;
-
-  bool isValid() const {
-    // This check allows specifying a smaller number of symbols than values
-    // because in some case cases a single symbol generates multiple block
-    // arguments.
-    return syms.size() <= vars.size();
-  }
-};
-
-/// Structure holding the information needed to create and bind entry block
-/// arguments associated to all clauses that can define them.
-struct EntryBlockArgs {
-  EntryBlockArgsEntry inReduction;
-  EntryBlockArgsEntry map;
-  EntryBlockArgsEntry priv;
-  EntryBlockArgsEntry reduction;
-  EntryBlockArgsEntry taskReduction;
-  EntryBlockArgsEntry useDeviceAddr;
-  EntryBlockArgsEntry useDevicePtr;
-
-  bool isValid() const {
-    return inReduction.isValid() && map.isValid() && priv.isValid() &&
-           reduction.isValid() && taskReduction.isValid() &&
-           useDeviceAddr.isValid() && useDevicePtr.isValid();
-  }
-};
-} // namespace
->>>>>>> f1eac776
 
 static void genOMPDispatch(lower::AbstractConverter &converter,
                            lower::SymMap &symTable,
@@ -615,11 +613,11 @@
       return false;
     };
 
-    mlir::OperandRange map = targetOp.getMapVars();
-    for (mlir::BlockArgument arg : targetOp.getRegion().getArguments()) {
-      mlir::Value hostVal = map[arg.getArgNumber()]
-                                .getDefiningOp<mlir::omp::MapInfoOp>()
-                                .getVarPtr();
+    auto argIface = llvm::cast<mlir::omp::BlockArgOpenMPOpInterface>(*targetOp);
+    for (auto [map, arg] :
+         llvm::zip_equal(targetOp.getMapVars(), argIface.getMapBlockArgs())) {
+      mlir::Value hostVal =
+          map.getDefiningOp<mlir::omp::MapInfoOp>().getVarPtr();
 
       // Replace instances of omp.target block arguments used outside with their
       // corresponding host value.
@@ -980,15 +978,6 @@
   assert(region.empty() && "non-empty region");
   fir::FirOpBuilder &firOpBuilder = converter.getFirOpBuilder();
 
-<<<<<<< HEAD
-  mlir::Block *entryBlock = firOpBuilder.createBlock(
-      &op->getRegion(0), {}, reductionTypes, blockArgLocs);
-  // Bind the reduction arguments to their block arguments.
-  for (auto [arg, prv] :
-       llvm::zip_equal(reductionArgs, entryBlock->getArguments())) {
-    converter.bindSymbol(*arg, prv);
-  }
-=======
   llvm::SmallVector<mlir::Type> types;
   llvm::SmallVector<mlir::Location> locs;
   unsigned numVars = args.inReduction.vars.size() + args.map.vars.size() +
@@ -1017,7 +1006,6 @@
   extractTypeLoc(args.useDevicePtr.vars);
 
   return firOpBuilder.createBlock(&region, {}, types, locs);
->>>>>>> f1eac776
 }
 
 static void
@@ -1350,45 +1338,13 @@
   fir::FirOpBuilder &firOpBuilder = converter.getFirOpBuilder();
   auto argIface = llvm::cast<mlir::omp::BlockArgOpenMPOpInterface>(*targetOp);
 
-<<<<<<< HEAD
-  llvm::SmallVector<mlir::Type> allRegionArgTypes;
-  llvm::SmallVector<mlir::Location> allRegionArgLocs;
-  mergePrivateVarsInfo(targetOp, mapSymTypes,
-                       llvm::function_ref<mlir::Type(mlir::Value)>{
-                           [](mlir::Value v) { return v.getType(); }},
-                       allRegionArgTypes, /*addBeforePrivate=*/true);
-
-  mergePrivateVarsInfo(targetOp, mapSymLocs,
-                       llvm::function_ref<mlir::Location(mlir::Value)>{
-                           [](mlir::Value v) { return v.getLoc(); }},
-                       allRegionArgLocs, /*addBeforePrivate=*/true);
-
-  mlir::Block *regionBlock = firOpBuilder.createBlock(
-      &region, {}, allRegionArgTypes, allRegionArgLocs);
+  mlir::Region &region = targetOp.getRegion();
+  mlir::Block *entryBlock = genEntryBlock(converter, args, region);
 
   if (!enableDelayedPrivatizationStaging)
     dsp.processStep2();
 
-  mapBodySymbols(converter, region, mapSyms);
-
-  for (auto [argIndex, argSymbol] :
-       llvm::enumerate(dsp.getDelayedPrivSymbols())) {
-    argIndex = mapSyms.size() + argIndex;
-
-    const mlir::BlockArgument &arg = region.getArgument(argIndex);
-    converter.bindSymbol(*argSymbol,
-                         hlfir::translateToExtendedValue(
-                             currentLocation, firOpBuilder, hlfir::Entity{arg},
-                             /*contiguousHint=*/
-                             evaluate::IsSimplyContiguous(
-                                 *argSymbol, converter.getFoldingContext()))
-                             .first);
-  }
-=======
-  mlir::Region &region = targetOp.getRegion();
-  mlir::Block *entryBlock = genEntryBlock(converter, args, region);
   bindEntryBlockArgs(converter, targetOp, args);
->>>>>>> f1eac776
 
   // Check if cloning the bounds introduced any dependency on the outer region.
   // If so, then either clone them as well if they are MemoryEffectFree, or else
@@ -1402,20 +1358,12 @@
       assert(valOp != nullptr);
       if (mlir::isMemoryEffectFree(valOp)) {
         mlir::Operation *clonedOp = valOp->clone();
-<<<<<<< HEAD
-        regionBlock->push_front(clonedOp);
+        entryBlock->push_front(clonedOp);
         assert(clonedOp->getNumResults() == 1);
-        val.replaceUsesWithIf(
-            clonedOp->getResult(0), [regionBlock](mlir::OpOperand &use) {
-              return use.getOwner()->getBlock() == regionBlock;
-            });
-=======
-        entryBlock->push_front(clonedOp);
         val.replaceUsesWithIf(clonedOp->getResult(0),
                               [entryBlock](mlir::OpOperand &use) {
                                 return use.getOwner()->getBlock() == entryBlock;
                               });
->>>>>>> f1eac776
       } else {
         auto savedIP = firOpBuilder.getInsertionPoint();
         firOpBuilder.setInsertionPointAfter(valOp);
@@ -1602,14 +1550,9 @@
 static void genParallelClauses(
     lower::AbstractConverter &converter, semantics::SemanticsContext &semaCtx,
     lower::StatementContext &stmtCtx, const List<Clause> &clauses,
-<<<<<<< HEAD
     mlir::Location loc, bool evalOutsideTarget,
     mlir::omp::ParallelOperands &clauseOps,
     mlir::omp::NumThreadsClauseOps &numThreadsClauseOps,
-    llvm::SmallVectorImpl<mlir::Type> &reductionTypes,
-=======
-    mlir::Location loc, mlir::omp::ParallelOperands &clauseOps,
->>>>>>> f1eac776
     llvm::SmallVectorImpl<const semantics::Symbol *> &reductionSyms) {
   ClauseProcessor cp(converter, semaCtx, clauses);
   cp.processAllocate(clauseOps);
@@ -1637,12 +1580,8 @@
   ClauseProcessor cp(converter, semaCtx, clauses);
   cp.processAllocate(clauseOps);
   cp.processNowait(clauseOps);
-<<<<<<< HEAD
-  cp.processReduction(loc, clauseOps, &reductionTypes, &reductionSyms);
-=======
   cp.processReduction(loc, clauseOps, reductionSyms);
   // TODO Support delayed privatization.
->>>>>>> f1eac776
 }
 
 static void genSimdClauses(
@@ -1793,7 +1732,6 @@
     mlir::omp::TeamsOperands &clauseOps,
     mlir::omp::NumTeamsClauseOps &numTeamsClauseOps,
     mlir::omp::ThreadLimitClauseOps &threadLimitClauseOps,
-    llvm::SmallVectorImpl<mlir::Type> &reductionTypes,
     llvm::SmallVectorImpl<const semantics::Symbol *> &reductionSyms) {
   ClauseProcessor cp(converter, semaCtx, clauses);
   cp.processAllocate(clauseOps);
@@ -1812,7 +1750,7 @@
     cp.processNumTeams(stmtCtx, numTeamsClauseOps);
     cp.processThreadLimit(stmtCtx, threadLimitClauseOps);
   }
-  cp.processReduction(loc, clauseOps, &reductionTypes, &reductionSyms);
+  cp.processReduction(loc, clauseOps, reductionSyms);
 }
 
 static void genWsloopClauses(
@@ -1887,22 +1825,6 @@
       converter.getCurrentLocation(), operandRange);
 }
 
-<<<<<<< HEAD
-static mlir::omp::LoopNestOp
-genLoopNestOp(lower::AbstractConverter &converter, lower::SymMap &symTable,
-              semantics::SemanticsContext &semaCtx,
-              lower::pft::Evaluation &eval, mlir::Location loc,
-              const ConstructQueue &queue, ConstructQueue::const_iterator item,
-              mlir::omp::LoopNestOperands &clauseOps,
-              llvm::ArrayRef<const semantics::Symbol *> iv,
-              llvm::ArrayRef<const semantics::Symbol *> wrapperSyms,
-              llvm::ArrayRef<mlir::BlockArgument> wrapperArgs,
-              llvm::omp::Directive directive, DataSharingProcessor &dsp) {
-  assert(wrapperSyms.size() == wrapperArgs.size() &&
-         "Number of symbols and wrapper block arguments must match");
-  fir::FirOpBuilder &firOpBuilder = converter.getFirOpBuilder();
-
-=======
 static mlir::omp::LoopNestOp genLoopNestOp(
     lower::AbstractConverter &converter, lower::SymMap &symTable,
     semantics::SemanticsContext &semaCtx, lower::pft::Evaluation &eval,
@@ -1913,7 +1835,8 @@
         std::pair<mlir::omp::BlockArgOpenMPOpInterface, const EntryBlockArgs &>>
         wrapperArgs,
     llvm::omp::Directive directive, DataSharingProcessor &dsp) {
->>>>>>> f1eac776
+  fir::FirOpBuilder &firOpBuilder = converter.getFirOpBuilder();
+
   auto ivCallback = [&](mlir::Operation *op) {
     genLoopVars(op, converter, loc, iv, wrapperArgs);
     return llvm::SmallVector<const semantics::Symbol *>(iv);
@@ -1948,7 +1871,7 @@
     ClauseProcessor cp(converter, semaCtx, item->clauses);
     cp.processCollapse(loc, eval, loopRelatedOps, iv);
     targetOp.getTripCountMutable().assign(
-        calculateTripCount(converter.getFirOpBuilder(), loc, loopRelatedOps));
+        calculateTripCount(firOpBuilder, loc, loopRelatedOps));
   }
   return loopNestOp;
 }
@@ -2003,36 +1926,20 @@
       queue, item, clauseOps);
 }
 
-<<<<<<< HEAD
 static mlir::omp::ParallelOp genParallelOp(
     lower::AbstractConverter &converter, lower::SymMap &symTable,
     semantics::SemanticsContext &semaCtx, lower::pft::Evaluation &eval,
     mlir::Location loc, const ConstructQueue &queue,
     ConstructQueue::const_iterator item, mlir::omp::ParallelOperands &clauseOps,
     mlir::omp::NumThreadsClauseOps &numThreadsClauseOps,
-    llvm::ArrayRef<const semantics::Symbol *> reductionSyms,
-    llvm::ArrayRef<mlir::Type> reductionTypes, DataSharingProcessor *dsp,
+    const EntryBlockArgs &args, DataSharingProcessor *dsp,
     bool isComposite = false, mlir::omp::TargetOp parentTarget = nullptr) {
-  fir::FirOpBuilder &firOpBuilder = converter.getFirOpBuilder();
-  auto reductionCallback = [&](mlir::Operation *op) {
-    genReductionVars(op, converter, loc, reductionSyms, reductionTypes);
-    return llvm::SmallVector<const semantics::Symbol *>(reductionSyms);
-=======
-static mlir::omp::ParallelOp
-genParallelOp(lower::AbstractConverter &converter, lower::SymMap &symTable,
-              semantics::SemanticsContext &semaCtx,
-              lower::pft::Evaluation &eval, mlir::Location loc,
-              const ConstructQueue &queue, ConstructQueue::const_iterator item,
-              mlir::omp::ParallelOperands &clauseOps,
-              const EntryBlockArgs &args, DataSharingProcessor *dsp,
-              bool isComposite = false) {
   auto genRegionEntryCB = [&](mlir::Operation *op) {
     genEntryBlock(converter, args, op->getRegion(0));
     bindEntryBlockArgs(
         converter, llvm::cast<mlir::omp::BlockArgOpenMPOpInterface>(op), args);
     return llvm::to_vector(llvm::concat<const semantics::Symbol *const>(
         args.priv.syms, args.reduction.syms));
->>>>>>> f1eac776
   };
 
   assert((!enableDelayedPrivatization || dsp) &&
@@ -2041,70 +1948,9 @@
       OpWithBodyGenInfo(converter, symTable, semaCtx, loc, eval,
                         llvm::omp::Directive::OMPD_parallel)
           .setClauses(&item->clauses)
-<<<<<<< HEAD
-          .setGenRegionEntryCb(reductionCallback)
-          .setGenSkeletonOnly(isComposite);
-
-  if (!enableDelayedPrivatization) {
-    auto parallelOp =
-        genOpWithBody<mlir::omp::ParallelOp>(genInfo, queue, item, clauseOps);
-    parallelOp.setComposite(isComposite);
-    if (numThreadsClauseOps.numThreads) {
-      if (parentTarget)
-        parentTarget.getNumThreadsMutable().assign(
-            numThreadsClauseOps.numThreads);
-      else
-        parallelOp.getNumThreadsMutable().assign(
-            numThreadsClauseOps.numThreads);
-    }
-    return parallelOp;
-  }
-
-  assert(dsp && "expected valid DataSharingProcessor");
-  auto genRegionEntryCB = [&](mlir::Operation *op) {
-    auto parallelOp = llvm::cast<mlir::omp::ParallelOp>(op);
-
-    llvm::SmallVector<mlir::Location> reductionLocs(
-        clauseOps.reductionVars.size(), loc);
-
-    llvm::SmallVector<mlir::Type> allRegionArgTypes;
-    mergePrivateVarsInfo(parallelOp, reductionTypes,
-                         llvm::function_ref<mlir::Type(mlir::Value)>{
-                             [](mlir::Value v) { return v.getType(); }},
-                         allRegionArgTypes, /*addBeforePrivate=*/false);
-
-    llvm::SmallVector<mlir::Location> allRegionArgLocs;
-    mergePrivateVarsInfo(parallelOp, llvm::ArrayRef(reductionLocs),
-                         llvm::function_ref<mlir::Location(mlir::Value)>{
-                             [](mlir::Value v) { return v.getLoc(); }},
-                         allRegionArgLocs, /*addBeforePrivate=*/false);
-
-    mlir::Region &region = parallelOp.getRegion();
-    firOpBuilder.createBlock(&region, /*insertPt=*/{}, allRegionArgTypes,
-                             allRegionArgLocs);
-
-    llvm::SmallVector<const semantics::Symbol *> allSymbols(
-        dsp->getDelayedPrivSymbols());
-    allSymbols.append(reductionSyms.begin(), reductionSyms.end());
-
-    unsigned argIdx = 0;
-    for (const semantics::Symbol *arg : allSymbols) {
-      auto bind = [&](const semantics::Symbol *sym) {
-        mlir::BlockArgument blockArg = region.getArgument(argIdx);
-        ++argIdx;
-        converter.bindSymbol(*sym,
-                             hlfir::translateToExtendedValue(
-                                 loc, firOpBuilder, hlfir::Entity{blockArg},
-                                 /*contiguousHint=*/
-                                 evaluate::IsSimplyContiguous(
-                                     *sym, converter.getFoldingContext()))
-                                 .first);
-      };
-=======
           .setGenRegionEntryCb(genRegionEntryCB)
           .setGenSkeletonOnly(isComposite)
           .setDataSharingProcessor(dsp);
->>>>>>> f1eac776
 
   auto parallelOp =
       genOpWithBody<mlir::omp::ParallelOp>(genInfo, queue, item, clauseOps);
@@ -2366,29 +2212,11 @@
         mapFlag |= llvm::omp::OpenMPOffloadMappingFlags::OMP_MAP_TO;
         mapFlag |= llvm::omp::OpenMPOffloadMappingFlags::OMP_MAP_FROM;
       }
-<<<<<<< HEAD
     } else if (fir::isa_trivial(eleType) || fir::isa_char(eleType)) {
       captureKind = mlir::omp::VariableCaptureKind::ByCopy;
     } else if (!fir::isa_builtin_cptr_type(eleType)) {
       mapFlag |= llvm::omp::OpenMPOffloadMappingFlags::OMP_MAP_TO;
       mapFlag |= llvm::omp::OpenMPOffloadMappingFlags::OMP_MAP_FROM;
-=======
-      auto location =
-          mlir::NameLoc::get(mlir::StringAttr::get(firOpBuilder.getContext(),
-                                                   sym.name().ToString()),
-                             baseOp.getLoc());
-      mlir::Value mapOp = createMapInfoOp(
-          firOpBuilder, location, baseOp, /*varPtrPtr=*/mlir::Value{},
-          name.str(), bounds, /*members=*/{},
-          /*membersIndex=*/mlir::DenseIntElementsAttr{},
-          static_cast<
-              std::underlying_type_t<llvm::omp::OpenMPOffloadMappingFlags>>(
-              mapFlag),
-          captureKind, baseOp.getType());
-
-      clauseOps.mapVars.push_back(mapOp);
-      mapSyms.push_back(&sym);
->>>>>>> f1eac776
     }
     auto location = mlir::NameLoc::get(
         mlir::StringAttr::get(firOpBuilder.getContext(), sym.name().ToString()),
@@ -2404,8 +2232,6 @@
 
     clauseOps.mapVars.push_back(mapOp);
     mapSyms.push_back(&sym);
-    mapLocs.push_back(baseOp.getLoc());
-    mapTypes.push_back(baseOp.getType());
   };
   lower::pft::visitAllSymbols(eval, captureImplicitMap);
 
@@ -2554,21 +2380,28 @@
   mlir::omp::NumTeamsClauseOps numTeamsClauseOps;
   mlir::omp::ThreadLimitClauseOps threadLimitClauseOps;
   llvm::SmallVector<const semantics::Symbol *> reductionSyms;
-  llvm::SmallVector<mlir::Type> reductionTypes;
   genTeamsClauses(converter, semaCtx, stmtCtx, item->clauses, loc,
                   evalOutsideTarget, clauseOps, numTeamsClauseOps,
-                  threadLimitClauseOps, reductionTypes, reductionSyms);
-
-  auto reductionCallback = [&](mlir::Operation *op) {
-    genReductionVars(op, converter, loc, reductionSyms, reductionTypes);
-    return llvm::SmallVector<const semantics::Symbol *>(reductionSyms);
+                  threadLimitClauseOps, reductionSyms);
+
+  EntryBlockArgs args;
+  // TODO: Add private syms and vars.
+  args.reduction.syms = reductionSyms;
+  args.reduction.vars = clauseOps.reductionVars;
+
+  auto genRegionEntryCB = [&](mlir::Operation *op) {
+    genEntryBlock(converter, args, op->getRegion(0));
+    bindEntryBlockArgs(
+        converter, llvm::cast<mlir::omp::BlockArgOpenMPOpInterface>(op), args);
+    return llvm::to_vector(llvm::concat<const semantics::Symbol *const>(
+        args.priv.syms, args.reduction.syms));
   };
 
   auto teamsOp = genOpWithBody<mlir::omp::TeamsOp>(
       OpWithBodyGenInfo(converter, symTable, semaCtx, loc, eval,
                         llvm::omp::Directive::OMPD_teams)
-      .setClauses(&item->clauses)
-      .setGenRegionEntryCb(reductionCallback),
+          .setClauses(&item->clauses)
+          .setGenRegionEntryCb(genRegionEntryCB),
       queue, item, clauseOps);
 
   if (numTeamsClauseOps.numTeamsUpper) {
@@ -2611,16 +2444,8 @@
   DataSharingProcessor dsp(converter, semaCtx, item->clauses, eval,
                            /*shouldCollectPreDeterminedSymbols=*/true,
                            enableDelayedPrivatizationStaging, &symTable);
-<<<<<<< HEAD
   dsp.processStep1();
   dsp.processStep2(&distributeClauseOps);
-  llvm::SmallVector<mlir::Type> privateVarTypes{};
-
-  for (mlir::Value privateVar : distributeClauseOps.privateVars)
-    privateVarTypes.push_back(privateVar.getType());
-=======
-  dsp.processStep1(&distributeClauseOps);
->>>>>>> f1eac776
 
   mlir::omp::LoopNestOperands loopNestClauseOps;
   llvm::SmallVector<const semantics::Symbol *> iv;
@@ -2683,41 +2508,24 @@
                                   ConstructQueue::const_iterator item) {
   lower::StatementContext stmtCtx;
 
-<<<<<<< HEAD
   mlir::omp::TargetOp targetOp =
       findParentTargetOp(converter.getFirOpBuilder());
   bool evalOutsideTarget = mustEvalTeamsThreadsOutsideTarget(eval, targetOp);
 
   mlir::omp::ParallelOperands parallelClauseOps;
   mlir::omp::NumThreadsClauseOps numThreadsClauseOps;
-  llvm::SmallVector<const semantics::Symbol *> reductionSyms;
-  llvm::SmallVector<mlir::Type> reductionTypes;
+  llvm::SmallVector<const semantics::Symbol *> parallelReductionSyms;
   genParallelClauses(converter, semaCtx, stmtCtx, item->clauses, loc,
                      evalOutsideTarget, parallelClauseOps, numThreadsClauseOps,
-                     reductionTypes, reductionSyms);
-=======
-  mlir::omp::ParallelOperands parallelClauseOps;
-  llvm::SmallVector<const semantics::Symbol *> parallelReductionSyms;
-  genParallelClauses(converter, semaCtx, stmtCtx, item->clauses, loc,
-                     parallelClauseOps, parallelReductionSyms);
->>>>>>> f1eac776
+                     parallelReductionSyms);
 
   std::optional<DataSharingProcessor> dsp;
   if (enableDelayedPrivatization) {
     dsp.emplace(converter, semaCtx, item->clauses, eval,
                 lower::omp::isLastItemInQueue(item, queue),
                 /*useDelayedPrivatization=*/true, &symTable);
-<<<<<<< HEAD
     dsp->processStep1();
     dsp->processStep2(&parallelClauseOps);
-  }
-  genParallelOp(converter, symTable, semaCtx, eval, loc, queue, item,
-                parallelClauseOps, numThreadsClauseOps, reductionSyms,
-                reductionTypes,
-                enableDelayedPrivatization ? &dsp.value() : nullptr,
-                /*isComposite=*/false, evalOutsideTarget ? targetOp : nullptr);
-=======
-    dsp->processStep1(&parallelClauseOps);
   }
 
   EntryBlockArgs parallelArgs;
@@ -2727,9 +2535,9 @@
   parallelArgs.reduction.syms = parallelReductionSyms;
   parallelArgs.reduction.vars = parallelClauseOps.reductionVars;
   genParallelOp(converter, symTable, semaCtx, eval, loc, queue, item,
-                parallelClauseOps, parallelArgs,
-                enableDelayedPrivatization ? &dsp.value() : nullptr);
->>>>>>> f1eac776
+                parallelClauseOps, numThreadsClauseOps, parallelArgs,
+                enableDelayedPrivatization ? &dsp.value() : nullptr,
+                /*isComposite=*/false, evalOutsideTarget ? targetOp : nullptr);
 }
 
 static void genStandaloneSimd(lower::AbstractConverter &converter,
@@ -2800,12 +2608,8 @@
   mlir::omp::NumThreadsClauseOps numThreadsClauseOps;
   llvm::SmallVector<const semantics::Symbol *> parallelReductionSyms;
   genParallelClauses(converter, semaCtx, stmtCtx, parallelItem->clauses, loc,
-<<<<<<< HEAD
                      evalOutsideTarget, parallelClauseOps, numThreadsClauseOps,
-                     parallelReductionTypes, parallelReductionSyms);
-=======
-                     parallelClauseOps, parallelReductionSyms);
->>>>>>> f1eac776
+                     parallelReductionSyms);
 
   DataSharingProcessor dsp(converter, semaCtx, doItem->clauses, eval,
                            /*shouldCollectPreDeterminedSymbols=*/true,
@@ -2819,13 +2623,8 @@
   parallelArgs.reduction.syms = parallelReductionSyms;
   parallelArgs.reduction.vars = parallelClauseOps.reductionVars;
   genParallelOp(converter, symTable, semaCtx, eval, loc, queue, parallelItem,
-<<<<<<< HEAD
-                parallelClauseOps, numThreadsClauseOps, parallelReductionSyms,
-                parallelReductionTypes, &dsp, /*isComposite=*/true,
-                evalOutsideTarget ? targetOp : nullptr);
-=======
-                parallelClauseOps, parallelArgs, &dsp, /*isComposite=*/true);
->>>>>>> f1eac776
+                parallelClauseOps, numThreadsClauseOps, parallelArgs, &dsp,
+                /*isComposite=*/true, evalOutsideTarget ? targetOp : nullptr);
 
   // Clause processing.
   mlir::omp::DistributeOperands distributeClauseOps;
@@ -2885,12 +2684,8 @@
   mlir::omp::NumThreadsClauseOps numThreadsClauseOps;
   llvm::SmallVector<const semantics::Symbol *> parallelReductionSyms;
   genParallelClauses(converter, semaCtx, stmtCtx, parallelItem->clauses, loc,
-<<<<<<< HEAD
                      evalOutsideTarget, parallelClauseOps, numThreadsClauseOps,
-                     parallelReductionTypes, parallelReductionSyms);
-=======
-                     parallelClauseOps, parallelReductionSyms);
->>>>>>> f1eac776
+                     parallelReductionSyms);
 
   DataSharingProcessor dsp(converter, semaCtx, simdItem->clauses, eval,
                            /*shouldCollectPreDeterminedSymbols=*/true,
@@ -2904,13 +2699,8 @@
   parallelArgs.reduction.syms = parallelReductionSyms;
   parallelArgs.reduction.vars = parallelClauseOps.reductionVars;
   genParallelOp(converter, symTable, semaCtx, eval, loc, queue, parallelItem,
-<<<<<<< HEAD
-                parallelClauseOps, numThreadsClauseOps, parallelReductionSyms,
-                parallelReductionTypes, &dsp, /*isComposite=*/true,
-                evalOutsideTarget ? targetOp : nullptr);
-=======
-                parallelClauseOps, parallelArgs, &dsp, /*isComposite=*/true);
->>>>>>> f1eac776
+                parallelClauseOps, numThreadsClauseOps, parallelArgs, &dsp,
+                /*isComposite=*/true, evalOutsideTarget ? targetOp : nullptr);
 
   // Clause processing.
   mlir::omp::DistributeOperands distributeClauseOps;
