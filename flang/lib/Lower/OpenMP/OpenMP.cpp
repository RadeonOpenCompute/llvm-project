--- conflicted
+++ resolved
@@ -17,11 +17,7 @@
 #include "Decomposer.h"
 #include "DirectivesCommon.h"
 #include "ReductionProcessor.h"
-<<<<<<< HEAD
-=======
-#include "Utils.h"
 #include "flang/Common/OpenMP-utils.h"
->>>>>>> dd7a3d4d
 #include "flang/Common/idioms.h"
 #include "flang/Lower/Bridge.h"
 #include "flang/Lower/ConvertExpr.h"
@@ -58,7 +54,6 @@
                            lower::pft::Evaluation &eval, mlir::Location loc,
                            const ConstructQueue &queue,
                            ConstructQueue::const_iterator item);
-<<<<<<< HEAD
 
 static void processHostEvalClauses(lower::AbstractConverter &converter,
                                    semantics::SemanticsContext &semaCtx,
@@ -67,51 +62,6 @@
                                    mlir::Location loc);
 
 namespace {
-/// Structure holding the information needed to create and bind entry block
-/// arguments associated to a single clause.
-struct EntryBlockArgsEntry {
-  llvm::ArrayRef<const semantics::Symbol *> syms;
-  llvm::ArrayRef<mlir::Value> vars;
-
-  bool isValid() const {
-    // This check allows specifying a smaller number of symbols than values
-    // because in some case cases a single symbol generates multiple block
-    // arguments.
-    return syms.size() <= vars.size();
-  }
-};
-
-/// Structure holding the information needed to create and bind entry block
-/// arguments associated to all clauses that can define them.
-struct EntryBlockArgs {
-  llvm::ArrayRef<mlir::Value> hostEvalVars;
-  EntryBlockArgsEntry inReduction;
-  EntryBlockArgsEntry map;
-  EntryBlockArgsEntry priv;
-  EntryBlockArgsEntry reduction;
-  EntryBlockArgsEntry taskReduction;
-  EntryBlockArgsEntry useDeviceAddr;
-  EntryBlockArgsEntry useDevicePtr;
-
-  bool isValid() const {
-    return inReduction.isValid() && map.isValid() && priv.isValid() &&
-           reduction.isValid() && taskReduction.isValid() &&
-           useDeviceAddr.isValid() && useDevicePtr.isValid();
-  }
-
-  auto getSyms() const {
-    return llvm::concat<const semantics::Symbol *const>(
-        inReduction.syms, map.syms, priv.syms, reduction.syms,
-        taskReduction.syms, useDeviceAddr.syms, useDevicePtr.syms);
-  }
-
-  auto getVars() const {
-    return llvm::concat<const mlir::Value>(
-        hostEvalVars, inReduction.vars, map.vars, priv.vars, reduction.vars,
-        taskReduction.vars, useDeviceAddr.vars, useDevicePtr.vars);
-  }
-};
-
 /// Structure holding information that is needed to pass host-evaluated
 /// information to later lowering stages.
 class HostEvalInfo {
@@ -247,8 +197,6 @@
 /// structures, but it will probably still require some further work to support
 /// reverse offloading.
 static llvm::SmallVector<HostEvalInfo, 0> hostEvalInfo;
-=======
->>>>>>> dd7a3d4d
 
 /// Bind symbols to their corresponding entry block arguments.
 ///
@@ -1016,54 +964,6 @@
   firOpBuilder.setInsertionPointAfter(storeOp);
 }
 
-<<<<<<< HEAD
-/// Create an entry block for the given region, including the clause-defined
-/// arguments specified.
-///
-/// \param [in] converter - PFT to MLIR conversion interface.
-/// \param [in]      args - entry block arguments information for the given
-///                         operation.
-/// \param [in]    region - Empty region in which to create the entry block.
-static mlir::Block *genEntryBlock(lower::AbstractConverter &converter,
-                                  const EntryBlockArgs &args,
-                                  mlir::Region &region) {
-  assert(args.isValid() && "invalid args");
-  assert(region.empty() && "non-empty region");
-  fir::FirOpBuilder &firOpBuilder = converter.getFirOpBuilder();
-
-  llvm::SmallVector<mlir::Type> types;
-  llvm::SmallVector<mlir::Location> locs;
-  unsigned numVars =
-      args.hostEvalVars.size() + args.inReduction.vars.size() +
-      args.map.vars.size() + args.priv.vars.size() +
-      args.reduction.vars.size() + args.taskReduction.vars.size() +
-      args.useDeviceAddr.vars.size() + args.useDevicePtr.vars.size();
-  types.reserve(numVars);
-  locs.reserve(numVars);
-
-  auto extractTypeLoc = [&types, &locs](llvm::ArrayRef<mlir::Value> vals) {
-    llvm::transform(vals, std::back_inserter(types),
-                    [](mlir::Value v) { return v.getType(); });
-    llvm::transform(vals, std::back_inserter(locs),
-                    [](mlir::Value v) { return v.getLoc(); });
-  };
-
-  // Populate block arguments in clause name alphabetical order to match
-  // expected order by the BlockArgOpenMPOpInterface.
-  extractTypeLoc(args.hostEvalVars);
-  extractTypeLoc(args.inReduction.vars);
-  extractTypeLoc(args.map.vars);
-  extractTypeLoc(args.priv.vars);
-  extractTypeLoc(args.reduction.vars);
-  extractTypeLoc(args.taskReduction.vars);
-  extractTypeLoc(args.useDeviceAddr.vars);
-  extractTypeLoc(args.useDevicePtr.vars);
-
-  return firOpBuilder.createBlock(&region, {}, types, locs);
-}
-
-=======
->>>>>>> dd7a3d4d
 static void
 markDeclareTarget(mlir::Operation *op, lower::AbstractConverter &converter,
                   mlir::omp::DeclareTargetCaptureClause captureClause,
@@ -1395,15 +1295,11 @@
   auto argIface = llvm::cast<mlir::omp::BlockArgOpenMPOpInterface>(*targetOp);
 
   mlir::Region &region = targetOp.getRegion();
-<<<<<<< HEAD
-  mlir::Block *entryBlock = genEntryBlock(converter, args, region);
+  mlir::Block *entryBlock = genEntryBlock(firOpBuilder, args, region);
 
   if (!enableDelayedPrivatizationStaging)
     dsp.processStep2();
 
-=======
-  mlir::Block *entryBlock = genEntryBlock(firOpBuilder, args, region);
->>>>>>> dd7a3d4d
   bindEntryBlockArgs(converter, targetOp, args);
   if (!hostEvalInfo.empty())
     hostEvalInfo.back().bindOperands(argIface.getHostEvalBlockArgs());
@@ -2515,7 +2411,7 @@
   args.reduction.vars = clauseOps.reductionVars;
 
   auto genRegionEntryCB = [&](mlir::Operation *op) {
-    genEntryBlock(converter, args, op->getRegion(0));
+    genEntryBlock(converter.getFirOpBuilder(), args, op->getRegion(0));
     bindEntryBlockArgs(
         converter, llvm::cast<mlir::omp::BlockArgOpenMPOpInterface>(op), args);
     return llvm::to_vector(llvm::concat<const semantics::Symbol *const>(
@@ -2586,14 +2482,9 @@
 
   DataSharingProcessor dsp(converter, semaCtx, item->clauses, eval,
                            /*shouldCollectPreDeterminedSymbols=*/true,
-<<<<<<< HEAD
-                           /*useDelayedPrivatization=*/false, &symTable);
+                           enableDelayedPrivatizationStaging, &symTable);
   dsp.processStep1();
-  dsp.processStep2();
-=======
-                           enableDelayedPrivatizationStaging, &symTable);
-  dsp.processStep1(&wsloopClauseOps);
->>>>>>> dd7a3d4d
+  dsp.processStep2(&wsloopClauseOps);
 
   mlir::omp::LoopNestOperands loopNestClauseOps;
   llvm::SmallVector<const semantics::Symbol *> iv;
