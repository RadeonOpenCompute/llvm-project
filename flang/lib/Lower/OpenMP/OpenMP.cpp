--- conflicted
+++ resolved
@@ -21,12 +21,9 @@
 #include "flang/Lower/Bridge.h"
 #include "flang/Lower/ConvertExpr.h"
 #include "flang/Lower/ConvertVariable.h"
-<<<<<<< HEAD
+#include "flang/Lower/DirectivesCommon.h"
 #include "flang/Lower/OpenMP/Clauses.h"
 #include "flang/Lower/OpenMP/Utils.h"
-=======
-#include "flang/Lower/DirectivesCommon.h"
->>>>>>> c388da6e
 #include "flang/Lower/StatementContext.h"
 #include "flang/Lower/SymbolMap.h"
 #include "flang/Optimizer/Builder/BoxValue.h"
@@ -384,8 +381,15 @@
           [](const parser::OpenMPDeclarativeAllocate &c) {
             return llvm::omp::OMPD_allocate;
           },
-          [](const parser::OpenMPErrorConstruct &c) {
-            return llvm::omp::OMPD_error;
+          [](const parser::OpenMPUtilityConstruct &c) {
+            return common::visit(
+                common::visitors{[](const parser::OmpErrorDirective &c) {
+                                   return llvm::omp::OMPD_error;
+                                 },
+                                 [](const parser::OmpNothingDirective &c) {
+                                   return llvm::omp::OMPD_nothing;
+                                 }},
+                c.u);
           },
           [](const parser::OpenMPExecutableAllocate &c) {
             return llvm::omp::OMPD_allocate;
@@ -1325,11 +1329,7 @@
       // NOTE: We skip BoxDimsOp's as the lesser of two evils is to map the
       // indices separately, as the alternative is to eventually map the Box,
       // which comes with a fairly large overhead comparatively. We could be
-<<<<<<< HEAD
-      // more robust about this and check using a BackWardsSlice to see if we
-=======
       // more robust about this and check using a BackwardsSlice to see if we
->>>>>>> c388da6e
       // run the risk of mapping a box.
       if (mlir::isMemoryEffectFree(valOp) &&
           !mlir::isa<fir::BoxDimsOp>(valOp)) {
@@ -2190,39 +2190,31 @@
     if (!converter.getSymbolAddress(sym))
       return;
 
-<<<<<<< HEAD
     if (llvm::is_contained(mapSyms, &sym))
       return;
 
     if (const auto *details =
             sym.template detailsIf<semantics::HostAssocDetails>())
       converter.copySymbolBinding(details->symbol(), sym);
-    llvm::SmallVector<mlir::Value> bounds;
     std::stringstream name;
     fir::ExtendedValue dataExv = converter.getSymbolExtendedValue(sym);
     name << sym.name().ToString();
 
     lower::AddrAndBoundsInfo info = getDataOperandBaseAddr(
         converter, firOpBuilder, sym, converter.getCurrentLocation());
-    mlir::Value baseOp = info.rawInput;
-    if (mlir::isa<fir::BaseBoxType>(fir::unwrapRefType(baseOp.getType())))
-      bounds = lower::genBoundsOpsFromBox<mlir::omp::MapBoundsOp,
-                                          mlir::omp::MapBoundsType>(
-          firOpBuilder, converter.getCurrentLocation(), dataExv, info);
-    if (mlir::isa<fir::SequenceType>(fir::unwrapRefType(baseOp.getType()))) {
-      bool dataExvIsAssumedSize =
-          semantics::IsAssumedSizeArray(sym.GetUltimate());
-      bounds = lower::genBaseBoundsOps<mlir::omp::MapBoundsOp,
-                                       mlir::omp::MapBoundsType>(
-          firOpBuilder, converter.getCurrentLocation(), dataExv,
-          dataExvIsAssumedSize);
-    }
+    llvm::SmallVector<mlir::Value> bounds =
+        lower::genImplicitBoundsOps<mlir::omp::MapBoundsOp,
+                                    mlir::omp::MapBoundsType>(
+            firOpBuilder, info, dataExv,
+            semantics::IsAssumedSizeArray(sym.GetUltimate()),
+            converter.getCurrentLocation());
 
     llvm::omp::OpenMPOffloadMappingFlags mapFlag =
         llvm::omp::OpenMPOffloadMappingFlags::OMP_MAP_IMPLICIT;
     mlir::omp::VariableCaptureKind captureKind =
         mlir::omp::VariableCaptureKind::ByRef;
 
+    mlir::Value baseOp = info.rawInput;
     mlir::Type eleType = baseOp.getType();
     if (auto refType = mlir::dyn_cast<fir::ReferenceType>(baseOp.getType()))
       eleType = refType.getElementType();
@@ -2238,52 +2230,6 @@
               mlir::omp::DeclareTargetCaptureClause::link &&
           declareTargetOp.getDeclareTargetDeviceType() !=
               mlir::omp::DeclareTargetDeviceType::nohost) {
-=======
-    if (!llvm::is_contained(mapSyms, &sym)) {
-      if (const auto *details =
-              sym.template detailsIf<semantics::HostAssocDetails>())
-        converter.copySymbolBinding(details->symbol(), sym);
-      std::stringstream name;
-      fir::ExtendedValue dataExv = converter.getSymbolExtendedValue(sym);
-      name << sym.name().ToString();
-
-      lower::AddrAndBoundsInfo info = getDataOperandBaseAddr(
-          converter, firOpBuilder, sym, converter.getCurrentLocation());
-      llvm::SmallVector<mlir::Value> bounds =
-          lower::genImplicitBoundsOps<mlir::omp::MapBoundsOp,
-                                      mlir::omp::MapBoundsType>(
-              firOpBuilder, info, dataExv,
-              semantics::IsAssumedSizeArray(sym.GetUltimate()),
-              converter.getCurrentLocation());
-
-      llvm::omp::OpenMPOffloadMappingFlags mapFlag =
-          llvm::omp::OpenMPOffloadMappingFlags::OMP_MAP_IMPLICIT;
-      mlir::omp::VariableCaptureKind captureKind =
-          mlir::omp::VariableCaptureKind::ByRef;
-
-      mlir::Value baseOp = info.rawInput;
-      mlir::Type eleType = baseOp.getType();
-      if (auto refType = mlir::dyn_cast<fir::ReferenceType>(baseOp.getType()))
-        eleType = refType.getElementType();
-
-      // If a variable is specified in declare target link and if device
-      // type is not specified as `nohost`, it needs to be mapped tofrom
-      mlir::ModuleOp mod = firOpBuilder.getModule();
-      mlir::Operation *op = mod.lookupSymbol(converter.mangleName(sym));
-      auto declareTargetOp =
-          llvm::dyn_cast_if_present<mlir::omp::DeclareTargetInterface>(op);
-      if (declareTargetOp && declareTargetOp.isDeclareTarget()) {
-        if (declareTargetOp.getDeclareTargetCaptureClause() ==
-                mlir::omp::DeclareTargetCaptureClause::link &&
-            declareTargetOp.getDeclareTargetDeviceType() !=
-                mlir::omp::DeclareTargetDeviceType::nohost) {
-          mapFlag |= llvm::omp::OpenMPOffloadMappingFlags::OMP_MAP_TO;
-          mapFlag |= llvm::omp::OpenMPOffloadMappingFlags::OMP_MAP_FROM;
-        }
-      } else if (fir::isa_trivial(eleType) || fir::isa_char(eleType)) {
-        captureKind = mlir::omp::VariableCaptureKind::ByCopy;
-      } else if (!fir::isa_builtin_cptr_type(eleType)) {
->>>>>>> c388da6e
         mapFlag |= llvm::omp::OpenMPOffloadMappingFlags::OMP_MAP_TO;
         mapFlag |= llvm::omp::OpenMPOffloadMappingFlags::OMP_MAP_FROM;
       }
