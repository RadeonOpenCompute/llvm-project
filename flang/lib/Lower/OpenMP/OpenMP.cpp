--- conflicted
+++ resolved
@@ -1160,82 +1160,9 @@
 
   fir::FirOpBuilder &firOpBuilder = converter.getFirOpBuilder();
   mlir::Region &region = dataOp.getRegion();
-<<<<<<< HEAD
-
-  auto *regionBlock =
-      firOpBuilder.createBlock(&region, {}, useDeviceTypes, useDeviceLocs);
-
-  // Clones the `bounds` placing them inside the target region and returns them.
-  auto cloneBound = [&](mlir::Value bound) {
-    if (mlir::isMemoryEffectFree(bound.getDefiningOp())) {
-      mlir::Operation *clonedOp = bound.getDefiningOp()->clone();
-      regionBlock->push_back(clonedOp);
-      return clonedOp->getResult(0);
-    }
-    TODO(converter.getCurrentLocation(),
-         "target map clause operand unsupported bound type");
-  };
-
-  auto cloneBounds = [cloneBound](llvm::ArrayRef<mlir::Value> bounds) {
-    llvm::SmallVector<mlir::Value> clonedBounds;
-    for (mlir::Value bound : bounds)
-      clonedBounds.emplace_back(cloneBound(bound));
-    return clonedBounds;
-  };
-
-  for (auto [argIndex, argSymbol] : llvm::enumerate(useDeviceSymbols)) {
-    const mlir::BlockArgument &arg = region.front().getArgument(argIndex);
-    fir::ExtendedValue extVal = converter.getSymbolExtendedValue(*argSymbol);
-    auto refType = mlir::dyn_cast<fir::ReferenceType>(arg.getType());
-    if (refType && fir::isa_builtin_cptr_type(refType.getElementType())) {
-      converter.bindSymbol(*argSymbol, arg);
-    } else {
-      // Avoid capture of a reference to a structured binding.
-      const Fortran::semantics::Symbol *sym = argSymbol;
-      // Structure component symbols don't have bindings.
-      if (sym->owner().IsDerivedType())
-        continue;
-      fir::ExtendedValue extVal = converter.getSymbolExtendedValue(*sym);
-      extVal.match(
-          [&](const fir::BoxValue &v) {
-            converter.bindSymbol(*sym,
-                                 fir::BoxValue(arg, cloneBounds(v.getLBounds()),
-                                               v.getExplicitParameters(),
-                                               v.getExplicitExtents()));
-          },
-          [&](const fir::MutableBoxValue &v) {
-            converter.bindSymbol(
-                *sym, fir::MutableBoxValue(arg, cloneBounds(v.getLBounds()),
-                                           v.getMutableProperties()));
-          },
-          [&](const fir::ArrayBoxValue &v) {
-            converter.bindSymbol(
-                *sym, fir::ArrayBoxValue(arg, cloneBounds(v.getExtents()),
-                                         cloneBounds(v.getLBounds()),
-                                         v.getSourceBox()));
-          },
-          [&](const fir::CharArrayBoxValue &v) {
-            converter.bindSymbol(
-                *sym, fir::CharArrayBoxValue(arg, cloneBound(v.getLen()),
-                                             cloneBounds(v.getExtents()),
-                                             cloneBounds(v.getLBounds())));
-          },
-          [&](const fir::CharBoxValue &v) {
-            converter.bindSymbol(
-                *sym, fir::CharBoxValue(arg, cloneBound(v.getLen())));
-          },
-          [&](const fir::UnboxedValue &v) { converter.bindSymbol(*sym, arg); },
-          [&](const auto &) {
-            TODO(converter.getCurrentLocation(),
-                 "target map clause operand unsupported type");
-          });
-    }
-  }
-=======
   firOpBuilder.createBlock(&region, {}, useDeviceTypes, useDeviceLocs);
 
   mapBodySymbols(converter, region, useDeviceSymbols);
->>>>>>> b35bb7b7
 
   // Insert dummy instruction to remember the insertion position. The
   // marker will be deleted by clean up passes since there are no uses.
@@ -1324,77 +1251,13 @@
   mlir::Block *regionBlock = firOpBuilder.createBlock(
       &region, {}, allRegionArgTypes, allRegionArgLocs);
 
-<<<<<<< HEAD
   if (!enableDelayedPrivatizationStaging)
     dsp.processStep2();
 
-  // Clones the `bounds` placing them inside the target region and returns them.
-  auto cloneBound = [&](mlir::Value bound) {
-    if (mlir::isMemoryEffectFree(bound.getDefiningOp())) {
-      mlir::Operation *clonedOp = bound.getDefiningOp()->clone();
-      regionBlock->push_back(clonedOp);
-      return clonedOp->getResult(0);
-    }
-    TODO(converter.getCurrentLocation(),
-         "target map clause operand unsupported bound type");
-  };
-
-  auto cloneBounds = [cloneBound](llvm::ArrayRef<mlir::Value> bounds) {
-    llvm::SmallVector<mlir::Value> clonedBounds;
-    for (mlir::Value bound : bounds)
-      clonedBounds.emplace_back(cloneBound(bound));
-    return clonedBounds;
-  };
-
-  // Bind the symbols to their corresponding block arguments.
-  for (auto [argIndex, argSymbol] : llvm::enumerate(mapSyms)) {
-    const mlir::BlockArgument &arg = region.getArgument(argIndex);
-    // Avoid capture of a reference to a structured binding.
-    const semantics::Symbol *sym = argSymbol;
-    // Structure component symbols don't have bindings.
-    if (sym->owner().IsDerivedType())
-      continue;
-    fir::ExtendedValue extVal = converter.getSymbolExtendedValue(*sym);
-    extVal.match(
-        [&](const fir::BoxValue &v) {
-          converter.bindSymbol(*sym,
-                               fir::BoxValue(arg, cloneBounds(v.getLBounds()),
-                                             v.getExplicitParameters(),
-                                             v.getExplicitExtents()));
-        },
-        [&](const fir::MutableBoxValue &v) {
-          converter.bindSymbol(
-              *sym, fir::MutableBoxValue(arg, cloneBounds(v.getLBounds()),
-                                         v.getMutableProperties()));
-        },
-        [&](const fir::ArrayBoxValue &v) {
-          converter.bindSymbol(
-              *sym, fir::ArrayBoxValue(arg, cloneBounds(v.getExtents()),
-                                       cloneBounds(v.getLBounds()),
-                                       v.getSourceBox()));
-        },
-        [&](const fir::CharArrayBoxValue &v) {
-          converter.bindSymbol(
-              *sym, fir::CharArrayBoxValue(arg, cloneBound(v.getLen()),
-                                           cloneBounds(v.getExtents()),
-                                           cloneBounds(v.getLBounds())));
-        },
-        [&](const fir::CharBoxValue &v) {
-          converter.bindSymbol(*sym,
-                               fir::CharBoxValue(arg, cloneBound(v.getLen())));
-        },
-        [&](const fir::UnboxedValue &v) { converter.bindSymbol(*sym, arg); },
-        [&](const auto &) {
-          TODO(converter.getCurrentLocation(),
-               "target map clause operand unsupported type");
-        });
-  }
-=======
   mapBodySymbols(converter, region, mapSyms);
->>>>>>> b35bb7b7
 
   for (auto [argIndex, argSymbol] :
-       llvm::enumerate(dsp.getAllSymbolsToPrivatize())) {
+       llvm::enumerate(dsp.getDelayedPrivSymbols())) {
     argIndex = mapSyms.size() + argIndex;
 
     const mlir::BlockArgument &arg = region.getArgument(argIndex);
@@ -1723,11 +1586,7 @@
   cp.processUseDeviceAddr(stmtCtx, clauseOps, useDeviceTypes, useDeviceLocs,
                           useDeviceSyms);
   cp.processUseDevicePtr(stmtCtx, clauseOps, useDeviceTypes, useDeviceLocs,
-<<<<<<< HEAD
-                         useDeviceSyms, clauseOps.useDeviceAddrVars);
-=======
                          useDeviceSyms);
->>>>>>> b35bb7b7
 
   // This function implements the deprecated functionality of use_device_ptr
   // that allows users to provide non-CPTR arguments to it with the caveat
@@ -1947,7 +1806,7 @@
     // accessing the trip count in the host, which is needed when lowering to
     // LLVM IR via the OMPIRBuilder.
     HostClausesInsertionGuard guard(firOpBuilder);
-    mlir::omp::LoopRelatedOps loopRelatedOps;
+    mlir::omp::LoopRelatedClauseOps loopRelatedOps;
     llvm::SmallVector<const semantics::Symbol *> iv;
     ClauseProcessor cp(converter, semaCtx, item->clauses);
     cp.processCollapse(loc, eval, loopRelatedOps, iv);
@@ -2007,17 +1866,15 @@
       queue, item, clauseOps);
 }
 
-static mlir::omp::ParallelOp
-genParallelOp(lower::AbstractConverter &converter, lower::SymMap &symTable,
-              semantics::SemanticsContext &semaCtx,
-              lower::pft::Evaluation &eval, mlir::Location loc,
-              const ConstructQueue &queue, ConstructQueue::const_iterator item,
-              mlir::omp::ParallelOperands &clauseOps,
-              mlir::omp::NumThreadsClauseOps &numThreadsClauseOps,
-              llvm::ArrayRef<const semantics::Symbol *> reductionSyms,
-              llvm::ArrayRef<mlir::Type> reductionTypes,
-              DataSharingProcessor *dsp, bool isComposite = false,
-              mlir::omp::TargetOp parentTarget = nullptr) {
+static mlir::omp::ParallelOp genParallelOp(
+    lower::AbstractConverter &converter, lower::SymMap &symTable,
+    semantics::SemanticsContext &semaCtx, lower::pft::Evaluation &eval,
+    mlir::Location loc, const ConstructQueue &queue,
+    ConstructQueue::const_iterator item, mlir::omp::ParallelOperands &clauseOps,
+    mlir::omp::NumThreadsClauseOps &numThreadsClauseOps,
+    llvm::ArrayRef<const semantics::Symbol *> reductionSyms,
+    llvm::ArrayRef<mlir::Type> reductionTypes, DataSharingProcessor *dsp,
+    bool isComposite = false, mlir::omp::TargetOp parentTarget = nullptr) {
   fir::FirOpBuilder &firOpBuilder = converter.getFirOpBuilder();
 
   auto reductionCallback = [&](mlir::Operation *op) {
@@ -2131,15 +1988,11 @@
   auto &builder = converter.getFirOpBuilder();
 
   // Insert privatizations before SECTIONS
-<<<<<<< HEAD
-  symTable.pushScope();
-  // TODO: Add support for delayed privatization.
-=======
   lower::SymMapScope scope(symTable);
->>>>>>> b35bb7b7
   DataSharingProcessor dsp(converter, semaCtx, item->clauses, eval,
                            lower::omp::isLastItemInQueue(item, queue));
   dsp.processStep1();
+  // TODO: Add support for delayed privatization.
   dsp.processStep2();
 
   List<Clause> nonDsaClauses;
