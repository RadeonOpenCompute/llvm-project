--- conflicted
+++ resolved
@@ -112,30 +112,19 @@
   /// Creates an OpenMP reduction declaration and inserts it into the provided
   /// symbol table. The declaration has a constant initializer with the neutral
   /// value `initValue`, and the reduction combiner carried over from `reduce`.
-<<<<<<< HEAD
-  /// TODO: Generalize this for non-integer types, add atomic region.
-  static mlir::omp::DeclareReductionOp createDeclareReduction(
-      fir::FirOpBuilder &builder, llvm::StringRef reductionOpName,
-      const ReductionIdentifier redId, mlir::Type type, mlir::Location loc);
-=======
   /// TODO: add atomic region.
   static mlir::omp::DeclareReductionOp
   createDeclareReduction(fir::FirOpBuilder &builder,
                          llvm::StringRef reductionOpName,
                          const ReductionIdentifier redId, mlir::Type type,
                          mlir::Location loc, bool isByRef);
->>>>>>> a9fe23cd
 
   /// Creates a reduction declaration and associates it with an OpenMP block
   /// directive.
   static void addDeclareReduction(
       mlir::Location currentLocation,
       Fortran::lower::AbstractConverter &converter,
-<<<<<<< HEAD
-      const Fortran::parser::OmpReductionClause &reduction,
-=======
       const omp::clause::Reduction &reduction,
->>>>>>> a9fe23cd
       llvm::SmallVectorImpl<mlir::Value> &reductionVars,
       llvm::SmallVectorImpl<mlir::Attribute> &reductionDeclSymbols,
       llvm::SmallVectorImpl<const Fortran::semantics::Symbol *>
