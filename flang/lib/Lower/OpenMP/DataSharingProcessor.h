//===-- Lower/OpenMP/DataSharingProcessor.h ---------------------*- C++ -*-===//
//
// Part of the LLVM Project, under the Apache License v2.0 with LLVM Exceptions.
// See https://llvm.org/LICENSE.txt for license information.
// SPDX-License-Identifier: Apache-2.0 WITH LLVM-exception
//
//===----------------------------------------------------------------------===//
//
// Coding style: https://mlir.llvm.org/getting_started/DeveloperGuide/
//
//===----------------------------------------------------------------------===//
#ifndef FORTRAN_LOWER_DATASHARINGPROCESSOR_H
#define FORTRAN_LOWER_DATASHARINGPROCESSOR_H

#include "Clauses.h"
#include "flang/Lower/AbstractConverter.h"
#include "flang/Lower/OpenMP.h"
#include "flang/Optimizer/Builder/FIRBuilder.h"
#include "flang/Parser/parse-tree.h"
#include "flang/Semantics/symbol.h"

namespace mlir {
namespace omp {
struct PrivateClauseOps;
} // namespace omp
} // namespace mlir

namespace Fortran {
namespace lower {
namespace omp {

class DataSharingProcessor {
private:
  bool hasLastPrivateOp;
  mlir::OpBuilder::InsertPoint lastPrivIP;
  mlir::OpBuilder::InsertPoint insPt;
  mlir::Value loopIV;
  // Symbols in private, firstprivate, and/or lastprivate clauses.
  llvm::SetVector<const Fortran::semantics::Symbol *> privatizedSymbols;
  llvm::SetVector<const Fortran::semantics::Symbol *> defaultSymbols;
  llvm::SetVector<const Fortran::semantics::Symbol *> symbolsInNestedRegions;
  llvm::SetVector<const Fortran::semantics::Symbol *> symbolsInParentRegions;
  Fortran::lower::AbstractConverter &converter;
  fir::FirOpBuilder &firOpBuilder;
  omp::List<omp::Clause> clauses;
  Fortran::lower::pft::Evaluation &eval;
  bool privatizationDone = false;

  bool useDelayedPrivatization;
  Fortran::lower::SymMap *symTable;

  bool needBarrier();
  void collectSymbols(Fortran::semantics::Symbol::Flag flag);
  void collectOmpObjectListSymbol(
      const omp::ObjectList &objects,
      llvm::SetVector<const Fortran::semantics::Symbol *> &symbolSet);
  void collectSymbolsForPrivatization();
  void insertBarrier();
  void collectDefaultSymbols();
  void privatize(
      mlir::omp::PrivateClauseOps *clauseOps,
      llvm::SmallVectorImpl<const Fortran::semantics::Symbol *> *privateSyms);
  void defaultPrivatize(
      mlir::omp::PrivateClauseOps *clauseOps,
      llvm::SmallVectorImpl<const Fortran::semantics::Symbol *> *privateSyms);
  void doPrivatize(
      const Fortran::semantics::Symbol *sym,
      mlir::omp::PrivateClauseOps *clauseOps,
      llvm::SmallVectorImpl<const Fortran::semantics::Symbol *> *privateSyms);
  void copyLastPrivatize(mlir::Operation *op);
  void insertLastPrivateCompare(mlir::Operation *op);
  void cloneSymbol(const Fortran::semantics::Symbol *sym);
  void
  copyFirstPrivateSymbol(const Fortran::semantics::Symbol *sym,
                         mlir::OpBuilder::InsertPoint *copyAssignIP = nullptr);
  void copyLastPrivateSymbol(const Fortran::semantics::Symbol *sym,
                             mlir::OpBuilder::InsertPoint *lastPrivIP);
  void insertDeallocs();

public:
  DataSharingProcessor(Fortran::lower::AbstractConverter &converter,
                       Fortran::semantics::SemanticsContext &semaCtx,
                       const Fortran::parser::OmpClauseList &opClauseList,
                       Fortran::lower::pft::Evaluation &eval,
                       bool useDelayedPrivatization = false,
                       Fortran::lower::SymMap *symTable = nullptr)
      : hasLastPrivateOp(false), converter(converter),
        firOpBuilder(converter.getFirOpBuilder()),
        clauses(omp::makeClauses(opClauseList, semaCtx)), eval(eval),
        useDelayedPrivatization(useDelayedPrivatization), symTable(symTable) {}

  // Privatisation is split into 3 steps:
  //
  // * Step1: collects all symbols that should be privatized.
  //
  // * Step2: performs cloning of all privatisation clauses and copying for
  // firstprivates. Step2 is performed at the place where process/processStep2
  // is called. This is usually inside the Operation corresponding to the OpenMP
  // construct, for looping constructs this is just before the Operation.
  //
  // * Step3: performs the copying for lastprivates and requires knowledge of
  // the MLIR operation to insert the last private update. Step3 adds
  // dealocation code as well.
<<<<<<< HEAD
  //
  // The split was performed for the following reasons:
  //
  // 1. Step1 was split so that the `target` op knows which symbols should not
  // be mapped into the target region due to being `private`. The implicit
  // mapping happens before the op body is generated so we need to to collect
  // the private symbols first and then later in the body actually privatize
  // them.
  //
  // 2. Step2 was split in order to call privatisation for looping constructs
  // before the operation is created since the bounds of the MLIR OpenMP
  // operation can be privatised.
  void processStep1();
  void processStep2();
  void processStep3(mlir::Operation *op, bool isLoop);
=======
  void processStep1(mlir::omp::PrivateClauseOps *clauseOps = nullptr,
                    llvm::SmallVectorImpl<const Fortran::semantics::Symbol *>
                        *privateSyms = nullptr);
  void processStep2(mlir::Operation *op, bool isLoop);
>>>>>>> b4df0da9

  void setLoopIV(mlir::Value iv) {
    assert(!loopIV && "Loop iteration variable already set");
    loopIV = iv;
  }
<<<<<<< HEAD

  const llvm::SetVector<const Fortran::semantics::Symbol *> &
  getPrivatizedSymbols() const {
    return privatizedSymbols;
  }

  const DelayedPrivatizationInfo &getDelayedPrivatizationInfo() const {
    return delayedPrivatizationInfo;
  }
=======
>>>>>>> b4df0da9
};

} // namespace omp
} // namespace lower
} // namespace Fortran

#endif // FORTRAN_LOWER_DATASHARINGPROCESSOR_H<|MERGE_RESOLUTION|>--- conflicted
+++ resolved
@@ -101,7 +101,6 @@
   // * Step3: performs the copying for lastprivates and requires knowledge of
   // the MLIR operation to insert the last private update. Step3 adds
   // dealocation code as well.
-<<<<<<< HEAD
   //
   // The split was performed for the following reasons:
   //
@@ -114,32 +113,21 @@
   // 2. Step2 was split in order to call privatisation for looping constructs
   // before the operation is created since the bounds of the MLIR OpenMP
   // operation can be privatised.
-  void processStep1();
-  void processStep2();
-  void processStep3(mlir::Operation *op, bool isLoop);
-=======
   void processStep1(mlir::omp::PrivateClauseOps *clauseOps = nullptr,
                     llvm::SmallVectorImpl<const Fortran::semantics::Symbol *>
                         *privateSyms = nullptr);
-  void processStep2(mlir::Operation *op, bool isLoop);
->>>>>>> b4df0da9
+  void processStep2();
+  void processStep3(mlir::Operation *op, bool isLoop);
 
   void setLoopIV(mlir::Value iv) {
     assert(!loopIV && "Loop iteration variable already set");
     loopIV = iv;
   }
-<<<<<<< HEAD
 
   const llvm::SetVector<const Fortran::semantics::Symbol *> &
   getPrivatizedSymbols() const {
     return privatizedSymbols;
   }
-
-  const DelayedPrivatizationInfo &getDelayedPrivatizationInfo() const {
-    return delayedPrivatizationInfo;
-  }
-=======
->>>>>>> b4df0da9
 };
 
 } // namespace omp
