//===-- Lower/OpenMP/DataSharingProcessor.h ---------------------*- C++ -*-===//
//
// Part of the LLVM Project, under the Apache License v2.0 with LLVM Exceptions.
// See https://llvm.org/LICENSE.txt for license information.
// SPDX-License-Identifier: Apache-2.0 WITH LLVM-exception
//
//===----------------------------------------------------------------------===//
//
// Coding style: https://mlir.llvm.org/getting_started/DeveloperGuide/
//
//===----------------------------------------------------------------------===//
#ifndef FORTRAN_LOWER_DATASHARINGPROCESSOR_H
#define FORTRAN_LOWER_DATASHARINGPROCESSOR_H

#include "flang/Lower/AbstractConverter.h"
#include "flang/Lower/OpenMP.h"
#include "flang/Lower/OpenMP/Clauses.h"
#include "flang/Optimizer/Builder/FIRBuilder.h"
#include "flang/Parser/parse-tree.h"
#include "flang/Semantics/symbol.h"
#include "mlir/Dialect/OpenMP/OpenMPDialect.h"

namespace mlir {
namespace omp {
struct PrivateClauseOps;
} // namespace omp
} // namespace mlir

namespace Fortran {
namespace lower {
namespace omp {

class DataSharingProcessor {
private:
  bool hasLastPrivateOp;
  mlir::OpBuilder::InsertPoint lastPrivIP;
  mlir::OpBuilder::InsertPoint insPt;
  mlir::Value loopIV;
  // Symbols in private, firstprivate, and/or lastprivate clauses.
  llvm::SetVector<const semantics::Symbol *> privatizedSymbols;
  llvm::SetVector<const semantics::Symbol *> defaultSymbols;
  llvm::SetVector<const semantics::Symbol *> implicitSymbols;
  llvm::DenseMap<const semantics::Symbol *, mlir::omp::PrivateClauseOp>
      symToPrivatizer;
  lower::AbstractConverter &converter;
  semantics::SemanticsContext &semaCtx;
  fir::FirOpBuilder &firOpBuilder;
  omp::List<omp::Clause> clauses;
<<<<<<< HEAD
  Fortran::lower::pft::Evaluation &eval;
  bool privatizationDone = false;

=======
  lower::pft::Evaluation &eval;
>>>>>>> 352dc7d4
  bool useDelayedPrivatization;
  lower::SymMap *symTable;

  bool needBarrier();
  void collectSymbols(semantics::Symbol::Flag flag,
                      llvm::SetVector<const semantics::Symbol *> &symbols);
  void collectSymbolsInNestedRegions(
      lower::pft::Evaluation &eval, semantics::Symbol::Flag flag,
      llvm::SetVector<const semantics::Symbol *> &symbolsInNestedRegions);
  void collectOmpObjectListSymbol(
      const omp::ObjectList &objects,
      llvm::SetVector<const semantics::Symbol *> &symbolSet);
  void collectSymbolsForPrivatization();
  void insertBarrier();
  void collectDefaultSymbols();
  void collectImplicitSymbols();
  void privatize(mlir::omp::PrivateClauseOps *clauseOps,
                 llvm::SmallVectorImpl<const semantics::Symbol *> *privateSyms);
  void defaultPrivatize(
      mlir::omp::PrivateClauseOps *clauseOps,
      llvm::SmallVectorImpl<const semantics::Symbol *> *privateSyms);
  void implicitPrivatize(
      mlir::omp::PrivateClauseOps *clauseOps,
      llvm::SmallVectorImpl<const semantics::Symbol *> *privateSyms);
  void
  doPrivatize(const semantics::Symbol *sym,
              mlir::omp::PrivateClauseOps *clauseOps,
              llvm::SmallVectorImpl<const semantics::Symbol *> *privateSyms);
  void copyLastPrivatize(mlir::Operation *op);
  void insertLastPrivateCompare(mlir::Operation *op);
  void cloneSymbol(const semantics::Symbol *sym);
  void
  copyFirstPrivateSymbol(const semantics::Symbol *sym,
                         mlir::OpBuilder::InsertPoint *copyAssignIP = nullptr);
  void copyLastPrivateSymbol(const semantics::Symbol *sym,
                             mlir::OpBuilder::InsertPoint *lastPrivIP);
  void insertDeallocs();

public:
  DataSharingProcessor(lower::AbstractConverter &converter,
                       semantics::SemanticsContext &semaCtx,
                       const List<Clause> &clauses,
                       lower::pft::Evaluation &eval,
                       bool useDelayedPrivatization = false,
                       lower::SymMap *symTable = nullptr)
      : hasLastPrivateOp(false), converter(converter), semaCtx(semaCtx),
        firOpBuilder(converter.getFirOpBuilder()), clauses(clauses), eval(eval),
        useDelayedPrivatization(useDelayedPrivatization), symTable(symTable) {}

  // Privatisation is split into 3 steps:
  //
  // * Step1: collects all symbols that should be privatized.
  //
  // * Step2: performs cloning of all privatisation clauses and copying for
  // firstprivates. Step2 is performed at the place where process/processStep2
  // is called. This is usually inside the Operation corresponding to the OpenMP
  // construct, for looping constructs this is just before the Operation.
  //
  // * Step3: performs the copying for lastprivates and requires knowledge of
  // the MLIR operation to insert the last private update. Step3 adds
  // dealocation code as well.
<<<<<<< HEAD
  //
  // The split was performed for the following reasons:
  //
  // 1. Step1 was split so that the `target` op knows which symbols should not
  // be mapped into the target region due to being `private`. The implicit
  // mapping happens before the op body is generated so we need to to collect
  // the private symbols first and then later in the body actually privatize
  // them.
  //
  // 2. Step2 was split in order to call privatisation for looping constructs
  // before the operation is created since the bounds of the MLIR OpenMP
  // operation can be privatised.
  void processStep1();
  void processStep2(mlir::omp::PrivateClauseOps *clauseOps = nullptr,
                    llvm::SmallVectorImpl<const Fortran::semantics::Symbol *>
                        *privateSyms = nullptr);
  void processStep3(mlir::Operation *op, bool isLoop);
=======
  void processStep1(
      mlir::omp::PrivateClauseOps *clauseOps = nullptr,
      llvm::SmallVectorImpl<const semantics::Symbol *> *privateSyms = nullptr);
  void processStep2(mlir::Operation *op, bool isLoop);
>>>>>>> 352dc7d4

  void setLoopIV(mlir::Value iv) {
    assert(!loopIV && "Loop iteration variable already set");
    loopIV = iv;
  }

  const llvm::SetVector<const Fortran::semantics::Symbol *> &
  getPrivatizedSymbols() const {
    return privatizedSymbols;
  }
};

} // namespace omp
} // namespace lower
} // namespace Fortran

#endif // FORTRAN_LOWER_DATASHARINGPROCESSOR_H<|MERGE_RESOLUTION|>--- conflicted
+++ resolved
@@ -46,13 +46,9 @@
   semantics::SemanticsContext &semaCtx;
   fir::FirOpBuilder &firOpBuilder;
   omp::List<omp::Clause> clauses;
-<<<<<<< HEAD
-  Fortran::lower::pft::Evaluation &eval;
+  lower::pft::Evaluation &eval;
   bool privatizationDone = false;
 
-=======
-  lower::pft::Evaluation &eval;
->>>>>>> 352dc7d4
   bool useDelayedPrivatization;
   lower::SymMap *symTable;
 
@@ -114,7 +110,6 @@
   // * Step3: performs the copying for lastprivates and requires knowledge of
   // the MLIR operation to insert the last private update. Step3 adds
   // dealocation code as well.
-<<<<<<< HEAD
   //
   // The split was performed for the following reasons:
   //
@@ -128,16 +123,10 @@
   // before the operation is created since the bounds of the MLIR OpenMP
   // operation can be privatised.
   void processStep1();
-  void processStep2(mlir::omp::PrivateClauseOps *clauseOps = nullptr,
-                    llvm::SmallVectorImpl<const Fortran::semantics::Symbol *>
-                        *privateSyms = nullptr);
-  void processStep3(mlir::Operation *op, bool isLoop);
-=======
-  void processStep1(
+  void processStep2(
       mlir::omp::PrivateClauseOps *clauseOps = nullptr,
       llvm::SmallVectorImpl<const semantics::Symbol *> *privateSyms = nullptr);
-  void processStep2(mlir::Operation *op, bool isLoop);
->>>>>>> 352dc7d4
+  void processStep3(mlir::Operation *op, bool isLoop);
 
   void setLoopIV(mlir::Value iv) {
     assert(!loopIV && "Loop iteration variable already set");
