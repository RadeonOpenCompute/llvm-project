--- conflicted
+++ resolved
@@ -92,7 +92,7 @@
 
   OMPConstructSymbolVisitor visitor;
   mlir::omp::PrivateClauseOps privateClauseOps;
-  llvm::SmallVector<const semantics::Symbol *> privateSyms;
+  llvm::SmallVector<const semantics::Symbol *> delayedPrivSyms;
   bool privatizationDone = false;
 
   bool needBarrier();
@@ -109,22 +109,10 @@
   void collectDefaultSymbols();
   void collectImplicitSymbols();
   void collectPreDeterminedSymbols();
-<<<<<<< HEAD
   void privatize();
   void defaultPrivatize();
   void implicitPrivatize();
   void doPrivatize(const semantics::Symbol *sym);
-=======
-  void privatize(mlir::omp::PrivateClauseOps *clauseOps);
-  void defaultPrivatize(
-      mlir::omp::PrivateClauseOps *clauseOps,
-      llvm::SmallVectorImpl<const semantics::Symbol *> *privateSyms);
-  void implicitPrivatize(
-      mlir::omp::PrivateClauseOps *clauseOps,
-      llvm::SmallVectorImpl<const semantics::Symbol *> *privateSyms);
-  void doPrivatize(const semantics::Symbol *sym,
-                   mlir::omp::PrivateClauseOps *clauseOps);
->>>>>>> 400d4fd7
   void copyLastPrivatize(mlir::Operation *op);
   void insertLastPrivateCompare(mlir::Operation *op);
   void cloneSymbol(const semantics::Symbol *sym);
@@ -156,7 +144,6 @@
   // * Step3: performs the copying for lastprivates and requires knowledge of
   // the MLIR operation to insert the last private update. Step3 adds
   // dealocation code as well.
-<<<<<<< HEAD
   //
   // The split was performed for the following reasons:
   //
@@ -172,32 +159,23 @@
   void processStep1();
   void processStep2();
   void processStep3(mlir::Operation *op, bool isLoop);
-=======
-  void processStep1(mlir::omp::PrivateClauseOps *clauseOps = nullptr);
-  void processStep2(mlir::Operation *op, bool isLoop);
->>>>>>> 400d4fd7
 
   void setLoopIV(mlir::Value iv) {
     assert(!loopIV && "Loop iteration variable already set");
     loopIV = iv;
   }
 
-<<<<<<< HEAD
-  bool isSymbolPrivatized(const semantics::Symbol &sym) const {
-    return allPrivatizedSymbols.contains(&sym);
+  const llvm::SetVector<const semantics::Symbol *> &
+  getAllSymbolsToPrivatize() const {
+    return allPrivatizedSymbols;
   }
 
   const mlir::omp::PrivateClauseOps &getPrivateClauseOps() const {
     return privateClauseOps;
   }
 
-  llvm::ArrayRef<const semantics::Symbol *> getPrivateSyms() const {
-    return privateSyms;
-=======
-  const llvm::SetVector<const semantics::Symbol *> &
-  getAllSymbolsToPrivatize() const {
-    return allPrivatizedSymbols;
->>>>>>> 400d4fd7
+  llvm::ArrayRef<const semantics::Symbol *> getDelayedPrivSyms() const {
+    return delayedPrivSyms;
   }
 };
 
