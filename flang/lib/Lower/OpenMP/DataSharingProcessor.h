--- conflicted
+++ resolved
@@ -164,11 +164,7 @@
     return allPrivatizedSymbols;
   }
 
-<<<<<<< HEAD
-  llvm::ArrayRef<const semantics::Symbol *> getDelayedPrivSyms() const {
-=======
   llvm::ArrayRef<const semantics::Symbol *> getDelayedPrivSymbols() const {
->>>>>>> 87d90487
     return useDelayedPrivatization
                ? allPrivatizedSymbols.getArrayRef()
                : llvm::ArrayRef<const semantics::Symbol *>();
