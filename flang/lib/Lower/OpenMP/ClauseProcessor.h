//===-- Lower/OpenMP/ClauseProcessor.h --------------------------*- C++ -*-===//
//
// Part of the LLVM Project, under the Apache License v2.0 with LLVM Exceptions.
// See https://llvm.org/LICENSE.txt for license information.
// SPDX-License-Identifier: Apache-2.0 WITH LLVM-exception
//
//===----------------------------------------------------------------------===//
//
// Coding style: https://mlir.llvm.org/getting_started/DeveloperGuide/
//
//===----------------------------------------------------------------------===//
#ifndef FORTRAN_LOWER_CLAUSEPROCESSOR_H
#define FORTRAN_LOWER_CLAUSEPROCESSOR_H

#include "DirectivesCommon.h"
#include "ReductionProcessor.h"
#include "flang/Lower/AbstractConverter.h"
#include "flang/Lower/Bridge.h"
#include "flang/Lower/OpenMP/Clauses.h"
#include "flang/Lower/OpenMP/Utils.h"
#include "flang/Optimizer/Builder/Todo.h"
#include "flang/Parser/dump-parse-tree.h"
#include "flang/Parser/parse-tree.h"
#include "mlir/Dialect/OpenMP/OpenMPDialect.h"

namespace fir {
class FirOpBuilder;
} // namespace fir

namespace Fortran {
namespace lower {
namespace omp {

/// Class that handles the processing of OpenMP clauses.
///
/// Its `process<ClauseName>()` methods perform MLIR code generation for their
/// corresponding clause if it is present in the clause list. Otherwise, they
/// will return `false` to signal that the clause was not found.
///
/// The intended use of this class is to move clause processing outside of
/// construct processing, since the same clauses can appear attached to
/// different constructs and constructs can be combined, so that code
/// duplication is minimized.
///
/// Each construct-lowering function only calls the `process<ClauseName>()`
/// methods that relate to clauses that can impact the lowering of that
/// construct.
class ClauseProcessor {
public:
  ClauseProcessor(lower::AbstractConverter &converter,
                  semantics::SemanticsContext &semaCtx,
                  const List<Clause> &clauses)
      : converter(converter), semaCtx(semaCtx), clauses(clauses) {}

  // 'Unique' clauses: They can appear at most once in the clause list.
  bool
  processCollapse(mlir::Location currentLocation, lower::pft::Evaluation &eval,
                  mlir::omp::LoopRelatedClauseOps &result,
                  llvm::SmallVectorImpl<const semantics::Symbol *> &iv) const;
  bool processDevice(lower::StatementContext &stmtCtx,
                     mlir::omp::DeviceClauseOps &result) const;
  bool processDeviceType(mlir::omp::DeviceTypeClauseOps &result) const;
  bool processDistSchedule(lower::StatementContext &stmtCtx,
                           mlir::omp::DistScheduleClauseOps &result) const;
  bool processFilter(lower::StatementContext &stmtCtx,
                     mlir::omp::FilterClauseOps &result) const;
  bool processFinal(lower::StatementContext &stmtCtx,
                    mlir::omp::FinalClauseOps &result) const;
  bool processHasDeviceAddr(
      mlir::omp::HasDeviceAddrClauseOps &result,
      llvm::SmallVectorImpl<mlir::Type> &isDeviceTypes,
      llvm::SmallVectorImpl<mlir::Location> &isDeviceLocs,
      llvm::SmallVectorImpl<const semantics::Symbol *> &isDeviceSymbols) const;
  bool processHint(mlir::omp::HintClauseOps &result) const;
  bool processMergeable(mlir::omp::MergeableClauseOps &result) const;
  bool processNowait(mlir::omp::NowaitClauseOps &result) const;
  bool processNumTeams(lower::StatementContext &stmtCtx,
                       mlir::omp::NumTeamsClauseOps &result) const;
  bool processNumThreads(lower::StatementContext &stmtCtx,
                         mlir::omp::NumThreadsClauseOps &result) const;
  bool processOrder(mlir::omp::OrderClauseOps &result) const;
  bool processOrdered(mlir::omp::OrderedClauseOps &result) const;
  bool processPriority(lower::StatementContext &stmtCtx,
                       mlir::omp::PriorityClauseOps &result) const;
  bool processProcBind(mlir::omp::ProcBindClauseOps &result) const;
  bool processSafelen(mlir::omp::SafelenClauseOps &result) const;
  bool processSchedule(lower::StatementContext &stmtCtx,
                       mlir::omp::ScheduleClauseOps &result) const;
  bool processSimdlen(mlir::omp::SimdlenClauseOps &result) const;
  bool processThreadLimit(lower::StatementContext &stmtCtx,
                          mlir::omp::ThreadLimitClauseOps &result) const;
  bool processUntied(mlir::omp::UntiedClauseOps &result) const;

  // 'Repeatable' clauses: They can appear multiple times in the clause list.
  bool processAligned(mlir::omp::AlignedClauseOps &result) const;
  bool processAllocate(mlir::omp::AllocateClauseOps &result) const;
  bool processCopyin() const;
  bool processCopyprivate(mlir::Location currentLocation,
                          mlir::omp::CopyprivateClauseOps &result) const;
  bool processDepend(mlir::omp::DependClauseOps &result) const;
  bool
  processEnter(llvm::SmallVectorImpl<DeclareTargetCapturePair> &result) const;
  bool processIf(omp::clause::If::DirectiveNameModifier directiveName,
                 mlir::omp::IfClauseOps &result) const;
  bool processIsDevicePtr(
      mlir::omp::IsDevicePtrClauseOps &result,
      llvm::SmallVectorImpl<mlir::Type> &isDeviceTypes,
      llvm::SmallVectorImpl<mlir::Location> &isDeviceLocs,
      llvm::SmallVectorImpl<const semantics::Symbol *> &isDeviceSymbols) const;
  bool
  processLink(llvm::SmallVectorImpl<DeclareTargetCapturePair> &result) const;

  // This method is used to process a map clause.
  // The optional parameters - mapSymTypes, mapSymLocs & mapSyms are used to
  // store the original type, location and Fortran symbol for the map operands.
  // They may be used later on to create the block_arguments for some of the
  // target directives that require it.
  bool processMap(
      mlir::Location currentLocation, lower::StatementContext &stmtCtx,
      mlir::omp::MapClauseOps &result,
      llvm::SmallVectorImpl<const semantics::Symbol *> *mapSyms = nullptr,
      llvm::SmallVectorImpl<mlir::Location> *mapSymLocs = nullptr,
      llvm::SmallVectorImpl<mlir::Type> *mapSymTypes = nullptr) const;
  bool processReduction(
      mlir::Location currentLocation, mlir::omp::ReductionClauseOps &result,
      llvm::SmallVectorImpl<mlir::Type> *reductionTypes = nullptr,
      llvm::SmallVectorImpl<const semantics::Symbol *> *reductionSyms =
          nullptr) const;
  bool processTo(llvm::SmallVectorImpl<DeclareTargetCapturePair> &result) const;
  bool processUseDeviceAddr(
<<<<<<< HEAD
      Fortran::lower::StatementContext &stmtCtx,
=======
      lower::StatementContext &stmtCtx,
>>>>>>> b35bb7b7
      mlir::omp::UseDeviceAddrClauseOps &result,
      llvm::SmallVectorImpl<mlir::Type> &useDeviceTypes,
      llvm::SmallVectorImpl<mlir::Location> &useDeviceLocs,
      llvm::SmallVectorImpl<const semantics::Symbol *> &useDeviceSyms) const;
  bool processUseDevicePtr(
<<<<<<< HEAD
      Fortran::lower::StatementContext &stmtCtx,
=======
      lower::StatementContext &stmtCtx,
>>>>>>> b35bb7b7
      mlir::omp::UseDevicePtrClauseOps &result,
      llvm::SmallVectorImpl<mlir::Type> &useDeviceTypes,
      llvm::SmallVectorImpl<mlir::Location> &useDeviceLocs,
      llvm::SmallVectorImpl<const semantics::Symbol *> &useDeviceSyms,
      llvm::SmallVectorImpl<mlir::Value> &useDeviceAddrVars) const;

  template <typename T>
  bool processMotionClauses(lower::StatementContext &stmtCtx,
                            mlir::omp::MapClauseOps &result);
  // Call this method for these clauses that should be supported but are not
  // implemented yet. It triggers a compilation error if any of the given
  // clauses is found.
  template <typename... Ts>
  void processTODO(mlir::Location currentLocation,
                   llvm::omp::Directive directive) const;

private:
  using ClauseIterator = List<Clause>::const_iterator;

  /// Utility to find a clause within a range in the clause list.
  template <typename T>
  static ClauseIterator findClause(ClauseIterator begin, ClauseIterator end);

  /// Return the first instance of the given clause found in the clause list or
  /// `nullptr` if not present. If more than one instance is expected, use
  /// `findRepeatableClause` instead.
  template <typename T>
  const T *findUniqueClause(const parser::CharBlock **source = nullptr) const;

  /// Call `callbackFn` for each occurrence of the given clause. Return `true`
  /// if at least one instance was found.
  template <typename T>
  bool findRepeatableClause(
      std::function<void(const T &, const parser::CharBlock &source)>
          callbackFn) const;

  /// Set the `result` to a new `mlir::UnitAttr` if the clause is present.
  template <typename T>
  bool markClauseOccurrence(mlir::UnitAttr &result) const;

  void processMapObjects(
      lower::StatementContext &stmtCtx, mlir::Location clauseLocation,
      const omp::ObjectList &objects,
      llvm::omp::OpenMPOffloadMappingFlags mapTypeBits,
      std::map<const semantics::Symbol *,
               llvm::SmallVector<OmpMapMemberIndicesData>> &parentMemberIndices,
      llvm::SmallVectorImpl<mlir::Value> &mapVars,
      llvm::SmallVectorImpl<const semantics::Symbol *> *mapSyms,
      llvm::SmallVectorImpl<mlir::Location> *mapSymLocs = nullptr,
      llvm::SmallVectorImpl<mlir::Type> *mapSymTypes = nullptr) const;

  lower::AbstractConverter &converter;
  semantics::SemanticsContext &semaCtx;
  List<Clause> clauses;
};

template <typename T>
bool ClauseProcessor::processMotionClauses(lower::StatementContext &stmtCtx,
                                           mlir::omp::MapClauseOps &result) {
  std::map<const semantics::Symbol *,
           llvm::SmallVector<OmpMapMemberIndicesData>>
      parentMemberIndices;
  llvm::SmallVector<const semantics::Symbol *> mapSymbols;

  bool clauseFound = findRepeatableClause<T>(
      [&](const T &clause, const parser::CharBlock &source) {
        mlir::Location clauseLocation = converter.genLocation(source);

        static_assert(std::is_same_v<T, omp::clause::To> ||
                      std::is_same_v<T, omp::clause::From>);

        // TODO Support motion modifiers: present, mapper, iterator.
        constexpr llvm::omp::OpenMPOffloadMappingFlags mapTypeBits =
            std::is_same_v<T, omp::clause::To>
                ? llvm::omp::OpenMPOffloadMappingFlags::OMP_MAP_TO
                : llvm::omp::OpenMPOffloadMappingFlags::OMP_MAP_FROM;

        processMapObjects(stmtCtx, clauseLocation,
                          std::get<ObjectList>(clause.t), mapTypeBits,
                          parentMemberIndices, result.mapVars, &mapSymbols);
      });

  insertChildMapInfoIntoParent(converter, parentMemberIndices, result.mapVars,
                               mapSymbols,
                               /*mapSymTypes=*/nullptr, /*mapSymLocs=*/nullptr);
  return clauseFound;
}

template <typename... Ts>
void ClauseProcessor::processTODO(mlir::Location currentLocation,
                                  llvm::omp::Directive directive) const {
  auto checkUnhandledClause = [&](llvm::omp::Clause id, const auto *x) {
    if (!x)
      return;
    TODO(currentLocation,
         "Unhandled clause " + llvm::omp::getOpenMPClauseName(id).upper() +
             " in " + llvm::omp::getOpenMPDirectiveName(directive).upper() +
             " construct");
  };

  for (ClauseIterator it = clauses.begin(); it != clauses.end(); ++it)
    (checkUnhandledClause(it->id, std::get_if<Ts>(&it->u)), ...);
}

template <typename T>
ClauseProcessor::ClauseIterator
ClauseProcessor::findClause(ClauseIterator begin, ClauseIterator end) {
  for (ClauseIterator it = begin; it != end; ++it) {
    if (std::get_if<T>(&it->u))
      return it;
  }

  return end;
}

template <typename T>
const T *
ClauseProcessor::findUniqueClause(const parser::CharBlock **source) const {
  ClauseIterator it = findClause<T>(clauses.begin(), clauses.end());
  if (it != clauses.end()) {
    if (source)
      *source = &it->source;
    return &std::get<T>(it->u);
  }
  return nullptr;
}

template <typename T>
bool ClauseProcessor::findRepeatableClause(
    std::function<void(const T &, const parser::CharBlock &source)> callbackFn)
    const {
  bool found = false;
  ClauseIterator nextIt, endIt = clauses.end();
  for (ClauseIterator it = clauses.begin(); it != endIt; it = nextIt) {
    nextIt = findClause<T>(it, endIt);

    if (nextIt != endIt) {
      callbackFn(std::get<T>(nextIt->u), nextIt->source);
      found = true;
      ++nextIt;
    }
  }
  return found;
}

template <typename T>
bool ClauseProcessor::markClauseOccurrence(mlir::UnitAttr &result) const {
  if (findUniqueClause<T>()) {
    result = converter.getFirOpBuilder().getUnitAttr();
    return true;
  }
  return false;
}

} // namespace omp
} // namespace lower
} // namespace Fortran

#endif // FORTRAN_LOWER_CLAUSEPROCESSOR_H<|MERGE_RESOLUTION|>--- conflicted
+++ resolved
@@ -128,26 +128,17 @@
           nullptr) const;
   bool processTo(llvm::SmallVectorImpl<DeclareTargetCapturePair> &result) const;
   bool processUseDeviceAddr(
-<<<<<<< HEAD
-      Fortran::lower::StatementContext &stmtCtx,
-=======
       lower::StatementContext &stmtCtx,
->>>>>>> b35bb7b7
       mlir::omp::UseDeviceAddrClauseOps &result,
       llvm::SmallVectorImpl<mlir::Type> &useDeviceTypes,
       llvm::SmallVectorImpl<mlir::Location> &useDeviceLocs,
       llvm::SmallVectorImpl<const semantics::Symbol *> &useDeviceSyms) const;
   bool processUseDevicePtr(
-<<<<<<< HEAD
-      Fortran::lower::StatementContext &stmtCtx,
-=======
       lower::StatementContext &stmtCtx,
->>>>>>> b35bb7b7
       mlir::omp::UseDevicePtrClauseOps &result,
       llvm::SmallVectorImpl<mlir::Type> &useDeviceTypes,
       llvm::SmallVectorImpl<mlir::Location> &useDeviceLocs,
-      llvm::SmallVectorImpl<const semantics::Symbol *> &useDeviceSyms,
-      llvm::SmallVectorImpl<mlir::Value> &useDeviceAddrVars) const;
+      llvm::SmallVectorImpl<const semantics::Symbol *> &useDeviceSyms) const;
 
   template <typename T>
   bool processMotionClauses(lower::StatementContext &stmtCtx,
