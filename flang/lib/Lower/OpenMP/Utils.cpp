//===-- Utils..cpp ----------------------------------------------*- C++ -*-===//
//
// Part of the LLVM Project, under the Apache License v2.0 with LLVM Exceptions.
// See https://llvm.org/LICENSE.txt for license information.
// SPDX-License-Identifier: Apache-2.0 WITH LLVM-exception
//
//===----------------------------------------------------------------------===//
//
// Coding style: https://mlir.llvm.org/getting_started/DeveloperGuide/
//
//===----------------------------------------------------------------------===//

#include "Utils.h"
#include "Clauses.h"

#include <flang/Lower/AbstractConverter.h>
#include <flang/Lower/ConvertType.h>
#include <flang/Optimizer/Builder/FIRBuilder.h>
#include <flang/Parser/parse-tree.h>
#include <flang/Parser/tools.h>
#include <flang/Semantics/tools.h>
#include <llvm/Support/CommandLine.h>

llvm::cl::opt<bool> treatIndexAsSection(
    "openmp-treat-index-as-section",
    llvm::cl::desc("In the OpenMP data clauses treat `a(N)` as `a(N:N)`."),
    llvm::cl::init(true));

llvm::cl::opt<bool> enableDelayedPrivatization(
    "openmp-enable-delayed-privatization",
    llvm::cl::desc(
        "Emit `[first]private` variables as clauses on the MLIR ops."),
    llvm::cl::init(false));

namespace Fortran {
namespace lower {
namespace omp {

<<<<<<< HEAD
mlir::omp::TargetOp findParentTargetOp(mlir::OpBuilder &builder) {
  mlir::Operation *parentOp = builder.getBlock()->getParentOp();
  if (!parentOp)
    return nullptr;

  auto targetOp = llvm::dyn_cast<mlir::omp::TargetOp>(parentOp);
  if (!targetOp)
    targetOp = parentOp->getParentOfType<mlir::omp::TargetOp>();

  return targetOp;
=======
int64_t getCollapseValue(const List<Clause> &clauses) {
  auto iter = llvm::find_if(clauses, [](const Clause &clause) {
    return clause.id == llvm::omp::Clause::OMPC_collapse;
  });
  if (iter != clauses.end()) {
    const auto &collapse = std::get<clause::Collapse>(iter->u);
    return evaluate::ToInt64(collapse.v).value();
  }
  return 1;
>>>>>>> 418bdb49
}

void genObjectList(const ObjectList &objects,
                   Fortran::lower::AbstractConverter &converter,
                   llvm::SmallVectorImpl<mlir::Value> &operands) {
  for (const Object &object : objects) {
    const Fortran::semantics::Symbol *sym = object.id();
    assert(sym && "Expected Symbol");
    if (mlir::Value variable = converter.getSymbolAddress(*sym)) {
      operands.push_back(variable);
    } else if (const auto *details =
                   sym->detailsIf<Fortran::semantics::HostAssocDetails>()) {
      operands.push_back(converter.getSymbolAddress(details->symbol()));
      converter.copySymbolBinding(details->symbol(), *sym);
    }
  }
}

mlir::Type getLoopVarType(Fortran::lower::AbstractConverter &converter,
                          std::size_t loopVarTypeSize) {
  // OpenMP runtime requires 32-bit or 64-bit loop variables.
  loopVarTypeSize = loopVarTypeSize * 8;
  if (loopVarTypeSize < 32) {
    loopVarTypeSize = 32;
  } else if (loopVarTypeSize > 64) {
    loopVarTypeSize = 64;
    mlir::emitWarning(converter.getCurrentLocation(),
                      "OpenMP loop iteration variable cannot have more than 64 "
                      "bits size and will be narrowed into 64 bits.");
  }
  assert((loopVarTypeSize == 32 || loopVarTypeSize == 64) &&
         "OpenMP loop iteration variable size must be transformed into 32-bit "
         "or 64-bit");
  return converter.getFirOpBuilder().getIntegerType(loopVarTypeSize);
}

void gatherFuncAndVarSyms(
    const ObjectList &objects, mlir::omp::DeclareTargetCaptureClause clause,
    llvm::SmallVectorImpl<DeclareTargetCapturePair> &symbolAndClause) {
  for (const Object &object : objects)
    symbolAndClause.emplace_back(clause, *object.id());
}

Fortran::semantics::Symbol *
getOmpObjectSymbol(const Fortran::parser::OmpObject &ompObject) {
  Fortran::semantics::Symbol *sym = nullptr;
  std::visit(
      Fortran::common::visitors{
          [&](const Fortran::parser::Designator &designator) {
            if (auto *arrayEle =
                    Fortran::parser::Unwrap<Fortran::parser::ArrayElement>(
                        designator)) {
              sym = GetFirstName(arrayEle->base).symbol;
            } else if (auto *structComp = Fortran::parser::Unwrap<
                           Fortran::parser::StructureComponent>(designator)) {
              sym = structComp->component.symbol;
            } else if (const Fortran::parser::Name *name =
                           Fortran::semantics::getDesignatorNameIfDataRef(
                               designator)) {
              sym = name->symbol;
            }
          },
          [&](const Fortran::parser::Name &name) { sym = name.symbol; }},
      ompObject.u);
  return sym;
}

} // namespace omp
} // namespace lower
} // namespace Fortran<|MERGE_RESOLUTION|>--- conflicted
+++ resolved
@@ -36,18 +36,6 @@
 namespace lower {
 namespace omp {
 
-<<<<<<< HEAD
-mlir::omp::TargetOp findParentTargetOp(mlir::OpBuilder &builder) {
-  mlir::Operation *parentOp = builder.getBlock()->getParentOp();
-  if (!parentOp)
-    return nullptr;
-
-  auto targetOp = llvm::dyn_cast<mlir::omp::TargetOp>(parentOp);
-  if (!targetOp)
-    targetOp = parentOp->getParentOfType<mlir::omp::TargetOp>();
-
-  return targetOp;
-=======
 int64_t getCollapseValue(const List<Clause> &clauses) {
   auto iter = llvm::find_if(clauses, [](const Clause &clause) {
     return clause.id == llvm::omp::Clause::OMPC_collapse;
@@ -57,7 +45,6 @@
     return evaluate::ToInt64(collapse.v).value();
   }
   return 1;
->>>>>>> 418bdb49
 }
 
 void genObjectList(const ObjectList &objects,
