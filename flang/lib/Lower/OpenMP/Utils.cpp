--- conflicted
+++ resolved
@@ -10,20 +10,12 @@
 //
 //===----------------------------------------------------------------------===//
 
-<<<<<<< HEAD
 #include <flang/Lower/OpenMP/Utils.h>
-=======
-#include "Utils.h"
->>>>>>> f855323a
-
-#include "Clauses.h"
+
 #include <flang/Lower/AbstractConverter.h>
 #include <flang/Lower/ConvertType.h>
-<<<<<<< HEAD
 #include <flang/Lower/OpenMP/Clauses.h>
-=======
 #include <flang/Lower/PFTBuilder.h>
->>>>>>> f855323a
 #include <flang/Optimizer/Builder/FIRBuilder.h>
 #include <flang/Parser/parse-tree.h>
 #include <flang/Parser/tools.h>
@@ -156,7 +148,7 @@
                 llvm::ArrayRef<mlir::Value> members, uint64_t mapType,
                 mlir::omp::VariableCaptureKind mapCaptureType, mlir::Type retTy,
                 bool isVal) {
-  if (auto boxTy = baseAddr.getType().dyn_cast<fir::BaseBoxType>()) {
+  if (auto boxTy = mlir::dyn_cast<fir::BaseBoxType>(baseAddr.getType())) {
     baseAddr = builder.create<fir::BoxAddrOp>(loc, baseAddr);
     retTy = baseAddr.getType();
   }
