//===-- Utils..cpp ----------------------------------------------*- C++ -*-===//
//
// Part of the LLVM Project, under the Apache License v2.0 with LLVM Exceptions.
// See https://llvm.org/LICENSE.txt for license information.
// SPDX-License-Identifier: Apache-2.0 WITH LLVM-exception
//
//===----------------------------------------------------------------------===//
//
// Coding style: https://mlir.llvm.org/getting_started/DeveloperGuide/
//
//===----------------------------------------------------------------------===//

#include <flang/Lower/OpenMP/Utils.h>

<<<<<<< HEAD
#include <DirectivesCommon.h>

#include <flang/Evaluate/fold.h>
=======
#include "Clauses.h"
#include <DirectivesCommon.h>

>>>>>>> fa4d1860
#include <flang/Lower/AbstractConverter.h>
#include <flang/Lower/ConvertExprToHLFIR.h>
#include <flang/Lower/ConvertType.h>
#include <flang/Lower/OpenMP/Clauses.h>
#include <flang/Lower/PFTBuilder.h>
#include <flang/Lower/StatementContext.h>
#include <flang/Lower/SymbolMap.h>
#include <flang/Optimizer/Builder/FIRBuilder.h>
#include <flang/Optimizer/Builder/Todo.h>
#include <flang/Parser/parse-tree.h>
#include <flang/Parser/tools.h>
#include <flang/Semantics/tools.h>
#include <llvm/Support/CommandLine.h>
#include <mlir/Analysis/TopologicalSortUtils.h>
#include <mlir/Dialect/Arith/IR/Arith.h>

<<<<<<< HEAD
#include <numeric>
=======
#include <iterator>
>>>>>>> fa4d1860

llvm::cl::opt<bool> treatIndexAsSection(
    "openmp-treat-index-as-section",
    llvm::cl::desc("In the OpenMP data clauses treat `a(N)` as `a(N:N)`."),
    llvm::cl::init(true));

llvm::cl::opt<bool> enableDelayedPrivatization(
    "openmp-enable-delayed-privatization",
    llvm::cl::desc(
        "Emit `[first]private` variables as clauses on the MLIR ops."),
    llvm::cl::init(true));

llvm::cl::opt<bool> enableDelayedPrivatizationStaging(
    "openmp-enable-delayed-privatization-staging",
    llvm::cl::desc("For partially supported constructs, emit `[first]private` "
                   "variables as clauses on the MLIR ops."),
    llvm::cl::init(false));

namespace Fortran {
namespace lower {
namespace omp {

int64_t getCollapseValue(const List<Clause> &clauses) {
  auto iter = llvm::find_if(clauses, [](const Clause &clause) {
    return clause.id == llvm::omp::Clause::OMPC_collapse;
  });
  if (iter != clauses.end()) {
    const auto &collapse = std::get<clause::Collapse>(iter->u);
    return evaluate::ToInt64(collapse.v).value();
  }
  return 1;
}

void genObjectList(const ObjectList &objects,
                   lower::AbstractConverter &converter,
                   llvm::SmallVectorImpl<mlir::Value> &operands) {
  for (const Object &object : objects) {
    const semantics::Symbol *sym = object.sym();
    assert(sym && "Expected Symbol");
    if (mlir::Value variable = converter.getSymbolAddress(*sym)) {
      operands.push_back(variable);
    } else if (const auto *details =
                   sym->detailsIf<semantics::HostAssocDetails>()) {
      operands.push_back(converter.getSymbolAddress(details->symbol()));
      converter.copySymbolBinding(details->symbol(), *sym);
    }
  }
}

mlir::Type getLoopVarType(lower::AbstractConverter &converter,
                          std::size_t loopVarTypeSize) {
  // OpenMP runtime requires 32-bit or 64-bit loop variables.
  loopVarTypeSize = loopVarTypeSize * 8;
  if (loopVarTypeSize < 32) {
    loopVarTypeSize = 32;
  } else if (loopVarTypeSize > 64) {
    loopVarTypeSize = 64;
    mlir::emitWarning(converter.getCurrentLocation(),
                      "OpenMP loop iteration variable cannot have more than 64 "
                      "bits size and will be narrowed into 64 bits.");
  }
  assert((loopVarTypeSize == 32 || loopVarTypeSize == 64) &&
         "OpenMP loop iteration variable size must be transformed into 32-bit "
         "or 64-bit");
  return converter.getFirOpBuilder().getIntegerType(loopVarTypeSize);
}

semantics::Symbol *
getIterationVariableSymbol(const lower::pft::Evaluation &eval) {
  return eval.visit(common::visitors{
      [&](const parser::DoConstruct &doLoop) {
        if (const auto &maybeCtrl = doLoop.GetLoopControl()) {
          using LoopControl = parser::LoopControl;
          if (auto *bounds = std::get_if<LoopControl::Bounds>(&maybeCtrl->u)) {
            static_assert(std::is_same_v<decltype(bounds->name),
                                         parser::Scalar<parser::Name>>);
            return bounds->name.thing.symbol;
          }
        }
        return static_cast<semantics::Symbol *>(nullptr);
      },
      [](auto &&) { return static_cast<semantics::Symbol *>(nullptr); },
  });
}

void gatherFuncAndVarSyms(
    const ObjectList &objects, mlir::omp::DeclareTargetCaptureClause clause,
    llvm::SmallVectorImpl<DeclareTargetCapturePair> &symbolAndClause) {
  for (const Object &object : objects)
    symbolAndClause.emplace_back(clause, *object.sym());
}

<<<<<<< HEAD
mlir::omp::MapInfoOp createMapInfoOp(
    fir::FirOpBuilder &builder, mlir::Location loc, mlir::Value baseAddr,
    mlir::Value varPtrPtr, std::string name, llvm::ArrayRef<mlir::Value> bounds,
    llvm::ArrayRef<mlir::Value> members, mlir::ArrayAttr membersIndex,
    uint64_t mapType, mlir::omp::VariableCaptureKind mapCaptureType,
    mlir::Type retTy, bool partialMap) {
=======
mlir::omp::MapInfoOp
createMapInfoOp(fir::FirOpBuilder &builder, mlir::Location loc,
                mlir::Value baseAddr, mlir::Value varPtrPtr,
                llvm::StringRef name, llvm::ArrayRef<mlir::Value> bounds,
                llvm::ArrayRef<mlir::Value> members,
                mlir::ArrayAttr membersIndex, uint64_t mapType,
                mlir::omp::VariableCaptureKind mapCaptureType, mlir::Type retTy,
                bool partialMap) {
>>>>>>> fa4d1860
  if (auto boxTy = llvm::dyn_cast<fir::BaseBoxType>(baseAddr.getType())) {
    baseAddr = builder.create<fir::BoxAddrOp>(loc, baseAddr);
    retTy = baseAddr.getType();
  }

  mlir::TypeAttr varType = mlir::TypeAttr::get(
      llvm::cast<mlir::omp::PointerLikeType>(retTy).getElementType());

  // For types with unknown extents such as <2x?xi32> we discard the incomplete
  // type info and only retain the base type. The correct dimensions are later
  // recovered through the bounds info.
  if (auto seqType = llvm::dyn_cast<fir::SequenceType>(varType.getValue()))
    if (seqType.hasDynamicExtents())
      varType = mlir::TypeAttr::get(seqType.getEleTy());

  mlir::omp::MapInfoOp op = builder.create<mlir::omp::MapInfoOp>(
      loc, retTy, baseAddr, varType, varPtrPtr, members, membersIndex, bounds,
      builder.getIntegerAttr(builder.getIntegerType(64, false), mapType),
      builder.getAttr<mlir::omp::VariableCaptureKindAttr>(mapCaptureType),
      builder.getStringAttr(name), builder.getBoolAttr(partialMap));
  return op;
}

<<<<<<< HEAD
omp::ObjectList gatherObjects(omp::Object obj,
                              semantics::SemanticsContext &semaCtx) {
  omp::ObjectList objList;
  std::optional<omp::Object> baseObj = obj;
=======
// This function gathers the individual omp::Object's that make up a
// larger omp::Object symbol.
//
// For example, provided the larger symbol: "parent%child%member", this
// function breaks it up into its constituent components ("parent",
// "child", "member"), so we can access each individual component and
// introspect details. Important to note is this function breaks it up from
// RHS to LHS ("member" to "parent") and then we reverse it so that the
// returned omp::ObjectList is LHS to RHS, with the "parent" at the
// beginning.
omp::ObjectList gatherObjectsOf(omp::Object derivedTypeMember,
                                semantics::SemanticsContext &semaCtx) {
  omp::ObjectList objList;
  std::optional<omp::Object> baseObj = derivedTypeMember;
>>>>>>> fa4d1860
  while (baseObj.has_value()) {
    objList.push_back(baseObj.value());
    baseObj = getBaseObject(baseObj.value(), semaCtx);
  }
  return omp::ObjectList{llvm::reverse(objList)};
}

<<<<<<< HEAD
bool isDuplicateMemberMapInfo(OmpMapParentAndMemberData &parentMembers,
                              llvm::SmallVectorImpl<int64_t> &memberIndices) {
  for (auto memberData : parentMembers.memberPlacementIndices)
    if (std::equal(memberIndices.begin(), memberIndices.end(),
                   memberData.begin()))
      return true;
  return false;
}

=======
// This function generates a series of indices from a provided omp::Object,
// that devolves to an ArrayRef symbol, e.g. "array(2,3,4)", this function
// would generate a series of indices of "[1][2][3]" for the above example,
// offsetting by -1 to account for the non-zero fortran indexes.
//
// These indices can then be provided to a coordinate operation or other
// GEP-like operation to access the relevant positional member of the
// array.
//
// It is of note that the function only supports subscript integers currently
// and not Triplets i.e. Array(1:2:3).
>>>>>>> fa4d1860
static void generateArrayIndices(lower::AbstractConverter &converter,
                                 fir::FirOpBuilder &firOpBuilder,
                                 lower::StatementContext &stmtCtx,
                                 mlir::Location clauseLocation,
                                 llvm::SmallVectorImpl<mlir::Value> &indices,
                                 omp::Object object) {
<<<<<<< HEAD
  if (auto maybeRef = evaluate::ExtractDataRef(*object.ref())) {
    evaluate::DataRef ref = *maybeRef;
    if (auto *arr = std::get_if<evaluate::ArrayRef>(&ref.u)) {
      for (auto v : arr->subscript()) {
        if (std::holds_alternative<Triplet>(v.u)) {
          llvm_unreachable("Triplet indexing in map clause is unsupported");
        } else {
          auto expr =
              std::get<Fortran::evaluate::IndirectSubscriptIntegerExpr>(v.u);
          mlir::Value subscript = fir::getBase(
              converter.genExprValue(toEvExpr(expr.value()), stmtCtx));
          mlir::Value one = firOpBuilder.createIntegerConstant(
              clauseLocation, firOpBuilder.getIndexType(), 1);
          subscript = firOpBuilder.createConvert(
              clauseLocation, firOpBuilder.getIndexType(), subscript);
          indices.push_back(firOpBuilder.create<mlir::arith::SubIOp>(
              clauseLocation, subscript, one));
        }
      }
    }
  }
}

static mlir::Value generateBoundsComparisonBranch(
    fir::FirOpBuilder &firOpBuilder, mlir::Location clauseLocation,
    mlir::arith::CmpIPredicate pred, mlir::Value index, mlir::Value bound) {
  auto cmp = firOpBuilder.create<mlir::arith::CmpIOp>(clauseLocation, pred,
                                                      index, bound);
  return firOpBuilder
      .genIfOp(clauseLocation, {firOpBuilder.getIndexType()}, cmp,
               /*withElseRegion=*/true)
      .genThen(
          [&]() { firOpBuilder.create<fir::ResultOp>(clauseLocation, index); })
      .genElse([&] {
        firOpBuilder.create<fir::ResultOp>(clauseLocation,
                                           mlir::ValueRange{bound});
      })
      .getResults()[0];
}

static void extendBoundsFromMultipleSubscripts(
    lower::AbstractConverter &converter, lower::StatementContext &stmtCtx,
    mlir::omp::MapInfoOp mapOp, omp::ObjectList objList) {
  fir::FirOpBuilder &firOpBuilder = converter.getFirOpBuilder();
  if (!mapOp.getBounds().empty()) {
    for (omp::Object v : objList) {
      llvm::SmallVector<mlir::Value> indices;
      generateArrayIndices(converter, firOpBuilder, stmtCtx, mapOp.getLoc(),
                           indices, v);

      for (size_t i = 0; i < mapOp.getBounds().size(); ++i) {
        if (auto boundOp = mlir::dyn_cast_if_present<mlir::omp::MapBoundsOp>(
                mapOp.getBounds()[i].getDefiningOp())) {
          boundOp.getUpperBoundMutable().assign(generateBoundsComparisonBranch(
              firOpBuilder, mapOp.getLoc(), mlir::arith::CmpIPredicate::ugt,
              indices[i], boundOp.getUpperBoundMutable().begin()->get()));
          boundOp.getLowerBoundMutable().assign(generateBoundsComparisonBranch(
              firOpBuilder, mapOp.getLoc(), mlir::arith::CmpIPredicate::ult,
              indices[i], boundOp.getLowerBoundMutable().begin()->get()));
        }
      }
    }
  }

  // reorder all SSA's we may have generated to make sure we maintain ordering.
  sortTopologically(mapOp->getBlock());
}

// When mapping members of derived types, there is a chance that one of the
// members along the way to a mapped member is an descriptor. In which case
// we have to make sure we generate a map for those along the way otherwise
// we will be missing a chunk of data required to actually map the member
// type to device. This function effectively generates these maps and the
// appropriate data accesses required to generate these maps. It will avoid
// creating duplicate maps, as duplicates are just as bad as unmapped
// descriptor data in a lot of cases for the runtime (and unnecessary
// data movement should be avoided where possible)
mlir::Value createParentSymAndGenIntermediateMaps(
    mlir::Location clauseLocation, lower::AbstractConverter &converter,
    semantics::SemanticsContext &semaCtx, lower::StatementContext &stmtCtx,
    omp::ObjectList &objectList, llvm::SmallVector<int64_t> &indices,
    OmpMapParentAndMemberData &parentMemberIndices, std::string asFortran,
    llvm::omp::OpenMPOffloadMappingFlags mapTypeBits) {

  auto arrayExprWithSubscript = [](omp::Object obj) {
=======
  auto maybeRef = evaluate::ExtractDataRef(*object.ref());
  if (!maybeRef)
    return;

  auto *arr = std::get_if<evaluate::ArrayRef>(&maybeRef->u);
  if (!arr)
    return;

  for (auto v : arr->subscript()) {
    if (std::holds_alternative<Triplet>(v.u))
      TODO(clauseLocation, "Triplet indexing in map clause is unsupported");

    auto expr = std::get<Fortran::evaluate::IndirectSubscriptIntegerExpr>(v.u);
    mlir::Value subscript =
        fir::getBase(converter.genExprValue(toEvExpr(expr.value()), stmtCtx));
    mlir::Value one = firOpBuilder.createIntegerConstant(
        clauseLocation, firOpBuilder.getIndexType(), 1);
    subscript = firOpBuilder.createConvert(
        clauseLocation, firOpBuilder.getIndexType(), subscript);
    indices.push_back(firOpBuilder.create<mlir::arith::SubIOp>(clauseLocation,
                                                               subscript, one));
  }
}

/// When mapping members of derived types, there is a chance that one of the
/// members along the way to a mapped member is an descriptor. In which case
/// we have to make sure we generate a map for those along the way otherwise
/// we will be missing a chunk of data required to actually map the member
/// type to device. This function effectively generates these maps and the
/// appropriate data accesses required to generate these maps. It will avoid
/// creating duplicate maps, as duplicates are just as bad as unmapped
/// descriptor data in a lot of cases for the runtime (and unnecessary
/// data movement should be avoided where possible).
///
/// As an example for the following mapping:
///
/// type :: vertexes
///     integer(4), allocatable :: vertexx(:)
///     integer(4), allocatable :: vertexy(:)
/// end type vertexes
///
/// type :: dtype
///     real(4) :: i
///     type(vertexes), allocatable :: vertexes(:)
/// end type dtype
///
/// type(dtype), allocatable :: alloca_dtype
///
/// !$omp target map(tofrom: alloca_dtype%vertexes(N1)%vertexx)
///
/// The below HLFIR/FIR is generated (trimmed for conciseness):
///
/// On the first iteration we index into the record type alloca_dtype
/// to access "vertexes", we then generate a map for this descriptor
/// alongside bounds to indicate we only need the 1 member, rather than
/// the whole array block in this case (In theory we could map its
/// entirety at the cost of data transfer bandwidth).
///
/// %13:2 = hlfir.declare ... "alloca_dtype" ...
/// %39 = fir.load %13#0 : ...
/// %40 = fir.coordinate_of %39, %c1 : ...
/// %51 = omp.map.info var_ptr(%40 : ...) map_clauses(to) capture(ByRef) ...
/// %52 = fir.load %40 : ...
///
/// Second iteration generating access to "vertexes(N1) utilising the N1 index
/// %53 = load N1 ...
/// %54 = fir.convert %53 : (i32) -> i64
/// %55 = fir.convert %54 : (i64) -> index
/// %56 = arith.subi %55, %c1 : index
/// %57 = fir.coordinate_of %52, %56 : ...
///
/// Still in the second iteration we access the allocatable member "vertexx",
/// we return %58 from the function and provide it to the final and "main"
/// map of processMap (generated by the record type segment of the below
/// function), if this were not the final symbol in the list, i.e. we accessed
/// a member below vertexx, we would have generated the map below as we did in
/// the first iteration and then continue to generate further coordinates to
/// access further components as required.
///
/// %58 = fir.coordinate_of %57, %c0 : ...
/// %61 = omp.map.info var_ptr(%58 : ...) map_clauses(to) capture(ByRef) ...
///
/// Parent mapping containing prior generated mapped members, generated at
/// a later step but here to showcase the "end" result
///
/// omp.map.info var_ptr(%13#1 : ...) map_clauses(to) capture(ByRef)
///   members(%50, %61 : [0, 1, 0], [0, 1, 0] : ...
///
/// \param objectList - The list of omp::Object symbol data for each parent
///  to the mapped member (also includes the mapped member), generated via
///  gatherObjectsOf.
/// \param indices - List of index data associated with the mapped member
///   symbol, which identifies the placement of the member in its parent,
///   this helps generate the appropriate member accesses. These indices
///   can be generated via generateMemberPlacementIndices.
/// \param asFortran - A string generated from the mapped variable to be
///   associated with the main map, generally (but not restricted to)
///   generated via gatherDataOperandAddrAndBounds or other
///   DirectiveCommons.hpp utilities.
/// \param mapTypeBits - The map flags that will be associated with the
///   generated maps, minus alterations of the TO and FROM bits for the
///   intermediate components to prevent accidental overwriting on device
///   write back.
mlir::Value createParentSymAndGenIntermediateMaps(
    mlir::Location clauseLocation, lower::AbstractConverter &converter,
    semantics::SemanticsContext &semaCtx, lower::StatementContext &stmtCtx,
    omp::ObjectList &objectList, llvm::SmallVectorImpl<int64_t> &indices,
    OmpMapParentAndMemberData &parentMemberIndices, llvm::StringRef asFortran,
    llvm::omp::OpenMPOffloadMappingFlags mapTypeBits) {
  fir::FirOpBuilder &firOpBuilder = converter.getFirOpBuilder();

  /// Checks if an omp::Object is an array expression with a subscript, e.g.
  /// array(1,2).
  auto isArrayExprWithSubscript = [](omp::Object obj) {
>>>>>>> fa4d1860
    if (auto maybeRef = evaluate::ExtractDataRef(*obj.ref())) {
      evaluate::DataRef ref = *maybeRef;
      if (auto *arr = std::get_if<evaluate::ArrayRef>(&ref.u))
        return !arr->subscript().empty();
    }
    return false;
  };

<<<<<<< HEAD
  fir::FirOpBuilder &firOpBuilder = converter.getFirOpBuilder();
=======
  // Generate the access to the original parent base address.
>>>>>>> fa4d1860
  lower::AddrAndBoundsInfo parentBaseAddr = lower::getDataOperandBaseAddr(
      converter, firOpBuilder, *objectList[0].sym(), clauseLocation);
  mlir::Value curValue = parentBaseAddr.addr;

  // Iterate over all objects in the objectList, this should consist of all
  // record types between the parent and the member being mapped (including
  // the parent). The object list may also contain array objects as well,
  // this can occur when specifying bounds or a specific element access
  // within a member map, we skip these.
<<<<<<< HEAD
  size_t currentIndex = 0;
  for (size_t i = 0; i < objectList.size(); ++i) {
    if (fir::SequenceType arrType = mlir::dyn_cast<fir::SequenceType>(
            fir::unwrapPassByRefType(curValue.getType()))) {
      if (arrayExprWithSubscript(objectList[i])) {
        llvm::SmallVector<mlir::Value> indices;
        generateArrayIndices(converter, firOpBuilder, stmtCtx, clauseLocation,
                             indices, objectList[i]);
        assert(!indices.empty() && "missing expected indices for map clause");
        curValue = firOpBuilder.create<fir::CoordinateOp>(
            clauseLocation, firOpBuilder.getRefType(arrType.getEleTy()),
            curValue, indices);
      }
    }

    if (fir::RecordType recordType = mlir::dyn_cast<fir::RecordType>(
            fir::unwrapPassByRefType(curValue.getType()))) {
      mlir::Value idxConst = firOpBuilder.createIntegerConstant(
          clauseLocation, firOpBuilder.getIndexType(), indices[currentIndex]);
      mlir::Type memberTy =
          recordType.getTypeList().at(indices[currentIndex]).second;
=======
  size_t currentIndicesIdx = 0;
  for (size_t i = 0; i < objectList.size(); ++i) {
    // If we encounter a sequence type, i.e. an array, we must generate the
    // correct coordinate operation to index into the array to proceed further,
    // this is only relevant in cases where we encounter subscripts currently.
    //
    // For example in the following case:
    //
    //   map(tofrom: array_dtype(4)%internal_dtypes(3)%float_elements(4))
    //
    // We must generate coordinate operation accesses for each subscript
    // we encounter.
    if (fir::SequenceType arrType = mlir::dyn_cast<fir::SequenceType>(
            fir::unwrapPassByRefType(curValue.getType()))) {
      if (isArrayExprWithSubscript(objectList[i])) {
        llvm::SmallVector<mlir::Value> subscriptIndices;
        generateArrayIndices(converter, firOpBuilder, stmtCtx, clauseLocation,
                             subscriptIndices, objectList[i]);
        assert(!subscriptIndices.empty() &&
               "missing expected indices for map clause");
        curValue = firOpBuilder.create<fir::CoordinateOp>(
            clauseLocation, firOpBuilder.getRefType(arrType.getEleTy()),
            curValue, subscriptIndices);
      }
    }

    // If we encounter a record type, we must access the subsequent member
    // by indexing into it and creating a coordinate operation to do so, we
    // utilise the index information generated previously and passed in to
    // work out the correct member to access and the corresponding member
    // type.
    if (fir::RecordType recordType = mlir::dyn_cast<fir::RecordType>(
            fir::unwrapPassByRefType(curValue.getType()))) {
      mlir::Value idxConst = firOpBuilder.createIntegerConstant(
          clauseLocation, firOpBuilder.getIndexType(),
          indices[currentIndicesIdx]);
      mlir::Type memberTy =
          recordType.getTypeList().at(indices[currentIndicesIdx]).second;
>>>>>>> fa4d1860
      curValue = firOpBuilder.create<fir::CoordinateOp>(
          clauseLocation, firOpBuilder.getRefType(memberTy), curValue,
          idxConst);

<<<<<<< HEAD
      if ((currentIndex == indices.size() - 1) ||
          !fir::isTypeWithDescriptor(memberTy)) {
        currentIndex++;
=======
      // Skip mapping and the subsequent load if we're the final member or not
      // a type with a descriptor such as a pointer/allocatable. If we're a
      // final member, the map will be generated by the processMap call that
      // invoked this function, and if we're not a type with a descriptor then
      // we have no need of generating an intermediate map for it, as we only
      // need to generate a map if a member is a descriptor type (and thus
      // obscures the members it contains via a pointer in which it's data needs
      // mapped)
      if ((currentIndicesIdx == indices.size() - 1) ||
          !fir::isTypeWithDescriptor(memberTy)) {
        currentIndicesIdx++;
>>>>>>> fa4d1860
        continue;
      }

      llvm::SmallVector<int64_t> interimIndices(
<<<<<<< HEAD
          indices.begin(), std::next(indices.begin(), currentIndex + 1));
      if (!isDuplicateMemberMapInfo(parentMemberIndices, interimIndices)) {
        // Generate initial bounds operations using the standard lowering
        // utility
        llvm::SmallVector<mlir::Value> intermBounds;
        if (i + 1 < objectList.size() &&
            objectList[i + 1].sym()->IsObjectArray()) {
          std::stringstream intermFortran;
=======
          indices.begin(), std::next(indices.begin(), currentIndicesIdx + 1));
      // Verify we haven't already created a map for this particular member, by
      // checking the list of members already mapped for the current parent,
      // stored in the parentMemberIndices structure
      if (!parentMemberIndices.isDuplicateMemberMapInfo(interimIndices)) {
        // Generate bounds operations using the standard lowering utility,
        // unfortunately this currently does a bit more than just generate
        // bounds and we discard the other bits. May be useful to extend the
        // utility to just provide bounds in the future.
        llvm::SmallVector<mlir::Value> interimBounds;
        if (i + 1 < objectList.size() &&
            objectList[i + 1].sym()->IsObjectArray()) {
          std::stringstream interimFortran;
>>>>>>> fa4d1860
          Fortran::lower::gatherDataOperandAddrAndBounds<
              mlir::omp::MapBoundsOp, mlir::omp::MapBoundsType>(
              converter, converter.getFirOpBuilder(), semaCtx,
              converter.getFctCtx(), *objectList[i + 1].sym(),
<<<<<<< HEAD
              objectList[i + 1].ref(), clauseLocation, intermFortran,
              intermBounds, treatIndexAsSection);
        }

        llvm::omp::OpenMPOffloadMappingFlags intermMapType = mapTypeBits;
        // remove all map TO, FROM and TOFROM bits, from the intermediate
=======
              objectList[i + 1].ref(), clauseLocation, interimFortran,
              interimBounds, treatIndexAsSection);
        }

        // Remove all map TO, FROM and TOFROM bits, from the intermediate
>>>>>>> fa4d1860
        // allocatable maps, we simply wish to alloc or release them. It may be
        // safer to just pass OMP_MAP_NONE as the map type, but we may still
        // need some of the other map types the mapped member utilises, so for
        // now it's good to keep an eye on this.
<<<<<<< HEAD
        intermMapType &= ~llvm::omp::OpenMPOffloadMappingFlags::OMP_MAP_TO;
        intermMapType &= ~llvm::omp::OpenMPOffloadMappingFlags::OMP_MAP_FROM;

        mlir::omp::MapInfoOp mapOp = createMapInfoOp(
            firOpBuilder, clauseLocation, curValue,
            /*varPtrPtr=*/mlir::Value{}, asFortran,
            /*bounds=*/intermBounds,
=======
        llvm::omp::OpenMPOffloadMappingFlags interimMapType = mapTypeBits;
        interimMapType &= ~llvm::omp::OpenMPOffloadMappingFlags::OMP_MAP_TO;
        interimMapType &= ~llvm::omp::OpenMPOffloadMappingFlags::OMP_MAP_FROM;

        // Create a map for the intermediate member and insert it and it's
        // indices into the parentMemberIndices list to track it.
        mlir::omp::MapInfoOp mapOp = createMapInfoOp(
            firOpBuilder, clauseLocation, curValue,
            /*varPtrPtr=*/mlir::Value{}, asFortran,
            /*bounds=*/interimBounds,
>>>>>>> fa4d1860
            /*members=*/{},
            /*membersIndex=*/mlir::ArrayAttr{},
            static_cast<
                std::underlying_type_t<llvm::omp::OpenMPOffloadMappingFlags>>(
<<<<<<< HEAD
                intermMapType),
=======
                interimMapType),
>>>>>>> fa4d1860
            mlir::omp::VariableCaptureKind::ByRef, curValue.getType());

        parentMemberIndices.memberPlacementIndices.push_back(interimIndices);
        parentMemberIndices.memberMap.push_back(mapOp);
<<<<<<< HEAD
      } else if (objectList[i].sym()->IsObjectArray() &&
                 arrayExprWithSubscript(objectList[i])) {
        auto *it = std::find(parentMemberIndices.memberPlacementIndices.begin(),
                             parentMemberIndices.memberPlacementIndices.end(),
                             interimIndices);
        auto v = std::distance(
            parentMemberIndices.memberPlacementIndices.begin(), it);
        extendBoundsFromMultipleSubscripts(converter, stmtCtx,
                                           parentMemberIndices.memberMap[v],
                                           {objectList[i]});
      }

      curValue = firOpBuilder.create<fir::LoadOp>(clauseLocation, curValue);
      currentIndex++;
=======
      }

      // Load the currently accessed member, so we can continue to access
      // further segments.
      curValue = firOpBuilder.create<fir::LoadOp>(clauseLocation, curValue);
      currentIndicesIdx++;
>>>>>>> fa4d1860
    }
  }

  return curValue;
}

static int64_t
getComponentPlacementInParent(const semantics::Symbol *componentSym) {
  const auto *derived = componentSym->owner()
                            .derivedTypeSpec()
                            ->typeSymbol()
                            .detailsIf<semantics::DerivedTypeDetails>();
  assert(derived &&
         "expected derived type details when processing component symbol");
  for (auto [placement, name] : llvm::enumerate(derived->componentNames()))
    if (name == componentSym->name())
      return placement;
  return -1;
}

static std::optional<Object>
getComponentObject(std::optional<Object> object,
                   semantics::SemanticsContext &semaCtx) {
  if (!object)
    return std::nullopt;

  auto ref = evaluate::ExtractDataRef(*object.value().ref());
  if (!ref)
    return std::nullopt;

  if (std::holds_alternative<evaluate::Component>(ref->u))
    return object;

  auto baseObj = getBaseObject(object.value(), semaCtx);
  if (!baseObj)
    return std::nullopt;

  return getComponentObject(baseObj.value(), semaCtx);
}

void generateMemberPlacementIndices(const Object &object,
                                    llvm::SmallVectorImpl<int64_t> &indices,
                                    semantics::SemanticsContext &semaCtx) {
<<<<<<< HEAD
=======
  assert(indices.empty() && "indices vector passed to "
                            "generateMemberPlacementIndices should be empty");
>>>>>>> fa4d1860
  auto compObj = getComponentObject(object, semaCtx);

  while (compObj) {
    int64_t index = getComponentPlacementInParent(compObj->sym());
<<<<<<< HEAD
    assert(index >= 0);
=======
    assert(
        index >= 0 &&
        "unexpected index value returned from getComponentPlacementInParent");
>>>>>>> fa4d1860
    indices.push_back(index);
    compObj =
        getComponentObject(getBaseObject(compObj.value(), semaCtx), semaCtx);
  }

  indices = llvm::SmallVector<int64_t>{llvm::reverse(indices)};
}

<<<<<<< HEAD
void addChildIndexAndMapToParent(const omp::Object &object,
                                 OmpMapParentAndMemberData &parentMemberIndices,
                                 mlir::omp::MapInfoOp &mapOp,
                                 semantics::SemanticsContext &semaCtx) {
  llvm::SmallVector<int64_t> indices;
  generateMemberPlacementIndices(object, indices, semaCtx);
  parentMemberIndices.memberPlacementIndices.push_back(indices);
  parentMemberIndices.memberMap.push_back(mapOp);
=======
void OmpMapParentAndMemberData::addChildIndexAndMapToParent(
    const omp::Object &object, mlir::omp::MapInfoOp &mapOp,
    semantics::SemanticsContext &semaCtx) {
  llvm::SmallVector<int64_t> indices;
  generateMemberPlacementIndices(object, indices, semaCtx);
  memberPlacementIndices.push_back(indices);
  memberMap.push_back(mapOp);
>>>>>>> fa4d1860
}

bool isMemberOrParentAllocatableOrPointer(
    const Object &object, semantics::SemanticsContext &semaCtx) {
  if (semantics::IsAllocatableOrObjectPointer(object.sym()))
    return true;

  auto compObj = getBaseObject(object, semaCtx);
  while (compObj) {
<<<<<<< HEAD
    if (compObj.has_value() &&
        semantics::IsAllocatableOrObjectPointer(compObj.value().sym()))
=======
    if (semantics::IsAllocatableOrObjectPointer(compObj.value().sym()))
>>>>>>> fa4d1860
      return true;
    compObj = getBaseObject(compObj.value(), semaCtx);
  }

  return false;
}

void insertChildMapInfoIntoParent(
    lower::AbstractConverter &converter, semantics::SemanticsContext &semaCtx,
    lower::StatementContext &stmtCtx,
    std::map<Object, OmpMapParentAndMemberData> &parentMemberIndices,
    llvm::SmallVectorImpl<mlir::Value> &mapOperands,
<<<<<<< HEAD
    llvm::SmallVectorImpl<const semantics::Symbol *> &mapSymbols) {

  fir::FirOpBuilder &firOpBuilder = converter.getFirOpBuilder();

  for (auto indices : parentMemberIndices) {
    bool parentExists = false;
    size_t parentIdx;

    for (parentIdx = 0; parentIdx < mapSymbols.size(); ++parentIdx)
      if (mapSymbols[parentIdx] == indices.first.sym()) {
        parentExists = true;
        break;
      }

    if (parentExists) {
=======
    llvm::SmallVectorImpl<const semantics::Symbol *> &mapSyms) {
  fir::FirOpBuilder &firOpBuilder = converter.getFirOpBuilder();
  for (auto indices : parentMemberIndices) {
    auto *parentIter =
        llvm::find_if(mapSyms, [&indices](const semantics::Symbol *v) {
          return v == indices.first.sym();
        });
    if (parentIter != mapSyms.end()) {
>>>>>>> fa4d1860
      auto mapOp = llvm::cast<mlir::omp::MapInfoOp>(
          mapOperands[std::distance(mapSyms.begin(), parentIter)]
              .getDefiningOp());

<<<<<<< HEAD
      for (mlir::omp::MapInfoOp memberMap : indices.second.memberMap)
        mapOp.getMembersMutable().append(memberMap.getResult());

      mapOp.setMembersIndexAttr(firOpBuilder.create2DIntegerArrayAttr(
          indices.second.memberPlacementIndices));

      // Not only does this extend bounds if multiple subscripts are
      // defined for a map parent, but it also performs a topological
      // sort, re-ordering SSA values so everything maintains correct
      // ordering, this by extension shuffles the parent map, into the
      // correct position after it's member definitions, as when we fall
      // into this segment of the if statement, the parent map information
      // has been generated prior to it's members in most cases.
      extendBoundsFromMultipleSubscripts(converter, stmtCtx, mapOp,
                                         indices.second.parentObjList);
=======
      // NOTE: To maintain appropriate SSA ordering, we move the parent map
      // which will now have references to its children after the last
      // of its members to be generated. This is necessary when a user
      // has defined a series of parent and children maps where the parent
      // precedes the children. An alternative, may be to do
      // delayed generation of map info operations from the clauses and
      // organize them first before generation. Or to use the
      // topologicalSort utility which will enforce a stronger SSA
      // dominance ordering at the cost of efficiency/time.
      mapOp->moveAfter(indices.second.memberMap.back());

      for (mlir::omp::MapInfoOp memberMap : indices.second.memberMap)
        mapOp.getMembersMutable().append(memberMap.getResult());

      mapOp.setMembersIndexAttr(firOpBuilder.create2DI64ArrayAttr(
          indices.second.memberPlacementIndices));
>>>>>>> fa4d1860
    } else {
      // NOTE: We take the map type of the first child, this may not
      // be the correct thing to do, however, we shall see. For the moment
      // it allows this to work with enter and exit without causing MLIR
      // verification issues. The more appropriate thing may be to take
      // the "main" map type clause from the directive being used.
      uint64_t mapType = indices.second.memberMap[0].getMapType().value_or(0);

      llvm::SmallVector<mlir::Value> members;
<<<<<<< HEAD
      for (mlir::omp::MapInfoOp memberMap : indices.second.memberMap)
        members.push_back(memberMap.getResult());

      // create parent to emplace and bind members
=======
      members.reserve(indices.second.memberMap.size());
      for (mlir::omp::MapInfoOp memberMap : indices.second.memberMap)
        members.push_back(memberMap.getResult());

      // Create parent to emplace and bind members
>>>>>>> fa4d1860
      llvm::SmallVector<mlir::Value> bounds;
      std::stringstream asFortran;
      lower::AddrAndBoundsInfo info =
          lower::gatherDataOperandAddrAndBounds<mlir::omp::MapBoundsOp,
                                                mlir::omp::MapBoundsType>(
              converter, firOpBuilder, semaCtx, converter.getFctCtx(),
              *indices.first.sym(), indices.first.ref(),
              converter.getCurrentLocation(), asFortran, bounds,
              treatIndexAsSection);

      mlir::omp::MapInfoOp mapOp = createMapInfoOp(
          firOpBuilder, info.rawInput.getLoc(), info.rawInput,
          /*varPtrPtr=*/mlir::Value(), asFortran.str(), bounds, members,
<<<<<<< HEAD
          firOpBuilder.create2DIntegerArrayAttr(
=======
          firOpBuilder.create2DI64ArrayAttr(
>>>>>>> fa4d1860
              indices.second.memberPlacementIndices),
          mapType, mlir::omp::VariableCaptureKind::ByRef,
          info.rawInput.getType(),
          /*partialMap=*/true);

      extendBoundsFromMultipleSubscripts(converter, stmtCtx, mapOp,
                                         indices.second.parentObjList);
      mapOperands.push_back(mapOp);
<<<<<<< HEAD
      mapSymbols.push_back(indices.first.sym());
=======
      mapSyms.push_back(indices.first.sym());
>>>>>>> fa4d1860
    }
  }
}

void lastprivateModifierNotSupported(const omp::clause::Lastprivate &lastp,
                                     mlir::Location loc) {
  using Lastprivate = omp::clause::Lastprivate;
  auto &maybeMod =
      std::get<std::optional<Lastprivate::LastprivateModifier>>(lastp.t);
  if (maybeMod) {
    assert(*maybeMod == Lastprivate::LastprivateModifier::Conditional &&
           "Unexpected lastprivate modifier");
    TODO(loc, "lastprivate clause with CONDITIONAL modifier");
  }
}

} // namespace omp
} // namespace lower
} // namespace Fortran<|MERGE_RESOLUTION|>--- conflicted
+++ resolved
@@ -12,15 +12,9 @@
 
 #include <flang/Lower/OpenMP/Utils.h>
 
-<<<<<<< HEAD
 #include <DirectivesCommon.h>
 
 #include <flang/Evaluate/fold.h>
-=======
-#include "Clauses.h"
-#include <DirectivesCommon.h>
-
->>>>>>> fa4d1860
 #include <flang/Lower/AbstractConverter.h>
 #include <flang/Lower/ConvertExprToHLFIR.h>
 #include <flang/Lower/ConvertType.h>
@@ -37,11 +31,7 @@
 #include <mlir/Analysis/TopologicalSortUtils.h>
 #include <mlir/Dialect/Arith/IR/Arith.h>
 
-<<<<<<< HEAD
-#include <numeric>
-=======
 #include <iterator>
->>>>>>> fa4d1860
 
 llvm::cl::opt<bool> treatIndexAsSection(
     "openmp-treat-index-as-section",
@@ -134,14 +124,6 @@
     symbolAndClause.emplace_back(clause, *object.sym());
 }
 
-<<<<<<< HEAD
-mlir::omp::MapInfoOp createMapInfoOp(
-    fir::FirOpBuilder &builder, mlir::Location loc, mlir::Value baseAddr,
-    mlir::Value varPtrPtr, std::string name, llvm::ArrayRef<mlir::Value> bounds,
-    llvm::ArrayRef<mlir::Value> members, mlir::ArrayAttr membersIndex,
-    uint64_t mapType, mlir::omp::VariableCaptureKind mapCaptureType,
-    mlir::Type retTy, bool partialMap) {
-=======
 mlir::omp::MapInfoOp
 createMapInfoOp(fir::FirOpBuilder &builder, mlir::Location loc,
                 mlir::Value baseAddr, mlir::Value varPtrPtr,
@@ -150,7 +132,6 @@
                 mlir::ArrayAttr membersIndex, uint64_t mapType,
                 mlir::omp::VariableCaptureKind mapCaptureType, mlir::Type retTy,
                 bool partialMap) {
->>>>>>> fa4d1860
   if (auto boxTy = llvm::dyn_cast<fir::BaseBoxType>(baseAddr.getType())) {
     baseAddr = builder.create<fir::BoxAddrOp>(loc, baseAddr);
     retTy = baseAddr.getType();
@@ -174,12 +155,6 @@
   return op;
 }
 
-<<<<<<< HEAD
-omp::ObjectList gatherObjects(omp::Object obj,
-                              semantics::SemanticsContext &semaCtx) {
-  omp::ObjectList objList;
-  std::optional<omp::Object> baseObj = obj;
-=======
 // This function gathers the individual omp::Object's that make up a
 // larger omp::Object symbol.
 //
@@ -194,7 +169,6 @@
                                 semantics::SemanticsContext &semaCtx) {
   omp::ObjectList objList;
   std::optional<omp::Object> baseObj = derivedTypeMember;
->>>>>>> fa4d1860
   while (baseObj.has_value()) {
     objList.push_back(baseObj.value());
     baseObj = getBaseObject(baseObj.value(), semaCtx);
@@ -202,17 +176,6 @@
   return omp::ObjectList{llvm::reverse(objList)};
 }
 
-<<<<<<< HEAD
-bool isDuplicateMemberMapInfo(OmpMapParentAndMemberData &parentMembers,
-                              llvm::SmallVectorImpl<int64_t> &memberIndices) {
-  for (auto memberData : parentMembers.memberPlacementIndices)
-    if (std::equal(memberIndices.begin(), memberIndices.end(),
-                   memberData.begin()))
-      return true;
-  return false;
-}
-
-=======
 // This function generates a series of indices from a provided omp::Object,
 // that devolves to an ArrayRef symbol, e.g. "array(2,3,4)", this function
 // would generate a series of indices of "[1][2][3]" for the above example,
@@ -224,100 +187,12 @@
 //
 // It is of note that the function only supports subscript integers currently
 // and not Triplets i.e. Array(1:2:3).
->>>>>>> fa4d1860
 static void generateArrayIndices(lower::AbstractConverter &converter,
                                  fir::FirOpBuilder &firOpBuilder,
                                  lower::StatementContext &stmtCtx,
                                  mlir::Location clauseLocation,
                                  llvm::SmallVectorImpl<mlir::Value> &indices,
                                  omp::Object object) {
-<<<<<<< HEAD
-  if (auto maybeRef = evaluate::ExtractDataRef(*object.ref())) {
-    evaluate::DataRef ref = *maybeRef;
-    if (auto *arr = std::get_if<evaluate::ArrayRef>(&ref.u)) {
-      for (auto v : arr->subscript()) {
-        if (std::holds_alternative<Triplet>(v.u)) {
-          llvm_unreachable("Triplet indexing in map clause is unsupported");
-        } else {
-          auto expr =
-              std::get<Fortran::evaluate::IndirectSubscriptIntegerExpr>(v.u);
-          mlir::Value subscript = fir::getBase(
-              converter.genExprValue(toEvExpr(expr.value()), stmtCtx));
-          mlir::Value one = firOpBuilder.createIntegerConstant(
-              clauseLocation, firOpBuilder.getIndexType(), 1);
-          subscript = firOpBuilder.createConvert(
-              clauseLocation, firOpBuilder.getIndexType(), subscript);
-          indices.push_back(firOpBuilder.create<mlir::arith::SubIOp>(
-              clauseLocation, subscript, one));
-        }
-      }
-    }
-  }
-}
-
-static mlir::Value generateBoundsComparisonBranch(
-    fir::FirOpBuilder &firOpBuilder, mlir::Location clauseLocation,
-    mlir::arith::CmpIPredicate pred, mlir::Value index, mlir::Value bound) {
-  auto cmp = firOpBuilder.create<mlir::arith::CmpIOp>(clauseLocation, pred,
-                                                      index, bound);
-  return firOpBuilder
-      .genIfOp(clauseLocation, {firOpBuilder.getIndexType()}, cmp,
-               /*withElseRegion=*/true)
-      .genThen(
-          [&]() { firOpBuilder.create<fir::ResultOp>(clauseLocation, index); })
-      .genElse([&] {
-        firOpBuilder.create<fir::ResultOp>(clauseLocation,
-                                           mlir::ValueRange{bound});
-      })
-      .getResults()[0];
-}
-
-static void extendBoundsFromMultipleSubscripts(
-    lower::AbstractConverter &converter, lower::StatementContext &stmtCtx,
-    mlir::omp::MapInfoOp mapOp, omp::ObjectList objList) {
-  fir::FirOpBuilder &firOpBuilder = converter.getFirOpBuilder();
-  if (!mapOp.getBounds().empty()) {
-    for (omp::Object v : objList) {
-      llvm::SmallVector<mlir::Value> indices;
-      generateArrayIndices(converter, firOpBuilder, stmtCtx, mapOp.getLoc(),
-                           indices, v);
-
-      for (size_t i = 0; i < mapOp.getBounds().size(); ++i) {
-        if (auto boundOp = mlir::dyn_cast_if_present<mlir::omp::MapBoundsOp>(
-                mapOp.getBounds()[i].getDefiningOp())) {
-          boundOp.getUpperBoundMutable().assign(generateBoundsComparisonBranch(
-              firOpBuilder, mapOp.getLoc(), mlir::arith::CmpIPredicate::ugt,
-              indices[i], boundOp.getUpperBoundMutable().begin()->get()));
-          boundOp.getLowerBoundMutable().assign(generateBoundsComparisonBranch(
-              firOpBuilder, mapOp.getLoc(), mlir::arith::CmpIPredicate::ult,
-              indices[i], boundOp.getLowerBoundMutable().begin()->get()));
-        }
-      }
-    }
-  }
-
-  // reorder all SSA's we may have generated to make sure we maintain ordering.
-  sortTopologically(mapOp->getBlock());
-}
-
-// When mapping members of derived types, there is a chance that one of the
-// members along the way to a mapped member is an descriptor. In which case
-// we have to make sure we generate a map for those along the way otherwise
-// we will be missing a chunk of data required to actually map the member
-// type to device. This function effectively generates these maps and the
-// appropriate data accesses required to generate these maps. It will avoid
-// creating duplicate maps, as duplicates are just as bad as unmapped
-// descriptor data in a lot of cases for the runtime (and unnecessary
-// data movement should be avoided where possible)
-mlir::Value createParentSymAndGenIntermediateMaps(
-    mlir::Location clauseLocation, lower::AbstractConverter &converter,
-    semantics::SemanticsContext &semaCtx, lower::StatementContext &stmtCtx,
-    omp::ObjectList &objectList, llvm::SmallVector<int64_t> &indices,
-    OmpMapParentAndMemberData &parentMemberIndices, std::string asFortran,
-    llvm::omp::OpenMPOffloadMappingFlags mapTypeBits) {
-
-  auto arrayExprWithSubscript = [](omp::Object obj) {
-=======
   auto maybeRef = evaluate::ExtractDataRef(*object.ref());
   if (!maybeRef)
     return;
@@ -432,7 +307,6 @@
   /// Checks if an omp::Object is an array expression with a subscript, e.g.
   /// array(1,2).
   auto isArrayExprWithSubscript = [](omp::Object obj) {
->>>>>>> fa4d1860
     if (auto maybeRef = evaluate::ExtractDataRef(*obj.ref())) {
       evaluate::DataRef ref = *maybeRef;
       if (auto *arr = std::get_if<evaluate::ArrayRef>(&ref.u))
@@ -441,11 +315,7 @@
     return false;
   };
 
-<<<<<<< HEAD
-  fir::FirOpBuilder &firOpBuilder = converter.getFirOpBuilder();
-=======
   // Generate the access to the original parent base address.
->>>>>>> fa4d1860
   lower::AddrAndBoundsInfo parentBaseAddr = lower::getDataOperandBaseAddr(
       converter, firOpBuilder, *objectList[0].sym(), clauseLocation);
   mlir::Value curValue = parentBaseAddr.addr;
@@ -455,29 +325,6 @@
   // the parent). The object list may also contain array objects as well,
   // this can occur when specifying bounds or a specific element access
   // within a member map, we skip these.
-<<<<<<< HEAD
-  size_t currentIndex = 0;
-  for (size_t i = 0; i < objectList.size(); ++i) {
-    if (fir::SequenceType arrType = mlir::dyn_cast<fir::SequenceType>(
-            fir::unwrapPassByRefType(curValue.getType()))) {
-      if (arrayExprWithSubscript(objectList[i])) {
-        llvm::SmallVector<mlir::Value> indices;
-        generateArrayIndices(converter, firOpBuilder, stmtCtx, clauseLocation,
-                             indices, objectList[i]);
-        assert(!indices.empty() && "missing expected indices for map clause");
-        curValue = firOpBuilder.create<fir::CoordinateOp>(
-            clauseLocation, firOpBuilder.getRefType(arrType.getEleTy()),
-            curValue, indices);
-      }
-    }
-
-    if (fir::RecordType recordType = mlir::dyn_cast<fir::RecordType>(
-            fir::unwrapPassByRefType(curValue.getType()))) {
-      mlir::Value idxConst = firOpBuilder.createIntegerConstant(
-          clauseLocation, firOpBuilder.getIndexType(), indices[currentIndex]);
-      mlir::Type memberTy =
-          recordType.getTypeList().at(indices[currentIndex]).second;
-=======
   size_t currentIndicesIdx = 0;
   for (size_t i = 0; i < objectList.size(); ++i) {
     // If we encounter a sequence type, i.e. an array, we must generate the
@@ -516,16 +363,10 @@
           indices[currentIndicesIdx]);
       mlir::Type memberTy =
           recordType.getTypeList().at(indices[currentIndicesIdx]).second;
->>>>>>> fa4d1860
       curValue = firOpBuilder.create<fir::CoordinateOp>(
           clauseLocation, firOpBuilder.getRefType(memberTy), curValue,
           idxConst);
 
-<<<<<<< HEAD
-      if ((currentIndex == indices.size() - 1) ||
-          !fir::isTypeWithDescriptor(memberTy)) {
-        currentIndex++;
-=======
       // Skip mapping and the subsequent load if we're the final member or not
       // a type with a descriptor such as a pointer/allocatable. If we're a
       // final member, the map will be generated by the processMap call that
@@ -537,21 +378,10 @@
       if ((currentIndicesIdx == indices.size() - 1) ||
           !fir::isTypeWithDescriptor(memberTy)) {
         currentIndicesIdx++;
->>>>>>> fa4d1860
         continue;
       }
 
       llvm::SmallVector<int64_t> interimIndices(
-<<<<<<< HEAD
-          indices.begin(), std::next(indices.begin(), currentIndex + 1));
-      if (!isDuplicateMemberMapInfo(parentMemberIndices, interimIndices)) {
-        // Generate initial bounds operations using the standard lowering
-        // utility
-        llvm::SmallVector<mlir::Value> intermBounds;
-        if (i + 1 < objectList.size() &&
-            objectList[i + 1].sym()->IsObjectArray()) {
-          std::stringstream intermFortran;
-=======
           indices.begin(), std::next(indices.begin(), currentIndicesIdx + 1));
       // Verify we haven't already created a map for this particular member, by
       // checking the list of members already mapped for the current parent,
@@ -565,38 +395,19 @@
         if (i + 1 < objectList.size() &&
             objectList[i + 1].sym()->IsObjectArray()) {
           std::stringstream interimFortran;
->>>>>>> fa4d1860
           Fortran::lower::gatherDataOperandAddrAndBounds<
               mlir::omp::MapBoundsOp, mlir::omp::MapBoundsType>(
               converter, converter.getFirOpBuilder(), semaCtx,
               converter.getFctCtx(), *objectList[i + 1].sym(),
-<<<<<<< HEAD
-              objectList[i + 1].ref(), clauseLocation, intermFortran,
-              intermBounds, treatIndexAsSection);
-        }
-
-        llvm::omp::OpenMPOffloadMappingFlags intermMapType = mapTypeBits;
-        // remove all map TO, FROM and TOFROM bits, from the intermediate
-=======
               objectList[i + 1].ref(), clauseLocation, interimFortran,
               interimBounds, treatIndexAsSection);
         }
 
         // Remove all map TO, FROM and TOFROM bits, from the intermediate
->>>>>>> fa4d1860
         // allocatable maps, we simply wish to alloc or release them. It may be
         // safer to just pass OMP_MAP_NONE as the map type, but we may still
         // need some of the other map types the mapped member utilises, so for
         // now it's good to keep an eye on this.
-<<<<<<< HEAD
-        intermMapType &= ~llvm::omp::OpenMPOffloadMappingFlags::OMP_MAP_TO;
-        intermMapType &= ~llvm::omp::OpenMPOffloadMappingFlags::OMP_MAP_FROM;
-
-        mlir::omp::MapInfoOp mapOp = createMapInfoOp(
-            firOpBuilder, clauseLocation, curValue,
-            /*varPtrPtr=*/mlir::Value{}, asFortran,
-            /*bounds=*/intermBounds,
-=======
         llvm::omp::OpenMPOffloadMappingFlags interimMapType = mapTypeBits;
         interimMapType &= ~llvm::omp::OpenMPOffloadMappingFlags::OMP_MAP_TO;
         interimMapType &= ~llvm::omp::OpenMPOffloadMappingFlags::OMP_MAP_FROM;
@@ -607,43 +418,21 @@
             firOpBuilder, clauseLocation, curValue,
             /*varPtrPtr=*/mlir::Value{}, asFortran,
             /*bounds=*/interimBounds,
->>>>>>> fa4d1860
             /*members=*/{},
             /*membersIndex=*/mlir::ArrayAttr{},
             static_cast<
                 std::underlying_type_t<llvm::omp::OpenMPOffloadMappingFlags>>(
-<<<<<<< HEAD
-                intermMapType),
-=======
                 interimMapType),
->>>>>>> fa4d1860
             mlir::omp::VariableCaptureKind::ByRef, curValue.getType());
 
         parentMemberIndices.memberPlacementIndices.push_back(interimIndices);
         parentMemberIndices.memberMap.push_back(mapOp);
-<<<<<<< HEAD
-      } else if (objectList[i].sym()->IsObjectArray() &&
-                 arrayExprWithSubscript(objectList[i])) {
-        auto *it = std::find(parentMemberIndices.memberPlacementIndices.begin(),
-                             parentMemberIndices.memberPlacementIndices.end(),
-                             interimIndices);
-        auto v = std::distance(
-            parentMemberIndices.memberPlacementIndices.begin(), it);
-        extendBoundsFromMultipleSubscripts(converter, stmtCtx,
-                                           parentMemberIndices.memberMap[v],
-                                           {objectList[i]});
-      }
-
-      curValue = firOpBuilder.create<fir::LoadOp>(clauseLocation, curValue);
-      currentIndex++;
-=======
       }
 
       // Load the currently accessed member, so we can continue to access
       // further segments.
       curValue = firOpBuilder.create<fir::LoadOp>(clauseLocation, curValue);
       currentIndicesIdx++;
->>>>>>> fa4d1860
     }
   }
 
@@ -687,22 +476,15 @@
 void generateMemberPlacementIndices(const Object &object,
                                     llvm::SmallVectorImpl<int64_t> &indices,
                                     semantics::SemanticsContext &semaCtx) {
-<<<<<<< HEAD
-=======
   assert(indices.empty() && "indices vector passed to "
                             "generateMemberPlacementIndices should be empty");
->>>>>>> fa4d1860
   auto compObj = getComponentObject(object, semaCtx);
 
   while (compObj) {
     int64_t index = getComponentPlacementInParent(compObj->sym());
-<<<<<<< HEAD
-    assert(index >= 0);
-=======
     assert(
         index >= 0 &&
         "unexpected index value returned from getComponentPlacementInParent");
->>>>>>> fa4d1860
     indices.push_back(index);
     compObj =
         getComponentObject(getBaseObject(compObj.value(), semaCtx), semaCtx);
@@ -711,16 +493,6 @@
   indices = llvm::SmallVector<int64_t>{llvm::reverse(indices)};
 }
 
-<<<<<<< HEAD
-void addChildIndexAndMapToParent(const omp::Object &object,
-                                 OmpMapParentAndMemberData &parentMemberIndices,
-                                 mlir::omp::MapInfoOp &mapOp,
-                                 semantics::SemanticsContext &semaCtx) {
-  llvm::SmallVector<int64_t> indices;
-  generateMemberPlacementIndices(object, indices, semaCtx);
-  parentMemberIndices.memberPlacementIndices.push_back(indices);
-  parentMemberIndices.memberMap.push_back(mapOp);
-=======
 void OmpMapParentAndMemberData::addChildIndexAndMapToParent(
     const omp::Object &object, mlir::omp::MapInfoOp &mapOp,
     semantics::SemanticsContext &semaCtx) {
@@ -728,7 +500,6 @@
   generateMemberPlacementIndices(object, indices, semaCtx);
   memberPlacementIndices.push_back(indices);
   memberMap.push_back(mapOp);
->>>>>>> fa4d1860
 }
 
 bool isMemberOrParentAllocatableOrPointer(
@@ -738,12 +509,7 @@
 
   auto compObj = getBaseObject(object, semaCtx);
   while (compObj) {
-<<<<<<< HEAD
-    if (compObj.has_value() &&
-        semantics::IsAllocatableOrObjectPointer(compObj.value().sym()))
-=======
     if (semantics::IsAllocatableOrObjectPointer(compObj.value().sym()))
->>>>>>> fa4d1860
       return true;
     compObj = getBaseObject(compObj.value(), semaCtx);
   }
@@ -756,23 +522,6 @@
     lower::StatementContext &stmtCtx,
     std::map<Object, OmpMapParentAndMemberData> &parentMemberIndices,
     llvm::SmallVectorImpl<mlir::Value> &mapOperands,
-<<<<<<< HEAD
-    llvm::SmallVectorImpl<const semantics::Symbol *> &mapSymbols) {
-
-  fir::FirOpBuilder &firOpBuilder = converter.getFirOpBuilder();
-
-  for (auto indices : parentMemberIndices) {
-    bool parentExists = false;
-    size_t parentIdx;
-
-    for (parentIdx = 0; parentIdx < mapSymbols.size(); ++parentIdx)
-      if (mapSymbols[parentIdx] == indices.first.sym()) {
-        parentExists = true;
-        break;
-      }
-
-    if (parentExists) {
-=======
     llvm::SmallVectorImpl<const semantics::Symbol *> &mapSyms) {
   fir::FirOpBuilder &firOpBuilder = converter.getFirOpBuilder();
   for (auto indices : parentMemberIndices) {
@@ -781,28 +530,10 @@
           return v == indices.first.sym();
         });
     if (parentIter != mapSyms.end()) {
->>>>>>> fa4d1860
       auto mapOp = llvm::cast<mlir::omp::MapInfoOp>(
           mapOperands[std::distance(mapSyms.begin(), parentIter)]
               .getDefiningOp());
 
-<<<<<<< HEAD
-      for (mlir::omp::MapInfoOp memberMap : indices.second.memberMap)
-        mapOp.getMembersMutable().append(memberMap.getResult());
-
-      mapOp.setMembersIndexAttr(firOpBuilder.create2DIntegerArrayAttr(
-          indices.second.memberPlacementIndices));
-
-      // Not only does this extend bounds if multiple subscripts are
-      // defined for a map parent, but it also performs a topological
-      // sort, re-ordering SSA values so everything maintains correct
-      // ordering, this by extension shuffles the parent map, into the
-      // correct position after it's member definitions, as when we fall
-      // into this segment of the if statement, the parent map information
-      // has been generated prior to it's members in most cases.
-      extendBoundsFromMultipleSubscripts(converter, stmtCtx, mapOp,
-                                         indices.second.parentObjList);
-=======
       // NOTE: To maintain appropriate SSA ordering, we move the parent map
       // which will now have references to its children after the last
       // of its members to be generated. This is necessary when a user
@@ -819,7 +550,6 @@
 
       mapOp.setMembersIndexAttr(firOpBuilder.create2DI64ArrayAttr(
           indices.second.memberPlacementIndices));
->>>>>>> fa4d1860
     } else {
       // NOTE: We take the map type of the first child, this may not
       // be the correct thing to do, however, we shall see. For the moment
@@ -829,18 +559,11 @@
       uint64_t mapType = indices.second.memberMap[0].getMapType().value_or(0);
 
       llvm::SmallVector<mlir::Value> members;
-<<<<<<< HEAD
-      for (mlir::omp::MapInfoOp memberMap : indices.second.memberMap)
-        members.push_back(memberMap.getResult());
-
-      // create parent to emplace and bind members
-=======
       members.reserve(indices.second.memberMap.size());
       for (mlir::omp::MapInfoOp memberMap : indices.second.memberMap)
         members.push_back(memberMap.getResult());
 
       // Create parent to emplace and bind members
->>>>>>> fa4d1860
       llvm::SmallVector<mlir::Value> bounds;
       std::stringstream asFortran;
       lower::AddrAndBoundsInfo info =
@@ -854,11 +577,7 @@
       mlir::omp::MapInfoOp mapOp = createMapInfoOp(
           firOpBuilder, info.rawInput.getLoc(), info.rawInput,
           /*varPtrPtr=*/mlir::Value(), asFortran.str(), bounds, members,
-<<<<<<< HEAD
-          firOpBuilder.create2DIntegerArrayAttr(
-=======
           firOpBuilder.create2DI64ArrayAttr(
->>>>>>> fa4d1860
               indices.second.memberPlacementIndices),
           mapType, mlir::omp::VariableCaptureKind::ByRef,
           info.rawInput.getType(),
@@ -867,11 +586,7 @@
       extendBoundsFromMultipleSubscripts(converter, stmtCtx, mapOp,
                                          indices.second.parentObjList);
       mapOperands.push_back(mapOp);
-<<<<<<< HEAD
-      mapSymbols.push_back(indices.first.sym());
-=======
       mapSyms.push_back(indices.first.sym());
->>>>>>> fa4d1860
     }
   }
 }
