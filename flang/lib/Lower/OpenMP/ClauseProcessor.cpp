--- conflicted
+++ resolved
@@ -814,33 +814,6 @@
       });
 }
 
-<<<<<<< HEAD
-=======
-mlir::omp::MapInfoOp
-createMapInfoOp(fir::FirOpBuilder &builder, mlir::Location loc,
-                mlir::Value baseAddr, mlir::Value varPtrPtr, std::string name,
-                llvm::ArrayRef<mlir::Value> bounds,
-                llvm::ArrayRef<mlir::Value> members, uint64_t mapType,
-                mlir::omp::VariableCaptureKind mapCaptureType, mlir::Type retTy,
-                bool isVal) {
-  if (auto boxTy = mlir::dyn_cast<fir::BaseBoxType>(baseAddr.getType())) {
-    baseAddr = builder.create<fir::BoxAddrOp>(loc, baseAddr);
-    retTy = baseAddr.getType();
-  }
-
-  mlir::TypeAttr varType = mlir::TypeAttr::get(
-      llvm::cast<mlir::omp::PointerLikeType>(retTy).getElementType());
-
-  mlir::omp::MapInfoOp op = builder.create<mlir::omp::MapInfoOp>(
-      loc, retTy, baseAddr, varType, varPtrPtr, members, bounds,
-      builder.getIntegerAttr(builder.getIntegerType(64, false), mapType),
-      builder.getAttr<mlir::omp::VariableCaptureKindAttr>(mapCaptureType),
-      builder.getStringAttr(name));
-
-  return op;
-}
-
->>>>>>> f855323a
 bool ClauseProcessor::processMap(
     mlir::Location currentLocation, Fortran::lower::StatementContext &stmtCtx,
     mlir::omp::MapClauseOps &result,
