//===-- ClauseProcessor.cpp -------------------------------------*- C++ -*-===//
//
// Part of the LLVM Project, under the Apache License v2.0 with LLVM Exceptions.
// See https://llvm.org/LICENSE.txt for license information.
// SPDX-License-Identifier: Apache-2.0 WITH LLVM-exception
//
//===----------------------------------------------------------------------===//
//
// Coding style: https://mlir.llvm.org/getting_started/DeveloperGuide/
//
//===----------------------------------------------------------------------===//

#include "ClauseProcessor.h"

#include "flang/Lower/OpenMP/Clauses.h"
#include "flang/Lower/PFTBuilder.h"
#include "flang/Parser/tools.h"
#include "flang/Semantics/tools.h"
#include "llvm/Frontend/OpenMP/OMPIRBuilder.h"

namespace Fortran {
namespace lower {
namespace omp {

/// Check for unsupported map operand types.
static void checkMapType(mlir::Location location, mlir::Type type) {
  if (auto refType = mlir::dyn_cast<fir::ReferenceType>(type))
    type = refType.getElementType();
  if (auto boxType = mlir::dyn_cast_or_null<fir::BoxType>(type))
    if (!mlir::isa<fir::PointerType>(boxType.getElementType()))
      TODO(location, "OMPD_target_data MapOperand BoxType");
}

static mlir::omp::ScheduleModifier
translateScheduleModifier(const omp::clause::Schedule::OrderingModifier &m) {
  switch (m) {
  case omp::clause::Schedule::OrderingModifier::Monotonic:
    return mlir::omp::ScheduleModifier::monotonic;
  case omp::clause::Schedule::OrderingModifier::Nonmonotonic:
    return mlir::omp::ScheduleModifier::nonmonotonic;
  }
  return mlir::omp::ScheduleModifier::none;
}

static mlir::omp::ScheduleModifier
getScheduleModifier(const omp::clause::Schedule &clause) {
  using Schedule = omp::clause::Schedule;
  const auto &modifier =
      std::get<std::optional<Schedule::OrderingModifier>>(clause.t);
  if (modifier)
    return translateScheduleModifier(*modifier);
  return mlir::omp::ScheduleModifier::none;
}

static mlir::omp::ScheduleModifier
getSimdModifier(const omp::clause::Schedule &clause) {
  using Schedule = omp::clause::Schedule;
  const auto &modifier =
      std::get<std::optional<Schedule::ChunkModifier>>(clause.t);
  if (modifier && *modifier == Schedule::ChunkModifier::Simd)
    return mlir::omp::ScheduleModifier::simd;
  return mlir::omp::ScheduleModifier::none;
}

static void
genAllocateClause(lower::AbstractConverter &converter,
                  const omp::clause::Allocate &clause,
                  llvm::SmallVectorImpl<mlir::Value> &allocatorOperands,
                  llvm::SmallVectorImpl<mlir::Value> &allocateOperands) {
  fir::FirOpBuilder &firOpBuilder = converter.getFirOpBuilder();
  mlir::Location currentLocation = converter.getCurrentLocation();
  lower::StatementContext stmtCtx;

  auto &objects = std::get<omp::ObjectList>(clause.t);

  using Allocate = omp::clause::Allocate;
  // ALIGN in this context is unimplemented
  if (std::get<std::optional<Allocate::AlignModifier>>(clause.t))
    TODO(currentLocation, "OmpAllocateClause ALIGN modifier");

  // Check if allocate clause has allocator specified. If so, add it
  // to list of allocators, otherwise, add default allocator to
  // list of allocators.
  using SimpleModifier = Allocate::AllocatorSimpleModifier;
  using ComplexModifier = Allocate::AllocatorComplexModifier;
  if (auto &mod = std::get<std::optional<SimpleModifier>>(clause.t)) {
    mlir::Value operand = fir::getBase(converter.genExprValue(*mod, stmtCtx));
    allocatorOperands.append(objects.size(), operand);
  } else if (auto &mod = std::get<std::optional<ComplexModifier>>(clause.t)) {
    mlir::Value operand = fir::getBase(converter.genExprValue(mod->v, stmtCtx));
    allocatorOperands.append(objects.size(), operand);
  } else {
    mlir::Value operand = firOpBuilder.createIntegerConstant(
        currentLocation, firOpBuilder.getI32Type(), 1);
    allocatorOperands.append(objects.size(), operand);
  }

  genObjectList(objects, converter, allocateOperands);
}

static mlir::omp::ClauseProcBindKindAttr
genProcBindKindAttr(fir::FirOpBuilder &firOpBuilder,
                    const omp::clause::ProcBind &clause) {
  mlir::omp::ClauseProcBindKind procBindKind;
  switch (clause.v) {
  case omp::clause::ProcBind::AffinityPolicy::Master:
    procBindKind = mlir::omp::ClauseProcBindKind::Master;
    break;
  case omp::clause::ProcBind::AffinityPolicy::Close:
    procBindKind = mlir::omp::ClauseProcBindKind::Close;
    break;
  case omp::clause::ProcBind::AffinityPolicy::Spread:
    procBindKind = mlir::omp::ClauseProcBindKind::Spread;
    break;
  case omp::clause::ProcBind::AffinityPolicy::Primary:
    procBindKind = mlir::omp::ClauseProcBindKind::Primary;
    break;
  }
  return mlir::omp::ClauseProcBindKindAttr::get(firOpBuilder.getContext(),
                                                procBindKind);
}

static mlir::omp::ClauseTaskDependAttr
genDependKindAttr(fir::FirOpBuilder &firOpBuilder,
                  const omp::clause::Depend::TaskDependenceType kind) {
  mlir::omp::ClauseTaskDepend pbKind;
  switch (kind) {
  case omp::clause::Depend::TaskDependenceType::In:
    pbKind = mlir::omp::ClauseTaskDepend::taskdependin;
    break;
  case omp::clause::Depend::TaskDependenceType::Out:
    pbKind = mlir::omp::ClauseTaskDepend::taskdependout;
    break;
  case omp::clause::Depend::TaskDependenceType::Inout:
    pbKind = mlir::omp::ClauseTaskDepend::taskdependinout;
    break;
  case omp::clause::Depend::TaskDependenceType::Mutexinoutset:
  case omp::clause::Depend::TaskDependenceType::Inoutset:
  case omp::clause::Depend::TaskDependenceType::Depobj:
    llvm_unreachable("unhandled parser task dependence type");
    break;
  }
  return mlir::omp::ClauseTaskDependAttr::get(firOpBuilder.getContext(),
                                              pbKind);
}

static mlir::Value
getIfClauseOperand(lower::AbstractConverter &converter,
                   const omp::clause::If &clause,
                   omp::clause::If::DirectiveNameModifier directiveName,
                   mlir::Location clauseLocation) {
  // Only consider the clause if it's intended for the given directive.
  auto &directive =
      std::get<std::optional<omp::clause::If::DirectiveNameModifier>>(clause.t);
  if (directive && directive.value() != directiveName)
    return nullptr;

  lower::StatementContext stmtCtx;
  fir::FirOpBuilder &firOpBuilder = converter.getFirOpBuilder();
  mlir::Value ifVal = fir::getBase(
      converter.genExprValue(std::get<omp::SomeExpr>(clause.t), stmtCtx));
  return firOpBuilder.createConvert(clauseLocation, firOpBuilder.getI1Type(),
                                    ifVal);
}

static void addUseDeviceClause(
    lower::AbstractConverter &converter, const omp::ObjectList &objects,
    llvm::SmallVectorImpl<mlir::Value> &operands,
    llvm::SmallVectorImpl<const semantics::Symbol *> &useDeviceSyms) {
  genObjectList(objects, converter, operands);
  for (mlir::Value &operand : operands)
    checkMapType(operand.getLoc(), operand.getType());

  for (const omp::Object &object : objects)
    useDeviceSyms.push_back(object.sym());
}

static void convertLoopBounds(lower::AbstractConverter &converter,
                              mlir::Location loc,
                              mlir::omp::LoopRelatedClauseOps &result,
                              std::size_t loopVarTypeSize) {
  fir::FirOpBuilder &firOpBuilder = converter.getFirOpBuilder();
  // The types of lower bound, upper bound, and step are converted into the
  // type of the loop variable if necessary.
  mlir::Type loopVarType = getLoopVarType(converter, loopVarTypeSize);
  for (unsigned it = 0; it < (unsigned)result.loopLowerBounds.size(); it++) {
    result.loopLowerBounds[it] = firOpBuilder.createConvert(
        loc, loopVarType, result.loopLowerBounds[it]);
    result.loopUpperBounds[it] = firOpBuilder.createConvert(
        loc, loopVarType, result.loopUpperBounds[it]);
    result.loopSteps[it] =
        firOpBuilder.createConvert(loc, loopVarType, result.loopSteps[it]);
  }
}

//===----------------------------------------------------------------------===//
// ClauseProcessor unique clauses
//===----------------------------------------------------------------------===//

bool ClauseProcessor::processCollapse(
    mlir::Location currentLocation, lower::pft::Evaluation &eval,
    mlir::omp::LoopRelatedClauseOps &result,
    llvm::SmallVectorImpl<const semantics::Symbol *> &iv) const {
  bool found = false;
  fir::FirOpBuilder &firOpBuilder = converter.getFirOpBuilder();

  // Collect the loops to collapse.
  lower::pft::Evaluation *doConstructEval = &eval.getFirstNestedEvaluation();
  if (doConstructEval->getIf<parser::DoConstruct>()->IsDoConcurrent()) {
    TODO(currentLocation, "Do Concurrent in Worksharing loop construct");
  }

  std::int64_t collapseValue = 1l;
  if (auto *clause = findUniqueClause<omp::clause::Collapse>()) {
    collapseValue = evaluate::ToInt64(clause->v).value();
    found = true;
  }

  std::size_t loopVarTypeSize = 0;
  do {
    lower::pft::Evaluation *doLoop =
        &doConstructEval->getFirstNestedEvaluation();
    auto *doStmt = doLoop->getIf<parser::NonLabelDoStmt>();
    assert(doStmt && "Expected do loop to be in the nested evaluation");
    const auto &loopControl =
        std::get<std::optional<parser::LoopControl>>(doStmt->t);
    const parser::LoopControl::Bounds *bounds =
        std::get_if<parser::LoopControl::Bounds>(&loopControl->u);
    assert(bounds && "Expected bounds for worksharing do loop");
    lower::StatementContext stmtCtx;
    result.loopLowerBounds.push_back(fir::getBase(
        converter.genExprValue(*semantics::GetExpr(bounds->lower), stmtCtx)));
    result.loopUpperBounds.push_back(fir::getBase(
        converter.genExprValue(*semantics::GetExpr(bounds->upper), stmtCtx)));
    if (bounds->step) {
      result.loopSteps.push_back(fir::getBase(
          converter.genExprValue(*semantics::GetExpr(bounds->step), stmtCtx)));
    } else { // If `step` is not present, assume it as `1`.
      result.loopSteps.push_back(firOpBuilder.createIntegerConstant(
          currentLocation, firOpBuilder.getIntegerType(32), 1));
    }
    iv.push_back(bounds->name.thing.symbol);
    loopVarTypeSize = std::max(loopVarTypeSize,
                               bounds->name.thing.symbol->GetUltimate().size());
    collapseValue--;
    doConstructEval =
        &*std::next(doConstructEval->getNestedEvaluations().begin());
  } while (collapseValue > 0);

  convertLoopBounds(converter, currentLocation, result, loopVarTypeSize);

  return found;
}

bool ClauseProcessor::processDevice(lower::StatementContext &stmtCtx,
                                    mlir::omp::DeviceClauseOps &result) const {
  const parser::CharBlock *source = nullptr;
  if (auto *clause = findUniqueClause<omp::clause::Device>(&source)) {
    mlir::Location clauseLocation = converter.genLocation(*source);
    if (auto deviceModifier =
            std::get<std::optional<omp::clause::Device::DeviceModifier>>(
                clause->t)) {
      if (deviceModifier == omp::clause::Device::DeviceModifier::Ancestor) {
        TODO(clauseLocation, "OMPD_target Device Modifier Ancestor");
      }
    }
    const auto &deviceExpr = std::get<omp::SomeExpr>(clause->t);
    result.device = fir::getBase(converter.genExprValue(deviceExpr, stmtCtx));
    return true;
  }
  return false;
}

bool ClauseProcessor::processDeviceType(
    mlir::omp::DeviceTypeClauseOps &result) const {
  if (auto *clause = findUniqueClause<omp::clause::DeviceType>()) {
    // Case: declare target ... device_type(any | host | nohost)
    switch (clause->v) {
    case omp::clause::DeviceType::DeviceTypeDescription::Nohost:
      result.deviceType = mlir::omp::DeclareTargetDeviceType::nohost;
      break;
    case omp::clause::DeviceType::DeviceTypeDescription::Host:
      result.deviceType = mlir::omp::DeclareTargetDeviceType::host;
      break;
    case omp::clause::DeviceType::DeviceTypeDescription::Any:
      result.deviceType = mlir::omp::DeclareTargetDeviceType::any;
      break;
    }
    return true;
  }
  return false;
}

bool ClauseProcessor::processDistSchedule(
    lower::StatementContext &stmtCtx,
    mlir::omp::DistScheduleClauseOps &result) const {
  if (auto *clause = findUniqueClause<omp::clause::DistSchedule>()) {
    result.distScheduleStatic = converter.getFirOpBuilder().getUnitAttr();
    const auto &chunkSize = std::get<std::optional<ExprTy>>(clause->t);
    if (chunkSize)
      result.distScheduleChunkSize =
          fir::getBase(converter.genExprValue(*chunkSize, stmtCtx));
    return true;
  }
  return false;
}

bool ClauseProcessor::processFilter(lower::StatementContext &stmtCtx,
                                    mlir::omp::FilterClauseOps &result) const {
  if (auto *clause = findUniqueClause<omp::clause::Filter>()) {
    result.filteredThreadId =
        fir::getBase(converter.genExprValue(clause->v, stmtCtx));
    return true;
  }
  return false;
}

bool ClauseProcessor::processFinal(lower::StatementContext &stmtCtx,
                                   mlir::omp::FinalClauseOps &result) const {
  const parser::CharBlock *source = nullptr;
  if (auto *clause = findUniqueClause<omp::clause::Final>(&source)) {
    fir::FirOpBuilder &firOpBuilder = converter.getFirOpBuilder();
    mlir::Location clauseLocation = converter.genLocation(*source);

    mlir::Value finalVal =
        fir::getBase(converter.genExprValue(clause->v, stmtCtx));
    result.final = firOpBuilder.createConvert(
        clauseLocation, firOpBuilder.getI1Type(), finalVal);
    return true;
  }
  return false;
}

bool ClauseProcessor::processHint(mlir::omp::HintClauseOps &result) const {
  if (auto *clause = findUniqueClause<omp::clause::Hint>()) {
    fir::FirOpBuilder &firOpBuilder = converter.getFirOpBuilder();
    int64_t hintValue = *evaluate::ToInt64(clause->v);
    result.hint = firOpBuilder.getI64IntegerAttr(hintValue);
    return true;
  }
  return false;
}

bool ClauseProcessor::processMergeable(
    mlir::omp::MergeableClauseOps &result) const {
  return markClauseOccurrence<omp::clause::Mergeable>(result.mergeable);
}

bool ClauseProcessor::processNowait(mlir::omp::NowaitClauseOps &result) const {
  return markClauseOccurrence<omp::clause::Nowait>(result.nowait);
}

bool ClauseProcessor::processNumTeams(
    lower::StatementContext &stmtCtx,
    mlir::omp::NumTeamsClauseOps &result) const {
  // TODO Get lower and upper bounds for num_teams when parser is updated to
  // accept both.
  if (auto *clause = findUniqueClause<omp::clause::NumTeams>()) {
    // The num_teams directive accepts a list of team lower/upper bounds.
    // This is an extension to support grid specification for ompx_bare.
    // Here, only expect a single element in the list.
    assert(clause->v.size() == 1);
    // auto lowerBound = std::get<std::optional<ExprTy>>(clause->v[0]->t);
    auto &upperBound = std::get<ExprTy>(clause->v[0].t);
    result.numTeamsUpper =
        fir::getBase(converter.genExprValue(upperBound, stmtCtx));
    return true;
  }
  return false;
}

bool ClauseProcessor::processNumThreads(
    lower::StatementContext &stmtCtx,
    mlir::omp::NumThreadsClauseOps &result) const {
  if (auto *clause = findUniqueClause<omp::clause::NumThreads>()) {
    // OMPIRBuilder expects `NUM_THREADS` clause as a `Value`.
    result.numThreads =
        fir::getBase(converter.genExprValue(clause->v, stmtCtx));
    return true;
  }
  return false;
}

bool ClauseProcessor::processOrder(mlir::omp::OrderClauseOps &result) const {
  using Order = omp::clause::Order;
  if (auto *clause = findUniqueClause<Order>()) {
    fir::FirOpBuilder &firOpBuilder = converter.getFirOpBuilder();
    result.order = mlir::omp::ClauseOrderKindAttr::get(
        firOpBuilder.getContext(), mlir::omp::ClauseOrderKind::Concurrent);
    const auto &modifier =
        std::get<std::optional<Order::OrderModifier>>(clause->t);
    if (modifier && *modifier == Order::OrderModifier::Unconstrained) {
      result.orderMod = mlir::omp::OrderModifierAttr::get(
          firOpBuilder.getContext(), mlir::omp::OrderModifier::unconstrained);
    } else {
      // "If order-modifier is not unconstrained, the behavior is as if the
      // reproducible modifier is present."
      result.orderMod = mlir::omp::OrderModifierAttr::get(
          firOpBuilder.getContext(), mlir::omp::OrderModifier::reproducible);
    }
    return true;
  }
  return false;
}

bool ClauseProcessor::processOrdered(
    mlir::omp::OrderedClauseOps &result) const {
  if (auto *clause = findUniqueClause<omp::clause::Ordered>()) {
    fir::FirOpBuilder &firOpBuilder = converter.getFirOpBuilder();
    int64_t orderedClauseValue = 0l;
    if (clause->v.has_value())
      orderedClauseValue = *evaluate::ToInt64(*clause->v);
    result.ordered = firOpBuilder.getI64IntegerAttr(orderedClauseValue);
    return true;
  }
  return false;
}

bool ClauseProcessor::processPriority(
    lower::StatementContext &stmtCtx,
    mlir::omp::PriorityClauseOps &result) const {
  if (auto *clause = findUniqueClause<omp::clause::Priority>()) {
    result.priority = fir::getBase(converter.genExprValue(clause->v, stmtCtx));
    return true;
  }
  return false;
}

bool ClauseProcessor::processProcBind(
    mlir::omp::ProcBindClauseOps &result) const {
  if (auto *clause = findUniqueClause<omp::clause::ProcBind>()) {
    fir::FirOpBuilder &firOpBuilder = converter.getFirOpBuilder();
    result.procBindKind = genProcBindKindAttr(firOpBuilder, *clause);
    return true;
  }
  return false;
}

bool ClauseProcessor::processSafelen(
    mlir::omp::SafelenClauseOps &result) const {
  if (auto *clause = findUniqueClause<omp::clause::Safelen>()) {
    fir::FirOpBuilder &firOpBuilder = converter.getFirOpBuilder();
    const std::optional<std::int64_t> safelenVal = evaluate::ToInt64(clause->v);
    result.safelen = firOpBuilder.getI64IntegerAttr(*safelenVal);
    return true;
  }
  return false;
}

bool ClauseProcessor::processSchedule(
    lower::StatementContext &stmtCtx,
    mlir::omp::ScheduleClauseOps &result) const {
  if (auto *clause = findUniqueClause<omp::clause::Schedule>()) {
    fir::FirOpBuilder &firOpBuilder = converter.getFirOpBuilder();
    mlir::MLIRContext *context = firOpBuilder.getContext();
    const auto &scheduleType = std::get<omp::clause::Schedule::Kind>(clause->t);

    mlir::omp::ClauseScheduleKind scheduleKind;
    switch (scheduleType) {
    case omp::clause::Schedule::Kind::Static:
      scheduleKind = mlir::omp::ClauseScheduleKind::Static;
      break;
    case omp::clause::Schedule::Kind::Dynamic:
      scheduleKind = mlir::omp::ClauseScheduleKind::Dynamic;
      break;
    case omp::clause::Schedule::Kind::Guided:
      scheduleKind = mlir::omp::ClauseScheduleKind::Guided;
      break;
    case omp::clause::Schedule::Kind::Auto:
      scheduleKind = mlir::omp::ClauseScheduleKind::Auto;
      break;
    case omp::clause::Schedule::Kind::Runtime:
      scheduleKind = mlir::omp::ClauseScheduleKind::Runtime;
      break;
    }

    result.scheduleKind =
        mlir::omp::ClauseScheduleKindAttr::get(context, scheduleKind);

    mlir::omp::ScheduleModifier scheduleMod = getScheduleModifier(*clause);
    if (scheduleMod != mlir::omp::ScheduleModifier::none)
      result.scheduleMod =
          mlir::omp::ScheduleModifierAttr::get(context, scheduleMod);

    if (getSimdModifier(*clause) != mlir::omp::ScheduleModifier::none)
      result.scheduleSimd = firOpBuilder.getUnitAttr();

    if (const auto &chunkExpr = std::get<omp::MaybeExpr>(clause->t))
      result.scheduleChunk =
          fir::getBase(converter.genExprValue(*chunkExpr, stmtCtx));

    return true;
  }
  return false;
}

bool ClauseProcessor::processSimdlen(
    mlir::omp::SimdlenClauseOps &result) const {
  if (auto *clause = findUniqueClause<omp::clause::Simdlen>()) {
    fir::FirOpBuilder &firOpBuilder = converter.getFirOpBuilder();
    const std::optional<std::int64_t> simdlenVal = evaluate::ToInt64(clause->v);
    result.simdlen = firOpBuilder.getI64IntegerAttr(*simdlenVal);
    return true;
  }
  return false;
}

bool ClauseProcessor::processThreadLimit(
    lower::StatementContext &stmtCtx,
    mlir::omp::ThreadLimitClauseOps &result) const {
  if (auto *clause = findUniqueClause<omp::clause::ThreadLimit>()) {
    result.threadLimit =
        fir::getBase(converter.genExprValue(clause->v, stmtCtx));
    return true;
  }
  return false;
}

bool ClauseProcessor::processUntied(mlir::omp::UntiedClauseOps &result) const {
  return markClauseOccurrence<omp::clause::Untied>(result.untied);
}

//===----------------------------------------------------------------------===//
// ClauseProcessor repeatable clauses
//===----------------------------------------------------------------------===//
static llvm::StringMap<bool> getTargetFeatures(mlir::ModuleOp module) {
  llvm::StringMap<bool> featuresMap;
  llvm::SmallVector<llvm::StringRef> targetFeaturesVec;
  if (mlir::LLVM::TargetFeaturesAttr features =
          fir::getTargetFeatures(module)) {
    llvm::ArrayRef<mlir::StringAttr> featureAttrs = features.getFeatures();
    for (auto &featureAttr : featureAttrs) {
      llvm::StringRef featureKeyString = featureAttr.strref();
      featuresMap[featureKeyString.substr(1)] = (featureKeyString[0] == '+');
    }
  }
  return featuresMap;
}

static void
addAlignedClause(lower::AbstractConverter &converter,
                 const omp::clause::Aligned &clause,
                 llvm::SmallVectorImpl<mlir::Value> &alignedVars,
                 llvm::SmallVectorImpl<mlir::Attribute> &alignments) {
  using Aligned = omp::clause::Aligned;
  lower::StatementContext stmtCtx;
  mlir::IntegerAttr alignmentValueAttr;
  int64_t alignment = 0;
  fir::FirOpBuilder &builder = converter.getFirOpBuilder();

  if (auto &alignmentValueParserExpr =
          std::get<std::optional<Aligned::Alignment>>(clause.t)) {
    mlir::Value operand = fir::getBase(
        converter.genExprValue(*alignmentValueParserExpr, stmtCtx));
    alignment = *fir::getIntIfConstant(operand);
  } else {
    llvm::StringMap<bool> featuresMap = getTargetFeatures(builder.getModule());
    llvm::Triple triple = fir::getTargetTriple(builder.getModule());
    alignment =
        llvm::OpenMPIRBuilder::getOpenMPDefaultSimdAlign(triple, featuresMap);
  }

  // The default alignment for some targets is equal to 0.
  // Do not generate alignment assumption if alignment is less than or equal to
  // 0.
  if (alignment > 0) {
    auto &objects = std::get<omp::ObjectList>(clause.t);
    if (!objects.empty())
      genObjectList(objects, converter, alignedVars);
    alignmentValueAttr = builder.getI64IntegerAttr(alignment);
    // All the list items in a aligned clause will have same alignment
    for (std::size_t i = 0; i < objects.size(); i++)
      alignments.push_back(alignmentValueAttr);
  }
}

bool ClauseProcessor::processAligned(
    mlir::omp::AlignedClauseOps &result) const {
  return findRepeatableClause<omp::clause::Aligned>(
      [&](const omp::clause::Aligned &clause, const parser::CharBlock &) {
        addAlignedClause(converter, clause, result.alignedVars,
                         result.alignments);
      });
}

bool ClauseProcessor::processAllocate(
    mlir::omp::AllocateClauseOps &result) const {
  return findRepeatableClause<omp::clause::Allocate>(
      [&](const omp::clause::Allocate &clause, const parser::CharBlock &) {
        genAllocateClause(converter, clause, result.allocatorVars,
                          result.allocateVars);
      });
}

bool ClauseProcessor::processCopyin() const {
  fir::FirOpBuilder &firOpBuilder = converter.getFirOpBuilder();
  mlir::OpBuilder::InsertPoint insPt = firOpBuilder.saveInsertionPoint();
  firOpBuilder.setInsertionPointToStart(firOpBuilder.getAllocaBlock());
  auto checkAndCopyHostAssociateVar =
      [&](semantics::Symbol *sym,
          mlir::OpBuilder::InsertPoint *copyAssignIP = nullptr) {
        assert(sym->has<semantics::HostAssocDetails>() &&
               "No host-association found");
        if (converter.isPresentShallowLookup(*sym))
          converter.copyHostAssociateVar(*sym, copyAssignIP);
      };
  bool hasCopyin = findRepeatableClause<omp::clause::Copyin>(
      [&](const omp::clause::Copyin &clause, const parser::CharBlock &) {
        for (const omp::Object &object : clause.v) {
          semantics::Symbol *sym = object.sym();
          assert(sym && "Expecting symbol");
          if (const auto *commonDetails =
                  sym->detailsIf<semantics::CommonBlockDetails>()) {
            for (const auto &mem : commonDetails->objects())
              checkAndCopyHostAssociateVar(&*mem, &insPt);
            break;
          }

          assert(sym->has<semantics::HostAssocDetails>() &&
                 "No host-association found");
          checkAndCopyHostAssociateVar(sym);
        }
      });

  // [OMP 5.0, 2.19.6.1] The copy is done after the team is formed and prior to
  // the execution of the associated structured block. Emit implicit barrier to
  // synchronize threads and avoid data races on propagation master's thread
  // values of threadprivate variables to local instances of that variables of
  // all other implicit threads.

  // All copies are inserted at either "insPt" (i.e. immediately before it),
  // or at some earlier point (as determined by "copyHostAssociateVar").
  // Unless the insertion point is given to "copyHostAssociateVar" explicitly,
  // it will not restore the builder's insertion point. Since the copies may be
  // inserted in any order (not following the execution order), make sure the
  // barrier is inserted following all of them.
  firOpBuilder.restoreInsertionPoint(insPt);
  if (hasCopyin)
    firOpBuilder.create<mlir::omp::BarrierOp>(converter.getCurrentLocation());
  return hasCopyin;
}

/// Class that extracts information from the specified type.
class TypeInfo {
public:
  TypeInfo(mlir::Type ty) { typeScan(ty); }

  // Returns the length of character types.
  std::optional<fir::CharacterType::LenType> getCharLength() const {
    return charLen;
  }

  // Returns the shape of array types.
  llvm::ArrayRef<int64_t> getShape() const { return shape; }

  // Is the type inside a box?
  bool isBox() const { return inBox; }

private:
  void typeScan(mlir::Type type);

  std::optional<fir::CharacterType::LenType> charLen;
  llvm::SmallVector<int64_t> shape;
  bool inBox = false;
};

void TypeInfo::typeScan(mlir::Type ty) {
  if (auto sty = mlir::dyn_cast<fir::SequenceType>(ty)) {
    assert(shape.empty() && !sty.getShape().empty());
    shape = llvm::SmallVector<int64_t>(sty.getShape());
    typeScan(sty.getEleTy());
  } else if (auto bty = mlir::dyn_cast<fir::BoxType>(ty)) {
    inBox = true;
    typeScan(bty.getEleTy());
  } else if (auto cty = mlir::dyn_cast<fir::CharacterType>(ty)) {
    charLen = cty.getLen();
  } else if (auto hty = mlir::dyn_cast<fir::HeapType>(ty)) {
    typeScan(hty.getEleTy());
  } else if (auto pty = mlir::dyn_cast<fir::PointerType>(ty)) {
    typeScan(pty.getEleTy());
  } else {
    // The scan ends when reaching any built-in or record type.
    assert(ty.isIntOrIndexOrFloat() || mlir::isa<mlir::ComplexType>(ty) ||
           mlir::isa<fir::LogicalType>(ty) || mlir::isa<fir::RecordType>(ty));
  }
}

// Create a function that performs a copy between two variables, compatible
// with their types and attributes.
static mlir::func::FuncOp
createCopyFunc(mlir::Location loc, lower::AbstractConverter &converter,
               mlir::Type varType, fir::FortranVariableFlagsEnum varAttrs) {
  fir::FirOpBuilder &builder = converter.getFirOpBuilder();
  mlir::ModuleOp module = builder.getModule();
  mlir::Type eleTy = mlir::cast<fir::ReferenceType>(varType).getEleTy();
  TypeInfo typeInfo(eleTy);
  std::string copyFuncName =
      fir::getTypeAsString(eleTy, builder.getKindMap(), "_copy");

  if (auto decl = module.lookupSymbol<mlir::func::FuncOp>(copyFuncName))
    return decl;

  // create function
  mlir::OpBuilder::InsertionGuard guard(builder);
  mlir::OpBuilder modBuilder(module.getBodyRegion());
  llvm::SmallVector<mlir::Type> argsTy = {varType, varType};
  auto funcType = mlir::FunctionType::get(builder.getContext(), argsTy, {});
  mlir::func::FuncOp funcOp =
      modBuilder.create<mlir::func::FuncOp>(loc, copyFuncName, funcType);
  funcOp.setVisibility(mlir::SymbolTable::Visibility::Private);
  builder.createBlock(&funcOp.getRegion(), funcOp.getRegion().end(), argsTy,
                      {loc, loc});
  builder.setInsertionPointToStart(&funcOp.getRegion().back());
  // generate body
  fir::FortranVariableFlagsAttr attrs;
  if (varAttrs != fir::FortranVariableFlagsEnum::None)
    attrs = fir::FortranVariableFlagsAttr::get(builder.getContext(), varAttrs);
  llvm::SmallVector<mlir::Value> typeparams;
  if (typeInfo.getCharLength().has_value()) {
    mlir::Value charLen = builder.createIntegerConstant(
        loc, builder.getCharacterLengthType(), *typeInfo.getCharLength());
    typeparams.push_back(charLen);
  }
  mlir::Value shape;
  if (!typeInfo.isBox() && !typeInfo.getShape().empty()) {
    llvm::SmallVector<mlir::Value> extents;
    for (auto extent : typeInfo.getShape())
      extents.push_back(
          builder.createIntegerConstant(loc, builder.getIndexType(), extent));
    shape = builder.create<fir::ShapeOp>(loc, extents);
  }
  auto declDst = builder.create<hlfir::DeclareOp>(
      loc, funcOp.getArgument(0), copyFuncName + "_dst", shape, typeparams,
      /*dummy_scope=*/nullptr, attrs);
  auto declSrc = builder.create<hlfir::DeclareOp>(
      loc, funcOp.getArgument(1), copyFuncName + "_src", shape, typeparams,
      /*dummy_scope=*/nullptr, attrs);
  converter.copyVar(loc, declDst.getBase(), declSrc.getBase(), varAttrs);
  builder.create<mlir::func::ReturnOp>(loc);
  return funcOp;
}

bool ClauseProcessor::processCopyprivate(
    mlir::Location currentLocation,
    mlir::omp::CopyprivateClauseOps &result) const {
  auto addCopyPrivateVar = [&](semantics::Symbol *sym) {
    mlir::Value symVal = converter.getSymbolAddress(*sym);
    auto declOp = symVal.getDefiningOp<hlfir::DeclareOp>();
    if (!declOp)
      fir::emitFatalError(currentLocation,
                          "COPYPRIVATE is supported only in HLFIR mode");
    symVal = declOp.getBase();
    mlir::Type symType = symVal.getType();
    fir::FortranVariableFlagsEnum attrs =
        declOp.getFortranAttrs().has_value()
            ? *declOp.getFortranAttrs()
            : fir::FortranVariableFlagsEnum::None;
    mlir::Value cpVar = symVal;

    // CopyPrivate variables must be passed by reference. However, in the case
    // of assumed shapes/vla the type is not a !fir.ref, but a !fir.box.
    // In these cases to retrieve the appropriate !fir.ref<!fir.box<...>> to
    // access the data we need we must perform an alloca and then store to it
    // and retrieve the data from the new alloca.
    if (mlir::isa<fir::BaseBoxType>(symType)) {
      fir::FirOpBuilder &builder = converter.getFirOpBuilder();
      auto alloca = builder.create<fir::AllocaOp>(currentLocation, symType);
      builder.create<fir::StoreOp>(currentLocation, symVal, alloca);
      cpVar = alloca;
    }

    result.copyprivateVars.push_back(cpVar);
    mlir::func::FuncOp funcOp =
        createCopyFunc(currentLocation, converter, cpVar.getType(), attrs);
    result.copyprivateSyms.push_back(mlir::SymbolRefAttr::get(funcOp));
  };

  bool hasCopyPrivate = findRepeatableClause<clause::Copyprivate>(
      [&](const clause::Copyprivate &clause, const parser::CharBlock &) {
        for (const Object &object : clause.v) {
          semantics::Symbol *sym = object.sym();
          if (const auto *commonDetails =
                  sym->detailsIf<semantics::CommonBlockDetails>()) {
            for (const auto &mem : commonDetails->objects())
              addCopyPrivateVar(&*mem);
            break;
          }
          addCopyPrivateVar(sym);
        }
      });

  return hasCopyPrivate;
}

bool ClauseProcessor::processDepend(mlir::omp::DependClauseOps &result) const {
  fir::FirOpBuilder &firOpBuilder = converter.getFirOpBuilder();

  return findRepeatableClause<omp::clause::Depend>(
      [&](const omp::clause::Depend &clause, const parser::CharBlock &) {
        using Depend = omp::clause::Depend;
        assert(std::holds_alternative<Depend::WithLocators>(clause.u) &&
               "Only the modern form is handled at the moment");
        auto &modern = std::get<Depend::WithLocators>(clause.u);
        auto kind = std::get<Depend::TaskDependenceType>(modern.t);
        auto &objects = std::get<omp::ObjectList>(modern.t);

        mlir::omp::ClauseTaskDependAttr dependTypeOperand =
            genDependKindAttr(firOpBuilder, kind);
        result.dependKinds.append(objects.size(), dependTypeOperand);

        for (const omp::Object &object : objects) {
          assert(object.ref() && "Expecting designator");

          if (evaluate::ExtractSubstring(*object.ref())) {
            TODO(converter.getCurrentLocation(),
                 "substring not supported for task depend");
          } else if (evaluate::IsArrayElement(*object.ref())) {
            TODO(converter.getCurrentLocation(),
                 "array sections not supported for task depend");
          }

          semantics::Symbol *sym = object.sym();
          const mlir::Value variable = converter.getSymbolAddress(*sym);
          result.dependVars.push_back(variable);
        }
      });
}

bool ClauseProcessor::processHasDeviceAddr(
    mlir::omp::HasDeviceAddrClauseOps &result,
    llvm::SmallVectorImpl<const semantics::Symbol *> &isDeviceSyms) const {
  return findRepeatableClause<omp::clause::HasDeviceAddr>(
      [&](const omp::clause::HasDeviceAddr &devAddrClause,
          const parser::CharBlock &) {
        addUseDeviceClause(converter, devAddrClause.v, result.hasDeviceAddrVars,
                           isDeviceSyms);
      });
}

bool ClauseProcessor::processIf(
    omp::clause::If::DirectiveNameModifier directiveName,
    mlir::omp::IfClauseOps &result) const {
  bool found = false;
  findRepeatableClause<omp::clause::If>([&](const omp::clause::If &clause,
                                            const parser::CharBlock &source) {
    mlir::Location clauseLocation = converter.genLocation(source);
    mlir::Value operand =
        getIfClauseOperand(converter, clause, directiveName, clauseLocation);
    // Assume that, at most, a single 'if' clause will be applicable to the
    // given directive.
    if (operand) {
      result.ifExpr = operand;
      found = true;
    }
  });
  return found;
}

bool ClauseProcessor::processIsDevicePtr(
    mlir::omp::IsDevicePtrClauseOps &result,
    llvm::SmallVectorImpl<const semantics::Symbol *> &isDeviceSyms) const {
  return findRepeatableClause<omp::clause::IsDevicePtr>(
      [&](const omp::clause::IsDevicePtr &devPtrClause,
          const parser::CharBlock &) {
        addUseDeviceClause(converter, devPtrClause.v, result.isDevicePtrVars,
                           isDeviceSyms);
      });
}

bool ClauseProcessor::processLink(
    llvm::SmallVectorImpl<DeclareTargetCapturePair> &result) const {
  return findRepeatableClause<omp::clause::Link>(
      [&](const omp::clause::Link &clause, const parser::CharBlock &) {
        // Case: declare target link(var1, var2)...
        gatherFuncAndVarSyms(
            clause.v, mlir::omp::DeclareTargetCaptureClause::link, result);
      });
}

void ClauseProcessor::processMapObjects(
    lower::StatementContext &stmtCtx, mlir::Location clauseLocation,
    const omp::ObjectList &objects,
    llvm::omp::OpenMPOffloadMappingFlags mapTypeBits,
    std::map<Object, OmpMapParentAndMemberData> &parentMemberIndices,
    llvm::SmallVectorImpl<mlir::Value> &mapVars,
    llvm::SmallVectorImpl<const semantics::Symbol *> &mapSyms) const {
  fir::FirOpBuilder &firOpBuilder = converter.getFirOpBuilder();

  for (const omp::Object &object : objects) {
    llvm::SmallVector<mlir::Value> bounds;
    std::stringstream asFortran;
    std::optional<omp::Object> parentObj;

    lower::AddrAndBoundsInfo info =
        lower::gatherDataOperandAddrAndBounds<mlir::omp::MapBoundsOp,
                                              mlir::omp::MapBoundsType>(
            converter, firOpBuilder, semaCtx, stmtCtx, *object.sym(),
            object.ref(), clauseLocation, asFortran, bounds,
            treatIndexAsSection);

    mlir::Value baseOp = info.rawInput;
    if (object.sym()->owner().IsDerivedType()) {
      omp::ObjectList objectList = gatherObjects(object, semaCtx);
      assert(!objectList.empty() &&
             "could not find parent objects of derived type member");
      parentObj = objectList[0];
      auto insert = parentMemberIndices.emplace(parentObj.value(),
                                                OmpMapParentAndMemberData{});
      insert.first->second.parentObjList.push_back(parentObj.value());

      if (isMemberOrParentAllocatableOrPointer(object, semaCtx)) {
        llvm::SmallVector<int64_t> indices;
        generateMemberPlacementIndices(object, indices, semaCtx);
        baseOp = createParentSymAndGenIntermediateMaps(
            clauseLocation, converter, semaCtx, stmtCtx, objectList, indices,
            parentMemberIndices[parentObj.value()], asFortran.str(),
            mapTypeBits);
      }
    }

    // Explicit map captures are captured ByRef by default,
    // optimisation passes may alter this to ByCopy or other capture
    // types to optimise
    auto location = mlir::NameLoc::get(
        mlir::StringAttr::get(firOpBuilder.getContext(), asFortran.str()),
        baseOp.getLoc());
    mlir::omp::MapInfoOp mapOp = createMapInfoOp(
        firOpBuilder, location, baseOp,
        /*varPtrPtr=*/mlir::Value{}, asFortran.str(), bounds,
        /*members=*/{}, /*membersIndex=*/mlir::ArrayAttr{},
        static_cast<
            std::underlying_type_t<llvm::omp::OpenMPOffloadMappingFlags>>(
            mapTypeBits),
        mlir::omp::VariableCaptureKind::ByRef, baseOp.getType());

    if (parentObj.has_value()) {
      addChildIndexAndMapToParent(
          object, parentMemberIndices[parentObj.value()], mapOp, semaCtx);
    } else {
      mapVars.push_back(mapOp);
<<<<<<< HEAD
      mapSyms->push_back(object.sym());
      if (mapSymTypes)
        mapSymTypes->push_back(baseOp.getType());
      if (mapSymLocs)
        mapSymLocs->push_back(baseOp.getLoc());
=======
      mapSyms.push_back(object.sym());
>>>>>>> f1eac776
    }
  }
}

bool ClauseProcessor::processMap(
    mlir::Location currentLocation, lower::StatementContext &stmtCtx,
    mlir::omp::MapClauseOps &result,
    llvm::SmallVectorImpl<const semantics::Symbol *> *mapSyms) const {
  // We always require tracking of symbols, even if the caller does not,
  // so we create an optionally used local set of symbols when the mapSyms
  // argument is not present.
  llvm::SmallVector<const semantics::Symbol *> localMapSyms;
  llvm::SmallVectorImpl<const semantics::Symbol *> *ptrMapSyms =
      mapSyms ? mapSyms : &localMapSyms;
  std::map<Object, OmpMapParentAndMemberData> parentMemberIndices;

  bool clauseFound = findRepeatableClause<omp::clause::Map>(
      [&](const omp::clause::Map &clause, const parser::CharBlock &source) {
        using Map = omp::clause::Map;
        mlir::Location clauseLocation = converter.genLocation(source);
        const auto &mapType = std::get<std::optional<Map::MapType>>(clause.t);
        llvm::omp::OpenMPOffloadMappingFlags mapTypeBits =
            llvm::omp::OpenMPOffloadMappingFlags::OMP_MAP_NONE;
        // If the map type is specified, then process it else Tofrom is the
        // default.
        if (mapType) {
          switch (*mapType) {
          case Map::MapType::To:
            mapTypeBits |= llvm::omp::OpenMPOffloadMappingFlags::OMP_MAP_TO;
            break;
          case Map::MapType::From:
            mapTypeBits |= llvm::omp::OpenMPOffloadMappingFlags::OMP_MAP_FROM;
            break;
          case Map::MapType::Tofrom:
            mapTypeBits |= llvm::omp::OpenMPOffloadMappingFlags::OMP_MAP_TO |
                           llvm::omp::OpenMPOffloadMappingFlags::OMP_MAP_FROM;
            break;
          case Map::MapType::Alloc:
          case Map::MapType::Release:
            // alloc and release is the default map_type for the Target Data
            // Ops, i.e. if no bits for map_type is supplied then alloc/release
            // is implicitly assumed based on the target directive. Default
            // value for Target Data and Enter Data is alloc and for Exit Data
            // it is release.
            break;
          case Map::MapType::Delete:
            mapTypeBits |= llvm::omp::OpenMPOffloadMappingFlags::OMP_MAP_DELETE;
          }

          auto &modTypeMods =
              std::get<std::optional<Map::MapTypeModifiers>>(clause.t);
          if (modTypeMods) {
            if (llvm::is_contained(*modTypeMods, Map::MapTypeModifier::Always))
              mapTypeBits |=
                  llvm::omp::OpenMPOffloadMappingFlags::OMP_MAP_ALWAYS;
          }
        } else {
          mapTypeBits |= llvm::omp::OpenMPOffloadMappingFlags::OMP_MAP_TO |
                         llvm::omp::OpenMPOffloadMappingFlags::OMP_MAP_FROM;
        }

        processMapObjects(stmtCtx, clauseLocation,
                          std::get<omp::ObjectList>(clause.t), mapTypeBits,
                          parentMemberIndices, result.mapVars, *ptrMapSyms);
      });

<<<<<<< HEAD
  insertChildMapInfoIntoParent(converter, semaCtx, stmtCtx, parentMemberIndices,
                               result.mapVars, mapSymTypes, mapSymLocs,
                               ptrMapSyms);
=======
  insertChildMapInfoIntoParent(converter, parentMemberIndices, result.mapVars,
                               *ptrMapSyms);

>>>>>>> f1eac776
  return clauseFound;
}

bool ClauseProcessor::processMotionClauses(lower::StatementContext &stmtCtx,
                                           mlir::omp::MapClauseOps &result) {
  std::map<Object, OmpMapParentAndMemberData> parentMemberIndices;
  llvm::SmallVector<const semantics::Symbol *> mapSymbols;

  auto callbackFn = [&](const auto &clause, const parser::CharBlock &source) {
    mlir::Location clauseLocation = converter.genLocation(source);

    // TODO Support motion modifiers: present, mapper, iterator.
    constexpr llvm::omp::OpenMPOffloadMappingFlags mapTypeBits =
        std::is_same_v<llvm::remove_cvref_t<decltype(clause)>, omp::clause::To>
            ? llvm::omp::OpenMPOffloadMappingFlags::OMP_MAP_TO
            : llvm::omp::OpenMPOffloadMappingFlags::OMP_MAP_FROM;

    processMapObjects(stmtCtx, clauseLocation, std::get<ObjectList>(clause.t),
                      mapTypeBits, parentMemberIndices, result.mapVars,
                      mapSymbols);
  };

  bool clauseFound = findRepeatableClause<omp::clause::To>(callbackFn);
  clauseFound =
      findRepeatableClause<omp::clause::From>(callbackFn) || clauseFound;

<<<<<<< HEAD
  insertChildMapInfoIntoParent(
      converter, semaCtx, stmtCtx, parentMemberIndices, result.mapVars,
      /*mapSymTypes=*/nullptr, /*mapSymLocs=*/nullptr, &mapSymbols);
=======
  insertChildMapInfoIntoParent(converter, parentMemberIndices, result.mapVars,
                               mapSymbols);
>>>>>>> f1eac776
  return clauseFound;
}

bool ClauseProcessor::processNontemporal(
    mlir::omp::NontemporalClauseOps &result) const {
  return findRepeatableClause<omp::clause::Nontemporal>(
      [&](const omp::clause::Nontemporal &clause, const parser::CharBlock &) {
        for (const Object &object : clause.v) {
          semantics::Symbol *sym = object.sym();
          mlir::Value symVal = converter.getSymbolAddress(*sym);
          result.nontemporalVars.push_back(symVal);
        }
      });
}

bool ClauseProcessor::processReduction(
    mlir::Location currentLocation, mlir::omp::ReductionClauseOps &result,
    llvm::SmallVectorImpl<const semantics::Symbol *> &outReductionSyms) const {
  return findRepeatableClause<omp::clause::Reduction>(
      [&](const omp::clause::Reduction &clause, const parser::CharBlock &) {
        llvm::SmallVector<mlir::Value> reductionVars;
        llvm::SmallVector<bool> reduceVarByRef;
        llvm::SmallVector<mlir::Attribute> reductionDeclSymbols;
        llvm::SmallVector<const semantics::Symbol *> reductionSyms;
        ReductionProcessor rp;
        rp.addDeclareReduction(currentLocation, converter, clause,
                               reductionVars, reduceVarByRef,
                               reductionDeclSymbols, reductionSyms);

        // Copy local lists into the output.
        llvm::copy(reductionVars, std::back_inserter(result.reductionVars));
        llvm::copy(reduceVarByRef, std::back_inserter(result.reductionByref));
        llvm::copy(reductionDeclSymbols,
                   std::back_inserter(result.reductionSyms));
        llvm::copy(reductionSyms, std::back_inserter(outReductionSyms));
      });
}

bool ClauseProcessor::processTo(
    llvm::SmallVectorImpl<DeclareTargetCapturePair> &result) const {
  return findRepeatableClause<omp::clause::To>(
      [&](const omp::clause::To &clause, const parser::CharBlock &) {
        // Case: declare target to(func, var1, var2)...
        gatherFuncAndVarSyms(std::get<ObjectList>(clause.t),
                             mlir::omp::DeclareTargetCaptureClause::to, result);
      });
}

bool ClauseProcessor::processEnter(
    llvm::SmallVectorImpl<DeclareTargetCapturePair> &result) const {
  return findRepeatableClause<omp::clause::Enter>(
      [&](const omp::clause::Enter &clause, const parser::CharBlock &) {
        // Case: declare target enter(func, var1, var2)...
        gatherFuncAndVarSyms(
            clause.v, mlir::omp::DeclareTargetCaptureClause::enter, result);
      });
}

bool ClauseProcessor::processUseDeviceAddr(
    lower::StatementContext &stmtCtx, mlir::omp::UseDeviceAddrClauseOps &result,
    llvm::SmallVectorImpl<const semantics::Symbol *> &useDeviceSyms) const {
  std::map<Object, OmpMapParentAndMemberData> parentMemberIndices;
  bool clauseFound = findRepeatableClause<omp::clause::UseDeviceAddr>(
      [&](const omp::clause::UseDeviceAddr &clause,
          const parser::CharBlock &source) {
        mlir::Location location = converter.genLocation(source);
        llvm::omp::OpenMPOffloadMappingFlags mapTypeBits =
            llvm::omp::OpenMPOffloadMappingFlags::OMP_MAP_TO |
            llvm::omp::OpenMPOffloadMappingFlags::OMP_MAP_FROM;
        processMapObjects(stmtCtx, location, clause.v, mapTypeBits,
                          parentMemberIndices, result.useDeviceAddrVars,
                          useDeviceSyms);
      });

<<<<<<< HEAD
  insertChildMapInfoIntoParent(converter, semaCtx, stmtCtx, parentMemberIndices,
                               result.useDeviceAddrVars, &useDeviceTypes,
                               &useDeviceLocs, &useDeviceSyms);
=======
  insertChildMapInfoIntoParent(converter, parentMemberIndices,
                               result.useDeviceAddrVars, useDeviceSyms);
>>>>>>> f1eac776
  return clauseFound;
}

bool ClauseProcessor::processUseDevicePtr(
    lower::StatementContext &stmtCtx, mlir::omp::UseDevicePtrClauseOps &result,
    llvm::SmallVectorImpl<const semantics::Symbol *> &useDeviceSyms) const {
  std::map<Object, OmpMapParentAndMemberData> parentMemberIndices;

  bool clauseFound = findRepeatableClause<omp::clause::UseDevicePtr>(
      [&](const omp::clause::UseDevicePtr &clause,
          const parser::CharBlock &source) {
        mlir::Location location = converter.genLocation(source);
        llvm::omp::OpenMPOffloadMappingFlags mapTypeBits =
            llvm::omp::OpenMPOffloadMappingFlags::OMP_MAP_TO |
            llvm::omp::OpenMPOffloadMappingFlags::OMP_MAP_FROM;
        processMapObjects(stmtCtx, location, clause.v, mapTypeBits,
                          parentMemberIndices, result.useDevicePtrVars,
                          useDeviceSyms);
      });

<<<<<<< HEAD
  insertChildMapInfoIntoParent(converter, semaCtx, stmtCtx, parentMemberIndices,
                               result.useDevicePtrVars, &useDeviceTypes,
                               &useDeviceLocs, &useDeviceSyms);
=======
  insertChildMapInfoIntoParent(converter, parentMemberIndices,
                               result.useDevicePtrVars, useDeviceSyms);
>>>>>>> f1eac776
  return clauseFound;
}

} // namespace omp
} // namespace lower
} // namespace Fortran<|MERGE_RESOLUTION|>--- conflicted
+++ resolved
@@ -938,15 +938,7 @@
           object, parentMemberIndices[parentObj.value()], mapOp, semaCtx);
     } else {
       mapVars.push_back(mapOp);
-<<<<<<< HEAD
-      mapSyms->push_back(object.sym());
-      if (mapSymTypes)
-        mapSymTypes->push_back(baseOp.getType());
-      if (mapSymLocs)
-        mapSymLocs->push_back(baseOp.getLoc());
-=======
       mapSyms.push_back(object.sym());
->>>>>>> f1eac776
     }
   }
 }
@@ -1013,15 +1005,8 @@
                           parentMemberIndices, result.mapVars, *ptrMapSyms);
       });
 
-<<<<<<< HEAD
   insertChildMapInfoIntoParent(converter, semaCtx, stmtCtx, parentMemberIndices,
-                               result.mapVars, mapSymTypes, mapSymLocs,
-                               ptrMapSyms);
-=======
-  insertChildMapInfoIntoParent(converter, parentMemberIndices, result.mapVars,
-                               *ptrMapSyms);
-
->>>>>>> f1eac776
+                               result.mapVars, *ptrMapSyms);
   return clauseFound;
 }
 
@@ -1048,14 +1033,8 @@
   clauseFound =
       findRepeatableClause<omp::clause::From>(callbackFn) || clauseFound;
 
-<<<<<<< HEAD
-  insertChildMapInfoIntoParent(
-      converter, semaCtx, stmtCtx, parentMemberIndices, result.mapVars,
-      /*mapSymTypes=*/nullptr, /*mapSymLocs=*/nullptr, &mapSymbols);
-=======
-  insertChildMapInfoIntoParent(converter, parentMemberIndices, result.mapVars,
-                               mapSymbols);
->>>>>>> f1eac776
+  insertChildMapInfoIntoParent(converter, semaCtx, stmtCtx, parentMemberIndices,
+                               result.mapVars, mapSymbols);
   return clauseFound;
 }
 
@@ -1130,14 +1109,8 @@
                           useDeviceSyms);
       });
 
-<<<<<<< HEAD
   insertChildMapInfoIntoParent(converter, semaCtx, stmtCtx, parentMemberIndices,
-                               result.useDeviceAddrVars, &useDeviceTypes,
-                               &useDeviceLocs, &useDeviceSyms);
-=======
-  insertChildMapInfoIntoParent(converter, parentMemberIndices,
                                result.useDeviceAddrVars, useDeviceSyms);
->>>>>>> f1eac776
   return clauseFound;
 }
 
@@ -1158,14 +1131,8 @@
                           useDeviceSyms);
       });
 
-<<<<<<< HEAD
   insertChildMapInfoIntoParent(converter, semaCtx, stmtCtx, parentMemberIndices,
-                               result.useDevicePtrVars, &useDeviceTypes,
-                               &useDeviceLocs, &useDeviceSyms);
-=======
-  insertChildMapInfoIntoParent(converter, parentMemberIndices,
                                result.useDevicePtrVars, useDeviceSyms);
->>>>>>> f1eac776
   return clauseFound;
 }
 
