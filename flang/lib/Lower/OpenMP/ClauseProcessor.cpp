//===-- ClauseProcessor.cpp -------------------------------------*- C++ -*-===//
//
// Part of the LLVM Project, under the Apache License v2.0 with LLVM Exceptions.
// See https://llvm.org/LICENSE.txt for license information.
// SPDX-License-Identifier: Apache-2.0 WITH LLVM-exception
//
//===----------------------------------------------------------------------===//
//
// Coding style: https://mlir.llvm.org/getting_started/DeveloperGuide/
//
//===----------------------------------------------------------------------===//

#include "ClauseProcessor.h"
#include "Clauses.h"

#include "flang/Lower/PFTBuilder.h"
#include "flang/Parser/tools.h"
#include "flang/Semantics/tools.h"

namespace Fortran {
namespace lower {
namespace omp {

/// Check for unsupported map operand types.
static void checkMapType(mlir::Location location, mlir::Type type) {
  if (auto refType = type.dyn_cast<fir::ReferenceType>())
    type = refType.getElementType();
  if (auto boxType = type.dyn_cast_or_null<fir::BoxType>())
    if (!boxType.getElementType().isa<fir::PointerType>())
      TODO(location, "OMPD_target_data MapOperand BoxType");
}

static mlir::omp::ScheduleModifier
translateScheduleModifier(const omp::clause::Schedule::OrderingModifier &m) {
  switch (m) {
  case omp::clause::Schedule::OrderingModifier::Monotonic:
    return mlir::omp::ScheduleModifier::monotonic;
  case omp::clause::Schedule::OrderingModifier::Nonmonotonic:
    return mlir::omp::ScheduleModifier::nonmonotonic;
  }
  return mlir::omp::ScheduleModifier::none;
}

static mlir::omp::ScheduleModifier
getScheduleModifier(const omp::clause::Schedule &clause) {
  using Schedule = omp::clause::Schedule;
  const auto &modifier =
      std::get<std::optional<Schedule::OrderingModifier>>(clause.t);
  if (modifier)
    return translateScheduleModifier(*modifier);
  return mlir::omp::ScheduleModifier::none;
}

static mlir::omp::ScheduleModifier
getSimdModifier(const omp::clause::Schedule &clause) {
  using Schedule = omp::clause::Schedule;
  const auto &modifier =
      std::get<std::optional<Schedule::ChunkModifier>>(clause.t);
  if (modifier && *modifier == Schedule::ChunkModifier::Simd)
    return mlir::omp::ScheduleModifier::simd;
  return mlir::omp::ScheduleModifier::none;
}

static void
genAllocateClause(Fortran::lower::AbstractConverter &converter,
                  const omp::clause::Allocate &clause,
                  llvm::SmallVectorImpl<mlir::Value> &allocatorOperands,
                  llvm::SmallVectorImpl<mlir::Value> &allocateOperands) {
  fir::FirOpBuilder &firOpBuilder = converter.getFirOpBuilder();
  mlir::Location currentLocation = converter.getCurrentLocation();
  Fortran::lower::StatementContext stmtCtx;

  auto &objects = std::get<omp::ObjectList>(clause.t);

  using Allocate = omp::clause::Allocate;
  // ALIGN in this context is unimplemented
  if (std::get<std::optional<Allocate::AlignModifier>>(clause.t))
    TODO(currentLocation, "OmpAllocateClause ALIGN modifier");

  // Check if allocate clause has allocator specified. If so, add it
  // to list of allocators, otherwise, add default allocator to
  // list of allocators.
  using SimpleModifier = Allocate::AllocatorSimpleModifier;
  using ComplexModifier = Allocate::AllocatorComplexModifier;
  if (auto &mod = std::get<std::optional<SimpleModifier>>(clause.t)) {
    mlir::Value operand = fir::getBase(converter.genExprValue(*mod, stmtCtx));
    allocatorOperands.append(objects.size(), operand);
  } else if (auto &mod = std::get<std::optional<ComplexModifier>>(clause.t)) {
    mlir::Value operand = fir::getBase(converter.genExprValue(mod->v, stmtCtx));
    allocatorOperands.append(objects.size(), operand);
  } else {
    mlir::Value operand = firOpBuilder.createIntegerConstant(
        currentLocation, firOpBuilder.getI32Type(), 1);
    allocatorOperands.append(objects.size(), operand);
  }

  genObjectList(objects, converter, allocateOperands);
}

static mlir::omp::ClauseProcBindKindAttr
genProcBindKindAttr(fir::FirOpBuilder &firOpBuilder,
                    const omp::clause::ProcBind &clause) {
  mlir::omp::ClauseProcBindKind procBindKind;
  switch (clause.v) {
  case omp::clause::ProcBind::AffinityPolicy::Master:
    procBindKind = mlir::omp::ClauseProcBindKind::Master;
    break;
  case omp::clause::ProcBind::AffinityPolicy::Close:
    procBindKind = mlir::omp::ClauseProcBindKind::Close;
    break;
  case omp::clause::ProcBind::AffinityPolicy::Spread:
    procBindKind = mlir::omp::ClauseProcBindKind::Spread;
    break;
  case omp::clause::ProcBind::AffinityPolicy::Primary:
    procBindKind = mlir::omp::ClauseProcBindKind::Primary;
    break;
  }
  return mlir::omp::ClauseProcBindKindAttr::get(firOpBuilder.getContext(),
                                                procBindKind);
}

static mlir::omp::ClauseTaskDependAttr
genDependKindAttr(fir::FirOpBuilder &firOpBuilder,
                  const omp::clause::Depend::TaskDependenceType kind) {
  mlir::omp::ClauseTaskDepend pbKind;
  switch (kind) {
  case omp::clause::Depend::TaskDependenceType::In:
    pbKind = mlir::omp::ClauseTaskDepend::taskdependin;
    break;
  case omp::clause::Depend::TaskDependenceType::Out:
    pbKind = mlir::omp::ClauseTaskDepend::taskdependout;
    break;
  case omp::clause::Depend::TaskDependenceType::Inout:
    pbKind = mlir::omp::ClauseTaskDepend::taskdependinout;
    break;
  case omp::clause::Depend::TaskDependenceType::Mutexinoutset:
  case omp::clause::Depend::TaskDependenceType::Inoutset:
  case omp::clause::Depend::TaskDependenceType::Depobj:
    llvm_unreachable("unhandled parser task dependence type");
    break;
  }
  return mlir::omp::ClauseTaskDependAttr::get(firOpBuilder.getContext(),
                                              pbKind);
}

static mlir::Value
getIfClauseOperand(Fortran::lower::AbstractConverter &converter,
                   const omp::clause::If &clause,
                   omp::clause::If::DirectiveNameModifier directiveName,
                   mlir::Location clauseLocation) {
  // Only consider the clause if it's intended for the given directive.
  auto &directive =
      std::get<std::optional<omp::clause::If::DirectiveNameModifier>>(clause.t);
  if (directive && directive.value() != directiveName)
    return nullptr;

  Fortran::lower::StatementContext stmtCtx;
  fir::FirOpBuilder &firOpBuilder = converter.getFirOpBuilder();
  mlir::Value ifVal = fir::getBase(
      converter.genExprValue(std::get<omp::SomeExpr>(clause.t), stmtCtx));
  return firOpBuilder.createConvert(clauseLocation, firOpBuilder.getI1Type(),
                                    ifVal);
}

static void
addUseDeviceClause(Fortran::lower::AbstractConverter &converter,
                   const omp::ObjectList &objects,
                   llvm::SmallVectorImpl<mlir::Value> &operands,
                   llvm::SmallVectorImpl<mlir::Type> &useDeviceTypes,
                   llvm::SmallVectorImpl<mlir::Location> &useDeviceLocs,
                   llvm::SmallVectorImpl<const Fortran::semantics::Symbol *>
                       &useDeviceSymbols) {
  genObjectList(objects, converter, operands);
  for (mlir::Value &operand : operands) {
    checkMapType(operand.getLoc(), operand.getType());
    useDeviceTypes.push_back(operand.getType());
    useDeviceLocs.push_back(operand.getLoc());
  }
  for (const omp::Object &object : objects)
    useDeviceSymbols.push_back(object.id());
}

static void convertLoopBounds(Fortran::lower::AbstractConverter &converter,
                              mlir::Location loc,
                              llvm::SmallVectorImpl<mlir::Value> &lowerBound,
                              llvm::SmallVectorImpl<mlir::Value> &upperBound,
                              llvm::SmallVectorImpl<mlir::Value> &step,
                              std::size_t loopVarTypeSize) {
  fir::FirOpBuilder &firOpBuilder = converter.getFirOpBuilder();
  // The types of lower bound, upper bound, and step are converted into the
  // type of the loop variable if necessary.
  mlir::Type loopVarType = getLoopVarType(converter, loopVarTypeSize);
  for (unsigned it = 0; it < (unsigned)lowerBound.size(); it++) {
    lowerBound[it] =
        firOpBuilder.createConvert(loc, loopVarType, lowerBound[it]);
    upperBound[it] =
        firOpBuilder.createConvert(loc, loopVarType, upperBound[it]);
    step[it] = firOpBuilder.createConvert(loc, loopVarType, step[it]);
  }
}

//===----------------------------------------------------------------------===//
// ClauseProcessor unique clauses
//===----------------------------------------------------------------------===//

bool ClauseProcessor::processCollapse(
    mlir::Location currentLocation, Fortran::lower::pft::Evaluation &eval,
    llvm::SmallVectorImpl<mlir::Value> &lowerBound,
    llvm::SmallVectorImpl<mlir::Value> &upperBound,
    llvm::SmallVectorImpl<mlir::Value> &step,
    llvm::SmallVectorImpl<const Fortran::semantics::Symbol *> &iv) const {
  bool found = false;
  fir::FirOpBuilder &firOpBuilder = converter.getFirOpBuilder();

  // Collect the loops to collapse.
  Fortran::lower::pft::Evaluation *doConstructEval =
      &eval.getFirstNestedEvaluation();
  if (doConstructEval->getIf<Fortran::parser::DoConstruct>()
          ->IsDoConcurrent()) {
    TODO(currentLocation, "Do Concurrent in Worksharing loop construct");
  }

  std::int64_t collapseValue = 1l;
  if (auto *clause = findUniqueClause<omp::clause::Collapse>()) {
    collapseValue = Fortran::evaluate::ToInt64(clause->v).value();
    found = true;
  }

  std::size_t loopVarTypeSize = 0;
  do {
    Fortran::lower::pft::Evaluation *doLoop =
        &doConstructEval->getFirstNestedEvaluation();
    auto *doStmt = doLoop->getIf<Fortran::parser::NonLabelDoStmt>();
    assert(doStmt && "Expected do loop to be in the nested evaluation");
    const auto &loopControl =
        std::get<std::optional<Fortran::parser::LoopControl>>(doStmt->t);
    const Fortran::parser::LoopControl::Bounds *bounds =
        std::get_if<Fortran::parser::LoopControl::Bounds>(&loopControl->u);
    assert(bounds && "Expected bounds for worksharing do loop");
    Fortran::lower::StatementContext stmtCtx;
    lowerBound.push_back(fir::getBase(converter.genExprValue(
        *Fortran::semantics::GetExpr(bounds->lower), stmtCtx)));
    upperBound.push_back(fir::getBase(converter.genExprValue(
        *Fortran::semantics::GetExpr(bounds->upper), stmtCtx)));
    if (bounds->step) {
      step.push_back(fir::getBase(converter.genExprValue(
          *Fortran::semantics::GetExpr(bounds->step), stmtCtx)));
    } else { // If `step` is not present, assume it as `1`.
      step.push_back(firOpBuilder.createIntegerConstant(
          currentLocation, firOpBuilder.getIntegerType(32), 1));
    }
    iv.push_back(bounds->name.thing.symbol);
    loopVarTypeSize = std::max(loopVarTypeSize,
                               bounds->name.thing.symbol->GetUltimate().size());
    collapseValue--;
    doConstructEval =
        &*std::next(doConstructEval->getNestedEvaluations().begin());
  } while (collapseValue > 0);

  convertLoopBounds(converter, currentLocation, lowerBound, upperBound, step,
                    loopVarTypeSize);

  return found;
}

bool ClauseProcessor::processDefault() const {
  if (auto *clause = findUniqueClause<omp::clause::Default>()) {
    // Private, Firstprivate, Shared, None
    switch (clause->v) {
    case omp::clause::Default::DataSharingAttribute::Shared:
    case omp::clause::Default::DataSharingAttribute::None:
      // Default clause with shared or none do not require any handling since
      // Shared is the default behavior in the IR and None is only required
      // for semantic checks.
      break;
    case omp::clause::Default::DataSharingAttribute::Private:
      // TODO Support default(private)
      break;
    case omp::clause::Default::DataSharingAttribute::Firstprivate:
      // TODO Support default(firstprivate)
      break;
    }
    return true;
  }
  return false;
}

bool ClauseProcessor::processDevice(Fortran::lower::StatementContext &stmtCtx,
                                    mlir::Value &result) const {
  const Fortran::parser::CharBlock *source = nullptr;
  if (auto *clause = findUniqueClause<omp::clause::Device>(&source)) {
    mlir::Location clauseLocation = converter.genLocation(*source);
    if (auto deviceModifier =
            std::get<std::optional<omp::clause::Device::DeviceModifier>>(
                clause->t)) {
      if (deviceModifier == omp::clause::Device::DeviceModifier::Ancestor) {
        TODO(clauseLocation, "OMPD_target Device Modifier Ancestor");
      }
    }
    const auto &deviceExpr = std::get<omp::SomeExpr>(clause->t);
    result = fir::getBase(converter.genExprValue(deviceExpr, stmtCtx));
    return true;
  }
  return false;
}

bool ClauseProcessor::processDeviceType(
    mlir::omp::DeclareTargetDeviceType &result) const {
  if (auto *clause = findUniqueClause<omp::clause::DeviceType>()) {
    // Case: declare target ... device_type(any | host | nohost)
    switch (clause->v) {
    case omp::clause::DeviceType::DeviceTypeDescription::Nohost:
      result = mlir::omp::DeclareTargetDeviceType::nohost;
      break;
    case omp::clause::DeviceType::DeviceTypeDescription::Host:
      result = mlir::omp::DeclareTargetDeviceType::host;
      break;
    case omp::clause::DeviceType::DeviceTypeDescription::Any:
      result = mlir::omp::DeclareTargetDeviceType::any;
      break;
    }
    return true;
  }
  return false;
}

bool ClauseProcessor::processFinal(Fortran::lower::StatementContext &stmtCtx,
                                   mlir::Value &result) const {
  const Fortran::parser::CharBlock *source = nullptr;
  if (auto *clause = findUniqueClause<omp::clause::Final>(&source)) {
    fir::FirOpBuilder &firOpBuilder = converter.getFirOpBuilder();
    mlir::Location clauseLocation = converter.genLocation(*source);

    mlir::Value finalVal =
        fir::getBase(converter.genExprValue(clause->v, stmtCtx));
    result = firOpBuilder.createConvert(clauseLocation,
                                        firOpBuilder.getI1Type(), finalVal);
    return true;
  }
  return false;
}

bool ClauseProcessor::processHint(mlir::IntegerAttr &result) const {
  if (auto *clause = findUniqueClause<omp::clause::Hint>()) {
    fir::FirOpBuilder &firOpBuilder = converter.getFirOpBuilder();
    int64_t hintValue = *Fortran::evaluate::ToInt64(clause->v);
    result = firOpBuilder.getI64IntegerAttr(hintValue);
    return true;
  }
  return false;
}

bool ClauseProcessor::processMergeable(mlir::UnitAttr &result) const {
  return markClauseOccurrence<omp::clause::Mergeable>(result);
}

bool ClauseProcessor::processNowait(mlir::UnitAttr &result) const {
  return markClauseOccurrence<omp::clause::Nowait>(result);
}

bool ClauseProcessor::processNumTeams(Fortran::lower::StatementContext &stmtCtx,
                                      mlir::Value &result) const {
  // TODO Get lower and upper bounds for num_teams when parser is updated to
  // accept both.
  if (auto *clause = findUniqueClause<omp::clause::NumTeams>()) {
    // auto lowerBound = std::get<std::optional<ExprTy>>(clause->t);
    auto &upperBound = std::get<ExprTy>(clause->t);
    result = fir::getBase(converter.genExprValue(upperBound, stmtCtx));
    return true;
  }
  return false;
}

bool ClauseProcessor::processNumThreads(
    Fortran::lower::StatementContext &stmtCtx, mlir::Value &result) const {
  if (auto *clause = findUniqueClause<omp::clause::NumThreads>()) {
    // OMPIRBuilder expects `NUM_THREADS` clause as a `Value`.
    result = fir::getBase(converter.genExprValue(clause->v, stmtCtx));
    return true;
  }
  return false;
}

bool ClauseProcessor::processOrdered(mlir::IntegerAttr &result) const {
  if (auto *clause = findUniqueClause<omp::clause::Ordered>()) {
    fir::FirOpBuilder &firOpBuilder = converter.getFirOpBuilder();
    int64_t orderedClauseValue = 0l;
    if (clause->v.has_value())
      orderedClauseValue = *Fortran::evaluate::ToInt64(*clause->v);
    result = firOpBuilder.getI64IntegerAttr(orderedClauseValue);
    return true;
  }
  return false;
}

bool ClauseProcessor::processPriority(Fortran::lower::StatementContext &stmtCtx,
                                      mlir::Value &result) const {
  if (auto *clause = findUniqueClause<omp::clause::Priority>()) {
    result = fir::getBase(converter.genExprValue(clause->v, stmtCtx));
    return true;
  }
  return false;
}

bool ClauseProcessor::processProcBind(
    mlir::omp::ClauseProcBindKindAttr &result) const {
  if (auto *clause = findUniqueClause<omp::clause::ProcBind>()) {
    fir::FirOpBuilder &firOpBuilder = converter.getFirOpBuilder();
    result = genProcBindKindAttr(firOpBuilder, *clause);
    return true;
  }
  return false;
}

bool ClauseProcessor::processSafelen(mlir::IntegerAttr &result) const {
  if (auto *clause = findUniqueClause<omp::clause::Safelen>()) {
    fir::FirOpBuilder &firOpBuilder = converter.getFirOpBuilder();
    const std::optional<std::int64_t> safelenVal =
        Fortran::evaluate::ToInt64(clause->v);
    result = firOpBuilder.getI64IntegerAttr(*safelenVal);
    return true;
  }
  return false;
}

bool ClauseProcessor::processSchedule(
    mlir::omp::ClauseScheduleKindAttr &valAttr,
    mlir::omp::ScheduleModifierAttr &modifierAttr,
    mlir::UnitAttr &simdModifierAttr) const {
  if (auto *clause = findUniqueClause<omp::clause::Schedule>()) {
    fir::FirOpBuilder &firOpBuilder = converter.getFirOpBuilder();
    mlir::MLIRContext *context = firOpBuilder.getContext();
    const auto &scheduleType = std::get<omp::clause::Schedule::Kind>(clause->t);

    mlir::omp::ClauseScheduleKind scheduleKind;
    switch (scheduleType) {
    case omp::clause::Schedule::Kind::Static:
      scheduleKind = mlir::omp::ClauseScheduleKind::Static;
      break;
    case omp::clause::Schedule::Kind::Dynamic:
      scheduleKind = mlir::omp::ClauseScheduleKind::Dynamic;
      break;
    case omp::clause::Schedule::Kind::Guided:
      scheduleKind = mlir::omp::ClauseScheduleKind::Guided;
      break;
    case omp::clause::Schedule::Kind::Auto:
      scheduleKind = mlir::omp::ClauseScheduleKind::Auto;
      break;
    case omp::clause::Schedule::Kind::Runtime:
      scheduleKind = mlir::omp::ClauseScheduleKind::Runtime;
      break;
    }

    mlir::omp::ScheduleModifier scheduleModifier = getScheduleModifier(*clause);

    if (scheduleModifier != mlir::omp::ScheduleModifier::none)
      modifierAttr =
          mlir::omp::ScheduleModifierAttr::get(context, scheduleModifier);

    if (getSimdModifier(*clause) != mlir::omp::ScheduleModifier::none)
      simdModifierAttr = firOpBuilder.getUnitAttr();

    valAttr = mlir::omp::ClauseScheduleKindAttr::get(context, scheduleKind);
    return true;
  }
  return false;
}

bool ClauseProcessor::processScheduleChunk(
    Fortran::lower::StatementContext &stmtCtx, mlir::Value &result) const {
  if (auto *clause = findUniqueClause<omp::clause::Schedule>()) {
    if (const auto &chunkExpr = std::get<omp::MaybeExpr>(clause->t))
      result = fir::getBase(converter.genExprValue(*chunkExpr, stmtCtx));
    return true;
  }
  return false;
}

bool ClauseProcessor::processSimdlen(mlir::IntegerAttr &result) const {
  if (auto *clause = findUniqueClause<omp::clause::Simdlen>()) {
    fir::FirOpBuilder &firOpBuilder = converter.getFirOpBuilder();
    const std::optional<std::int64_t> simdlenVal =
        Fortran::evaluate::ToInt64(clause->v);
    result = firOpBuilder.getI64IntegerAttr(*simdlenVal);
    return true;
  }
  return false;
}

bool ClauseProcessor::processThreadLimit(
    Fortran::lower::StatementContext &stmtCtx, mlir::Value &result) const {
  if (auto *clause = findUniqueClause<omp::clause::ThreadLimit>()) {
    result = fir::getBase(converter.genExprValue(clause->v, stmtCtx));
    return true;
  }
  return false;
}

bool ClauseProcessor::processUntied(mlir::UnitAttr &result) const {
  return markClauseOccurrence<omp::clause::Untied>(result);
}

//===----------------------------------------------------------------------===//
// ClauseProcessor repeatable clauses
//===----------------------------------------------------------------------===//

bool ClauseProcessor::processAllocate(
    llvm::SmallVectorImpl<mlir::Value> &allocatorOperands,
    llvm::SmallVectorImpl<mlir::Value> &allocateOperands) const {
  return findRepeatableClause<omp::clause::Allocate>(
      [&](const omp::clause::Allocate &clause,
          const Fortran::parser::CharBlock &) {
        genAllocateClause(converter, clause, allocatorOperands,
                          allocateOperands);
      });
}

bool ClauseProcessor::processCopyin() const {
  fir::FirOpBuilder &firOpBuilder = converter.getFirOpBuilder();
  mlir::OpBuilder::InsertPoint insPt = firOpBuilder.saveInsertionPoint();
  firOpBuilder.setInsertionPointToStart(firOpBuilder.getAllocaBlock());
  auto checkAndCopyHostAssociateVar =
      [&](Fortran::semantics::Symbol *sym,
          mlir::OpBuilder::InsertPoint *copyAssignIP = nullptr) {
        assert(sym->has<Fortran::semantics::HostAssocDetails>() &&
               "No host-association found");
        if (converter.isPresentShallowLookup(*sym))
          converter.copyHostAssociateVar(*sym, copyAssignIP);
      };
  bool hasCopyin = findRepeatableClause<omp::clause::Copyin>(
      [&](const omp::clause::Copyin &clause,
          const Fortran::parser::CharBlock &) {
        for (const omp::Object &object : clause.v) {
          Fortran::semantics::Symbol *sym = object.id();
          assert(sym && "Expecting symbol");
          if (const auto *commonDetails =
                  sym->detailsIf<Fortran::semantics::CommonBlockDetails>()) {
            for (const auto &mem : commonDetails->objects())
              checkAndCopyHostAssociateVar(&*mem, &insPt);
            break;
          }
          if (Fortran::semantics::IsAllocatableOrObjectPointer(
                  &sym->GetUltimate()))
            TODO(converter.getCurrentLocation(),
                 "pointer or allocatable variables in Copyin clause");
          assert(sym->has<Fortran::semantics::HostAssocDetails>() &&
                 "No host-association found");
          checkAndCopyHostAssociateVar(sym);
        }
      });

  // [OMP 5.0, 2.19.6.1] The copy is done after the team is formed and prior to
  // the execution of the associated structured block. Emit implicit barrier to
  // synchronize threads and avoid data races on propagation master's thread
  // values of threadprivate variables to local instances of that variables of
  // all other implicit threads.
  if (hasCopyin)
    firOpBuilder.create<mlir::omp::BarrierOp>(converter.getCurrentLocation());
  firOpBuilder.restoreInsertionPoint(insPt);
  return hasCopyin;
}

/// Class that extracts information from the specified type.
class TypeInfo {
public:
  TypeInfo(mlir::Type ty) { typeScan(ty); }

  // Returns the length of character types.
  std::optional<fir::CharacterType::LenType> getCharLength() const {
    return charLen;
  }

  // Returns the shape of array types.
  llvm::ArrayRef<int64_t> getShape() const { return shape; }

  // Is the type inside a box?
  bool isBox() const { return inBox; }

private:
  void typeScan(mlir::Type type);

  std::optional<fir::CharacterType::LenType> charLen;
  llvm::SmallVector<int64_t> shape;
  bool inBox = false;
};

void TypeInfo::typeScan(mlir::Type ty) {
  if (auto sty = mlir::dyn_cast<fir::SequenceType>(ty)) {
    assert(shape.empty() && !sty.getShape().empty());
    shape = llvm::SmallVector<int64_t>(sty.getShape());
    typeScan(sty.getEleTy());
  } else if (auto bty = mlir::dyn_cast<fir::BoxType>(ty)) {
    inBox = true;
    typeScan(bty.getEleTy());
  } else if (auto cty = mlir::dyn_cast<fir::CharacterType>(ty)) {
    charLen = cty.getLen();
  } else if (auto hty = mlir::dyn_cast<fir::HeapType>(ty)) {
    typeScan(hty.getEleTy());
  } else if (auto pty = mlir::dyn_cast<fir::PointerType>(ty)) {
    typeScan(pty.getEleTy());
  } else {
    // The scan ends when reaching any built-in or record type.
    assert(ty.isIntOrIndexOrFloat() || mlir::isa<fir::ComplexType>(ty) ||
           mlir::isa<fir::LogicalType>(ty) || mlir::isa<fir::RecordType>(ty));
  }
}

// Create a function that performs a copy between two variables, compatible
// with their types and attributes.
static mlir::func::FuncOp
createCopyFunc(mlir::Location loc, Fortran::lower::AbstractConverter &converter,
               mlir::Type varType, fir::FortranVariableFlagsEnum varAttrs) {
  fir::FirOpBuilder &builder = converter.getFirOpBuilder();
  mlir::ModuleOp module = builder.getModule();
  mlir::Type eleTy = mlir::cast<fir::ReferenceType>(varType).getEleTy();
  TypeInfo typeInfo(eleTy);
  std::string copyFuncName =
      fir::getTypeAsString(eleTy, builder.getKindMap(), "_copy");

  if (auto decl = module.lookupSymbol<mlir::func::FuncOp>(copyFuncName))
    return decl;

  // create function
  mlir::OpBuilder::InsertionGuard guard(builder);
  mlir::OpBuilder modBuilder(module.getBodyRegion());
  llvm::SmallVector<mlir::Type> argsTy = {varType, varType};
  auto funcType = mlir::FunctionType::get(builder.getContext(), argsTy, {});
  mlir::func::FuncOp funcOp =
      modBuilder.create<mlir::func::FuncOp>(loc, copyFuncName, funcType);
  funcOp.setVisibility(mlir::SymbolTable::Visibility::Private);
  builder.createBlock(&funcOp.getRegion(), funcOp.getRegion().end(), argsTy,
                      {loc, loc});
  builder.setInsertionPointToStart(&funcOp.getRegion().back());
  // generate body
  fir::FortranVariableFlagsAttr attrs;
  if (varAttrs != fir::FortranVariableFlagsEnum::None)
    attrs = fir::FortranVariableFlagsAttr::get(builder.getContext(), varAttrs);
  llvm::SmallVector<mlir::Value> typeparams;
  if (typeInfo.getCharLength().has_value()) {
    mlir::Value charLen = builder.createIntegerConstant(
        loc, builder.getCharacterLengthType(), *typeInfo.getCharLength());
    typeparams.push_back(charLen);
  }
  mlir::Value shape;
  if (!typeInfo.isBox() && !typeInfo.getShape().empty()) {
    llvm::SmallVector<mlir::Value> extents;
    for (auto extent : typeInfo.getShape())
      extents.push_back(
          builder.createIntegerConstant(loc, builder.getIndexType(), extent));
    shape = builder.create<fir::ShapeOp>(loc, extents);
  }
  auto declDst = builder.create<hlfir::DeclareOp>(loc, funcOp.getArgument(0),
                                                  copyFuncName + "_dst", shape,
                                                  typeparams, attrs);
  auto declSrc = builder.create<hlfir::DeclareOp>(loc, funcOp.getArgument(1),
                                                  copyFuncName + "_src", shape,
                                                  typeparams, attrs);
  converter.copyVar(loc, declDst.getBase(), declSrc.getBase());
  builder.create<mlir::func::ReturnOp>(loc);
  return funcOp;
}

bool ClauseProcessor::processCopyPrivate(
    mlir::Location currentLocation,
    llvm::SmallVectorImpl<mlir::Value> &copyPrivateVars,
    llvm::SmallVectorImpl<mlir::Attribute> &copyPrivateFuncs) const {
  auto addCopyPrivateVar = [&](Fortran::semantics::Symbol *sym) {
    mlir::Value symVal = converter.getSymbolAddress(*sym);
    auto declOp = symVal.getDefiningOp<hlfir::DeclareOp>();
    if (!declOp)
      fir::emitFatalError(currentLocation,
                          "COPYPRIVATE is supported only in HLFIR mode");
    symVal = declOp.getBase();
    mlir::Type symType = symVal.getType();
    fir::FortranVariableFlagsEnum attrs =
        declOp.getFortranAttrs().has_value()
            ? *declOp.getFortranAttrs()
            : fir::FortranVariableFlagsEnum::None;
    mlir::Value cpVar = symVal;

    // CopyPrivate variables must be passed by reference. However, in the case
    // of assumed shapes/vla the type is not a !fir.ref, but a !fir.box.
    // In these cases to retrieve the appropriate !fir.ref<!fir.box<...>> to
    // access the data we need we must perform an alloca and then store to it
    // and retrieve the data from the new alloca.
    if (mlir::isa<fir::BaseBoxType>(symType)) {
      fir::FirOpBuilder &builder = converter.getFirOpBuilder();
      auto alloca = builder.create<fir::AllocaOp>(currentLocation, symType);
      builder.create<fir::StoreOp>(currentLocation, symVal, alloca);
      cpVar = alloca;
    }

    copyPrivateVars.push_back(cpVar);
    mlir::func::FuncOp funcOp =
        createCopyFunc(currentLocation, converter, cpVar.getType(), attrs);
    copyPrivateFuncs.push_back(mlir::SymbolRefAttr::get(funcOp));
  };

  bool hasCopyPrivate = findRepeatableClause<clause::Copyprivate>(
      [&](const clause::Copyprivate &clause,
          const Fortran::parser::CharBlock &) {
        for (const Object &object : clause.v) {
          Fortran::semantics::Symbol *sym = object.id();
          if (const auto *commonDetails =
                  sym->detailsIf<Fortran::semantics::CommonBlockDetails>()) {
            for (const auto &mem : commonDetails->objects())
              addCopyPrivateVar(&*mem);
            break;
          }
          addCopyPrivateVar(sym);
        }
      });

  return hasCopyPrivate;
}

bool ClauseProcessor::processDepend(
    llvm::SmallVectorImpl<mlir::Attribute> &dependTypeOperands,
    llvm::SmallVectorImpl<mlir::Value> &dependOperands) const {
  fir::FirOpBuilder &firOpBuilder = converter.getFirOpBuilder();

  return findRepeatableClause<omp::clause::Depend>(
      [&](const omp::clause::Depend &clause,
          const Fortran::parser::CharBlock &) {
        using Depend = omp::clause::Depend;
        assert(std::holds_alternative<Depend::WithLocators>(clause.u) &&
               "Only the modern form is handled at the moment");
        auto &modern = std::get<Depend::WithLocators>(clause.u);
        auto kind = std::get<Depend::TaskDependenceType>(modern.t);
        auto &objects = std::get<omp::ObjectList>(modern.t);

        mlir::omp::ClauseTaskDependAttr dependTypeOperand =
            genDependKindAttr(firOpBuilder, kind);
        dependTypeOperands.append(objects.size(), dependTypeOperand);

        for (const omp::Object &object : objects) {
          assert(object.ref() && "Expecting designator");

          if (Fortran::evaluate::ExtractSubstring(*object.ref())) {
            TODO(converter.getCurrentLocation(),
                 "substring not supported for task depend");
          } else if (Fortran::evaluate::IsArrayElement(*object.ref())) {
            TODO(converter.getCurrentLocation(),
                 "array sections not supported for task depend");
          }

          Fortran::semantics::Symbol *sym = object.id();
          const mlir::Value variable = converter.getSymbolAddress(*sym);
          dependOperands.push_back(variable);
        }
      });
}

bool ClauseProcessor::processIf(
    omp::clause::If::DirectiveNameModifier directiveName,
    mlir::Value &result) const {
  bool found = false;
  findRepeatableClause<omp::clause::If>(
      [&](const omp::clause::If &clause,
          const Fortran::parser::CharBlock &source) {
        mlir::Location clauseLocation = converter.genLocation(source);
        mlir::Value operand = getIfClauseOperand(converter, clause,
                                                 directiveName, clauseLocation);
        // Assume that, at most, a single 'if' clause will be applicable to the
        // given directive.
        if (operand) {
          result = operand;
          found = true;
        }
      });
  return found;
}

bool ClauseProcessor::processLink(
    llvm::SmallVectorImpl<DeclareTargetCapturePair> &result) const {
  return findRepeatableClause<omp::clause::Link>(
      [&](const omp::clause::Link &clause, const Fortran::parser::CharBlock &) {
        // Case: declare target link(var1, var2)...
        gatherFuncAndVarSyms(
            clause.v, mlir::omp::DeclareTargetCaptureClause::link, result);
      });
}

mlir::omp::MapInfoOp
createMapInfoOp(fir::FirOpBuilder &builder, mlir::Location loc,
                mlir::Value baseAddr, mlir::Value varPtrPtr, std::string name,
                llvm::ArrayRef<mlir::Value> bounds,
                llvm::ArrayRef<mlir::Value> members, uint64_t mapType,
                mlir::omp::VariableCaptureKind mapCaptureType, mlir::Type retTy,
                bool isVal) {
  if (auto boxTy = baseAddr.getType().dyn_cast<fir::BaseBoxType>()) {
    baseAddr = builder.create<fir::BoxAddrOp>(loc, baseAddr);
    retTy = baseAddr.getType();
  }

  mlir::TypeAttr varType = mlir::TypeAttr::get(
      llvm::cast<mlir::omp::PointerLikeType>(retTy).getElementType());

  mlir::omp::MapInfoOp op = builder.create<mlir::omp::MapInfoOp>(
      loc, retTy, baseAddr, varType, varPtrPtr, members, bounds,
      builder.getIntegerAttr(builder.getIntegerType(64, false), mapType),
      builder.getAttr<mlir::omp::VariableCaptureKindAttr>(mapCaptureType),
      builder.getStringAttr(name));

  return op;
}

bool ClauseProcessor::processMap(
    mlir::Location currentLocation, const llvm::omp::Directive &directive,
    Fortran::lower::StatementContext &stmtCtx,
    llvm::SmallVectorImpl<mlir::Value> &mapOperands,
    llvm::SmallVectorImpl<mlir::Type> *mapSymTypes,
    llvm::SmallVectorImpl<mlir::Location> *mapSymLocs,
    llvm::SmallVectorImpl<const Fortran::semantics::Symbol *> *mapSymbols)
    const {
  fir::FirOpBuilder &firOpBuilder = converter.getFirOpBuilder();
  return findRepeatableClause<omp::clause::Map>(
      [&](const omp::clause::Map &clause,
          const Fortran::parser::CharBlock &source) {
        using Map = omp::clause::Map;
        mlir::Location clauseLocation = converter.genLocation(source);
        const auto &mapType = std::get<std::optional<Map::MapType>>(clause.t);
        llvm::omp::OpenMPOffloadMappingFlags mapTypeBits =
            llvm::omp::OpenMPOffloadMappingFlags::OMP_MAP_NONE;
        // If the map type is specified, then process it else Tofrom is the
        // default.
        if (mapType) {
          switch (*mapType) {
          case Map::MapType::To:
            mapTypeBits |= llvm::omp::OpenMPOffloadMappingFlags::OMP_MAP_TO;
            break;
          case Map::MapType::From:
            mapTypeBits |= llvm::omp::OpenMPOffloadMappingFlags::OMP_MAP_FROM;
            break;
          case Map::MapType::Tofrom:
            mapTypeBits |= llvm::omp::OpenMPOffloadMappingFlags::OMP_MAP_TO |
                           llvm::omp::OpenMPOffloadMappingFlags::OMP_MAP_FROM;
            break;
          case Map::MapType::Alloc:
          case Map::MapType::Release:
            // alloc and release is the default map_type for the Target Data
            // Ops, i.e. if no bits for map_type is supplied then alloc/release
            // is implicitly assumed based on the target directive. Default
            // value for Target Data and Enter Data is alloc and for Exit Data
            // it is release.
            break;
          case Map::MapType::Delete:
            mapTypeBits |= llvm::omp::OpenMPOffloadMappingFlags::OMP_MAP_DELETE;
          }

          auto &modTypeMods =
              std::get<std::optional<Map::MapTypeModifiers>>(clause.t);
          if (modTypeMods) {
            if (llvm::is_contained(*modTypeMods, Map::MapTypeModifier::Always))
              mapTypeBits |=
                  llvm::omp::OpenMPOffloadMappingFlags::OMP_MAP_ALWAYS;
          }
        } else {
          mapTypeBits |= llvm::omp::OpenMPOffloadMappingFlags::OMP_MAP_TO |
                         llvm::omp::OpenMPOffloadMappingFlags::OMP_MAP_FROM;
        }

        for (const omp::Object &object : std::get<omp::ObjectList>(clause.t)) {
          llvm::SmallVector<mlir::Value> bounds;
          std::stringstream asFortran;

          Fortran::lower::AddrAndBoundsInfo info =
              Fortran::lower::gatherDataOperandAddrAndBounds<
                  mlir::omp::MapBoundsOp, mlir::omp::MapBoundsType>(
                  converter, firOpBuilder, semaCtx, stmtCtx, *object.id(),
                  object.ref(), clauseLocation, asFortran, bounds,
                  treatIndexAsSection);

          auto origSymbol = converter.getSymbolAddress(*object.id());
          mlir::Value symAddr = info.addr;
          if (origSymbol && fir::isTypeWithDescriptor(origSymbol.getType()))
            symAddr = origSymbol;

          // Explicit map captures are captured ByRef by default,
          // optimisation passes may alter this to ByCopy or other capture
          // types to optimise
          mlir::Value mapOp = createMapInfoOp(
              firOpBuilder, clauseLocation, symAddr, mlir::Value{},
              asFortran.str(), bounds, {},
              static_cast<
                  std::underlying_type_t<llvm::omp::OpenMPOffloadMappingFlags>>(
                  mapTypeBits),
              mlir::omp::VariableCaptureKind::ByRef, symAddr.getType());

          mapOperands.push_back(mapOp);
          if (mapSymTypes)
            mapSymTypes->push_back(symAddr.getType());
          if (mapSymLocs)
            mapSymLocs->push_back(symAddr.getLoc());

          if (mapSymbols)
            mapSymbols->push_back(object.id());
        }
      });
}

bool ClauseProcessor::processTargetReduction(
    llvm::SmallVector<const Fortran::semantics::Symbol *> &reductionSymbols)
    const {
  return findRepeatableClause<omp::clause::Reduction>(
      [&](const omp::clause::Reduction &clause,
          const Fortran::parser::CharBlock &) {
        ReductionProcessor rp;
        rp.addReductionSym(clause, reductionSymbols);
      });
}

bool ClauseProcessor::processReduction(
    mlir::Location currentLocation,
    llvm::SmallVectorImpl<mlir::Value> &outReductionVars,
<<<<<<< HEAD
=======
    llvm::SmallVectorImpl<mlir::Type> &outReductionTypes,
>>>>>>> 8a7f021f
    llvm::SmallVectorImpl<mlir::Attribute> &outReductionDeclSymbols,
    llvm::SmallVectorImpl<const Fortran::semantics::Symbol *>
        *outReductionSymbols) const {
  return findRepeatableClause<omp::clause::Reduction>(
      [&](const omp::clause::Reduction &clause,
          const Fortran::parser::CharBlock &) {
<<<<<<< HEAD
=======
        // Use local lists of reductions to prevent variables from other
        // already-processed reduction clauses from impacting this reduction.
        // For example, the whole `reductionVars` array is queried to decide
        // whether to do the reduction byref.
>>>>>>> 8a7f021f
        llvm::SmallVector<mlir::Value> reductionVars;
        llvm::SmallVector<mlir::Attribute> reductionDeclSymbols;
        llvm::SmallVector<const Fortran::semantics::Symbol *> reductionSymbols;
        ReductionProcessor rp;
        rp.addDeclareReduction(currentLocation, converter, clause,
                               reductionVars, reductionDeclSymbols,
                               outReductionSymbols ? &reductionSymbols
                                                   : nullptr);
<<<<<<< HEAD
=======

        // Copy local lists into the output.
>>>>>>> 8a7f021f
        llvm::copy(reductionVars, std::back_inserter(outReductionVars));
        llvm::copy(reductionDeclSymbols,
                   std::back_inserter(outReductionDeclSymbols));
        if (outReductionSymbols)
          llvm::copy(reductionSymbols,
                     std::back_inserter(*outReductionSymbols));
<<<<<<< HEAD
=======

        outReductionTypes.reserve(outReductionTypes.size() +
                                  reductionVars.size());
        llvm::transform(reductionVars, std::back_inserter(outReductionTypes),
                        [](mlir::Value v) { return v.getType(); });
>>>>>>> 8a7f021f
      });
}

bool ClauseProcessor::processSectionsReduction(
    mlir::Location currentLocation) const {
  return findRepeatableClause<omp::clause::Reduction>(
      [&](const omp::clause::Reduction &, const Fortran::parser::CharBlock &) {
        TODO(currentLocation, "OMPC_Reduction");
      });
}

bool ClauseProcessor::processTo(
    llvm::SmallVectorImpl<DeclareTargetCapturePair> &result) const {
  return findRepeatableClause<omp::clause::To>(
      [&](const omp::clause::To &clause, const Fortran::parser::CharBlock &) {
        // Case: declare target to(func, var1, var2)...
        gatherFuncAndVarSyms(std::get<ObjectList>(clause.t),
                             mlir::omp::DeclareTargetCaptureClause::to, result);
      });
}

bool ClauseProcessor::processEnter(
    llvm::SmallVectorImpl<DeclareTargetCapturePair> &result) const {
  return findRepeatableClause<omp::clause::Enter>(
      [&](const omp::clause::Enter &clause,
          const Fortran::parser::CharBlock &) {
        // Case: declare target enter(func, var1, var2)...
        gatherFuncAndVarSyms(
            clause.v, mlir::omp::DeclareTargetCaptureClause::enter, result);
      });
}

bool ClauseProcessor::processUseDeviceAddr(
    llvm::SmallVectorImpl<mlir::Value> &operands,
    llvm::SmallVectorImpl<mlir::Type> &useDeviceTypes,
    llvm::SmallVectorImpl<mlir::Location> &useDeviceLocs,
    llvm::SmallVectorImpl<const Fortran::semantics::Symbol *> &useDeviceSymbols)
    const {
  return findRepeatableClause<omp::clause::UseDeviceAddr>(
      [&](const omp::clause::UseDeviceAddr &clause,
          const Fortran::parser::CharBlock &) {
        addUseDeviceClause(converter, clause.v, operands, useDeviceTypes,
                           useDeviceLocs, useDeviceSymbols);
      });
}

bool ClauseProcessor::processUseDevicePtr(
    llvm::SmallVectorImpl<mlir::Value> &operands,
    llvm::SmallVectorImpl<mlir::Type> &useDeviceTypes,
    llvm::SmallVectorImpl<mlir::Location> &useDeviceLocs,
    llvm::SmallVectorImpl<const Fortran::semantics::Symbol *> &useDeviceSymbols)
    const {
  return findRepeatableClause<omp::clause::UseDevicePtr>(
      [&](const omp::clause::UseDevicePtr &clause,
          const Fortran::parser::CharBlock &) {
        addUseDeviceClause(converter, clause.v, operands, useDeviceTypes,
                           useDeviceLocs, useDeviceSymbols);
      });
}
} // namespace omp
} // namespace lower
} // namespace Fortran<|MERGE_RESOLUTION|>--- conflicted
+++ resolved
@@ -913,23 +913,17 @@
 bool ClauseProcessor::processReduction(
     mlir::Location currentLocation,
     llvm::SmallVectorImpl<mlir::Value> &outReductionVars,
-<<<<<<< HEAD
-=======
     llvm::SmallVectorImpl<mlir::Type> &outReductionTypes,
->>>>>>> 8a7f021f
     llvm::SmallVectorImpl<mlir::Attribute> &outReductionDeclSymbols,
     llvm::SmallVectorImpl<const Fortran::semantics::Symbol *>
         *outReductionSymbols) const {
   return findRepeatableClause<omp::clause::Reduction>(
       [&](const omp::clause::Reduction &clause,
           const Fortran::parser::CharBlock &) {
-<<<<<<< HEAD
-=======
         // Use local lists of reductions to prevent variables from other
         // already-processed reduction clauses from impacting this reduction.
         // For example, the whole `reductionVars` array is queried to decide
         // whether to do the reduction byref.
->>>>>>> 8a7f021f
         llvm::SmallVector<mlir::Value> reductionVars;
         llvm::SmallVector<mlir::Attribute> reductionDeclSymbols;
         llvm::SmallVector<const Fortran::semantics::Symbol *> reductionSymbols;
@@ -938,25 +932,18 @@
                                reductionVars, reductionDeclSymbols,
                                outReductionSymbols ? &reductionSymbols
                                                    : nullptr);
-<<<<<<< HEAD
-=======
-
         // Copy local lists into the output.
->>>>>>> 8a7f021f
         llvm::copy(reductionVars, std::back_inserter(outReductionVars));
         llvm::copy(reductionDeclSymbols,
                    std::back_inserter(outReductionDeclSymbols));
         if (outReductionSymbols)
           llvm::copy(reductionSymbols,
                      std::back_inserter(*outReductionSymbols));
-<<<<<<< HEAD
-=======
 
         outReductionTypes.reserve(outReductionTypes.size() +
                                   reductionVars.size());
         llvm::transform(reductionVars, std::back_inserter(outReductionTypes),
                         [](mlir::Value v) { return v.getType(); });
->>>>>>> 8a7f021f
       });
 }
 
