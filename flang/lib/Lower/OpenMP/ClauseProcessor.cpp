--- conflicted
+++ resolved
@@ -942,22 +942,12 @@
 
     mlir::Value baseOp = info.rawInput;
     if (object.sym()->owner().IsDerivedType()) {
-<<<<<<< HEAD
-      omp::ObjectList objectList = gatherObjects(object, semaCtx);
-      assert(!objectList.empty() &&
-             "could not find parent objects of derived type member");
-      parentObj = objectList[0];
-      auto insert = parentMemberIndices.emplace(parentObj.value(),
-                                                OmpMapParentAndMemberData{});
-      insert.first->second.parentObjList.push_back(parentObj.value());
-=======
       omp::ObjectList objectList = gatherObjectsOf(object, semaCtx);
       assert(!objectList.empty() &&
              "could not find parent objects of derived type member");
       parentObj = objectList[0];
       parentMemberIndices.emplace(parentObj.value(),
                                   OmpMapParentAndMemberData{});
->>>>>>> fa4d1860
 
       if (isMemberOrParentAllocatableOrPointer(object, semaCtx)) {
         llvm::SmallVector<int64_t> indices;
@@ -985,13 +975,8 @@
         mlir::omp::VariableCaptureKind::ByRef, baseOp.getType());
 
     if (parentObj.has_value()) {
-<<<<<<< HEAD
-      addChildIndexAndMapToParent(
-          object, parentMemberIndices[parentObj.value()], mapOp, semaCtx);
-=======
       parentMemberIndices[parentObj.value()].addChildIndexAndMapToParent(
           object, mapOp, semaCtx);
->>>>>>> fa4d1860
     } else {
       mapVars.push_back(mapOp);
       mapSyms.push_back(object.sym());
@@ -1106,10 +1091,7 @@
 
   insertChildMapInfoIntoParent(converter, semaCtx, stmtCtx, parentMemberIndices,
                                result.mapVars, mapSymbols);
-<<<<<<< HEAD
-=======
-
->>>>>>> fa4d1860
+
   return clauseFound;
 }
 
