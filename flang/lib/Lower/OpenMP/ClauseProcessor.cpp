//===-- ClauseProcessor.cpp -------------------------------------*- C++ -*-===//
//
// Part of the LLVM Project, under the Apache License v2.0 with LLVM Exceptions.
// See https://llvm.org/LICENSE.txt for license information.
// SPDX-License-Identifier: Apache-2.0 WITH LLVM-exception
//
//===----------------------------------------------------------------------===//
//
// Coding style: https://mlir.llvm.org/getting_started/DeveloperGuide/
//
//===----------------------------------------------------------------------===//

#include "ClauseProcessor.h"

#include "flang/Lower/OpenMP/Clauses.h"
#include "flang/Lower/PFTBuilder.h"
#include "flang/Parser/tools.h"
#include "flang/Semantics/tools.h"
#include "llvm/Frontend/OpenMP/OMPIRBuilder.h"

namespace Fortran {
namespace lower {
namespace omp {

/// Check for unsupported map operand types.
static void checkMapType(mlir::Location location, mlir::Type type) {
  if (auto refType = mlir::dyn_cast<fir::ReferenceType>(type))
    type = refType.getElementType();
  if (auto boxType = mlir::dyn_cast_or_null<fir::BoxType>(type))
    if (!mlir::isa<fir::PointerType>(boxType.getElementType()))
      TODO(location, "OMPD_target_data MapOperand BoxType");
}

static mlir::omp::ScheduleModifier
translateScheduleModifier(const omp::clause::Schedule::OrderingModifier &m) {
  switch (m) {
  case omp::clause::Schedule::OrderingModifier::Monotonic:
    return mlir::omp::ScheduleModifier::monotonic;
  case omp::clause::Schedule::OrderingModifier::Nonmonotonic:
    return mlir::omp::ScheduleModifier::nonmonotonic;
  }
  return mlir::omp::ScheduleModifier::none;
}

static mlir::omp::ScheduleModifier
getScheduleModifier(const omp::clause::Schedule &clause) {
  using Schedule = omp::clause::Schedule;
  const auto &modifier =
      std::get<std::optional<Schedule::OrderingModifier>>(clause.t);
  if (modifier)
    return translateScheduleModifier(*modifier);
  return mlir::omp::ScheduleModifier::none;
}

static mlir::omp::ScheduleModifier
getSimdModifier(const omp::clause::Schedule &clause) {
  using Schedule = omp::clause::Schedule;
  const auto &modifier =
      std::get<std::optional<Schedule::ChunkModifier>>(clause.t);
  if (modifier && *modifier == Schedule::ChunkModifier::Simd)
    return mlir::omp::ScheduleModifier::simd;
  return mlir::omp::ScheduleModifier::none;
}

static void
genAllocateClause(lower::AbstractConverter &converter,
                  const omp::clause::Allocate &clause,
                  llvm::SmallVectorImpl<mlir::Value> &allocatorOperands,
                  llvm::SmallVectorImpl<mlir::Value> &allocateOperands) {
  fir::FirOpBuilder &firOpBuilder = converter.getFirOpBuilder();
  mlir::Location currentLocation = converter.getCurrentLocation();
  lower::StatementContext stmtCtx;

  auto &objects = std::get<omp::ObjectList>(clause.t);

  using Allocate = omp::clause::Allocate;
  // ALIGN in this context is unimplemented
  if (std::get<std::optional<Allocate::AlignModifier>>(clause.t))
    TODO(currentLocation, "OmpAllocateClause ALIGN modifier");

  // Check if allocate clause has allocator specified. If so, add it
  // to list of allocators, otherwise, add default allocator to
  // list of allocators.
  using SimpleModifier = Allocate::AllocatorSimpleModifier;
  using ComplexModifier = Allocate::AllocatorComplexModifier;
  if (auto &mod = std::get<std::optional<SimpleModifier>>(clause.t)) {
    mlir::Value operand = fir::getBase(converter.genExprValue(*mod, stmtCtx));
    allocatorOperands.append(objects.size(), operand);
  } else if (auto &mod = std::get<std::optional<ComplexModifier>>(clause.t)) {
    mlir::Value operand = fir::getBase(converter.genExprValue(mod->v, stmtCtx));
    allocatorOperands.append(objects.size(), operand);
  } else {
    mlir::Value operand = firOpBuilder.createIntegerConstant(
        currentLocation, firOpBuilder.getI32Type(), 1);
    allocatorOperands.append(objects.size(), operand);
  }

  genObjectList(objects, converter, allocateOperands);
}

static mlir::omp::ClauseProcBindKindAttr
genProcBindKindAttr(fir::FirOpBuilder &firOpBuilder,
                    const omp::clause::ProcBind &clause) {
  mlir::omp::ClauseProcBindKind procBindKind;
  switch (clause.v) {
  case omp::clause::ProcBind::AffinityPolicy::Master:
    procBindKind = mlir::omp::ClauseProcBindKind::Master;
    break;
  case omp::clause::ProcBind::AffinityPolicy::Close:
    procBindKind = mlir::omp::ClauseProcBindKind::Close;
    break;
  case omp::clause::ProcBind::AffinityPolicy::Spread:
    procBindKind = mlir::omp::ClauseProcBindKind::Spread;
    break;
  case omp::clause::ProcBind::AffinityPolicy::Primary:
    procBindKind = mlir::omp::ClauseProcBindKind::Primary;
    break;
  }
  return mlir::omp::ClauseProcBindKindAttr::get(firOpBuilder.getContext(),
                                                procBindKind);
}

static mlir::omp::ClauseTaskDependAttr
genDependKindAttr(fir::FirOpBuilder &firOpBuilder,
                  const omp::clause::Depend::TaskDependenceType kind) {
  mlir::omp::ClauseTaskDepend pbKind;
  switch (kind) {
  case omp::clause::Depend::TaskDependenceType::In:
    pbKind = mlir::omp::ClauseTaskDepend::taskdependin;
    break;
  case omp::clause::Depend::TaskDependenceType::Out:
    pbKind = mlir::omp::ClauseTaskDepend::taskdependout;
    break;
  case omp::clause::Depend::TaskDependenceType::Inout:
    pbKind = mlir::omp::ClauseTaskDepend::taskdependinout;
    break;
  case omp::clause::Depend::TaskDependenceType::Mutexinoutset:
  case omp::clause::Depend::TaskDependenceType::Inoutset:
  case omp::clause::Depend::TaskDependenceType::Depobj:
    llvm_unreachable("unhandled parser task dependence type");
    break;
  }
  return mlir::omp::ClauseTaskDependAttr::get(firOpBuilder.getContext(),
                                              pbKind);
}

static mlir::Value
getIfClauseOperand(lower::AbstractConverter &converter,
                   const omp::clause::If &clause,
                   omp::clause::If::DirectiveNameModifier directiveName,
                   mlir::Location clauseLocation) {
  // Only consider the clause if it's intended for the given directive.
  auto &directive =
      std::get<std::optional<omp::clause::If::DirectiveNameModifier>>(clause.t);
  if (directive && directive.value() != directiveName)
    return nullptr;

  lower::StatementContext stmtCtx;
  fir::FirOpBuilder &firOpBuilder = converter.getFirOpBuilder();
  mlir::Value ifVal = fir::getBase(
      converter.genExprValue(std::get<omp::SomeExpr>(clause.t), stmtCtx));
  return firOpBuilder.createConvert(clauseLocation, firOpBuilder.getI1Type(),
                                    ifVal);
}

static void addUseDeviceClause(
    lower::AbstractConverter &converter, const omp::ObjectList &objects,
    llvm::SmallVectorImpl<mlir::Value> &operands,
    llvm::SmallVectorImpl<mlir::Type> &useDeviceTypes,
    llvm::SmallVectorImpl<mlir::Location> &useDeviceLocs,
    llvm::SmallVectorImpl<const semantics::Symbol *> &useDeviceSyms) {
  genObjectList(objects, converter, operands);
  for (mlir::Value &operand : operands) {
    checkMapType(operand.getLoc(), operand.getType());
    useDeviceTypes.push_back(operand.getType());
    useDeviceLocs.push_back(operand.getLoc());
  }
  for (const omp::Object &object : objects)
    useDeviceSyms.push_back(object.sym());
}

static void convertLoopBounds(lower::AbstractConverter &converter,
                              mlir::Location loc,
                              mlir::omp::LoopRelatedClauseOps &result,
                              std::size_t loopVarTypeSize) {
  fir::FirOpBuilder &firOpBuilder = converter.getFirOpBuilder();
  // The types of lower bound, upper bound, and step are converted into the
  // type of the loop variable if necessary.
  mlir::Type loopVarType = getLoopVarType(converter, loopVarTypeSize);
  for (unsigned it = 0; it < (unsigned)result.loopLowerBounds.size(); it++) {
    result.loopLowerBounds[it] = firOpBuilder.createConvert(
        loc, loopVarType, result.loopLowerBounds[it]);
    result.loopUpperBounds[it] = firOpBuilder.createConvert(
        loc, loopVarType, result.loopUpperBounds[it]);
    result.loopSteps[it] =
        firOpBuilder.createConvert(loc, loopVarType, result.loopSteps[it]);
  }
}

//===----------------------------------------------------------------------===//
// ClauseProcessor unique clauses
//===----------------------------------------------------------------------===//

bool ClauseProcessor::processCollapse(
    mlir::Location currentLocation, lower::pft::Evaluation &eval,
    mlir::omp::LoopRelatedClauseOps &result,
    llvm::SmallVectorImpl<const semantics::Symbol *> &iv) const {
  bool found = false;
  fir::FirOpBuilder &firOpBuilder = converter.getFirOpBuilder();

  // Collect the loops to collapse.
  lower::pft::Evaluation *doConstructEval = &eval.getFirstNestedEvaluation();
  if (doConstructEval->getIf<parser::DoConstruct>()->IsDoConcurrent()) {
    TODO(currentLocation, "Do Concurrent in Worksharing loop construct");
  }

  std::int64_t collapseValue = 1l;
  if (auto *clause = findUniqueClause<omp::clause::Collapse>()) {
    collapseValue = evaluate::ToInt64(clause->v).value();
    found = true;
  }

  std::size_t loopVarTypeSize = 0;
  do {
    lower::pft::Evaluation *doLoop =
        &doConstructEval->getFirstNestedEvaluation();
    auto *doStmt = doLoop->getIf<parser::NonLabelDoStmt>();
    assert(doStmt && "Expected do loop to be in the nested evaluation");
    const auto &loopControl =
        std::get<std::optional<parser::LoopControl>>(doStmt->t);
    const parser::LoopControl::Bounds *bounds =
        std::get_if<parser::LoopControl::Bounds>(&loopControl->u);
    assert(bounds && "Expected bounds for worksharing do loop");
    lower::StatementContext stmtCtx;
    result.loopLowerBounds.push_back(fir::getBase(
        converter.genExprValue(*semantics::GetExpr(bounds->lower), stmtCtx)));
    result.loopUpperBounds.push_back(fir::getBase(
        converter.genExprValue(*semantics::GetExpr(bounds->upper), stmtCtx)));
    if (bounds->step) {
      result.loopSteps.push_back(fir::getBase(
          converter.genExprValue(*semantics::GetExpr(bounds->step), stmtCtx)));
    } else { // If `step` is not present, assume it as `1`.
      result.loopSteps.push_back(firOpBuilder.createIntegerConstant(
          currentLocation, firOpBuilder.getIntegerType(32), 1));
    }
    iv.push_back(bounds->name.thing.symbol);
    loopVarTypeSize = std::max(loopVarTypeSize,
                               bounds->name.thing.symbol->GetUltimate().size());
    collapseValue--;
    doConstructEval =
        &*std::next(doConstructEval->getNestedEvaluations().begin());
  } while (collapseValue > 0);

  convertLoopBounds(converter, currentLocation, result, loopVarTypeSize);

  return found;
}

bool ClauseProcessor::processDevice(lower::StatementContext &stmtCtx,
                                    mlir::omp::DeviceClauseOps &result) const {
  const parser::CharBlock *source = nullptr;
  if (auto *clause = findUniqueClause<omp::clause::Device>(&source)) {
    mlir::Location clauseLocation = converter.genLocation(*source);
    if (auto deviceModifier =
            std::get<std::optional<omp::clause::Device::DeviceModifier>>(
                clause->t)) {
      if (deviceModifier == omp::clause::Device::DeviceModifier::Ancestor) {
        TODO(clauseLocation, "OMPD_target Device Modifier Ancestor");
      }
    }
    const auto &deviceExpr = std::get<omp::SomeExpr>(clause->t);
    result.device = fir::getBase(converter.genExprValue(deviceExpr, stmtCtx));
    return true;
  }
  return false;
}

bool ClauseProcessor::processDeviceType(
    mlir::omp::DeviceTypeClauseOps &result) const {
  if (auto *clause = findUniqueClause<omp::clause::DeviceType>()) {
    // Case: declare target ... device_type(any | host | nohost)
    switch (clause->v) {
    case omp::clause::DeviceType::DeviceTypeDescription::Nohost:
      result.deviceType = mlir::omp::DeclareTargetDeviceType::nohost;
      break;
    case omp::clause::DeviceType::DeviceTypeDescription::Host:
      result.deviceType = mlir::omp::DeclareTargetDeviceType::host;
      break;
    case omp::clause::DeviceType::DeviceTypeDescription::Any:
      result.deviceType = mlir::omp::DeclareTargetDeviceType::any;
      break;
    }
    return true;
  }
  return false;
}

bool ClauseProcessor::processDistSchedule(
    lower::StatementContext &stmtCtx,
    mlir::omp::DistScheduleClauseOps &result) const {
  if (auto *clause = findUniqueClause<omp::clause::DistSchedule>()) {
    result.distScheduleStatic = converter.getFirOpBuilder().getUnitAttr();
    const auto &chunkSize = std::get<std::optional<ExprTy>>(clause->t);
    if (chunkSize)
      result.distScheduleChunkSize =
          fir::getBase(converter.genExprValue(*chunkSize, stmtCtx));
    return true;
  }
  return false;
}

bool ClauseProcessor::processFilter(lower::StatementContext &stmtCtx,
                                    mlir::omp::FilterClauseOps &result) const {
  if (auto *clause = findUniqueClause<omp::clause::Filter>()) {
    result.filteredThreadId =
        fir::getBase(converter.genExprValue(clause->v, stmtCtx));
    return true;
  }
  return false;
}

bool ClauseProcessor::processFinal(lower::StatementContext &stmtCtx,
                                   mlir::omp::FinalClauseOps &result) const {
  const parser::CharBlock *source = nullptr;
  if (auto *clause = findUniqueClause<omp::clause::Final>(&source)) {
    fir::FirOpBuilder &firOpBuilder = converter.getFirOpBuilder();
    mlir::Location clauseLocation = converter.genLocation(*source);

    mlir::Value finalVal =
        fir::getBase(converter.genExprValue(clause->v, stmtCtx));
    result.final = firOpBuilder.createConvert(
        clauseLocation, firOpBuilder.getI1Type(), finalVal);
    return true;
  }
  return false;
}

bool ClauseProcessor::processHint(mlir::omp::HintClauseOps &result) const {
  if (auto *clause = findUniqueClause<omp::clause::Hint>()) {
    fir::FirOpBuilder &firOpBuilder = converter.getFirOpBuilder();
    int64_t hintValue = *evaluate::ToInt64(clause->v);
    result.hint = firOpBuilder.getI64IntegerAttr(hintValue);
    return true;
  }
  return false;
}

bool ClauseProcessor::processMergeable(
    mlir::omp::MergeableClauseOps &result) const {
  return markClauseOccurrence<omp::clause::Mergeable>(result.mergeable);
}

bool ClauseProcessor::processNowait(mlir::omp::NowaitClauseOps &result) const {
  return markClauseOccurrence<omp::clause::Nowait>(result.nowait);
}

bool ClauseProcessor::processNumTeams(
    lower::StatementContext &stmtCtx,
    mlir::omp::NumTeamsClauseOps &result) const {
  // TODO Get lower and upper bounds for num_teams when parser is updated to
  // accept both.
  if (auto *clause = findUniqueClause<omp::clause::NumTeams>()) {
    // The num_teams directive accepts a list of team lower/upper bounds.
    // This is an extension to support grid specification for ompx_bare.
    // Here, only expect a single element in the list.
    assert(clause->v.size() == 1);
    // auto lowerBound = std::get<std::optional<ExprTy>>(clause->v[0]->t);
    auto &upperBound = std::get<ExprTy>(clause->v[0].t);
    result.numTeamsUpper =
        fir::getBase(converter.genExprValue(upperBound, stmtCtx));
    return true;
  }
  return false;
}

bool ClauseProcessor::processNumThreads(
    lower::StatementContext &stmtCtx,
    mlir::omp::NumThreadsClauseOps &result) const {
  if (auto *clause = findUniqueClause<omp::clause::NumThreads>()) {
    // OMPIRBuilder expects `NUM_THREADS` clause as a `Value`.
    result.numThreads =
        fir::getBase(converter.genExprValue(clause->v, stmtCtx));
    return true;
  }
  return false;
}

bool ClauseProcessor::processOrder(mlir::omp::OrderClauseOps &result) const {
  using Order = omp::clause::Order;
  if (auto *clause = findUniqueClause<Order>()) {
    fir::FirOpBuilder &firOpBuilder = converter.getFirOpBuilder();
    result.order = mlir::omp::ClauseOrderKindAttr::get(
        firOpBuilder.getContext(), mlir::omp::ClauseOrderKind::Concurrent);
    const auto &modifier =
        std::get<std::optional<Order::OrderModifier>>(clause->t);
    if (modifier && *modifier == Order::OrderModifier::Unconstrained) {
      result.orderMod = mlir::omp::OrderModifierAttr::get(
          firOpBuilder.getContext(), mlir::omp::OrderModifier::unconstrained);
    } else {
      // "If order-modifier is not unconstrained, the behavior is as if the
      // reproducible modifier is present."
      result.orderMod = mlir::omp::OrderModifierAttr::get(
          firOpBuilder.getContext(), mlir::omp::OrderModifier::reproducible);
    }
    return true;
  }
  return false;
}

bool ClauseProcessor::processOrdered(
    mlir::omp::OrderedClauseOps &result) const {
  if (auto *clause = findUniqueClause<omp::clause::Ordered>()) {
    fir::FirOpBuilder &firOpBuilder = converter.getFirOpBuilder();
    int64_t orderedClauseValue = 0l;
    if (clause->v.has_value())
      orderedClauseValue = *evaluate::ToInt64(*clause->v);
    result.ordered = firOpBuilder.getI64IntegerAttr(orderedClauseValue);
    return true;
  }
  return false;
}

bool ClauseProcessor::processPriority(
    lower::StatementContext &stmtCtx,
    mlir::omp::PriorityClauseOps &result) const {
  if (auto *clause = findUniqueClause<omp::clause::Priority>()) {
    result.priority = fir::getBase(converter.genExprValue(clause->v, stmtCtx));
    return true;
  }
  return false;
}

bool ClauseProcessor::processProcBind(
    mlir::omp::ProcBindClauseOps &result) const {
  if (auto *clause = findUniqueClause<omp::clause::ProcBind>()) {
    fir::FirOpBuilder &firOpBuilder = converter.getFirOpBuilder();
    result.procBindKind = genProcBindKindAttr(firOpBuilder, *clause);
    return true;
  }
  return false;
}

bool ClauseProcessor::processSafelen(
    mlir::omp::SafelenClauseOps &result) const {
  if (auto *clause = findUniqueClause<omp::clause::Safelen>()) {
    fir::FirOpBuilder &firOpBuilder = converter.getFirOpBuilder();
    const std::optional<std::int64_t> safelenVal = evaluate::ToInt64(clause->v);
    result.safelen = firOpBuilder.getI64IntegerAttr(*safelenVal);
    return true;
  }
  return false;
}

bool ClauseProcessor::processSchedule(
    lower::StatementContext &stmtCtx,
    mlir::omp::ScheduleClauseOps &result) const {
  if (auto *clause = findUniqueClause<omp::clause::Schedule>()) {
    fir::FirOpBuilder &firOpBuilder = converter.getFirOpBuilder();
    mlir::MLIRContext *context = firOpBuilder.getContext();
    const auto &scheduleType = std::get<omp::clause::Schedule::Kind>(clause->t);

    mlir::omp::ClauseScheduleKind scheduleKind;
    switch (scheduleType) {
    case omp::clause::Schedule::Kind::Static:
      scheduleKind = mlir::omp::ClauseScheduleKind::Static;
      break;
    case omp::clause::Schedule::Kind::Dynamic:
      scheduleKind = mlir::omp::ClauseScheduleKind::Dynamic;
      break;
    case omp::clause::Schedule::Kind::Guided:
      scheduleKind = mlir::omp::ClauseScheduleKind::Guided;
      break;
    case omp::clause::Schedule::Kind::Auto:
      scheduleKind = mlir::omp::ClauseScheduleKind::Auto;
      break;
    case omp::clause::Schedule::Kind::Runtime:
      scheduleKind = mlir::omp::ClauseScheduleKind::Runtime;
      break;
    }

    result.scheduleKind =
        mlir::omp::ClauseScheduleKindAttr::get(context, scheduleKind);

    mlir::omp::ScheduleModifier scheduleMod = getScheduleModifier(*clause);
    if (scheduleMod != mlir::omp::ScheduleModifier::none)
      result.scheduleMod =
          mlir::omp::ScheduleModifierAttr::get(context, scheduleMod);

    if (getSimdModifier(*clause) != mlir::omp::ScheduleModifier::none)
      result.scheduleSimd = firOpBuilder.getUnitAttr();

    if (const auto &chunkExpr = std::get<omp::MaybeExpr>(clause->t))
      result.scheduleChunk =
          fir::getBase(converter.genExprValue(*chunkExpr, stmtCtx));

    return true;
  }
  return false;
}

bool ClauseProcessor::processSimdlen(
    mlir::omp::SimdlenClauseOps &result) const {
  if (auto *clause = findUniqueClause<omp::clause::Simdlen>()) {
    fir::FirOpBuilder &firOpBuilder = converter.getFirOpBuilder();
    const std::optional<std::int64_t> simdlenVal = evaluate::ToInt64(clause->v);
    result.simdlen = firOpBuilder.getI64IntegerAttr(*simdlenVal);
    return true;
  }
  return false;
}

bool ClauseProcessor::processThreadLimit(
    lower::StatementContext &stmtCtx,
    mlir::omp::ThreadLimitClauseOps &result) const {
  if (auto *clause = findUniqueClause<omp::clause::ThreadLimit>()) {
    result.threadLimit =
        fir::getBase(converter.genExprValue(clause->v, stmtCtx));
    return true;
  }
  return false;
}

bool ClauseProcessor::processUntied(mlir::omp::UntiedClauseOps &result) const {
  return markClauseOccurrence<omp::clause::Untied>(result.untied);
}

//===----------------------------------------------------------------------===//
// ClauseProcessor repeatable clauses
//===----------------------------------------------------------------------===//
static llvm::StringMap<bool> getTargetFeatures(mlir::ModuleOp module) {
  llvm::StringMap<bool> featuresMap;
  llvm::SmallVector<llvm::StringRef> targetFeaturesVec;
  if (mlir::LLVM::TargetFeaturesAttr features =
          fir::getTargetFeatures(module)) {
    llvm::ArrayRef<mlir::StringAttr> featureAttrs = features.getFeatures();
    for (auto &featureAttr : featureAttrs) {
      llvm::StringRef featureKeyString = featureAttr.strref();
      featuresMap[featureKeyString.substr(1)] = (featureKeyString[0] == '+');
    }
  }
  return featuresMap;
}

static void
addAlignedClause(lower::AbstractConverter &converter,
                 const omp::clause::Aligned &clause,
                 llvm::SmallVectorImpl<mlir::Value> &alignedVars,
                 llvm::SmallVectorImpl<mlir::Attribute> &alignments) {
  using Aligned = omp::clause::Aligned;
  lower::StatementContext stmtCtx;
  mlir::IntegerAttr alignmentValueAttr;
  int64_t alignment = 0;
  fir::FirOpBuilder &builder = converter.getFirOpBuilder();

  if (auto &alignmentValueParserExpr =
          std::get<std::optional<Aligned::Alignment>>(clause.t)) {
    mlir::Value operand = fir::getBase(
        converter.genExprValue(*alignmentValueParserExpr, stmtCtx));
    alignment = *fir::getIntIfConstant(operand);
  } else {
    llvm::StringMap<bool> featuresMap = getTargetFeatures(builder.getModule());
    llvm::Triple triple = fir::getTargetTriple(builder.getModule());
    alignment =
        llvm::OpenMPIRBuilder::getOpenMPDefaultSimdAlign(triple, featuresMap);
  }

  // The default alignment for some targets is equal to 0.
  // Do not generate alignment assumption if alignment is less than or equal to
  // 0.
  if (alignment > 0) {
    auto &objects = std::get<omp::ObjectList>(clause.t);
    if (!objects.empty())
      genObjectList(objects, converter, alignedVars);
    alignmentValueAttr = builder.getI64IntegerAttr(alignment);
    // All the list items in a aligned clause will have same alignment
    for (std::size_t i = 0; i < objects.size(); i++)
      alignments.push_back(alignmentValueAttr);
  }
}

bool ClauseProcessor::processAligned(
    mlir::omp::AlignedClauseOps &result) const {
  return findRepeatableClause<omp::clause::Aligned>(
      [&](const omp::clause::Aligned &clause, const parser::CharBlock &) {
        addAlignedClause(converter, clause, result.alignedVars,
                         result.alignments);
      });
}

bool ClauseProcessor::processAllocate(
    mlir::omp::AllocateClauseOps &result) const {
  return findRepeatableClause<omp::clause::Allocate>(
      [&](const omp::clause::Allocate &clause, const parser::CharBlock &) {
        genAllocateClause(converter, clause, result.allocatorVars,
                          result.allocateVars);
      });
}

bool ClauseProcessor::processCopyin() const {
  fir::FirOpBuilder &firOpBuilder = converter.getFirOpBuilder();
  mlir::OpBuilder::InsertPoint insPt = firOpBuilder.saveInsertionPoint();
  firOpBuilder.setInsertionPointToStart(firOpBuilder.getAllocaBlock());
  auto checkAndCopyHostAssociateVar =
      [&](semantics::Symbol *sym,
          mlir::OpBuilder::InsertPoint *copyAssignIP = nullptr) {
        assert(sym->has<semantics::HostAssocDetails>() &&
               "No host-association found");
        if (converter.isPresentShallowLookup(*sym))
          converter.copyHostAssociateVar(*sym, copyAssignIP);
      };
  bool hasCopyin = findRepeatableClause<omp::clause::Copyin>(
      [&](const omp::clause::Copyin &clause, const parser::CharBlock &) {
        for (const omp::Object &object : clause.v) {
          semantics::Symbol *sym = object.sym();
          assert(sym && "Expecting symbol");
          if (const auto *commonDetails =
                  sym->detailsIf<semantics::CommonBlockDetails>()) {
            for (const auto &mem : commonDetails->objects())
              checkAndCopyHostAssociateVar(&*mem, &insPt);
            break;
          }

          assert(sym->has<semantics::HostAssocDetails>() &&
                 "No host-association found");
          checkAndCopyHostAssociateVar(sym);
        }
      });

  // [OMP 5.0, 2.19.6.1] The copy is done after the team is formed and prior to
  // the execution of the associated structured block. Emit implicit barrier to
  // synchronize threads and avoid data races on propagation master's thread
  // values of threadprivate variables to local instances of that variables of
  // all other implicit threads.

  // All copies are inserted at either "insPt" (i.e. immediately before it),
  // or at some earlier point (as determined by "copyHostAssociateVar").
  // Unless the insertion point is given to "copyHostAssociateVar" explicitly,
  // it will not restore the builder's insertion point. Since the copies may be
  // inserted in any order (not following the execution order), make sure the
  // barrier is inserted following all of them.
  firOpBuilder.restoreInsertionPoint(insPt);
  if (hasCopyin)
    firOpBuilder.create<mlir::omp::BarrierOp>(converter.getCurrentLocation());
  return hasCopyin;
}

/// Class that extracts information from the specified type.
class TypeInfo {
public:
  TypeInfo(mlir::Type ty) { typeScan(ty); }

  // Returns the length of character types.
  std::optional<fir::CharacterType::LenType> getCharLength() const {
    return charLen;
  }

  // Returns the shape of array types.
  llvm::ArrayRef<int64_t> getShape() const { return shape; }

  // Is the type inside a box?
  bool isBox() const { return inBox; }

private:
  void typeScan(mlir::Type type);

  std::optional<fir::CharacterType::LenType> charLen;
  llvm::SmallVector<int64_t> shape;
  bool inBox = false;
};

void TypeInfo::typeScan(mlir::Type ty) {
  if (auto sty = mlir::dyn_cast<fir::SequenceType>(ty)) {
    assert(shape.empty() && !sty.getShape().empty());
    shape = llvm::SmallVector<int64_t>(sty.getShape());
    typeScan(sty.getEleTy());
  } else if (auto bty = mlir::dyn_cast<fir::BoxType>(ty)) {
    inBox = true;
    typeScan(bty.getEleTy());
  } else if (auto cty = mlir::dyn_cast<fir::CharacterType>(ty)) {
    charLen = cty.getLen();
  } else if (auto hty = mlir::dyn_cast<fir::HeapType>(ty)) {
    typeScan(hty.getEleTy());
  } else if (auto pty = mlir::dyn_cast<fir::PointerType>(ty)) {
    typeScan(pty.getEleTy());
  } else {
    // The scan ends when reaching any built-in or record type.
    assert(ty.isIntOrIndexOrFloat() || mlir::isa<fir::ComplexType>(ty) ||
           mlir::isa<fir::LogicalType>(ty) || mlir::isa<fir::RecordType>(ty));
  }
}

// Create a function that performs a copy between two variables, compatible
// with their types and attributes.
static mlir::func::FuncOp
createCopyFunc(mlir::Location loc, lower::AbstractConverter &converter,
               mlir::Type varType, fir::FortranVariableFlagsEnum varAttrs) {
  fir::FirOpBuilder &builder = converter.getFirOpBuilder();
  mlir::ModuleOp module = builder.getModule();
  mlir::Type eleTy = mlir::cast<fir::ReferenceType>(varType).getEleTy();
  TypeInfo typeInfo(eleTy);
  std::string copyFuncName =
      fir::getTypeAsString(eleTy, builder.getKindMap(), "_copy");

  if (auto decl = module.lookupSymbol<mlir::func::FuncOp>(copyFuncName))
    return decl;

  // create function
  mlir::OpBuilder::InsertionGuard guard(builder);
  mlir::OpBuilder modBuilder(module.getBodyRegion());
  llvm::SmallVector<mlir::Type> argsTy = {varType, varType};
  auto funcType = mlir::FunctionType::get(builder.getContext(), argsTy, {});
  mlir::func::FuncOp funcOp =
      modBuilder.create<mlir::func::FuncOp>(loc, copyFuncName, funcType);
  funcOp.setVisibility(mlir::SymbolTable::Visibility::Private);
  builder.createBlock(&funcOp.getRegion(), funcOp.getRegion().end(), argsTy,
                      {loc, loc});
  builder.setInsertionPointToStart(&funcOp.getRegion().back());
  // generate body
  fir::FortranVariableFlagsAttr attrs;
  if (varAttrs != fir::FortranVariableFlagsEnum::None)
    attrs = fir::FortranVariableFlagsAttr::get(builder.getContext(), varAttrs);
  llvm::SmallVector<mlir::Value> typeparams;
  if (typeInfo.getCharLength().has_value()) {
    mlir::Value charLen = builder.createIntegerConstant(
        loc, builder.getCharacterLengthType(), *typeInfo.getCharLength());
    typeparams.push_back(charLen);
  }
  mlir::Value shape;
  if (!typeInfo.isBox() && !typeInfo.getShape().empty()) {
    llvm::SmallVector<mlir::Value> extents;
    for (auto extent : typeInfo.getShape())
      extents.push_back(
          builder.createIntegerConstant(loc, builder.getIndexType(), extent));
    shape = builder.create<fir::ShapeOp>(loc, extents);
  }
  auto declDst = builder.create<hlfir::DeclareOp>(
      loc, funcOp.getArgument(0), copyFuncName + "_dst", shape, typeparams,
      /*dummy_scope=*/nullptr, attrs);
  auto declSrc = builder.create<hlfir::DeclareOp>(
      loc, funcOp.getArgument(1), copyFuncName + "_src", shape, typeparams,
      /*dummy_scope=*/nullptr, attrs);
  converter.copyVar(loc, declDst.getBase(), declSrc.getBase(), varAttrs);
  builder.create<mlir::func::ReturnOp>(loc);
  return funcOp;
}

bool ClauseProcessor::processCopyprivate(
    mlir::Location currentLocation,
    mlir::omp::CopyprivateClauseOps &result) const {
  auto addCopyPrivateVar = [&](semantics::Symbol *sym) {
    mlir::Value symVal = converter.getSymbolAddress(*sym);
    auto declOp = symVal.getDefiningOp<hlfir::DeclareOp>();
    if (!declOp)
      fir::emitFatalError(currentLocation,
                          "COPYPRIVATE is supported only in HLFIR mode");
    symVal = declOp.getBase();
    mlir::Type symType = symVal.getType();
    fir::FortranVariableFlagsEnum attrs =
        declOp.getFortranAttrs().has_value()
            ? *declOp.getFortranAttrs()
            : fir::FortranVariableFlagsEnum::None;
    mlir::Value cpVar = symVal;

    // CopyPrivate variables must be passed by reference. However, in the case
    // of assumed shapes/vla the type is not a !fir.ref, but a !fir.box.
    // In these cases to retrieve the appropriate !fir.ref<!fir.box<...>> to
    // access the data we need we must perform an alloca and then store to it
    // and retrieve the data from the new alloca.
    if (mlir::isa<fir::BaseBoxType>(symType)) {
      fir::FirOpBuilder &builder = converter.getFirOpBuilder();
      auto alloca = builder.create<fir::AllocaOp>(currentLocation, symType);
      builder.create<fir::StoreOp>(currentLocation, symVal, alloca);
      cpVar = alloca;
    }

    result.copyprivateVars.push_back(cpVar);
    mlir::func::FuncOp funcOp =
        createCopyFunc(currentLocation, converter, cpVar.getType(), attrs);
    result.copyprivateSyms.push_back(mlir::SymbolRefAttr::get(funcOp));
  };

  bool hasCopyPrivate = findRepeatableClause<clause::Copyprivate>(
      [&](const clause::Copyprivate &clause, const parser::CharBlock &) {
        for (const Object &object : clause.v) {
          semantics::Symbol *sym = object.sym();
          if (const auto *commonDetails =
                  sym->detailsIf<semantics::CommonBlockDetails>()) {
            for (const auto &mem : commonDetails->objects())
              addCopyPrivateVar(&*mem);
            break;
          }
          addCopyPrivateVar(sym);
        }
      });

  return hasCopyPrivate;
}

bool ClauseProcessor::processDepend(mlir::omp::DependClauseOps &result) const {
  fir::FirOpBuilder &firOpBuilder = converter.getFirOpBuilder();

  return findRepeatableClause<omp::clause::Depend>(
      [&](const omp::clause::Depend &clause, const parser::CharBlock &) {
        using Depend = omp::clause::Depend;
        assert(std::holds_alternative<Depend::WithLocators>(clause.u) &&
               "Only the modern form is handled at the moment");
        auto &modern = std::get<Depend::WithLocators>(clause.u);
        auto kind = std::get<Depend::TaskDependenceType>(modern.t);
        auto &objects = std::get<omp::ObjectList>(modern.t);

        mlir::omp::ClauseTaskDependAttr dependTypeOperand =
            genDependKindAttr(firOpBuilder, kind);
        result.dependKinds.append(objects.size(), dependTypeOperand);

        for (const omp::Object &object : objects) {
          assert(object.ref() && "Expecting designator");

          if (evaluate::ExtractSubstring(*object.ref())) {
            TODO(converter.getCurrentLocation(),
                 "substring not supported for task depend");
          } else if (evaluate::IsArrayElement(*object.ref())) {
            TODO(converter.getCurrentLocation(),
                 "array sections not supported for task depend");
          }

          semantics::Symbol *sym = object.sym();
          const mlir::Value variable = converter.getSymbolAddress(*sym);
          result.dependVars.push_back(variable);
        }
      });
}

bool ClauseProcessor::processHasDeviceAddr(
    mlir::omp::HasDeviceAddrClauseOps &result,
    llvm::SmallVectorImpl<mlir::Type> &isDeviceTypes,
    llvm::SmallVectorImpl<mlir::Location> &isDeviceLocs,
    llvm::SmallVectorImpl<const semantics::Symbol *> &isDeviceSymbols) const {
  return findRepeatableClause<omp::clause::HasDeviceAddr>(
      [&](const omp::clause::HasDeviceAddr &devAddrClause,
          const parser::CharBlock &) {
        addUseDeviceClause(converter, devAddrClause.v, result.hasDeviceAddrVars,
                           isDeviceTypes, isDeviceLocs, isDeviceSymbols);
      });
}

bool ClauseProcessor::processIf(
    omp::clause::If::DirectiveNameModifier directiveName,
    mlir::omp::IfClauseOps &result) const {
  bool found = false;
  findRepeatableClause<omp::clause::If>([&](const omp::clause::If &clause,
                                            const parser::CharBlock &source) {
    mlir::Location clauseLocation = converter.genLocation(source);
    mlir::Value operand =
        getIfClauseOperand(converter, clause, directiveName, clauseLocation);
    // Assume that, at most, a single 'if' clause will be applicable to the
    // given directive.
    if (operand) {
      result.ifExpr = operand;
      found = true;
    }
  });
  return found;
}

bool ClauseProcessor::processIsDevicePtr(
    mlir::omp::IsDevicePtrClauseOps &result,
    llvm::SmallVectorImpl<mlir::Type> &isDeviceTypes,
    llvm::SmallVectorImpl<mlir::Location> &isDeviceLocs,
    llvm::SmallVectorImpl<const semantics::Symbol *> &isDeviceSymbols) const {
  return findRepeatableClause<omp::clause::IsDevicePtr>(
      [&](const omp::clause::IsDevicePtr &devPtrClause,
          const parser::CharBlock &) {
        addUseDeviceClause(converter, devPtrClause.v, result.isDevicePtrVars,
                           isDeviceTypes, isDeviceLocs, isDeviceSymbols);
      });
}

bool ClauseProcessor::processLink(
    llvm::SmallVectorImpl<DeclareTargetCapturePair> &result) const {
  return findRepeatableClause<omp::clause::Link>(
      [&](const omp::clause::Link &clause, const parser::CharBlock &) {
        // Case: declare target link(var1, var2)...
        gatherFuncAndVarSyms(
            clause.v, mlir::omp::DeclareTargetCaptureClause::link, result);
      });
}

void ClauseProcessor::processMapObjects(
    lower::StatementContext &stmtCtx, mlir::Location clauseLocation,
    const omp::ObjectList &objects,
    llvm::omp::OpenMPOffloadMappingFlags mapTypeBits,
    std::map<const semantics::Symbol *,
             llvm::SmallVector<OmpMapMemberIndicesData>> &parentMemberIndices,
    llvm::SmallVectorImpl<mlir::Value> &mapVars,
    llvm::SmallVectorImpl<const semantics::Symbol *> *mapSyms,
    llvm::SmallVectorImpl<mlir::Location> *mapSymLocs,
    llvm::SmallVectorImpl<mlir::Type> *mapSymTypes) const {
  fir::FirOpBuilder &firOpBuilder = converter.getFirOpBuilder();
  for (const omp::Object &object : objects) {
    llvm::SmallVector<mlir::Value> bounds;
    std::stringstream asFortran;

    lower::AddrAndBoundsInfo info =
        lower::gatherDataOperandAddrAndBounds<mlir::omp::MapBoundsOp,
                                              mlir::omp::MapBoundsType>(
            converter, firOpBuilder, semaCtx, stmtCtx, *object.sym(),
            object.ref(), clauseLocation, asFortran, bounds,
            treatIndexAsSection);

    // Explicit map captures are captured ByRef by default,
    // optimisation passes may alter this to ByCopy or other capture
    // types to optimise
    mlir::Value baseOp = info.rawInput;
    auto location = mlir::NameLoc::get(
        mlir::StringAttr::get(firOpBuilder.getContext(), asFortran.str()),
        baseOp.getLoc());
    mlir::omp::MapInfoOp mapOp = createMapInfoOp(
        firOpBuilder, location, baseOp,
        /*varPtrPtr=*/mlir::Value{}, asFortran.str(), bounds,
        /*members=*/{}, /*membersIndex=*/mlir::DenseIntElementsAttr{},
        static_cast<
            std::underlying_type_t<llvm::omp::OpenMPOffloadMappingFlags>>(
            mapTypeBits),
        mlir::omp::VariableCaptureKind::ByRef, baseOp.getType());

    if (object.sym()->owner().IsDerivedType()) {
      addChildIndexAndMapToParent(object, parentMemberIndices, mapOp, semaCtx);
    } else {
      mapVars.push_back(mapOp);
      if (mapSyms)
        mapSyms->push_back(object.sym());
      if (mapSymTypes)
        mapSymTypes->push_back(baseOp.getType());
      if (mapSymLocs)
        mapSymLocs->push_back(baseOp.getLoc());
    }
  }
}

bool ClauseProcessor::processMap(
    mlir::Location currentLocation, lower::StatementContext &stmtCtx,
    mlir::omp::MapClauseOps &result,
    llvm::SmallVectorImpl<const semantics::Symbol *> *mapSyms,
    llvm::SmallVectorImpl<mlir::Location> *mapSymLocs,
    llvm::SmallVectorImpl<mlir::Type> *mapSymTypes) const {
  // We always require tracking of symbols, even if the caller does not,
  // so we create an optionally used local set of symbols when the mapSyms
  // argument is not present.
  llvm::SmallVector<const semantics::Symbol *> localMapSyms;
  llvm::SmallVectorImpl<const semantics::Symbol *> *ptrMapSyms =
      mapSyms ? mapSyms : &localMapSyms;
  std::map<const semantics::Symbol *,
           llvm::SmallVector<OmpMapMemberIndicesData>>
      parentMemberIndices;

  bool clauseFound = findRepeatableClause<omp::clause::Map>(
      [&](const omp::clause::Map &clause, const parser::CharBlock &source) {
        using Map = omp::clause::Map;
        mlir::Location clauseLocation = converter.genLocation(source);
        const auto &mapType = std::get<std::optional<Map::MapType>>(clause.t);
        llvm::omp::OpenMPOffloadMappingFlags mapTypeBits =
            llvm::omp::OpenMPOffloadMappingFlags::OMP_MAP_NONE;
        // If the map type is specified, then process it else Tofrom is the
        // default.
        if (mapType) {
          switch (*mapType) {
          case Map::MapType::To:
            mapTypeBits |= llvm::omp::OpenMPOffloadMappingFlags::OMP_MAP_TO;
            break;
          case Map::MapType::From:
            mapTypeBits |= llvm::omp::OpenMPOffloadMappingFlags::OMP_MAP_FROM;
            break;
          case Map::MapType::Tofrom:
            mapTypeBits |= llvm::omp::OpenMPOffloadMappingFlags::OMP_MAP_TO |
                           llvm::omp::OpenMPOffloadMappingFlags::OMP_MAP_FROM;
            break;
          case Map::MapType::Alloc:
          case Map::MapType::Release:
            // alloc and release is the default map_type for the Target Data
            // Ops, i.e. if no bits for map_type is supplied then alloc/release
            // is implicitly assumed based on the target directive. Default
            // value for Target Data and Enter Data is alloc and for Exit Data
            // it is release.
            break;
          case Map::MapType::Delete:
            mapTypeBits |= llvm::omp::OpenMPOffloadMappingFlags::OMP_MAP_DELETE;
          }

          auto &modTypeMods =
              std::get<std::optional<Map::MapTypeModifiers>>(clause.t);
          if (modTypeMods) {
            if (llvm::is_contained(*modTypeMods, Map::MapTypeModifier::Always))
              mapTypeBits |=
                  llvm::omp::OpenMPOffloadMappingFlags::OMP_MAP_ALWAYS;
          }
        } else {
          mapTypeBits |= llvm::omp::OpenMPOffloadMappingFlags::OMP_MAP_TO |
                         llvm::omp::OpenMPOffloadMappingFlags::OMP_MAP_FROM;
        }
        processMapObjects(stmtCtx, clauseLocation,
                          std::get<omp::ObjectList>(clause.t), mapTypeBits,
                          parentMemberIndices, result.mapVars, ptrMapSyms,
                          mapSymLocs, mapSymTypes);
      });

  insertChildMapInfoIntoParent(converter, parentMemberIndices, result.mapVars,
                               *ptrMapSyms, mapSymTypes, mapSymLocs);

  return clauseFound;
}

bool ClauseProcessor::processReduction(
    mlir::Location currentLocation, mlir::omp::ReductionClauseOps &result,
    llvm::SmallVectorImpl<mlir::Type> *outReductionTypes,
    llvm::SmallVectorImpl<const semantics::Symbol *> *outReductionSyms) const {
  return findRepeatableClause<omp::clause::Reduction>(
      [&](const omp::clause::Reduction &clause, const parser::CharBlock &) {
        llvm::SmallVector<mlir::Value> reductionVars;
        llvm::SmallVector<bool> reduceVarByRef;
        llvm::SmallVector<mlir::Attribute> reductionDeclSymbols;
        llvm::SmallVector<const semantics::Symbol *> reductionSyms;
        ReductionProcessor rp;
        rp.addDeclareReduction(
            currentLocation, converter, clause, reductionVars, reduceVarByRef,
            reductionDeclSymbols, outReductionSyms ? &reductionSyms : nullptr);

        // Copy local lists into the output.
        llvm::copy(reductionVars, std::back_inserter(result.reductionVars));
        llvm::copy(reduceVarByRef, std::back_inserter(result.reductionByref));
        llvm::copy(reductionDeclSymbols,
                   std::back_inserter(result.reductionSyms));

        if (outReductionTypes) {
          outReductionTypes->reserve(outReductionTypes->size() +
                                     reductionVars.size());
          llvm::transform(reductionVars, std::back_inserter(*outReductionTypes),
                          [](mlir::Value v) { return v.getType(); });
        }

        if (outReductionSyms)
          llvm::copy(reductionSyms, std::back_inserter(*outReductionSyms));
      });
}

bool ClauseProcessor::processTo(
    llvm::SmallVectorImpl<DeclareTargetCapturePair> &result) const {
  return findRepeatableClause<omp::clause::To>(
      [&](const omp::clause::To &clause, const parser::CharBlock &) {
        // Case: declare target to(func, var1, var2)...
        gatherFuncAndVarSyms(std::get<ObjectList>(clause.t),
                             mlir::omp::DeclareTargetCaptureClause::to, result);
      });
}

bool ClauseProcessor::processEnter(
    llvm::SmallVectorImpl<DeclareTargetCapturePair> &result) const {
  return findRepeatableClause<omp::clause::Enter>(
      [&](const omp::clause::Enter &clause, const parser::CharBlock &) {
        // Case: declare target enter(func, var1, var2)...
        gatherFuncAndVarSyms(
            clause.v, mlir::omp::DeclareTargetCaptureClause::enter, result);
      });
}

bool ClauseProcessor::processUseDeviceAddr(
<<<<<<< HEAD
    Fortran::lower::StatementContext &stmtCtx,
    mlir::omp::UseDeviceAddrClauseOps &result,
    llvm::SmallVectorImpl<mlir::Type> &useDeviceTypes,
    llvm::SmallVectorImpl<mlir::Location> &useDeviceLocs,
    llvm::SmallVectorImpl<const Fortran::semantics::Symbol *> &useDeviceSyms)
    const {
  std::map<const Fortran::semantics::Symbol *,
=======
    lower::StatementContext &stmtCtx, mlir::omp::UseDeviceAddrClauseOps &result,
    llvm::SmallVectorImpl<mlir::Type> &useDeviceTypes,
    llvm::SmallVectorImpl<mlir::Location> &useDeviceLocs,
    llvm::SmallVectorImpl<const semantics::Symbol *> &useDeviceSyms) const {
  std::map<const semantics::Symbol *,
>>>>>>> b35bb7b7
           llvm::SmallVector<OmpMapMemberIndicesData>>
      parentMemberIndices;
  bool clauseFound = findRepeatableClause<omp::clause::UseDeviceAddr>(
      [&](const omp::clause::UseDeviceAddr &clause,
<<<<<<< HEAD
          const Fortran::parser::CharBlock &) {
        const Fortran::parser::CharBlock source;
        mlir::Location location = converter.genLocation(source);
        fir::FirOpBuilder &firOpBuilder = converter.getFirOpBuilder();
        llvm::omp::OpenMPOffloadMappingFlags mapTypeBits =
            llvm::omp::OpenMPOffloadMappingFlags::OMP_MAP_TO |
            llvm::omp::OpenMPOffloadMappingFlags::OMP_MAP_FROM;
        for (const omp::Object &object : clause.v) {
          llvm::SmallVector<mlir::Value> bounds;
          std::stringstream asFortran;

          Fortran::lower::AddrAndBoundsInfo info =
              Fortran::lower::gatherDataOperandAddrAndBounds<
                  mlir::omp::MapBoundsOp, mlir::omp::MapBoundsType>(
                  converter, firOpBuilder, semaCtx, stmtCtx, *object.sym(),
                  object.ref(), location, asFortran, bounds,
                  treatIndexAsSection);

          // Explicit map captures are captured ByRef by default,
          // optimisation passes may alter this to ByCopy or other capture
          // types to optimise
          mlir::Value baseOp = info.rawInput;
          mlir::omp::MapInfoOp mapOp = createMapInfoOp(
              firOpBuilder, location, baseOp,
              /*varPtrPtr=*/mlir::Value{}, asFortran.str(), bounds,
              /*members=*/{}, /*membersIndex=*/mlir::DenseIntElementsAttr{},
              static_cast<
                  std::underlying_type_t<llvm::omp::OpenMPOffloadMappingFlags>>(
                  mapTypeBits),
              mlir::omp::VariableCaptureKind::ByRef, baseOp.getType());

          if (object.sym()->owner().IsDerivedType()) {
            addChildIndexAndMapToParent(object, parentMemberIndices, mapOp,
                                        semaCtx);
          } else {
            useDeviceSyms.push_back(object.sym());
            useDeviceTypes.push_back(baseOp.getType());
            useDeviceLocs.push_back(baseOp.getLoc());
            result.useDeviceAddrVars.push_back(mapOp);
          }
        }
=======
          const parser::CharBlock &source) {
        mlir::Location location = converter.genLocation(source);
        llvm::omp::OpenMPOffloadMappingFlags mapTypeBits =
            llvm::omp::OpenMPOffloadMappingFlags::OMP_MAP_TO |
            llvm::omp::OpenMPOffloadMappingFlags::OMP_MAP_FROM;
        processMapObjects(stmtCtx, location, clause.v, mapTypeBits,
                          parentMemberIndices, result.useDeviceAddrVars,
                          &useDeviceSyms, &useDeviceLocs, &useDeviceTypes);
>>>>>>> b35bb7b7
      });

  insertChildMapInfoIntoParent(converter, parentMemberIndices,
                               result.useDeviceAddrVars, useDeviceSyms,
                               &useDeviceTypes, &useDeviceLocs);
  return clauseFound;
}

bool ClauseProcessor::processUseDevicePtr(
<<<<<<< HEAD
    Fortran::lower::StatementContext &stmtCtx,
    mlir::omp::UseDevicePtrClauseOps &result,
    llvm::SmallVectorImpl<mlir::Type> &useDeviceTypes,
    llvm::SmallVectorImpl<mlir::Location> &useDeviceLocs,
    llvm::SmallVectorImpl<const Fortran::semantics::Symbol *> &useDeviceSyms,
    llvm::SmallVectorImpl<mlir::Value> &useDeviceAddrVars) const {
  std::map<const Fortran::semantics::Symbol *,
=======
    lower::StatementContext &stmtCtx, mlir::omp::UseDevicePtrClauseOps &result,
    llvm::SmallVectorImpl<mlir::Type> &useDeviceTypes,
    llvm::SmallVectorImpl<mlir::Location> &useDeviceLocs,
    llvm::SmallVectorImpl<const semantics::Symbol *> &useDeviceSyms) const {
  std::map<const semantics::Symbol *,
>>>>>>> b35bb7b7
           llvm::SmallVector<OmpMapMemberIndicesData>>
      parentMemberIndices;
  bool clauseFound = findRepeatableClause<omp::clause::UseDevicePtr>(
      [&](const omp::clause::UseDevicePtr &clause,
<<<<<<< HEAD
          const Fortran::parser::CharBlock &) {
        const Fortran::parser::CharBlock source;
        mlir::Location location = converter.genLocation(source);
        fir::FirOpBuilder &firOpBuilder = converter.getFirOpBuilder();
        llvm::omp::OpenMPOffloadMappingFlags mapTypeBits =
            llvm::omp::OpenMPOffloadMappingFlags::OMP_MAP_TO |
            llvm::omp::OpenMPOffloadMappingFlags::OMP_MAP_FROM;
        for (const omp::Object &object : clause.v) {
          llvm::SmallVector<mlir::Value> bounds;
          std::stringstream asFortran;

          Fortran::lower::AddrAndBoundsInfo info =
              Fortran::lower::gatherDataOperandAddrAndBounds<
                  mlir::omp::MapBoundsOp, mlir::omp::MapBoundsType>(
                  converter, firOpBuilder, semaCtx, stmtCtx, *object.sym(),
                  object.ref(), location, asFortran, bounds,
                  treatIndexAsSection);

          // Explicit map captures are captured ByRef by default,
          // optimisation passes may alter this to ByCopy or other capture
          // types to optimise
          mlir::Value baseOp = info.rawInput;
          mlir::omp::MapInfoOp mapOp = createMapInfoOp(
              firOpBuilder, location, baseOp,
              /*varPtrPtr=*/mlir::Value{}, asFortran.str(), bounds,
              /*members=*/{}, /*membersIndex=*/mlir::DenseIntElementsAttr{},
              static_cast<
                  std::underlying_type_t<llvm::omp::OpenMPOffloadMappingFlags>>(
                  mapTypeBits),
              mlir::omp::VariableCaptureKind::ByRef, baseOp.getType());

          if (object.sym()->owner().IsDerivedType()) {
            addChildIndexAndMapToParent(object, parentMemberIndices, mapOp,
                                        semaCtx);
          } else {
            useDeviceSyms.push_back(object.sym());
            useDeviceTypes.push_back(baseOp.getType());
            useDeviceLocs.push_back(baseOp.getLoc());
            result.useDevicePtrVars.push_back(mapOp);
          }
        }
      });

  insertChildMapInfoIntoParent(converter, parentMemberIndices,
                               useDeviceAddrVars, useDeviceSyms,
=======
          const parser::CharBlock &source) {
        mlir::Location location = converter.genLocation(source);
        llvm::omp::OpenMPOffloadMappingFlags mapTypeBits =
            llvm::omp::OpenMPOffloadMappingFlags::OMP_MAP_TO |
            llvm::omp::OpenMPOffloadMappingFlags::OMP_MAP_FROM;
        processMapObjects(stmtCtx, location, clause.v, mapTypeBits,
                          parentMemberIndices, result.useDevicePtrVars,
                          &useDeviceSyms, &useDeviceLocs, &useDeviceTypes);
      });

  insertChildMapInfoIntoParent(converter, parentMemberIndices,
                               result.useDevicePtrVars, useDeviceSyms,
>>>>>>> b35bb7b7
                               &useDeviceTypes, &useDeviceLocs);
  return clauseFound;
}

} // namespace omp
} // namespace lower
} // namespace Fortran<|MERGE_RESOLUTION|>--- conflicted
+++ resolved
@@ -1063,68 +1063,15 @@
 }
 
 bool ClauseProcessor::processUseDeviceAddr(
-<<<<<<< HEAD
-    Fortran::lower::StatementContext &stmtCtx,
-    mlir::omp::UseDeviceAddrClauseOps &result,
-    llvm::SmallVectorImpl<mlir::Type> &useDeviceTypes,
-    llvm::SmallVectorImpl<mlir::Location> &useDeviceLocs,
-    llvm::SmallVectorImpl<const Fortran::semantics::Symbol *> &useDeviceSyms)
-    const {
-  std::map<const Fortran::semantics::Symbol *,
-=======
     lower::StatementContext &stmtCtx, mlir::omp::UseDeviceAddrClauseOps &result,
     llvm::SmallVectorImpl<mlir::Type> &useDeviceTypes,
     llvm::SmallVectorImpl<mlir::Location> &useDeviceLocs,
     llvm::SmallVectorImpl<const semantics::Symbol *> &useDeviceSyms) const {
   std::map<const semantics::Symbol *,
->>>>>>> b35bb7b7
            llvm::SmallVector<OmpMapMemberIndicesData>>
       parentMemberIndices;
   bool clauseFound = findRepeatableClause<omp::clause::UseDeviceAddr>(
       [&](const omp::clause::UseDeviceAddr &clause,
-<<<<<<< HEAD
-          const Fortran::parser::CharBlock &) {
-        const Fortran::parser::CharBlock source;
-        mlir::Location location = converter.genLocation(source);
-        fir::FirOpBuilder &firOpBuilder = converter.getFirOpBuilder();
-        llvm::omp::OpenMPOffloadMappingFlags mapTypeBits =
-            llvm::omp::OpenMPOffloadMappingFlags::OMP_MAP_TO |
-            llvm::omp::OpenMPOffloadMappingFlags::OMP_MAP_FROM;
-        for (const omp::Object &object : clause.v) {
-          llvm::SmallVector<mlir::Value> bounds;
-          std::stringstream asFortran;
-
-          Fortran::lower::AddrAndBoundsInfo info =
-              Fortran::lower::gatherDataOperandAddrAndBounds<
-                  mlir::omp::MapBoundsOp, mlir::omp::MapBoundsType>(
-                  converter, firOpBuilder, semaCtx, stmtCtx, *object.sym(),
-                  object.ref(), location, asFortran, bounds,
-                  treatIndexAsSection);
-
-          // Explicit map captures are captured ByRef by default,
-          // optimisation passes may alter this to ByCopy or other capture
-          // types to optimise
-          mlir::Value baseOp = info.rawInput;
-          mlir::omp::MapInfoOp mapOp = createMapInfoOp(
-              firOpBuilder, location, baseOp,
-              /*varPtrPtr=*/mlir::Value{}, asFortran.str(), bounds,
-              /*members=*/{}, /*membersIndex=*/mlir::DenseIntElementsAttr{},
-              static_cast<
-                  std::underlying_type_t<llvm::omp::OpenMPOffloadMappingFlags>>(
-                  mapTypeBits),
-              mlir::omp::VariableCaptureKind::ByRef, baseOp.getType());
-
-          if (object.sym()->owner().IsDerivedType()) {
-            addChildIndexAndMapToParent(object, parentMemberIndices, mapOp,
-                                        semaCtx);
-          } else {
-            useDeviceSyms.push_back(object.sym());
-            useDeviceTypes.push_back(baseOp.getType());
-            useDeviceLocs.push_back(baseOp.getLoc());
-            result.useDeviceAddrVars.push_back(mapOp);
-          }
-        }
-=======
           const parser::CharBlock &source) {
         mlir::Location location = converter.genLocation(source);
         llvm::omp::OpenMPOffloadMappingFlags mapTypeBits =
@@ -1133,7 +1080,6 @@
         processMapObjects(stmtCtx, location, clause.v, mapTypeBits,
                           parentMemberIndices, result.useDeviceAddrVars,
                           &useDeviceSyms, &useDeviceLocs, &useDeviceTypes);
->>>>>>> b35bb7b7
       });
 
   insertChildMapInfoIntoParent(converter, parentMemberIndices,
@@ -1143,72 +1089,15 @@
 }
 
 bool ClauseProcessor::processUseDevicePtr(
-<<<<<<< HEAD
-    Fortran::lower::StatementContext &stmtCtx,
-    mlir::omp::UseDevicePtrClauseOps &result,
-    llvm::SmallVectorImpl<mlir::Type> &useDeviceTypes,
-    llvm::SmallVectorImpl<mlir::Location> &useDeviceLocs,
-    llvm::SmallVectorImpl<const Fortran::semantics::Symbol *> &useDeviceSyms,
-    llvm::SmallVectorImpl<mlir::Value> &useDeviceAddrVars) const {
-  std::map<const Fortran::semantics::Symbol *,
-=======
     lower::StatementContext &stmtCtx, mlir::omp::UseDevicePtrClauseOps &result,
     llvm::SmallVectorImpl<mlir::Type> &useDeviceTypes,
     llvm::SmallVectorImpl<mlir::Location> &useDeviceLocs,
     llvm::SmallVectorImpl<const semantics::Symbol *> &useDeviceSyms) const {
   std::map<const semantics::Symbol *,
->>>>>>> b35bb7b7
            llvm::SmallVector<OmpMapMemberIndicesData>>
       parentMemberIndices;
   bool clauseFound = findRepeatableClause<omp::clause::UseDevicePtr>(
       [&](const omp::clause::UseDevicePtr &clause,
-<<<<<<< HEAD
-          const Fortran::parser::CharBlock &) {
-        const Fortran::parser::CharBlock source;
-        mlir::Location location = converter.genLocation(source);
-        fir::FirOpBuilder &firOpBuilder = converter.getFirOpBuilder();
-        llvm::omp::OpenMPOffloadMappingFlags mapTypeBits =
-            llvm::omp::OpenMPOffloadMappingFlags::OMP_MAP_TO |
-            llvm::omp::OpenMPOffloadMappingFlags::OMP_MAP_FROM;
-        for (const omp::Object &object : clause.v) {
-          llvm::SmallVector<mlir::Value> bounds;
-          std::stringstream asFortran;
-
-          Fortran::lower::AddrAndBoundsInfo info =
-              Fortran::lower::gatherDataOperandAddrAndBounds<
-                  mlir::omp::MapBoundsOp, mlir::omp::MapBoundsType>(
-                  converter, firOpBuilder, semaCtx, stmtCtx, *object.sym(),
-                  object.ref(), location, asFortran, bounds,
-                  treatIndexAsSection);
-
-          // Explicit map captures are captured ByRef by default,
-          // optimisation passes may alter this to ByCopy or other capture
-          // types to optimise
-          mlir::Value baseOp = info.rawInput;
-          mlir::omp::MapInfoOp mapOp = createMapInfoOp(
-              firOpBuilder, location, baseOp,
-              /*varPtrPtr=*/mlir::Value{}, asFortran.str(), bounds,
-              /*members=*/{}, /*membersIndex=*/mlir::DenseIntElementsAttr{},
-              static_cast<
-                  std::underlying_type_t<llvm::omp::OpenMPOffloadMappingFlags>>(
-                  mapTypeBits),
-              mlir::omp::VariableCaptureKind::ByRef, baseOp.getType());
-
-          if (object.sym()->owner().IsDerivedType()) {
-            addChildIndexAndMapToParent(object, parentMemberIndices, mapOp,
-                                        semaCtx);
-          } else {
-            useDeviceSyms.push_back(object.sym());
-            useDeviceTypes.push_back(baseOp.getType());
-            useDeviceLocs.push_back(baseOp.getLoc());
-            result.useDevicePtrVars.push_back(mapOp);
-          }
-        }
-      });
-
-  insertChildMapInfoIntoParent(converter, parentMemberIndices,
-                               useDeviceAddrVars, useDeviceSyms,
-=======
           const parser::CharBlock &source) {
         mlir::Location location = converter.genLocation(source);
         llvm::omp::OpenMPOffloadMappingFlags mapTypeBits =
@@ -1221,7 +1110,6 @@
 
   insertChildMapInfoIntoParent(converter, parentMemberIndices,
                                result.useDevicePtrVars, useDeviceSyms,
->>>>>>> b35bb7b7
                                &useDeviceTypes, &useDeviceLocs);
   return clauseFound;
 }
