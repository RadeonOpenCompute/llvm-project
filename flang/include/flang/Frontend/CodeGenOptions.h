//===--- CodeGenOptions.h ---------------------------------------*- C++ -*-===//
//
// Part of the LLVM Project, under the Apache License v2.0 with LLVM Exceptions.
// See https://llvm.org/LICENSE.txt for license information.
// SPDX-License-Identifier: Apache-2.0 WITH LLVM-exception
//
//===----------------------------------------------------------------------===//
//
//  This file defines the CodeGenOptions interface, which holds the
//  configuration for LLVM's middle-end and back-end. It controls LLVM's code
//  generation into assembly or machine code.
//
//===----------------------------------------------------------------------===//

#ifndef FORTRAN_FRONTEND_CODEGENOPTIONS_H
#define FORTRAN_FRONTEND_CODEGENOPTIONS_H

#include "flang/Optimizer/Transforms/Utils.h"
#include "llvm/Frontend/Debug/Options.h"
#include "llvm/Frontend/Driver/CodeGenOptions.h"
#include "llvm/Support/CodeGen.h"
#include "llvm/Support/Regex.h"
#include "llvm/Target/TargetOptions.h"
#include "llvm/Transforms/Instrumentation/AddressSanitizerOptions.h"
#include <map>
#include <memory>
#include <optional>
#include <string>
#include <vector>

namespace Fortran::frontend {

/// Bitfields of CodeGenOptions, split out from CodeGenOptions to ensure
/// that this large collection of bitfields is a trivial class type.
class CodeGenOptionsBase {

public:
#define CODEGENOPT(Name, Bits, Default) unsigned Name : Bits;
#define ENUM_CODEGENOPT(Name, Type, Bits, Default)
#include "flang/Frontend/CodeGenOptions.def"

protected:
#define CODEGENOPT(Name, Bits, Default)
#define ENUM_CODEGENOPT(Name, Type, Bits, Default) unsigned Name : Bits;
#include "flang/Frontend/CodeGenOptions.def"
};

/// Tracks various options which control how the code is optimized and passed
/// to the LLVM backend.
class CodeGenOptions : public CodeGenOptionsBase {

public:
  /// The paths to the pass plugins that were registered using -fpass-plugin.
  std::vector<std::string> LLVMPassPlugins;

  /// List of filenames passed in using the -fembed-offload-object option. These
  /// are offloading binaries containing device images and metadata.
  std::vector<std::string> OffloadObjects;

  /// List of filenames passed in using the -mlink-builtin-bitcode. These
  /// are bc libraries that should be linked in and internalized;
  std::vector<std::string> BuiltinBCLibs;

  /// The directory where temp files are stored if specified by -save-temps
  std::optional<std::string> SaveTempsDir;

  /// The name of the file to which the backend should save YAML optimization
  /// records.
  std::string OptRecordFile;

  /// The regex that filters the passes that should be saved to the optimization
  /// records.
  std::string OptRecordPasses;

  /// The format used for serializing remarks (default: YAML)
  std::string OptRecordFormat;

  /// Options to add to the linker for the object file
  std::vector<std::string> DependentLibs;

  // The RemarkKind enum class and OptRemark struct are identical to what Clang
  // has
  // TODO: Share with clang instead of re-implementing here
  enum class RemarkKind {
    RK_Missing,     // Remark argument not present on the command line.
    RK_Enabled,     // Remark enabled via '-Rgroup', i.e. -Rpass, -Rpass-missed,
                    // -Rpass-analysis
    RK_Disabled,    // Remark disabled via '-Rno-group', i.e. -Rno-pass,
                    // -Rno-pass-missed, -Rno-pass-analysis.
    RK_WithPattern, // Remark pattern specified via '-Rgroup=regexp'.
  };

  /// \brief Code object version for AMDGPU.
  llvm::CodeObjectVersionKind CodeObjectVersion =
      llvm::CodeObjectVersionKind::COV_5;

  /// Optimization remark with an optional regular expression pattern.
  struct OptRemark {
    RemarkKind Kind = RemarkKind::RK_Missing;
    std::string Pattern;
    std::shared_ptr<llvm::Regex> Regex;

    /// By default, optimization remark is missing.
    OptRemark() = default;

    /// Returns true iff the optimization remark holds a valid regular
    /// expression.
    bool hasValidPattern() const { return Regex != nullptr; }

    /// Matches the given string against the regex, if there is some.
    bool patternMatches(llvm::StringRef string) const {
      return hasValidPattern() && Regex->match(string);
    }
  };

  // The OptRemark fields provided here are identical to Clang.

  /// Selected optimizations for which we should enable optimization remarks.
  /// Transformation passes whose name matches the contained (optional) regular
  /// expression (and support this feature), will emit a diagnostic whenever
  /// they perform a transformation.
  OptRemark OptimizationRemark;

  /// Selected optimizations for which we should enable missed optimization
  /// remarks. Transformation passes whose name matches the contained (optional)
  /// regular expression (and support this feature), will emit a diagnostic
  /// whenever they tried but failed to perform a transformation.
  OptRemark OptimizationRemarkMissed;

  /// Selected optimizations for which we should enable optimization analyses.
  /// Transformation passes whose name matches the contained (optional) regular
  /// expression (and support this feature), will emit a diagnostic whenever
  /// they want to explain why they decided to apply or not apply a given
  /// transformation.
  OptRemark OptimizationRemarkAnalysis;

<<<<<<< HEAD
  /// Optionally map `do concurrent` loops to OpenMP. This is only valid of
  /// OpenMP is enabled.
  using DoConcurrentMappingKind = fir::omp::DoConcurrentMappingKind;
=======
  /// The code model to use (-mcmodel).
  std::string CodeModel;

  /// The code model-specific large data threshold to use
  /// (-mlarge-data-threshold).
  uint64_t LargeDataThreshold;
>>>>>>> 918ac629

  // Define accessors/mutators for code generation options of enumeration type.
#define CODEGENOPT(Name, Bits, Default)
#define ENUM_CODEGENOPT(Name, Type, Bits, Default)                             \
  Type get##Name() const { return static_cast<Type>(Name); }                   \
  void set##Name(Type Value) { Name = static_cast<unsigned>(Value); }
#include "flang/Frontend/CodeGenOptions.def"

  CodeGenOptions();
};

std::optional<llvm::CodeModel::Model> getCodeModel(llvm::StringRef string);

} // end namespace Fortran::frontend

#endif // FORTRAN_FRONTEND_CODEGENOPTIONS_H<|MERGE_RESOLUTION|>--- conflicted
+++ resolved
@@ -134,18 +134,16 @@
   /// transformation.
   OptRemark OptimizationRemarkAnalysis;
 
-<<<<<<< HEAD
-  /// Optionally map `do concurrent` loops to OpenMP. This is only valid of
-  /// OpenMP is enabled.
-  using DoConcurrentMappingKind = fir::omp::DoConcurrentMappingKind;
-=======
   /// The code model to use (-mcmodel).
   std::string CodeModel;
 
   /// The code model-specific large data threshold to use
   /// (-mlarge-data-threshold).
   uint64_t LargeDataThreshold;
->>>>>>> 918ac629
+
+  /// Optionally map `do concurrent` loops to OpenMP. This is only valid of
+  /// OpenMP is enabled.
+  using DoConcurrentMappingKind = fir::omp::DoConcurrentMappingKind;
 
   // Define accessors/mutators for code generation options of enumeration type.
 #define CODEGENOPT(Name, Bits, Default)
