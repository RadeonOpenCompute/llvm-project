--- conflicted
+++ resolved
@@ -51,7 +51,6 @@
   ];
 }
 
-<<<<<<< HEAD
 def GlobalFilteringPass : Pass<"omp-global-filtering"> {
   let summary = "Filters out globals intended for the host when compiling "
                 "for the target device.";
@@ -91,8 +90,6 @@
            )}]>,
   ];
 }
-=======
->>>>>>> dd7a3d4d
 
 // Needs to be scheduled on Module as we create functions in it
 def LowerWorkshare : Pass<"lower-workshare", "::mlir::ModuleOp"> {
