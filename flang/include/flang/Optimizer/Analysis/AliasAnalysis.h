//===-- AliasAnalysis.h - Alias Analysis in FIR -----------------*- C++ -*-===//
//
// Part of the LLVM Project, under the Apache License v2.0 with LLVM Exceptions.
// See https://llvm.org/LICENSE.txt for license information.
// SPDX-License-Identifier: Apache-2.0 WITH LLVM-exception
//
//===----------------------------------------------------------------------===//

#ifndef FORTRAN_OPTIMIZER_ANALYSIS_ALIASANALYSIS_H
#define FORTRAN_OPTIMIZER_ANALYSIS_ALIASANALYSIS_H

#include "flang/Common/enum-class.h"
#include "flang/Common/enum-set.h"
#include "mlir/Analysis/AliasAnalysis.h"
#include "mlir/IR/Value.h"
#include "llvm/ADT/PointerUnion.h"

namespace fir {

//===----------------------------------------------------------------------===//
// AliasAnalysis
//===----------------------------------------------------------------------===//
struct AliasAnalysis {
  // Structures to describe the memory source of a value.

  /// Kind of the memory source referenced by a value.
  ENUM_CLASS(SourceKind,
             /// Unique memory allocated by an operation, e.g.
             /// by fir::AllocaOp or fir::AllocMemOp.
             Allocate,
             /// A global object allocated statically on the module level.
             Global,
             /// Memory allocated outside of a function and passed
             /// to the function as a by-ref argument.
             Argument,
             /// Represents memory allocated outside of a function
             /// and passed to the function via host association tuple.
             HostAssoc,
             /// Represents memory allocated by unknown means and
             /// with the memory address defined by a memory reading
             /// operation (e.g. fir::LoadOp).
             Indirect,
             /// Starting point to the analysis whereby nothing is known about
             /// the source
             Unknown);

  /// Attributes of the memory source object.
  ENUM_CLASS(Attribute, Target, Pointer, IntentIn);

  // See
  // https://discourse.llvm.org/t/rfc-distinguish-between-data-and-non-data-in-fir-alias-analysis/78759/1
  //
  // It is possible, while following the source of a memory reference through
  // the use-def chain, to arrive at the same origin, even though the starting
  // points were known to not alias.
  //
  // clang-format off
  // Example:
  //  ------------------- test.f90 --------------------
  //  module top
  //    real, pointer :: a(:)
  //  end module
  //
  //  subroutine test()
  //    use top
  //    a(1) = 1
  //  end subroutine
  //  -------------------------------------------------
<<<<<<< HEAD
  // 
  //  flang-new -fc1 -emit-fir test.f90 -o test.fir
=======
  //
  //  flang -fc1 -emit-fir test.f90 -o test.fir
>>>>>>> 402efa73
  //
  //  ------------------- test.fir --------------------
  //  fir.global @_QMtopEa : !fir.box<!fir.ptr<!fir.array<?xf32>>>
  //
  //  func.func @_QPtest() {
  //    %c1 = arith.constant 1 : index
  //    %cst = arith.constant 1.000000e+00 : f32
  //    %0 = fir.address_of(@_QMtopEa) : !fir.ref<!fir.box<!fir.ptr<!fir.array<?xf32>>>>
  //    %1 = fir.declare %0 {fortran_attrs = #fir.var_attrs<pointer>, uniq_name = "_QMtopEa"} : (!fir.ref<!fir.box<!fir.ptr<!fir.array<?xf32>>>>) -> !fir.ref<!fir.box<!fir.ptr<!fir.array<?xf32>>>>
  //    %2 = fir.load %1 : !fir.ref<!fir.box<!fir.ptr<!fir.array<?xf32>>>>
  //    ...
  //    %5 = fir.array_coor %2 %c1 : (!fir.box<!fir.ptr<!fir.array<?xf32>>>, !fir.shift<1>, index) -> !fir.ref<f32>
  //    fir.store %cst to %5 : !fir.ref<f32>
  //    return
  //  }
  //  -------------------------------------------------
  //
  // With high level operations, such as fir.array_coor, it is possible to
  // reach into the data wrapped by the box (the descriptor). Therefore when
  // asking about the memory source of %5, we are really asking about the
  // source of the data of box %2.
  //
  // When asking about the source of %0 which is the address of the box, we
  // reach the same source as in the first case: the global @_QMtopEa. Yet one
  // source refers to the data while the other refers to the address of the box
  // itself.
  //
  // To distinguish between the two, the isData flag has been added, whereby
  // data is defined as any memory reference that is not a box reference.
  // Additionally, because it is relied on in HLFIR lowering, we allow querying
  // on a box SSA value, which is interpreted as querying on its data.
  //
  // So in the above example, !fir.ref<f32> and !fir.box<!fir.ptr<!fir.array<?xf32>>> is data,
  // while !fir.ref<!fir.box<!fir.ptr<!fir.array<?xf32>>>> is not data.

  // This also applies to function arguments. In the example below, %arg0
  // is data, %arg1 is not data but a load of %arg1 is.
  //
  // func.func @_QFPtest2(%arg0: !fir.ref<f32>, %arg1: !fir.ref<!fir.box<!fir.ptr<f32>>> )  {
  //    %0 = fir.load %arg1 : !fir.ref<!fir.box<!fir.ptr<f32>>>
  //    ... }
  //
  // clang-format on

  struct Source {
    using SourceUnion = llvm::PointerUnion<mlir::SymbolRefAttr, mlir::Value>;
    using Attributes = Fortran::common::EnumSet<Attribute, Attribute_enumSize>;

    struct SourceOrigin {
      /// Source definition of a value.
      SourceUnion u;

      /// A value definition denoting the place where the corresponding
      /// source variable was instantiated by the front-end.
      /// Currently, it is the result of [hl]fir.declare of the source,
      /// if we can reach it.
      /// It helps to identify the scope where the corresponding variable
      /// was defined in the original Fortran source, e.g. when MLIR
      /// inlining happens an inlined fir.declare of the callee's
      /// dummy argument identifies the scope where the source
      /// may be treated as a dummy argument.
      mlir::Value instantiationPoint;

      /// Whether the source was reached following data or box reference
      bool isData{false};
    };

    SourceOrigin origin;

    /// Kind of the memory source.
    SourceKind kind;
    /// Value type of the source definition.
    mlir::Type valueType;
    /// Attributes of the memory source object, e.g. Target.
    Attributes attributes;
    /// Have we lost precision following the source such that
    /// even an exact match cannot be MustAlias?
    bool approximateSource;

    /// Print information about the memory source to `os`.
    void print(llvm::raw_ostream &os) const;

    /// Return true, if Target or Pointer attribute is set.
    bool isTargetOrPointer() const;

    bool isDummyArgument() const;
    bool isData() const;
    bool isBoxData() const;

    /// @name Dummy Argument Aliasing
    ///
    /// Check conditions related to dummy argument aliasing.
    ///
    /// For all uses, a result of false can prevent MayAlias from being
    /// reported, so the list of cases where false is returned is conservative.

    ///@{
    /// The address of a (possibly host associated) dummy argument of the
    /// current function?
    bool mayBeDummyArgOrHostAssoc() const;
    /// \c mayBeDummyArgOrHostAssoc and the address of a pointer?
    bool mayBePtrDummyArgOrHostAssoc() const;
    /// The address of an actual argument of the current function?
    bool mayBeActualArg() const;
    /// \c mayBeActualArg and the address of either a pointer or a composite
    /// with a pointer component?
    bool mayBeActualArgWithPtr(const mlir::Value *val) const;
    ///@}

    mlir::Type getType() const;
  };

  friend llvm::raw_ostream &operator<<(llvm::raw_ostream &os,
                                       const AliasAnalysis::Source &op);

  /// Given the values and their sources, return their aliasing behavior.
  mlir::AliasResult alias(Source lhsSrc, Source rhsSrc, mlir::Value lhs,
                          mlir::Value rhs);

  /// Given two values, return their aliasing behavior.
  mlir::AliasResult alias(mlir::Value lhs, mlir::Value rhs);

  /// Return the modify-reference behavior of `op` on `location`.
  mlir::ModRefResult getModRef(mlir::Operation *op, mlir::Value location);

  /// Return the memory source of a value.
  /// If getInstantiationPoint is true, the search for the source
  /// will stop at [hl]fir.declare if it represents a dummy
  /// argument declaration (i.e. it has the dummy_scope operand).
  fir::AliasAnalysis::Source getSource(mlir::Value,
                                       bool getInstantiationPoint = false);

private:
  /// Return true, if `ty` is a reference type to an object of derived type
  /// that contains a component with POINTER attribute.
  static bool isRecordWithPointerComponent(mlir::Type ty);

  /// Return true, if `ty` is a reference type to a boxed
  /// POINTER object or a raw fir::PointerType.
  static bool isPointerReference(mlir::Type ty);
};

inline bool operator==(const AliasAnalysis::Source::SourceOrigin &lhs,
                       const AliasAnalysis::Source::SourceOrigin &rhs) {
  return lhs.u == rhs.u && lhs.isData == rhs.isData;
}
inline bool operator!=(const AliasAnalysis::Source::SourceOrigin &lhs,
                       const AliasAnalysis::Source::SourceOrigin &rhs) {
  return !(lhs == rhs);
}

inline llvm::raw_ostream &operator<<(llvm::raw_ostream &os,
                                     const AliasAnalysis::Source &op) {
  op.print(os);
  return os;
}

} // namespace fir

#endif // FORTRAN_OPTIMIZER_ANALYSIS_ALIASANALYSIS_H<|MERGE_RESOLUTION|>--- conflicted
+++ resolved
@@ -66,13 +66,8 @@
   //    a(1) = 1
   //  end subroutine
   //  -------------------------------------------------
-<<<<<<< HEAD
-  // 
+  //
   //  flang-new -fc1 -emit-fir test.f90 -o test.fir
-=======
-  //
-  //  flang -fc1 -emit-fir test.f90 -o test.fir
->>>>>>> 402efa73
   //
   //  ------------------- test.fir --------------------
   //  fir.global @_QMtopEa : !fir.box<!fir.ptr<!fir.array<?xf32>>>
