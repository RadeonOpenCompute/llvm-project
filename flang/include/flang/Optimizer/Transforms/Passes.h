//===-- Optimizer/Transforms/Passes.h ---------------------------*- C++ -*-===//
//
// Part of the LLVM Project, under the Apache License v2.0 with LLVM Exceptions.
// See https://llvm.org/LICENSE.txt for license information.
// SPDX-License-Identifier: Apache-2.0 WITH LLVM-exception
//
//===----------------------------------------------------------------------===//

#ifndef FORTRAN_OPTIMIZER_TRANSFORMS_PASSES_H
#define FORTRAN_OPTIMIZER_TRANSFORMS_PASSES_H

#include "flang/Optimizer/Dialect/FIROps.h"
#include "flang/Optimizer/Transforms/Utils.h"
#include "mlir/Dialect/LLVMIR/LLVMAttrs.h"
#include "mlir/Dialect/OpenMP/OpenMPDialect.h"
#include "mlir/Pass/Pass.h"
#include "mlir/Pass/PassRegistry.h"

#include <memory>

namespace mlir {
class IRMapping;
class GreedyRewriteConfig;
class Operation;
class Pass;
class Region;
class ModuleOp;
} // namespace mlir

namespace fir {

//===----------------------------------------------------------------------===//
// Passes defined in Passes.td
//===----------------------------------------------------------------------===//

#define GEN_PASS_DECL_ABSTRACTRESULTOPT
#define GEN_PASS_DECL_AFFINEDIALECTPROMOTION
#define GEN_PASS_DECL_AFFINEDIALECTDEMOTION
#define GEN_PASS_DECL_ANNOTATECONSTANTOPERANDS
#define GEN_PASS_DECL_ARRAYVALUECOPY
#define GEN_PASS_DECL_ASSUMEDRANKOPCONVERSION
#define GEN_PASS_DECL_CHARACTERCONVERSION
#define GEN_PASS_DECL_CFGCONVERSION
#define GEN_PASS_DECL_DOCONCURRENTCONVERSIONPASS
#define GEN_PASS_DECL_EXTERNALNAMECONVERSION
#define GEN_PASS_DECL_MEMREFDATAFLOWOPT
#define GEN_PASS_DECL_SIMPLIFYINTRINSICS
#define GEN_PASS_DECL_MEMORYALLOCATIONOPT
#define GEN_PASS_DECL_SIMPLIFYREGIONLITE
#define GEN_PASS_DECL_ALGEBRAICSIMPLIFICATION
#define GEN_PASS_DECL_POLYMORPHICOPCONVERSION
#define GEN_PASS_DECL_OPENACCDATAOPERANDCONVERSION
#define GEN_PASS_DECL_ADDDEBUGINFO
#define GEN_PASS_DECL_STACKARRAYS
#define GEN_PASS_DECL_LOOPVERSIONING
#define GEN_PASS_DECL_ADDALIASTAGS
#define GEN_PASS_DECL_OMPMAPINFOFINALIZATIONPASS
#define GEN_PASS_DECL_OMPMARKDECLARETARGETPASS
#define GEN_PASS_DECL_OMPFUNCTIONFILTERING
#define GEN_PASS_DECL_VSCALEATTR
#define GEN_PASS_DECL_FUNCTIONATTR
#include "flang/Optimizer/Transforms/Passes.h.inc"

std::unique_ptr<mlir::Pass> createAffineDemotionPass();
std::unique_ptr<mlir::Pass>
createArrayValueCopyPass(fir::ArrayValueCopyOptions options = {});
std::unique_ptr<mlir::Pass> createCFGConversionPassWithNSW();
std::unique_ptr<mlir::Pass> createMemDataFlowOptPass();
std::unique_ptr<mlir::Pass> createPromoteToAffinePass();
std::unique_ptr<mlir::Pass>
createAddDebugInfoPass(fir::AddDebugInfoOptions options = {});

std::unique_ptr<mlir::Pass> createAnnotateConstantOperandsPass();
std::unique_ptr<mlir::Pass> createAlgebraicSimplificationPass();
std::unique_ptr<mlir::Pass>
createAlgebraicSimplificationPass(const mlir::GreedyRewriteConfig &config);

std::unique_ptr<mlir::Pass> createVScaleAttrPass();
std::unique_ptr<mlir::Pass>
createVScaleAttrPass(std::pair<unsigned, unsigned> vscaleAttr);

<<<<<<< HEAD
struct FunctionAttrTypes {
  mlir::LLVM::framePointerKind::FramePointerKind framePointerKind =
      mlir::LLVM::framePointerKind::FramePointerKind::None;
};

std::unique_ptr<mlir::Pass> createFunctionAttrPass();
std::unique_ptr<mlir::Pass>
createFunctionAttrPass(FunctionAttrTypes &functionAttr, bool noInfsFPMath,
                       bool noNaNsFPMath, bool approxFuncFPMath,
                       bool noSignedZerosFPMath, bool unsafeFPMath);

std::unique_ptr<mlir::Pass> createDoConcurrentConversionPass(bool mapToDevice);

=======
>>>>>>> 400d4fd7
void populateCfgConversionRewrites(mlir::RewritePatternSet &patterns,
                                   bool forceLoopToExecuteOnce = false,
                                   bool setNSW = false);

// declarative passes
#define GEN_PASS_REGISTRATION
#include "flang/Optimizer/Transforms/Passes.h.inc"

} // namespace fir

#endif // FORTRAN_OPTIMIZER_TRANSFORMS_PASSES_H<|MERGE_RESOLUTION|>--- conflicted
+++ resolved
@@ -79,22 +79,8 @@
 std::unique_ptr<mlir::Pass>
 createVScaleAttrPass(std::pair<unsigned, unsigned> vscaleAttr);
 
-<<<<<<< HEAD
-struct FunctionAttrTypes {
-  mlir::LLVM::framePointerKind::FramePointerKind framePointerKind =
-      mlir::LLVM::framePointerKind::FramePointerKind::None;
-};
-
-std::unique_ptr<mlir::Pass> createFunctionAttrPass();
-std::unique_ptr<mlir::Pass>
-createFunctionAttrPass(FunctionAttrTypes &functionAttr, bool noInfsFPMath,
-                       bool noNaNsFPMath, bool approxFuncFPMath,
-                       bool noSignedZerosFPMath, bool unsafeFPMath);
-
 std::unique_ptr<mlir::Pass> createDoConcurrentConversionPass(bool mapToDevice);
 
-=======
->>>>>>> 400d4fd7
 void populateCfgConversionRewrites(mlir::RewritePatternSet &patterns,
                                    bool forceLoopToExecuteOnce = false,
                                    bool setNSW = false);
