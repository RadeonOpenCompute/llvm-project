//===-- Passes.td - Transforms pass definition file --------*- tablegen -*-===//
//
// Part of the LLVM Project, under the Apache License v2.0 with LLVM Exceptions.
// See https://llvm.org/LICENSE.txt for license information.
// SPDX-License-Identifier: Apache-2.0 WITH LLVM-exception
//
//===----------------------------------------------------------------------===//
//
// This file contains definitions for passes within the Optimizer/Transforms/
// directory.
//
//===----------------------------------------------------------------------===//

#ifndef FLANG_OPTIMIZER_TRANSFORMS_PASSES
#define FLANG_OPTIMIZER_TRANSFORMS_PASSES

include "mlir/Pass/PassBase.td"
include "mlir/IR/EnumAttr.td"

def AbstractResultOpt
  : Pass<"abstract-result"> {
  let summary = "Convert fir.array, fir.box and fir.rec function result to "
                "function argument";
  let description = [{
    This pass is required before code gen to the LLVM IR dialect,
    including the pre-cg rewrite pass.
  }];
  let dependentDialects = [
    "fir::FIROpsDialect", "mlir::func::FuncDialect"
  ];
  let options = [
    Option<"passResultAsBox", "abstract-result-as-box",
           "bool", /*default=*/"false",
           "Pass fir.array<T> result as fir.box<fir.array<T>> argument instead"
           " of fir.ref<fir.array<T>>.">
  ];
}

def AffineDialectPromotion : Pass<"promote-to-affine", "::mlir::func::FuncOp"> {
  let summary = "Promotes `fir.{do_loop,if}` to `affine.{for,if}`.";
  let description = [{
    Convert fir operations which satisfy affine constraints to the affine
    dialect.

    `fir.do_loop` will be converted to `affine.for` if the loops inside the body
    can be converted and the indices for memory loads and stores satisfy
    `affine.apply` criteria for symbols and dimensions.

    `fir.if` will be converted to `affine.if` where possible. `affine.if`'s
    condition uses an integer set (==, >=) and an analysis is done to determine
    the fir condition's parent operations to construct the integer set.

    `fir.load` (`fir.store`) will be converted to `affine.load` (`affine.store`)
    where possible. This conversion includes adding a dummy `fir.convert` cast
    to adapt values of type `!fir.ref<!fir.array>` to `memref`. This is done
    because the affine dialect presently only understands the `memref` type.
  }];
  let constructor = "::fir::createPromoteToAffinePass()";
  let dependentDialects = [
    "fir::FIROpsDialect", "mlir::func::FuncDialect",
    "mlir::affine::AffineDialect"
  ];
}

def AffineDialectDemotion : Pass<"demote-affine", "::mlir::func::FuncOp"> {
  let summary = "Converts `affine.{load,store}` back to fir operations";
  let description = [{
    Affine dialect's default lowering for loads and stores is different from
    fir as it uses the `memref` type. The `memref` type is not compatible with
    the Fortran runtime. Therefore, conversion of memory operations back to
    `fir.load` and `fir.store` with `!fir.ref<?>` types is required.
  }];
  let constructor = "::fir::createAffineDemotionPass()";
  let dependentDialects = [
    "fir::FIROpsDialect", "mlir::func::FuncDialect",
    "mlir::affine::AffineDialect"
  ];
}

def AnnotateConstantOperands : Pass<"annotate-constant"> {
  let summary = "Annotate constant operands to all FIR operations";
  let description = [{
    The MLIR canonicalizer makes a distinction between constants based on how
    they are packaged in the IR. A constant value is wrapped in an Attr and that
    Attr can be attached to an Op. There is a distinguished Op, ConstantOp, that
    merely has one of these Attr attached.

    The MLIR canonicalizer treats constants referenced by an Op and constants
    referenced through a ConstantOp as having distinct semantics. This pass
    eliminates that distinction, so hashconsing of Ops, basic blocks, etc.
    behaves as one would expect.
  }];
  let constructor = "::fir::createAnnotateConstantOperandsPass()";
  let dependentDialects = [ "fir::FIROpsDialect" ];
}

def ArrayValueCopy : Pass<"array-value-copy", "::mlir::func::FuncOp"> {
  let summary = "Convert array value operations to memory operations.";
  let description = [{
    Transform the set of array value primitives to a memory-based array
    representation.

    The Ops `array_load`, `array_store`, `array_fetch`, and `array_update` are
    used to manage abstract aggregate array values. A simple analysis is done
    to determine if there are potential dependences between these operations.
    If not, these array operations can be lowered to work directly on the memory
    representation. If there is a potential conflict, a temporary is created
    along with appropriate copy-in/copy-out operations. Here, a more refined
    analysis might be deployed, such as using the affine framework.

    This pass is required before code gen to the LLVM IR dialect.
  }];
  let constructor = "::fir::createArrayValueCopyPass()";
  let dependentDialects = [ "fir::FIROpsDialect" ];
  let options = [
    Option<"optimizeConflicts", "optimize-conflicts", "bool",
           /*default=*/"false",
           "do more detailed conflict analysis to reduce the number "
           "of temporaries">
  ];
}

def CharacterConversion : Pass<"character-conversion"> {
  let summary = "Convert CHARACTER entities with different KINDs";
  let description = [{
    Translates entities of one CHARACTER KIND to another.

    By default the translation is to naively zero-extend or truncate a code
    point to fit the destination size.
  }];
  let dependentDialects = [ "fir::FIROpsDialect" ];
  let options = [
    Option<"useRuntimeCalls", "use-runtime-calls",
           "std::string", /*default=*/"std::string{}",
           "Generate runtime calls to a named set of conversion routines. "
           "By default, the conversions may produce unexpected results.">
  ];
}

def CFGConversion : Pass<"cfg-conversion"> {
  let summary = "Convert FIR structured control flow ops to CFG ops.";
  let description = [{
    Transform the `fir.do_loop`, `fir.if`, `fir.iterate_while` and
    `fir.select_type` ops into plain old test and branch operations. Removing
    the high-level control structures can enable other optimizations.

    This pass is required before code gen to the LLVM IR dialect.
  }];
  let dependentDialects = [
    "fir::FIROpsDialect", "mlir::func::FuncDialect"
  ];
  let options = [
    Option<"forceLoopToExecuteOnce", "always-execute-loop-body", "bool",
           /*default=*/"false",
           "force the body of a loop to execute at least once">,
    Option<"setNSW", "set-nsw", "bool",
           /*default=*/"false",
           "set nsw on loop variable increment">
  ];
}

def ExternalNameConversion : Pass<"external-name-interop", "mlir::ModuleOp"> {
  let summary = "Convert name for external interoperability";
  let description = [{
    Demangle FIR internal name and mangle them for external interoperability.
  }];
  let options = [
    Option<"appendUnderscoreOpt", "append-underscore",
           "bool", /*default=*/"true",
           "Append trailing underscore to external names.">
  ];
}

def MemRefDataFlowOpt : Pass<"fir-memref-dataflow-opt", "::mlir::func::FuncOp"> {
  let summary =
    "Perform store/load forwarding and potentially removing dead stores.";
  let description = [{
    This pass performs store to load forwarding to eliminate memory accesses and
    potentially the entire allocation if all the accesses are forwarded.
  }];
  let constructor = "::fir::createMemDataFlowOptPass()";
  let dependentDialects = [
    "fir::FIROpsDialect", "mlir::func::FuncDialect"
  ];
}

// This needs to be a "mlir::ModuleOp" pass, because we are creating debug for
// the module in this pass.
def AddDebugInfo : Pass<"add-debug-info", "mlir::ModuleOp"> {
  let summary = "Add the debug info";
  let description = [{
    Emit debug info that can be understood by llvm.
  }];
  let constructor = "::fir::createAddDebugInfoPass()";
  let dependentDialects = [
    "fir::FIROpsDialect", "mlir::func::FuncDialect", "mlir::LLVM::LLVMDialect"
  ];
  let options = [
    Option<"debugLevel", "debug-level",
           "mlir::LLVM::DIEmissionKind",
           /*default=*/"mlir::LLVM::DIEmissionKind::Full",
           "debug level",
           [{::llvm::cl::values(
            clEnumValN(mlir::LLVM::DIEmissionKind::Full, "Full", "Emit full debug info"),
            clEnumValN(mlir::LLVM::DIEmissionKind::LineTablesOnly, "LineTablesOnly", "Emit line tables only"),
            clEnumValN(mlir::LLVM::DIEmissionKind::None, "None", "Emit no debug information")
          )}]
           >,
    Option<"isOptimized", "is-optimized",
           "bool", /*default=*/"false",
           "is optimized.">,
    Option<"inputFilename", "file-name",
           "std::string",
           /*default=*/"std::string{}",
           "name of the input source file">,
  ];
}

// This needs to be a "mlir::ModuleOp" pass, because it inserts simplified
// functions into the module, which is invalid if a finer grain mlir::Operation
// is used as the pass specification says to not touch things outside hte scope
// of the operation being processed.
def SimplifyIntrinsics : Pass<"simplify-intrinsics", "mlir::ModuleOp"> {
  let summary = "Intrinsics simplification";
  let description = [{
    Qualifying intrinsics calls are replaced with calls to a specialized and
    simplified function. The simplified function is added to the current module.
    This function can be inlined by a general purpose inlining pass.
  }];

  let options = [
    Option<"enableExperimental", "enable-experimental", "bool",
           /*default=*/"false",
           "Enable experimental code that may not always work correctly">
  ];
}

def MemoryAllocationOpt : Pass<"memory-allocation-opt", "mlir::func::FuncOp"> {
  let summary = "Convert stack to heap allocations and vice versa.";
  let description = [{
    Convert stack allocations to heap allocations and vice versa based on
    estimated size, lifetime, usage patterns, the call tree, etc.
  }];
  let dependentDialects = [ "fir::FIROpsDialect" ];
  let options = [
    Option<"dynamicArrayOnHeap", "dynamic-array-on-heap",
           "bool", /*default=*/"false",
           "Allocate all arrays with runtime determined size on heap.">,
    Option<"maxStackArraySize", "maximum-array-alloc-size",
           "std::size_t", /*default=*/"~static_cast<std::size_t>(0)",
           "Set maximum number of elements of an array allocated on the stack.">
  ];
}

def StackArrays : Pass<"stack-arrays", "mlir::ModuleOp"> {
  let summary = "Move local array allocations from heap memory into stack memory";
  let description = [{
    Convert heap allocations for arrays, even those of unknown size, into stack
    allocations.
  }];
  let dependentDialects = [ "fir::FIROpsDialect" ];
}

def AddAliasTags : Pass<"fir-add-alias-tags", "mlir::ModuleOp"> {
  let summary = "Add tbaa tags to operations that implement FirAliasAnalysisOpInterface";
  let description = [{
    TBAA (type based alias analysis) is one method to pass pointer alias information
    from language frontends to LLVM. This pass uses fir::AliasAnalysis to add this
    information to fir.load and fir.store operations.
    Additional tags are added during codegen. See fir::TBAABuilder.
    This needs to be a separate pass so that it happens before structured control
    flow operations are lowered to branches and basic blocks (this makes tracing
    the source of values much eaiser). The other TBAA tags need to be applied to
    box loads and stores which are implicit in FIR and so cannot be annotated
    until codegen.
    TODO: this is currently a pass on mlir::ModuleOp to avoid parallelism. In
    theory, each operation could be considered in prallel, so long as there
    aren't races adding new tags to the mlir context.
  }];
  let dependentDialects = [ "fir::FIROpsDialect" ];
}

def SimplifyRegionLite : Pass<"simplify-region-lite", "mlir::ModuleOp"> {
  let summary = "Region simplification";
  let description = [{
    Run region DCE and erase unreachable blocks in regions.
  }];
}

def AlgebraicSimplification : Pass<"flang-algebraic-simplification"> {
  let summary = "";
  let description = [{
    Run algebraic simplifications for Math/Complex/etc. dialect operations.
    This is a flang specific pass, because we may want to "tune"
    the rewrite patterns specifically for Fortran (e.g. increase
    the limit for constant exponent value that defines the cases
    when pow(x, constant) is transformed into a set of multiplications, etc.).
  }];
  let dependentDialects = [ "mlir::math::MathDialect" ];
  let constructor = "::fir::createAlgebraicSimplificationPass()";
}

def PolymorphicOpConversion : Pass<"fir-polymorphic-op", "mlir::ModuleOp"> {
  let summary =
    "Simplify operations on polymorphic types";
  let description = [{
    This pass breaks up the lowering of operations on polymorphic types by 
    introducing an intermediate FIR level that simplifies code geneation. 
  }];
  let dependentDialects = [
    "fir::FIROpsDialect", "mlir::func::FuncDialect"
  ];
}

def LoopVersioning : Pass<"loop-versioning", "mlir::func::FuncOp"> {
  let summary = "Loop Versioning";
  let description = [{
    Loop Versioning pass adds a check and two variants of a loop when the input
    array is an assumed shape array, to optimize for the (often common) case where
    an array has element sized stride. The element sizes stride allows some
    loops to be vectorized as well as other loop optimizations.
  }];
  let dependentDialects = [ "fir::FIROpsDialect" ];
}

def OMPMapInfoFinalizationPass
    : Pass<"omp-map-info-finalization"> {
  let summary = "expands OpenMP MapInfo operations containing descriptors";
  let description = [{
    Expands MapInfo operations containing descriptor types into multiple 
    MapInfo's for each pointer element in the descriptor that requires 
    explicit individual mapping by the OpenMP runtime.
  }];
  let dependentDialects = ["mlir::omp::OpenMPDialect"];
}

def OMPMarkDeclareTargetPass
    : Pass<"omp-mark-declare-target", "mlir::ModuleOp"> {
  let summary = "Marks all functions called by an OpenMP declare target function as declare target";
  let dependentDialects = ["mlir::omp::OpenMPDialect"];
}

def OMPFunctionFiltering : Pass<"omp-function-filtering"> {
  let summary = "Filters out functions intended for the host when compiling "
                "for the target device.";
  let dependentDialects = [
    "mlir::func::FuncDialect",
    "fir::FIROpsDialect"
  ];
}

def VScaleAttr : Pass<"vscale-attr", "mlir::func::FuncOp"> {
  let summary = "Add vscale_range attribute to functions";
  let description = [{
     Set an attribute for the vscale range on functions, to allow scalable
     vector operations to be used on processors with variable vector length.
  }];
  let options = [
    Option<"vscaleRange", "vscale-range",
           "std::pair<unsigned, unsigned>", /*default=*/"std::pair<unsigned, unsigned>{}",
           "vector scale range">,
  ];
}

def FunctionAttr : Pass<"function-attr", "mlir::func::FuncOp"> {
  let summary = "Pass that adds function attributes expected at LLVM IR level";
  let description = [{ This feature introduces a general attribute aimed at
     customizing function characteristics. 
     Options include:
     Add "frame-pointer" attribute to functions: Set an attribute for the frame 
     pointer on functions, to avoid saving the frame pointer in a register in 
     functions where it is unnecessary. This eliminates the need for
     instructions to save, establish, and restore frame pointers, while also
     freeing up an additional register in numerous functions. However, this
     approach can make debugging unfeasible on certain machines.
  }];
  let options = [
    Option<"framePointerKind", "frame-pointer",
           "mlir::LLVM::framePointerKind::FramePointerKind", 
           /*default=*/"mlir::LLVM::framePointerKind::FramePointerKind{}",
           "frame pointer">,
    Option<"noInfsFPMath", "no-infs-fp-math",
           "bool", /*default=*/"false",
           "Set the no-infs-fp-math attribute on functions in the module.">,
    Option<"noNaNsFPMath", "no-nans-fp-math",
           "bool", /*default=*/"false",
           "Set the no-nans-fp-math attribute on functions in the module.">,
    Option<"approxFuncFPMath", "approx-func-fp-math",
           "bool", /*default=*/"false",
           "Set the approx-func-fp-math attribute on functions in the module.">,
    Option<"noSignedZerosFPMath", "no-signed-zeros-fp-math",
           "bool", /*default=*/"false",
           "Set the no-signed-zeros-fp-math attribute on functions in the module.">,
    Option<"unsafeFPMath", "unsafe-fp-math",
           "bool", /*default=*/"false",
           "Set the unsafe-fp-math attribute on functions in the module.">,
  ];
  let constructor = "::fir::createFunctionAttrPass()";
}

<<<<<<< HEAD
def DoConcurrentConversionPass : Pass<"fopenmp-do-concurrent-conversion", "mlir::func::FuncOp"> {
  let summary = "Map `DO CONCURRENT` loops to OpenMP worksharing loops.";

  let description = [{ This is an experimental pass to map `DO CONCURRENT` loops
     to their correspnding equivalent OpenMP worksharing constructs.

     For now the following is supported:
       - Mapping simple loops to `parallel do`.

     Still to TODO:
       - More extensive testing.
  }];

  let dependentDialects = ["mlir::omp::OpenMPDialect"];

  let options = [
    Option<"mapTo", "map-to",
           "fir::omp::DoConcurrentMappingKind",
           /*default=*/"fir::omp::DoConcurrentMappingKind::DCMK_None",
           "Try to map `do concurrent` loops to OpenMP (on host or device)",
           [{::llvm::cl::values(
               clEnumValN(fir::omp::DoConcurrentMappingKind::DCMK_None,
                          "none", "Do not lower `do concurrent` to OpenMP"),
               clEnumValN(fir::omp::DoConcurrentMappingKind::DCMK_Host,
                          "host", "Lower to run in parallel on the CPU"),
               clEnumValN(fir::omp::DoConcurrentMappingKind::DCMK_Device,
                          "device", "Lower to run in parallel on the GPU")
           )}]>,
=======
def AssumedRankOpConversion : Pass<"fir-assumed-rank-op", "mlir::ModuleOp"> {
  let summary =
    "Simplify operations on assumed-rank types";
  let description = [{
    This pass breaks up the lowering of operations on assumed-rank types by 
    introducing an intermediate FIR level that simplifies code generation. 
  }];
  let dependentDialects = [
    "fir::FIROpsDialect", "mlir::func::FuncDialect"
>>>>>>> 0d1b3671
  ];
}

#endif // FLANG_OPTIMIZER_TRANSFORMS_PASSES<|MERGE_RESOLUTION|>--- conflicted
+++ resolved
@@ -398,7 +398,18 @@
   let constructor = "::fir::createFunctionAttrPass()";
 }
 
-<<<<<<< HEAD
+def AssumedRankOpConversion : Pass<"fir-assumed-rank-op", "mlir::ModuleOp"> {
+  let summary =
+    "Simplify operations on assumed-rank types";
+  let description = [{
+    This pass breaks up the lowering of operations on assumed-rank types by 
+    introducing an intermediate FIR level that simplifies code generation. 
+  }];
+  let dependentDialects = [
+    "fir::FIROpsDialect", "mlir::func::FuncDialect"
+  ];
+}
+
 def DoConcurrentConversionPass : Pass<"fopenmp-do-concurrent-conversion", "mlir::func::FuncOp"> {
   let summary = "Map `DO CONCURRENT` loops to OpenMP worksharing loops.";
 
@@ -427,17 +438,6 @@
                clEnumValN(fir::omp::DoConcurrentMappingKind::DCMK_Device,
                           "device", "Lower to run in parallel on the GPU")
            )}]>,
-=======
-def AssumedRankOpConversion : Pass<"fir-assumed-rank-op", "mlir::ModuleOp"> {
-  let summary =
-    "Simplify operations on assumed-rank types";
-  let description = [{
-    This pass breaks up the lowering of operations on assumed-rank types by 
-    introducing an intermediate FIR level that simplifies code generation. 
-  }];
-  let dependentDialects = [
-    "fir::FIROpsDialect", "mlir::func::FuncDialect"
->>>>>>> 0d1b3671
   ];
 }
 
