--- conflicted
+++ resolved
@@ -440,7 +440,13 @@
   ];
 }
 
-<<<<<<< HEAD
+def CufOpConversion : Pass<"cuf-convert", "mlir::ModuleOp"> {
+  let summary = "Convert some CUF operations to runtime calls";
+  let dependentDialects = [
+    "fir::FIROpsDialect"
+  ];
+}
+
 def DoConcurrentConversionPass : Pass<"fopenmp-do-concurrent-conversion", "mlir::func::FuncOp"> {
   let summary = "Map `DO CONCURRENT` loops to OpenMP worksharing loops.";
 
@@ -469,12 +475,6 @@
                clEnumValN(fir::omp::DoConcurrentMappingKind::DCMK_Device,
                           "device", "Lower to run in parallel on the GPU")
            )}]>,
-=======
-def CufOpConversion : Pass<"cuf-convert", "mlir::ModuleOp"> {
-  let summary = "Convert some CUF operations to runtime calls";
-  let dependentDialects = [
-    "fir::FIROpsDialect"
->>>>>>> 710590e3
   ];
 }
 
