//===-- Passes.td - Transforms pass definition file --------*- tablegen -*-===//
//
// Part of the LLVM Project, under the Apache License v2.0 with LLVM Exceptions.
// See https://llvm.org/LICENSE.txt for license information.
// SPDX-License-Identifier: Apache-2.0 WITH LLVM-exception
//
//===----------------------------------------------------------------------===//
//
// This file contains definitions for passes within the Optimizer/Transforms/
// directory.
//
//===----------------------------------------------------------------------===//

#ifndef FLANG_OPTIMIZER_TRANSFORMS_PASSES
#define FLANG_OPTIMIZER_TRANSFORMS_PASSES

include "mlir/Pass/PassBase.td"
include "mlir/IR/EnumAttr.td"

def AbstractResultOpt
  : Pass<"abstract-result"> {
  let summary = "Convert fir.array, fir.box and fir.rec function result to "
                "function argument";
  let description = [{
    This pass is required before code gen to the LLVM IR dialect,
    including the pre-cg rewrite pass.
  }];
  let dependentDialects = [
    "fir::FIROpsDialect", "mlir::func::FuncDialect"
  ];
  let options = [
    Option<"passResultAsBox", "abstract-result-as-box",
           "bool", /*default=*/"false",
           "Pass fir.array<T> result as fir.box<fir.array<T>> argument instead"
           " of fir.ref<fir.array<T>>.">
  ];
}

def AffineDialectPromotion : Pass<"promote-to-affine", "::mlir::func::FuncOp"> {
  let summary = "Promotes `fir.{do_loop,if}` to `affine.{for,if}`.";
  let description = [{
    Convert fir operations which satisfy affine constraints to the affine
    dialect.

    `fir.do_loop` will be converted to `affine.for` if the loops inside the body
    can be converted and the indices for memory loads and stores satisfy
    `affine.apply` criteria for symbols and dimensions.

    `fir.if` will be converted to `affine.if` where possible. `affine.if`'s
    condition uses an integer set (==, >=) and an analysis is done to determine
    the fir condition's parent operations to construct the integer set.

    `fir.load` (`fir.store`) will be converted to `affine.load` (`affine.store`)
    where possible. This conversion includes adding a dummy `fir.convert` cast
    to adapt values of type `!fir.ref<!fir.array>` to `memref`. This is done
    because the affine dialect presently only understands the `memref` type.
  }];
  let constructor = "::fir::createPromoteToAffinePass()";
  let dependentDialects = [
    "fir::FIROpsDialect", "mlir::func::FuncDialect",
    "mlir::affine::AffineDialect"
  ];
}

def AffineDialectDemotion : Pass<"demote-affine", "::mlir::func::FuncOp"> {
  let summary = "Converts `affine.{load,store}` back to fir operations";
  let description = [{
    Affine dialect's default lowering for loads and stores is different from
    fir as it uses the `memref` type. The `memref` type is not compatible with
    the Fortran runtime. Therefore, conversion of memory operations back to
    `fir.load` and `fir.store` with `!fir.ref<?>` types is required.
  }];
  let constructor = "::fir::createAffineDemotionPass()";
  let dependentDialects = [
    "fir::FIROpsDialect", "mlir::func::FuncDialect",
    "mlir::affine::AffineDialect"
  ];
}

def AnnotateConstantOperands : Pass<"annotate-constant"> {
  let summary = "Annotate constant operands to all FIR operations";
  let description = [{
    The MLIR canonicalizer makes a distinction between constants based on how
    they are packaged in the IR. A constant value is wrapped in an Attr and that
    Attr can be attached to an Op. There is a distinguished Op, ConstantOp, that
    merely has one of these Attr attached.

    The MLIR canonicalizer treats constants referenced by an Op and constants
    referenced through a ConstantOp as having distinct semantics. This pass
    eliminates that distinction, so hashconsing of Ops, basic blocks, etc.
    behaves as one would expect.
  }];
  let constructor = "::fir::createAnnotateConstantOperandsPass()";
  let dependentDialects = [ "fir::FIROpsDialect" ];
}

def ArrayValueCopy : Pass<"array-value-copy", "::mlir::func::FuncOp"> {
  let summary = "Convert array value operations to memory operations.";
  let description = [{
    Transform the set of array value primitives to a memory-based array
    representation.

    The Ops `array_load`, `array_store`, `array_fetch`, and `array_update` are
    used to manage abstract aggregate array values. A simple analysis is done
    to determine if there are potential dependences between these operations.
    If not, these array operations can be lowered to work directly on the memory
    representation. If there is a potential conflict, a temporary is created
    along with appropriate copy-in/copy-out operations. Here, a more refined
    analysis might be deployed, such as using the affine framework.

    This pass is required before code gen to the LLVM IR dialect.
  }];
  let constructor = "::fir::createArrayValueCopyPass()";
  let dependentDialects = [ "fir::FIROpsDialect" ];
  let options = [
    Option<"optimizeConflicts", "optimize-conflicts", "bool",
           /*default=*/"false",
           "do more detailed conflict analysis to reduce the number "
           "of temporaries">
  ];
}

def CharacterConversion : Pass<"character-conversion"> {
  let summary = "Convert CHARACTER entities with different KINDs";
  let description = [{
    Translates entities of one CHARACTER KIND to another.

    By default the translation is to naively zero-extend or truncate a code
    point to fit the destination size.
  }];
  let dependentDialects = [ "fir::FIROpsDialect" ];
  let options = [
    Option<"useRuntimeCalls", "use-runtime-calls",
           "std::string", /*default=*/"std::string{}",
           "Generate runtime calls to a named set of conversion routines. "
           "By default, the conversions may produce unexpected results.">
  ];
}

def CFGConversion : Pass<"cfg-conversion"> {
  let summary = "Convert FIR structured control flow ops to CFG ops.";
  let description = [{
    Transform the `fir.do_loop`, `fir.if`, `fir.iterate_while` and
    `fir.select_type` ops into plain old test and branch operations. Removing
    the high-level control structures can enable other optimizations.

    This pass is required before code gen to the LLVM IR dialect.
  }];
  let dependentDialects = [
    "fir::FIROpsDialect", "mlir::func::FuncDialect"
  ];
  let options = [
    Option<"forceLoopToExecuteOnce", "always-execute-loop-body", "bool",
           /*default=*/"false",
           "force the body of a loop to execute at least once">,
    Option<"setNSW", "set-nsw", "bool",
           /*default=*/"false",
           "set nsw on loop variable increment">
  ];
}

def ExternalNameConversion : Pass<"external-name-interop", "mlir::ModuleOp"> {
  let summary = "Convert name for external interoperability";
  let description = [{
    Demangle FIR internal name and mangle them for external interoperability.
  }];
  let options = [
    Option<"appendUnderscoreOpt", "append-underscore",
           "bool", /*default=*/"true",
           "Append trailing underscore to external names.">
  ];
}

def CompilerGeneratedNamesConversion : Pass<"compiler-generated-names",
    "mlir::ModuleOp"> {
  let summary = "Convert names of compiler generated globals";
  let description = [{
    Transforms names of compiler generated globals to avoid
    characters that might be unsupported by some target toolchains.
    All special symbols are replaced with a predefined 'X' character.
    This is only done for uniqued names that are not externally facing.
    The uniqued names always use '_Q' prefix, and the user entity names
    are always lower cased, so using 'X' instead of the special symbols
    will guarantee that the converted name will not conflict with the user
    space. This pass does not affect the externally facing names,
    because the expectation is that the compiler will not generate
    externally facing names on its own, and these names cannot use
    special symbols.
  }];
}

def MemRefDataFlowOpt : Pass<"fir-memref-dataflow-opt", "::mlir::func::FuncOp"> {
  let summary =
    "Perform store/load forwarding and potentially removing dead stores.";
  let description = [{
    This pass performs store to load forwarding to eliminate memory accesses and
    potentially the entire allocation if all the accesses are forwarded.
  }];
  let constructor = "::fir::createMemDataFlowOptPass()";
  let dependentDialects = [
    "fir::FIROpsDialect", "mlir::func::FuncDialect"
  ];
}

// This needs to be a "mlir::ModuleOp" pass, because we are creating debug for
// the module in this pass.
def AddDebugInfo : Pass<"add-debug-info", "mlir::ModuleOp"> {
  let summary = "Add the debug info";
  let description = [{
    Emit debug info that can be understood by llvm.
  }];
  let constructor = "::fir::createAddDebugInfoPass()";
  let dependentDialects = [
    "fir::FIROpsDialect", "mlir::func::FuncDialect", "mlir::LLVM::LLVMDialect"
  ];
  let options = [
    Option<"debugLevel", "debug-level",
           "mlir::LLVM::DIEmissionKind",
           /*default=*/"mlir::LLVM::DIEmissionKind::Full",
           "debug level",
           [{::llvm::cl::values(
            clEnumValN(mlir::LLVM::DIEmissionKind::Full, "Full", "Emit full debug info"),
            clEnumValN(mlir::LLVM::DIEmissionKind::LineTablesOnly, "LineTablesOnly", "Emit line tables only"),
            clEnumValN(mlir::LLVM::DIEmissionKind::None, "None", "Emit no debug information")
          )}]
           >,
    Option<"isOptimized", "is-optimized",
           "bool", /*default=*/"false",
           "is optimized.">,
    Option<"inputFilename", "file-name",
           "std::string",
           /*default=*/"std::string{}",
           "name of the input source file">,
  ];
}

// This needs to be a "mlir::ModuleOp" pass, because it inserts simplified
// functions into the module, which is invalid if a finer grain mlir::Operation
// is used as the pass specification says to not touch things outside hte scope
// of the operation being processed.
def SimplifyIntrinsics : Pass<"simplify-intrinsics", "mlir::ModuleOp"> {
  let summary = "Intrinsics simplification";
  let description = [{
    Qualifying intrinsics calls are replaced with calls to a specialized and
    simplified function. The simplified function is added to the current module.
    This function can be inlined by a general purpose inlining pass.
  }];

  let options = [
    Option<"enableExperimental", "enable-experimental", "bool",
           /*default=*/"false",
           "Enable experimental code that may not always work correctly">
  ];
}

def MemoryAllocationOpt : Pass<"memory-allocation-opt", "mlir::func::FuncOp"> {
  let summary = "Convert stack to heap allocations and vice versa.";
  let description = [{
    Convert stack allocations to heap allocations and vice versa based on
    estimated size, lifetime, usage patterns, the call tree, etc.
  }];
  let dependentDialects = [ "fir::FIROpsDialect" ];
  let options = [
    Option<"dynamicArrayOnHeap", "dynamic-array-on-heap",
           "bool", /*default=*/"false",
           "Allocate all arrays with runtime determined size on heap.">,
    Option<"maxStackArraySize", "maximum-array-alloc-size",
           "std::size_t", /*default=*/"~static_cast<std::size_t>(0)",
           "Set maximum number of elements of an array allocated on the stack.">
  ];
}

// This needs to be a "mlir::ModuleOp" pass, because it inserts global constants
def ConstantArgumentGlobalisationOpt : Pass<"constant-argument-globalisation-opt", "mlir::ModuleOp"> {
  let summary = "Convert constant function arguments to global constants.";
  let description = [{
    Convert scalar literals of function arguments to global constants.
  }];
  let dependentDialects = [ "fir::FIROpsDialect" ];
}

def StackArrays : Pass<"stack-arrays", "mlir::ModuleOp"> {
  let summary = "Move local array allocations from heap memory into stack memory";
  let description = [{
    Convert heap allocations for arrays, even those of unknown size, into stack
    allocations.
  }];
  let dependentDialects = [ "fir::FIROpsDialect" ];
}

def StackReclaim : Pass<"stack-reclaim"> {
  let summary = "Insert stacksave/stackrestore in region with allocas";
  let description = [{
    Insert stacksave/stackrestore in loop region to reclaim alloca done in its
    scope.
  }];
  let dependentDialects = [ "mlir::LLVM::LLVMDialect" ];
}

def AddAliasTags : Pass<"fir-add-alias-tags", "mlir::ModuleOp"> {
  let summary = "Add tbaa tags to operations that implement FirAliasAnalysisOpInterface";
  let description = [{
    TBAA (type based alias analysis) is one method to pass pointer alias information
    from language frontends to LLVM. This pass uses fir::AliasAnalysis to add this
    information to fir.load and fir.store operations.
    Additional tags are added during codegen. See fir::TBAABuilder.
    This needs to be a separate pass so that it happens before structured control
    flow operations are lowered to branches and basic blocks (this makes tracing
    the source of values much eaiser). The other TBAA tags need to be applied to
    box loads and stores which are implicit in FIR and so cannot be annotated
    until codegen.
    TODO: this is currently a pass on mlir::ModuleOp to avoid parallelism. In
    theory, each operation could be considered in prallel, so long as there
    aren't races adding new tags to the mlir context.
  }];
  let dependentDialects = [ "fir::FIROpsDialect" ];
}

def SimplifyRegionLite : Pass<"simplify-region-lite", "mlir::ModuleOp"> {
  let summary = "Region simplification";
  let description = [{
    Run region DCE and erase unreachable blocks in regions.
  }];
}

def AlgebraicSimplification : Pass<"flang-algebraic-simplification"> {
  let summary = "";
  let description = [{
    Run algebraic simplifications for Math/Complex/etc. dialect operations.
    This is a flang specific pass, because we may want to "tune"
    the rewrite patterns specifically for Fortran (e.g. increase
    the limit for constant exponent value that defines the cases
    when pow(x, constant) is transformed into a set of multiplications, etc.).
  }];
  let dependentDialects = [ "mlir::math::MathDialect" ];
  let constructor = "::fir::createAlgebraicSimplificationPass()";
}

def PolymorphicOpConversion : Pass<"fir-polymorphic-op", "mlir::ModuleOp"> {
  let summary =
    "Simplify operations on polymorphic types";
  let description = [{
    This pass breaks up the lowering of operations on polymorphic types by 
    introducing an intermediate FIR level that simplifies code geneation. 
  }];
  let dependentDialects = [
    "fir::FIROpsDialect", "mlir::func::FuncDialect"
  ];
}

def LoopVersioning : Pass<"loop-versioning", "mlir::func::FuncOp"> {
  let summary = "Loop Versioning";
  let description = [{
    Loop Versioning pass adds a check and two variants of a loop when the input
    array is an assumed shape array, to optimize for the (often common) case where
    an array has element sized stride. The element sizes stride allows some
    loops to be vectorized as well as other loop optimizations.
  }];
  let dependentDialects = [ "fir::FIROpsDialect" ];
}

<<<<<<< HEAD
def OMPMapInfoFinalizationPass
    : Pass<"omp-map-info-finalization", "mlir::func::FuncOp"> {
  let summary = "expands OpenMP MapInfo operations containing descriptors";
  let description = [{
    Expands MapInfo operations containing descriptor types into multiple
    MapInfo's for each pointer element in the descriptor that requires
    explicit individual mapping by the OpenMP runtime.
  }];
  let dependentDialects = ["mlir::omp::OpenMPDialect"];
}

def OMPMarkDeclareTargetPass
    : Pass<"omp-mark-declare-target", "mlir::ModuleOp"> {
  let summary = "Marks all functions called by an OpenMP declare target function as declare target";
  let dependentDialects = ["mlir::omp::OpenMPDialect"];
}

def OMPFunctionFiltering : Pass<"omp-function-filtering"> {
  let summary = "Filters out functions intended for the host when compiling "
                "for the target device.";
  let dependentDialects = [
    "mlir::func::FuncDialect",
    "fir::FIROpsDialect"
  ];
}

def OMPGlobalFiltering : Pass<"omp-global-filtering"> {
  let summary = "Filters out globals intended for the host when compiling "
                "for the target device.";
  let constructor = "::fir::createOMPGlobalFilteringPass()";
  let dependentDialects = [
    "mlir::func::FuncDialect",
    "fir::FIROpsDialect"
  ];
}

=======
>>>>>>> 07514fa9
def VScaleAttr : Pass<"vscale-attr", "mlir::func::FuncOp"> {
  let summary = "Add vscale_range attribute to functions";
  let description = [{
     Set an attribute for the vscale range on functions, to allow scalable
     vector operations to be used on processors with variable vector length.
  }];
  let options = [
    Option<"vscaleRange", "vscale-range",
           "std::pair<unsigned, unsigned>", /*default=*/"std::pair<unsigned, unsigned>{}",
           "vector scale range">,
  ];
}

def FunctionAttr : Pass<"function-attr", "mlir::func::FuncOp"> {
  let summary = "Pass that adds function attributes expected at LLVM IR level";
  let description = [{ This feature introduces a general attribute aimed at
     customizing function characteristics. 
     Options include:
     Add "frame-pointer" attribute to functions: Set an attribute for the frame 
     pointer on functions, to avoid saving the frame pointer in a register in 
     functions where it is unnecessary. This eliminates the need for
     instructions to save, establish, and restore frame pointers, while also
     freeing up an additional register in numerous functions. However, this
     approach can make debugging unfeasible on certain machines.
  }];
  let options = [
    Option<"framePointerKind", "frame-pointer",
           "mlir::LLVM::framePointerKind::FramePointerKind", 
           /*default=*/"mlir::LLVM::framePointerKind::FramePointerKind{}",
           "frame pointer">,
    Option<"noInfsFPMath", "no-infs-fp-math",
           "bool", /*default=*/"false",
           "Set the no-infs-fp-math attribute on functions in the module.">,
    Option<"noNaNsFPMath", "no-nans-fp-math",
           "bool", /*default=*/"false",
           "Set the no-nans-fp-math attribute on functions in the module.">,
    Option<"approxFuncFPMath", "approx-func-fp-math",
           "bool", /*default=*/"false",
           "Set the approx-func-fp-math attribute on functions in the module.">,
    Option<"noSignedZerosFPMath", "no-signed-zeros-fp-math",
           "bool", /*default=*/"false",
           "Set the no-signed-zeros-fp-math attribute on functions in the module.">,
    Option<"unsafeFPMath", "unsafe-fp-math",
           "bool", /*default=*/"false",
           "Set the unsafe-fp-math attribute on functions in the module.">,
    Option<"tuneCPU", "tune-cpu",
           "llvm::StringRef", /*default=*/"llvm::StringRef{}",
           "Set the tune-cpu attribute on functions in the module.">,
];
}

def AssumedRankOpConversion : Pass<"fir-assumed-rank-op", "mlir::ModuleOp"> {
  let summary =
    "Simplify operations on assumed-rank types";
  let description = [{
    This pass breaks up the lowering of operations on assumed-rank types by 
    introducing an intermediate FIR level that simplifies code generation. 
  }];
  let dependentDialects = [
    "fir::FIROpsDialect", "mlir::func::FuncDialect"
  ];
}

def CufOpConversion : Pass<"cuf-convert", "mlir::ModuleOp"> {
  let summary = "Convert some CUF operations to runtime calls";
  let dependentDialects = [
    "fir::FIROpsDialect"
  ];
}

def DoConcurrentConversionPass : Pass<"fopenmp-do-concurrent-conversion", "mlir::func::FuncOp"> {
  let summary = "Map `DO CONCURRENT` loops to OpenMP worksharing loops.";

  let description = [{ This is an experimental pass to map `DO CONCURRENT` loops
     to their correspnding equivalent OpenMP worksharing constructs.

     For now the following is supported:
       - Mapping simple loops to `parallel do`.

     Still to TODO:
       - More extensive testing.
  }];

  let dependentDialects = ["mlir::omp::OpenMPDialect"];

  let options = [
    Option<"mapTo", "map-to",
           "fir::omp::DoConcurrentMappingKind",
           /*default=*/"fir::omp::DoConcurrentMappingKind::DCMK_None",
           "Try to map `do concurrent` loops to OpenMP (on host or device)",
           [{::llvm::cl::values(
               clEnumValN(fir::omp::DoConcurrentMappingKind::DCMK_None,
                          "none", "Do not lower `do concurrent` to OpenMP"),
               clEnumValN(fir::omp::DoConcurrentMappingKind::DCMK_Host,
                          "host", "Lower to run in parallel on the CPU"),
               clEnumValN(fir::omp::DoConcurrentMappingKind::DCMK_Device,
                          "device", "Lower to run in parallel on the GPU")
           )}]>,
  ];
}

#endif // FLANG_OPTIMIZER_TRANSFORMS_PASSES<|MERGE_RESOLUTION|>--- conflicted
+++ resolved
@@ -15,7 +15,6 @@
 #define FLANG_OPTIMIZER_TRANSFORMS_PASSES
 
 include "mlir/Pass/PassBase.td"
-include "mlir/IR/EnumAttr.td"
 
 def AbstractResultOpt
   : Pass<"abstract-result"> {
@@ -359,45 +358,6 @@
   let dependentDialects = [ "fir::FIROpsDialect" ];
 }
 
-<<<<<<< HEAD
-def OMPMapInfoFinalizationPass
-    : Pass<"omp-map-info-finalization", "mlir::func::FuncOp"> {
-  let summary = "expands OpenMP MapInfo operations containing descriptors";
-  let description = [{
-    Expands MapInfo operations containing descriptor types into multiple
-    MapInfo's for each pointer element in the descriptor that requires
-    explicit individual mapping by the OpenMP runtime.
-  }];
-  let dependentDialects = ["mlir::omp::OpenMPDialect"];
-}
-
-def OMPMarkDeclareTargetPass
-    : Pass<"omp-mark-declare-target", "mlir::ModuleOp"> {
-  let summary = "Marks all functions called by an OpenMP declare target function as declare target";
-  let dependentDialects = ["mlir::omp::OpenMPDialect"];
-}
-
-def OMPFunctionFiltering : Pass<"omp-function-filtering"> {
-  let summary = "Filters out functions intended for the host when compiling "
-                "for the target device.";
-  let dependentDialects = [
-    "mlir::func::FuncDialect",
-    "fir::FIROpsDialect"
-  ];
-}
-
-def OMPGlobalFiltering : Pass<"omp-global-filtering"> {
-  let summary = "Filters out globals intended for the host when compiling "
-                "for the target device.";
-  let constructor = "::fir::createOMPGlobalFilteringPass()";
-  let dependentDialects = [
-    "mlir::func::FuncDialect",
-    "fir::FIROpsDialect"
-  ];
-}
-
-=======
->>>>>>> 07514fa9
 def VScaleAttr : Pass<"vscale-attr", "mlir::func::FuncOp"> {
   let summary = "Add vscale_range attribute to functions";
   let description = [{
@@ -468,35 +428,4 @@
   ];
 }
 
-def DoConcurrentConversionPass : Pass<"fopenmp-do-concurrent-conversion", "mlir::func::FuncOp"> {
-  let summary = "Map `DO CONCURRENT` loops to OpenMP worksharing loops.";
-
-  let description = [{ This is an experimental pass to map `DO CONCURRENT` loops
-     to their correspnding equivalent OpenMP worksharing constructs.
-
-     For now the following is supported:
-       - Mapping simple loops to `parallel do`.
-
-     Still to TODO:
-       - More extensive testing.
-  }];
-
-  let dependentDialects = ["mlir::omp::OpenMPDialect"];
-
-  let options = [
-    Option<"mapTo", "map-to",
-           "fir::omp::DoConcurrentMappingKind",
-           /*default=*/"fir::omp::DoConcurrentMappingKind::DCMK_None",
-           "Try to map `do concurrent` loops to OpenMP (on host or device)",
-           [{::llvm::cl::values(
-               clEnumValN(fir::omp::DoConcurrentMappingKind::DCMK_None,
-                          "none", "Do not lower `do concurrent` to OpenMP"),
-               clEnumValN(fir::omp::DoConcurrentMappingKind::DCMK_Host,
-                          "host", "Lower to run in parallel on the CPU"),
-               clEnumValN(fir::omp::DoConcurrentMappingKind::DCMK_Device,
-                          "device", "Lower to run in parallel on the GPU")
-           )}]>,
-  ];
-}
-
 #endif // FLANG_OPTIMIZER_TRANSFORMS_PASSES