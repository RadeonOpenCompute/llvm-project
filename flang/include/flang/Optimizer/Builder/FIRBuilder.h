--- conflicted
+++ resolved
@@ -217,11 +217,7 @@
 
   /// Create a two dimensional ArrayAttr containing integer data as
   /// IntegerAttrs, effectively: ArrayAttr<ArrayAttr<IntegerAttr>>>.
-<<<<<<< HEAD
-  mlir::ArrayAttr create2DIntegerArrayAttr(
-=======
   mlir::ArrayAttr create2DI64ArrayAttr(
->>>>>>> fa4d1860
       llvm::SmallVectorImpl<llvm::SmallVector<int64_t>> &intData);
 
   /// Create a temporary using `fir.alloca`. This function does not hoist.
