//===-- runtime/allocator-registry.h ----------------------------*- C++ -*-===//
//
// Part of the LLVM Project, under the Apache License v2.0 with LLVM Exceptions.
// See https://llvm.org/LICENSE.txt for license information.
// SPDX-License-Identifier: Apache-2.0 WITH LLVM-exception
//
//===----------------------------------------------------------------------===//

#ifndef FORTRAN_RUNTIME_ALLOCATOR_REGISTRY_H_
#define FORTRAN_RUNTIME_ALLOCATOR_REGISTRY_H_

#include "flang/Common/api-attrs.h"
#include "flang/Runtime/allocator-registry-consts.h"
#include <cstdlib>
#include <vector>

<<<<<<< HEAD
RT_OFFLOAD_VAR_GROUP_BEGIN

static constexpr unsigned kDefaultAllocator = 0;

// Allocator used for CUF
static constexpr unsigned kPinnedAllocatorPos = 1;
static constexpr unsigned kDeviceAllocatorPos = 2;
static constexpr unsigned kManagedAllocatorPos = 3;
static constexpr unsigned kUnifiedAllocatorPos = 4;

RT_OFFLOAD_VAR_GROUP_END

=======
>>>>>>> e2a94a97
#define MAX_ALLOCATOR 7 // 3 bits are reserved in the descriptor.

namespace Fortran::runtime {

using AllocFct = void *(*)(std::size_t);
using FreeFct = void (*)(void *);

typedef struct Allocator_t {
  AllocFct alloc{nullptr};
  FreeFct free{nullptr};
} Allocator_t;

#ifdef RT_DEVICE_COMPILATION
static RT_API_ATTRS void *MallocWrapper(std::size_t size) {
  return std::malloc(size);
}
static RT_API_ATTRS void FreeWrapper(void *p) { return std::free(p); }
#endif

struct AllocatorRegistry {
#ifdef RT_DEVICE_COMPILATION
  RT_API_ATTRS constexpr AllocatorRegistry()
      : allocators{{&MallocWrapper, &FreeWrapper}} {}
#else
  constexpr AllocatorRegistry() {
    allocators[kDefaultAllocator] = {&std::malloc, &std::free};
  };
#endif
  RT_API_ATTRS void Register(int, Allocator_t);
  RT_API_ATTRS AllocFct GetAllocator(int pos);
  RT_API_ATTRS FreeFct GetDeallocator(int pos);

  Allocator_t allocators[MAX_ALLOCATOR];
};

RT_OFFLOAD_VAR_GROUP_BEGIN
extern RT_VAR_ATTRS AllocatorRegistry allocatorRegistry;
RT_OFFLOAD_VAR_GROUP_END

} // namespace Fortran::runtime

#endif // FORTRAN_RUNTIME_ALLOCATOR_REGISTRY_H_<|MERGE_RESOLUTION|>--- conflicted
+++ resolved
@@ -14,21 +14,6 @@
 #include <cstdlib>
 #include <vector>
 
-<<<<<<< HEAD
-RT_OFFLOAD_VAR_GROUP_BEGIN
-
-static constexpr unsigned kDefaultAllocator = 0;
-
-// Allocator used for CUF
-static constexpr unsigned kPinnedAllocatorPos = 1;
-static constexpr unsigned kDeviceAllocatorPos = 2;
-static constexpr unsigned kManagedAllocatorPos = 3;
-static constexpr unsigned kUnifiedAllocatorPos = 4;
-
-RT_OFFLOAD_VAR_GROUP_END
-
-=======
->>>>>>> e2a94a97
 #define MAX_ALLOCATOR 7 // 3 bits are reserved in the descriptor.
 
 namespace Fortran::runtime {
