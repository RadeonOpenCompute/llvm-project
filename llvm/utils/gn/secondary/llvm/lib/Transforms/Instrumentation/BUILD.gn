static_library("Instrumentation") {
  output_name = "LLVMInstrumentation"
  deps = [
    "//llvm/lib/Analysis",
    "//llvm/lib/IR",
    "//llvm/lib/MC",
    "//llvm/lib/ProfileData",
    "//llvm/lib/Support",
    "//llvm/lib/TargetParser",
    "//llvm/lib/Transforms/Utils",
  ]
  sources = [
    "AddressSanitizer.cpp",
    "BlockCoverageInference.cpp",
    "BoundsChecking.cpp",
    "CGProfile.cpp",
    "ControlHeightReduction.cpp",
    "DataFlowSanitizer.cpp",
    "GCOVProfiling.cpp",
    "HWAddressSanitizer.cpp",
    "IndirectCallPromotion.cpp",
    "InstrOrderFile.cpp",
    "InstrProfiling.cpp",
    "Instrumentation.cpp",
    "KCFI.cpp",
    "LowerAllowCheckPass.cpp",
    "MemProfiler.cpp",
    "MemorySanitizer.cpp",
    "NumericalStabilitySanitizer.cpp",
<<<<<<< HEAD
=======
    "PGOCtxProfFlattening.cpp",
    "PGOCtxProfLowering.cpp",
>>>>>>> f93114d7
    "PGOForceFunctionAttrs.cpp",
    "PGOInstrumentation.cpp",
    "PGOMemOPSizeOpt.cpp",
    "PoisonChecking.cpp",
    "RealtimeSanitizer.cpp",
    "SanitizerBinaryMetadata.cpp",
    "SanitizerCoverage.cpp",
    "ThreadSanitizer.cpp",
    "ValueProfileCollector.cpp",
  ]
}<|MERGE_RESOLUTION|>--- conflicted
+++ resolved
@@ -27,11 +27,8 @@
     "MemProfiler.cpp",
     "MemorySanitizer.cpp",
     "NumericalStabilitySanitizer.cpp",
-<<<<<<< HEAD
-=======
     "PGOCtxProfFlattening.cpp",
     "PGOCtxProfLowering.cpp",
->>>>>>> f93114d7
     "PGOForceFunctionAttrs.cpp",
     "PGOInstrumentation.cpp",
     "PGOMemOPSizeOpt.cpp",
