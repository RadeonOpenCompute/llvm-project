--- conflicted
+++ resolved
@@ -1105,12 +1105,8 @@
         "CatchRetOpcode, unsigned ReturnOpcode, unsigned CopyOpcode)\n"
      << "  : TargetInstrInfo(CFSetupOpcode, CFDestroyOpcode, CatchRetOpcode, "
         "ReturnOpcode, CopyOpcode) {\n"
-<<<<<<< HEAD
-     << "  InitMCInstrInfo(" << TargetName << "Insts, " << TargetName
-=======
      // "ReturnOpcode) {\n"
      << "  InitMCInstrInfo(" << TargetName << "Descs.Insts, " << TargetName
->>>>>>> 6f0d4568
      << "InstrNameIndices, " << TargetName << "InstrNameData, ";
   if (HasDeprecationFeatures)
     OS << TargetName << "InstrDeprecationFeatures, ";
