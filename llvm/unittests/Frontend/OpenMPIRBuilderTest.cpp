--- conflicted
+++ resolved
@@ -1464,22 +1464,8 @@
     Value *StartVal = ConstantInt::get(LCTy, Start);
     Value *StopVal = ConstantInt::get(LCTy, Stop);
     Value *StepVal = ConstantInt::get(LCTy, Step);
-<<<<<<< HEAD
     Value *TripCount = OMPBuilder.calculateCanonicalLoopTripCount(
         Loc, StartVal, StopVal, StepVal, IsSigned, InclusiveStop);
-=======
-    auto LoopBodyGenCB = [&](InsertPointTy CodeGenIP, llvm::Value *LC) {
-      return Error::success();
-    };
-    ASSERT_EXPECTED_INIT_RETURN(
-        CanonicalLoopInfo *, Loop,
-        OMPBuilder.createCanonicalLoop(Loc, LoopBodyGenCB, StartVal, StopVal,
-                                       StepVal, IsSigned, InclusiveStop),
-        -1);
-    Loop->assertOK();
-    Builder.restoreIP(Loop->getAfterIP());
-    Value *TripCount = Loop->getTripCount();
->>>>>>> e33f456a
     return cast<ConstantInt>(TripCount)->getValue().getZExtValue();
   };
 
@@ -6262,22 +6248,6 @@
 
   TargetRegionEntryInfo EntryInfo("func", 42, 4711, 17);
   OpenMPIRBuilder::LocationDescription OmpLoc({Builder.saveIP(), DL});
-<<<<<<< HEAD
-  OpenMPIRBuilder::TargetKernelDefaultBounds DefaultBounds;
-  DefaultBounds.MaxTeams.push_back(-1);
-  DefaultBounds.MaxThreads.push_back(-1);
-  OpenMPIRBuilder::TargetKernelRuntimeBounds RuntimeBounds;
-  RuntimeBounds.TargetThreadLimit.push_back(nullptr);
-  RuntimeBounds.TeamsThreadLimit.push_back(nullptr);
-  RuntimeBounds.MaxTeams.push_back(nullptr);
-  OpenMPIRBuilder::InsertPointOrErrorTy AfterIP = OMPBuilder.createTarget(
-      OmpLoc, omp::OMPTgtExecModeFlags::OMP_TGT_EXEC_MODE_GENERIC,
-      /*IsOffloadEntry=*/true, /*IfCond=*/nullptr, Builder.saveIP(),
-      Builder.saveIP(), EntryInfo, DefaultBounds, RuntimeBounds, Inputs,
-      GenMapInfoCB, BodyGenCB, SimpleArgAccessorCB);
-  assert(AfterIP && "unexpected error");
-  Builder.restoreIP(*AfterIP);
-=======
   OpenMPIRBuilder::TargetKernelRuntimeAttrs RuntimeAttrs;
   OpenMPIRBuilder::TargetKernelDefaultAttrs DefaultAttrs = {
       /*ExecFlags=*/omp::OMPTgtExecModeFlags::OMP_TGT_EXEC_MODE_GENERIC,
@@ -6294,7 +6264,6 @@
                               GenMapInfoCB, BodyGenCB, SimpleArgAccessorCB));
   Builder.restoreIP(AfterIP);
 
->>>>>>> e33f456a
   OMPBuilder.finalize();
   Builder.CreateRetVoid();
 
@@ -6451,22 +6420,6 @@
       /*ExecFlags=*/omp::OMPTgtExecModeFlags::OMP_TGT_EXEC_MODE_GENERIC,
       /*MaxTeams=*/{-1}, /*MinTeams=*/0, /*MaxThreads=*/{0}, /*MinThreads=*/0};
 
-<<<<<<< HEAD
-  OpenMPIRBuilder::TargetKernelDefaultBounds DefaultBounds;
-  DefaultBounds.MaxTeams.push_back(-1);
-  DefaultBounds.MaxThreads.push_back(-1);
-  OpenMPIRBuilder::TargetKernelRuntimeBounds RuntimeBounds;
-  RuntimeBounds.TargetThreadLimit.push_back(nullptr);
-  RuntimeBounds.TeamsThreadLimit.push_back(nullptr);
-  RuntimeBounds.MaxTeams.push_back(nullptr);
-  OpenMPIRBuilder::InsertPointOrErrorTy AfterIP = OMPBuilder.createTarget(
-      Loc, omp::OMPTgtExecModeFlags::OMP_TGT_EXEC_MODE_GENERIC,
-      /*IsOffloadEntry=*/true, /*IfCond=*/nullptr, EntryIP, EntryIP, EntryInfo,
-      DefaultBounds, RuntimeBounds, CapturedArgs, GenMapInfoCB, BodyGenCB,
-      SimpleArgAccessorCB);
-  assert(AfterIP && "unexpected error");
-  Builder.restoreIP(*AfterIP);
-=======
   ASSERT_EXPECTED_INIT(
       OpenMPIRBuilder::InsertPointTy, AfterIP,
       OMPBuilder.createTarget(Loc, /*IsOffloadEntry=*/true, EntryIP, EntryIP,
@@ -6474,7 +6427,6 @@
                               /*IfCond=*/nullptr, CapturedArgs, GenMapInfoCB,
                               BodyGenCB, SimpleArgAccessorCB));
   Builder.restoreIP(AfterIP);
->>>>>>> e33f456a
 
   Builder.CreateRetVoid();
   OMPBuilder.finalize();
@@ -6681,6 +6633,7 @@
 }
 
 TEST_F(OpenMPIRBuilderTest, TargetRegionDeviceSPMD) {
+  M->setTargetTriple("amdgcn-amd-amdgpu");
   OpenMPIRBuilder OMPBuilder(*M);
   OMPBuilder.setConfig(
       OpenMPIRBuilderConfig(/*IsTargetDevice=*/true, /*IsGPU=*/false,
@@ -6843,22 +6796,6 @@
       /*ExecFlags=*/omp::OMPTgtExecModeFlags::OMP_TGT_EXEC_MODE_GENERIC,
       /*MaxTeams=*/{-1}, /*MinTeams=*/0, /*MaxThreads=*/{0}, /*MinThreads=*/0};
 
-<<<<<<< HEAD
-  OpenMPIRBuilder::TargetKernelDefaultBounds DefaultBounds;
-  DefaultBounds.MaxTeams.push_back(-1);
-  DefaultBounds.MaxThreads.push_back(-1);
-  OpenMPIRBuilder::TargetKernelRuntimeBounds RuntimeBounds;
-  RuntimeBounds.TargetThreadLimit.push_back(nullptr);
-  RuntimeBounds.TeamsThreadLimit.push_back(nullptr);
-  RuntimeBounds.MaxTeams.push_back(nullptr);
-  OpenMPIRBuilder::InsertPointOrErrorTy AfterIP = OMPBuilder.createTarget(
-      Loc, omp::OMPTgtExecModeFlags::OMP_TGT_EXEC_MODE_GENERIC,
-      /*IsOffloadEntry=*/true, /*IfCond=*/nullptr, EntryIP, EntryIP, EntryInfo,
-      DefaultBounds, RuntimeBounds, CapturedArgs, GenMapInfoCB, BodyGenCB,
-      SimpleArgAccessorCB);
-  assert(AfterIP && "unexpected error");
-  Builder.restoreIP(*AfterIP);
-=======
   ASSERT_EXPECTED_INIT(
       OpenMPIRBuilder::InsertPointTy, AfterIP,
       OMPBuilder.createTarget(Loc, /*IsOffloadEntry=*/true, EntryIP, EntryIP,
@@ -6866,7 +6803,6 @@
                               /*IfCond=*/nullptr, CapturedArgs, GenMapInfoCB,
                               BodyGenCB, SimpleArgAccessorCB));
   Builder.restoreIP(AfterIP);
->>>>>>> e33f456a
 
   Builder.CreateRetVoid();
   OMPBuilder.finalize();
