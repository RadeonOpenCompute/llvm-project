--- conflicted
+++ resolved
@@ -245,30 +245,6 @@
   EXPECT_TRUE(isa_and_nonnull<DIDerivedType>(SetType));
 }
 
-<<<<<<< HEAD
-TEST(IsHeterogeneousDebugTest, EmptyModule) {
-  LLVMContext C;
-  std::unique_ptr<Module> M = parseIR(C, "");
-  EXPECT_FALSE(isHeterogeneousDebug(*M));
-}
-
-TEST(IsHeterogeneousDebugTest, V3Module) {
-  LLVMContext C;
-  std::unique_ptr<Module> M = parseIR(C, R"(
-    !llvm.module.flags = !{!0}
-    !0 = !{i32 2, !"Debug Info Version", i32 3}
-)");
-  EXPECT_FALSE(isHeterogeneousDebug(*M));
-}
-
-TEST(IsHeterogeneousDebugTest, V4Module) {
-  LLVMContext C;
-  std::unique_ptr<Module> M = parseIR(C, R"(
-    !llvm.module.flags = !{!0}
-    !0 = !{i32 2, !"Debug Info Version", i32 4}
-)");
-  EXPECT_TRUE(isHeterogeneousDebug(*M));
-=======
 TEST(DIBuilder, DIEnumerator) {
   LLVMContext Ctx;
   std::unique_ptr<Module> M(new Module("MyModule", Ctx));
@@ -284,7 +260,6 @@
 
   auto *E2 = DIEnumerator::getIfExists(Ctx, I2, I1.isSigned(), "name");
   EXPECT_FALSE(E2);
->>>>>>> 6c2be301
 }
 
 } // end namespace