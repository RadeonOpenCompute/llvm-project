--- conflicted
+++ resolved
@@ -520,16 +520,10 @@
 
     // If there is more than one link to execute, we need to generate
     // temporary files.
-<<<<<<< HEAD
-    bool NeedsTempFiles =
-        !Options.DumpDebugMap && (Options.OutputFile != "-") &&
-        (DebugMapPtrsOrErr->size() != 1 || Options.LinkOpts.Update);
-=======
     const bool NeedsTempFiles =
         !Options.DumpDebugMap && (Options.OutputFile != "-") &&
         (DebugMapPtrsOrErr->size() != 1 || Options.LinkOpts.Update);
     const bool Verify = Options.Verify && !Options.LinkOpts.NoOutput;
->>>>>>> 6ca354ba
 
     SmallVector<MachOUtils::ArchAndFile, 4> TempFiles;
     std::atomic_char AllOK(1);
@@ -584,7 +578,6 @@
         }
       }
 
-      const bool Verify = Options.Verify && !Options.LinkOpts.NoOutput;
       auto LinkLambda = [&, OutputFile](std::shared_ptr<raw_fd_ostream> Stream,
                                         LinkOptions Options) {
         AllOK.fetch_and(
