--- conflicted
+++ resolved
@@ -657,7 +657,7 @@
     Callbacks.GetNameForDWARFReg =
         [MCRegInfo = MCRegInfo.get()](uint64_t DwarfRegNum,
                                       bool IsEH) -> StringRef {
-      if (std::optional<unsigned> LLVMRegNum =
+      if (std::optional<MCRegister> LLVMRegNum =
               MCRegInfo->getLLVMRegNum(DwarfRegNum, IsEH))
         if (const char *RegName = MCRegInfo->getName(*LLVMRegNum))
           return StringRef(RegName);
@@ -669,19 +669,8 @@
                           errs(), Filename.str() + ": ");
   }
 
-<<<<<<< HEAD
   Callbacks.GetNameForDWARFAddressSpace = [TT](uint64_t AS) {
     return dwarf::AddressSpaceString(AS, TT);
-=======
-  auto GetRegName = [&MCRegInfo](uint64_t DwarfRegNum, bool IsEH) -> StringRef {
-    if (!MCRegInfo)
-      return {};
-    if (std::optional<MCRegister> LLVMRegNum =
-            MCRegInfo->getLLVMRegNum(DwarfRegNum, IsEH))
-      if (const char *RegName = MCRegInfo->getName(*LLVMRegNum))
-        return StringRef(RegName);
-    return {};
->>>>>>> 223e2efa
   };
 
   return {Callbacks, std::move(MCRegInfo)};
