// RUN: llvm-tblgen -I %S/Inputs -I %p/../../../include -gen-global-isel-combiner \
// RUN:     -combiners=MyCombiner %s | \
// RUN: FileCheck %s

include "llvm/Target/Target.td"
include "llvm/Target/GlobalISel/Combine.td"

include "test-intrinsics.td"

def MyTargetISA : InstrInfo;
def MyTarget : Target { let InstructionSet = MyTargetISA; }

def IntrinTest0 : GICombineRule<
  (defs root:$a),
  (match (int_1in_1out $a, 0)),
  (apply (int_1in_1out $a, $x),
         (int_0in_1out i32:$x))>;

def SpecialIntrins : GICombineRule<
  (defs root:$a),
  (match (int_sideeffects_1in_1out $a, $b)),
  (apply (int_convergent_1in_1out i32:$x, $b),
         (int_convergent_sideeffects_1in_1out $a, $x))>;

def MyCombiner: GICombiner<"GenMyCombiner", [
  IntrinTest0,
  SpecialIntrins
]>;

//      CHECK: const uint8_t *GenMyCombiner::getMatchTable() const {
// CHECK-NEXT:   constexpr static uint8_t MatchTable0[] = {
<<<<<<< HEAD
// CHECK-NEXT:     GIM_SwitchOpcode, /*MI*/0, /*[*/GIMT_Encode2(116), GIMT_Encode2(118), /*)*//*default:*//*Label 2*/ GIMT_Encode4(132),
=======
// CHECK-NEXT:     GIM_SwitchOpcode, /*MI*/0, /*[*/GIMT_Encode2(115), GIMT_Encode2(117), /*)*//*default:*//*Label 2*/ GIMT_Encode4(132),
>>>>>>> bf3d5dbe
// CHECK-NEXT:     /*TargetOpcode::G_INTRINSIC*//*Label 0*/ GIMT_Encode4(18),
// CHECK-NEXT:     /*TargetOpcode::G_INTRINSIC_W_SIDE_EFFECTS*//*Label 1*/ GIMT_Encode4(73),
// CHECK-NEXT:     // Label 0: @18
// CHECK-NEXT:     GIM_Try, /*On fail goto*//*Label 3*/ GIMT_Encode4(72), // Rule ID 0 //
// CHECK-NEXT:       GIM_CheckSimplePredicate, GIMT_Encode2(GICXXPred_Simple_IsRule0Enabled),
// CHECK-NEXT:       GIM_CheckNumOperands, /*MI*/0, /*Expected*/3,
// CHECK-NEXT:       GIM_CheckIntrinsicID, /*MI*/0, /*Op*/1, GIMT_Encode2(Intrinsic::1in_1out),
// CHECK-NEXT:       // MIs[0] a
// CHECK-NEXT:       // No operand predicates
// CHECK-NEXT:       // MIs[0] Operand 2
// CHECK-NEXT:       GIM_CheckConstantInt8, /*MI*/0, /*Op*/2, 0,
// CHECK-NEXT:       GIR_MakeTempReg, /*TempRegID*/0, /*TypeID*/GILLT_s32,
// CHECK-NEXT:       // Combiner Rule #0: IntrinTest0
// CHECK-NEXT:       GIR_BuildMI, /*InsnID*/0, /*Opcode*/GIMT_Encode2(TargetOpcode::G_INTRINSIC),
// CHECK-NEXT:       GIR_AddTempRegister, /*InsnID*/0, /*TempRegID*/0, /*TempRegFlags*/GIMT_Encode2(RegState::Define),
// CHECK-NEXT:       GIR_AddIntrinsicID, /*MI*/0, GIMT_Encode2(Intrinsic::0in_1out),
// CHECK-NEXT:       GIR_BuildMI, /*InsnID*/1, /*Opcode*/GIMT_Encode2(TargetOpcode::G_INTRINSIC),
// CHECK-NEXT:       GIR_Copy, /*NewInsnID*/1, /*OldInsnID*/0, /*OpIdx*/0, // a
// CHECK-NEXT:       GIR_AddIntrinsicID, /*MI*/1, GIMT_Encode2(Intrinsic::1in_1out),
// CHECK-NEXT:       GIR_AddSimpleTempRegister, /*InsnID*/1, /*TempRegID*/0,
// CHECK-NEXT:       GIR_EraseFromParent, /*InsnID*/0,
// CHECK-NEXT:       GIR_Done,
// CHECK-NEXT:     // Label 3: @72
// CHECK-NEXT:     GIM_Reject,
// CHECK-NEXT:     // Label 1: @73
// CHECK-NEXT:     GIM_Try, /*On fail goto*//*Label 4*/ GIMT_Encode4(131), // Rule ID 1 //
// CHECK-NEXT:       GIM_CheckSimplePredicate, GIMT_Encode2(GICXXPred_Simple_IsRule1Enabled),
// CHECK-NEXT:       GIM_CheckNumOperands, /*MI*/0, /*Expected*/3,
// CHECK-NEXT:       GIM_CheckIntrinsicID, /*MI*/0, /*Op*/1, GIMT_Encode2(Intrinsic::sideeffects_1in_1out),
// CHECK-NEXT:       // MIs[0] a
// CHECK-NEXT:       // No operand predicates
// CHECK-NEXT:       // MIs[0] b
// CHECK-NEXT:       // No operand predicates
// CHECK-NEXT:       GIR_MakeTempReg, /*TempRegID*/0, /*TypeID*/GILLT_s32,
// CHECK-NEXT:       // Combiner Rule #1: SpecialIntrins
// CHECK-NEXT:       GIR_BuildMI, /*InsnID*/0, /*Opcode*/GIMT_Encode2(TargetOpcode::G_INTRINSIC_CONVERGENT),
// CHECK-NEXT:       GIR_AddTempRegister, /*InsnID*/0, /*TempRegID*/0, /*TempRegFlags*/GIMT_Encode2(RegState::Define),
// CHECK-NEXT:       GIR_AddIntrinsicID, /*MI*/0, GIMT_Encode2(Intrinsic::convergent_1in_1out),
// CHECK-NEXT:       GIR_Copy, /*NewInsnID*/0, /*OldInsnID*/0, /*OpIdx*/2, // b
// CHECK-NEXT:       GIR_BuildMI, /*InsnID*/1, /*Opcode*/GIMT_Encode2(TargetOpcode::G_INTRINSIC_CONVERGENT_W_SIDE_EFFECTS),
// CHECK-NEXT:       GIR_Copy, /*NewInsnID*/1, /*OldInsnID*/0, /*OpIdx*/0, // a
// CHECK-NEXT:       GIR_AddIntrinsicID, /*MI*/1, GIMT_Encode2(Intrinsic::convergent_sideeffects_1in_1out),
// CHECK-NEXT:       GIR_AddSimpleTempRegister, /*InsnID*/1, /*TempRegID*/0,
// CHECK-NEXT:       GIR_MergeMemOperands, /*InsnID*/1, /*NumInsns*/1, /*MergeInsnID's*/0,
// CHECK-NEXT:       GIR_EraseFromParent, /*InsnID*/0,
// CHECK-NEXT:       GIR_Done,
// CHECK-NEXT:     // Label 4: @131
// CHECK-NEXT:     GIM_Reject,
// CHECK-NEXT:     // Label 2: @132
// CHECK-NEXT:     GIM_Reject,
// CHECK-NEXT:     }; // Size: 133 bytes
// CHECK-NEXT:   return MatchTable0;
// CHECK-NEXT: }<|MERGE_RESOLUTION|>--- conflicted
+++ resolved
@@ -29,11 +29,7 @@
 
 //      CHECK: const uint8_t *GenMyCombiner::getMatchTable() const {
 // CHECK-NEXT:   constexpr static uint8_t MatchTable0[] = {
-<<<<<<< HEAD
-// CHECK-NEXT:     GIM_SwitchOpcode, /*MI*/0, /*[*/GIMT_Encode2(116), GIMT_Encode2(118), /*)*//*default:*//*Label 2*/ GIMT_Encode4(132),
-=======
-// CHECK-NEXT:     GIM_SwitchOpcode, /*MI*/0, /*[*/GIMT_Encode2(115), GIMT_Encode2(117), /*)*//*default:*//*Label 2*/ GIMT_Encode4(132),
->>>>>>> bf3d5dbe
+// CHECK-NEXT:     GIM_SwitchOpcode, /*MI*/0, /*[*/GIMT_Encode2(117), GIMT_Encode2(119), /*)*//*default:*//*Label 2*/ GIMT_Encode4(132),
 // CHECK-NEXT:     /*TargetOpcode::G_INTRINSIC*//*Label 0*/ GIMT_Encode4(18),
 // CHECK-NEXT:     /*TargetOpcode::G_INTRINSIC_W_SIDE_EFFECTS*//*Label 1*/ GIMT_Encode4(73),
 // CHECK-NEXT:     // Label 0: @18
