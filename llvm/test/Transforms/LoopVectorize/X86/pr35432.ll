--- conflicted
+++ resolved
@@ -40,16 +40,16 @@
 ; CHECK-NEXT:    [[TMP4:%.*]] = zext i8 [[TMP3]] to i32
 ; CHECK-NEXT:    [[TMP5:%.*]] = add i32 [[TMP4]], 1
 ; CHECK-NEXT:    [[TMP6:%.*]] = icmp ult i32 [[TMP2]], [[TMP4]]
-; CHECK-NEXT:    [[UMIN:%.*]] = select i1 [[TMP6]], i32 [[TMP2]], i32 [[TMP4]]
-; CHECK-NEXT:    [[TMP7:%.*]] = sub i32 [[TMP5]], [[UMIN]]
+; CHECK-NEXT:    [[UMIN1:%.*]] = select i1 [[TMP6]], i32 [[TMP2]], i32 [[TMP4]]
+; CHECK-NEXT:    [[TMP7:%.*]] = sub i32 [[TMP5]], [[UMIN1]]
 ; CHECK-NEXT:    [[MIN_ITERS_CHECK:%.*]] = icmp ult i32 [[TMP7]], 8
 ; CHECK-NEXT:    br i1 [[MIN_ITERS_CHECK]], label [[SCALAR_PH:%.*]], label [[VECTOR_SCEVCHECK:%.*]]
 ; CHECK:       vector.scevcheck:
 ; CHECK-NEXT:    [[TMP8:%.*]] = add i8 [[CONV3]], -1
 ; CHECK-NEXT:    [[TMP9:%.*]] = zext i8 [[TMP8]] to i32
 ; CHECK-NEXT:    [[TMP10:%.*]] = icmp ult i32 [[TMP2]], [[TMP9]]
-; CHECK-NEXT:    [[UMIN1:%.*]] = select i1 [[TMP10]], i32 [[TMP2]], i32 [[TMP9]]
-; CHECK-NEXT:    [[TMP11:%.*]] = sub i32 [[TMP9]], [[UMIN1]]
+; CHECK-NEXT:    [[UMIN:%.*]] = select i1 [[TMP10]], i32 [[TMP2]], i32 [[TMP9]]
+; CHECK-NEXT:    [[TMP11:%.*]] = sub i32 [[TMP9]], [[UMIN]]
 ; CHECK-NEXT:    [[TMP12:%.*]] = trunc i32 [[TMP11]] to i8
 ; CHECK-NEXT:    [[MUL:%.*]] = call { i8, i1 } @llvm.umul.with.overflow.i8(i8 1, i8 [[TMP12]])
 ; CHECK-NEXT:    [[MUL_RESULT:%.*]] = extractvalue { i8, i1 } [[MUL]], 0
@@ -73,7 +73,6 @@
 ; CHECK-NEXT:    br label [[VECTOR_BODY:%.*]]
 ; CHECK:       vector.body:
 ; CHECK-NEXT:    [[INDEX:%.*]] = phi i32 [ 0, [[VECTOR_PH]] ], [ [[INDEX_NEXT:%.*]], [[VECTOR_BODY]] ]
-<<<<<<< HEAD
 ; CHECK-NEXT:    [[VEC_PHI:%.*]] = phi <4 x i32> [ [[TMP22]], [[VECTOR_PH]] ], [ [[TMP26:%.*]], [[VECTOR_BODY]] ]
 ; CHECK-NEXT:    [[VEC_PHI2:%.*]] = phi <4 x i32> [ zeroinitializer, [[VECTOR_PH]] ], [ [[TMP27:%.*]], [[VECTOR_BODY]] ]
 ; CHECK-NEXT:    [[TMP23:%.*]] = trunc i32 [[INDEX]] to i8
@@ -86,26 +85,9 @@
 ; CHECK-NEXT:    [[TMP29:%.*]] = add i8 [[TMP25]], -1
 ; CHECK-NEXT:    [[TMP30:%.*]] = zext i8 [[TMP28]] to i32
 ; CHECK-NEXT:    [[TMP31:%.*]] = zext i8 [[TMP29]] to i32
-; CHECK-NEXT:    [[INDEX_NEXT]] = add i32 [[INDEX]], 8
+; CHECK-NEXT:    [[INDEX_NEXT]] = add nuw i32 [[INDEX]], 8
 ; CHECK-NEXT:    [[TMP32:%.*]] = icmp eq i32 [[INDEX_NEXT]], [[N_VEC]]
-; CHECK-NEXT:    br i1 [[TMP32]], label [[MIDDLE_BLOCK:%.*]], label [[VECTOR_BODY]], [[LOOP0:!llvm.loop !.*]]
-=======
-; CHECK-NEXT:    [[VEC_PHI:%.*]] = phi <4 x i32> [ [[TMP20]], [[VECTOR_PH]] ], [ [[TMP24:%.*]], [[VECTOR_BODY]] ]
-; CHECK-NEXT:    [[VEC_PHI2:%.*]] = phi <4 x i32> [ zeroinitializer, [[VECTOR_PH]] ], [ [[TMP25:%.*]], [[VECTOR_BODY]] ]
-; CHECK-NEXT:    [[TMP21:%.*]] = trunc i32 [[INDEX]] to i8
-; CHECK-NEXT:    [[OFFSET_IDX:%.*]] = sub i8 [[CONV3]], [[TMP21]]
-; CHECK-NEXT:    [[TMP22:%.*]] = add i8 [[OFFSET_IDX]], 0
-; CHECK-NEXT:    [[TMP23:%.*]] = add i8 [[OFFSET_IDX]], -4
-; CHECK-NEXT:    [[TMP24]] = add <4 x i32> [[VEC_PHI]], <i32 1, i32 1, i32 1, i32 1>
-; CHECK-NEXT:    [[TMP25]] = add <4 x i32> [[VEC_PHI2]], <i32 1, i32 1, i32 1, i32 1>
-; CHECK-NEXT:    [[TMP26:%.*]] = add i8 [[TMP22]], -1
-; CHECK-NEXT:    [[TMP27:%.*]] = add i8 [[TMP23]], -1
-; CHECK-NEXT:    [[TMP28:%.*]] = zext i8 [[TMP26]] to i32
-; CHECK-NEXT:    [[TMP29:%.*]] = zext i8 [[TMP27]] to i32
-; CHECK-NEXT:    [[INDEX_NEXT]] = add nuw i32 [[INDEX]], 8
-; CHECK-NEXT:    [[TMP30:%.*]] = icmp eq i32 [[INDEX_NEXT]], [[N_VEC]]
-; CHECK-NEXT:    br i1 [[TMP30]], label [[MIDDLE_BLOCK:%.*]], label [[VECTOR_BODY]], [[LOOP0:!llvm.loop !.*]]
->>>>>>> 05289dfb
+; CHECK-NEXT:    br i1 [[TMP32]], label [[MIDDLE_BLOCK:%.*]], label [[VECTOR_BODY]], !llvm.loop [[LOOP0:![0-9]+]]
 ; CHECK:       middle.block:
 ; CHECK-NEXT:    [[BIN_RDX:%.*]] = add <4 x i32> [[TMP27]], [[TMP26]]
 ; CHECK-NEXT:    [[TMP33:%.*]] = call i32 @llvm.vector.reduce.add.v4i32(<4 x i32> [[BIN_RDX]])
@@ -122,7 +104,7 @@
 ; CHECK-NEXT:    [[DEC]] = add i8 [[C_04]], -1
 ; CHECK-NEXT:    [[CONV5:%.*]] = zext i8 [[DEC]] to i32
 ; CHECK-NEXT:    [[CMP6:%.*]] = icmp ult i32 [[TMP2]], [[CONV5]]
-; CHECK-NEXT:    br i1 [[CMP6]], label [[FOR_BODY8]], label [[FOR_COND4_FOR_INC9_CRIT_EDGE]], [[LOOP2:!llvm.loop !.*]]
+; CHECK-NEXT:    br i1 [[CMP6]], label [[FOR_BODY8]], label [[FOR_COND4_FOR_INC9_CRIT_EDGE]], !llvm.loop [[LOOP2:![0-9]+]]
 ; CHECK:       for.cond4.for.inc9_crit_edge:
 ; CHECK-NEXT:    [[INC_LCSSA:%.*]] = phi i32 [ [[INC]], [[FOR_BODY8]] ], [ [[TMP33]], [[MIDDLE_BLOCK]] ]
 ; CHECK-NEXT:    store i32 [[INC_LCSSA]], i32* getelementptr inbounds ([192 x [192 x i32]], [192 x [192 x i32]]* @a, i64 0, i64 0, i64 0), align 16
