--- conflicted
+++ resolved
@@ -11,86 +11,63 @@
 ; CHECK-LABEL: @inv_val_store_to_inv_address_with_reduction(
 ; CHECK-NEXT:  iter.check:
 ; CHECK-NEXT:    [[NTRUNC:%.*]] = trunc i64 [[N:%.*]] to i32
-; CHECK-NEXT:    [[TMP0:%.*]] = call i64 @llvm.smax.i64(i64 [[N]], i64 1)
-; CHECK-NEXT:    [[MIN_ITERS_CHECK:%.*]] = icmp ult i64 [[TMP0]], 8
+; CHECK-NEXT:    [[SMAX6:%.*]] = call i64 @llvm.smax.i64(i64 [[N]], i64 1)
+; CHECK-NEXT:    [[MIN_ITERS_CHECK:%.*]] = icmp ult i64 [[SMAX6]], 8
 ; CHECK-NEXT:    br i1 [[MIN_ITERS_CHECK]], label [[VEC_EPILOG_SCALAR_PH:%.*]], label [[VECTOR_MEMCHECK:%.*]]
 ; CHECK:       vector.memcheck:
 ; CHECK-NEXT:    [[SCEVGEP:%.*]] = getelementptr i32, i32* [[A:%.*]], i64 1
-; CHECK-NEXT:    [[TMP1:%.*]] = call i64 @llvm.smax.i64(i64 [[N]], i64 1)
-; CHECK-NEXT:    [[SCEVGEP4:%.*]] = getelementptr i32, i32* [[B:%.*]], i64 [[TMP1]]
+; CHECK-NEXT:    [[SMAX:%.*]] = call i64 @llvm.smax.i64(i64 [[N]], i64 1)
+; CHECK-NEXT:    [[SCEVGEP4:%.*]] = getelementptr i32, i32* [[B:%.*]], i64 [[SMAX]]
 ; CHECK-NEXT:    [[BOUND0:%.*]] = icmp ugt i32* [[SCEVGEP4]], [[A]]
 ; CHECK-NEXT:    [[BOUND1:%.*]] = icmp ugt i32* [[SCEVGEP]], [[B]]
 ; CHECK-NEXT:    [[FOUND_CONFLICT:%.*]] = and i1 [[BOUND0]], [[BOUND1]]
 ; CHECK-NEXT:    br i1 [[FOUND_CONFLICT]], label [[VEC_EPILOG_SCALAR_PH]], label [[VECTOR_MAIN_LOOP_ITER_CHECK:%.*]]
 ; CHECK:       vector.main.loop.iter.check:
-; CHECK-NEXT:    [[MIN_ITERS_CHECK7:%.*]] = icmp ult i64 [[TMP0]], 64
+; CHECK-NEXT:    [[MIN_ITERS_CHECK7:%.*]] = icmp ult i64 [[SMAX6]], 64
 ; CHECK-NEXT:    br i1 [[MIN_ITERS_CHECK7]], label [[VEC_EPILOG_PH:%.*]], label [[VECTOR_PH:%.*]]
 ; CHECK:       vector.ph:
-; CHECK-NEXT:    [[N_VEC:%.*]] = and i64 [[TMP0]], 9223372036854775744
+; CHECK-NEXT:    [[N_VEC:%.*]] = and i64 [[SMAX6]], 9223372036854775744
 ; CHECK-NEXT:    br label [[VECTOR_BODY:%.*]]
 ; CHECK:       vector.body:
 ; CHECK-NEXT:    [[INDEX:%.*]] = phi i64 [ 0, [[VECTOR_PH]] ], [ [[INDEX_NEXT:%.*]], [[VECTOR_BODY]] ]
-; CHECK-NEXT:    [[VEC_PHI:%.*]] = phi <16 x i32> [ zeroinitializer, [[VECTOR_PH]] ], [ [[TMP10:%.*]], [[VECTOR_BODY]] ]
-; CHECK-NEXT:    [[VEC_PHI8:%.*]] = phi <16 x i32> [ zeroinitializer, [[VECTOR_PH]] ], [ [[TMP11:%.*]], [[VECTOR_BODY]] ]
-; CHECK-NEXT:    [[VEC_PHI9:%.*]] = phi <16 x i32> [ zeroinitializer, [[VECTOR_PH]] ], [ [[TMP12:%.*]], [[VECTOR_BODY]] ]
-; CHECK-NEXT:    [[VEC_PHI10:%.*]] = phi <16 x i32> [ zeroinitializer, [[VECTOR_PH]] ], [ [[TMP13:%.*]], [[VECTOR_BODY]] ]
-; CHECK-NEXT:    [[TMP2:%.*]] = getelementptr inbounds i32, i32* [[B]], i64 [[INDEX]]
+; CHECK-NEXT:    [[VEC_PHI:%.*]] = phi <16 x i32> [ zeroinitializer, [[VECTOR_PH]] ], [ [[TMP8:%.*]], [[VECTOR_BODY]] ]
+; CHECK-NEXT:    [[VEC_PHI8:%.*]] = phi <16 x i32> [ zeroinitializer, [[VECTOR_PH]] ], [ [[TMP9:%.*]], [[VECTOR_BODY]] ]
+; CHECK-NEXT:    [[VEC_PHI9:%.*]] = phi <16 x i32> [ zeroinitializer, [[VECTOR_PH]] ], [ [[TMP10:%.*]], [[VECTOR_BODY]] ]
+; CHECK-NEXT:    [[VEC_PHI10:%.*]] = phi <16 x i32> [ zeroinitializer, [[VECTOR_PH]] ], [ [[TMP11:%.*]], [[VECTOR_BODY]] ]
+; CHECK-NEXT:    [[TMP0:%.*]] = getelementptr inbounds i32, i32* [[B]], i64 [[INDEX]]
+; CHECK-NEXT:    [[TMP1:%.*]] = bitcast i32* [[TMP0]] to <16 x i32>*
+; CHECK-NEXT:    [[WIDE_LOAD:%.*]] = load <16 x i32>, <16 x i32>* [[TMP1]], align 8, !alias.scope !0
+; CHECK-NEXT:    [[TMP2:%.*]] = getelementptr inbounds i32, i32* [[TMP0]], i64 16
 ; CHECK-NEXT:    [[TMP3:%.*]] = bitcast i32* [[TMP2]] to <16 x i32>*
-; CHECK-NEXT:    [[WIDE_LOAD:%.*]] = load <16 x i32>, <16 x i32>* [[TMP3]], align 8, !alias.scope !0
-; CHECK-NEXT:    [[TMP4:%.*]] = getelementptr inbounds i32, i32* [[TMP2]], i64 16
+; CHECK-NEXT:    [[WIDE_LOAD11:%.*]] = load <16 x i32>, <16 x i32>* [[TMP3]], align 8, !alias.scope !0
+; CHECK-NEXT:    [[TMP4:%.*]] = getelementptr inbounds i32, i32* [[TMP0]], i64 32
 ; CHECK-NEXT:    [[TMP5:%.*]] = bitcast i32* [[TMP4]] to <16 x i32>*
-; CHECK-NEXT:    [[WIDE_LOAD11:%.*]] = load <16 x i32>, <16 x i32>* [[TMP5]], align 8, !alias.scope !0
-; CHECK-NEXT:    [[TMP6:%.*]] = getelementptr inbounds i32, i32* [[TMP2]], i64 32
+; CHECK-NEXT:    [[WIDE_LOAD12:%.*]] = load <16 x i32>, <16 x i32>* [[TMP5]], align 8, !alias.scope !0
+; CHECK-NEXT:    [[TMP6:%.*]] = getelementptr inbounds i32, i32* [[TMP0]], i64 48
 ; CHECK-NEXT:    [[TMP7:%.*]] = bitcast i32* [[TMP6]] to <16 x i32>*
-; CHECK-NEXT:    [[WIDE_LOAD12:%.*]] = load <16 x i32>, <16 x i32>* [[TMP7]], align 8, !alias.scope !0
-; CHECK-NEXT:    [[TMP8:%.*]] = getelementptr inbounds i32, i32* [[TMP2]], i64 48
-; CHECK-NEXT:    [[TMP9:%.*]] = bitcast i32* [[TMP8]] to <16 x i32>*
-; CHECK-NEXT:    [[WIDE_LOAD13:%.*]] = load <16 x i32>, <16 x i32>* [[TMP9]], align 8, !alias.scope !0
-; CHECK-NEXT:    [[TMP10]] = add <16 x i32> [[VEC_PHI]], [[WIDE_LOAD]]
-; CHECK-NEXT:    [[TMP11]] = add <16 x i32> [[VEC_PHI8]], [[WIDE_LOAD11]]
-; CHECK-NEXT:    [[TMP12]] = add <16 x i32> [[VEC_PHI9]], [[WIDE_LOAD12]]
-; CHECK-NEXT:    [[TMP13]] = add <16 x i32> [[VEC_PHI10]], [[WIDE_LOAD13]]
+; CHECK-NEXT:    [[WIDE_LOAD13:%.*]] = load <16 x i32>, <16 x i32>* [[TMP7]], align 8, !alias.scope !0
+; CHECK-NEXT:    [[TMP8]] = add <16 x i32> [[VEC_PHI]], [[WIDE_LOAD]]
+; CHECK-NEXT:    [[TMP9]] = add <16 x i32> [[VEC_PHI8]], [[WIDE_LOAD11]]
+; CHECK-NEXT:    [[TMP10]] = add <16 x i32> [[VEC_PHI9]], [[WIDE_LOAD12]]
+; CHECK-NEXT:    [[TMP11]] = add <16 x i32> [[VEC_PHI10]], [[WIDE_LOAD13]]
 ; CHECK-NEXT:    store i32 [[NTRUNC]], i32* [[A]], align 4, !alias.scope !3, !noalias !0
 ; CHECK-NEXT:    [[INDEX_NEXT]] = add nuw i64 [[INDEX]], 64
-; CHECK-NEXT:    [[TMP14:%.*]] = icmp eq i64 [[INDEX_NEXT]], [[N_VEC]]
-; CHECK-NEXT:    br i1 [[TMP14]], label [[MIDDLE_BLOCK:%.*]], label [[VECTOR_BODY]], !llvm.loop [[LOOP5:![0-9]+]]
+; CHECK-NEXT:    [[TMP12:%.*]] = icmp eq i64 [[INDEX_NEXT]], [[N_VEC]]
+; CHECK-NEXT:    br i1 [[TMP12]], label [[MIDDLE_BLOCK:%.*]], label [[VECTOR_BODY]], !llvm.loop [[LOOP5:![0-9]+]]
 ; CHECK:       middle.block:
-; CHECK-NEXT:    [[BIN_RDX:%.*]] = add <16 x i32> [[TMP11]], [[TMP10]]
-; CHECK-NEXT:    [[BIN_RDX14:%.*]] = add <16 x i32> [[TMP12]], [[BIN_RDX]]
-; CHECK-NEXT:    [[BIN_RDX15:%.*]] = add <16 x i32> [[TMP13]], [[BIN_RDX14]]
-; CHECK-NEXT:    [[TMP15:%.*]] = call i32 @llvm.vector.reduce.add.v16i32(<16 x i32> [[BIN_RDX15]])
-; CHECK-NEXT:    [[CMP_N:%.*]] = icmp eq i64 [[TMP0]], [[N_VEC]]
+; CHECK-NEXT:    [[BIN_RDX:%.*]] = add <16 x i32> [[TMP9]], [[TMP8]]
+; CHECK-NEXT:    [[BIN_RDX14:%.*]] = add <16 x i32> [[TMP10]], [[BIN_RDX]]
+; CHECK-NEXT:    [[BIN_RDX15:%.*]] = add <16 x i32> [[TMP11]], [[BIN_RDX14]]
+; CHECK-NEXT:    [[TMP13:%.*]] = call i32 @llvm.vector.reduce.add.v16i32(<16 x i32> [[BIN_RDX15]])
+; CHECK-NEXT:    [[CMP_N:%.*]] = icmp eq i64 [[SMAX6]], [[N_VEC]]
 ; CHECK-NEXT:    br i1 [[CMP_N]], label [[FOR_END:%.*]], label [[VEC_EPILOG_ITER_CHECK:%.*]]
 ; CHECK:       vec.epilog.iter.check:
-; CHECK-NEXT:    [[N_VEC_REMAINING:%.*]] = and i64 [[TMP0]], 56
+; CHECK-NEXT:    [[N_VEC_REMAINING:%.*]] = and i64 [[SMAX6]], 56
 ; CHECK-NEXT:    [[MIN_EPILOG_ITERS_CHECK:%.*]] = icmp eq i64 [[N_VEC_REMAINING]], 0
 ; CHECK-NEXT:    br i1 [[MIN_EPILOG_ITERS_CHECK]], label [[VEC_EPILOG_SCALAR_PH]], label [[VEC_EPILOG_PH]]
 ; CHECK:       vec.epilog.ph:
-; CHECK-NEXT:    [[BC_MERGE_RDX:%.*]] = phi i32 [ 0, [[VECTOR_MAIN_LOOP_ITER_CHECK]] ], [ [[TMP15]], [[VEC_EPILOG_ITER_CHECK]] ]
+; CHECK-NEXT:    [[BC_MERGE_RDX:%.*]] = phi i32 [ 0, [[VECTOR_MAIN_LOOP_ITER_CHECK]] ], [ [[TMP13]], [[VEC_EPILOG_ITER_CHECK]] ]
 ; CHECK-NEXT:    [[VEC_EPILOG_RESUME_VAL:%.*]] = phi i64 [ 0, [[VECTOR_MAIN_LOOP_ITER_CHECK]] ], [ [[N_VEC]], [[VEC_EPILOG_ITER_CHECK]] ]
-<<<<<<< HEAD
-; CHECK-NEXT:    [[N_VEC17:%.*]] = and i64 [[TMP0]], 9223372036854775800
-; CHECK-NEXT:    [[TMP16:%.*]] = insertelement <8 x i32> <i32 poison, i32 0, i32 0, i32 0, i32 0, i32 0, i32 0, i32 0>, i32 [[BC_MERGE_RDX]], i64 0
-; CHECK-NEXT:    br label [[VEC_EPILOG_VECTOR_BODY:%.*]]
-; CHECK:       vec.epilog.vector.body:
-; CHECK-NEXT:    [[OFFSET_IDX:%.*]] = phi i64 [ [[VEC_EPILOG_RESUME_VAL]], [[VEC_EPILOG_PH]] ], [ [[INDEX_NEXT22:%.*]], [[VEC_EPILOG_VECTOR_BODY]] ]
-; CHECK-NEXT:    [[VEC_PHI20:%.*]] = phi <8 x i32> [ [[TMP16]], [[VEC_EPILOG_PH]] ], [ [[TMP19:%.*]], [[VEC_EPILOG_VECTOR_BODY]] ]
-; CHECK-NEXT:    [[TMP17:%.*]] = getelementptr inbounds i32, i32* [[B]], i64 [[OFFSET_IDX]]
-; CHECK-NEXT:    [[TMP18:%.*]] = bitcast i32* [[TMP17]] to <8 x i32>*
-; CHECK-NEXT:    [[WIDE_LOAD21:%.*]] = load <8 x i32>, <8 x i32>* [[TMP18]], align 8
-; CHECK-NEXT:    [[TMP19]] = add <8 x i32> [[VEC_PHI20]], [[WIDE_LOAD21]]
-; CHECK-NEXT:    store i32 [[NTRUNC]], i32* [[A]], align 4
-; CHECK-NEXT:    [[INDEX_NEXT22]] = add nuw i64 [[OFFSET_IDX]], 8
-; CHECK-NEXT:    [[TMP20:%.*]] = icmp eq i64 [[INDEX_NEXT22]], [[N_VEC17]]
-; CHECK-NEXT:    br i1 [[TMP20]], label [[VEC_EPILOG_MIDDLE_BLOCK:%.*]], label [[VEC_EPILOG_VECTOR_BODY]], !llvm.loop [[LOOP7:![0-9]+]]
-; CHECK:       vec.epilog.middle.block:
-; CHECK-NEXT:    [[TMP21:%.*]] = call i32 @llvm.vector.reduce.add.v8i32(<8 x i32> [[TMP19]])
-; CHECK-NEXT:    [[CMP_N18:%.*]] = icmp eq i64 [[TMP0]], [[N_VEC17]]
-; CHECK-NEXT:    br i1 [[CMP_N18]], label [[FOR_END_LOOPEXIT:%.*]], label [[VEC_EPILOG_SCALAR_PH]]
-; CHECK:       vec.epilog.scalar.ph:
-; CHECK-NEXT:    [[BC_RESUME_VAL:%.*]] = phi i64 [ [[N_VEC17]], [[VEC_EPILOG_MIDDLE_BLOCK]] ], [ [[N_VEC]], [[VEC_EPILOG_ITER_CHECK]] ], [ 0, [[VECTOR_MEMCHECK]] ], [ 0, [[ITER_CHECK:%.*]] ]
-; CHECK-NEXT:    [[BC_MERGE_RDX23:%.*]] = phi i32 [ [[TMP21]], [[VEC_EPILOG_MIDDLE_BLOCK]] ], [ [[TMP15]], [[VEC_EPILOG_ITER_CHECK]] ], [ 0, [[VECTOR_MEMCHECK]] ], [ 0, [[ITER_CHECK]] ]
-=======
 ; CHECK-NEXT:    [[N_VEC18:%.*]] = and i64 [[SMAX6]], 9223372036854775800
 ; CHECK-NEXT:    [[TMP14:%.*]] = insertelement <8 x i32> <i32 poison, i32 0, i32 0, i32 0, i32 0, i32 0, i32 0, i32 0>, i32 [[BC_MERGE_RDX]], i64 0
 ; CHECK-NEXT:    br label [[VEC_EPILOG_VECTOR_BODY:%.*]]
@@ -112,7 +89,6 @@
 ; CHECK:       vec.epilog.scalar.ph:
 ; CHECK-NEXT:    [[BC_RESUME_VAL:%.*]] = phi i64 [ [[N_VEC18]], [[VEC_EPILOG_MIDDLE_BLOCK]] ], [ [[N_VEC]], [[VEC_EPILOG_ITER_CHECK]] ], [ 0, [[VECTOR_MEMCHECK]] ], [ 0, [[ITER_CHECK:%.*]] ]
 ; CHECK-NEXT:    [[BC_MERGE_RDX24:%.*]] = phi i32 [ [[TMP19]], [[VEC_EPILOG_MIDDLE_BLOCK]] ], [ [[TMP13]], [[VEC_EPILOG_ITER_CHECK]] ], [ 0, [[VECTOR_MEMCHECK]] ], [ 0, [[ITER_CHECK]] ]
->>>>>>> b1ed2868
 ; CHECK-NEXT:    br label [[FOR_BODY:%.*]]
 ; CHECK:       for.body:
 ; CHECK-NEXT:    [[I:%.*]] = phi i64 [ [[I_NEXT:%.*]], [[FOR_BODY]] ], [ [[BC_RESUME_VAL]], [[VEC_EPILOG_SCALAR_PH]] ]
@@ -125,10 +101,10 @@
 ; CHECK-NEXT:    [[COND:%.*]] = icmp slt i64 [[I_NEXT]], [[N]]
 ; CHECK-NEXT:    br i1 [[COND]], label [[FOR_BODY]], label [[FOR_END_LOOPEXIT]], !llvm.loop [[LOOP9:![0-9]+]]
 ; CHECK:       for.end.loopexit:
-; CHECK-NEXT:    [[T3_LCSSA:%.*]] = phi i32 [ [[T3]], [[FOR_BODY]] ], [ [[TMP21]], [[VEC_EPILOG_MIDDLE_BLOCK]] ]
+; CHECK-NEXT:    [[T3_LCSSA:%.*]] = phi i32 [ [[T3]], [[FOR_BODY]] ], [ [[TMP19]], [[VEC_EPILOG_MIDDLE_BLOCK]] ]
 ; CHECK-NEXT:    br label [[FOR_END]]
 ; CHECK:       for.end:
-; CHECK-NEXT:    [[T4:%.*]] = phi i32 [ [[TMP15]], [[MIDDLE_BLOCK]] ], [ [[T3_LCSSA]], [[FOR_END_LOOPEXIT]] ]
+; CHECK-NEXT:    [[T4:%.*]] = phi i32 [ [[TMP13]], [[MIDDLE_BLOCK]] ], [ [[T3_LCSSA]], [[FOR_END_LOOPEXIT]] ]
 ; CHECK-NEXT:    ret i32 [[T4]]
 ;
 entry:
@@ -157,22 +133,22 @@
 ; CHECK-LABEL: @inv_val_store_to_inv_address_conditional(
 ; CHECK-NEXT:  iter.check:
 ; CHECK-NEXT:    [[NTRUNC:%.*]] = trunc i64 [[N:%.*]] to i32
-; CHECK-NEXT:    [[TMP0:%.*]] = call i64 @llvm.smax.i64(i64 [[N]], i64 1)
-; CHECK-NEXT:    [[MIN_ITERS_CHECK:%.*]] = icmp ult i64 [[TMP0]], 8
+; CHECK-NEXT:    [[SMAX6:%.*]] = call i64 @llvm.smax.i64(i64 [[N]], i64 1)
+; CHECK-NEXT:    [[MIN_ITERS_CHECK:%.*]] = icmp ult i64 [[SMAX6]], 8
 ; CHECK-NEXT:    br i1 [[MIN_ITERS_CHECK]], label [[VEC_EPILOG_SCALAR_PH:%.*]], label [[VECTOR_MEMCHECK:%.*]]
 ; CHECK:       vector.memcheck:
-; CHECK-NEXT:    [[TMP1:%.*]] = call i64 @llvm.smax.i64(i64 [[N]], i64 1)
-; CHECK-NEXT:    [[SCEVGEP:%.*]] = getelementptr i32, i32* [[B:%.*]], i64 [[TMP1]]
+; CHECK-NEXT:    [[SMAX:%.*]] = call i64 @llvm.smax.i64(i64 [[N]], i64 1)
+; CHECK-NEXT:    [[SCEVGEP:%.*]] = getelementptr i32, i32* [[B:%.*]], i64 [[SMAX]]
 ; CHECK-NEXT:    [[SCEVGEP4:%.*]] = getelementptr i32, i32* [[A:%.*]], i64 1
 ; CHECK-NEXT:    [[BOUND0:%.*]] = icmp ugt i32* [[SCEVGEP4]], [[B]]
 ; CHECK-NEXT:    [[BOUND1:%.*]] = icmp ugt i32* [[SCEVGEP]], [[A]]
 ; CHECK-NEXT:    [[FOUND_CONFLICT:%.*]] = and i1 [[BOUND0]], [[BOUND1]]
 ; CHECK-NEXT:    br i1 [[FOUND_CONFLICT]], label [[VEC_EPILOG_SCALAR_PH]], label [[VECTOR_MAIN_LOOP_ITER_CHECK:%.*]]
 ; CHECK:       vector.main.loop.iter.check:
-; CHECK-NEXT:    [[MIN_ITERS_CHECK7:%.*]] = icmp ult i64 [[TMP0]], 16
+; CHECK-NEXT:    [[MIN_ITERS_CHECK7:%.*]] = icmp ult i64 [[SMAX6]], 16
 ; CHECK-NEXT:    br i1 [[MIN_ITERS_CHECK7]], label [[VEC_EPILOG_PH:%.*]], label [[VECTOR_PH:%.*]]
 ; CHECK:       vector.ph:
-; CHECK-NEXT:    [[N_VEC:%.*]] = and i64 [[TMP0]], 9223372036854775792
+; CHECK-NEXT:    [[N_VEC:%.*]] = and i64 [[SMAX6]], 9223372036854775792
 ; CHECK-NEXT:    [[BROADCAST_SPLATINSERT:%.*]] = insertelement <16 x i32> poison, i32 [[K:%.*]], i64 0
 ; CHECK-NEXT:    [[BROADCAST_SPLAT:%.*]] = shufflevector <16 x i32> [[BROADCAST_SPLATINSERT]], <16 x i32> poison, <16 x i32> zeroinitializer
 ; CHECK-NEXT:    [[BROADCAST_SPLATINSERT8:%.*]] = insertelement <16 x i32> poison, i32 [[NTRUNC]], i64 0
@@ -182,50 +158,25 @@
 ; CHECK-NEXT:    br label [[VECTOR_BODY:%.*]]
 ; CHECK:       vector.body:
 ; CHECK-NEXT:    [[INDEX:%.*]] = phi i64 [ 0, [[VECTOR_PH]] ], [ [[INDEX_NEXT:%.*]], [[VECTOR_BODY]] ]
-; CHECK-NEXT:    [[TMP2:%.*]] = getelementptr inbounds i32, i32* [[B]], i64 [[INDEX]]
-; CHECK-NEXT:    [[TMP3:%.*]] = bitcast i32* [[TMP2]] to <16 x i32>*
-; CHECK-NEXT:    [[WIDE_LOAD:%.*]] = load <16 x i32>, <16 x i32>* [[TMP3]], align 8, !alias.scope !10, !noalias !13
-; CHECK-NEXT:    [[TMP4:%.*]] = icmp eq <16 x i32> [[WIDE_LOAD]], [[BROADCAST_SPLAT]]
-; CHECK-NEXT:    [[TMP5:%.*]] = bitcast i32* [[TMP2]] to <16 x i32>*
-; CHECK-NEXT:    store <16 x i32> [[BROADCAST_SPLAT9]], <16 x i32>* [[TMP5]], align 4, !alias.scope !10, !noalias !13
-; CHECK-NEXT:    call void @llvm.masked.scatter.v16i32.v16p0i32(<16 x i32> [[BROADCAST_SPLAT9]], <16 x i32*> [[BROADCAST_SPLAT11]], i32 4, <16 x i1> [[TMP4]]), !alias.scope !13
+; CHECK-NEXT:    [[TMP0:%.*]] = getelementptr inbounds i32, i32* [[B]], i64 [[INDEX]]
+; CHECK-NEXT:    [[TMP1:%.*]] = bitcast i32* [[TMP0]] to <16 x i32>*
+; CHECK-NEXT:    [[WIDE_LOAD:%.*]] = load <16 x i32>, <16 x i32>* [[TMP1]], align 8, !alias.scope !10, !noalias !13
+; CHECK-NEXT:    [[TMP2:%.*]] = icmp eq <16 x i32> [[WIDE_LOAD]], [[BROADCAST_SPLAT]]
+; CHECK-NEXT:    [[TMP3:%.*]] = bitcast i32* [[TMP0]] to <16 x i32>*
+; CHECK-NEXT:    store <16 x i32> [[BROADCAST_SPLAT9]], <16 x i32>* [[TMP3]], align 4, !alias.scope !10, !noalias !13
+; CHECK-NEXT:    call void @llvm.masked.scatter.v16i32.v16p0i32(<16 x i32> [[BROADCAST_SPLAT9]], <16 x i32*> [[BROADCAST_SPLAT11]], i32 4, <16 x i1> [[TMP2]]), !alias.scope !13
 ; CHECK-NEXT:    [[INDEX_NEXT]] = add nuw i64 [[INDEX]], 16
-; CHECK-NEXT:    [[TMP6:%.*]] = icmp eq i64 [[INDEX_NEXT]], [[N_VEC]]
-; CHECK-NEXT:    br i1 [[TMP6]], label [[MIDDLE_BLOCK:%.*]], label [[VECTOR_BODY]], !llvm.loop [[LOOP15:![0-9]+]]
+; CHECK-NEXT:    [[TMP4:%.*]] = icmp eq i64 [[INDEX_NEXT]], [[N_VEC]]
+; CHECK-NEXT:    br i1 [[TMP4]], label [[MIDDLE_BLOCK:%.*]], label [[VECTOR_BODY]], !llvm.loop [[LOOP15:![0-9]+]]
 ; CHECK:       middle.block:
-; CHECK-NEXT:    [[CMP_N:%.*]] = icmp eq i64 [[TMP0]], [[N_VEC]]
+; CHECK-NEXT:    [[CMP_N:%.*]] = icmp eq i64 [[SMAX6]], [[N_VEC]]
 ; CHECK-NEXT:    br i1 [[CMP_N]], label [[FOR_END:%.*]], label [[VEC_EPILOG_ITER_CHECK:%.*]]
 ; CHECK:       vec.epilog.iter.check:
-; CHECK-NEXT:    [[N_VEC_REMAINING:%.*]] = and i64 [[TMP0]], 8
+; CHECK-NEXT:    [[N_VEC_REMAINING:%.*]] = and i64 [[SMAX6]], 8
 ; CHECK-NEXT:    [[MIN_EPILOG_ITERS_CHECK_NOT_NOT:%.*]] = icmp eq i64 [[N_VEC_REMAINING]], 0
 ; CHECK-NEXT:    br i1 [[MIN_EPILOG_ITERS_CHECK_NOT_NOT]], label [[VEC_EPILOG_SCALAR_PH]], label [[VEC_EPILOG_PH]]
 ; CHECK:       vec.epilog.ph:
 ; CHECK-NEXT:    [[VEC_EPILOG_RESUME_VAL:%.*]] = phi i64 [ [[N_VEC]], [[VEC_EPILOG_ITER_CHECK]] ], [ 0, [[VECTOR_MAIN_LOOP_ITER_CHECK]] ]
-<<<<<<< HEAD
-; CHECK-NEXT:    [[N_VEC13:%.*]] = and i64 [[TMP0]], 9223372036854775800
-; CHECK-NEXT:    [[BROADCAST_SPLATINSERT17:%.*]] = insertelement <8 x i32> poison, i32 [[K]], i64 0
-; CHECK-NEXT:    [[BROADCAST_SPLAT18:%.*]] = shufflevector <8 x i32> [[BROADCAST_SPLATINSERT17]], <8 x i32> poison, <8 x i32> zeroinitializer
-; CHECK-NEXT:    [[BROADCAST_SPLATINSERT19:%.*]] = insertelement <8 x i32> poison, i32 [[NTRUNC]], i64 0
-; CHECK-NEXT:    [[BROADCAST_SPLAT20:%.*]] = shufflevector <8 x i32> [[BROADCAST_SPLATINSERT19]], <8 x i32> poison, <8 x i32> zeroinitializer
-; CHECK-NEXT:    [[BROADCAST_SPLATINSERT21:%.*]] = insertelement <8 x i32*> poison, i32* [[A]], i64 0
-; CHECK-NEXT:    [[BROADCAST_SPLAT22:%.*]] = shufflevector <8 x i32*> [[BROADCAST_SPLATINSERT21]], <8 x i32*> poison, <8 x i32> zeroinitializer
-; CHECK-NEXT:    br label [[VEC_EPILOG_VECTOR_BODY:%.*]]
-; CHECK:       vec.epilog.vector.body:
-; CHECK-NEXT:    [[OFFSET_IDX:%.*]] = phi i64 [ [[VEC_EPILOG_RESUME_VAL]], [[VEC_EPILOG_PH]] ], [ [[INDEX_NEXT23:%.*]], [[VEC_EPILOG_VECTOR_BODY]] ]
-; CHECK-NEXT:    [[TMP7:%.*]] = getelementptr inbounds i32, i32* [[B]], i64 [[OFFSET_IDX]]
-; CHECK-NEXT:    [[TMP8:%.*]] = bitcast i32* [[TMP7]] to <8 x i32>*
-; CHECK-NEXT:    [[WIDE_LOAD16:%.*]] = load <8 x i32>, <8 x i32>* [[TMP8]], align 8
-; CHECK-NEXT:    [[TMP9:%.*]] = icmp eq <8 x i32> [[WIDE_LOAD16]], [[BROADCAST_SPLAT18]]
-; CHECK-NEXT:    [[TMP10:%.*]] = bitcast i32* [[TMP7]] to <8 x i32>*
-; CHECK-NEXT:    store <8 x i32> [[BROADCAST_SPLAT20]], <8 x i32>* [[TMP10]], align 4
-; CHECK-NEXT:    call void @llvm.masked.scatter.v8i32.v8p0i32(<8 x i32> [[BROADCAST_SPLAT20]], <8 x i32*> [[BROADCAST_SPLAT22]], i32 4, <8 x i1> [[TMP9]])
-; CHECK-NEXT:    [[INDEX_NEXT23]] = add nuw i64 [[OFFSET_IDX]], 8
-; CHECK-NEXT:    [[TMP11:%.*]] = icmp eq i64 [[INDEX_NEXT23]], [[N_VEC13]]
-; CHECK-NEXT:    br i1 [[TMP11]], label [[VEC_EPILOG_MIDDLE_BLOCK:%.*]], label [[VEC_EPILOG_VECTOR_BODY]], !llvm.loop [[LOOP16:![0-9]+]]
-; CHECK:       vec.epilog.middle.block:
-; CHECK-NEXT:    [[CMP_N14:%.*]] = icmp eq i64 [[TMP0]], [[N_VEC13]]
-; CHECK-NEXT:    br i1 [[CMP_N14]], label [[FOR_END_LOOPEXIT:%.*]], label [[VEC_EPILOG_SCALAR_PH]]
-=======
 ; CHECK-NEXT:    [[N_VEC14:%.*]] = and i64 [[SMAX6]], 9223372036854775800
 ; CHECK-NEXT:    [[BROADCAST_SPLATINSERT18:%.*]] = insertelement <8 x i32> poison, i32 [[K]], i64 0
 ; CHECK-NEXT:    [[BROADCAST_SPLAT19:%.*]] = shufflevector <8 x i32> [[BROADCAST_SPLATINSERT18]], <8 x i32> poison, <8 x i32> zeroinitializer
@@ -249,7 +200,6 @@
 ; CHECK:       vec.epilog.middle.block:
 ; CHECK-NEXT:    [[CMP_N15:%.*]] = icmp eq i64 [[SMAX6]], [[N_VEC14]]
 ; CHECK-NEXT:    br i1 [[CMP_N15]], label [[FOR_END_LOOPEXIT:%.*]], label [[VEC_EPILOG_SCALAR_PH]]
->>>>>>> b1ed2868
 ; CHECK:       vec.epilog.scalar.ph:
 ; CHECK-NEXT:    [[BC_RESUME_VAL:%.*]] = phi i64 [ [[N_VEC14]], [[VEC_EPILOG_MIDDLE_BLOCK]] ], [ [[N_VEC]], [[VEC_EPILOG_ITER_CHECK]] ], [ 0, [[VECTOR_MEMCHECK]] ], [ 0, [[ITER_CHECK:%.*]] ]
 ; CHECK-NEXT:    br label [[FOR_BODY:%.*]]
@@ -301,14 +251,14 @@
 ; CHECK-LABEL: @variant_val_store_to_inv_address_conditional(
 ; CHECK-NEXT:  iter.check:
 ; CHECK-NEXT:    [[NTRUNC:%.*]] = trunc i64 [[N:%.*]] to i32
-; CHECK-NEXT:    [[TMP0:%.*]] = call i64 @llvm.smax.i64(i64 [[N]], i64 1)
-; CHECK-NEXT:    [[MIN_ITERS_CHECK:%.*]] = icmp ult i64 [[TMP0]], 8
+; CHECK-NEXT:    [[SMAX16:%.*]] = call i64 @llvm.smax.i64(i64 [[N]], i64 1)
+; CHECK-NEXT:    [[MIN_ITERS_CHECK:%.*]] = icmp ult i64 [[SMAX16]], 8
 ; CHECK-NEXT:    br i1 [[MIN_ITERS_CHECK]], label [[VEC_EPILOG_SCALAR_PH:%.*]], label [[VECTOR_MEMCHECK:%.*]]
 ; CHECK:       vector.memcheck:
-; CHECK-NEXT:    [[TMP1:%.*]] = call i64 @llvm.smax.i64(i64 [[N]], i64 1)
-; CHECK-NEXT:    [[SCEVGEP:%.*]] = getelementptr i32, i32* [[B:%.*]], i64 [[TMP1]]
+; CHECK-NEXT:    [[SMAX:%.*]] = call i64 @llvm.smax.i64(i64 [[N]], i64 1)
+; CHECK-NEXT:    [[SCEVGEP:%.*]] = getelementptr i32, i32* [[B:%.*]], i64 [[SMAX]]
 ; CHECK-NEXT:    [[SCEVGEP4:%.*]] = getelementptr i32, i32* [[A:%.*]], i64 1
-; CHECK-NEXT:    [[SCEVGEP7:%.*]] = getelementptr i32, i32* [[C:%.*]], i64 [[TMP1]]
+; CHECK-NEXT:    [[SCEVGEP7:%.*]] = getelementptr i32, i32* [[C:%.*]], i64 [[SMAX]]
 ; CHECK-NEXT:    [[BOUND0:%.*]] = icmp ugt i32* [[SCEVGEP4]], [[B]]
 ; CHECK-NEXT:    [[BOUND1:%.*]] = icmp ugt i32* [[SCEVGEP]], [[A]]
 ; CHECK-NEXT:    [[FOUND_CONFLICT:%.*]] = and i1 [[BOUND0]], [[BOUND1]]
@@ -322,10 +272,10 @@
 ; CHECK-NEXT:    [[CONFLICT_RDX15:%.*]] = or i1 [[CONFLICT_RDX]], [[FOUND_CONFLICT14]]
 ; CHECK-NEXT:    br i1 [[CONFLICT_RDX15]], label [[VEC_EPILOG_SCALAR_PH]], label [[VECTOR_MAIN_LOOP_ITER_CHECK:%.*]]
 ; CHECK:       vector.main.loop.iter.check:
-; CHECK-NEXT:    [[MIN_ITERS_CHECK17:%.*]] = icmp ult i64 [[TMP0]], 16
+; CHECK-NEXT:    [[MIN_ITERS_CHECK17:%.*]] = icmp ult i64 [[SMAX16]], 16
 ; CHECK-NEXT:    br i1 [[MIN_ITERS_CHECK17]], label [[VEC_EPILOG_PH:%.*]], label [[VECTOR_PH:%.*]]
 ; CHECK:       vector.ph:
-; CHECK-NEXT:    [[N_VEC:%.*]] = and i64 [[TMP0]], 9223372036854775792
+; CHECK-NEXT:    [[N_VEC:%.*]] = and i64 [[SMAX16]], 9223372036854775792
 ; CHECK-NEXT:    [[BROADCAST_SPLATINSERT:%.*]] = insertelement <16 x i32> poison, i32 [[K:%.*]], i64 0
 ; CHECK-NEXT:    [[BROADCAST_SPLAT:%.*]] = shufflevector <16 x i32> [[BROADCAST_SPLATINSERT]], <16 x i32> poison, <16 x i32> zeroinitializer
 ; CHECK-NEXT:    [[BROADCAST_SPLATINSERT18:%.*]] = insertelement <16 x i32> poison, i32 [[NTRUNC]], i64 0
@@ -335,56 +285,28 @@
 ; CHECK-NEXT:    br label [[VECTOR_BODY:%.*]]
 ; CHECK:       vector.body:
 ; CHECK-NEXT:    [[INDEX:%.*]] = phi i64 [ 0, [[VECTOR_PH]] ], [ [[INDEX_NEXT:%.*]], [[VECTOR_BODY]] ]
-; CHECK-NEXT:    [[TMP2:%.*]] = getelementptr inbounds i32, i32* [[B]], i64 [[INDEX]]
-; CHECK-NEXT:    [[TMP3:%.*]] = bitcast i32* [[TMP2]] to <16 x i32>*
-; CHECK-NEXT:    [[WIDE_LOAD:%.*]] = load <16 x i32>, <16 x i32>* [[TMP3]], align 8, !alias.scope !18, !noalias !21
-; CHECK-NEXT:    [[TMP4:%.*]] = icmp eq <16 x i32> [[WIDE_LOAD]], [[BROADCAST_SPLAT]]
-; CHECK-NEXT:    [[TMP5:%.*]] = bitcast i32* [[TMP2]] to <16 x i32>*
-; CHECK-NEXT:    store <16 x i32> [[BROADCAST_SPLAT19]], <16 x i32>* [[TMP5]], align 4, !alias.scope !18, !noalias !21
-; CHECK-NEXT:    [[TMP6:%.*]] = getelementptr i32, i32* [[C]], i64 [[INDEX]]
-; CHECK-NEXT:    [[TMP7:%.*]] = bitcast i32* [[TMP6]] to <16 x i32>*
-; CHECK-NEXT:    [[WIDE_MASKED_LOAD:%.*]] = call <16 x i32> @llvm.masked.load.v16i32.p0v16i32(<16 x i32>* [[TMP7]], i32 8, <16 x i1> [[TMP4]], <16 x i32> poison), !alias.scope !24
-; CHECK-NEXT:    call void @llvm.masked.scatter.v16i32.v16p0i32(<16 x i32> [[WIDE_MASKED_LOAD]], <16 x i32*> [[BROADCAST_SPLAT21]], i32 4, <16 x i1> [[TMP4]]), !alias.scope !25, !noalias !24
+; CHECK-NEXT:    [[TMP0:%.*]] = getelementptr inbounds i32, i32* [[B]], i64 [[INDEX]]
+; CHECK-NEXT:    [[TMP1:%.*]] = bitcast i32* [[TMP0]] to <16 x i32>*
+; CHECK-NEXT:    [[WIDE_LOAD:%.*]] = load <16 x i32>, <16 x i32>* [[TMP1]], align 8, !alias.scope !18, !noalias !21
+; CHECK-NEXT:    [[TMP2:%.*]] = icmp eq <16 x i32> [[WIDE_LOAD]], [[BROADCAST_SPLAT]]
+; CHECK-NEXT:    [[TMP3:%.*]] = bitcast i32* [[TMP0]] to <16 x i32>*
+; CHECK-NEXT:    store <16 x i32> [[BROADCAST_SPLAT19]], <16 x i32>* [[TMP3]], align 4, !alias.scope !18, !noalias !21
+; CHECK-NEXT:    [[TMP4:%.*]] = getelementptr i32, i32* [[C]], i64 [[INDEX]]
+; CHECK-NEXT:    [[TMP5:%.*]] = bitcast i32* [[TMP4]] to <16 x i32>*
+; CHECK-NEXT:    [[WIDE_MASKED_LOAD:%.*]] = call <16 x i32> @llvm.masked.load.v16i32.p0v16i32(<16 x i32>* [[TMP5]], i32 8, <16 x i1> [[TMP2]], <16 x i32> poison), !alias.scope !24
+; CHECK-NEXT:    call void @llvm.masked.scatter.v16i32.v16p0i32(<16 x i32> [[WIDE_MASKED_LOAD]], <16 x i32*> [[BROADCAST_SPLAT21]], i32 4, <16 x i1> [[TMP2]]), !alias.scope !25, !noalias !24
 ; CHECK-NEXT:    [[INDEX_NEXT]] = add nuw i64 [[INDEX]], 16
-; CHECK-NEXT:    [[TMP8:%.*]] = icmp eq i64 [[INDEX_NEXT]], [[N_VEC]]
-; CHECK-NEXT:    br i1 [[TMP8]], label [[MIDDLE_BLOCK:%.*]], label [[VECTOR_BODY]], !llvm.loop [[LOOP26:![0-9]+]]
+; CHECK-NEXT:    [[TMP6:%.*]] = icmp eq i64 [[INDEX_NEXT]], [[N_VEC]]
+; CHECK-NEXT:    br i1 [[TMP6]], label [[MIDDLE_BLOCK:%.*]], label [[VECTOR_BODY]], !llvm.loop [[LOOP26:![0-9]+]]
 ; CHECK:       middle.block:
-; CHECK-NEXT:    [[CMP_N:%.*]] = icmp eq i64 [[TMP0]], [[N_VEC]]
+; CHECK-NEXT:    [[CMP_N:%.*]] = icmp eq i64 [[SMAX16]], [[N_VEC]]
 ; CHECK-NEXT:    br i1 [[CMP_N]], label [[FOR_END:%.*]], label [[VEC_EPILOG_ITER_CHECK:%.*]]
 ; CHECK:       vec.epilog.iter.check:
-; CHECK-NEXT:    [[N_VEC_REMAINING:%.*]] = and i64 [[TMP0]], 8
+; CHECK-NEXT:    [[N_VEC_REMAINING:%.*]] = and i64 [[SMAX16]], 8
 ; CHECK-NEXT:    [[MIN_EPILOG_ITERS_CHECK_NOT_NOT:%.*]] = icmp eq i64 [[N_VEC_REMAINING]], 0
 ; CHECK-NEXT:    br i1 [[MIN_EPILOG_ITERS_CHECK_NOT_NOT]], label [[VEC_EPILOG_SCALAR_PH]], label [[VEC_EPILOG_PH]]
 ; CHECK:       vec.epilog.ph:
 ; CHECK-NEXT:    [[VEC_EPILOG_RESUME_VAL:%.*]] = phi i64 [ [[N_VEC]], [[VEC_EPILOG_ITER_CHECK]] ], [ 0, [[VECTOR_MAIN_LOOP_ITER_CHECK]] ]
-<<<<<<< HEAD
-; CHECK-NEXT:    [[N_VEC23:%.*]] = and i64 [[TMP0]], 9223372036854775800
-; CHECK-NEXT:    [[BROADCAST_SPLATINSERT27:%.*]] = insertelement <8 x i32> poison, i32 [[K]], i64 0
-; CHECK-NEXT:    [[BROADCAST_SPLAT28:%.*]] = shufflevector <8 x i32> [[BROADCAST_SPLATINSERT27]], <8 x i32> poison, <8 x i32> zeroinitializer
-; CHECK-NEXT:    [[BROADCAST_SPLATINSERT29:%.*]] = insertelement <8 x i32> poison, i32 [[NTRUNC]], i64 0
-; CHECK-NEXT:    [[BROADCAST_SPLAT30:%.*]] = shufflevector <8 x i32> [[BROADCAST_SPLATINSERT29]], <8 x i32> poison, <8 x i32> zeroinitializer
-; CHECK-NEXT:    [[BROADCAST_SPLATINSERT32:%.*]] = insertelement <8 x i32*> poison, i32* [[A]], i64 0
-; CHECK-NEXT:    [[BROADCAST_SPLAT33:%.*]] = shufflevector <8 x i32*> [[BROADCAST_SPLATINSERT32]], <8 x i32*> poison, <8 x i32> zeroinitializer
-; CHECK-NEXT:    br label [[VEC_EPILOG_VECTOR_BODY:%.*]]
-; CHECK:       vec.epilog.vector.body:
-; CHECK-NEXT:    [[OFFSET_IDX:%.*]] = phi i64 [ [[VEC_EPILOG_RESUME_VAL]], [[VEC_EPILOG_PH]] ], [ [[INDEX_NEXT34:%.*]], [[VEC_EPILOG_VECTOR_BODY]] ]
-; CHECK-NEXT:    [[TMP9:%.*]] = getelementptr inbounds i32, i32* [[B]], i64 [[OFFSET_IDX]]
-; CHECK-NEXT:    [[TMP10:%.*]] = bitcast i32* [[TMP9]] to <8 x i32>*
-; CHECK-NEXT:    [[WIDE_LOAD26:%.*]] = load <8 x i32>, <8 x i32>* [[TMP10]], align 8
-; CHECK-NEXT:    [[TMP11:%.*]] = icmp eq <8 x i32> [[WIDE_LOAD26]], [[BROADCAST_SPLAT28]]
-; CHECK-NEXT:    [[TMP12:%.*]] = bitcast i32* [[TMP9]] to <8 x i32>*
-; CHECK-NEXT:    store <8 x i32> [[BROADCAST_SPLAT30]], <8 x i32>* [[TMP12]], align 4
-; CHECK-NEXT:    [[TMP13:%.*]] = getelementptr i32, i32* [[C]], i64 [[OFFSET_IDX]]
-; CHECK-NEXT:    [[TMP14:%.*]] = bitcast i32* [[TMP13]] to <8 x i32>*
-; CHECK-NEXT:    [[WIDE_MASKED_LOAD31:%.*]] = call <8 x i32> @llvm.masked.load.v8i32.p0v8i32(<8 x i32>* [[TMP14]], i32 8, <8 x i1> [[TMP11]], <8 x i32> poison)
-; CHECK-NEXT:    call void @llvm.masked.scatter.v8i32.v8p0i32(<8 x i32> [[WIDE_MASKED_LOAD31]], <8 x i32*> [[BROADCAST_SPLAT33]], i32 4, <8 x i1> [[TMP11]])
-; CHECK-NEXT:    [[INDEX_NEXT34]] = add nuw i64 [[OFFSET_IDX]], 8
-; CHECK-NEXT:    [[TMP15:%.*]] = icmp eq i64 [[INDEX_NEXT34]], [[N_VEC23]]
-; CHECK-NEXT:    br i1 [[TMP15]], label [[VEC_EPILOG_MIDDLE_BLOCK:%.*]], label [[VEC_EPILOG_VECTOR_BODY]], !llvm.loop [[LOOP27:![0-9]+]]
-; CHECK:       vec.epilog.middle.block:
-; CHECK-NEXT:    [[CMP_N24:%.*]] = icmp eq i64 [[TMP0]], [[N_VEC23]]
-; CHECK-NEXT:    br i1 [[CMP_N24]], label [[FOR_END_LOOPEXIT:%.*]], label [[VEC_EPILOG_SCALAR_PH]]
-=======
 ; CHECK-NEXT:    [[N_VEC24:%.*]] = and i64 [[SMAX16]], 9223372036854775800
 ; CHECK-NEXT:    [[BROADCAST_SPLATINSERT28:%.*]] = insertelement <8 x i32> poison, i32 [[K]], i64 0
 ; CHECK-NEXT:    [[BROADCAST_SPLAT29:%.*]] = shufflevector <8 x i32> [[BROADCAST_SPLATINSERT28]], <8 x i32> poison, <8 x i32> zeroinitializer
@@ -411,7 +333,6 @@
 ; CHECK:       vec.epilog.middle.block:
 ; CHECK-NEXT:    [[CMP_N25:%.*]] = icmp eq i64 [[SMAX16]], [[N_VEC24]]
 ; CHECK-NEXT:    br i1 [[CMP_N25]], label [[FOR_END_LOOPEXIT:%.*]], label [[VEC_EPILOG_SCALAR_PH]]
->>>>>>> b1ed2868
 ; CHECK:       vec.epilog.scalar.ph:
 ; CHECK-NEXT:    [[BC_RESUME_VAL:%.*]] = phi i64 [ [[N_VEC24]], [[VEC_EPILOG_MIDDLE_BLOCK]] ], [ [[N_VEC]], [[VEC_EPILOG_ITER_CHECK]] ], [ 0, [[VECTOR_MEMCHECK]] ], [ 0, [[ITER_CHECK:%.*]] ]
 ; CHECK-NEXT:    br label [[FOR_BODY:%.*]]
