; NOTE: Assertions have been autogenerated by utils/update_test_checks.py
; RUN: opt < %s -aa-pipeline=basic-aa -passes='loop-mssa(licm),loop-vectorize,dce,instcombine,loop-mssa(licm)' -force-vector-width=4 -S | FileCheck %s

; First licm pass is to hoist/sink invariant stores if possible. Today LICM does
; not hoist/sink the invariant stores. Even if that changes, we should still
; vectorize this loop in case licm is not run.

; The next licm pass after vectorization is to hoist/sink loop invariant
; instructions.
target datalayout = "e-p:64:64:64-i1:8:8-i8:8:8-i16:16:16-i32:32:32-i64:64:64-f32:32:32-f64:64:64-v64:64:64-v128:128:128-a0:0:64-s0:64:64-f80:128:128-n8:16:32:64-S128"

; This file separates tests with auto-generated check lines from
; invariant-store-vectorization.ll for maintenance.
; all tests check that it is legal to vectorize the stores to invariant
; address.

; Instcombine'd version of @inv_val_store_to_inv_address_conditional_diff_values.
; Now the store is no longer of invariant value.
; scalar store the value extracted from the last element of the vector value.
define void @inv_val_store_to_inv_address_conditional_diff_values_ic(ptr %a, i64 %n, ptr %b, i32 %k) {
; CHECK-LABEL: @inv_val_store_to_inv_address_conditional_diff_values_ic(
; CHECK-NEXT:  entry:
; CHECK-NEXT:    [[NTRUNC:%.*]] = trunc i64 [[N:%.*]] to i32
<<<<<<< HEAD
; CHECK-NEXT:    [[TMP0:%.*]] = call i64 @llvm.smax.i64(i64 [[N]], i64 1)
; CHECK-NEXT:    [[MIN_ITERS_CHECK:%.*]] = icmp ult i64 [[TMP0]], 4
; CHECK-NEXT:    br i1 [[MIN_ITERS_CHECK]], label [[SCALAR_PH:%.*]], label [[VECTOR_MEMCHECK:%.*]]
; CHECK:       vector.memcheck:
; CHECK-NEXT:    [[TMP1:%.*]] = call i64 @llvm.smax.i64(i64 [[N]], i64 1)
; CHECK-NEXT:    [[SCEVGEP:%.*]] = getelementptr i32, i32* [[B:%.*]], i64 [[TMP1]]
; CHECK-NEXT:    [[SCEVGEP4:%.*]] = getelementptr i32, i32* [[A:%.*]], i64 1
; CHECK-NEXT:    [[BOUND0:%.*]] = icmp ugt i32* [[SCEVGEP4]], [[B]]
; CHECK-NEXT:    [[BOUND1:%.*]] = icmp ugt i32* [[SCEVGEP]], [[A]]
; CHECK-NEXT:    [[FOUND_CONFLICT:%.*]] = and i1 [[BOUND0]], [[BOUND1]]
; CHECK-NEXT:    br i1 [[FOUND_CONFLICT]], label [[SCALAR_PH]], label [[VECTOR_PH:%.*]]
; CHECK:       vector.ph:
; CHECK-NEXT:    [[N_VEC:%.*]] = and i64 [[TMP0]], 9223372036854775804
=======
; CHECK-NEXT:    [[SMAX2:%.*]] = call i64 @llvm.smax.i64(i64 [[N]], i64 1)
; CHECK-NEXT:    [[MIN_ITERS_CHECK:%.*]] = icmp ult i64 [[SMAX2]], 4
; CHECK-NEXT:    br i1 [[MIN_ITERS_CHECK]], label [[SCALAR_PH:%.*]], label [[VECTOR_MEMCHECK:%.*]]
; CHECK:       vector.memcheck:
; CHECK-NEXT:    [[SMAX:%.*]] = call i64 @llvm.smax.i64(i64 [[N]], i64 1)
; CHECK-NEXT:    [[TMP0:%.*]] = shl i64 [[SMAX]], 2
; CHECK-NEXT:    [[UGLYGEP:%.*]] = getelementptr i8, ptr [[B:%.*]], i64 [[TMP0]]
; CHECK-NEXT:    [[UGLYGEP1:%.*]] = getelementptr i8, ptr [[A:%.*]], i64 4
; CHECK-NEXT:    [[BOUND0:%.*]] = icmp ugt ptr [[UGLYGEP1]], [[B]]
; CHECK-NEXT:    [[BOUND1:%.*]] = icmp ugt ptr [[UGLYGEP]], [[A]]
; CHECK-NEXT:    [[FOUND_CONFLICT:%.*]] = and i1 [[BOUND0]], [[BOUND1]]
; CHECK-NEXT:    br i1 [[FOUND_CONFLICT]], label [[SCALAR_PH]], label [[VECTOR_PH:%.*]]
; CHECK:       vector.ph:
; CHECK-NEXT:    [[N_VEC:%.*]] = and i64 [[SMAX2]], 9223372036854775804
>>>>>>> 2afc90a2
; CHECK-NEXT:    [[BROADCAST_SPLATINSERT:%.*]] = insertelement <4 x i32> poison, i32 [[K:%.*]], i64 0
; CHECK-NEXT:    [[BROADCAST_SPLAT:%.*]] = shufflevector <4 x i32> [[BROADCAST_SPLATINSERT]], <4 x i32> poison, <4 x i32> zeroinitializer
; CHECK-NEXT:    [[BROADCAST_SPLATINSERT3:%.*]] = insertelement <4 x i32> poison, i32 [[NTRUNC]], i64 0
; CHECK-NEXT:    [[BROADCAST_SPLAT4:%.*]] = shufflevector <4 x i32> [[BROADCAST_SPLATINSERT3]], <4 x i32> poison, <4 x i32> zeroinitializer
; CHECK-NEXT:    br label [[VECTOR_BODY:%.*]]
; CHECK:       vector.body:
; CHECK-NEXT:    [[INDEX:%.*]] = phi i64 [ 0, [[VECTOR_PH]] ], [ [[INDEX_NEXT:%.*]], [[VECTOR_BODY]] ]
<<<<<<< HEAD
; CHECK-NEXT:    [[TMP2:%.*]] = getelementptr inbounds i32, i32* [[B]], i64 [[INDEX]]
; CHECK-NEXT:    [[TMP3:%.*]] = bitcast i32* [[TMP2]] to <4 x i32>*
; CHECK-NEXT:    [[WIDE_LOAD:%.*]] = load <4 x i32>, <4 x i32>* [[TMP3]], align 8, !alias.scope !0, !noalias !3
; CHECK-NEXT:    [[DOTNOT:%.*]] = icmp eq <4 x i32> [[WIDE_LOAD]], [[BROADCAST_SPLAT]]
; CHECK-NEXT:    [[TMP4:%.*]] = bitcast i32* [[TMP2]] to <4 x i32>*
; CHECK-NEXT:    store <4 x i32> [[BROADCAST_SPLAT8]], <4 x i32>* [[TMP4]], align 4, !alias.scope !0, !noalias !3
; CHECK-NEXT:    [[PREDPHI:%.*]] = select <4 x i1> [[DOTNOT]], <4 x i32> [[BROADCAST_SPLAT8]], <4 x i32> [[BROADCAST_SPLAT]]
; CHECK-NEXT:    [[TMP5:%.*]] = extractelement <4 x i32> [[PREDPHI]], i64 3
; CHECK-NEXT:    store i32 [[TMP5]], i32* [[A]], align 4, !alias.scope !3
; CHECK-NEXT:    [[INDEX_NEXT]] = add nuw i64 [[INDEX]], 4
; CHECK-NEXT:    [[TMP6:%.*]] = icmp eq i64 [[INDEX_NEXT]], [[N_VEC]]
; CHECK-NEXT:    br i1 [[TMP6]], label [[MIDDLE_BLOCK:%.*]], label [[VECTOR_BODY]], !llvm.loop [[LOOP5:![0-9]+]]
; CHECK:       middle.block:
; CHECK-NEXT:    [[CMP_N:%.*]] = icmp eq i64 [[TMP0]], [[N_VEC]]
=======
; CHECK-NEXT:    [[TMP1:%.*]] = getelementptr inbounds i32, ptr [[B]], i64 [[INDEX]]
; CHECK-NEXT:    [[WIDE_LOAD:%.*]] = load <4 x i32>, ptr [[TMP1]], align 8, !alias.scope !0, !noalias !3
; CHECK-NEXT:    [[DOTNOT:%.*]] = icmp eq <4 x i32> [[WIDE_LOAD]], [[BROADCAST_SPLAT]]
; CHECK-NEXT:    store <4 x i32> [[BROADCAST_SPLAT4]], ptr [[TMP1]], align 4, !alias.scope !0, !noalias !3
; CHECK-NEXT:    [[PREDPHI:%.*]] = select <4 x i1> [[DOTNOT]], <4 x i32> [[BROADCAST_SPLAT4]], <4 x i32> [[BROADCAST_SPLAT]]
; CHECK-NEXT:    [[TMP2:%.*]] = extractelement <4 x i32> [[PREDPHI]], i64 3
; CHECK-NEXT:    store i32 [[TMP2]], ptr [[A]], align 4, !alias.scope !3
; CHECK-NEXT:    [[INDEX_NEXT]] = add nuw i64 [[INDEX]], 4
; CHECK-NEXT:    [[TMP3:%.*]] = icmp eq i64 [[INDEX_NEXT]], [[N_VEC]]
; CHECK-NEXT:    br i1 [[TMP3]], label [[MIDDLE_BLOCK:%.*]], label [[VECTOR_BODY]], !llvm.loop [[LOOP5:![0-9]+]]
; CHECK:       middle.block:
; CHECK-NEXT:    [[CMP_N:%.*]] = icmp eq i64 [[SMAX2]], [[N_VEC]]
>>>>>>> 2afc90a2
; CHECK-NEXT:    br i1 [[CMP_N]], label [[FOR_END:%.*]], label [[SCALAR_PH]]
; CHECK:       scalar.ph:
; CHECK-NEXT:    [[BC_RESUME_VAL:%.*]] = phi i64 [ [[N_VEC]], [[MIDDLE_BLOCK]] ], [ 0, [[ENTRY:%.*]] ], [ 0, [[VECTOR_MEMCHECK]] ]
; CHECK-NEXT:    br label [[FOR_BODY:%.*]]
; CHECK:       for.body:
; CHECK-NEXT:    [[I:%.*]] = phi i64 [ [[I_NEXT:%.*]], [[LATCH:%.*]] ], [ [[BC_RESUME_VAL]], [[SCALAR_PH]] ]
; CHECK-NEXT:    [[I1:%.*]] = getelementptr inbounds i32, ptr [[B]], i64 [[I]]
; CHECK-NEXT:    [[I2:%.*]] = load i32, ptr [[I1]], align 8
; CHECK-NEXT:    [[CMP:%.*]] = icmp eq i32 [[I2]], [[K]]
; CHECK-NEXT:    store i32 [[NTRUNC]], ptr [[I1]], align 4
; CHECK-NEXT:    br i1 [[CMP]], label [[COND_STORE:%.*]], label [[COND_STORE_K:%.*]]
; CHECK:       cond_store:
; CHECK-NEXT:    br label [[LATCH]]
; CHECK:       cond_store_k:
; CHECK-NEXT:    br label [[LATCH]]
; CHECK:       latch:
; CHECK-NEXT:    [[STOREVAL:%.*]] = phi i32 [ [[NTRUNC]], [[COND_STORE]] ], [ [[K]], [[COND_STORE_K]] ]
; CHECK-NEXT:    store i32 [[STOREVAL]], ptr [[A]], align 4
; CHECK-NEXT:    [[I_NEXT]] = add nuw nsw i64 [[I]], 1
; CHECK-NEXT:    [[COND:%.*]] = icmp slt i64 [[I_NEXT]], [[N]]
; CHECK-NEXT:    br i1 [[COND]], label [[FOR_BODY]], label [[FOR_END_LOOPEXIT:%.*]], !llvm.loop [[LOOP7:![0-9]+]]
; CHECK:       for.end.loopexit:
; CHECK-NEXT:    br label [[FOR_END]]
; CHECK:       for.end:
; CHECK-NEXT:    ret void
;
entry:
  %ntrunc = trunc i64 %n to i32
  br label %for.body

for.body:                                         ; preds = %for.body, %entry
  %i = phi i64 [ %i.next, %latch ], [ 0, %entry ]
  %i1 = getelementptr inbounds i32, ptr %b, i64 %i
  %i2 = load i32, ptr %i1, align 8
  %cmp = icmp eq i32 %i2, %k
  store i32 %ntrunc, ptr %i1
  br i1 %cmp, label %cond_store, label %cond_store_k

cond_store:
  br label %latch

cond_store_k:
  br label %latch

latch:
  %storeval = phi i32 [ %ntrunc, %cond_store ], [ %k, %cond_store_k ]
  store i32 %storeval, ptr %a
  %i.next = add nuw nsw i64 %i, 1
  %cond = icmp slt i64 %i.next, %n
  br i1 %cond, label %for.body, label %for.end

for.end:                                          ; preds = %for.body
  ret void
}

; invariant val stored to invariant address predicated on invariant condition
; This is not treated as a predicated store since the block the store belongs to
; is the latch block (which doesn't need to be predicated).
; variant/invariant values being stored to invariant address.
; test checks that the last element of the phi is extracted and scalar stored
; into the uniform address within the loop.
; Since the condition and the phi is loop invariant, they are LICM'ed after
; vectorization.
define void @inv_val_store_to_inv_address_conditional_inv(ptr %a, i64 %n, ptr %b, i32 %k) {
; CHECK-LABEL: @inv_val_store_to_inv_address_conditional_inv(
; CHECK-NEXT:  entry:
; CHECK-NEXT:    [[NTRUNC:%.*]] = trunc i64 [[N:%.*]] to i32
; CHECK-NEXT:    [[CMP:%.*]] = icmp eq i32 [[NTRUNC]], [[K:%.*]]
<<<<<<< HEAD
; CHECK-NEXT:    [[TMP0:%.*]] = call i64 @llvm.smax.i64(i64 [[N]], i64 1)
; CHECK-NEXT:    [[MIN_ITERS_CHECK:%.*]] = icmp ult i64 [[TMP0]], 4
; CHECK-NEXT:    br i1 [[MIN_ITERS_CHECK]], label [[SCALAR_PH:%.*]], label [[VECTOR_MEMCHECK:%.*]]
; CHECK:       vector.memcheck:
; CHECK-NEXT:    [[TMP1:%.*]] = call i64 @llvm.smax.i64(i64 [[N]], i64 1)
; CHECK-NEXT:    [[SCEVGEP:%.*]] = getelementptr i32, i32* [[B:%.*]], i64 [[TMP1]]
; CHECK-NEXT:    [[SCEVGEP4:%.*]] = getelementptr i32, i32* [[A:%.*]], i64 1
; CHECK-NEXT:    [[BOUND0:%.*]] = icmp ugt i32* [[SCEVGEP4]], [[B]]
; CHECK-NEXT:    [[BOUND1:%.*]] = icmp ugt i32* [[SCEVGEP]], [[A]]
; CHECK-NEXT:    [[FOUND_CONFLICT:%.*]] = and i1 [[BOUND0]], [[BOUND1]]
; CHECK-NEXT:    br i1 [[FOUND_CONFLICT]], label [[SCALAR_PH]], label [[VECTOR_PH:%.*]]
; CHECK:       vector.ph:
; CHECK-NEXT:    [[N_VEC:%.*]] = and i64 [[TMP0]], 9223372036854775804
; CHECK-NEXT:    [[BROADCAST_SPLATINSERT:%.*]] = insertelement <4 x i32> poison, i32 [[NTRUNC]], i64 0
; CHECK-NEXT:    [[BROADCAST_SPLAT:%.*]] = shufflevector <4 x i32> [[BROADCAST_SPLATINSERT]], <4 x i32> poison, <4 x i32> zeroinitializer
; CHECK-NEXT:    [[TMP2:%.*]] = insertelement <4 x i1> undef, i1 [[CMP]], i64 3
; CHECK-NEXT:    [[BROADCAST_SPLAT10:%.*]] = insertelement <4 x i32> poison, i32 [[K]], i64 3
; CHECK-NEXT:    [[PREDPHI:%.*]] = select <4 x i1> [[TMP2]], <4 x i32> [[BROADCAST_SPLAT]], <4 x i32> [[BROADCAST_SPLAT10]]
; CHECK-NEXT:    [[TMP3:%.*]] = extractelement <4 x i32> [[PREDPHI]], i64 3
; CHECK-NEXT:    br label [[VECTOR_BODY:%.*]]
; CHECK:       vector.body:
; CHECK-NEXT:    [[INDEX:%.*]] = phi i64 [ 0, [[VECTOR_PH]] ], [ [[INDEX_NEXT:%.*]], [[VECTOR_BODY]] ]
; CHECK-NEXT:    [[TMP4:%.*]] = getelementptr inbounds i32, i32* [[B]], i64 [[INDEX]]
; CHECK-NEXT:    [[TMP5:%.*]] = bitcast i32* [[TMP4]] to <4 x i32>*
; CHECK-NEXT:    store <4 x i32> [[BROADCAST_SPLAT]], <4 x i32>* [[TMP5]], align 4, !alias.scope !8, !noalias !11
; CHECK-NEXT:    store i32 [[TMP3]], i32* [[A]], align 4, !alias.scope !11
=======
; CHECK-NEXT:    [[SMAX2:%.*]] = call i64 @llvm.smax.i64(i64 [[N]], i64 1)
; CHECK-NEXT:    [[MIN_ITERS_CHECK:%.*]] = icmp ult i64 [[SMAX2]], 4
; CHECK-NEXT:    br i1 [[MIN_ITERS_CHECK]], label [[SCALAR_PH:%.*]], label [[VECTOR_MEMCHECK:%.*]]
; CHECK:       vector.memcheck:
; CHECK-NEXT:    [[SMAX:%.*]] = call i64 @llvm.smax.i64(i64 [[N]], i64 1)
; CHECK-NEXT:    [[TMP0:%.*]] = shl i64 [[SMAX]], 2
; CHECK-NEXT:    [[UGLYGEP:%.*]] = getelementptr i8, ptr [[B:%.*]], i64 [[TMP0]]
; CHECK-NEXT:    [[UGLYGEP1:%.*]] = getelementptr i8, ptr [[A:%.*]], i64 4
; CHECK-NEXT:    [[BOUND0:%.*]] = icmp ugt ptr [[UGLYGEP1]], [[B]]
; CHECK-NEXT:    [[BOUND1:%.*]] = icmp ugt ptr [[UGLYGEP]], [[A]]
; CHECK-NEXT:    [[FOUND_CONFLICT:%.*]] = and i1 [[BOUND0]], [[BOUND1]]
; CHECK-NEXT:    br i1 [[FOUND_CONFLICT]], label [[SCALAR_PH]], label [[VECTOR_PH:%.*]]
; CHECK:       vector.ph:
; CHECK-NEXT:    [[N_VEC:%.*]] = and i64 [[SMAX2]], 9223372036854775804
; CHECK-NEXT:    [[BROADCAST_SPLATINSERT:%.*]] = insertelement <4 x i32> poison, i32 [[NTRUNC]], i64 0
; CHECK-NEXT:    [[BROADCAST_SPLAT:%.*]] = shufflevector <4 x i32> [[BROADCAST_SPLATINSERT]], <4 x i32> poison, <4 x i32> zeroinitializer
; CHECK-NEXT:    [[TMP1:%.*]] = insertelement <4 x i1> undef, i1 [[CMP]], i64 3
; CHECK-NEXT:    [[BROADCAST_SPLAT6:%.*]] = insertelement <4 x i32> poison, i32 [[K]], i64 3
; CHECK-NEXT:    [[PREDPHI:%.*]] = select <4 x i1> [[TMP1]], <4 x i32> [[BROADCAST_SPLAT]], <4 x i32> [[BROADCAST_SPLAT6]]
; CHECK-NEXT:    [[TMP2:%.*]] = extractelement <4 x i32> [[PREDPHI]], i64 3
; CHECK-NEXT:    br label [[VECTOR_BODY:%.*]]
; CHECK:       vector.body:
; CHECK-NEXT:    [[INDEX:%.*]] = phi i64 [ 0, [[VECTOR_PH]] ], [ [[INDEX_NEXT:%.*]], [[VECTOR_BODY]] ]
; CHECK-NEXT:    [[TMP3:%.*]] = getelementptr inbounds i32, ptr [[B]], i64 [[INDEX]]
; CHECK-NEXT:    store <4 x i32> [[BROADCAST_SPLAT]], ptr [[TMP3]], align 4, !alias.scope !8, !noalias !11
; CHECK-NEXT:    store i32 [[TMP2]], ptr [[A]], align 4, !alias.scope !11
>>>>>>> 2afc90a2
; CHECK-NEXT:    [[INDEX_NEXT]] = add nuw i64 [[INDEX]], 4
; CHECK-NEXT:    [[TMP6:%.*]] = icmp eq i64 [[INDEX_NEXT]], [[N_VEC]]
; CHECK-NEXT:    br i1 [[TMP6]], label [[MIDDLE_BLOCK:%.*]], label [[VECTOR_BODY]], !llvm.loop [[LOOP13:![0-9]+]]
; CHECK:       middle.block:
<<<<<<< HEAD
; CHECK-NEXT:    [[CMP_N:%.*]] = icmp eq i64 [[TMP0]], [[N_VEC]]
=======
; CHECK-NEXT:    [[CMP_N:%.*]] = icmp eq i64 [[SMAX2]], [[N_VEC]]
>>>>>>> 2afc90a2
; CHECK-NEXT:    br i1 [[CMP_N]], label [[FOR_END:%.*]], label [[SCALAR_PH]]
; CHECK:       scalar.ph:
; CHECK-NEXT:    [[BC_RESUME_VAL:%.*]] = phi i64 [ [[N_VEC]], [[MIDDLE_BLOCK]] ], [ 0, [[ENTRY:%.*]] ], [ 0, [[VECTOR_MEMCHECK]] ]
; CHECK-NEXT:    br label [[FOR_BODY:%.*]]
; CHECK:       for.body:
; CHECK-NEXT:    [[I:%.*]] = phi i64 [ [[I_NEXT:%.*]], [[LATCH:%.*]] ], [ [[BC_RESUME_VAL]], [[SCALAR_PH]] ]
; CHECK-NEXT:    [[I1:%.*]] = getelementptr inbounds i32, ptr [[B]], i64 [[I]]
; CHECK-NEXT:    store i32 [[NTRUNC]], ptr [[I1]], align 4
; CHECK-NEXT:    br i1 [[CMP]], label [[COND_STORE:%.*]], label [[COND_STORE_K:%.*]]
; CHECK:       cond_store:
; CHECK-NEXT:    br label [[LATCH]]
; CHECK:       cond_store_k:
; CHECK-NEXT:    br label [[LATCH]]
; CHECK:       latch:
; CHECK-NEXT:    [[STOREVAL:%.*]] = phi i32 [ [[NTRUNC]], [[COND_STORE]] ], [ [[K]], [[COND_STORE_K]] ]
; CHECK-NEXT:    store i32 [[STOREVAL]], ptr [[A]], align 4
; CHECK-NEXT:    [[I_NEXT]] = add nuw nsw i64 [[I]], 1
; CHECK-NEXT:    [[COND:%.*]] = icmp slt i64 [[I_NEXT]], [[N]]
; CHECK-NEXT:    br i1 [[COND]], label [[FOR_BODY]], label [[FOR_END_LOOPEXIT:%.*]], !llvm.loop [[LOOP14:![0-9]+]]
; CHECK:       for.end.loopexit:
; CHECK-NEXT:    br label [[FOR_END]]
; CHECK:       for.end:
; CHECK-NEXT:    ret void
;
entry:
  %ntrunc = trunc i64 %n to i32
  %cmp = icmp eq i32 %ntrunc, %k
  br label %for.body

for.body:                                         ; preds = %for.body, %entry
  %i = phi i64 [ %i.next, %latch ], [ 0, %entry ]
  %i1 = getelementptr inbounds i32, ptr %b, i64 %i
  %i2 = load i32, ptr %i1, align 8
  store i32 %ntrunc, ptr %i1
  br i1 %cmp, label %cond_store, label %cond_store_k

cond_store:
  br label %latch

cond_store_k:
  br label %latch

latch:
  %storeval = phi i32 [ %ntrunc, %cond_store ], [ %k, %cond_store_k ]
  store i32 %storeval, ptr %a
  %i.next = add nuw nsw i64 %i, 1
  %cond = icmp slt i64 %i.next, %n
  br i1 %cond, label %for.body, label %for.end

for.end:                                          ; preds = %for.body
  ret void
}

; variant value stored to uniform address tests that the code gen extracts the
; last element from the variant vector and scalar stores it into the uniform
; address.
define i32 @variant_val_store_to_inv_address(ptr %a, i64 %n, ptr %b, i32 %k) {
; CHECK-LABEL: @variant_val_store_to_inv_address(
; CHECK-NEXT:  entry:
<<<<<<< HEAD
; CHECK-NEXT:    [[TMP0:%.*]] = call i64 @llvm.smax.i64(i64 [[N:%.*]], i64 1)
; CHECK-NEXT:    [[MIN_ITERS_CHECK:%.*]] = icmp ult i64 [[TMP0]], 4
; CHECK-NEXT:    br i1 [[MIN_ITERS_CHECK]], label [[SCALAR_PH:%.*]], label [[VECTOR_MEMCHECK:%.*]]
; CHECK:       vector.memcheck:
; CHECK-NEXT:    [[SCEVGEP:%.*]] = getelementptr i32, i32* [[A:%.*]], i64 1
; CHECK-NEXT:    [[TMP1:%.*]] = call i64 @llvm.smax.i64(i64 [[N]], i64 1)
; CHECK-NEXT:    [[SCEVGEP4:%.*]] = getelementptr i32, i32* [[B:%.*]], i64 [[TMP1]]
; CHECK-NEXT:    [[BOUND0:%.*]] = icmp ugt i32* [[SCEVGEP4]], [[A]]
; CHECK-NEXT:    [[BOUND1:%.*]] = icmp ugt i32* [[SCEVGEP]], [[B]]
; CHECK-NEXT:    [[FOUND_CONFLICT:%.*]] = and i1 [[BOUND0]], [[BOUND1]]
; CHECK-NEXT:    br i1 [[FOUND_CONFLICT]], label [[SCALAR_PH]], label [[VECTOR_PH:%.*]]
; CHECK:       vector.ph:
; CHECK-NEXT:    [[N_VEC:%.*]] = and i64 [[TMP0]], 9223372036854775804
; CHECK-NEXT:    br label [[VECTOR_BODY:%.*]]
; CHECK:       vector.body:
; CHECK-NEXT:    [[INDEX:%.*]] = phi i64 [ 0, [[VECTOR_PH]] ], [ [[INDEX_NEXT:%.*]], [[VECTOR_BODY]] ]
; CHECK-NEXT:    [[VEC_PHI:%.*]] = phi <4 x i32> [ zeroinitializer, [[VECTOR_PH]] ], [ [[TMP5:%.*]], [[VECTOR_BODY]] ]
; CHECK-NEXT:    [[TMP2:%.*]] = getelementptr inbounds i32, i32* [[B]], i64 [[INDEX]]
; CHECK-NEXT:    [[TMP3:%.*]] = bitcast i32* [[TMP2]] to <4 x i32>*
; CHECK-NEXT:    [[WIDE_LOAD:%.*]] = load <4 x i32>, <4 x i32>* [[TMP3]], align 8, !alias.scope !15
; CHECK-NEXT:    [[TMP4:%.*]] = extractelement <4 x i32> [[WIDE_LOAD]], i64 3
; CHECK-NEXT:    store i32 [[TMP4]], i32* [[A]], align 4, !alias.scope !18, !noalias !15
; CHECK-NEXT:    [[TMP5]] = add <4 x i32> [[VEC_PHI]], [[WIDE_LOAD]]
=======
; CHECK-NEXT:    [[SMAX2:%.*]] = call i64 @llvm.smax.i64(i64 [[N:%.*]], i64 1)
; CHECK-NEXT:    [[MIN_ITERS_CHECK:%.*]] = icmp ult i64 [[SMAX2]], 4
; CHECK-NEXT:    br i1 [[MIN_ITERS_CHECK]], label [[SCALAR_PH:%.*]], label [[VECTOR_MEMCHECK:%.*]]
; CHECK:       vector.memcheck:
; CHECK-NEXT:    [[UGLYGEP:%.*]] = getelementptr i8, ptr [[A:%.*]], i64 4
; CHECK-NEXT:    [[SMAX:%.*]] = call i64 @llvm.smax.i64(i64 [[N]], i64 1)
; CHECK-NEXT:    [[TMP0:%.*]] = shl i64 [[SMAX]], 2
; CHECK-NEXT:    [[UGLYGEP1:%.*]] = getelementptr i8, ptr [[B:%.*]], i64 [[TMP0]]
; CHECK-NEXT:    [[BOUND0:%.*]] = icmp ugt ptr [[UGLYGEP1]], [[A]]
; CHECK-NEXT:    [[BOUND1:%.*]] = icmp ugt ptr [[UGLYGEP]], [[B]]
; CHECK-NEXT:    [[FOUND_CONFLICT:%.*]] = and i1 [[BOUND0]], [[BOUND1]]
; CHECK-NEXT:    br i1 [[FOUND_CONFLICT]], label [[SCALAR_PH]], label [[VECTOR_PH:%.*]]
; CHECK:       vector.ph:
; CHECK-NEXT:    [[N_VEC:%.*]] = and i64 [[SMAX2]], 9223372036854775804
; CHECK-NEXT:    br label [[VECTOR_BODY:%.*]]
; CHECK:       vector.body:
; CHECK-NEXT:    [[INDEX:%.*]] = phi i64 [ 0, [[VECTOR_PH]] ], [ [[INDEX_NEXT:%.*]], [[VECTOR_BODY]] ]
; CHECK-NEXT:    [[VEC_PHI:%.*]] = phi <4 x i32> [ zeroinitializer, [[VECTOR_PH]] ], [ [[TMP3:%.*]], [[VECTOR_BODY]] ]
; CHECK-NEXT:    [[TMP1:%.*]] = getelementptr inbounds i32, ptr [[B]], i64 [[INDEX]]
; CHECK-NEXT:    [[WIDE_LOAD:%.*]] = load <4 x i32>, ptr [[TMP1]], align 8, !alias.scope !15
; CHECK-NEXT:    [[TMP2:%.*]] = extractelement <4 x i32> [[WIDE_LOAD]], i64 3
; CHECK-NEXT:    store i32 [[TMP2]], ptr [[A]], align 4, !alias.scope !18, !noalias !15
; CHECK-NEXT:    [[TMP3]] = add <4 x i32> [[VEC_PHI]], [[WIDE_LOAD]]
>>>>>>> 2afc90a2
; CHECK-NEXT:    [[INDEX_NEXT]] = add nuw i64 [[INDEX]], 4
; CHECK-NEXT:    [[TMP6:%.*]] = icmp eq i64 [[INDEX_NEXT]], [[N_VEC]]
; CHECK-NEXT:    br i1 [[TMP6]], label [[MIDDLE_BLOCK:%.*]], label [[VECTOR_BODY]], !llvm.loop [[LOOP20:![0-9]+]]
; CHECK:       middle.block:
<<<<<<< HEAD
; CHECK-NEXT:    [[DOTLCSSA:%.*]] = phi <4 x i32> [ [[TMP5]], [[VECTOR_BODY]] ]
; CHECK-NEXT:    [[TMP7:%.*]] = call i32 @llvm.vector.reduce.add.v4i32(<4 x i32> [[DOTLCSSA]])
; CHECK-NEXT:    [[CMP_N:%.*]] = icmp eq i64 [[TMP0]], [[N_VEC]]
=======
; CHECK-NEXT:    [[DOTLCSSA:%.*]] = phi <4 x i32> [ [[TMP3]], [[VECTOR_BODY]] ]
; CHECK-NEXT:    [[TMP5:%.*]] = call i32 @llvm.vector.reduce.add.v4i32(<4 x i32> [[DOTLCSSA]])
; CHECK-NEXT:    [[CMP_N:%.*]] = icmp eq i64 [[SMAX2]], [[N_VEC]]
>>>>>>> 2afc90a2
; CHECK-NEXT:    br i1 [[CMP_N]], label [[FOR_END:%.*]], label [[SCALAR_PH]]
; CHECK:       scalar.ph:
; CHECK-NEXT:    [[BC_RESUME_VAL:%.*]] = phi i64 [ [[N_VEC]], [[MIDDLE_BLOCK]] ], [ 0, [[ENTRY:%.*]] ], [ 0, [[VECTOR_MEMCHECK]] ]
; CHECK-NEXT:    [[BC_MERGE_RDX:%.*]] = phi i32 [ [[TMP7]], [[MIDDLE_BLOCK]] ], [ 0, [[ENTRY]] ], [ 0, [[VECTOR_MEMCHECK]] ]
; CHECK-NEXT:    br label [[FOR_BODY:%.*]]
; CHECK:       for.body:
; CHECK-NEXT:    [[I:%.*]] = phi i64 [ [[I_NEXT:%.*]], [[FOR_BODY]] ], [ [[BC_RESUME_VAL]], [[SCALAR_PH]] ]
; CHECK-NEXT:    [[I0:%.*]] = phi i32 [ [[I3:%.*]], [[FOR_BODY]] ], [ [[BC_MERGE_RDX]], [[SCALAR_PH]] ]
; CHECK-NEXT:    [[I1:%.*]] = getelementptr inbounds i32, ptr [[B]], i64 [[I]]
; CHECK-NEXT:    [[I2:%.*]] = load i32, ptr [[I1]], align 8
; CHECK-NEXT:    store i32 [[I2]], ptr [[A]], align 4
; CHECK-NEXT:    [[I3]] = add i32 [[I0]], [[I2]]
; CHECK-NEXT:    [[I_NEXT]] = add nuw nsw i64 [[I]], 1
; CHECK-NEXT:    [[COND:%.*]] = icmp slt i64 [[I_NEXT]], [[N]]
; CHECK-NEXT:    br i1 [[COND]], label [[FOR_BODY]], label [[FOR_END_LOOPEXIT:%.*]], !llvm.loop [[LOOP21:![0-9]+]]
; CHECK:       for.end.loopexit:
; CHECK-NEXT:    [[I3_LCSSA:%.*]] = phi i32 [ [[I3]], [[FOR_BODY]] ]
; CHECK-NEXT:    br label [[FOR_END]]
; CHECK:       for.end:
; CHECK-NEXT:    [[RDX_LCSSA:%.*]] = phi i32 [ [[TMP7]], [[MIDDLE_BLOCK]] ], [ [[I3_LCSSA]], [[FOR_END_LOOPEXIT]] ]
; CHECK-NEXT:    ret i32 [[RDX_LCSSA]]
;
entry:
  %ntrunc = trunc i64 %n to i32
  %cmp = icmp eq i32 %ntrunc, %k
  br label %for.body

for.body:                                         ; preds = %for.body, %entry
  %i = phi i64 [ %i.next, %for.body ], [ 0, %entry ]
  %i0 = phi i32 [ %i3, %for.body ], [ 0, %entry ]
  %i1 = getelementptr inbounds i32, ptr %b, i64 %i
  %i2 = load i32, ptr %i1, align 8
  store i32 %i2, ptr %a
  %i3 = add i32 %i0, %i2
  %i.next = add nuw nsw i64 %i, 1
  %cond = icmp slt i64 %i.next, %n
  br i1 %cond, label %for.body, label %for.end

for.end:                                          ; preds = %for.body
  %rdx.lcssa = phi i32 [ %i3, %for.body ]
  ret i32 %rdx.lcssa
}<|MERGE_RESOLUTION|>--- conflicted
+++ resolved
@@ -21,21 +21,6 @@
 ; CHECK-LABEL: @inv_val_store_to_inv_address_conditional_diff_values_ic(
 ; CHECK-NEXT:  entry:
 ; CHECK-NEXT:    [[NTRUNC:%.*]] = trunc i64 [[N:%.*]] to i32
-<<<<<<< HEAD
-; CHECK-NEXT:    [[TMP0:%.*]] = call i64 @llvm.smax.i64(i64 [[N]], i64 1)
-; CHECK-NEXT:    [[MIN_ITERS_CHECK:%.*]] = icmp ult i64 [[TMP0]], 4
-; CHECK-NEXT:    br i1 [[MIN_ITERS_CHECK]], label [[SCALAR_PH:%.*]], label [[VECTOR_MEMCHECK:%.*]]
-; CHECK:       vector.memcheck:
-; CHECK-NEXT:    [[TMP1:%.*]] = call i64 @llvm.smax.i64(i64 [[N]], i64 1)
-; CHECK-NEXT:    [[SCEVGEP:%.*]] = getelementptr i32, i32* [[B:%.*]], i64 [[TMP1]]
-; CHECK-NEXT:    [[SCEVGEP4:%.*]] = getelementptr i32, i32* [[A:%.*]], i64 1
-; CHECK-NEXT:    [[BOUND0:%.*]] = icmp ugt i32* [[SCEVGEP4]], [[B]]
-; CHECK-NEXT:    [[BOUND1:%.*]] = icmp ugt i32* [[SCEVGEP]], [[A]]
-; CHECK-NEXT:    [[FOUND_CONFLICT:%.*]] = and i1 [[BOUND0]], [[BOUND1]]
-; CHECK-NEXT:    br i1 [[FOUND_CONFLICT]], label [[SCALAR_PH]], label [[VECTOR_PH:%.*]]
-; CHECK:       vector.ph:
-; CHECK-NEXT:    [[N_VEC:%.*]] = and i64 [[TMP0]], 9223372036854775804
-=======
 ; CHECK-NEXT:    [[SMAX2:%.*]] = call i64 @llvm.smax.i64(i64 [[N]], i64 1)
 ; CHECK-NEXT:    [[MIN_ITERS_CHECK:%.*]] = icmp ult i64 [[SMAX2]], 4
 ; CHECK-NEXT:    br i1 [[MIN_ITERS_CHECK]], label [[SCALAR_PH:%.*]], label [[VECTOR_MEMCHECK:%.*]]
@@ -50,7 +35,6 @@
 ; CHECK-NEXT:    br i1 [[FOUND_CONFLICT]], label [[SCALAR_PH]], label [[VECTOR_PH:%.*]]
 ; CHECK:       vector.ph:
 ; CHECK-NEXT:    [[N_VEC:%.*]] = and i64 [[SMAX2]], 9223372036854775804
->>>>>>> 2afc90a2
 ; CHECK-NEXT:    [[BROADCAST_SPLATINSERT:%.*]] = insertelement <4 x i32> poison, i32 [[K:%.*]], i64 0
 ; CHECK-NEXT:    [[BROADCAST_SPLAT:%.*]] = shufflevector <4 x i32> [[BROADCAST_SPLATINSERT]], <4 x i32> poison, <4 x i32> zeroinitializer
 ; CHECK-NEXT:    [[BROADCAST_SPLATINSERT3:%.*]] = insertelement <4 x i32> poison, i32 [[NTRUNC]], i64 0
@@ -58,22 +42,6 @@
 ; CHECK-NEXT:    br label [[VECTOR_BODY:%.*]]
 ; CHECK:       vector.body:
 ; CHECK-NEXT:    [[INDEX:%.*]] = phi i64 [ 0, [[VECTOR_PH]] ], [ [[INDEX_NEXT:%.*]], [[VECTOR_BODY]] ]
-<<<<<<< HEAD
-; CHECK-NEXT:    [[TMP2:%.*]] = getelementptr inbounds i32, i32* [[B]], i64 [[INDEX]]
-; CHECK-NEXT:    [[TMP3:%.*]] = bitcast i32* [[TMP2]] to <4 x i32>*
-; CHECK-NEXT:    [[WIDE_LOAD:%.*]] = load <4 x i32>, <4 x i32>* [[TMP3]], align 8, !alias.scope !0, !noalias !3
-; CHECK-NEXT:    [[DOTNOT:%.*]] = icmp eq <4 x i32> [[WIDE_LOAD]], [[BROADCAST_SPLAT]]
-; CHECK-NEXT:    [[TMP4:%.*]] = bitcast i32* [[TMP2]] to <4 x i32>*
-; CHECK-NEXT:    store <4 x i32> [[BROADCAST_SPLAT8]], <4 x i32>* [[TMP4]], align 4, !alias.scope !0, !noalias !3
-; CHECK-NEXT:    [[PREDPHI:%.*]] = select <4 x i1> [[DOTNOT]], <4 x i32> [[BROADCAST_SPLAT8]], <4 x i32> [[BROADCAST_SPLAT]]
-; CHECK-NEXT:    [[TMP5:%.*]] = extractelement <4 x i32> [[PREDPHI]], i64 3
-; CHECK-NEXT:    store i32 [[TMP5]], i32* [[A]], align 4, !alias.scope !3
-; CHECK-NEXT:    [[INDEX_NEXT]] = add nuw i64 [[INDEX]], 4
-; CHECK-NEXT:    [[TMP6:%.*]] = icmp eq i64 [[INDEX_NEXT]], [[N_VEC]]
-; CHECK-NEXT:    br i1 [[TMP6]], label [[MIDDLE_BLOCK:%.*]], label [[VECTOR_BODY]], !llvm.loop [[LOOP5:![0-9]+]]
-; CHECK:       middle.block:
-; CHECK-NEXT:    [[CMP_N:%.*]] = icmp eq i64 [[TMP0]], [[N_VEC]]
-=======
 ; CHECK-NEXT:    [[TMP1:%.*]] = getelementptr inbounds i32, ptr [[B]], i64 [[INDEX]]
 ; CHECK-NEXT:    [[WIDE_LOAD:%.*]] = load <4 x i32>, ptr [[TMP1]], align 8, !alias.scope !0, !noalias !3
 ; CHECK-NEXT:    [[DOTNOT:%.*]] = icmp eq <4 x i32> [[WIDE_LOAD]], [[BROADCAST_SPLAT]]
@@ -86,7 +54,6 @@
 ; CHECK-NEXT:    br i1 [[TMP3]], label [[MIDDLE_BLOCK:%.*]], label [[VECTOR_BODY]], !llvm.loop [[LOOP5:![0-9]+]]
 ; CHECK:       middle.block:
 ; CHECK-NEXT:    [[CMP_N:%.*]] = icmp eq i64 [[SMAX2]], [[N_VEC]]
->>>>>>> 2afc90a2
 ; CHECK-NEXT:    br i1 [[CMP_N]], label [[FOR_END:%.*]], label [[SCALAR_PH]]
 ; CHECK:       scalar.ph:
 ; CHECK-NEXT:    [[BC_RESUME_VAL:%.*]] = phi i64 [ [[N_VEC]], [[MIDDLE_BLOCK]] ], [ 0, [[ENTRY:%.*]] ], [ 0, [[VECTOR_MEMCHECK]] ]
@@ -155,34 +122,6 @@
 ; CHECK-NEXT:  entry:
 ; CHECK-NEXT:    [[NTRUNC:%.*]] = trunc i64 [[N:%.*]] to i32
 ; CHECK-NEXT:    [[CMP:%.*]] = icmp eq i32 [[NTRUNC]], [[K:%.*]]
-<<<<<<< HEAD
-; CHECK-NEXT:    [[TMP0:%.*]] = call i64 @llvm.smax.i64(i64 [[N]], i64 1)
-; CHECK-NEXT:    [[MIN_ITERS_CHECK:%.*]] = icmp ult i64 [[TMP0]], 4
-; CHECK-NEXT:    br i1 [[MIN_ITERS_CHECK]], label [[SCALAR_PH:%.*]], label [[VECTOR_MEMCHECK:%.*]]
-; CHECK:       vector.memcheck:
-; CHECK-NEXT:    [[TMP1:%.*]] = call i64 @llvm.smax.i64(i64 [[N]], i64 1)
-; CHECK-NEXT:    [[SCEVGEP:%.*]] = getelementptr i32, i32* [[B:%.*]], i64 [[TMP1]]
-; CHECK-NEXT:    [[SCEVGEP4:%.*]] = getelementptr i32, i32* [[A:%.*]], i64 1
-; CHECK-NEXT:    [[BOUND0:%.*]] = icmp ugt i32* [[SCEVGEP4]], [[B]]
-; CHECK-NEXT:    [[BOUND1:%.*]] = icmp ugt i32* [[SCEVGEP]], [[A]]
-; CHECK-NEXT:    [[FOUND_CONFLICT:%.*]] = and i1 [[BOUND0]], [[BOUND1]]
-; CHECK-NEXT:    br i1 [[FOUND_CONFLICT]], label [[SCALAR_PH]], label [[VECTOR_PH:%.*]]
-; CHECK:       vector.ph:
-; CHECK-NEXT:    [[N_VEC:%.*]] = and i64 [[TMP0]], 9223372036854775804
-; CHECK-NEXT:    [[BROADCAST_SPLATINSERT:%.*]] = insertelement <4 x i32> poison, i32 [[NTRUNC]], i64 0
-; CHECK-NEXT:    [[BROADCAST_SPLAT:%.*]] = shufflevector <4 x i32> [[BROADCAST_SPLATINSERT]], <4 x i32> poison, <4 x i32> zeroinitializer
-; CHECK-NEXT:    [[TMP2:%.*]] = insertelement <4 x i1> undef, i1 [[CMP]], i64 3
-; CHECK-NEXT:    [[BROADCAST_SPLAT10:%.*]] = insertelement <4 x i32> poison, i32 [[K]], i64 3
-; CHECK-NEXT:    [[PREDPHI:%.*]] = select <4 x i1> [[TMP2]], <4 x i32> [[BROADCAST_SPLAT]], <4 x i32> [[BROADCAST_SPLAT10]]
-; CHECK-NEXT:    [[TMP3:%.*]] = extractelement <4 x i32> [[PREDPHI]], i64 3
-; CHECK-NEXT:    br label [[VECTOR_BODY:%.*]]
-; CHECK:       vector.body:
-; CHECK-NEXT:    [[INDEX:%.*]] = phi i64 [ 0, [[VECTOR_PH]] ], [ [[INDEX_NEXT:%.*]], [[VECTOR_BODY]] ]
-; CHECK-NEXT:    [[TMP4:%.*]] = getelementptr inbounds i32, i32* [[B]], i64 [[INDEX]]
-; CHECK-NEXT:    [[TMP5:%.*]] = bitcast i32* [[TMP4]] to <4 x i32>*
-; CHECK-NEXT:    store <4 x i32> [[BROADCAST_SPLAT]], <4 x i32>* [[TMP5]], align 4, !alias.scope !8, !noalias !11
-; CHECK-NEXT:    store i32 [[TMP3]], i32* [[A]], align 4, !alias.scope !11
-=======
 ; CHECK-NEXT:    [[SMAX2:%.*]] = call i64 @llvm.smax.i64(i64 [[N]], i64 1)
 ; CHECK-NEXT:    [[MIN_ITERS_CHECK:%.*]] = icmp ult i64 [[SMAX2]], 4
 ; CHECK-NEXT:    br i1 [[MIN_ITERS_CHECK]], label [[SCALAR_PH:%.*]], label [[VECTOR_MEMCHECK:%.*]]
@@ -209,16 +148,11 @@
 ; CHECK-NEXT:    [[TMP3:%.*]] = getelementptr inbounds i32, ptr [[B]], i64 [[INDEX]]
 ; CHECK-NEXT:    store <4 x i32> [[BROADCAST_SPLAT]], ptr [[TMP3]], align 4, !alias.scope !8, !noalias !11
 ; CHECK-NEXT:    store i32 [[TMP2]], ptr [[A]], align 4, !alias.scope !11
->>>>>>> 2afc90a2
 ; CHECK-NEXT:    [[INDEX_NEXT]] = add nuw i64 [[INDEX]], 4
-; CHECK-NEXT:    [[TMP6:%.*]] = icmp eq i64 [[INDEX_NEXT]], [[N_VEC]]
-; CHECK-NEXT:    br i1 [[TMP6]], label [[MIDDLE_BLOCK:%.*]], label [[VECTOR_BODY]], !llvm.loop [[LOOP13:![0-9]+]]
+; CHECK-NEXT:    [[TMP4:%.*]] = icmp eq i64 [[INDEX_NEXT]], [[N_VEC]]
+; CHECK-NEXT:    br i1 [[TMP4]], label [[MIDDLE_BLOCK:%.*]], label [[VECTOR_BODY]], !llvm.loop [[LOOP13:![0-9]+]]
 ; CHECK:       middle.block:
-<<<<<<< HEAD
-; CHECK-NEXT:    [[CMP_N:%.*]] = icmp eq i64 [[TMP0]], [[N_VEC]]
-=======
 ; CHECK-NEXT:    [[CMP_N:%.*]] = icmp eq i64 [[SMAX2]], [[N_VEC]]
->>>>>>> 2afc90a2
 ; CHECK-NEXT:    br i1 [[CMP_N]], label [[FOR_END:%.*]], label [[SCALAR_PH]]
 ; CHECK:       scalar.ph:
 ; CHECK-NEXT:    [[BC_RESUME_VAL:%.*]] = phi i64 [ [[N_VEC]], [[MIDDLE_BLOCK]] ], [ 0, [[ENTRY:%.*]] ], [ 0, [[VECTOR_MEMCHECK]] ]
@@ -278,31 +212,6 @@
 define i32 @variant_val_store_to_inv_address(ptr %a, i64 %n, ptr %b, i32 %k) {
 ; CHECK-LABEL: @variant_val_store_to_inv_address(
 ; CHECK-NEXT:  entry:
-<<<<<<< HEAD
-; CHECK-NEXT:    [[TMP0:%.*]] = call i64 @llvm.smax.i64(i64 [[N:%.*]], i64 1)
-; CHECK-NEXT:    [[MIN_ITERS_CHECK:%.*]] = icmp ult i64 [[TMP0]], 4
-; CHECK-NEXT:    br i1 [[MIN_ITERS_CHECK]], label [[SCALAR_PH:%.*]], label [[VECTOR_MEMCHECK:%.*]]
-; CHECK:       vector.memcheck:
-; CHECK-NEXT:    [[SCEVGEP:%.*]] = getelementptr i32, i32* [[A:%.*]], i64 1
-; CHECK-NEXT:    [[TMP1:%.*]] = call i64 @llvm.smax.i64(i64 [[N]], i64 1)
-; CHECK-NEXT:    [[SCEVGEP4:%.*]] = getelementptr i32, i32* [[B:%.*]], i64 [[TMP1]]
-; CHECK-NEXT:    [[BOUND0:%.*]] = icmp ugt i32* [[SCEVGEP4]], [[A]]
-; CHECK-NEXT:    [[BOUND1:%.*]] = icmp ugt i32* [[SCEVGEP]], [[B]]
-; CHECK-NEXT:    [[FOUND_CONFLICT:%.*]] = and i1 [[BOUND0]], [[BOUND1]]
-; CHECK-NEXT:    br i1 [[FOUND_CONFLICT]], label [[SCALAR_PH]], label [[VECTOR_PH:%.*]]
-; CHECK:       vector.ph:
-; CHECK-NEXT:    [[N_VEC:%.*]] = and i64 [[TMP0]], 9223372036854775804
-; CHECK-NEXT:    br label [[VECTOR_BODY:%.*]]
-; CHECK:       vector.body:
-; CHECK-NEXT:    [[INDEX:%.*]] = phi i64 [ 0, [[VECTOR_PH]] ], [ [[INDEX_NEXT:%.*]], [[VECTOR_BODY]] ]
-; CHECK-NEXT:    [[VEC_PHI:%.*]] = phi <4 x i32> [ zeroinitializer, [[VECTOR_PH]] ], [ [[TMP5:%.*]], [[VECTOR_BODY]] ]
-; CHECK-NEXT:    [[TMP2:%.*]] = getelementptr inbounds i32, i32* [[B]], i64 [[INDEX]]
-; CHECK-NEXT:    [[TMP3:%.*]] = bitcast i32* [[TMP2]] to <4 x i32>*
-; CHECK-NEXT:    [[WIDE_LOAD:%.*]] = load <4 x i32>, <4 x i32>* [[TMP3]], align 8, !alias.scope !15
-; CHECK-NEXT:    [[TMP4:%.*]] = extractelement <4 x i32> [[WIDE_LOAD]], i64 3
-; CHECK-NEXT:    store i32 [[TMP4]], i32* [[A]], align 4, !alias.scope !18, !noalias !15
-; CHECK-NEXT:    [[TMP5]] = add <4 x i32> [[VEC_PHI]], [[WIDE_LOAD]]
-=======
 ; CHECK-NEXT:    [[SMAX2:%.*]] = call i64 @llvm.smax.i64(i64 [[N:%.*]], i64 1)
 ; CHECK-NEXT:    [[MIN_ITERS_CHECK:%.*]] = icmp ult i64 [[SMAX2]], 4
 ; CHECK-NEXT:    br i1 [[MIN_ITERS_CHECK]], label [[SCALAR_PH:%.*]], label [[VECTOR_MEMCHECK:%.*]]
@@ -326,24 +235,17 @@
 ; CHECK-NEXT:    [[TMP2:%.*]] = extractelement <4 x i32> [[WIDE_LOAD]], i64 3
 ; CHECK-NEXT:    store i32 [[TMP2]], ptr [[A]], align 4, !alias.scope !18, !noalias !15
 ; CHECK-NEXT:    [[TMP3]] = add <4 x i32> [[VEC_PHI]], [[WIDE_LOAD]]
->>>>>>> 2afc90a2
 ; CHECK-NEXT:    [[INDEX_NEXT]] = add nuw i64 [[INDEX]], 4
-; CHECK-NEXT:    [[TMP6:%.*]] = icmp eq i64 [[INDEX_NEXT]], [[N_VEC]]
-; CHECK-NEXT:    br i1 [[TMP6]], label [[MIDDLE_BLOCK:%.*]], label [[VECTOR_BODY]], !llvm.loop [[LOOP20:![0-9]+]]
+; CHECK-NEXT:    [[TMP4:%.*]] = icmp eq i64 [[INDEX_NEXT]], [[N_VEC]]
+; CHECK-NEXT:    br i1 [[TMP4]], label [[MIDDLE_BLOCK:%.*]], label [[VECTOR_BODY]], !llvm.loop [[LOOP20:![0-9]+]]
 ; CHECK:       middle.block:
-<<<<<<< HEAD
-; CHECK-NEXT:    [[DOTLCSSA:%.*]] = phi <4 x i32> [ [[TMP5]], [[VECTOR_BODY]] ]
-; CHECK-NEXT:    [[TMP7:%.*]] = call i32 @llvm.vector.reduce.add.v4i32(<4 x i32> [[DOTLCSSA]])
-; CHECK-NEXT:    [[CMP_N:%.*]] = icmp eq i64 [[TMP0]], [[N_VEC]]
-=======
 ; CHECK-NEXT:    [[DOTLCSSA:%.*]] = phi <4 x i32> [ [[TMP3]], [[VECTOR_BODY]] ]
 ; CHECK-NEXT:    [[TMP5:%.*]] = call i32 @llvm.vector.reduce.add.v4i32(<4 x i32> [[DOTLCSSA]])
 ; CHECK-NEXT:    [[CMP_N:%.*]] = icmp eq i64 [[SMAX2]], [[N_VEC]]
->>>>>>> 2afc90a2
 ; CHECK-NEXT:    br i1 [[CMP_N]], label [[FOR_END:%.*]], label [[SCALAR_PH]]
 ; CHECK:       scalar.ph:
 ; CHECK-NEXT:    [[BC_RESUME_VAL:%.*]] = phi i64 [ [[N_VEC]], [[MIDDLE_BLOCK]] ], [ 0, [[ENTRY:%.*]] ], [ 0, [[VECTOR_MEMCHECK]] ]
-; CHECK-NEXT:    [[BC_MERGE_RDX:%.*]] = phi i32 [ [[TMP7]], [[MIDDLE_BLOCK]] ], [ 0, [[ENTRY]] ], [ 0, [[VECTOR_MEMCHECK]] ]
+; CHECK-NEXT:    [[BC_MERGE_RDX:%.*]] = phi i32 [ [[TMP5]], [[MIDDLE_BLOCK]] ], [ 0, [[ENTRY]] ], [ 0, [[VECTOR_MEMCHECK]] ]
 ; CHECK-NEXT:    br label [[FOR_BODY:%.*]]
 ; CHECK:       for.body:
 ; CHECK-NEXT:    [[I:%.*]] = phi i64 [ [[I_NEXT:%.*]], [[FOR_BODY]] ], [ [[BC_RESUME_VAL]], [[SCALAR_PH]] ]
@@ -359,7 +261,7 @@
 ; CHECK-NEXT:    [[I3_LCSSA:%.*]] = phi i32 [ [[I3]], [[FOR_BODY]] ]
 ; CHECK-NEXT:    br label [[FOR_END]]
 ; CHECK:       for.end:
-; CHECK-NEXT:    [[RDX_LCSSA:%.*]] = phi i32 [ [[TMP7]], [[MIDDLE_BLOCK]] ], [ [[I3_LCSSA]], [[FOR_END_LOOPEXIT]] ]
+; CHECK-NEXT:    [[RDX_LCSSA:%.*]] = phi i32 [ [[TMP5]], [[MIDDLE_BLOCK]] ], [ [[I3_LCSSA]], [[FOR_END_LOOPEXIT]] ]
 ; CHECK-NEXT:    ret i32 [[RDX_LCSSA]]
 ;
 entry:
