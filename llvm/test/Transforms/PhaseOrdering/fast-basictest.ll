; NOTE: Assertions have been autogenerated by utils/update_test_checks.py
;
; Test cases in this file are intended to be run with both reassociate and
; instcombine passes enabled.
;
; Test numbering remains continuous across:
; - InstCombine/fast-basictest.ll
; - PhaseOrdering/fast-basictest.ll
; - PhaseOrdering/fast-reassociate-gvn.ll
; - Reassociate/fast-basictest.ll
;
; RUN: opt < %s -reassociate -instcombine -S | FileCheck %s --check-prefixes=CHECK,REASSOC_AND_IC --allow-unused-prefixes
; RUN: opt < %s -O2 -S | FileCheck %s --check-prefixes=CHECK,O2 --allow-unused-prefixes

; test2 ... test18 - both reassociate and instcombine passes
; are required to perform a transform

; ((a + (-3)) + b) + 3 -> a + b

define float @test2(float %reg109, float %reg1111) {
; CHECK-LABEL: @test2(
; CHECK-NEXT:    [[REG117:%.*]] = fadd fast float [[REG109:%.*]], [[REG1111:%.*]]
; CHECK-NEXT:    ret float [[REG117]]
;
  %reg115 = fadd fast float %reg109, -3.000000e+01
  %reg116 = fadd fast float %reg115, %reg1111
  %reg117 = fadd fast float %reg116, 3.000000e+01
  ret float %reg117
}

; Verify that fold is not done without 'fast'
define float @test2_no_FMF(float %reg109, float %reg1111) {
; CHECK-LABEL: @test2_no_FMF(
; CHECK-NEXT:    [[REG115:%.*]] = fadd float [[REG109:%.*]], -3.000000e+01
; CHECK-NEXT:    [[REG116:%.*]] = fadd float [[REG115]], [[REG1111:%.*]]
; CHECK-NEXT:    [[REG117:%.*]] = fadd float [[REG116]], 3.000000e+01
; CHECK-NEXT:    ret float [[REG117]]
;
  %reg115 = fadd float %reg109, -3.000000e+01
  %reg116 = fadd float %reg115, %reg1111
  %reg117 = fadd float %reg116, 3.000000e+01
  ret float %reg117
}

define float @test2_reassoc(float %reg109, float %reg1111) {
; CHECK-LABEL: @test2_reassoc(
; CHECK-NEXT:    [[REG115:%.*]] = fadd reassoc float [[REG109:%.*]], -3.000000e+01
; CHECK-NEXT:    [[REG116:%.*]] = fadd reassoc float [[REG115]], [[REG1111:%.*]]
; CHECK-NEXT:    [[REG117:%.*]] = fadd reassoc float [[REG116]], 3.000000e+01
; CHECK-NEXT:    ret float [[REG117]]
;
  %reg115 = fadd reassoc float %reg109, -3.000000e+01
  %reg116 = fadd reassoc float %reg115, %reg1111
  %reg117 = fadd reassoc float %reg116, 3.000000e+01
  ret float %reg117
}

; (x1 * 47) + (x2 * -47) => (x1 - x2) * 47

define float @test13(float %X1, float %X2) {
; CHECK-LABEL: @test13(
; CHECK-NEXT:    [[TMP1:%.*]] = fsub fast float [[X1:%.*]], [[X2:%.*]]
; CHECK-NEXT:    [[TMP2:%.*]] = fmul fast float [[TMP1]], 4.700000e+01
; CHECK-NEXT:    ret float [[TMP2]]
;
  %B = fmul fast float %X1, 47.   ; X1*47
  %C = fmul fast float %X2, -47.  ; X2*-47
  %D = fadd fast float %B, %C     ; X1*47 + X2*-47 -> 47*(X1-X2)
  ret float %D
}

; Check again with 'reassoc' and 'nsz' ('nsz' not technically required).
define float @test13_reassoc_nsz(float %X1, float %X2) {
; CHECK-LABEL: @test13_reassoc_nsz(
; CHECK-NEXT:    [[TMP1:%.*]] = fsub reassoc nsz float [[X1:%.*]], [[X2:%.*]]
; CHECK-NEXT:    [[TMP2:%.*]] = fmul reassoc nsz float [[TMP1]], 4.700000e+01
; CHECK-NEXT:    ret float [[TMP2]]
;
  %B = fmul reassoc nsz float %X1, 47.   ; X1*47
  %C = fmul reassoc nsz float %X2, -47.  ; X2*-47
  %D = fadd reassoc nsz float %B, %C     ; X1*47 + X2*-47 -> 47*(X1-X2)
  ret float %D
}

; TODO: This doesn't require 'nsz'.  It should fold to ((x1 - x2) * 47.0)
define float @test13_reassoc(float %X1, float %X2) {
; CHECK-LABEL: @test13_reassoc(
; CHECK-NEXT:    [[B:%.*]] = fmul reassoc float [[X1:%.*]], 4.700000e+01
; CHECK-NEXT:    [[C:%.*]] = fmul reassoc float [[X2:%.*]], 4.700000e+01
; CHECK-NEXT:    [[TMP1:%.*]] = fsub reassoc float [[B]], [[C]]
; CHECK-NEXT:    ret float [[TMP1]]
;
  %B = fmul reassoc float %X1, 47.   ; X1*47
  %C = fmul reassoc float %X2, -47.  ; X2*-47
  %D = fadd reassoc float %B, %C     ; X1*47 + X2*-47 -> 47*(X1-X2)
  ret float %D
}

; (b+(a+1234))+-a -> b+1234

define float @test15(float %b, float %a) {
; CHECK-LABEL: @test15(
; CHECK-NEXT:    [[TMP1:%.*]] = fadd fast float [[B:%.*]], 1.234000e+03
; CHECK-NEXT:    ret float [[TMP1]]
;
  %1 = fadd fast float %a, 1234.0
  %2 = fadd fast float %b, %1
  %3 = fsub fast float 0.0, %a
  %4 = fadd fast float %2, %3
  ret float %4
}

define float @test15_unary_fneg(float %b, float %a) {
; CHECK-LABEL: @test15_unary_fneg(
; CHECK-NEXT:    [[TMP1:%.*]] = fadd fast float [[B:%.*]], 1.234000e+03
; CHECK-NEXT:    ret float [[TMP1]]
;
  %1 = fadd fast float %a, 1234.0
  %2 = fadd fast float %b, %1
  %3 = fneg fast float %a
  %4 = fadd fast float %2, %3
  ret float %4
}

define float @test15_reassoc_nsz(float %b, float %a) {
; CHECK-LABEL: @test15_reassoc_nsz(
; CHECK-NEXT:    [[TMP1:%.*]] = fadd reassoc nsz float [[B:%.*]], 1.234000e+03
; CHECK-NEXT:    ret float [[TMP1]]
;
  %1 = fadd reassoc nsz float %a, 1234.0
  %2 = fadd reassoc nsz float %b, %1
  %3 = fsub reassoc nsz float 0.0, %a
  %4 = fadd reassoc nsz float %2, %3
  ret float %4
}

define float @test15_reassoc(float %b, float %a) {
; CHECK-LABEL: @test15_reassoc(
; CHECK-NEXT:    [[TMP1:%.*]] = fadd reassoc float [[A:%.*]], 1.234000e+03
; CHECK-NEXT:    [[TMP2:%.*]] = fadd reassoc float [[TMP1]], [[B:%.*]]
; CHECK-NEXT:    [[TMP3:%.*]] = fsub reassoc float 0.000000e+00, [[A]]
; CHECK-NEXT:    [[TMP4:%.*]] = fadd reassoc float [[TMP3]], [[TMP2]]
; CHECK-NEXT:    ret float [[TMP4]]
;
  %1 = fadd reassoc float %a, 1234.0
  %2 = fadd reassoc float %b, %1
  %3 = fsub reassoc float 0.0, %a
  %4 = fadd reassoc float %2, %3
  ret float %4
}

; Test that we can turn things like X*-(Y*Z) -> X*-1*Y*Z.

define float @test16(float %a, float %b, float %z) {
; REASSOC_AND_IC-LABEL: @test16(
; REASSOC_AND_IC-NEXT:    [[C:%.*]] = fmul fast float [[A:%.*]], 1.234500e+04
; REASSOC_AND_IC-NEXT:    [[E:%.*]] = fmul fast float [[C]], [[B:%.*]]
; REASSOC_AND_IC-NEXT:    [[F:%.*]] = fmul fast float [[E]], [[Z:%.*]]
; REASSOC_AND_IC-NEXT:    ret float [[F]]
;
; O2-LABEL: @test16(
; O2-NEXT:    [[D:%.*]] = fmul fast float [[A:%.*]], 1.234500e+04
; O2-NEXT:    [[E:%.*]] = fmul fast float [[D]], [[B:%.*]]
; O2-NEXT:    [[G:%.*]] = fmul fast float [[E]], [[Z:%.*]]
; O2-NEXT:    ret float [[G]]
;
  %c = fsub fast float 0.000000e+00, %z
  %d = fmul fast float %a, %b
  %e = fmul fast float %c, %d
  %f = fmul fast float %e, 1.234500e+04
  %g = fsub fast float 0.000000e+00, %f
  ret float %g
}

define float @test16_unary_fneg(float %a, float %b, float %z) {
; REASSOC_AND_IC-LABEL: @test16_unary_fneg(
; REASSOC_AND_IC-NEXT:    [[E:%.*]] = fmul fast float [[A:%.*]], 1.234500e+04
; REASSOC_AND_IC-NEXT:    [[F:%.*]] = fmul fast float [[E]], [[B:%.*]]
; REASSOC_AND_IC-NEXT:    [[G:%.*]] = fmul fast float [[F]], [[Z:%.*]]
; REASSOC_AND_IC-NEXT:    ret float [[G]]
;
; O2-LABEL: @test16_unary_fneg(
; O2-NEXT:    [[D:%.*]] = fmul fast float [[A:%.*]], 1.234500e+04
; O2-NEXT:    [[E:%.*]] = fmul fast float [[D]], [[B:%.*]]
; O2-NEXT:    [[G:%.*]] = fmul fast float [[E]], [[Z:%.*]]
; O2-NEXT:    ret float [[G]]
;
  %c = fneg fast float %z
  %d = fmul fast float %a, %b
  %e = fmul fast float %c, %d
  %f = fmul fast float %e, 1.234500e+04
  %g = fneg fast float %f
  ret float %g
}

define float @test16_reassoc_nsz(float %a, float %b, float %z) {
; REASSOC_AND_IC-LABEL: @test16_reassoc_nsz(
; REASSOC_AND_IC-NEXT:    [[C:%.*]] = fmul reassoc nsz float [[A:%.*]], 1.234500e+04
; REASSOC_AND_IC-NEXT:    [[E:%.*]] = fmul reassoc nsz float [[C]], [[B:%.*]]
; REASSOC_AND_IC-NEXT:    [[F:%.*]] = fmul reassoc nsz float [[E]], [[Z:%.*]]
; REASSOC_AND_IC-NEXT:    ret float [[F]]
;
; O2-LABEL: @test16_reassoc_nsz(
; O2-NEXT:    [[D:%.*]] = fmul reassoc nsz float [[A:%.*]], 1.234500e+04
; O2-NEXT:    [[E:%.*]] = fmul reassoc nsz float [[D]], [[B:%.*]]
; O2-NEXT:    [[G:%.*]] = fmul reassoc nsz float [[E]], [[Z:%.*]]
; O2-NEXT:    ret float [[G]]
;
  %c = fsub reassoc nsz float 0.000000e+00, %z
  %d = fmul reassoc nsz float %a, %b
  %e = fmul reassoc nsz float %c, %d
  %f = fmul reassoc nsz float %e, 1.234500e+04
  %g = fsub reassoc nsz float 0.000000e+00, %f
  ret float %g
}

define float @test16_reassoc(float %a, float %b, float %z) {
; CHECK-LABEL: @test16_reassoc(
; CHECK-NEXT:    [[C:%.*]] = fsub reassoc float 0.000000e+00, [[Z:%.*]]
; CHECK-NEXT:    [[D:%.*]] = fmul reassoc float [[A:%.*]], [[B:%.*]]
; CHECK-NEXT:    [[E:%.*]] = fmul reassoc float [[D]], [[C]]
; CHECK-NEXT:    [[F:%.*]] = fmul reassoc float [[E]], 1.234500e+04
; CHECK-NEXT:    [[G:%.*]] = fsub reassoc float 0.000000e+00, [[F]]
; CHECK-NEXT:    ret float [[G]]
;
  %c = fsub reassoc float 0.000000e+00, %z
  %d = fmul reassoc float %a, %b
  %e = fmul reassoc float %c, %d
  %f = fmul reassoc float %e, 1.234500e+04
  %g = fsub reassoc float 0.000000e+00, %f
  ret float %g
}

; With sub reassociation, constant folding can eliminate the 12 and -12 constants.

define float @test18(float %A, float %B) {
; CHECK-LABEL: @test18(
; CHECK-NEXT:    [[Z:%.*]] = fsub fast float [[A:%.*]], [[B:%.*]]
; CHECK-NEXT:    ret float [[Z]]
;
  %X = fadd fast float -1.200000e+01, %A
  %Y = fsub fast float %X, %B
  %Z = fadd fast float %Y, 1.200000e+01
  ret float %Z
}

define float @test18_reassoc(float %A, float %B) {
; CHECK-LABEL: @test18_reassoc(
; CHECK-NEXT:    [[X:%.*]] = fadd reassoc float [[A:%.*]], -1.200000e+01
; CHECK-NEXT:    [[Y:%.*]] = fsub reassoc float [[X]], [[B:%.*]]
; CHECK-NEXT:    [[Z:%.*]] = fadd reassoc float [[Y]], 1.200000e+01
; CHECK-NEXT:    ret float [[Z]]
;
  %X = fadd reassoc float -1.200000e+01, %A
  %Y = fsub reassoc float %X, %B
  %Z = fadd reassoc float %Y, 1.200000e+01
  ret float %Z
}

; test18 - check that the bug described in the revision does not appear:
; https://reviews.llvm.org/D72521

; With sub reassociation, constant folding can eliminate the uses of %a.

define float @test19(float %a, float %b, float %c) nounwind  {
; REASSOC_AND_IC-LABEL: @test19(
; REASSOC_AND_IC-NEXT:    [[TMP1:%.*]] = fadd fast float [[B:%.*]], [[C:%.*]]
; REASSOC_AND_IC-NEXT:    [[T7:%.*]] = fneg fast float [[TMP1]]
; REASSOC_AND_IC-NEXT:    ret float [[T7]]
;
; O2-LABEL: @test19(
; O2-NEXT:    [[TMP1:%.*]] = fadd fast float [[C:%.*]], [[B:%.*]]
; O2-NEXT:    [[T7:%.*]] = fneg fast float [[TMP1]]
; O2-NEXT:    ret float [[T7]]
;
  %t3 = fsub fast float %a, %b
  %t5 = fsub fast float %t3, %c
  %t7 = fsub fast float %t5, %a
  ret float %t7
}

define float @test19_reassoc_nsz(float %a, float %b, float %c) nounwind  {
; CHECK-LABEL: @test19_reassoc_nsz(
<<<<<<< HEAD
; CHECK-NEXT: [[TMP1:%.*]] = fadd reassoc nsz float [[C:%.*]], [[B:%.*]]
=======
; CHECK-NEXT:    [[TMP1:%.*]] = fadd reassoc nsz float [[C:%.*]], [[B:%.*]]
>>>>>>> cada7757
; CHECK-NEXT:    [[T7:%.*]] = fneg reassoc nsz float [[TMP1]]
; CHECK-NEXT:    ret float [[T7]]
;
  %t3 = fsub reassoc nsz float %a, %b
  %t5 = fsub reassoc nsz float %t3, %c
  %t7 = fsub reassoc nsz float %t5, %a
  ret float %t7
}

; Verify the fold is not done with only 'reassoc' ('nsz' is required).
define float @test19_reassoc(float %a, float %b, float %c) nounwind  {
; CHECK-LABEL: @test19_reassoc(
; CHECK-NEXT:    [[T3:%.*]] = fsub reassoc float [[A:%.*]], [[B:%.*]]
; CHECK-NEXT:    [[T5:%.*]] = fsub reassoc float [[T3]], [[C:%.*]]
; CHECK-NEXT:    [[T7:%.*]] = fsub reassoc float [[T5]], [[A]]
; CHECK-NEXT:    ret float [[T7]]
;
  %t3 = fsub reassoc float %a, %b
  %t5 = fsub reassoc float %t3, %c
  %t7 = fsub reassoc float %t5, %a
  ret float %t7
}<|MERGE_RESOLUTION|>--- conflicted
+++ resolved
@@ -281,11 +281,7 @@
 
 define float @test19_reassoc_nsz(float %a, float %b, float %c) nounwind  {
 ; CHECK-LABEL: @test19_reassoc_nsz(
-<<<<<<< HEAD
-; CHECK-NEXT: [[TMP1:%.*]] = fadd reassoc nsz float [[C:%.*]], [[B:%.*]]
-=======
 ; CHECK-NEXT:    [[TMP1:%.*]] = fadd reassoc nsz float [[C:%.*]], [[B:%.*]]
->>>>>>> cada7757
 ; CHECK-NEXT:    [[T7:%.*]] = fneg reassoc nsz float [[TMP1]]
 ; CHECK-NEXT:    ret float [[T7]]
 ;
