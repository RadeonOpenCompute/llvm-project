--- conflicted
+++ resolved
@@ -5,43 +5,18 @@
 %struct.KernelEnvironmentTy = type { %struct.ConfigurationEnvironmentTy, ptr, ptr }
 %struct.ConfigurationEnvironmentTy = type { i8, i8, i8, i32, i32, i32, i32 }
 
-@is_spmd_exec_mode = weak constant i8 0
-@will_be_spmd_exec_mode = weak constant i8 1
-@non_spmd_exec_mode = weak constant i8 1
-@will_not_be_spmd_exec_mode = weak constant i8 1
 @G = external global i8
-<<<<<<< HEAD
-@llvm.compiler.used = appending global [4 x ptr] [ptr @is_spmd_exec_mode, ptr @will_be_spmd_exec_mode, ptr @non_spmd_exec_mode, ptr @will_not_be_spmd_exec_mode ], section "llvm.metadata"
-
-@is_spmd_kernel_environment = local_unnamed_addr constant %struct.KernelEnvironmentTy { %struct.ConfigurationEnvironmentTy { i8 0, i8 0, i8 2 }, ptr null, ptr null }
-@will_be_spmd_kernel_environment = local_unnamed_addr constant %struct.KernelEnvironmentTy { %struct.ConfigurationEnvironmentTy { i8 0, i8 0, i8 1 }, ptr null, ptr null }
-@none_spmd_kernel_environment = local_unnamed_addr constant %struct.KernelEnvironmentTy { %struct.ConfigurationEnvironmentTy { i8 0, i8 0, i8 1 }, ptr null, ptr null }
-@will_not_be_spmd_kernel_environment = local_unnamed_addr constant %struct.KernelEnvironmentTy { %struct.ConfigurationEnvironmentTy { i8 0, i8 0, i8 1 }, ptr null, ptr null }
-=======
 @is_spmd_kernel_environment = local_unnamed_addr constant %struct.KernelEnvironmentTy { %struct.ConfigurationEnvironmentTy { i8 0, i8 0, i8 2, i32 0, i32 0, i32 0, i32 0 }, ptr null, ptr null }
 @will_be_spmd_kernel_environment = local_unnamed_addr constant %struct.KernelEnvironmentTy { %struct.ConfigurationEnvironmentTy { i8 0, i8 0, i8 1, i32 0, i32 0, i32 0, i32 0 }, ptr null, ptr null }
 @none_spmd_kernel_environment = local_unnamed_addr constant %struct.KernelEnvironmentTy { %struct.ConfigurationEnvironmentTy { i8 0, i8 0, i8 1, i32 0, i32 0, i32 0, i32 0 }, ptr null, ptr null }
 @will_not_be_spmd_kernel_environment = local_unnamed_addr constant %struct.KernelEnvironmentTy { %struct.ConfigurationEnvironmentTy { i8 0, i8 0, i8 1, i32 0, i32 0, i32 0, i32 0 }, ptr null, ptr null }
->>>>>>> 574c5cc9
-
-;.
-; CHECK: @[[IS_SPMD_EXEC_MODE:[a-zA-Z0-9_$"\\.-]+]] = weak constant i8 0
-; CHECK: @[[WILL_BE_SPMD_EXEC_MODE:[a-zA-Z0-9_$"\\.-]+]] = weak constant i8 3
-; CHECK: @[[NON_SPMD_EXEC_MODE:[a-zA-Z0-9_$"\\.-]+]] = weak constant i8 1
-; CHECK: @[[WILL_NOT_BE_SPMD_EXEC_MODE:[a-zA-Z0-9_$"\\.-]+]] = weak constant i8 1
+
+;.
 ; CHECK: @[[G:[a-zA-Z0-9_$"\\.-]+]] = external global i8
-<<<<<<< HEAD
-; CHECK: @[[LLVM_COMPILER_USED:[a-zA-Z0-9_$"\\.-]+]] = appending global [4 x ptr] [ptr @is_spmd_exec_mode, ptr @will_be_spmd_exec_mode, ptr @non_spmd_exec_mode, ptr @will_not_be_spmd_exec_mode], section "llvm.metadata"
-; CHECK: @[[IS_SPMD_KERNEL_ENVIRONMENT:[a-zA-Z0-9_$"\\.-]+]] = local_unnamed_addr constant [[STRUCT_KERNELENVIRONMENTTY:%.*]] { [[STRUCT_CONFIGURATIONENVIRONMENTTY:%.*]] { i8 0, i8 0, i8 2 }, ptr null, ptr null }
-; CHECK: @[[WILL_BE_SPMD_KERNEL_ENVIRONMENT:[a-zA-Z0-9_$"\\.-]+]] = local_unnamed_addr constant [[STRUCT_KERNELENVIRONMENTTY:%.*]] { [[STRUCT_CONFIGURATIONENVIRONMENTTY:%.*]] { i8 0, i8 0, i8 3 }, ptr null, ptr null }
-; CHECK: @[[NONE_SPMD_KERNEL_ENVIRONMENT:[a-zA-Z0-9_$"\\.-]+]] = local_unnamed_addr constant [[STRUCT_KERNELENVIRONMENTTY:%.*]] { [[STRUCT_CONFIGURATIONENVIRONMENTTY:%.*]] { i8 0, i8 0, i8 1 }, ptr null, ptr null }
-; CHECK: @[[WILL_NOT_BE_SPMD_KERNEL_ENVIRONMENT:[a-zA-Z0-9_$"\\.-]+]] = local_unnamed_addr constant [[STRUCT_KERNELENVIRONMENTTY:%.*]] { [[STRUCT_CONFIGURATIONENVIRONMENTTY:%.*]] { i8 0, i8 0, i8 1 }, ptr null, ptr null }
-=======
 ; CHECK: @[[IS_SPMD_KERNEL_ENVIRONMENT:[a-zA-Z0-9_$"\\.-]+]] = local_unnamed_addr constant [[STRUCT_KERNELENVIRONMENTTY:%.*]] { [[STRUCT_CONFIGURATIONENVIRONMENTTY:%.*]] { i8 0, i8 0, i8 2, i32 0, i32 0, i32 0, i32 0 }, ptr null, ptr null }
 ; CHECK: @[[WILL_BE_SPMD_KERNEL_ENVIRONMENT:[a-zA-Z0-9_$"\\.-]+]] = local_unnamed_addr constant [[STRUCT_KERNELENVIRONMENTTY:%.*]] { [[STRUCT_CONFIGURATIONENVIRONMENTTY:%.*]] { i8 0, i8 0, i8 3, i32 0, i32 0, i32 0, i32 0 }, ptr null, ptr null }
 ; CHECK: @[[NONE_SPMD_KERNEL_ENVIRONMENT:[a-zA-Z0-9_$"\\.-]+]] = local_unnamed_addr constant [[STRUCT_KERNELENVIRONMENTTY:%.*]] { [[STRUCT_CONFIGURATIONENVIRONMENTTY:%.*]] { i8 0, i8 0, i8 1, i32 0, i32 0, i32 0, i32 0 }, ptr null, ptr null }
 ; CHECK: @[[WILL_NOT_BE_SPMD_KERNEL_ENVIRONMENT:[a-zA-Z0-9_$"\\.-]+]] = local_unnamed_addr constant [[STRUCT_KERNELENVIRONMENTTY:%.*]] { [[STRUCT_CONFIGURATIONENVIRONMENTTY:%.*]] { i8 0, i8 0, i8 1, i32 0, i32 0, i32 0, i32 0 }, ptr null, ptr null }
->>>>>>> 574c5cc9
 ;.
 define weak void @is_spmd() "kernel" {
 ; CHECK-LABEL: define {{[^@]+}}@is_spmd
