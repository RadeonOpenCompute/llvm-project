; NOTE: Assertions have been autogenerated by utils/update_test_checks.py UTC_ARGS: --function-signature --check-globals
; RUN: opt -S -passes=openmp-opt < %s | FileCheck %s --check-prefixes=CHECK
; RUN: opt -S -passes=openmp-opt -openmp-opt-disable-spmdization < %s | FileCheck %s --check-prefixes=CHECK-DISABLE-SPMDIZATION
;
; int G;
;
; void leaf() {
;   G = 42;
; }
;
; void spmd_helper() {
;   leaf();
; #pragma omp parallel
;   unknown();
; }
; void spmd() {
; #pragma omp target
;   spmd_helper();
; }
;
; void generic_helper() {
;   leaf();
; }
; void generic() {
; #pragma omp target
;   generic_helper();
; }
;
target datalayout = "e-i64:64-i128:128-v16:16-v32:32-n16:32:64"
target triple = "nvptx64"

%struct.ident_t = type { i32, i32, i32, i32, ptr }

@0 = private unnamed_addr constant [23 x i8] c";unknown;unknown;0;0;;\00", align 1
@1 = private unnamed_addr constant %struct.ident_t { i32 0, i32 2, i32 0, i32 0, ptr @0 }, align 8
@__omp_offloading_2b_10393b5_spmd_l12_exec_mode = weak constant i8 1
@__omp_offloading_2b_10393b5_generic_l20_exec_mode = weak constant i8 1
@2 = private unnamed_addr constant %struct.ident_t { i32 0, i32 2, i32 2, i32 0, ptr @0 }, align 8
@G = external global i32, align 4
@llvm.compiler.used = appending global [2 x ptr] [ptr @__omp_offloading_2b_10393b5_spmd_l12_exec_mode, ptr @__omp_offloading_2b_10393b5_generic_l20_exec_mode], section "llvm.metadata"

;.
; CHECK: @[[GLOB0:[0-9]+]] = private unnamed_addr constant [23 x i8] c"
; CHECK: @[[GLOB1:[0-9]+]] = private unnamed_addr constant [[STRUCT_IDENT_T:%.*]] { i32 0, i32 2, i32 0, i32 0, ptr @[[GLOB0]] }, align 8
; CHECK: @[[__OMP_OFFLOADING_2B_10393B5_SPMD_L12_EXEC_MODE:[a-zA-Z0-9_$"\\.-]+]] = weak constant i8 3
; CHECK: @[[__OMP_OFFLOADING_2B_10393B5_GENERIC_L20_EXEC_MODE:[a-zA-Z0-9_$"\\.-]+]] = weak constant i8 3
; CHECK: @[[GLOB2:[0-9]+]] = private unnamed_addr constant [[STRUCT_IDENT_T:%.*]] { i32 0, i32 2, i32 2, i32 0, ptr @[[GLOB0]] }, align 8
; CHECK: @[[G:[a-zA-Z0-9_$"\\.-]+]] = external global i32, align 4
; CHECK: @[[LLVM_COMPILER_USED:[a-zA-Z0-9_$"\\.-]+]] = appending global [2 x ptr] [ptr @__omp_offloading_2b_10393b5_spmd_l12_exec_mode, ptr @__omp_offloading_2b_10393b5_generic_l20_exec_mode], section "llvm.metadata"
; CHECK: @[[GLOB3:[0-9]+]] = private unnamed_addr constant [[STRUCT_IDENT_T:%.*]] { i32 0, i32 2, i32 0, i32 22, ptr @[[GLOB0]] }, align 8
;.
; CHECK-DISABLE-SPMDIZATION: @[[GLOB0:[0-9]+]] = private unnamed_addr constant [23 x i8] c"
; CHECK-DISABLE-SPMDIZATION: @[[GLOB1:[0-9]+]] = private unnamed_addr constant [[STRUCT_IDENT_T:%.*]] { i32 0, i32 2, i32 0, i32 0, ptr @[[GLOB0]] }, align 8
; CHECK-DISABLE-SPMDIZATION: @[[__OMP_OFFLOADING_2B_10393B5_SPMD_L12_EXEC_MODE:[a-zA-Z0-9_$"\\.-]+]] = weak constant i8 1
; CHECK-DISABLE-SPMDIZATION: @[[__OMP_OFFLOADING_2B_10393B5_GENERIC_L20_EXEC_MODE:[a-zA-Z0-9_$"\\.-]+]] = weak constant i8 1
; CHECK-DISABLE-SPMDIZATION: @[[GLOB2:[0-9]+]] = private unnamed_addr constant [[STRUCT_IDENT_T:%.*]] { i32 0, i32 2, i32 2, i32 0, ptr @[[GLOB0]] }, align 8
; CHECK-DISABLE-SPMDIZATION: @[[G:[a-zA-Z0-9_$"\\.-]+]] = external global i32, align 4
<<<<<<< HEAD
; CHECK-DISABLE-SPMDIZATION: @[[LLVM_COMPILER_USED:[a-zA-Z0-9_$"\\.-]+]] = appending global [2 x i8*] [i8* @__omp_offloading_2b_10393b5_spmd_l12_exec_mode, i8* @__omp_offloading_2b_10393b5_generic_l20_exec_mode], section "llvm.metadata"
=======
; CHECK-DISABLE-SPMDIZATION: @[[LLVM_COMPILER_USED:[a-zA-Z0-9_$"\\.-]+]] = appending global [2 x ptr] [ptr @__omp_offloading_2b_10393b5_spmd_l12_exec_mode, ptr @__omp_offloading_2b_10393b5_generic_l20_exec_mode], section "llvm.metadata"
; CHECK-DISABLE-SPMDIZATION: @[[__OMP_OUTLINED___WRAPPER_ID:[a-zA-Z0-9_$"\\.-]+]] = private constant i8 undef
>>>>>>> fcbf3faf
;.
define weak void @__omp_offloading_2b_10393b5_spmd_l12() #0 {
; CHECK-LABEL: define {{[^@]+}}@__omp_offloading_2b_10393b5_spmd_l12
; CHECK-SAME: () #[[ATTR0:[0-9]+]] {
; CHECK-NEXT:  entry:
; CHECK-NEXT:    [[TMP0:%.*]] = call i32 @__kmpc_target_init(ptr @[[GLOB1]], i8 2, i1 false)
; CHECK-NEXT:    [[EXEC_USER_CODE:%.*]] = icmp eq i32 [[TMP0]], -1
; CHECK-NEXT:    br i1 [[EXEC_USER_CODE]], label [[USER_CODE_ENTRY:%.*]], label [[WORKER_EXIT:%.*]]
; CHECK:       user_code.entry:
; CHECK-NEXT:    call void @spmd_helper() #[[ATTR5:[0-9]+]]
; CHECK-NEXT:    call void @__kmpc_target_deinit(ptr @[[GLOB1]], i8 2)
; CHECK-NEXT:    ret void
; CHECK:       worker.exit:
; CHECK-NEXT:    ret void
;
; CHECK-DISABLE-SPMDIZATION-LABEL: define {{[^@]+}}@__omp_offloading_2b_10393b5_spmd_l12
; CHECK-DISABLE-SPMDIZATION-SAME: () #[[ATTR0:[0-9]+]] {
; CHECK-DISABLE-SPMDIZATION-NEXT:  entry:
<<<<<<< HEAD
; CHECK-DISABLE-SPMDIZATION-NEXT:    [[TMP0:%.*]] = call i32 @__kmpc_target_init(%struct.ident_t* @[[GLOB1]], i8 1, i1 true)
=======
; CHECK-DISABLE-SPMDIZATION-NEXT:    [[WORKER_WORK_FN_ADDR:%.*]] = alloca ptr, align 8
; CHECK-DISABLE-SPMDIZATION-NEXT:    [[TMP0:%.*]] = call i32 @__kmpc_target_init(ptr @[[GLOB1]], i8 1, i1 false)
; CHECK-DISABLE-SPMDIZATION-NEXT:    [[THREAD_IS_WORKER:%.*]] = icmp ne i32 [[TMP0]], -1
; CHECK-DISABLE-SPMDIZATION-NEXT:    br i1 [[THREAD_IS_WORKER]], label [[IS_WORKER_CHECK:%.*]], label [[THREAD_USER_CODE_CHECK:%.*]]
; CHECK-DISABLE-SPMDIZATION:       is_worker_check:
; CHECK-DISABLE-SPMDIZATION-NEXT:    [[BLOCK_HW_SIZE:%.*]] = call i32 @__kmpc_get_hardware_num_threads_in_block()
; CHECK-DISABLE-SPMDIZATION-NEXT:    [[WARP_SIZE:%.*]] = call i32 @__kmpc_get_warp_size()
; CHECK-DISABLE-SPMDIZATION-NEXT:    [[BLOCK_SIZE:%.*]] = sub i32 [[BLOCK_HW_SIZE]], [[WARP_SIZE]]
; CHECK-DISABLE-SPMDIZATION-NEXT:    [[THREAD_IS_MAIN_OR_WORKER:%.*]] = icmp slt i32 [[TMP0]], [[BLOCK_SIZE]]
; CHECK-DISABLE-SPMDIZATION-NEXT:    br i1 [[THREAD_IS_MAIN_OR_WORKER]], label [[WORKER_STATE_MACHINE_BEGIN:%.*]], label [[WORKER_STATE_MACHINE_FINISHED:%.*]]
; CHECK-DISABLE-SPMDIZATION:       worker_state_machine.begin:
; CHECK-DISABLE-SPMDIZATION-NEXT:    call void @__kmpc_barrier_simple_generic(ptr @[[GLOB1]], i32 [[TMP0]])
; CHECK-DISABLE-SPMDIZATION-NEXT:    [[WORKER_IS_ACTIVE:%.*]] = call i1 @__kmpc_kernel_parallel(ptr [[WORKER_WORK_FN_ADDR]])
; CHECK-DISABLE-SPMDIZATION-NEXT:    [[WORKER_WORK_FN:%.*]] = load ptr, ptr [[WORKER_WORK_FN_ADDR]], align 8
; CHECK-DISABLE-SPMDIZATION-NEXT:    [[WORKER_WORK_FN_ADDR_CAST:%.*]] = bitcast ptr [[WORKER_WORK_FN]] to ptr
; CHECK-DISABLE-SPMDIZATION-NEXT:    [[WORKER_IS_DONE:%.*]] = icmp eq ptr [[WORKER_WORK_FN]], null
; CHECK-DISABLE-SPMDIZATION-NEXT:    br i1 [[WORKER_IS_DONE]], label [[WORKER_STATE_MACHINE_FINISHED]], label [[WORKER_STATE_MACHINE_IS_ACTIVE_CHECK:%.*]]
; CHECK-DISABLE-SPMDIZATION:       worker_state_machine.finished:
; CHECK-DISABLE-SPMDIZATION-NEXT:    ret void
; CHECK-DISABLE-SPMDIZATION:       worker_state_machine.is_active.check:
; CHECK-DISABLE-SPMDIZATION-NEXT:    br i1 [[WORKER_IS_ACTIVE]], label [[WORKER_STATE_MACHINE_PARALLEL_REGION_CHECK:%.*]], label [[WORKER_STATE_MACHINE_DONE_BARRIER:%.*]]
; CHECK-DISABLE-SPMDIZATION:       worker_state_machine.parallel_region.check:
; CHECK-DISABLE-SPMDIZATION-NEXT:    br i1 true, label [[WORKER_STATE_MACHINE_PARALLEL_REGION_EXECUTE:%.*]], label [[WORKER_STATE_MACHINE_PARALLEL_REGION_CHECK1:%.*]]
; CHECK-DISABLE-SPMDIZATION:       worker_state_machine.parallel_region.execute:
; CHECK-DISABLE-SPMDIZATION-NEXT:    call void @__omp_outlined___wrapper(i16 0, i32 [[TMP0]])
; CHECK-DISABLE-SPMDIZATION-NEXT:    br label [[WORKER_STATE_MACHINE_PARALLEL_REGION_END:%.*]]
; CHECK-DISABLE-SPMDIZATION:       worker_state_machine.parallel_region.check1:
; CHECK-DISABLE-SPMDIZATION-NEXT:    br label [[WORKER_STATE_MACHINE_PARALLEL_REGION_END]]
; CHECK-DISABLE-SPMDIZATION:       worker_state_machine.parallel_region.end:
; CHECK-DISABLE-SPMDIZATION-NEXT:    call void @__kmpc_kernel_end_parallel()
; CHECK-DISABLE-SPMDIZATION-NEXT:    br label [[WORKER_STATE_MACHINE_DONE_BARRIER]]
; CHECK-DISABLE-SPMDIZATION:       worker_state_machine.done.barrier:
; CHECK-DISABLE-SPMDIZATION-NEXT:    call void @__kmpc_barrier_simple_generic(ptr @[[GLOB1]], i32 [[TMP0]])
; CHECK-DISABLE-SPMDIZATION-NEXT:    br label [[WORKER_STATE_MACHINE_BEGIN]]
; CHECK-DISABLE-SPMDIZATION:       thread.user_code.check:
>>>>>>> fcbf3faf
; CHECK-DISABLE-SPMDIZATION-NEXT:    [[EXEC_USER_CODE:%.*]] = icmp eq i32 [[TMP0]], -1
; CHECK-DISABLE-SPMDIZATION-NEXT:    br i1 [[EXEC_USER_CODE]], label [[USER_CODE_ENTRY:%.*]], label [[WORKER_EXIT:%.*]]
; CHECK-DISABLE-SPMDIZATION:       user_code.entry:
; CHECK-DISABLE-SPMDIZATION-NEXT:    call void @spmd_helper() #[[ATTR5:[0-9]+]]
; CHECK-DISABLE-SPMDIZATION-NEXT:    call void @__kmpc_target_deinit(ptr @[[GLOB1]], i8 1)
; CHECK-DISABLE-SPMDIZATION-NEXT:    ret void
; CHECK-DISABLE-SPMDIZATION:       worker.exit:
; CHECK-DISABLE-SPMDIZATION-NEXT:    ret void
;
entry:
  %0 = call i32 @__kmpc_target_init(ptr @1, i8 1, i1 true)
  %exec_user_code = icmp eq i32 %0, -1
  br i1 %exec_user_code, label %user_code.entry, label %worker.exit

user_code.entry:                                  ; preds = %entry
  call void @spmd_helper() #5
  call void @__kmpc_target_deinit(ptr @1, i8 1)
  ret void

worker.exit:                                      ; preds = %entry
  ret void
}

; Make it a weak definition so we will apply custom state machine rewriting but can't use the body in the reasoning.
define weak i32 @__kmpc_target_init(ptr, i8, i1) {
; CHECK-LABEL: define {{[^@]+}}@__kmpc_target_init
; CHECK-SAME: (ptr [[TMP0:%.*]], i8 [[TMP1:%.*]], i1 [[TMP2:%.*]]) {
; CHECK-NEXT:    ret i32 0
;
; CHECK-DISABLE-SPMDIZATION-LABEL: define {{[^@]+}}@__kmpc_target_init
; CHECK-DISABLE-SPMDIZATION-SAME: (ptr [[TMP0:%.*]], i8 [[TMP1:%.*]], i1 [[TMP2:%.*]]) {
; CHECK-DISABLE-SPMDIZATION-NEXT:    ret i32 0
;
  ret i32 0
}

declare void @__kmpc_target_deinit(ptr, i8)

; Function Attrs: convergent noinline norecurse nounwind
define weak void @__omp_offloading_2b_10393b5_generic_l20() #0 {
; CHECK-LABEL: define {{[^@]+}}@__omp_offloading_2b_10393b5_generic_l20
; CHECK-SAME: () #[[ATTR0]] {
; CHECK-NEXT:  entry:
; CHECK-NEXT:    [[TMP0:%.*]] = call i32 @__kmpc_target_init(ptr @[[GLOB1]], i8 2, i1 false)
; CHECK-NEXT:    [[THREAD_ID_IN_BLOCK:%.*]] = call i32 @__kmpc_get_hardware_thread_id_in_block()
; CHECK-NEXT:    [[THREAD_IS_MAIN:%.*]] = icmp ne i32 [[THREAD_ID_IN_BLOCK]], 0
; CHECK-NEXT:    br i1 [[THREAD_IS_MAIN]], label [[EXIT_THREADS:%.*]], label [[MAIN_THREAD_USER_CODE:%.*]]
; CHECK:       exit.threads:
; CHECK-NEXT:    ret void
; CHECK:       main.thread.user_code:
; CHECK-NEXT:    [[EXEC_USER_CODE:%.*]] = icmp eq i32 [[TMP0]], -1
; CHECK-NEXT:    br i1 [[EXEC_USER_CODE]], label [[USER_CODE_ENTRY:%.*]], label [[WORKER_EXIT:%.*]]
; CHECK:       user_code.entry:
; CHECK-NEXT:    call void @generic_helper() #[[ATTR5]]
; CHECK-NEXT:    call void @__kmpc_target_deinit(ptr @[[GLOB1]], i8 2)
; CHECK-NEXT:    ret void
; CHECK:       worker.exit:
; CHECK-NEXT:    ret void
;
; CHECK-DISABLE-SPMDIZATION-LABEL: define {{[^@]+}}@__omp_offloading_2b_10393b5_generic_l20
; CHECK-DISABLE-SPMDIZATION-SAME: () #[[ATTR0]] {
; CHECK-DISABLE-SPMDIZATION-NEXT:  entry:
<<<<<<< HEAD
; CHECK-DISABLE-SPMDIZATION-NEXT:    [[TMP0:%.*]] = call i32 @__kmpc_target_init(%struct.ident_t* @[[GLOB1]], i8 1, i1 true)
=======
; CHECK-DISABLE-SPMDIZATION-NEXT:    [[TMP0:%.*]] = call i32 @__kmpc_target_init(ptr @[[GLOB1]], i8 1, i1 false)
>>>>>>> fcbf3faf
; CHECK-DISABLE-SPMDIZATION-NEXT:    [[EXEC_USER_CODE:%.*]] = icmp eq i32 [[TMP0]], -1
; CHECK-DISABLE-SPMDIZATION-NEXT:    br i1 [[EXEC_USER_CODE]], label [[USER_CODE_ENTRY:%.*]], label [[WORKER_EXIT:%.*]]
; CHECK-DISABLE-SPMDIZATION:       user_code.entry:
; CHECK-DISABLE-SPMDIZATION-NEXT:    call void @generic_helper() #[[ATTR5]]
; CHECK-DISABLE-SPMDIZATION-NEXT:    call void @__kmpc_target_deinit(ptr @[[GLOB1]], i8 1)
; CHECK-DISABLE-SPMDIZATION-NEXT:    ret void
; CHECK-DISABLE-SPMDIZATION:       worker.exit:
; CHECK-DISABLE-SPMDIZATION-NEXT:    ret void
;
entry:
  %0 = call i32 @__kmpc_target_init(ptr @1, i8 1, i1 true)
  %exec_user_code = icmp eq i32 %0, -1
  br i1 %exec_user_code, label %user_code.entry, label %worker.exit

user_code.entry:                                  ; preds = %entry
  call void @generic_helper() #5
  call void @__kmpc_target_deinit(ptr @1, i8 1)
  ret void

worker.exit:                                      ; preds = %entry
  ret void
}

; Function Attrs: convergent noinline nounwind
define internal void @spmd_helper() #1 {
; CHECK-LABEL: define {{[^@]+}}@spmd_helper
; CHECK-SAME: () #[[ATTR1:[0-9]+]] {
; CHECK-NEXT:  entry:
; CHECK-NEXT:    [[CAPTURED_VARS_ADDRS:%.*]] = alloca [0 x ptr], align 8
; CHECK-NEXT:    call void @leaf() #[[ATTR5]]
; CHECK-NEXT:    [[TMP0:%.*]] = call i32 @__kmpc_global_thread_num(ptr @[[GLOB2]]) #[[ATTR2:[0-9]+]]
; CHECK-NEXT:    call void @__kmpc_parallel_51(ptr @[[GLOB2]], i32 [[TMP0]], i32 1, i32 -1, i32 -1, ptr @__omp_outlined__, ptr @__omp_outlined___wrapper, ptr [[CAPTURED_VARS_ADDRS]], i64 0)
; CHECK-NEXT:    ret void
;
; CHECK-DISABLE-SPMDIZATION-LABEL: define {{[^@]+}}@spmd_helper
; CHECK-DISABLE-SPMDIZATION-SAME: () #[[ATTR1:[0-9]+]] {
; CHECK-DISABLE-SPMDIZATION-NEXT:  entry:
; CHECK-DISABLE-SPMDIZATION-NEXT:    [[CAPTURED_VARS_ADDRS:%.*]] = alloca [0 x ptr], align 8
; CHECK-DISABLE-SPMDIZATION-NEXT:    call void @leaf() #[[ATTR5]]
<<<<<<< HEAD
; CHECK-DISABLE-SPMDIZATION-NEXT:    [[TMP0:%.*]] = call i32 @__kmpc_global_thread_num(%struct.ident_t* @[[GLOB2]]) #[[ATTR2:[0-9]+]]
; CHECK-DISABLE-SPMDIZATION-NEXT:    [[TMP1:%.*]] = bitcast [0 x i8*]* [[CAPTURED_VARS_ADDRS]] to i8**
; CHECK-DISABLE-SPMDIZATION-NEXT:    call void @__kmpc_parallel_51(%struct.ident_t* @[[GLOB2]], i32 [[TMP0]], i32 1, i32 -1, i32 -1, i8* bitcast (void (i32*, i32*)* @__omp_outlined__ to i8*), i8* bitcast (void (i16, i32)* @__omp_outlined___wrapper to i8*), i8** [[TMP1]], i64 0)
=======
; CHECK-DISABLE-SPMDIZATION-NEXT:    [[TMP0:%.*]] = call i32 @__kmpc_global_thread_num(ptr @[[GLOB2]]) #[[ATTR2:[0-9]+]]
; CHECK-DISABLE-SPMDIZATION-NEXT:    call void @__kmpc_parallel_51(ptr @[[GLOB2]], i32 [[TMP0]], i32 1, i32 -1, i32 -1, ptr @__omp_outlined__, ptr @__omp_outlined___wrapper.ID, ptr [[CAPTURED_VARS_ADDRS]], i64 0)
>>>>>>> fcbf3faf
; CHECK-DISABLE-SPMDIZATION-NEXT:    ret void
;
entry:
  %captured_vars_addrs = alloca [0 x ptr], align 8
  call void @leaf() #5
  %0 = call i32 @__kmpc_global_thread_num(ptr @2)
  call void @__kmpc_parallel_51(ptr @2, i32 %0, i32 1, i32 -1, i32 -1, ptr @__omp_outlined__, ptr @__omp_outlined___wrapper, ptr %captured_vars_addrs, i64 0)
  ret void
}

; Function Attrs: convergent noinline norecurse nounwind
define internal void @__omp_outlined__(ptr noalias %.global_tid., ptr noalias %.bound_tid.) #0 {
; CHECK-LABEL: define {{[^@]+}}@__omp_outlined__
; CHECK-SAME: (ptr noalias [[DOTGLOBAL_TID_:%.*]], ptr noalias [[DOTBOUND_TID_:%.*]]) #[[ATTR0]] {
; CHECK-NEXT:  entry:
; CHECK-NEXT:    [[DOTGLOBAL_TID__ADDR:%.*]] = alloca ptr, align 8
; CHECK-NEXT:    [[DOTBOUND_TID__ADDR:%.*]] = alloca ptr, align 8
; CHECK-NEXT:    call void @unknown() #[[ATTR6:[0-9]+]]
; CHECK-NEXT:    ret void
;
; CHECK-DISABLE-SPMDIZATION-LABEL: define {{[^@]+}}@__omp_outlined__
; CHECK-DISABLE-SPMDIZATION-SAME: (ptr noalias [[DOTGLOBAL_TID_:%.*]], ptr noalias [[DOTBOUND_TID_:%.*]]) #[[ATTR0]] {
; CHECK-DISABLE-SPMDIZATION-NEXT:  entry:
; CHECK-DISABLE-SPMDIZATION-NEXT:    [[DOTGLOBAL_TID__ADDR:%.*]] = alloca ptr, align 8
; CHECK-DISABLE-SPMDIZATION-NEXT:    [[DOTBOUND_TID__ADDR:%.*]] = alloca ptr, align 8
; CHECK-DISABLE-SPMDIZATION-NEXT:    call void @unknown() #[[ATTR6:[0-9]+]]
; CHECK-DISABLE-SPMDIZATION-NEXT:    ret void
;
entry:
  %.global_tid..addr = alloca ptr, align 8
  %.bound_tid..addr = alloca ptr, align 8
  store ptr %.global_tid., ptr %.global_tid..addr, align 8
  store ptr %.bound_tid., ptr %.bound_tid..addr, align 8
  call void @unknown() #5
  ret void
}

; Function Attrs: convergent noinline norecurse nounwind
define internal void @__omp_outlined___wrapper(i16 zeroext %0, i32 %1) #2 {
; CHECK-LABEL: define {{[^@]+}}@__omp_outlined___wrapper
; CHECK-SAME: (i16 zeroext [[TMP0:%.*]], i32 [[TMP1:%.*]]) #[[ATTR0]] {
; CHECK-NEXT:  entry:
; CHECK-NEXT:    [[DOTADDR:%.*]] = alloca i16, align 2
; CHECK-NEXT:    [[DOTADDR1:%.*]] = alloca i32, align 4
; CHECK-NEXT:    [[DOTZERO_ADDR:%.*]] = alloca i32, align 4
; CHECK-NEXT:    [[GLOBAL_ARGS:%.*]] = alloca ptr, align 8
; CHECK-NEXT:    call void @__kmpc_get_shared_variables(ptr [[GLOBAL_ARGS]])
; CHECK-NEXT:    call void @__omp_outlined__(ptr [[DOTADDR1]], ptr [[DOTZERO_ADDR]]) #[[ATTR2]]
; CHECK-NEXT:    ret void
;
; CHECK-DISABLE-SPMDIZATION-LABEL: define {{[^@]+}}@__omp_outlined___wrapper
; CHECK-DISABLE-SPMDIZATION-SAME: (i16 zeroext [[TMP0:%.*]], i32 [[TMP1:%.*]]) #[[ATTR0]] {
; CHECK-DISABLE-SPMDIZATION-NEXT:  entry:
; CHECK-DISABLE-SPMDIZATION-NEXT:    [[DOTADDR:%.*]] = alloca i16, align 2
; CHECK-DISABLE-SPMDIZATION-NEXT:    [[DOTADDR1:%.*]] = alloca i32, align 4
; CHECK-DISABLE-SPMDIZATION-NEXT:    [[DOTZERO_ADDR:%.*]] = alloca i32, align 4
; CHECK-DISABLE-SPMDIZATION-NEXT:    [[GLOBAL_ARGS:%.*]] = alloca ptr, align 8
; CHECK-DISABLE-SPMDIZATION-NEXT:    call void @__kmpc_get_shared_variables(ptr [[GLOBAL_ARGS]])
; CHECK-DISABLE-SPMDIZATION-NEXT:    call void @__omp_outlined__(ptr [[DOTADDR1]], ptr [[DOTZERO_ADDR]]) #[[ATTR2]]
; CHECK-DISABLE-SPMDIZATION-NEXT:    ret void
;
entry:
  %.addr = alloca i16, align 2
  %.addr1 = alloca i32, align 4
  %.zero.addr = alloca i32, align 4
  %global_args = alloca ptr, align 8
  store i16 %0, ptr %.addr, align 2
  store i32 %1, ptr %.addr1, align 4
  store i32 0, ptr %.zero.addr, align 4
  call void @__kmpc_get_shared_variables(ptr %global_args)
  call void @__omp_outlined__(ptr %.addr1, ptr %.zero.addr) #3
  ret void
}

declare void @__kmpc_get_shared_variables(ptr)

; Function Attrs: nounwind
declare i32 @__kmpc_global_thread_num(ptr) #3

; Function Attrs: alwaysinline
declare void @__kmpc_parallel_51(ptr, i32, i32, i32, i32, ptr, ptr, ptr, i64) #4

; Function Attrs: convergent noinline nounwind
define internal void @leaf() #1 {
; CHECK-LABEL: define {{[^@]+}}@leaf
; CHECK-SAME: () #[[ATTR4:[0-9]+]] {
; CHECK-NEXT:  entry:
; CHECK-NEXT:    br label [[REGION_CHECK_TID:%.*]]
; CHECK:       region.check.tid:
; CHECK-NEXT:    [[TMP0:%.*]] = call i32 @__kmpc_get_hardware_thread_id_in_block()
; CHECK-NEXT:    [[TMP1:%.*]] = icmp eq i32 [[TMP0]], 0
; CHECK-NEXT:    br i1 [[TMP1]], label [[REGION_GUARDED:%.*]], label [[REGION_BARRIER:%.*]]
; CHECK:       region.guarded:
; CHECK-NEXT:    store i32 42, ptr @G, align 4
; CHECK-NEXT:    br label [[REGION_GUARDED_END:%.*]]
; CHECK:       region.guarded.end:
; CHECK-NEXT:    br label [[REGION_BARRIER]]
; CHECK:       region.barrier:
; CHECK-NEXT:    call void @__kmpc_barrier_simple_spmd(ptr @[[GLOB3]], i32 [[TMP0]])
; CHECK-NEXT:    br label [[REGION_EXIT:%.*]]
; CHECK:       region.exit:
; CHECK-NEXT:    ret void
;
; CHECK-DISABLE-SPMDIZATION-LABEL: define {{[^@]+}}@leaf
; CHECK-DISABLE-SPMDIZATION-SAME: () #[[ATTR4:[0-9]+]] {
; CHECK-DISABLE-SPMDIZATION-NEXT:  entry:
; CHECK-DISABLE-SPMDIZATION-NEXT:    store i32 42, ptr @G, align 4
; CHECK-DISABLE-SPMDIZATION-NEXT:    ret void
;
entry:
  store i32 42, ptr @G, align 4
  ret void
}

; Function Attrs: convergent noinline nounwind
define internal void @generic_helper() #1 {
; CHECK-LABEL: define {{[^@]+}}@generic_helper
; CHECK-SAME: () #[[ATTR4]] {
; CHECK-NEXT:  entry:
; CHECK-NEXT:    call void @leaf() #[[ATTR5]]
; CHECK-NEXT:    ret void
;
; CHECK-DISABLE-SPMDIZATION-LABEL: define {{[^@]+}}@generic_helper
; CHECK-DISABLE-SPMDIZATION-SAME: () #[[ATTR4]] {
; CHECK-DISABLE-SPMDIZATION-NEXT:  entry:
; CHECK-DISABLE-SPMDIZATION-NEXT:    call void @leaf() #[[ATTR5]]
; CHECK-DISABLE-SPMDIZATION-NEXT:    ret void
;
entry:
  call void @leaf() #5
  ret void
}

declare void @unknown()

attributes #0 = { convergent noinline norecurse nounwind  "frame-pointer"="all" "min-legal-vector-width"="0" "no-trapping-math"="true" "stack-protector-buffer-size"="8" "target-cpu"="sm_53" "target-features"="+ptx32,+sm_53" }
attributes #1 = { convergent noinline nounwind  "frame-pointer"="all" "min-legal-vector-width"="0" "no-trapping-math"="true" "stack-protector-buffer-size"="8" "target-cpu"="sm_53" "target-features"="+ptx32,+sm_53" }
attributes #2 = { convergent noinline norecurse nounwind "frame-pointer"="all" "min-legal-vector-width"="0" "no-trapping-math"="true" "stack-protector-buffer-size"="8" "target-cpu"="sm_53" "target-features"="+ptx32,+sm_53" }
attributes #3 = { nounwind }
attributes #4 = { alwaysinline }
attributes #5 = { convergent }

!omp_offload.info = !{!0, !1}
!nvvm.annotations = !{!2, !3}
!llvm.module.flags = !{!4, !5, !6, !7, !8}
!llvm.ident = !{!9}

!0 = !{i32 0, i32 43, i32 17011637, !"spmd", i32 12, i32 0}
!1 = !{i32 0, i32 43, i32 17011637, !"generic", i32 20, i32 1}
!2 = !{ptr @__omp_offloading_2b_10393b5_spmd_l12, !"kernel", i32 1}
!3 = !{ptr @__omp_offloading_2b_10393b5_generic_l20, !"kernel", i32 1}
!4 = !{i32 1, !"wchar_size", i32 4}
!5 = !{i32 7, !"openmp", i32 50}
!6 = !{i32 7, !"openmp-device", i32 50}
!7 = !{i32 8, !"PIC Level", i32 2}
!8 = !{i32 7, !"frame-pointer", i32 2}
!9 = !{!"clang version 14.0.0"}
;.
; CHECK: attributes #[[ATTR0]] = { convergent noinline norecurse nounwind "frame-pointer"="all" "min-legal-vector-width"="0" "no-trapping-math"="true" "stack-protector-buffer-size"="8" "target-cpu"="sm_53" "target-features"="+ptx32,+sm_53" }
; CHECK: attributes #[[ATTR1]] = { convergent noinline nounwind "frame-pointer"="all" "min-legal-vector-width"="0" "no-trapping-math"="true" "stack-protector-buffer-size"="8" "target-cpu"="sm_53" "target-features"="+ptx32,+sm_53" }
; CHECK: attributes #[[ATTR2]] = { nounwind }
; CHECK: attributes #[[ATTR3:[0-9]+]] = { alwaysinline }
; CHECK: attributes #[[ATTR4]] = { convergent noinline nounwind memory(write) "frame-pointer"="all" "min-legal-vector-width"="0" "no-trapping-math"="true" "stack-protector-buffer-size"="8" "target-cpu"="sm_53" "target-features"="+ptx32,+sm_53" }
; CHECK: attributes #[[ATTR5]] = { convergent nounwind }
; CHECK: attributes #[[ATTR6]] = { convergent }
;.
; CHECK-DISABLE-SPMDIZATION: attributes #[[ATTR0]] = { convergent noinline norecurse nounwind "frame-pointer"="all" "min-legal-vector-width"="0" "no-trapping-math"="true" "stack-protector-buffer-size"="8" "target-cpu"="sm_53" "target-features"="+ptx32,+sm_53" }
; CHECK-DISABLE-SPMDIZATION: attributes #[[ATTR1]] = { convergent noinline nounwind "frame-pointer"="all" "min-legal-vector-width"="0" "no-trapping-math"="true" "stack-protector-buffer-size"="8" "target-cpu"="sm_53" "target-features"="+ptx32,+sm_53" }
; CHECK-DISABLE-SPMDIZATION: attributes #[[ATTR2]] = { nounwind }
; CHECK-DISABLE-SPMDIZATION: attributes #[[ATTR3:[0-9]+]] = { alwaysinline }
; CHECK-DISABLE-SPMDIZATION: attributes #[[ATTR4]] = { convergent noinline nounwind memory(write) "frame-pointer"="all" "min-legal-vector-width"="0" "no-trapping-math"="true" "stack-protector-buffer-size"="8" "target-cpu"="sm_53" "target-features"="+ptx32,+sm_53" }
; CHECK-DISABLE-SPMDIZATION: attributes #[[ATTR5]] = { convergent nounwind }
; CHECK-DISABLE-SPMDIZATION: attributes #[[ATTR6]] = { convergent }
;.
; CHECK: [[META0:![0-9]+]] = !{i32 0, i32 43, i32 17011637, !"spmd", i32 12, i32 0}
; CHECK: [[META1:![0-9]+]] = !{i32 0, i32 43, i32 17011637, !"generic", i32 20, i32 1}
; CHECK: [[META2:![0-9]+]] = !{ptr @__omp_offloading_2b_10393b5_spmd_l12, !"kernel", i32 1}
; CHECK: [[META3:![0-9]+]] = !{ptr @__omp_offloading_2b_10393b5_generic_l20, !"kernel", i32 1}
; CHECK: [[META4:![0-9]+]] = !{i32 1, !"wchar_size", i32 4}
; CHECK: [[META5:![0-9]+]] = !{i32 7, !"openmp", i32 50}
; CHECK: [[META6:![0-9]+]] = !{i32 7, !"openmp-device", i32 50}
; CHECK: [[META7:![0-9]+]] = !{i32 8, !"PIC Level", i32 2}
; CHECK: [[META8:![0-9]+]] = !{i32 7, !"frame-pointer", i32 2}
; CHECK: [[META9:![0-9]+]] = !{!"clang version 14.0.0"}
;.
; CHECK-DISABLE-SPMDIZATION: [[META0:![0-9]+]] = !{i32 0, i32 43, i32 17011637, !"spmd", i32 12, i32 0}
; CHECK-DISABLE-SPMDIZATION: [[META1:![0-9]+]] = !{i32 0, i32 43, i32 17011637, !"generic", i32 20, i32 1}
; CHECK-DISABLE-SPMDIZATION: [[META2:![0-9]+]] = !{ptr @__omp_offloading_2b_10393b5_spmd_l12, !"kernel", i32 1}
; CHECK-DISABLE-SPMDIZATION: [[META3:![0-9]+]] = !{ptr @__omp_offloading_2b_10393b5_generic_l20, !"kernel", i32 1}
; CHECK-DISABLE-SPMDIZATION: [[META4:![0-9]+]] = !{i32 1, !"wchar_size", i32 4}
; CHECK-DISABLE-SPMDIZATION: [[META5:![0-9]+]] = !{i32 7, !"openmp", i32 50}
; CHECK-DISABLE-SPMDIZATION: [[META6:![0-9]+]] = !{i32 7, !"openmp-device", i32 50}
; CHECK-DISABLE-SPMDIZATION: [[META7:![0-9]+]] = !{i32 8, !"PIC Level", i32 2}
; CHECK-DISABLE-SPMDIZATION: [[META8:![0-9]+]] = !{i32 7, !"frame-pointer", i32 2}
; CHECK-DISABLE-SPMDIZATION: [[META9:![0-9]+]] = !{!"clang version 14.0.0"}
;.<|MERGE_RESOLUTION|>--- conflicted
+++ resolved
@@ -55,12 +55,7 @@
 ; CHECK-DISABLE-SPMDIZATION: @[[__OMP_OFFLOADING_2B_10393B5_GENERIC_L20_EXEC_MODE:[a-zA-Z0-9_$"\\.-]+]] = weak constant i8 1
 ; CHECK-DISABLE-SPMDIZATION: @[[GLOB2:[0-9]+]] = private unnamed_addr constant [[STRUCT_IDENT_T:%.*]] { i32 0, i32 2, i32 2, i32 0, ptr @[[GLOB0]] }, align 8
 ; CHECK-DISABLE-SPMDIZATION: @[[G:[a-zA-Z0-9_$"\\.-]+]] = external global i32, align 4
-<<<<<<< HEAD
-; CHECK-DISABLE-SPMDIZATION: @[[LLVM_COMPILER_USED:[a-zA-Z0-9_$"\\.-]+]] = appending global [2 x i8*] [i8* @__omp_offloading_2b_10393b5_spmd_l12_exec_mode, i8* @__omp_offloading_2b_10393b5_generic_l20_exec_mode], section "llvm.metadata"
-=======
 ; CHECK-DISABLE-SPMDIZATION: @[[LLVM_COMPILER_USED:[a-zA-Z0-9_$"\\.-]+]] = appending global [2 x ptr] [ptr @__omp_offloading_2b_10393b5_spmd_l12_exec_mode, ptr @__omp_offloading_2b_10393b5_generic_l20_exec_mode], section "llvm.metadata"
-; CHECK-DISABLE-SPMDIZATION: @[[__OMP_OUTLINED___WRAPPER_ID:[a-zA-Z0-9_$"\\.-]+]] = private constant i8 undef
->>>>>>> fcbf3faf
 ;.
 define weak void @__omp_offloading_2b_10393b5_spmd_l12() #0 {
 ; CHECK-LABEL: define {{[^@]+}}@__omp_offloading_2b_10393b5_spmd_l12
@@ -79,45 +74,7 @@
 ; CHECK-DISABLE-SPMDIZATION-LABEL: define {{[^@]+}}@__omp_offloading_2b_10393b5_spmd_l12
 ; CHECK-DISABLE-SPMDIZATION-SAME: () #[[ATTR0:[0-9]+]] {
 ; CHECK-DISABLE-SPMDIZATION-NEXT:  entry:
-<<<<<<< HEAD
-; CHECK-DISABLE-SPMDIZATION-NEXT:    [[TMP0:%.*]] = call i32 @__kmpc_target_init(%struct.ident_t* @[[GLOB1]], i8 1, i1 true)
-=======
-; CHECK-DISABLE-SPMDIZATION-NEXT:    [[WORKER_WORK_FN_ADDR:%.*]] = alloca ptr, align 8
-; CHECK-DISABLE-SPMDIZATION-NEXT:    [[TMP0:%.*]] = call i32 @__kmpc_target_init(ptr @[[GLOB1]], i8 1, i1 false)
-; CHECK-DISABLE-SPMDIZATION-NEXT:    [[THREAD_IS_WORKER:%.*]] = icmp ne i32 [[TMP0]], -1
-; CHECK-DISABLE-SPMDIZATION-NEXT:    br i1 [[THREAD_IS_WORKER]], label [[IS_WORKER_CHECK:%.*]], label [[THREAD_USER_CODE_CHECK:%.*]]
-; CHECK-DISABLE-SPMDIZATION:       is_worker_check:
-; CHECK-DISABLE-SPMDIZATION-NEXT:    [[BLOCK_HW_SIZE:%.*]] = call i32 @__kmpc_get_hardware_num_threads_in_block()
-; CHECK-DISABLE-SPMDIZATION-NEXT:    [[WARP_SIZE:%.*]] = call i32 @__kmpc_get_warp_size()
-; CHECK-DISABLE-SPMDIZATION-NEXT:    [[BLOCK_SIZE:%.*]] = sub i32 [[BLOCK_HW_SIZE]], [[WARP_SIZE]]
-; CHECK-DISABLE-SPMDIZATION-NEXT:    [[THREAD_IS_MAIN_OR_WORKER:%.*]] = icmp slt i32 [[TMP0]], [[BLOCK_SIZE]]
-; CHECK-DISABLE-SPMDIZATION-NEXT:    br i1 [[THREAD_IS_MAIN_OR_WORKER]], label [[WORKER_STATE_MACHINE_BEGIN:%.*]], label [[WORKER_STATE_MACHINE_FINISHED:%.*]]
-; CHECK-DISABLE-SPMDIZATION:       worker_state_machine.begin:
-; CHECK-DISABLE-SPMDIZATION-NEXT:    call void @__kmpc_barrier_simple_generic(ptr @[[GLOB1]], i32 [[TMP0]])
-; CHECK-DISABLE-SPMDIZATION-NEXT:    [[WORKER_IS_ACTIVE:%.*]] = call i1 @__kmpc_kernel_parallel(ptr [[WORKER_WORK_FN_ADDR]])
-; CHECK-DISABLE-SPMDIZATION-NEXT:    [[WORKER_WORK_FN:%.*]] = load ptr, ptr [[WORKER_WORK_FN_ADDR]], align 8
-; CHECK-DISABLE-SPMDIZATION-NEXT:    [[WORKER_WORK_FN_ADDR_CAST:%.*]] = bitcast ptr [[WORKER_WORK_FN]] to ptr
-; CHECK-DISABLE-SPMDIZATION-NEXT:    [[WORKER_IS_DONE:%.*]] = icmp eq ptr [[WORKER_WORK_FN]], null
-; CHECK-DISABLE-SPMDIZATION-NEXT:    br i1 [[WORKER_IS_DONE]], label [[WORKER_STATE_MACHINE_FINISHED]], label [[WORKER_STATE_MACHINE_IS_ACTIVE_CHECK:%.*]]
-; CHECK-DISABLE-SPMDIZATION:       worker_state_machine.finished:
-; CHECK-DISABLE-SPMDIZATION-NEXT:    ret void
-; CHECK-DISABLE-SPMDIZATION:       worker_state_machine.is_active.check:
-; CHECK-DISABLE-SPMDIZATION-NEXT:    br i1 [[WORKER_IS_ACTIVE]], label [[WORKER_STATE_MACHINE_PARALLEL_REGION_CHECK:%.*]], label [[WORKER_STATE_MACHINE_DONE_BARRIER:%.*]]
-; CHECK-DISABLE-SPMDIZATION:       worker_state_machine.parallel_region.check:
-; CHECK-DISABLE-SPMDIZATION-NEXT:    br i1 true, label [[WORKER_STATE_MACHINE_PARALLEL_REGION_EXECUTE:%.*]], label [[WORKER_STATE_MACHINE_PARALLEL_REGION_CHECK1:%.*]]
-; CHECK-DISABLE-SPMDIZATION:       worker_state_machine.parallel_region.execute:
-; CHECK-DISABLE-SPMDIZATION-NEXT:    call void @__omp_outlined___wrapper(i16 0, i32 [[TMP0]])
-; CHECK-DISABLE-SPMDIZATION-NEXT:    br label [[WORKER_STATE_MACHINE_PARALLEL_REGION_END:%.*]]
-; CHECK-DISABLE-SPMDIZATION:       worker_state_machine.parallel_region.check1:
-; CHECK-DISABLE-SPMDIZATION-NEXT:    br label [[WORKER_STATE_MACHINE_PARALLEL_REGION_END]]
-; CHECK-DISABLE-SPMDIZATION:       worker_state_machine.parallel_region.end:
-; CHECK-DISABLE-SPMDIZATION-NEXT:    call void @__kmpc_kernel_end_parallel()
-; CHECK-DISABLE-SPMDIZATION-NEXT:    br label [[WORKER_STATE_MACHINE_DONE_BARRIER]]
-; CHECK-DISABLE-SPMDIZATION:       worker_state_machine.done.barrier:
-; CHECK-DISABLE-SPMDIZATION-NEXT:    call void @__kmpc_barrier_simple_generic(ptr @[[GLOB1]], i32 [[TMP0]])
-; CHECK-DISABLE-SPMDIZATION-NEXT:    br label [[WORKER_STATE_MACHINE_BEGIN]]
-; CHECK-DISABLE-SPMDIZATION:       thread.user_code.check:
->>>>>>> fcbf3faf
+; CHECK-DISABLE-SPMDIZATION-NEXT:    [[TMP0:%.*]] = call i32 @__kmpc_target_init(ptr @[[GLOB1]], i8 1, i1 true)
 ; CHECK-DISABLE-SPMDIZATION-NEXT:    [[EXEC_USER_CODE:%.*]] = icmp eq i32 [[TMP0]], -1
 ; CHECK-DISABLE-SPMDIZATION-NEXT:    br i1 [[EXEC_USER_CODE]], label [[USER_CODE_ENTRY:%.*]], label [[WORKER_EXIT:%.*]]
 ; CHECK-DISABLE-SPMDIZATION:       user_code.entry:
@@ -180,11 +137,7 @@
 ; CHECK-DISABLE-SPMDIZATION-LABEL: define {{[^@]+}}@__omp_offloading_2b_10393b5_generic_l20
 ; CHECK-DISABLE-SPMDIZATION-SAME: () #[[ATTR0]] {
 ; CHECK-DISABLE-SPMDIZATION-NEXT:  entry:
-<<<<<<< HEAD
-; CHECK-DISABLE-SPMDIZATION-NEXT:    [[TMP0:%.*]] = call i32 @__kmpc_target_init(%struct.ident_t* @[[GLOB1]], i8 1, i1 true)
-=======
-; CHECK-DISABLE-SPMDIZATION-NEXT:    [[TMP0:%.*]] = call i32 @__kmpc_target_init(ptr @[[GLOB1]], i8 1, i1 false)
->>>>>>> fcbf3faf
+; CHECK-DISABLE-SPMDIZATION-NEXT:    [[TMP0:%.*]] = call i32 @__kmpc_target_init(ptr @[[GLOB1]], i8 1, i1 true)
 ; CHECK-DISABLE-SPMDIZATION-NEXT:    [[EXEC_USER_CODE:%.*]] = icmp eq i32 [[TMP0]], -1
 ; CHECK-DISABLE-SPMDIZATION-NEXT:    br i1 [[EXEC_USER_CODE]], label [[USER_CODE_ENTRY:%.*]], label [[WORKER_EXIT:%.*]]
 ; CHECK-DISABLE-SPMDIZATION:       user_code.entry:
@@ -224,14 +177,8 @@
 ; CHECK-DISABLE-SPMDIZATION-NEXT:  entry:
 ; CHECK-DISABLE-SPMDIZATION-NEXT:    [[CAPTURED_VARS_ADDRS:%.*]] = alloca [0 x ptr], align 8
 ; CHECK-DISABLE-SPMDIZATION-NEXT:    call void @leaf() #[[ATTR5]]
-<<<<<<< HEAD
-; CHECK-DISABLE-SPMDIZATION-NEXT:    [[TMP0:%.*]] = call i32 @__kmpc_global_thread_num(%struct.ident_t* @[[GLOB2]]) #[[ATTR2:[0-9]+]]
-; CHECK-DISABLE-SPMDIZATION-NEXT:    [[TMP1:%.*]] = bitcast [0 x i8*]* [[CAPTURED_VARS_ADDRS]] to i8**
-; CHECK-DISABLE-SPMDIZATION-NEXT:    call void @__kmpc_parallel_51(%struct.ident_t* @[[GLOB2]], i32 [[TMP0]], i32 1, i32 -1, i32 -1, i8* bitcast (void (i32*, i32*)* @__omp_outlined__ to i8*), i8* bitcast (void (i16, i32)* @__omp_outlined___wrapper to i8*), i8** [[TMP1]], i64 0)
-=======
 ; CHECK-DISABLE-SPMDIZATION-NEXT:    [[TMP0:%.*]] = call i32 @__kmpc_global_thread_num(ptr @[[GLOB2]]) #[[ATTR2:[0-9]+]]
-; CHECK-DISABLE-SPMDIZATION-NEXT:    call void @__kmpc_parallel_51(ptr @[[GLOB2]], i32 [[TMP0]], i32 1, i32 -1, i32 -1, ptr @__omp_outlined__, ptr @__omp_outlined___wrapper.ID, ptr [[CAPTURED_VARS_ADDRS]], i64 0)
->>>>>>> fcbf3faf
+; CHECK-DISABLE-SPMDIZATION-NEXT:    call void @__kmpc_parallel_51(ptr @[[GLOB2]], i32 [[TMP0]], i32 1, i32 -1, i32 -1, ptr @__omp_outlined__, ptr @__omp_outlined___wrapper, ptr [[CAPTURED_VARS_ADDRS]], i64 0)
 ; CHECK-DISABLE-SPMDIZATION-NEXT:    ret void
 ;
 entry:
