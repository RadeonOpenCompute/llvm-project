--- conflicted
+++ resolved
@@ -157,13 +157,8 @@
 ;
 ; CHECK-LABEL: define {{[^@]+}}@bar
 ; CHECK-SAME: () #[[ATTR0]] {
-<<<<<<< HEAD
 ; CHECK-NEXT:    [[C:%.*]] = call i32 @__kmpc_target_init(%struct.ident_t* @[[GLOB1]], i8 1, i1 true, i1 true)
-; CHECK-NEXT:    call void @unknown_no_openmp() #[[ATTR6]]
-=======
-; CHECK-NEXT:    [[C:%.*]] = call i32 @__kmpc_target_init(%struct.ident_t* @[[GLOB1]], i8 1, i1 false, i1 true)
-; CHECK-NEXT:    call void @unknown_no_openmp()
->>>>>>> b1ed2868
+; CHECK-NEXT:    call void @unknown_no_openmp()
 ; CHECK-NEXT:    [[CMP:%.*]] = icmp eq i32 [[C]], -1
 ; CHECK-NEXT:    br i1 [[CMP]], label [[MASTER1:%.*]], label [[EXIT:%.*]]
 ; CHECK:       master1:
