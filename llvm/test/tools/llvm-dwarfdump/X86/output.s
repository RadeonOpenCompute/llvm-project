--- conflicted
+++ resolved
@@ -1,9 +1,4 @@
-<<<<<<< HEAD
-# REQUIRES: jenkins-permissions-issue
-
-=======
 # REQUIRES: non-root-user
->>>>>>> 786cf76f
 # RUN: rm -f %t1.txt %t2.txt %t3.txt
 # RUN: llvm-mc %S/brief.s -filetype obj -triple x86_64-apple-darwin -o %t.o
 
