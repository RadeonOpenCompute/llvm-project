--- conflicted
+++ resolved
@@ -2,15 +2,9 @@
 ; comdats after making it available_externally. If not we would get a
 ; verification error. g_internal/g_private are changed to available_externally
 ; as well since it is in the same comdat of g.
-<<<<<<< HEAD
 ; RUN: opt --opaque-pointers=0 -module-summary %s -o %t1.bc
 ; RUN: opt --opaque-pointers=0 -module-summary %p/Inputs/linkonce_resolution_comdat.ll -o %t2.bc
 ; RUN: llvm-lto --opaque-pointers=0 -thinlto-action=run -disable-thinlto-funcattrs=0 %t1.bc %t2.bc -exported-symbol=f -exported-symbol=g -exported-symbol=h -thinlto-save-temps=%t3.
-=======
-; RUN: opt -module-summary %s -o %t1.bc
-; RUN: opt -module-summary %p/Inputs/linkonce_resolution_comdat.ll -o %t2.bc
-; RUN: llvm-lto -thinlto-action=run -disable-thinlto-funcattrs=0 %t1.bc %t2.bc -exported-symbol=f -exported-symbol=g -exported-symbol=h -thinlto-save-temps=%t3.
->>>>>>> f4f6c63f
 
 ; RUN: llvm-dis --opaque-pointers=0 %t3.0.3.imported.bc -o - | FileCheck %s --check-prefix=IMPORT1
 ; RUN: llvm-dis --opaque-pointers=0 %t3.1.3.imported.bc -o - | FileCheck %s --check-prefix=IMPORT2
