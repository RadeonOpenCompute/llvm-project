--- conflicted
+++ resolved
@@ -34,9 +34,6 @@
 // CHECK: Trying to match opcode CRC32r32m32
 // CHECK:   Matching formal operand class MCK_Mem32 against actual operand at index 1 (Memory: ModeSize=64,BaseReg=rbx,IndexReg=rcx,Scale=8,Disp=3735928559,SegReg=gs): match success using generic matcher
 // CHECK:   Matching formal operand class MCK_GR32 against actual operand at index 2 (Reg:ecx): match success using generic matcher
-<<<<<<< HEAD
-// CHECK:   Matching formal operand class InvalidMatchClass against actual operand at index 3: actual operand index out of range Opcode result: complete match, selecting this opcode
-=======
 // CHECK:   Matching formal operand class InvalidMatchClass against actual operand at index 3: actual operand index out of range
 // CHECK:   Opcode result: complete match, selecting this opcode
 // CHECK: AsmMatcher: found 2 encodings with mnemonic 'vmaskmovdqu'
@@ -44,7 +41,6 @@
 // CHECK:   Matching formal operand class MCK_FR16 against actual operand at index 1 (Reg:xmm0): match success using generic matcher
 // CHECK:   Matching formal operand class MCK_FR16 against actual operand at index 2 (Reg:xmm1): match success using generic matcher
 // CHECK:   Matching formal operand class InvalidMatchClass against actual operand at index 3: actual operand index out of range
->>>>>>> 7bbe5123
 // CHECK: AsmMatcher: found 4 encodings with mnemonic 'punpcklbw'
 // CHECK: Trying to match opcode MMX_PUNPCKLBWrr
 // CHECK:   Matching formal operand class MCK_VR64 against actual operand at index 1 (Reg:mm0): match success using generic matcher
