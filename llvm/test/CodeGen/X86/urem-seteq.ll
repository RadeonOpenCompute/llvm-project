; NOTE: Assertions have been autogenerated by utils/update_llc_test_checks.py
; RUN: llc -mtriple=i686-unknown-linux-gnu < %s | FileCheck %s --check-prefixes=CHECK,X86
; RUN: llc -mtriple=x86_64-unknown-linux-gnu < %s | FileCheck %s --check-prefixes=CHECK,X64

;------------------------------------------------------------------------------;
; Odd divisors
;------------------------------------------------------------------------------;

define i32 @test_urem_odd(i32 %X) nounwind {
; X86-LABEL: test_urem_odd:
; X86:       # %bb.0:
; X86-NEXT:    imull $-858993459, {{[0-9]+}}(%esp), %ecx # imm = 0xCCCCCCCD
; X86-NEXT:    xorl %eax, %eax
; X86-NEXT:    cmpl $858993460, %ecx # imm = 0x33333334
; X86-NEXT:    setb %al
; X86-NEXT:    retl
;
; X64-LABEL: test_urem_odd:
; X64:       # %bb.0:
; X64-NEXT:    imull $-858993459, %edi, %ecx # imm = 0xCCCCCCCD
; X64-NEXT:    xorl %eax, %eax
; X64-NEXT:    cmpl $858993460, %ecx # imm = 0x33333334
; X64-NEXT:    setb %al
; X64-NEXT:    retq
  %urem = urem i32 %X, 5
  %cmp = icmp eq i32 %urem, 0
  %ret = zext i1 %cmp to i32
  ret i32 %ret
}

define i32 @test_urem_odd_25(i32 %X) nounwind {
; X86-LABEL: test_urem_odd_25:
; X86:       # %bb.0:
; X86-NEXT:    imull $-1030792151, {{[0-9]+}}(%esp), %ecx # imm = 0xC28F5C29
; X86-NEXT:    xorl %eax, %eax
; X86-NEXT:    cmpl $171798692, %ecx # imm = 0xA3D70A4
; X86-NEXT:    setb %al
; X86-NEXT:    retl
;
; X64-LABEL: test_urem_odd_25:
; X64:       # %bb.0:
; X64-NEXT:    imull $-1030792151, %edi, %ecx # imm = 0xC28F5C29
; X64-NEXT:    xorl %eax, %eax
; X64-NEXT:    cmpl $171798692, %ecx # imm = 0xA3D70A4
; X64-NEXT:    setb %al
; X64-NEXT:    retq
  %urem = urem i32 %X, 25
  %cmp = icmp eq i32 %urem, 0
  %ret = zext i1 %cmp to i32
  ret i32 %ret
}

; This is like test_urem_odd, except the divisor has bit 30 set.
define i32 @test_urem_odd_bit30(i32 %X) nounwind {
; X86-LABEL: test_urem_odd_bit30:
; X86:       # %bb.0:
; X86-NEXT:    imull $1789569707, {{[0-9]+}}(%esp), %ecx # imm = 0x6AAAAAAB
; X86-NEXT:    xorl %eax, %eax
; X86-NEXT:    cmpl $4, %ecx
; X86-NEXT:    setb %al
; X86-NEXT:    retl
;
; X64-LABEL: test_urem_odd_bit30:
; X64:       # %bb.0:
; X64-NEXT:    imull $1789569707, %edi, %ecx # imm = 0x6AAAAAAB
; X64-NEXT:    xorl %eax, %eax
; X64-NEXT:    cmpl $4, %ecx
; X64-NEXT:    setb %al
; X64-NEXT:    retq
  %urem = urem i32 %X, 1073741827
  %cmp = icmp eq i32 %urem, 0
  %ret = zext i1 %cmp to i32
  ret i32 %ret
}

; This is like test_urem_odd, except the divisor has bit 31 set.
define i32 @test_urem_odd_bit31(i32 %X) nounwind {
; X86-LABEL: test_urem_odd_bit31:
; X86:       # %bb.0:
; X86-NEXT:    imull $715827883, {{[0-9]+}}(%esp), %ecx # imm = 0x2AAAAAAB
; X86-NEXT:    xorl %eax, %eax
; X86-NEXT:    cmpl $2, %ecx
; X86-NEXT:    setb %al
; X86-NEXT:    retl
;
; X64-LABEL: test_urem_odd_bit31:
; X64:       # %bb.0:
; X64-NEXT:    imull $715827883, %edi, %ecx # imm = 0x2AAAAAAB
; X64-NEXT:    xorl %eax, %eax
; X64-NEXT:    cmpl $2, %ecx
; X64-NEXT:    setb %al
; X64-NEXT:    retq
  %urem = urem i32 %X, 2147483651
  %cmp = icmp eq i32 %urem, 0
  %ret = zext i1 %cmp to i32
  ret i32 %ret
}

;------------------------------------------------------------------------------;
; Even divisors
;------------------------------------------------------------------------------;

define i16 @test_urem_even(i16 %X) nounwind {
; X86-LABEL: test_urem_even:
; X86:       # %bb.0:
; X86-NEXT:    imull $28087, {{[0-9]+}}(%esp), %eax # imm = 0x6DB7
; X86-NEXT:    rorw %ax
; X86-NEXT:    movzwl %ax, %ecx
; X86-NEXT:    xorl %eax, %eax
; X86-NEXT:    cmpl $4682, %ecx # imm = 0x124A
; X86-NEXT:    setae %al
; X86-NEXT:    # kill: def $ax killed $ax killed $eax
; X86-NEXT:    retl
;
; X64-LABEL: test_urem_even:
; X64:       # %bb.0:
; X64-NEXT:    imull $28087, %edi, %eax # imm = 0x6DB7
; X64-NEXT:    rorw %ax
; X64-NEXT:    movzwl %ax, %ecx
; X64-NEXT:    xorl %eax, %eax
; X64-NEXT:    cmpl $4682, %ecx # imm = 0x124A
; X64-NEXT:    setae %al
; X64-NEXT:    # kill: def $ax killed $ax killed $eax
; X64-NEXT:    retq
  %urem = urem i16 %X, 14
  %cmp = icmp ne i16 %urem, 0
  %ret = zext i1 %cmp to i16
  ret i16 %ret
}

define i32 @test_urem_even_100(i32 %X) nounwind {
; X86-LABEL: test_urem_even_100:
; X86:       # %bb.0:
; X86-NEXT:    imull $-1030792151, {{[0-9]+}}(%esp), %ecx # imm = 0xC28F5C29
; X86-NEXT:    rorl $2, %ecx
; X86-NEXT:    xorl %eax, %eax
; X86-NEXT:    cmpl $42949673, %ecx # imm = 0x28F5C29
; X86-NEXT:    setb %al
; X86-NEXT:    retl
;
; X64-LABEL: test_urem_even_100:
; X64:       # %bb.0:
; X64-NEXT:    imull $-1030792151, %edi, %ecx # imm = 0xC28F5C29
; X64-NEXT:    rorl $2, %ecx
; X64-NEXT:    xorl %eax, %eax
; X64-NEXT:    cmpl $42949673, %ecx # imm = 0x28F5C29
; X64-NEXT:    setb %al
; X64-NEXT:    retq
  %urem = urem i32 %X, 100
  %cmp = icmp eq i32 %urem, 0
  %ret = zext i1 %cmp to i32
  ret i32 %ret
}

; This is like test_urem_even, except the divisor has bit 30 set.
define i32 @test_urem_even_bit30(i32 %X) nounwind {
; X86-LABEL: test_urem_even_bit30:
; X86:       # %bb.0:
; X86-NEXT:    imull $-51622203, {{[0-9]+}}(%esp), %ecx # imm = 0xFCEC4EC5
; X86-NEXT:    rorl $3, %ecx
; X86-NEXT:    xorl %eax, %eax
; X86-NEXT:    cmpl $4, %ecx
; X86-NEXT:    setb %al
; X86-NEXT:    retl
;
; X64-LABEL: test_urem_even_bit30:
; X64:       # %bb.0:
; X64-NEXT:    imull $-51622203, %edi, %ecx # imm = 0xFCEC4EC5
; X64-NEXT:    rorl $3, %ecx
; X64-NEXT:    xorl %eax, %eax
; X64-NEXT:    cmpl $4, %ecx
; X64-NEXT:    setb %al
; X64-NEXT:    retq
  %urem = urem i32 %X, 1073741928
  %cmp = icmp eq i32 %urem, 0
  %ret = zext i1 %cmp to i32
  ret i32 %ret
}

; This is like test_urem_odd, except the divisor has bit 31 set.
define i32 @test_urem_even_bit31(i32 %X) nounwind {
; X86-LABEL: test_urem_even_bit31:
; X86:       # %bb.0:
; X86-NEXT:    imull $-1157956869, {{[0-9]+}}(%esp), %ecx # imm = 0xBAFAFAFB
; X86-NEXT:    rorl %ecx
; X86-NEXT:    xorl %eax, %eax
; X86-NEXT:    cmpl $2, %ecx
; X86-NEXT:    setb %al
; X86-NEXT:    retl
;
; X64-LABEL: test_urem_even_bit31:
; X64:       # %bb.0:
; X64-NEXT:    imull $-1157956869, %edi, %ecx # imm = 0xBAFAFAFB
; X64-NEXT:    rorl %ecx
; X64-NEXT:    xorl %eax, %eax
; X64-NEXT:    cmpl $2, %ecx
; X64-NEXT:    setb %al
; X64-NEXT:    retq
  %urem = urem i32 %X, 2147483750
  %cmp = icmp eq i32 %urem, 0
  %ret = zext i1 %cmp to i32
  ret i32 %ret
}

;------------------------------------------------------------------------------;
; Special case
;------------------------------------------------------------------------------;

; 'NE' predicate is fine too.
define i32 @test_urem_odd_setne(i32 %X) nounwind {
; X86-LABEL: test_urem_odd_setne:
; X86:       # %bb.0:
; X86-NEXT:    imull $-858993459, {{[0-9]+}}(%esp), %ecx # imm = 0xCCCCCCCD
; X86-NEXT:    xorl %eax, %eax
; X86-NEXT:    cmpl $858993460, %ecx # imm = 0x33333334
; X86-NEXT:    setae %al
; X86-NEXT:    retl
;
; X64-LABEL: test_urem_odd_setne:
; X64:       # %bb.0:
; X64-NEXT:    imull $-858993459, %edi, %ecx # imm = 0xCCCCCCCD
; X64-NEXT:    xorl %eax, %eax
; X64-NEXT:    cmpl $858993460, %ecx # imm = 0x33333334
; X64-NEXT:    setae %al
; X64-NEXT:    retq
  %urem = urem i32 %X, 5
  %cmp = icmp ne i32 %urem, 0
  %ret = zext i1 %cmp to i32
  ret i32 %ret
}

; The fold is only valid for positive divisors, negative-ones should be negated.
define i32 @test_urem_negative_odd(i32 %X) nounwind {
; X86-LABEL: test_urem_negative_odd:
; X86:       # %bb.0:
; X86-NEXT:    imull $858993459, {{[0-9]+}}(%esp), %ecx # imm = 0x33333333
; X86-NEXT:    xorl %eax, %eax
; X86-NEXT:    cmpl $2, %ecx
; X86-NEXT:    setae %al
; X86-NEXT:    retl
;
; X64-LABEL: test_urem_negative_odd:
; X64:       # %bb.0:
; X64-NEXT:    imull $858993459, %edi, %ecx # imm = 0x33333333
; X64-NEXT:    xorl %eax, %eax
; X64-NEXT:    cmpl $2, %ecx
; X64-NEXT:    setae %al
; X64-NEXT:    retq
  %urem = urem i32 %X, -5
  %cmp = icmp ne i32 %urem, 0
  %ret = zext i1 %cmp to i32
  ret i32 %ret
}
define i32 @test_urem_negative_even(i32 %X) nounwind {
; X86-LABEL: test_urem_negative_even:
; X86:       # %bb.0:
; X86-NEXT:    imull $-920350135, {{[0-9]+}}(%esp), %ecx # imm = 0xC9249249
; X86-NEXT:    rorl %ecx
; X86-NEXT:    xorl %eax, %eax
; X86-NEXT:    cmpl $2, %ecx
; X86-NEXT:    setae %al
; X86-NEXT:    retl
;
; X64-LABEL: test_urem_negative_even:
; X64:       # %bb.0:
; X64-NEXT:    imull $-920350135, %edi, %ecx # imm = 0xC9249249
; X64-NEXT:    rorl %ecx
; X64-NEXT:    xorl %eax, %eax
; X64-NEXT:    cmpl $2, %ecx
; X64-NEXT:    setae %al
; X64-NEXT:    retq
  %urem = urem i32 %X, -14
  %cmp = icmp ne i32 %urem, 0
  %ret = zext i1 %cmp to i32
  ret i32 %ret
}

;------------------------------------------------------------------------------;
; Negative tests
;------------------------------------------------------------------------------;

; We can lower remainder of division by one much better elsewhere.
define i32 @test_urem_one(i32 %X) nounwind {
; CHECK-LABEL: test_urem_one:
; CHECK:       # %bb.0:
; CHECK-NEXT:    movl $1, %eax
; CHECK-NEXT:    ret{{[l|q]}}
  %urem = urem i32 %X, 1
  %cmp = icmp eq i32 %urem, 0
  %ret = zext i1 %cmp to i32
  ret i32 %ret
}

; We can lower remainder of division by powers of two much better elsewhere.
define i32 @test_urem_pow2(i32 %X) nounwind {
; X86-LABEL: test_urem_pow2:
; X86:       # %bb.0:
; X86-NEXT:    xorl %eax, %eax
; X86-NEXT:    testb $15, {{[0-9]+}}(%esp)
; X86-NEXT:    sete %al
; X86-NEXT:    retl
;
; X64-LABEL: test_urem_pow2:
; X64:       # %bb.0:
; X64-NEXT:    xorl %eax, %eax
; X64-NEXT:    testb $15, %dil
; X64-NEXT:    sete %al
; X64-NEXT:    retq
  %urem = urem i32 %X, 16
  %cmp = icmp eq i32 %urem, 0
  %ret = zext i1 %cmp to i32
  ret i32 %ret
}

; The fold is only valid for positive divisors, and we can't negate INT_MIN.
define i32 @test_urem_int_min(i32 %X) nounwind {
; X86-LABEL: test_urem_int_min:
; X86:       # %bb.0:
; X86-NEXT:    xorl %eax, %eax
; X86-NEXT:    testl $2147483647, {{[0-9]+}}(%esp) # imm = 0x7FFFFFFF
; X86-NEXT:    sete %al
; X86-NEXT:    retl
;
; X64-LABEL: test_urem_int_min:
; X64:       # %bb.0:
; X64-NEXT:    xorl %eax, %eax
; X64-NEXT:    testl $2147483647, %edi # imm = 0x7FFFFFFF
; X64-NEXT:    sete %al
; X64-NEXT:    retq
  %urem = urem i32 %X, 2147483648
  %cmp = icmp eq i32 %urem, 0
  %ret = zext i1 %cmp to i32
  ret i32 %ret
}

; We can lower remainder of division by all-ones much better elsewhere.
define i32 @test_urem_allones(i32 %X) nounwind {
; X86-LABEL: test_urem_allones:
; X86:       # %bb.0:
; X86-NEXT:    xorl %ecx, %ecx
; X86-NEXT:    subl {{[0-9]+}}(%esp), %ecx
; X86-NEXT:    xorl %eax, %eax
; X86-NEXT:    cmpl $2, %ecx
; X86-NEXT:    setb %al
; X86-NEXT:    retl
;
; X64-LABEL: test_urem_allones:
; X64:       # %bb.0:
; X64-NEXT:    negl %edi
; X64-NEXT:    xorl %eax, %eax
; X64-NEXT:    cmpl $2, %edi
; X64-NEXT:    setb %al
; X64-NEXT:    retq
  %urem = urem i32 %X, 4294967295
  %cmp = icmp eq i32 %urem, 0
  %ret = zext i1 %cmp to i32
  ret i32 %ret
}

; Check illegal types.

; https://bugs.chromium.org/p/oss-fuzz/issues/detail?id=34366
define void @ossfuzz34366() {
; X86-LABEL: ossfuzz34366:
; X64-LABEL: ossfuzz34366:
<<<<<<< HEAD
; X64:       # %bb.0:
; X64-NEXT:    movq (%rax), %rax
; X64-NEXT:    movabsq $9223372036854775807, %rcx # imm = 0x7FFFFFFFFFFFFFFF
; X64-NEXT:    andq %rax, %rcx
; X64-NEXT:    orq %rax, %rcx
; X64-NEXT:    sete (%rax)
; X64-NEXT:    retq
  %L10 = load i448, i448* undef, align 4
=======
  %L10 = load i448, ptr undef, align 4
>>>>>>> 67d148b6
  %B18 = urem i448 %L10, -363419362147803445274661903944002267176820680343659030140745099590319644056698961663095525356881782780381260803133088966767300814307328
  %C13 = icmp ule i448 %B18, 0
  store i1 %C13, i1* undef, align 1
  ret void
}<|MERGE_RESOLUTION|>--- conflicted
+++ resolved
@@ -363,18 +363,7 @@
 define void @ossfuzz34366() {
 ; X86-LABEL: ossfuzz34366:
 ; X64-LABEL: ossfuzz34366:
-<<<<<<< HEAD
-; X64:       # %bb.0:
-; X64-NEXT:    movq (%rax), %rax
-; X64-NEXT:    movabsq $9223372036854775807, %rcx # imm = 0x7FFFFFFFFFFFFFFF
-; X64-NEXT:    andq %rax, %rcx
-; X64-NEXT:    orq %rax, %rcx
-; X64-NEXT:    sete (%rax)
-; X64-NEXT:    retq
-  %L10 = load i448, i448* undef, align 4
-=======
   %L10 = load i448, ptr undef, align 4
->>>>>>> 67d148b6
   %B18 = urem i448 %L10, -363419362147803445274661903944002267176820680343659030140745099590319644056698961663095525356881782780381260803133088966767300814307328
   %C13 = icmp ule i448 %B18, 0
   store i1 %C13, i1* undef, align 1
