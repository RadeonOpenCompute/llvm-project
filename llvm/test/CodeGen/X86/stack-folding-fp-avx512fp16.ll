--- conflicted
+++ resolved
@@ -398,10 +398,6 @@
 }
 
 define half @stack_fold_maxsh_commuted(half %a0, half %a1) #0 {
-<<<<<<< HEAD
-  ;CHECK-LABEL: stack_fold_maxsh_commuted:
-  ;CHECK-NOT:       vmaxsh {{-?[0-9]*}}(%rsp), {{%xmm[0-9][0-9]*}}, {{%xmm[0-9][0-9]*}} {{.*#+}} 4-byte Folded Reload
-=======
 ; CHECK-LABEL: stack_fold_maxsh_commuted:
 ; CHECK:       # %bb.0:
 ; CHECK-NEXT:    vmovsh %xmm1, {{[-0-9]+}}(%r{{[sb]}}p) # 4-byte Spill
@@ -412,7 +408,6 @@
 ; CHECK-NEXT:    # xmm1 = mem[0],zero,zero,zero,zero,zero,zero,zero
 ; CHECK-NEXT:    vmaxsh %xmm0, %xmm1, %xmm0
 ; CHECK-NEXT:    retq
->>>>>>> 22544e2a
   %1 = tail call <2 x i64> asm sideeffect "nop", "=x,~{xmm2},~{xmm3},~{xmm4},~{xmm5},~{xmm6},~{xmm7},~{xmm8},~{xmm9},~{xmm10},~{xmm11},~{xmm12},~{xmm13},~{xmm14},~{xmm15},~{xmm16},~{xmm17},~{xmm18},~{xmm19},~{xmm20},~{xmm21},~{xmm22},~{xmm23},~{xmm24},~{xmm25},~{xmm26},~{xmm27},~{xmm28},~{xmm29},~{xmm30},~{xmm31},~{flags}"()
   %2 = fcmp ogt half %a1, %a0
   %3 = select i1 %2, half %a1, half %a0
@@ -590,10 +585,6 @@
 }
 
 define half @stack_fold_minsh_commuted(half %a0, half %a1) #0 {
-<<<<<<< HEAD
-  ;CHECK-LABEL: stack_fold_minsh_commuted:
-  ;CHECK-NOT:       vminsh {{-?[0-9]*}}(%rsp), {{%xmm[0-9][0-9]*}}, {{%xmm[0-9][0-9]*}} {{.*#+}} 4-byte Folded Reload
-=======
 ; CHECK-LABEL: stack_fold_minsh_commuted:
 ; CHECK:       # %bb.0:
 ; CHECK-NEXT:    vmovsh %xmm1, {{[-0-9]+}}(%r{{[sb]}}p) # 4-byte Spill
@@ -604,7 +595,6 @@
 ; CHECK-NEXT:    # xmm1 = mem[0],zero,zero,zero,zero,zero,zero,zero
 ; CHECK-NEXT:    vminsh %xmm0, %xmm1, %xmm0
 ; CHECK-NEXT:    retq
->>>>>>> 22544e2a
   %1 = tail call <2 x i64> asm sideeffect "nop", "=x,~{xmm2},~{xmm3},~{xmm4},~{xmm5},~{xmm6},~{xmm7},~{xmm8},~{xmm9},~{xmm10},~{xmm11},~{xmm12},~{xmm13},~{xmm14},~{xmm15},~{xmm16},~{xmm17},~{xmm18},~{xmm19},~{xmm20},~{xmm21},~{xmm22},~{xmm23},~{xmm24},~{xmm25},~{xmm26},~{xmm27},~{xmm28},~{xmm29},~{xmm30},~{xmm31},~{flags}"()
   %2 = fcmp olt half %a1, %a0
   %3 = select i1 %2, half %a1, half %a0
