; NOTE: Assertions have been autogenerated by utils/update_llc_test_checks.py
; RUN: llc < %s -mtriple=x86_64-unknown-unknown -mattr=+bmi | FileCheck %s --check-prefixes=CHECK,BEXTR-SLOW,BMI1-SLOW
; RUN: llc < %s -mtriple=x86_64-unknown-unknown -mattr=+bmi,+bmi2 | FileCheck %s --check-prefixes=CHECK,BEXTR-SLOW,BMI2-SLOW
; RUN: llc < %s -mtriple=x86_64-unknown-unknown -mattr=+bmi,+fast-bextr | FileCheck %s --check-prefixes=CHECK,BEXTR-FAST
; RUN: llc < %s -mtriple=x86_64-unknown-unknown -mattr=+bmi,+bmi2,+fast-bextr | FileCheck %s --check-prefixes=CHECK,BEXTR-FAST
; RUN: llc < %s -mtriple=x86_64-unknown-unknown -mattr=+bmi,+bmi2,+egpr --show-mc-encoding | FileCheck %s --check-prefix=EGPR

declare i64 @llvm.x86.bmi.bextr.64(i64, i64)

define i64 @bextr64(i64 %x, i64 %y)   {
; CHECK-LABEL: bextr64:
; CHECK:       # %bb.0:
; CHECK-NEXT:    bextrq %rsi, %rdi, %rax
; CHECK-NEXT:    retq
;
; EGPR-LABEL: bextr64:
; EGPR:       # %bb.0:
; EGPR-NEXT:    bextrq %rsi, %rdi, %rax # EVEX TO VEX Compression encoding: [0xc4,0xe2,0xc8,0xf7,0xc7]
; EGPR-NEXT:    retq # encoding: [0xc3]
  %tmp = tail call i64 @llvm.x86.bmi.bextr.64(i64 %x, i64 %y)
  ret i64 %tmp
}

define i64 @bextr64b(i64 %x)  uwtable  ssp {
; BEXTR-SLOW-LABEL: bextr64b:
; BEXTR-SLOW:       # %bb.0:
; BEXTR-SLOW-NEXT:    movq %rdi, %rax
; BEXTR-SLOW-NEXT:    shrl $4, %eax
; BEXTR-SLOW-NEXT:    andl $4095, %eax # imm = 0xFFF
; BEXTR-SLOW-NEXT:    retq
;
; BEXTR-FAST-LABEL: bextr64b:
; BEXTR-FAST:       # %bb.0:
; BEXTR-FAST-NEXT:    movl $3076, %eax # imm = 0xC04
; BEXTR-FAST-NEXT:    bextrl %eax, %edi, %eax
; BEXTR-FAST-NEXT:    retq
;
; EGPR-LABEL: bextr64b:
; EGPR:       # %bb.0:
; EGPR-NEXT:    movq %rdi, %rax # encoding: [0x48,0x89,0xf8]
; EGPR-NEXT:    shrl $4, %eax # encoding: [0xc1,0xe8,0x04]
; EGPR-NEXT:    andl $4095, %eax # encoding: [0x25,0xff,0x0f,0x00,0x00]
; EGPR-NEXT:    # imm = 0xFFF
; EGPR-NEXT:    retq # encoding: [0xc3]
  %1 = lshr i64 %x, 4
  %2 = and i64 %1, 4095
  ret i64 %2
}

; Make sure we still use the AH subreg trick to extract 15:8
define i64 @bextr64_subreg(i64 %x)  uwtable  ssp {
; CHECK-LABEL: bextr64_subreg:
; CHECK:       # %bb.0:
; CHECK-NEXT:    movq %rdi, %rax
; CHECK-NEXT:    movzbl %ah, %eax
; CHECK-NEXT:    retq
;
; EGPR-LABEL: bextr64_subreg:
; EGPR:       # %bb.0:
; EGPR-NEXT:    movq %rdi, %rax # encoding: [0x48,0x89,0xf8]
; EGPR-NEXT:    movzbl %ah, %eax # encoding: [0x0f,0xb6,0xc4]
; EGPR-NEXT:    retq # encoding: [0xc3]
  %1 = lshr i64 %x, 8
  %2 = and i64 %1, 255
  ret i64 %2
}

define i64 @bextr64b_load(i64* %x) {
; BEXTR-SLOW-LABEL: bextr64b_load:
; BEXTR-SLOW:       # %bb.0:
; BEXTR-SLOW-NEXT:    movl (%rdi), %eax
; BEXTR-SLOW-NEXT:    shrl $4, %eax
; BEXTR-SLOW-NEXT:    andl $4095, %eax # imm = 0xFFF
; BEXTR-SLOW-NEXT:    retq
;
; BEXTR-FAST-LABEL: bextr64b_load:
; BEXTR-FAST:       # %bb.0:
; BEXTR-FAST-NEXT:    movl $3076, %eax # imm = 0xC04
; BEXTR-FAST-NEXT:    bextrl %eax, (%rdi), %eax
; BEXTR-FAST-NEXT:    retq
<<<<<<< HEAD
  %1 = load i64, i64* %x, align 8
=======
;
; EGPR-LABEL: bextr64b_load:
; EGPR:       # %bb.0:
; EGPR-NEXT:    movl (%rdi), %eax # encoding: [0x8b,0x07]
; EGPR-NEXT:    shrl $4, %eax # encoding: [0xc1,0xe8,0x04]
; EGPR-NEXT:    andl $4095, %eax # encoding: [0x25,0xff,0x0f,0x00,0x00]
; EGPR-NEXT:    # imm = 0xFFF
; EGPR-NEXT:    retq # encoding: [0xc3]
  %1 = load i64, ptr %x, align 8
>>>>>>> 99cae9a4
  %2 = lshr i64 %1, 4
  %3 = and i64 %2, 4095
  ret i64 %3
}

; PR34042
define i64 @bextr64c(i64 %x, i32 %y) {
; CHECK-LABEL: bextr64c:
; CHECK:       # %bb.0:
; CHECK-NEXT:    # kill: def $esi killed $esi def $rsi
; CHECK-NEXT:    bextrq %rsi, %rdi, %rax
; CHECK-NEXT:    retq
;
; EGPR-LABEL: bextr64c:
; EGPR:       # %bb.0:
; EGPR-NEXT:    # kill: def $esi killed $esi def $rsi
; EGPR-NEXT:    bextrq %rsi, %rdi, %rax # EVEX TO VEX Compression encoding: [0xc4,0xe2,0xc8,0xf7,0xc7]
; EGPR-NEXT:    retq # encoding: [0xc3]
  %tmp0 = sext i32 %y to i64
  %tmp1 = tail call i64 @llvm.x86.bmi.bextr.64(i64 %x, i64 %tmp0)
  ret i64 %tmp1
}

define i64 @bextr64d(i64 %a) {
; BMI1-SLOW-LABEL: bextr64d:
; BMI1-SLOW:       # %bb.0: # %entry
; BMI1-SLOW-NEXT:    shrq $2, %rdi
; BMI1-SLOW-NEXT:    movl $8448, %eax # imm = 0x2100
; BMI1-SLOW-NEXT:    bextrq %rax, %rdi, %rax
; BMI1-SLOW-NEXT:    retq
;
; BMI2-SLOW-LABEL: bextr64d:
; BMI2-SLOW:       # %bb.0: # %entry
; BMI2-SLOW-NEXT:    movl $35, %eax
; BMI2-SLOW-NEXT:    bzhiq %rax, %rdi, %rax
; BMI2-SLOW-NEXT:    shrq $2, %rax
; BMI2-SLOW-NEXT:    retq
;
; BEXTR-FAST-LABEL: bextr64d:
; BEXTR-FAST:       # %bb.0: # %entry
; BEXTR-FAST-NEXT:    movl $8450, %eax # imm = 0x2102
; BEXTR-FAST-NEXT:    bextrq %rax, %rdi, %rax
; BEXTR-FAST-NEXT:    retq
;
; EGPR-LABEL: bextr64d:
; EGPR:       # %bb.0: # %entry
; EGPR-NEXT:    movl $35, %eax # encoding: [0xb8,0x23,0x00,0x00,0x00]
; EGPR-NEXT:    bzhiq %rax, %rdi, %rax # EVEX TO VEX Compression encoding: [0xc4,0xe2,0xf8,0xf5,0xc7]
; EGPR-NEXT:    shrq $2, %rax # encoding: [0x48,0xc1,0xe8,0x02]
; EGPR-NEXT:    retq # encoding: [0xc3]
entry:
  %shr = lshr i64 %a, 2
  %and = and i64 %shr, 8589934591
  ret i64 %and
}

define i64 @bextr64d_load(i64* %aptr) {
; BMI1-SLOW-LABEL: bextr64d_load:
; BMI1-SLOW:       # %bb.0: # %entry
; BMI1-SLOW-NEXT:    movq (%rdi), %rax
; BMI1-SLOW-NEXT:    shrq $2, %rax
; BMI1-SLOW-NEXT:    movl $8448, %ecx # imm = 0x2100
; BMI1-SLOW-NEXT:    bextrq %rcx, %rax, %rax
; BMI1-SLOW-NEXT:    retq
;
; BMI2-SLOW-LABEL: bextr64d_load:
; BMI2-SLOW:       # %bb.0: # %entry
; BMI2-SLOW-NEXT:    movl $35, %eax
; BMI2-SLOW-NEXT:    bzhiq %rax, (%rdi), %rax
; BMI2-SLOW-NEXT:    shrq $2, %rax
; BMI2-SLOW-NEXT:    retq
;
; BEXTR-FAST-LABEL: bextr64d_load:
; BEXTR-FAST:       # %bb.0: # %entry
; BEXTR-FAST-NEXT:    movl $8450, %eax # imm = 0x2102
; BEXTR-FAST-NEXT:    bextrq %rax, (%rdi), %rax
; BEXTR-FAST-NEXT:    retq
;
; EGPR-LABEL: bextr64d_load:
; EGPR:       # %bb.0: # %entry
; EGPR-NEXT:    movl $35, %eax # encoding: [0xb8,0x23,0x00,0x00,0x00]
; EGPR-NEXT:    bzhiq %rax, (%rdi), %rax # EVEX TO VEX Compression encoding: [0xc4,0xe2,0xf8,0xf5,0x07]
; EGPR-NEXT:    shrq $2, %rax # encoding: [0x48,0xc1,0xe8,0x02]
; EGPR-NEXT:    retq # encoding: [0xc3]
entry:
  %a = load i64, i64* %aptr, align 8
  %shr = lshr i64 %a, 2
  %and = and i64 %shr, 8589934591
  ret i64 %and
}

define i64 @non_bextr64(i64 %x) {
; CHECK-LABEL: non_bextr64:
; CHECK:       # %bb.0: # %entry
; CHECK-NEXT:    shrq $2, %rdi
; CHECK-NEXT:    movabsq $8589934590, %rax # imm = 0x1FFFFFFFE
; CHECK-NEXT:    andq %rdi, %rax
; CHECK-NEXT:    retq
;
; EGPR-LABEL: non_bextr64:
; EGPR:       # %bb.0: # %entry
; EGPR-NEXT:    shrq $2, %rdi # encoding: [0x48,0xc1,0xef,0x02]
; EGPR-NEXT:    movabsq $8589934590, %rax # encoding: [0x48,0xb8,0xfe,0xff,0xff,0xff,0x01,0x00,0x00,0x00]
; EGPR-NEXT:    # imm = 0x1FFFFFFFE
; EGPR-NEXT:    andq %rdi, %rax # encoding: [0x48,0x21,0xf8]
; EGPR-NEXT:    retq # encoding: [0xc3]
entry:
  %shr = lshr i64 %x, 2
  %and = and i64 %shr, 8589934590
  ret i64 %and
}<|MERGE_RESOLUTION|>--- conflicted
+++ resolved
@@ -78,9 +78,6 @@
 ; BEXTR-FAST-NEXT:    movl $3076, %eax # imm = 0xC04
 ; BEXTR-FAST-NEXT:    bextrl %eax, (%rdi), %eax
 ; BEXTR-FAST-NEXT:    retq
-<<<<<<< HEAD
-  %1 = load i64, i64* %x, align 8
-=======
 ;
 ; EGPR-LABEL: bextr64b_load:
 ; EGPR:       # %bb.0:
@@ -90,7 +87,6 @@
 ; EGPR-NEXT:    # imm = 0xFFF
 ; EGPR-NEXT:    retq # encoding: [0xc3]
   %1 = load i64, ptr %x, align 8
->>>>>>> 99cae9a4
   %2 = lshr i64 %1, 4
   %3 = and i64 %2, 4095
   ret i64 %3
