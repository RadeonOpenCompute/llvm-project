; NOTE: Assertions have been autogenerated by utils/update_mir_test_checks.py
; FIXME(ndesaulniers): get this test to pass with -verify-machineinstrs
; enabled. https://github.com/llvm/llvm-project/issues/60827
; RUN: llc -mtriple=x86_64-linux-gnu %s -o - -stop-after=finalize-isel \
; RUN:   -verify-machineinstrs=0 -start-before=x86-isel | FileCheck %s

; One virtual register, w/o phi
define i32 @test0() {
  ; CHECK-LABEL: name: test0
  ; CHECK: bb.0 (%ir-block.0):
  ; CHECK-NEXT:   successors: %bb.1(0x80000000), %bb.2(0x00000000)
  ; CHECK-NEXT: {{  $}}
  ; CHECK-NEXT:   INLINEASM_BR &"", 0 /* attdialect */, 2686986 /* regdef:GR32_NOREX2 */, def %1, 13 /* imm */, %bb.2
  ; CHECK-NEXT:   [[COPY:%[0-9]+]]:gr32 = COPY %1
  ; CHECK-NEXT:   JMP_1 %bb.1
  ; CHECK-NEXT: {{  $}}
  ; CHECK-NEXT: bb.1.cleanup:
  ; CHECK-NEXT:   [[MOV32ri:%[0-9]+]]:gr32 = MOV32ri 42
  ; CHECK-NEXT:   $eax = COPY [[MOV32ri]]
  ; CHECK-NEXT:   RET 0, $eax
  ; CHECK-NEXT: {{  $}}
  ; CHECK-NEXT: bb.2.z.split (machine-block-address-taken, inlineasm-br-indirect-target):
  ; CHECK-NEXT:   $eax = COPY %1
  ; CHECK-NEXT:   RET 0, $eax
  %direct = callbr i32 asm "", "=r,!i"()
          to label %cleanup [label %z.split]

cleanup:
  ret i32 42
z.split:
  %indirect = call i32 @llvm.callbr.landingpad.i32(i32 %direct)
  ret i32 %indirect
}

; One virtual register, w/ phi
define i32 @test1() {
  ; CHECK-LABEL: name: test1
  ; CHECK: bb.0.entry:
  ; CHECK-NEXT:   successors: %bb.2(0x80000000), %bb.1(0x00000000)
  ; CHECK-NEXT: {{  $}}
  ; CHECK-NEXT:   [[MOV32ri:%[0-9]+]]:gr32 = MOV32ri 42
  ; CHECK-NEXT:   INLINEASM_BR &"", 0 /* attdialect */, 2686986 /* regdef:GR32_NOREX2 */, def %4, 13 /* imm */, %bb.1
  ; CHECK-NEXT:   [[COPY:%[0-9]+]]:gr32 = COPY %4
  ; CHECK-NEXT:   JMP_1 %bb.2
  ; CHECK-NEXT: {{  $}}
  ; CHECK-NEXT: bb.1.z.split (machine-block-address-taken, inlineasm-br-indirect-target):
  ; CHECK-NEXT:   successors: %bb.2(0x80000000)
  ; CHECK-NEXT: {{  $}}
  ; CHECK-NEXT:   [[COPY1:%[0-9]+]]:gr32 = COPY %4
  ; CHECK-NEXT: {{  $}}
  ; CHECK-NEXT: bb.2.cleanup:
  ; CHECK-NEXT:   [[PHI:%[0-9]+]]:gr32 = PHI [[MOV32ri]], %bb.0, [[COPY1]], %bb.1
  ; CHECK-NEXT:   $eax = COPY [[PHI]]
  ; CHECK-NEXT:   RET 0, $eax
entry:
  %direct = callbr i32 asm "", "=r,!i"()
          to label %cleanup [label %z.split]

z.split:
  %indirect = call i32 @llvm.callbr.landingpad.i32(i32 %direct)
  br label %cleanup

cleanup:
  %retval.0 = phi i32 [ %indirect, %z.split ], [ 42, %entry ]
  ret i32 %retval.0
}

; Two virtual registers
define i32 @test2() {
  ; CHECK-LABEL: name: test2
  ; CHECK: bb.0.entry:
  ; CHECK-NEXT:   successors: %bb.2(0x80000000), %bb.1(0x00000000)
  ; CHECK-NEXT: {{  $}}
  ; CHECK-NEXT:   [[MOV32ri:%[0-9]+]]:gr32 = MOV32ri 42
  ; CHECK-NEXT:   INLINEASM_BR &"", 0 /* attdialect */, 2686986 /* regdef:GR32_NOREX2 */, def %5, 2686986 /* regdef:GR32_NOREX2 */, def %6, 13 /* imm */, %bb.1
  ; CHECK-NEXT:   [[COPY:%[0-9]+]]:gr32 = COPY %6
  ; CHECK-NEXT:   [[COPY1:%[0-9]+]]:gr32 = COPY %5
  ; CHECK-NEXT:   JMP_1 %bb.2
  ; CHECK-NEXT: {{  $}}
  ; CHECK-NEXT: bb.1.z.split (machine-block-address-taken, inlineasm-br-indirect-target):
  ; CHECK-NEXT:   successors: %bb.2(0x80000000)
  ; CHECK-NEXT: {{  $}}
  ; CHECK-NEXT:   [[COPY2:%[0-9]+]]:gr32 = COPY %5
  ; CHECK-NEXT: {{  $}}
  ; CHECK-NEXT: bb.2.cleanup:
  ; CHECK-NEXT:   [[PHI:%[0-9]+]]:gr32 = PHI [[MOV32ri]], %bb.0, [[COPY2]], %bb.1
  ; CHECK-NEXT:   $eax = COPY [[PHI]]
  ; CHECK-NEXT:   RET 0, $eax
entry:
  %direct = callbr { i32, i32 } asm "", "=r,=r,!i"()
          to label %cleanup [label %z.split]

z.split:
  %indirect = call { i32, i32 } @llvm.callbr.landingpad.sl_i32i32s({ i32, i32 } %direct)
  %asmresult2 = extractvalue { i32, i32 } %indirect, 0
  br label %cleanup

cleanup:
  %retval.0 = phi i32 [ %asmresult2, %z.split ], [ 42, %entry ]
  ret i32 %retval.0
}

; One physical register
define i32 @test3() {
  ; CHECK-LABEL: name: test3
  ; CHECK: bb.0.entry:
  ; CHECK-NEXT:   successors: %bb.2(0x80000000), %bb.1(0x00000000)
  ; CHECK-NEXT: {{  $}}
  ; CHECK-NEXT:   [[MOV32ri:%[0-9]+]]:gr32 = MOV32ri 42
  ; CHECK-NEXT:   INLINEASM_BR &"", 0 /* attdialect */, 10 /* regdef */, implicit-def $ebx, 13 /* imm */, %bb.1
  ; CHECK-NEXT:   [[COPY:%[0-9]+]]:gr32 = COPY $ebx
  ; CHECK-NEXT:   [[COPY1:%[0-9]+]]:gr32 = COPY [[COPY]]
  ; CHECK-NEXT:   JMP_1 %bb.2
  ; CHECK-NEXT: {{  $}}
  ; CHECK-NEXT: bb.1.z.split (machine-block-address-taken, inlineasm-br-indirect-target):
  ; CHECK-NEXT:   successors: %bb.2(0x80000000)
  ; CHECK-NEXT:   liveins: $ebx
  ; CHECK-NEXT: {{  $}}
  ; CHECK-NEXT:   [[COPY2:%[0-9]+]]:gr32 = COPY $ebx
  ; CHECK-NEXT:   [[COPY3:%[0-9]+]]:gr32 = COPY [[COPY2]]
  ; CHECK-NEXT: {{  $}}
  ; CHECK-NEXT: bb.2.cleanup:
  ; CHECK-NEXT:   [[PHI:%[0-9]+]]:gr32 = PHI [[MOV32ri]], %bb.0, [[COPY3]], %bb.1
  ; CHECK-NEXT:   $eax = COPY [[PHI]]
  ; CHECK-NEXT:   RET 0, $eax
entry:
  %direct = callbr i32 asm "", "={bx},!i"()
          to label %cleanup [label %z.split]

z.split:
  %indirect = call i32 @llvm.callbr.landingpad.i32(i32 %direct)
  br label %cleanup

cleanup:
  %retval.0 = phi i32 [ %indirect, %z.split ], [ 42, %entry ]
  ret i32 %retval.0
}

; Two physical registers
define i32 @test4() {
  ; CHECK-LABEL: name: test4
  ; CHECK: bb.0.entry:
  ; CHECK-NEXT:   successors: %bb.2(0x80000000), %bb.1(0x00000000)
  ; CHECK-NEXT: {{  $}}
  ; CHECK-NEXT:   [[MOV32ri:%[0-9]+]]:gr32 = MOV32ri 42
  ; CHECK-NEXT:   INLINEASM_BR &"", 0 /* attdialect */, 10 /* regdef */, implicit-def $ebx, 10 /* regdef */, implicit-def $edx, 13 /* imm */, %bb.1
  ; CHECK-NEXT:   [[COPY:%[0-9]+]]:gr32 = COPY $ebx
  ; CHECK-NEXT:   [[COPY1:%[0-9]+]]:gr32 = COPY $edx
  ; CHECK-NEXT:   [[COPY2:%[0-9]+]]:gr32 = COPY [[COPY1]]
  ; CHECK-NEXT:   [[COPY3:%[0-9]+]]:gr32 = COPY [[COPY]]
  ; CHECK-NEXT:   JMP_1 %bb.2
  ; CHECK-NEXT: {{  $}}
  ; CHECK-NEXT: bb.1.z.split (machine-block-address-taken, inlineasm-br-indirect-target):
  ; CHECK-NEXT:   successors: %bb.2(0x80000000)
  ; CHECK-NEXT:   liveins: $ebx, $edx
  ; CHECK-NEXT: {{  $}}
  ; CHECK-NEXT:   [[COPY4:%[0-9]+]]:gr32 = COPY $ebx
  ; CHECK-NEXT:   [[COPY5:%[0-9]+]]:gr32 = COPY [[COPY4]]
  ; CHECK-NEXT: {{  $}}
  ; CHECK-NEXT: bb.2.cleanup:
  ; CHECK-NEXT:   [[PHI:%[0-9]+]]:gr32 = PHI [[MOV32ri]], %bb.0, [[COPY5]], %bb.1
  ; CHECK-NEXT:   $eax = COPY [[PHI]]
  ; CHECK-NEXT:   RET 0, $eax
entry:
  %direct = callbr { i32, i32 } asm "", "={bx},={dx},!i"()
          to label %cleanup [label %z.split]

z.split:
  %indirect = call { i32, i32 } @llvm.callbr.landingpad.sl_i32i32s({ i32, i32 } %direct)
  %asmresult2 = extractvalue { i32, i32 } %indirect, 0
  br label %cleanup

cleanup:
  %retval.0 = phi i32 [ %asmresult2, %z.split ], [ 42, %entry ]
  ret i32 %retval.0
}

; Test the same destination appearing in the direct/fallthrough branch as the
; indirect branch. Physreg.
define i32 @test5() {
  ; CHECK-LABEL: name: test5
  ; CHECK: bb.0.entry:
  ; CHECK-NEXT:   successors: %bb.1(0x80000000)
  ; CHECK-NEXT: {{  $}}
  ; CHECK-NEXT:   INLINEASM_BR &"# $0", 0 /* attdialect */, 10 /* regdef */, implicit-def $ebx, 13 /* imm */, %bb.1
  ; CHECK-NEXT:   [[COPY:%[0-9]+]]:gr32 = COPY $ebx
  ; CHECK-NEXT:   [[COPY1:%[0-9]+]]:gr32 = COPY [[COPY]]
  ; CHECK-NEXT:   JMP_1 %bb.1
  ; CHECK-NEXT: {{  $}}
  ; CHECK-NEXT: bb.1.cleanup (machine-block-address-taken, inlineasm-br-indirect-target):
  ; CHECK-NEXT:   liveins: $ebx
  ; CHECK-NEXT: {{  $}}
  ; CHECK-NEXT:   [[COPY2:%[0-9]+]]:gr32 = COPY $ebx
  ; CHECK-NEXT:   $eax = COPY [[COPY2]]
  ; CHECK-NEXT:   RET 0, $eax
entry:
  %direct = callbr i32 asm "# $0", "={bx},!i"()
          to label %cleanup [label %cleanup]

cleanup:
  %indirect = call i32 @llvm.callbr.landingpad.i32(i32 %direct)
  ret i32 %indirect
}

; "The Devil's cross" (i.e. two asm goto with conflicting physreg constraints
; going to the same destination) as expressed by clang.
define i64 @test6() {
  ; CHECK-LABEL: name: test6
  ; CHECK: bb.0.entry:
  ; CHECK-NEXT:   successors: %bb.1(0x80000000), %bb.3(0x00000000)
  ; CHECK-NEXT: {{  $}}
  ; CHECK-NEXT:   INLINEASM_BR &"", 0 /* attdialect */, 10 /* regdef */, implicit-def $rdx, 13 /* imm */, %bb.3
  ; CHECK-NEXT:   [[COPY:%[0-9]+]]:gr64 = COPY $rdx
  ; CHECK-NEXT:   [[COPY1:%[0-9]+]]:gr64 = COPY [[COPY]]
  ; CHECK-NEXT:   JMP_1 %bb.1
  ; CHECK-NEXT: {{  $}}
  ; CHECK-NEXT: bb.1.asm.fallthrough:
  ; CHECK-NEXT:   successors: %bb.2(0x80000000), %bb.4(0x00000000)
  ; CHECK-NEXT: {{  $}}
  ; CHECK-NEXT:   INLINEASM_BR &"", 0 /* attdialect */, 10 /* regdef */, implicit-def $rbx, 13 /* imm */, %bb.4
  ; CHECK-NEXT:   [[COPY2:%[0-9]+]]:gr64 = COPY $rbx
  ; CHECK-NEXT:   [[COPY3:%[0-9]+]]:gr64 = COPY [[COPY2]]
  ; CHECK-NEXT:   JMP_1 %bb.2
  ; CHECK-NEXT: {{  $}}
  ; CHECK-NEXT: bb.2.foo:
  ; CHECK-NEXT:   [[PHI:%[0-9]+]]:gr64 = PHI %3, %bb.3, [[COPY3]], %bb.1, %4, %bb.4
  ; CHECK-NEXT:   $rax = COPY [[PHI]]
  ; CHECK-NEXT:   RET 0, $rax
  ; CHECK-NEXT: {{  $}}
  ; CHECK-NEXT: bb.3.foo.split (machine-block-address-taken, inlineasm-br-indirect-target):
  ; CHECK-NEXT:   successors: %bb.2(0x80000000)
  ; CHECK-NEXT:   liveins: $rdx
  ; CHECK-NEXT: {{  $}}
  ; CHECK-NEXT:   [[COPY4:%[0-9]+]]:gr64 = COPY $rdx
  ; CHECK-NEXT:   [[COPY5:%[0-9]+]]:gr64 = COPY [[COPY4]]
  ; CHECK-NEXT:   JMP_1 %bb.2
  ; CHECK-NEXT: {{  $}}
  ; CHECK-NEXT: bb.4.foo.split2 (machine-block-address-taken, inlineasm-br-indirect-target):
  ; CHECK-NEXT:   successors: %bb.2(0x80000000)
  ; CHECK-NEXT:   liveins: $rbx
  ; CHECK-NEXT: {{  $}}
  ; CHECK-NEXT:   [[COPY6:%[0-9]+]]:gr64 = COPY $rbx
  ; CHECK-NEXT:   [[COPY7:%[0-9]+]]:gr64 = COPY [[COPY6]]
  ; CHECK-NEXT:   JMP_1 %bb.2
entry:
  %0 = callbr i64 asm "", "={dx},!i"()
          to label %asm.fallthrough [label %foo.split]

asm.fallthrough:
  %1 = callbr i64 asm "", "={bx},!i"()
          to label %foo [label %foo.split2]

foo:
  %x.0 = phi i64 [ %3, %foo.split2 ], [ %2, %foo.split ], [ %1, %asm.fallthrough ]
  ret i64 %x.0

foo.split:
  %2 = call i64 @llvm.callbr.landingpad.i64(i64 %0)
  br label %foo

foo.split2:
  %3 = call i64 @llvm.callbr.landingpad.i64(i64 %1)
  br label %foo
}


; Test a callbr looping back on itself.
define i32 @test7() {
  ; CHECK-LABEL: name: test7
  ; CHECK: bb.0.entry:
  ; CHECK-NEXT:   successors: %bb.1(0x80000000)
  ; CHECK-NEXT: {{  $}}
  ; CHECK-NEXT:   [[DEF:%[0-9]+]]:gr32 = IMPLICIT_DEF
  ; CHECK-NEXT: {{  $}}
  ; CHECK-NEXT: bb.1.retry:
  ; CHECK-NEXT:   successors: %bb.2(0x80000000), %bb.3(0x00000000)
  ; CHECK-NEXT: {{  $}}
  ; CHECK-NEXT:   [[PHI:%[0-9]+]]:gr32 = PHI [[DEF]], %bb.0, %2, %bb.3
  ; CHECK-NEXT:   [[COPY:%[0-9]+]]:gr32 = COPY [[PHI]]
  ; CHECK-NEXT:   INLINEASM_BR &"", 0 /* attdialect */, 10 /* regdef */, implicit-def $edx, 2147483657 /* reguse tiedto:$0 */, [[COPY]](tied-def 3), 13 /* imm */, %bb.3
  ; CHECK-NEXT:   [[COPY1:%[0-9]+]]:gr32 = COPY $edx
  ; CHECK-NEXT:   [[COPY2:%[0-9]+]]:gr32 = COPY [[COPY1]]
  ; CHECK-NEXT:   JMP_1 %bb.2
  ; CHECK-NEXT: {{  $}}
  ; CHECK-NEXT: bb.2.asm.fallthrough:
  ; CHECK-NEXT:   $eax = COPY [[COPY2]]
  ; CHECK-NEXT:   RET 0, $eax
  ; CHECK-NEXT: {{  $}}
  ; CHECK-NEXT: bb.3.retry.split (machine-block-address-taken, inlineasm-br-indirect-target):
  ; CHECK-NEXT:   successors: %bb.1(0x80000000)
  ; CHECK-NEXT:   liveins: $edx
  ; CHECK-NEXT: {{  $}}
  ; CHECK-NEXT:   [[COPY3:%[0-9]+]]:gr32 = COPY $edx
  ; CHECK-NEXT:   [[COPY4:%[0-9]+]]:gr32 = COPY [[COPY3]]
  ; CHECK-NEXT:   JMP_1 %bb.1
entry:
  br label %retry

retry:
  %x.0 = phi i32 [ undef, %entry ], [ %1, %retry.split ]
  %0 = callbr i32 asm "", "={dx},0,!i"(i32 %x.0)
          to label %asm.fallthrough [label %retry.split]

asm.fallthrough:
  ret i32 %0

retry.split:
  %1 = call i32 @llvm.callbr.landingpad.i32(i32 %0)
  br label %retry
}

; Test the same destination appearing in the direct/fallthrough branch as the
; indirect branch. Same as test5 but with a virtreg rather than a physreg
; constraint.
define i32 @test8() {
  ; CHECK-LABEL: name: test8
  ; CHECK: bb.0.entry:
  ; CHECK-NEXT:   successors: %bb.1(0x80000000)
  ; CHECK-NEXT: {{  $}}
<<<<<<< HEAD
  ; CHECK-NEXT:   INLINEASM_BR &"# $0", 0 /* attdialect */, 2359306 /* regdef:GR32 */, def %1, 13 /* imm */, %bb.1
=======
  ; CHECK-NEXT:   INLINEASM_BR &"# $0", 0 /* attdialect */, 2686986 /* regdef:GR32_NOREX2 */, def %1, 13 /* imm */, %bb.1
>>>>>>> 1d505603
  ; CHECK-NEXT:   [[COPY:%[0-9]+]]:gr32 = COPY %1
  ; CHECK-NEXT:   JMP_1 %bb.1
  ; CHECK-NEXT: {{  $}}
  ; CHECK-NEXT: bb.1.cleanup (machine-block-address-taken, inlineasm-br-indirect-target):
  ; CHECK-NEXT:   $eax = COPY %1
  ; CHECK-NEXT:   RET 0, $eax
entry:
  %direct = callbr i32 asm "# $0", "=r,!i"()
          to label %cleanup [label %cleanup]

cleanup:
  %indirect = call i32 @llvm.callbr.landingpad.i32(i32 %direct)
  ret i32 %indirect
}

define i64 @condition_code() {
  ; CHECK-LABEL: name: condition_code
  ; CHECK: bb.0 (%ir-block.0):
  ; CHECK-NEXT:   successors: %bb.1(0x80000000), %bb.2(0x00000000)
  ; CHECK-NEXT: {{  $}}
  ; CHECK-NEXT:   INLINEASM_BR &"", 16 /* maystore attdialect */, 2359306 /* regdef:GR32 */, def %1, 13 /* imm */, %bb.2
  ; CHECK-NEXT:   [[SETCCr:%[0-9]+]]:gr8 = SETCCr 4, implicit $eflags
  ; CHECK-NEXT:   [[MOVZX32rr8_:%[0-9]+]]:gr32 = MOVZX32rr8 killed [[SETCCr]]
  ; CHECK-NEXT:   [[SUBREG_TO_REG:%[0-9]+]]:gr64 = SUBREG_TO_REG 0, killed [[MOVZX32rr8_]], %subreg.sub_32bit
  ; CHECK-NEXT:   JMP_1 %bb.1
  ; CHECK-NEXT: {{  $}}
  ; CHECK-NEXT: bb.1.b:
  ; CHECK-NEXT:   $rax = COPY [[SUBREG_TO_REG]]
  ; CHECK-NEXT:   RET 0, $rax
  ; CHECK-NEXT: {{  $}}
  ; CHECK-NEXT: bb.2.c (machine-block-address-taken, inlineasm-br-indirect-target):
  ; CHECK-NEXT:   [[SETCCr1:%[0-9]+]]:gr8 = SETCCr 4, implicit $eflags
  ; CHECK-NEXT:   [[MOVZX32rr8_1:%[0-9]+]]:gr32 = MOVZX32rr8 killed [[SETCCr1]]
  ; CHECK-NEXT:   [[SUBREG_TO_REG1:%[0-9]+]]:gr64 = SUBREG_TO_REG 0, killed [[MOVZX32rr8_1]], %subreg.sub_32bit
  ; CHECK-NEXT:   $rax = COPY [[SUBREG_TO_REG1]]
  ; CHECK-NEXT:   RET 0, $rax
  %a = callbr i64 asm "", "={@ccz},!i"()
       to label %b [label %c]

b:
  ret i64 %a

c:
  %1 = call i64 @llvm.callbr.landingpad.i64(i64 %a)
  ret i64 %1
}

declare i64 @llvm.callbr.landingpad.i64(i64)
declare i32 @llvm.callbr.landingpad.i32(i32)
declare { i32, i32 } @llvm.callbr.landingpad.sl_i32i32s({ i32, i32 })<|MERGE_RESOLUTION|>--- conflicted
+++ resolved
@@ -317,11 +317,7 @@
   ; CHECK: bb.0.entry:
   ; CHECK-NEXT:   successors: %bb.1(0x80000000)
   ; CHECK-NEXT: {{  $}}
-<<<<<<< HEAD
-  ; CHECK-NEXT:   INLINEASM_BR &"# $0", 0 /* attdialect */, 2359306 /* regdef:GR32 */, def %1, 13 /* imm */, %bb.1
-=======
   ; CHECK-NEXT:   INLINEASM_BR &"# $0", 0 /* attdialect */, 2686986 /* regdef:GR32_NOREX2 */, def %1, 13 /* imm */, %bb.1
->>>>>>> 1d505603
   ; CHECK-NEXT:   [[COPY:%[0-9]+]]:gr32 = COPY %1
   ; CHECK-NEXT:   JMP_1 %bb.1
   ; CHECK-NEXT: {{  $}}
