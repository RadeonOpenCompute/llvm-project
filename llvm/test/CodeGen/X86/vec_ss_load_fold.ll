--- conflicted
+++ resolved
@@ -166,21 +166,12 @@
 
 declare <4 x float> @f()
 
-<<<<<<< HEAD
-define <4 x float> @test3(<4 x float> %A, float *%b, i32 %C) nounwind {
-; X32-LABEL: test3:
-; X32:       ## %bb.0:
-; X32-NEXT:    movl {{[0-9]+}}(%esp), %eax
-; X32-NEXT:    roundss $4, (%eax), %xmm0
-; X32-NEXT:    retl
-=======
 define <4 x float> @test3(<4 x float> %A, ptr%b, i32 %C) nounwind {
 ; X86-LABEL: test3:
 ; X86:       ## %bb.0:
 ; X86-NEXT:    movl {{[0-9]+}}(%esp), %eax
 ; X86-NEXT:    roundss $4, (%eax), %xmm0
 ; X86-NEXT:    retl
->>>>>>> 038f7deb
 ;
 ; X64-LABEL: test3:
 ; X64:       ## %bb.0:
@@ -197,25 +188,12 @@
 ; X64_AVX:       ## %bb.0:
 ; X64_AVX-NEXT:    vroundss $4, (%rdi), %xmm0, %xmm0
 ; X64_AVX-NEXT:    retq
-  %a = load float , float *%b
+  %a = load float , ptr%b
   %B = insertelement <4 x float> undef, float %a, i32 0
   %X = call <4 x float> @llvm.x86.sse41.round.ss(<4 x float> %A, <4 x float> %B, i32 4)
   ret <4 x float> %X
 }
 
-<<<<<<< HEAD
-define <4 x float> @test4(<4 x float> %A, float *%b, i32 %C) nounwind {
-; X32-LABEL: test4:
-; X32:       ## %bb.0:
-; X32-NEXT:    subl $28, %esp
-; X32-NEXT:    movl {{[0-9]+}}(%esp), %eax
-; X32-NEXT:    movss {{.*#+}} xmm0 = mem[0],zero,zero,zero
-; X32-NEXT:    movaps %xmm0, (%esp) ## 16-byte Spill
-; X32-NEXT:    calll _f
-; X32-NEXT:    roundss $4, (%esp), %xmm0 ## 16-byte Folded Reload
-; X32-NEXT:    addl $28, %esp
-; X32-NEXT:    retl
-=======
 define <4 x float> @test4(<4 x float> %A, ptr%b, i32 %C) nounwind {
 ; X86-LABEL: test4:
 ; X86:       ## %bb.0:
@@ -227,7 +205,6 @@
 ; X86-NEXT:    roundss $4, (%esp), %xmm0 ## 16-byte Folded Reload
 ; X86-NEXT:    addl $28, %esp
 ; X86-NEXT:    retl
->>>>>>> 038f7deb
 ;
 ; X64-LABEL: test4:
 ; X64:       ## %bb.0:
@@ -259,7 +236,7 @@
 ; X64_AVX-NEXT:    vroundss $4, (%rsp), %xmm0, %xmm0 ## 16-byte Folded Reload
 ; X64_AVX-NEXT:    addq $24, %rsp
 ; X64_AVX-NEXT:    retq
-  %a = load float , float *%b
+  %a = load float , ptr%b
   %B = insertelement <4 x float> undef, float %a, i32 0
   %q = call <4 x float> @f()
   %X = call <4 x float> @llvm.x86.sse41.round.ss(<4 x float> %q, <4 x float> %B, i32 4)
@@ -294,21 +271,12 @@
 
 declare <2 x double> @llvm.x86.sse2.cvtsi2sd(<2 x double>, i32) nounwind readnone
 
-<<<<<<< HEAD
-define <4 x float> @minss_fold(float* %x, <4 x float> %y) {
-; X32-LABEL: minss_fold:
-; X32:       ## %bb.0: ## %entry
-; X32-NEXT:    movl {{[0-9]+}}(%esp), %eax
-; X32-NEXT:    minss (%eax), %xmm0
-; X32-NEXT:    retl
-=======
 define <4 x float> @minss_fold(ptr %x, <4 x float> %y) {
 ; X86-LABEL: minss_fold:
 ; X86:       ## %bb.0: ## %entry
 ; X86-NEXT:    movl {{[0-9]+}}(%esp), %eax
 ; X86-NEXT:    minss (%eax), %xmm0
 ; X86-NEXT:    retl
->>>>>>> 038f7deb
 ;
 ; X64-LABEL: minss_fold:
 ; X64:       ## %bb.0: ## %entry
@@ -326,7 +294,7 @@
 ; X64_AVX-NEXT:    vminss (%rdi), %xmm0, %xmm0
 ; X64_AVX-NEXT:    retq
 entry:
-  %0 = load float, float* %x, align 1
+  %0 = load float, ptr %x, align 1
   %vecinit.i = insertelement <4 x float> undef, float %0, i32 0
   %vecinit2.i = insertelement <4 x float> %vecinit.i, float 0.000000e+00, i32 1
   %vecinit3.i = insertelement <4 x float> %vecinit2.i, float 0.000000e+00, i32 2
@@ -335,21 +303,12 @@
   ret <4 x float> %1
 }
 
-<<<<<<< HEAD
-define <4 x float> @maxss_fold(float* %x, <4 x float> %y) {
-; X32-LABEL: maxss_fold:
-; X32:       ## %bb.0: ## %entry
-; X32-NEXT:    movl {{[0-9]+}}(%esp), %eax
-; X32-NEXT:    maxss (%eax), %xmm0
-; X32-NEXT:    retl
-=======
 define <4 x float> @maxss_fold(ptr %x, <4 x float> %y) {
 ; X86-LABEL: maxss_fold:
 ; X86:       ## %bb.0: ## %entry
 ; X86-NEXT:    movl {{[0-9]+}}(%esp), %eax
 ; X86-NEXT:    maxss (%eax), %xmm0
 ; X86-NEXT:    retl
->>>>>>> 038f7deb
 ;
 ; X64-LABEL: maxss_fold:
 ; X64:       ## %bb.0: ## %entry
@@ -367,7 +326,7 @@
 ; X64_AVX-NEXT:    vmaxss (%rdi), %xmm0, %xmm0
 ; X64_AVX-NEXT:    retq
 entry:
-  %0 = load float, float* %x, align 1
+  %0 = load float, ptr %x, align 1
   %vecinit.i = insertelement <4 x float> undef, float %0, i32 0
   %vecinit2.i = insertelement <4 x float> %vecinit.i, float 0.000000e+00, i32 1
   %vecinit3.i = insertelement <4 x float> %vecinit2.i, float 0.000000e+00, i32 2
@@ -376,21 +335,12 @@
   ret <4 x float> %1
 }
 
-<<<<<<< HEAD
-define <4 x float> @cmpss_fold(float* %x, <4 x float> %y) {
-; X32-LABEL: cmpss_fold:
-; X32:       ## %bb.0: ## %entry
-; X32-NEXT:    movl {{[0-9]+}}(%esp), %eax
-; X32-NEXT:    cmpeqss (%eax), %xmm0
-; X32-NEXT:    retl
-=======
 define <4 x float> @cmpss_fold(ptr %x, <4 x float> %y) {
 ; X86-LABEL: cmpss_fold:
 ; X86:       ## %bb.0: ## %entry
 ; X86-NEXT:    movl {{[0-9]+}}(%esp), %eax
 ; X86-NEXT:    cmpeqss (%eax), %xmm0
 ; X86-NEXT:    retl
->>>>>>> 038f7deb
 ;
 ; X64-LABEL: cmpss_fold:
 ; X64:       ## %bb.0: ## %entry
@@ -408,7 +358,7 @@
 ; X64_AVX-NEXT:    vcmpeqss (%rdi), %xmm0, %xmm0
 ; X64_AVX-NEXT:    retq
 entry:
-  %0 = load float, float* %x, align 1
+  %0 = load float, ptr %x, align 1
   %vecinit.i = insertelement <4 x float> undef, float %0, i32 0
   %vecinit2.i = insertelement <4 x float> %vecinit.i, float 0.000000e+00, i32 1
   %vecinit3.i = insertelement <4 x float> %vecinit2.i, float 0.000000e+00, i32 2
@@ -419,18 +369,6 @@
 declare <4 x float> @llvm.x86.sse.cmp.ss(<4 x float>, <4 x float>, i8) nounwind readnone
 
 
-<<<<<<< HEAD
-define <4 x float> @double_fold(float* %x, <4 x float> %y) {
-; X32-LABEL: double_fold:
-; X32:       ## %bb.0: ## %entry
-; X32-NEXT:    movl {{[0-9]+}}(%esp), %eax
-; X32-NEXT:    movss {{.*#+}} xmm1 = mem[0],zero,zero,zero
-; X32-NEXT:    movaps %xmm0, %xmm2
-; X32-NEXT:    minss %xmm1, %xmm2
-; X32-NEXT:    maxss %xmm1, %xmm0
-; X32-NEXT:    addps %xmm2, %xmm0
-; X32-NEXT:    retl
-=======
 define <4 x float> @double_fold(ptr %x, <4 x float> %y) {
 ; X86-LABEL: double_fold:
 ; X86:       ## %bb.0: ## %entry
@@ -441,7 +379,6 @@
 ; X86-NEXT:    maxss %xmm1, %xmm0
 ; X86-NEXT:    addps %xmm2, %xmm0
 ; X86-NEXT:    retl
->>>>>>> 038f7deb
 ;
 ; X64-LABEL: double_fold:
 ; X64:       ## %bb.0: ## %entry
@@ -469,7 +406,7 @@
 ; X64_AVX-NEXT:    vaddps %xmm0, %xmm2, %xmm0
 ; X64_AVX-NEXT:    retq
 entry:
-  %0 = load float, float* %x, align 1
+  %0 = load float, ptr %x, align 1
   %vecinit.i = insertelement <4 x float> undef, float %0, i32 0
   %1 = tail call <4 x float> @llvm.x86.sse.min.ss(<4 x float> %y, <4 x float> %vecinit.i)
   %2 = tail call <4 x float> @llvm.x86.sse.max.ss(<4 x float> %y, <4 x float> %vecinit.i)
