--- conflicted
+++ resolved
@@ -262,9 +262,6 @@
   br i1 %brmerge, label %for.cond47, label %ae
 }
 
-<<<<<<< HEAD
-declare dso_local void @printf(i8* nocapture readonly, ...) local_unnamed_addr
-=======
 declare dso_local void @printf(ptr nocapture readonly, ...) local_unnamed_addr
 
 
@@ -353,5 +350,4 @@
   %k.4 = phi i8 [ 0, %if.then13 ], [ %k.0, %for.cond ]
   %tobool36 = icmp eq i32 0, 0
   br label %if.end26
-}
->>>>>>> cd4b906e
+}