; RUN: llc -mtriple=i386-linux-gnu -mcpu=i386 %s -o - | FileCheck %s

define i64 @test_add(i64* %addr, i64 %inc) {
; CHECK-LABEL: test_add:
<<<<<<< HEAD
; CHECK: calll __sync_fetch_and_add_8
  %old = atomicrmw add i64* %addr, i64 %inc seq_cst
=======
; CHECK: calll __atomic_fetch_add_8
  %old = atomicrmw add ptr %addr, i64 %inc seq_cst
>>>>>>> 32532c2b
  ret i64 %old
}

define i64 @test_sub(i64* %addr, i64 %inc) {
; CHECK-LABEL: test_sub:
<<<<<<< HEAD
; CHECK: calll __sync_fetch_and_sub_8
  %old = atomicrmw sub i64* %addr, i64 %inc seq_cst
=======
; CHECK: calll __atomic_fetch_sub_8
  %old = atomicrmw sub ptr %addr, i64 %inc seq_cst
>>>>>>> 32532c2b
  ret i64 %old
}

define i64 @test_and(i64* %andr, i64 %inc) {
; CHECK-LABEL: test_and:
<<<<<<< HEAD
; CHECK: calll __sync_fetch_and_and_8
  %old = atomicrmw and i64* %andr, i64 %inc seq_cst
=======
; CHECK: calll __atomic_fetch_and_8
  %old = atomicrmw and ptr %andr, i64 %inc seq_cst
>>>>>>> 32532c2b
  ret i64 %old
}

define i64 @test_or(i64* %orr, i64 %inc) {
; CHECK-LABEL: test_or:
<<<<<<< HEAD
; CHECK: calll __sync_fetch_and_or_8
  %old = atomicrmw or i64* %orr, i64 %inc seq_cst
=======
; CHECK: calll __atomic_fetch_or_8
  %old = atomicrmw or ptr %orr, i64 %inc seq_cst
>>>>>>> 32532c2b
  ret i64 %old
}

define i64 @test_xor(i64* %xorr, i64 %inc) {
; CHECK-LABEL: test_xor:
<<<<<<< HEAD
; CHECK: calll __sync_fetch_and_xor_8
  %old = atomicrmw xor i64* %xorr, i64 %inc seq_cst
=======
; CHECK: calll __atomic_fetch_xor_8
  %old = atomicrmw xor ptr %xorr, i64 %inc seq_cst
>>>>>>> 32532c2b
  ret i64 %old
}

define i64 @test_nand(i64* %nandr, i64 %inc) {
; CHECK-LABEL: test_nand:
<<<<<<< HEAD
; CHECK: calll __sync_fetch_and_nand_8
  %old = atomicrmw nand i64* %nandr, i64 %inc seq_cst
=======
; CHECK: calll __atomic_fetch_nand_8
  %old = atomicrmw nand ptr %nandr, i64 %inc seq_cst
>>>>>>> 32532c2b
  ret i64 %old
}<|MERGE_RESOLUTION|>--- conflicted
+++ resolved
@@ -1,73 +1,43 @@
 ; RUN: llc -mtriple=i386-linux-gnu -mcpu=i386 %s -o - | FileCheck %s
 
-define i64 @test_add(i64* %addr, i64 %inc) {
+define i64 @test_add(ptr %addr, i64 %inc) {
 ; CHECK-LABEL: test_add:
-<<<<<<< HEAD
-; CHECK: calll __sync_fetch_and_add_8
-  %old = atomicrmw add i64* %addr, i64 %inc seq_cst
-=======
 ; CHECK: calll __atomic_fetch_add_8
   %old = atomicrmw add ptr %addr, i64 %inc seq_cst
->>>>>>> 32532c2b
   ret i64 %old
 }
 
-define i64 @test_sub(i64* %addr, i64 %inc) {
+define i64 @test_sub(ptr %addr, i64 %inc) {
 ; CHECK-LABEL: test_sub:
-<<<<<<< HEAD
-; CHECK: calll __sync_fetch_and_sub_8
-  %old = atomicrmw sub i64* %addr, i64 %inc seq_cst
-=======
 ; CHECK: calll __atomic_fetch_sub_8
   %old = atomicrmw sub ptr %addr, i64 %inc seq_cst
->>>>>>> 32532c2b
   ret i64 %old
 }
 
-define i64 @test_and(i64* %andr, i64 %inc) {
+define i64 @test_and(ptr %andr, i64 %inc) {
 ; CHECK-LABEL: test_and:
-<<<<<<< HEAD
-; CHECK: calll __sync_fetch_and_and_8
-  %old = atomicrmw and i64* %andr, i64 %inc seq_cst
-=======
 ; CHECK: calll __atomic_fetch_and_8
   %old = atomicrmw and ptr %andr, i64 %inc seq_cst
->>>>>>> 32532c2b
   ret i64 %old
 }
 
-define i64 @test_or(i64* %orr, i64 %inc) {
+define i64 @test_or(ptr %orr, i64 %inc) {
 ; CHECK-LABEL: test_or:
-<<<<<<< HEAD
-; CHECK: calll __sync_fetch_and_or_8
-  %old = atomicrmw or i64* %orr, i64 %inc seq_cst
-=======
 ; CHECK: calll __atomic_fetch_or_8
   %old = atomicrmw or ptr %orr, i64 %inc seq_cst
->>>>>>> 32532c2b
   ret i64 %old
 }
 
-define i64 @test_xor(i64* %xorr, i64 %inc) {
+define i64 @test_xor(ptr %xorr, i64 %inc) {
 ; CHECK-LABEL: test_xor:
-<<<<<<< HEAD
-; CHECK: calll __sync_fetch_and_xor_8
-  %old = atomicrmw xor i64* %xorr, i64 %inc seq_cst
-=======
 ; CHECK: calll __atomic_fetch_xor_8
   %old = atomicrmw xor ptr %xorr, i64 %inc seq_cst
->>>>>>> 32532c2b
   ret i64 %old
 }
 
-define i64 @test_nand(i64* %nandr, i64 %inc) {
+define i64 @test_nand(ptr %nandr, i64 %inc) {
 ; CHECK-LABEL: test_nand:
-<<<<<<< HEAD
-; CHECK: calll __sync_fetch_and_nand_8
-  %old = atomicrmw nand i64* %nandr, i64 %inc seq_cst
-=======
 ; CHECK: calll __atomic_fetch_nand_8
   %old = atomicrmw nand ptr %nandr, i64 %inc seq_cst
->>>>>>> 32532c2b
   ret i64 %old
 }