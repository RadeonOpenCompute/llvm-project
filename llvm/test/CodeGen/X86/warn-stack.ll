--- conflicted
+++ resolved
@@ -29,19 +29,12 @@
 
 ; CHECK: warning: stack frame size ([[STCK:[0-9]+]]) exceeds limit (80) in function 'warn_safestack'
 ; CHECK: {{[0-9]+}}/[[STCK]] ({{.*}}%) spills, {{[0-9]+}}/[[STCK]] ({{.*}}%) variables, {{[0-9]+}}/[[STCK]] ({{.*}}%) unsafe stack
-define i32 @warn_safestack() nounwind ssp safestack "warn-stack-size"="80" {
+define void @warn_safestack() nounwind ssp safestack "warn-stack-size"="80" {
 entry:
   %var = alloca i32, align 4
   %buffer = alloca [80 x i8], align 1
-<<<<<<< HEAD
   %arraydecay = getelementptr inbounds [80 x i8], [80 x i8]* %buffer, i64 0, i64 0
   call void @doit(i8* %arraydecay) nounwind
   ret void
-=======
-  call void @doit(ptr %buffer) nounwind
-  call void @doit(ptr %var) nounwind
-  %val = load i32, ptr %var
-  ret i32 %val
->>>>>>> 0ccff030
 }
 declare void @doit(i8*)