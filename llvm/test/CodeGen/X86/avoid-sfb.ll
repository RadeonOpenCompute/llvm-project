; NOTE: Assertions have been autogenerated by utils/update_llc_test_checks.py
; RUN: llc < %s -mtriple=x86_64-linux -mcpu=x86-64 -verify-machineinstrs | FileCheck %s -check-prefixes=SSE,CHECK
; RUN: llc < %s -mtriple=x86_64-linux -mcpu=x86-64 --x86-disable-avoid-SFB -verify-machineinstrs | FileCheck %s --check-prefixes=SSE,DISABLED
; RUN: llc < %s -mtriple=x86_64-linux -mcpu=core-avx2 -verify-machineinstrs | FileCheck %s -check-prefixes=AVX
; RUN: llc < %s -mtriple=x86_64-linux -mcpu=skx -verify-machineinstrs | FileCheck %s -check-prefixes=AVX

target datalayout = "e-m:e-i64:64-f80:128-n8:16:32:64-S128"
target triple = "x86_64-unknown-linux-gnu"

%struct.S = type { i32, i32, i32, i32 }

; Function Attrs: nounwind uwtable
define void @test_conditional_block(%struct.S* nocapture noalias %s1 , %struct.S* nocapture noalias %s2, i32 %x, %struct.S* nocapture noalias  %s3, %struct.S* nocapture noalias readonly %s4) local_unnamed_addr #0 {
; CHECK-LABEL: test_conditional_block:
; CHECK:       # %bb.0: # %entry
; CHECK-NEXT:    cmpl $18, %edx
; CHECK-NEXT:    jl .LBB0_2
; CHECK-NEXT:  # %bb.1: # %if.then
; CHECK-NEXT:    movl %edx, 4(%rdi)
; CHECK-NEXT:  .LBB0_2: # %if.end
; CHECK-NEXT:    movups (%r8), %xmm0
; CHECK-NEXT:    movups %xmm0, (%rcx)
; CHECK-NEXT:    movl (%rdi), %eax
; CHECK-NEXT:    movl %eax, (%rsi)
; CHECK-NEXT:    movl 4(%rdi), %eax
; CHECK-NEXT:    movl %eax, 4(%rsi)
; CHECK-NEXT:    movq 8(%rdi), %rax
; CHECK-NEXT:    movq %rax, 8(%rsi)
; CHECK-NEXT:    retq
;
; DISABLED-LABEL: test_conditional_block:
; DISABLED:       # %bb.0: # %entry
; DISABLED-NEXT:    cmpl $18, %edx
; DISABLED-NEXT:    jl .LBB0_2
; DISABLED-NEXT:  # %bb.1: # %if.then
; DISABLED-NEXT:    movl %edx, 4(%rdi)
; DISABLED-NEXT:  .LBB0_2: # %if.end
; DISABLED-NEXT:    movups (%r8), %xmm0
; DISABLED-NEXT:    movups %xmm0, (%rcx)
; DISABLED-NEXT:    movups (%rdi), %xmm0
; DISABLED-NEXT:    movups %xmm0, (%rsi)
; DISABLED-NEXT:    retq
;
; AVX-LABEL: test_conditional_block:
; AVX:       # %bb.0: # %entry
; AVX-NEXT:    cmpl $18, %edx
; AVX-NEXT:    jl .LBB0_2
; AVX-NEXT:  # %bb.1: # %if.then
; AVX-NEXT:    movl %edx, 4(%rdi)
; AVX-NEXT:  .LBB0_2: # %if.end
; AVX-NEXT:    vmovups (%r8), %xmm0
; AVX-NEXT:    vmovups %xmm0, (%rcx)
; AVX-NEXT:    movl (%rdi), %eax
; AVX-NEXT:    movl %eax, (%rsi)
; AVX-NEXT:    movl 4(%rdi), %eax
; AVX-NEXT:    movl %eax, 4(%rsi)
; AVX-NEXT:    movq 8(%rdi), %rax
; AVX-NEXT:    movq %rax, 8(%rsi)
; AVX-NEXT:    retq
entry:
  %cmp = icmp sgt i32 %x, 17
  br i1 %cmp, label %if.then, label %if.end

if.then:                                          ; preds = %entry
  %b = getelementptr inbounds %struct.S, %struct.S* %s1, i64 0, i32 1
  store i32 %x, i32* %b, align 4
  br label %if.end

if.end:                                           ; preds = %if.then, %entry
  %0 = bitcast %struct.S* %s3 to i8*
  %1 = bitcast %struct.S* %s4 to i8*
  tail call void @llvm.memcpy.p0i8.p0i8.i64(i8* %0, i8* %1, i64 16, i32 4, i1 false)
  %2 = bitcast %struct.S* %s2 to i8*
  %3 = bitcast %struct.S* %s1 to i8*
  tail call void @llvm.memcpy.p0i8.p0i8.i64(i8* %2, i8* %3, i64 16, i32 4, i1 false)
  ret void
}

; Function Attrs: nounwind uwtable
define void @test_imm_store(%struct.S* nocapture noalias %s1, %struct.S* nocapture %s2, i32 %x, %struct.S* nocapture %s3) local_unnamed_addr #0 {
; CHECK-LABEL: test_imm_store:
; CHECK:       # %bb.0: # %entry
; CHECK-NEXT:    movl $0, (%rdi)
; CHECK-NEXT:    movl $1, (%rcx)
; CHECK-NEXT:    movl (%rdi), %eax
; CHECK-NEXT:    movl %eax, (%rsi)
; CHECK-NEXT:    movq 4(%rdi), %rax
; CHECK-NEXT:    movq %rax, 4(%rsi)
; CHECK-NEXT:    movl 12(%rdi), %eax
; CHECK-NEXT:    movl %eax, 12(%rsi)
; CHECK-NEXT:    retq
;
; DISABLED-LABEL: test_imm_store:
; DISABLED:       # %bb.0: # %entry
; DISABLED-NEXT:    movl $0, (%rdi)
; DISABLED-NEXT:    movl $1, (%rcx)
; DISABLED-NEXT:    movups (%rdi), %xmm0
; DISABLED-NEXT:    movups %xmm0, (%rsi)
; DISABLED-NEXT:    retq
;
; AVX-LABEL: test_imm_store:
; AVX:       # %bb.0: # %entry
; AVX-NEXT:    movl $0, (%rdi)
; AVX-NEXT:    movl $1, (%rcx)
; AVX-NEXT:    movl (%rdi), %eax
; AVX-NEXT:    movl %eax, (%rsi)
; AVX-NEXT:    movq 4(%rdi), %rax
; AVX-NEXT:    movq %rax, 4(%rsi)
; AVX-NEXT:    movl 12(%rdi), %eax
; AVX-NEXT:    movl %eax, 12(%rsi)
; AVX-NEXT:    retq
entry:
  %a = getelementptr inbounds %struct.S, %struct.S* %s1, i64 0, i32 0
  store i32 0, i32* %a, align 4
  %a1 = getelementptr inbounds %struct.S, %struct.S* %s3, i64 0, i32 0
  store i32 1, i32* %a1, align 4
  %0 = bitcast %struct.S* %s2 to i8*
  %1 = bitcast %struct.S* %s1 to i8*
  tail call void @llvm.memcpy.p0i8.p0i8.i64(i8* %0, i8* %1, i64 16, i32 4, i1 false)
  ret void
}

; Function Attrs: nounwind uwtable
define void @test_nondirect_br(%struct.S* nocapture noalias %s1, %struct.S* nocapture %s2, i32 %x, %struct.S* nocapture %s3, %struct.S* nocapture readonly %s4, i32 %x2) local_unnamed_addr #0 {
; CHECK-LABEL: test_nondirect_br:
; CHECK:       # %bb.0: # %entry
; CHECK-NEXT:    cmpl $18, %edx
; CHECK-NEXT:    jl .LBB2_2
; CHECK-NEXT:  # %bb.1: # %if.then
; CHECK-NEXT:    movl %edx, 4(%rdi)
; CHECK-NEXT:  .LBB2_2: # %if.end
; CHECK-NEXT:    cmpl $14, %r9d
; CHECK-NEXT:    jl .LBB2_4
; CHECK-NEXT:  # %bb.3: # %if.then2
; CHECK-NEXT:    movl %r9d, 12(%rdi)
; CHECK-NEXT:  .LBB2_4: # %if.end3
; CHECK-NEXT:    movups (%r8), %xmm0
; CHECK-NEXT:    movups %xmm0, (%rcx)
; CHECK-NEXT:    movq (%rdi), %rax
; CHECK-NEXT:    movq %rax, (%rsi)
; CHECK-NEXT:    movl 8(%rdi), %eax
; CHECK-NEXT:    movl %eax, 8(%rsi)
; CHECK-NEXT:    movl 12(%rdi), %eax
; CHECK-NEXT:    movl %eax, 12(%rsi)
; CHECK-NEXT:    retq
;
; DISABLED-LABEL: test_nondirect_br:
; DISABLED:       # %bb.0: # %entry
; DISABLED-NEXT:    cmpl $18, %edx
; DISABLED-NEXT:    jl .LBB2_2
; DISABLED-NEXT:  # %bb.1: # %if.then
; DISABLED-NEXT:    movl %edx, 4(%rdi)
; DISABLED-NEXT:  .LBB2_2: # %if.end
; DISABLED-NEXT:    cmpl $14, %r9d
; DISABLED-NEXT:    jl .LBB2_4
; DISABLED-NEXT:  # %bb.3: # %if.then2
; DISABLED-NEXT:    movl %r9d, 12(%rdi)
; DISABLED-NEXT:  .LBB2_4: # %if.end3
; DISABLED-NEXT:    movups (%r8), %xmm0
; DISABLED-NEXT:    movups %xmm0, (%rcx)
; DISABLED-NEXT:    movups (%rdi), %xmm0
; DISABLED-NEXT:    movups %xmm0, (%rsi)
; DISABLED-NEXT:    retq
;
; AVX-LABEL: test_nondirect_br:
; AVX:       # %bb.0: # %entry
; AVX-NEXT:    cmpl $18, %edx
; AVX-NEXT:    jl .LBB2_2
; AVX-NEXT:  # %bb.1: # %if.then
; AVX-NEXT:    movl %edx, 4(%rdi)
; AVX-NEXT:  .LBB2_2: # %if.end
; AVX-NEXT:    cmpl $14, %r9d
; AVX-NEXT:    jl .LBB2_4
; AVX-NEXT:  # %bb.3: # %if.then2
; AVX-NEXT:    movl %r9d, 12(%rdi)
; AVX-NEXT:  .LBB2_4: # %if.end3
; AVX-NEXT:    vmovups (%r8), %xmm0
; AVX-NEXT:    vmovups %xmm0, (%rcx)
; AVX-NEXT:    movq (%rdi), %rax
; AVX-NEXT:    movq %rax, (%rsi)
; AVX-NEXT:    movl 8(%rdi), %eax
; AVX-NEXT:    movl %eax, 8(%rsi)
; AVX-NEXT:    movl 12(%rdi), %eax
; AVX-NEXT:    movl %eax, 12(%rsi)
; AVX-NEXT:    retq
entry:
  %cmp = icmp sgt i32 %x, 17
  br i1 %cmp, label %if.then, label %if.end

if.then:                                          ; preds = %entry
  %b = getelementptr inbounds %struct.S, %struct.S* %s1, i64 0, i32 1
  store i32 %x, i32* %b, align 4
  br label %if.end

if.end:                                           ; preds = %if.then, %entry
  %cmp1 = icmp sgt i32 %x2, 13
  br i1 %cmp1, label %if.then2, label %if.end3

if.then2:                                         ; preds = %if.end
  %d = getelementptr inbounds %struct.S, %struct.S* %s1, i64 0, i32 3
  store i32 %x2, i32* %d, align 4
  br label %if.end3

if.end3:                                          ; preds = %if.then2, %if.end
  %0 = bitcast %struct.S* %s3 to i8*
  %1 = bitcast %struct.S* %s4 to i8*
  tail call void @llvm.memcpy.p0i8.p0i8.i64(i8* %0, i8* %1, i64 16, i32 4, i1 false)
  %2 = bitcast %struct.S* %s2 to i8*
  %3 = bitcast %struct.S* %s1 to i8*
  tail call void @llvm.memcpy.p0i8.p0i8.i64(i8* %2, i8* %3, i64 16, i32 4, i1 false)
  ret void
}

; Function Attrs: nounwind uwtable
define void @test_2preds_block(%struct.S* nocapture noalias %s1, %struct.S* nocapture %s2, i32 %x, %struct.S* nocapture %s3, %struct.S* nocapture readonly %s4, i32 %x2) local_unnamed_addr #0 {
; CHECK-LABEL: test_2preds_block:
; CHECK:       # %bb.0: # %entry
; CHECK-NEXT:    movl %r9d, 12(%rdi)
; CHECK-NEXT:    cmpl $18, %edx
; CHECK-NEXT:    jl .LBB3_2
; CHECK-NEXT:  # %bb.1: # %if.then
; CHECK-NEXT:    movl %edx, 4(%rdi)
; CHECK-NEXT:  .LBB3_2: # %if.end
; CHECK-NEXT:    movups (%r8), %xmm0
; CHECK-NEXT:    movups %xmm0, (%rcx)
; CHECK-NEXT:    movl (%rdi), %eax
; CHECK-NEXT:    movl %eax, (%rsi)
; CHECK-NEXT:    movl 4(%rdi), %eax
; CHECK-NEXT:    movl %eax, 4(%rsi)
; CHECK-NEXT:    movl 8(%rdi), %eax
; CHECK-NEXT:    movl %eax, 8(%rsi)
; CHECK-NEXT:    movl 12(%rdi), %eax
; CHECK-NEXT:    movl %eax, 12(%rsi)
; CHECK-NEXT:    retq
;
; DISABLED-LABEL: test_2preds_block:
; DISABLED:       # %bb.0: # %entry
; DISABLED-NEXT:    movl %r9d, 12(%rdi)
; DISABLED-NEXT:    cmpl $18, %edx
; DISABLED-NEXT:    jl .LBB3_2
; DISABLED-NEXT:  # %bb.1: # %if.then
; DISABLED-NEXT:    movl %edx, 4(%rdi)
; DISABLED-NEXT:  .LBB3_2: # %if.end
; DISABLED-NEXT:    movups (%r8), %xmm0
; DISABLED-NEXT:    movups %xmm0, (%rcx)
; DISABLED-NEXT:    movups (%rdi), %xmm0
; DISABLED-NEXT:    movups %xmm0, (%rsi)
; DISABLED-NEXT:    retq
;
; AVX-LABEL: test_2preds_block:
; AVX:       # %bb.0: # %entry
; AVX-NEXT:    movl %r9d, 12(%rdi)
; AVX-NEXT:    cmpl $18, %edx
; AVX-NEXT:    jl .LBB3_2
; AVX-NEXT:  # %bb.1: # %if.then
; AVX-NEXT:    movl %edx, 4(%rdi)
; AVX-NEXT:  .LBB3_2: # %if.end
; AVX-NEXT:    vmovups (%r8), %xmm0
; AVX-NEXT:    vmovups %xmm0, (%rcx)
; AVX-NEXT:    movl (%rdi), %eax
; AVX-NEXT:    movl %eax, (%rsi)
; AVX-NEXT:    movl 4(%rdi), %eax
; AVX-NEXT:    movl %eax, 4(%rsi)
; AVX-NEXT:    movl 8(%rdi), %eax
; AVX-NEXT:    movl %eax, 8(%rsi)
; AVX-NEXT:    movl 12(%rdi), %eax
; AVX-NEXT:    movl %eax, 12(%rsi)
; AVX-NEXT:    retq
entry:
  %d = getelementptr inbounds %struct.S, %struct.S* %s1, i64 0, i32 3
  store i32 %x2, i32* %d, align 4
  %cmp = icmp sgt i32 %x, 17
  br i1 %cmp, label %if.then, label %if.end

if.then:                                          ; preds = %entry
  %b = getelementptr inbounds %struct.S, %struct.S* %s1, i64 0, i32 1
  store i32 %x, i32* %b, align 4
  br label %if.end

if.end:                                           ; preds = %if.then, %entry
  %0 = bitcast %struct.S* %s3 to i8*
  %1 = bitcast %struct.S* %s4 to i8*
  tail call void @llvm.memcpy.p0i8.p0i8.i64(i8* %0, i8* %1, i64 16, i32 4, i1 false)
  %2 = bitcast %struct.S* %s2 to i8*
  %3 = bitcast %struct.S* %s1 to i8*
  tail call void @llvm.memcpy.p0i8.p0i8.i64(i8* %2, i8* %3, i64 16, i32 4, i1 false)
  ret void
}
%struct.S2 = type { i64, i64 }

; Function Attrs: nounwind uwtable
define void @test_type64(%struct.S2* nocapture noalias %s1, %struct.S2* nocapture %s2, i32 %x, %struct.S2* nocapture %s3, %struct.S2* nocapture readonly %s4) local_unnamed_addr #0 {
; CHECK-LABEL: test_type64:
; CHECK:       # %bb.0: # %entry
; CHECK-NEXT:    cmpl $18, %edx
; CHECK-NEXT:    jl .LBB4_2
; CHECK-NEXT:  # %bb.1: # %if.then
; CHECK-NEXT:    movslq %edx, %rax
; CHECK-NEXT:    movq %rax, 8(%rdi)
; CHECK-NEXT:  .LBB4_2: # %if.end
; CHECK-NEXT:    movups (%r8), %xmm0
; CHECK-NEXT:    movups %xmm0, (%rcx)
; CHECK-NEXT:    movq (%rdi), %rax
; CHECK-NEXT:    movq %rax, (%rsi)
; CHECK-NEXT:    movq 8(%rdi), %rax
; CHECK-NEXT:    movq %rax, 8(%rsi)
; CHECK-NEXT:    retq
;
; DISABLED-LABEL: test_type64:
; DISABLED:       # %bb.0: # %entry
; DISABLED-NEXT:    cmpl $18, %edx
; DISABLED-NEXT:    jl .LBB4_2
; DISABLED-NEXT:  # %bb.1: # %if.then
; DISABLED-NEXT:    movslq %edx, %rax
; DISABLED-NEXT:    movq %rax, 8(%rdi)
; DISABLED-NEXT:  .LBB4_2: # %if.end
; DISABLED-NEXT:    movups (%r8), %xmm0
; DISABLED-NEXT:    movups %xmm0, (%rcx)
; DISABLED-NEXT:    movups (%rdi), %xmm0
; DISABLED-NEXT:    movups %xmm0, (%rsi)
; DISABLED-NEXT:    retq
;
; AVX-LABEL: test_type64:
; AVX:       # %bb.0: # %entry
; AVX-NEXT:    cmpl $18, %edx
; AVX-NEXT:    jl .LBB4_2
; AVX-NEXT:  # %bb.1: # %if.then
; AVX-NEXT:    movslq %edx, %rax
; AVX-NEXT:    movq %rax, 8(%rdi)
; AVX-NEXT:  .LBB4_2: # %if.end
; AVX-NEXT:    vmovups (%r8), %xmm0
; AVX-NEXT:    vmovups %xmm0, (%rcx)
; AVX-NEXT:    movq (%rdi), %rax
; AVX-NEXT:    movq %rax, (%rsi)
; AVX-NEXT:    movq 8(%rdi), %rax
; AVX-NEXT:    movq %rax, 8(%rsi)
; AVX-NEXT:    retq
entry:
  %cmp = icmp sgt i32 %x, 17
  br i1 %cmp, label %if.then, label %if.end

if.then:                                          ; preds = %entry
  %conv = sext i32 %x to i64
  %b = getelementptr inbounds %struct.S2, %struct.S2* %s1, i64 0, i32 1
  store i64 %conv, i64* %b, align 8
  br label %if.end

if.end:                                           ; preds = %if.then, %entry
  %0 = bitcast %struct.S2* %s3 to i8*
  %1 = bitcast %struct.S2* %s4 to i8*
  tail call void @llvm.memcpy.p0i8.p0i8.i64(i8* %0, i8* %1, i64 16, i32 8, i1 false)
  %2 = bitcast %struct.S2* %s2 to i8*
  %3 = bitcast %struct.S2* %s1 to i8*
  tail call void @llvm.memcpy.p0i8.p0i8.i64(i8* %2, i8* %3, i64 16, i32 8, i1 false)
  ret void
}
%struct.S3 = type { i64, i8, i8, i16, i32 }

; Function Attrs: noinline nounwind uwtable
define void @test_mixed_type(%struct.S3* nocapture noalias %s1, %struct.S3* nocapture %s2, i32 %x, %struct.S3* nocapture readnone %s3, %struct.S3* nocapture readnone %s4) local_unnamed_addr #0 {
; CHECK-LABEL: test_mixed_type:
; CHECK:       # %bb.0: # %entry
; CHECK-NEXT:    cmpl $18, %edx
; CHECK-NEXT:    jl .LBB5_2
; CHECK-NEXT:  # %bb.1: # %if.then
; CHECK-NEXT:    movslq %edx, %rax
; CHECK-NEXT:    movq %rax, (%rdi)
; CHECK-NEXT:    movb %dl, 8(%rdi)
; CHECK-NEXT:  .LBB5_2: # %if.end
; CHECK-NEXT:    movq (%rdi), %rax
; CHECK-NEXT:    movq %rax, (%rsi)
; CHECK-NEXT:    movzbl 8(%rdi), %eax
; CHECK-NEXT:    movb %al, 8(%rsi)
; CHECK-NEXT:    movl 9(%rdi), %eax
; CHECK-NEXT:    movl %eax, 9(%rsi)
; CHECK-NEXT:    movzwl 13(%rdi), %eax
; CHECK-NEXT:    movw %ax, 13(%rsi)
; CHECK-NEXT:    movzbl 15(%rdi), %eax
; CHECK-NEXT:    movb %al, 15(%rsi)
; CHECK-NEXT:    retq
;
; DISABLED-LABEL: test_mixed_type:
; DISABLED:       # %bb.0: # %entry
; DISABLED-NEXT:    cmpl $18, %edx
; DISABLED-NEXT:    jl .LBB5_2
; DISABLED-NEXT:  # %bb.1: # %if.then
; DISABLED-NEXT:    movslq %edx, %rax
; DISABLED-NEXT:    movq %rax, (%rdi)
; DISABLED-NEXT:    movb %dl, 8(%rdi)
; DISABLED-NEXT:  .LBB5_2: # %if.end
; DISABLED-NEXT:    movups (%rdi), %xmm0
; DISABLED-NEXT:    movups %xmm0, (%rsi)
; DISABLED-NEXT:    retq
;
; AVX-LABEL: test_mixed_type:
; AVX:       # %bb.0: # %entry
; AVX-NEXT:    cmpl $18, %edx
; AVX-NEXT:    jl .LBB5_2
; AVX-NEXT:  # %bb.1: # %if.then
; AVX-NEXT:    movslq %edx, %rax
; AVX-NEXT:    movq %rax, (%rdi)
; AVX-NEXT:    movb %dl, 8(%rdi)
; AVX-NEXT:  .LBB5_2: # %if.end
; AVX-NEXT:    movq (%rdi), %rax
; AVX-NEXT:    movq %rax, (%rsi)
; AVX-NEXT:    movzbl 8(%rdi), %eax
; AVX-NEXT:    movb %al, 8(%rsi)
; AVX-NEXT:    movl 9(%rdi), %eax
; AVX-NEXT:    movl %eax, 9(%rsi)
; AVX-NEXT:    movzwl 13(%rdi), %eax
; AVX-NEXT:    movw %ax, 13(%rsi)
; AVX-NEXT:    movzbl 15(%rdi), %eax
; AVX-NEXT:    movb %al, 15(%rsi)
; AVX-NEXT:    retq
entry:
  %cmp = icmp sgt i32 %x, 17
  br i1 %cmp, label %if.then, label %if.end

if.then:                                          ; preds = %entry
  %conv = sext i32 %x to i64
  %a = getelementptr inbounds %struct.S3, %struct.S3* %s1, i64 0, i32 0
  store i64 %conv, i64* %a, align 8
  %conv1 = trunc i32 %x to i8
  %b = getelementptr inbounds %struct.S3, %struct.S3* %s1, i64 0, i32 1
  store i8 %conv1, i8* %b, align 8
  br label %if.end

if.end:                                           ; preds = %if.then, %entry
  %0 = bitcast %struct.S3* %s2 to i8*
  %1 = bitcast %struct.S3* %s1 to i8*
  tail call void @llvm.memcpy.p0i8.p0i8.i64(i8* %0, i8* %1, i64 16, i32 8, i1 false)
  ret void
}
%struct.S4 = type { i32, i32, i32, i32, i32, i32, i32, i32, i32, i32, i32, i32 }

; Function Attrs: nounwind uwtable
define void @test_multiple_blocks(%struct.S4* nocapture noalias %s1, %struct.S4* nocapture %s2) local_unnamed_addr #0 {
; CHECK-LABEL: test_multiple_blocks:
; CHECK:       # %bb.0: # %entry
; CHECK-NEXT:    movl $0, 4(%rdi)
; CHECK-NEXT:    movl $0, 36(%rdi)
; CHECK-NEXT:    movups 16(%rdi), %xmm0
; CHECK-NEXT:    movups %xmm0, 16(%rsi)
; CHECK-NEXT:    movl 32(%rdi), %eax
; CHECK-NEXT:    movl %eax, 32(%rsi)
; CHECK-NEXT:    movl 36(%rdi), %eax
; CHECK-NEXT:    movl %eax, 36(%rsi)
; CHECK-NEXT:    movq 40(%rdi), %rax
; CHECK-NEXT:    movq %rax, 40(%rsi)
; CHECK-NEXT:    movl (%rdi), %eax
; CHECK-NEXT:    movl %eax, (%rsi)
; CHECK-NEXT:    movl 4(%rdi), %eax
; CHECK-NEXT:    movl %eax, 4(%rsi)
; CHECK-NEXT:    movq 8(%rdi), %rax
; CHECK-NEXT:    movq %rax, 8(%rsi)
; CHECK-NEXT:    retq
;
; DISABLED-LABEL: test_multiple_blocks:
; DISABLED:       # %bb.0: # %entry
; DISABLED-NEXT:    movl $0, 4(%rdi)
; DISABLED-NEXT:    movl $0, 36(%rdi)
; DISABLED-NEXT:    movups 16(%rdi), %xmm0
; DISABLED-NEXT:    movups %xmm0, 16(%rsi)
; DISABLED-NEXT:    movups 32(%rdi), %xmm0
; DISABLED-NEXT:    movups %xmm0, 32(%rsi)
; DISABLED-NEXT:    movups (%rdi), %xmm0
; DISABLED-NEXT:    movups %xmm0, (%rsi)
; DISABLED-NEXT:    retq
;
; AVX-LABEL: test_multiple_blocks:
; AVX:       # %bb.0: # %entry
; AVX-NEXT:    movl $0, 4(%rdi)
; AVX-NEXT:    movl $0, 36(%rdi)
; AVX-NEXT:    vmovups 16(%rdi), %xmm0
; AVX-NEXT:    vmovups %xmm0, 16(%rsi)
; AVX-NEXT:    movl 32(%rdi), %eax
; AVX-NEXT:    movl %eax, 32(%rsi)
; AVX-NEXT:    movl 36(%rdi), %eax
; AVX-NEXT:    movl %eax, 36(%rsi)
; AVX-NEXT:    movq 40(%rdi), %rax
; AVX-NEXT:    movq %rax, 40(%rsi)
; AVX-NEXT:    movl (%rdi), %eax
; AVX-NEXT:    movl %eax, (%rsi)
; AVX-NEXT:    movl 4(%rdi), %eax
; AVX-NEXT:    movl %eax, 4(%rsi)
; AVX-NEXT:    vmovups 8(%rdi), %xmm0
; AVX-NEXT:    vmovups %xmm0, 8(%rsi)
; AVX-NEXT:    movq 24(%rdi), %rax
; AVX-NEXT:    movq %rax, 24(%rsi)
; AVX-NEXT:    retq
entry:
  %b = getelementptr inbounds %struct.S4, %struct.S4* %s1, i64 0, i32 1
  store i32 0, i32* %b, align 4
  %b3 = getelementptr inbounds %struct.S4, %struct.S4* %s1, i64 0, i32 9
  store i32 0, i32* %b3, align 4
  %0 = bitcast %struct.S4* %s2 to i8*
  %1 = bitcast %struct.S4* %s1 to i8*
  tail call void @llvm.memcpy.p0i8.p0i8.i64(i8* %0, i8* %1, i64 48, i32 4, i1 false)
  ret void
}
%struct.S5 = type { i16, i16, i16, i16, i16, i16, i16, i16 }

; Function Attrs: nounwind uwtable
define void @test_type16(%struct.S5* nocapture noalias %s1, %struct.S5* nocapture %s2, i32 %x, %struct.S5* nocapture %s3, %struct.S5* nocapture readonly %s4) local_unnamed_addr #0 {
; CHECK-LABEL: test_type16:
; CHECK:       # %bb.0: # %entry
; CHECK-NEXT:    cmpl $18, %edx
; CHECK-NEXT:    jl .LBB7_2
; CHECK-NEXT:  # %bb.1: # %if.then
; CHECK-NEXT:    movw %dx, 2(%rdi)
; CHECK-NEXT:  .LBB7_2: # %if.end
; CHECK-NEXT:    movups (%r8), %xmm0
; CHECK-NEXT:    movups %xmm0, (%rcx)
; CHECK-NEXT:    movzwl (%rdi), %eax
; CHECK-NEXT:    movw %ax, (%rsi)
; CHECK-NEXT:    movzwl 2(%rdi), %eax
; CHECK-NEXT:    movw %ax, 2(%rsi)
; CHECK-NEXT:    movq 4(%rdi), %rax
; CHECK-NEXT:    movq %rax, 4(%rsi)
; CHECK-NEXT:    movl 12(%rdi), %eax
; CHECK-NEXT:    movl %eax, 12(%rsi)
; CHECK-NEXT:    retq
;
; DISABLED-LABEL: test_type16:
; DISABLED:       # %bb.0: # %entry
; DISABLED-NEXT:    cmpl $18, %edx
; DISABLED-NEXT:    jl .LBB7_2
; DISABLED-NEXT:  # %bb.1: # %if.then
; DISABLED-NEXT:    movw %dx, 2(%rdi)
; DISABLED-NEXT:  .LBB7_2: # %if.end
; DISABLED-NEXT:    movups (%r8), %xmm0
; DISABLED-NEXT:    movups %xmm0, (%rcx)
; DISABLED-NEXT:    movups (%rdi), %xmm0
; DISABLED-NEXT:    movups %xmm0, (%rsi)
; DISABLED-NEXT:    retq
;
; AVX-LABEL: test_type16:
; AVX:       # %bb.0: # %entry
; AVX-NEXT:    cmpl $18, %edx
; AVX-NEXT:    jl .LBB7_2
; AVX-NEXT:  # %bb.1: # %if.then
; AVX-NEXT:    movw %dx, 2(%rdi)
; AVX-NEXT:  .LBB7_2: # %if.end
; AVX-NEXT:    vmovups (%r8), %xmm0
; AVX-NEXT:    vmovups %xmm0, (%rcx)
; AVX-NEXT:    movzwl (%rdi), %eax
; AVX-NEXT:    movw %ax, (%rsi)
; AVX-NEXT:    movzwl 2(%rdi), %eax
; AVX-NEXT:    movw %ax, 2(%rsi)
; AVX-NEXT:    movq 4(%rdi), %rax
; AVX-NEXT:    movq %rax, 4(%rsi)
; AVX-NEXT:    movl 12(%rdi), %eax
; AVX-NEXT:    movl %eax, 12(%rsi)
; AVX-NEXT:    retq
entry:
  %cmp = icmp sgt i32 %x, 17
  br i1 %cmp, label %if.then, label %if.end

if.then:                                          ; preds = %entry
  %conv = trunc i32 %x to i16
  %b = getelementptr inbounds %struct.S5, %struct.S5* %s1, i64 0, i32 1
  store i16 %conv, i16* %b, align 2
  br label %if.end

if.end:                                           ; preds = %if.then, %entry
  %0 = bitcast %struct.S5* %s3 to i8*
  %1 = bitcast %struct.S5* %s4 to i8*
  tail call void @llvm.memcpy.p0i8.p0i8.i64(i8* %0, i8* %1, i64 16, i32 2, i1 false)
  %2 = bitcast %struct.S5* %s2 to i8*
  %3 = bitcast %struct.S5* %s1 to i8*
  tail call void @llvm.memcpy.p0i8.p0i8.i64(i8* %2, i8* %3, i64 16, i32 2, i1 false)
  ret void
}

%struct.S6 = type { [4 x i32], i32, i32, i32, i32 }

; Function Attrs: nounwind uwtable
define void @test_stack(%struct.S6* noalias nocapture sret(%struct.S6) %agg.result, %struct.S6* byval(%struct.S6) nocapture readnone align 8 %s1, %struct.S6* byval(%struct.S6) nocapture align 8 %s2, i32 %x) local_unnamed_addr #0 {
; CHECK-LABEL: test_stack:
; CHECK:       # %bb.0: # %entry
; CHECK-NEXT:    movq %rdi, %rax
; CHECK-NEXT:    movl %esi, {{[0-9]+}}(%rsp)
; CHECK-NEXT:    movaps {{[0-9]+}}(%rsp), %xmm0
; CHECK-NEXT:    movups %xmm0, (%rdi)
; CHECK-NEXT:    movq {{[0-9]+}}(%rsp), %rcx
; CHECK-NEXT:    movq %rcx, 16(%rdi)
; CHECK-NEXT:    movl {{[0-9]+}}(%rsp), %ecx
; CHECK-NEXT:    movl %ecx, 24(%rdi)
; CHECK-NEXT:    movl {{[0-9]+}}(%rsp), %ecx
; CHECK-NEXT:    movl %ecx, 28(%rdi)
; CHECK-NEXT:    movaps {{[0-9]+}}(%rsp), %xmm0
; CHECK-NEXT:    movq {{[0-9]+}}(%rsp), %rcx
; CHECK-NEXT:    movl {{[0-9]+}}(%rsp), %edx
; CHECK-NEXT:    movl {{[0-9]+}}(%rsp), %esi
; CHECK-NEXT:    movaps %xmm0, {{[0-9]+}}(%rsp)
; CHECK-NEXT:    movq %rcx, {{[0-9]+}}(%rsp)
; CHECK-NEXT:    movl %edx, {{[0-9]+}}(%rsp)
; CHECK-NEXT:    movl %esi, {{[0-9]+}}(%rsp)
; CHECK-NEXT:    retq
;
; DISABLED-LABEL: test_stack:
; DISABLED:       # %bb.0: # %entry
; DISABLED-NEXT:    movq %rdi, %rax
; DISABLED-NEXT:    movl %esi, {{[0-9]+}}(%rsp)
; DISABLED-NEXT:    movaps {{[0-9]+}}(%rsp), %xmm0
; DISABLED-NEXT:    movups %xmm0, (%rdi)
; DISABLED-NEXT:    movaps {{[0-9]+}}(%rsp), %xmm0
; DISABLED-NEXT:    movups %xmm0, 16(%rdi)
; DISABLED-NEXT:    movaps {{[0-9]+}}(%rsp), %xmm0
; DISABLED-NEXT:    movaps {{[0-9]+}}(%rsp), %xmm1
; DISABLED-NEXT:    movaps %xmm0, {{[0-9]+}}(%rsp)
; DISABLED-NEXT:    movaps %xmm1, {{[0-9]+}}(%rsp)
; DISABLED-NEXT:    retq
;
; AVX-LABEL: test_stack:
; AVX:       # %bb.0: # %entry
; AVX-NEXT:    movq %rdi, %rax
; AVX-NEXT:    movl %esi, {{[0-9]+}}(%rsp)
; AVX-NEXT:    vmovups {{[0-9]+}}(%rsp), %xmm0
; AVX-NEXT:    vmovups %xmm0, (%rdi)
; AVX-NEXT:    movq {{[0-9]+}}(%rsp), %rcx
; AVX-NEXT:    movq %rcx, 16(%rdi)
; AVX-NEXT:    movl {{[0-9]+}}(%rsp), %ecx
; AVX-NEXT:    movl %ecx, 24(%rdi)
; AVX-NEXT:    movl {{[0-9]+}}(%rsp), %ecx
; AVX-NEXT:    movl %ecx, 28(%rdi)
; AVX-NEXT:    vmovups {{[0-9]+}}(%rsp), %xmm0
; AVX-NEXT:    vmovups %xmm0, {{[0-9]+}}(%rsp)
; AVX-NEXT:    movq {{[0-9]+}}(%rsp), %rcx
; AVX-NEXT:    movq %rcx, {{[0-9]+}}(%rsp)
; AVX-NEXT:    movl {{[0-9]+}}(%rsp), %ecx
; AVX-NEXT:    movl %ecx, {{[0-9]+}}(%rsp)
; AVX-NEXT:    movl {{[0-9]+}}(%rsp), %ecx
; AVX-NEXT:    movl %ecx, {{[0-9]+}}(%rsp)
; AVX-NEXT:    retq
entry:
  %s6.sroa.0.0..sroa_cast1 = bitcast %struct.S6* %s2 to i8*
  %s6.sroa.3.0..sroa_idx4 = getelementptr inbounds %struct.S6, %struct.S6* %s2, i64 0, i32 3
  store i32 %x, i32* %s6.sroa.3.0..sroa_idx4, align 8
  %0 = bitcast %struct.S6* %agg.result to i8*
  %s6.sroa.0.0..sroa_cast2 = bitcast %struct.S6* %s1 to i8*
  call void @llvm.memcpy.p0i8.p0i8.i64(i8* %0, i8* nonnull %s6.sroa.0.0..sroa_cast1, i64 32, i32 4, i1 false)
  call void @llvm.memcpy.p0i8.p0i8.i64(i8* nonnull %s6.sroa.0.0..sroa_cast2, i8* nonnull %s6.sroa.0.0..sroa_cast1, i64 32, i32 4, i1 false)

  ret void
}

; Function Attrs: nounwind uwtable
<<<<<<< HEAD
define void @test_limit_all(%struct.S* noalias  %s1, %struct.S* nocapture %s2, i32 %x, %struct.S* nocapture %s3, %struct.S* nocapture readonly %s4, i32 %x2) local_unnamed_addr #0 {
; CHECK-LABEL: test_limit_all:
; CHECK:       # %bb.0: # %entry
; CHECK-NEXT:    pushq %rbp
; CHECK-NEXT:    .cfi_def_cfa_offset 16
; CHECK-NEXT:    pushq %r15
; CHECK-NEXT:    .cfi_def_cfa_offset 24
; CHECK-NEXT:    pushq %r14
; CHECK-NEXT:    .cfi_def_cfa_offset 32
; CHECK-NEXT:    pushq %r12
; CHECK-NEXT:    .cfi_def_cfa_offset 40
; CHECK-NEXT:    pushq %rbx
; CHECK-NEXT:    .cfi_def_cfa_offset 48
; CHECK-NEXT:    .cfi_offset %rbx, -48
; CHECK-NEXT:    .cfi_offset %r12, -40
; CHECK-NEXT:    .cfi_offset %r14, -32
; CHECK-NEXT:    .cfi_offset %r15, -24
; CHECK-NEXT:    .cfi_offset %rbp, -16
; CHECK-NEXT:    movq %r8, %r15
; CHECK-NEXT:    movq %rcx, %r14
; CHECK-NEXT:    movl %edx, %ebp
; CHECK-NEXT:    movq %rsi, %r12
; CHECK-NEXT:    movq %rdi, %rbx
; CHECK-NEXT:    movl %r9d, 12(%rdi)
; CHECK-NEXT:    callq bar@PLT
; CHECK-NEXT:    cmpl $18, %ebp
; CHECK-NEXT:    jl .LBB9_2
; CHECK-NEXT:  # %bb.1: # %if.then
; CHECK-NEXT:    movl %ebp, 4(%rbx)
; CHECK-NEXT:    movq %rbx, %rdi
; CHECK-NEXT:    callq bar@PLT
; CHECK-NEXT:  .LBB9_2: # %if.end
; CHECK-NEXT:    movups (%r15), %xmm0
; CHECK-NEXT:    movups %xmm0, (%r14)
; CHECK-NEXT:    movups (%rbx), %xmm0
; CHECK-NEXT:    movups %xmm0, (%r12)
; CHECK-NEXT:    popq %rbx
; CHECK-NEXT:    .cfi_def_cfa_offset 40
; CHECK-NEXT:    popq %r12
; CHECK-NEXT:    .cfi_def_cfa_offset 32
; CHECK-NEXT:    popq %r14
; CHECK-NEXT:    .cfi_def_cfa_offset 24
; CHECK-NEXT:    popq %r15
; CHECK-NEXT:    .cfi_def_cfa_offset 16
; CHECK-NEXT:    popq %rbp
; CHECK-NEXT:    .cfi_def_cfa_offset 8
; CHECK-NEXT:    retq
=======
define void @test_limit_all(ptr noalias  %s1, ptr nocapture %s2, i32 %x, ptr nocapture %s3, ptr nocapture readonly %s4, i32 %x2) local_unnamed_addr #0 {
; SSE-LABEL: test_limit_all:
; SSE:       # %bb.0: # %entry
; SSE-NEXT:    pushq %rbp
; SSE-NEXT:    .cfi_def_cfa_offset 16
; SSE-NEXT:    pushq %r15
; SSE-NEXT:    .cfi_def_cfa_offset 24
; SSE-NEXT:    pushq %r14
; SSE-NEXT:    .cfi_def_cfa_offset 32
; SSE-NEXT:    pushq %r12
; SSE-NEXT:    .cfi_def_cfa_offset 40
; SSE-NEXT:    pushq %rbx
; SSE-NEXT:    .cfi_def_cfa_offset 48
; SSE-NEXT:    .cfi_offset %rbx, -48
; SSE-NEXT:    .cfi_offset %r12, -40
; SSE-NEXT:    .cfi_offset %r14, -32
; SSE-NEXT:    .cfi_offset %r15, -24
; SSE-NEXT:    .cfi_offset %rbp, -16
; SSE-NEXT:    movq %r8, %r15
; SSE-NEXT:    movq %rcx, %r14
; SSE-NEXT:    movl %edx, %ebp
; SSE-NEXT:    movq %rsi, %r12
; SSE-NEXT:    movq %rdi, %rbx
; SSE-NEXT:    movl %r9d, 12(%rdi)
; SSE-NEXT:    callq bar@PLT
; SSE-NEXT:    cmpl $18, %ebp
; SSE-NEXT:    jl .LBB9_2
; SSE-NEXT:  # %bb.1: # %if.then
; SSE-NEXT:    movl %ebp, 4(%rbx)
; SSE-NEXT:    movq %rbx, %rdi
; SSE-NEXT:    callq bar@PLT
; SSE-NEXT:  .LBB9_2: # %if.end
; SSE-NEXT:    movups (%r15), %xmm0
; SSE-NEXT:    movups %xmm0, (%r14)
; SSE-NEXT:    movups (%rbx), %xmm0
; SSE-NEXT:    movups %xmm0, (%r12)
; SSE-NEXT:    popq %rbx
; SSE-NEXT:    .cfi_def_cfa_offset 40
; SSE-NEXT:    popq %r12
; SSE-NEXT:    .cfi_def_cfa_offset 32
; SSE-NEXT:    popq %r14
; SSE-NEXT:    .cfi_def_cfa_offset 24
; SSE-NEXT:    popq %r15
; SSE-NEXT:    .cfi_def_cfa_offset 16
; SSE-NEXT:    popq %rbp
; SSE-NEXT:    .cfi_def_cfa_offset 8
; SSE-NEXT:    retq
>>>>>>> 04a5ca86
;
; AVX-LABEL: test_limit_all:
; AVX:       # %bb.0: # %entry
; AVX-NEXT:    pushq %rbp
; AVX-NEXT:    .cfi_def_cfa_offset 16
; AVX-NEXT:    pushq %r15
; AVX-NEXT:    .cfi_def_cfa_offset 24
; AVX-NEXT:    pushq %r14
; AVX-NEXT:    .cfi_def_cfa_offset 32
; AVX-NEXT:    pushq %r12
; AVX-NEXT:    .cfi_def_cfa_offset 40
; AVX-NEXT:    pushq %rbx
; AVX-NEXT:    .cfi_def_cfa_offset 48
; AVX-NEXT:    .cfi_offset %rbx, -48
; AVX-NEXT:    .cfi_offset %r12, -40
; AVX-NEXT:    .cfi_offset %r14, -32
; AVX-NEXT:    .cfi_offset %r15, -24
; AVX-NEXT:    .cfi_offset %rbp, -16
; AVX-NEXT:    movq %r8, %r15
; AVX-NEXT:    movq %rcx, %r14
; AVX-NEXT:    movl %edx, %ebp
; AVX-NEXT:    movq %rsi, %r12
; AVX-NEXT:    movq %rdi, %rbx
; AVX-NEXT:    movl %r9d, 12(%rdi)
; AVX-NEXT:    callq bar@PLT
; AVX-NEXT:    cmpl $18, %ebp
; AVX-NEXT:    jl .LBB9_2
; AVX-NEXT:  # %bb.1: # %if.then
; AVX-NEXT:    movl %ebp, 4(%rbx)
; AVX-NEXT:    movq %rbx, %rdi
; AVX-NEXT:    callq bar@PLT
; AVX-NEXT:  .LBB9_2: # %if.end
; AVX-NEXT:    vmovups (%r15), %xmm0
; AVX-NEXT:    vmovups %xmm0, (%r14)
; AVX-NEXT:    vmovups (%rbx), %xmm0
; AVX-NEXT:    vmovups %xmm0, (%r12)
; AVX-NEXT:    popq %rbx
; AVX-NEXT:    .cfi_def_cfa_offset 40
; AVX-NEXT:    popq %r12
; AVX-NEXT:    .cfi_def_cfa_offset 32
; AVX-NEXT:    popq %r14
; AVX-NEXT:    .cfi_def_cfa_offset 24
; AVX-NEXT:    popq %r15
; AVX-NEXT:    .cfi_def_cfa_offset 16
; AVX-NEXT:    popq %rbp
; AVX-NEXT:    .cfi_def_cfa_offset 8
; AVX-NEXT:    retq
entry:
  %d = getelementptr inbounds %struct.S, %struct.S* %s1, i64 0, i32 3
  store i32 %x2, i32* %d, align 4
  tail call void @bar(%struct.S* %s1) #3
  %cmp = icmp sgt i32 %x, 17
  br i1 %cmp, label %if.then, label %if.end

if.then:                                          ; preds = %entry
  %b = getelementptr inbounds %struct.S, %struct.S* %s1, i64 0, i32 1
  store i32 %x, i32* %b, align 4
  tail call void @bar(%struct.S* nonnull %s1) #3
  br label %if.end

if.end:                                           ; preds = %if.then, %entry
  %0 = bitcast %struct.S* %s3 to i8*
  %1 = bitcast %struct.S* %s4 to i8*
  tail call void @llvm.memcpy.p0i8.p0i8.i64(i8* %0, i8* %1, i64 16, i32 4, i1 false)
  %2 = bitcast %struct.S* %s2 to i8*
  %3 = bitcast %struct.S* %s1 to i8*
  tail call void @llvm.memcpy.p0i8.p0i8.i64(i8* %2, i8* %3, i64 16, i32 4, i1 false)
  ret void
}

; Function Attrs: nounwind uwtable
define void @test_limit_one_pred(%struct.S* noalias %s1, %struct.S* nocapture %s2, i32 %x, %struct.S* nocapture %s3, %struct.S* nocapture readonly %s4, i32 %x2) local_unnamed_addr #0 {
; CHECK-LABEL: test_limit_one_pred:
; CHECK:       # %bb.0: # %entry
; CHECK-NEXT:    pushq %r15
; CHECK-NEXT:    .cfi_def_cfa_offset 16
; CHECK-NEXT:    pushq %r14
; CHECK-NEXT:    .cfi_def_cfa_offset 24
; CHECK-NEXT:    pushq %r12
; CHECK-NEXT:    .cfi_def_cfa_offset 32
; CHECK-NEXT:    pushq %rbx
; CHECK-NEXT:    .cfi_def_cfa_offset 40
; CHECK-NEXT:    pushq %rax
; CHECK-NEXT:    .cfi_def_cfa_offset 48
; CHECK-NEXT:    .cfi_offset %rbx, -40
; CHECK-NEXT:    .cfi_offset %r12, -32
; CHECK-NEXT:    .cfi_offset %r14, -24
; CHECK-NEXT:    .cfi_offset %r15, -16
; CHECK-NEXT:    movq %r8, %r12
; CHECK-NEXT:    movq %rcx, %r15
; CHECK-NEXT:    movq %rsi, %r14
; CHECK-NEXT:    movq %rdi, %rbx
; CHECK-NEXT:    movl %r9d, 12(%rdi)
; CHECK-NEXT:    cmpl $18, %edx
; CHECK-NEXT:    jl .LBB10_2
; CHECK-NEXT:  # %bb.1: # %if.then
; CHECK-NEXT:    movl %edx, 4(%rbx)
; CHECK-NEXT:    movq %rbx, %rdi
; CHECK-NEXT:    callq bar@PLT
; CHECK-NEXT:  .LBB10_2: # %if.end
; CHECK-NEXT:    movups (%r12), %xmm0
; CHECK-NEXT:    movups %xmm0, (%r15)
; CHECK-NEXT:    movq (%rbx), %rax
; CHECK-NEXT:    movq %rax, (%r14)
; CHECK-NEXT:    movl 8(%rbx), %eax
; CHECK-NEXT:    movl %eax, 8(%r14)
; CHECK-NEXT:    movl 12(%rbx), %eax
; CHECK-NEXT:    movl %eax, 12(%r14)
; CHECK-NEXT:    addq $8, %rsp
; CHECK-NEXT:    .cfi_def_cfa_offset 40
; CHECK-NEXT:    popq %rbx
; CHECK-NEXT:    .cfi_def_cfa_offset 32
; CHECK-NEXT:    popq %r12
; CHECK-NEXT:    .cfi_def_cfa_offset 24
; CHECK-NEXT:    popq %r14
; CHECK-NEXT:    .cfi_def_cfa_offset 16
; CHECK-NEXT:    popq %r15
; CHECK-NEXT:    .cfi_def_cfa_offset 8
; CHECK-NEXT:    retq
;
; DISABLED-LABEL: test_limit_one_pred:
; DISABLED:       # %bb.0: # %entry
; DISABLED-NEXT:    pushq %r15
; DISABLED-NEXT:    .cfi_def_cfa_offset 16
; DISABLED-NEXT:    pushq %r14
; DISABLED-NEXT:    .cfi_def_cfa_offset 24
; DISABLED-NEXT:    pushq %r12
; DISABLED-NEXT:    .cfi_def_cfa_offset 32
; DISABLED-NEXT:    pushq %rbx
; DISABLED-NEXT:    .cfi_def_cfa_offset 40
; DISABLED-NEXT:    pushq %rax
; DISABLED-NEXT:    .cfi_def_cfa_offset 48
; DISABLED-NEXT:    .cfi_offset %rbx, -40
; DISABLED-NEXT:    .cfi_offset %r12, -32
; DISABLED-NEXT:    .cfi_offset %r14, -24
; DISABLED-NEXT:    .cfi_offset %r15, -16
; DISABLED-NEXT:    movq %r8, %r15
; DISABLED-NEXT:    movq %rcx, %r14
; DISABLED-NEXT:    movq %rsi, %r12
; DISABLED-NEXT:    movq %rdi, %rbx
; DISABLED-NEXT:    movl %r9d, 12(%rdi)
; DISABLED-NEXT:    cmpl $18, %edx
; DISABLED-NEXT:    jl .LBB10_2
; DISABLED-NEXT:  # %bb.1: # %if.then
; DISABLED-NEXT:    movl %edx, 4(%rbx)
; DISABLED-NEXT:    movq %rbx, %rdi
; DISABLED-NEXT:    callq bar@PLT
; DISABLED-NEXT:  .LBB10_2: # %if.end
; DISABLED-NEXT:    movups (%r15), %xmm0
; DISABLED-NEXT:    movups %xmm0, (%r14)
; DISABLED-NEXT:    movups (%rbx), %xmm0
; DISABLED-NEXT:    movups %xmm0, (%r12)
; DISABLED-NEXT:    addq $8, %rsp
; DISABLED-NEXT:    .cfi_def_cfa_offset 40
; DISABLED-NEXT:    popq %rbx
; DISABLED-NEXT:    .cfi_def_cfa_offset 32
; DISABLED-NEXT:    popq %r12
; DISABLED-NEXT:    .cfi_def_cfa_offset 24
; DISABLED-NEXT:    popq %r14
; DISABLED-NEXT:    .cfi_def_cfa_offset 16
; DISABLED-NEXT:    popq %r15
; DISABLED-NEXT:    .cfi_def_cfa_offset 8
; DISABLED-NEXT:    retq
;
; AVX-LABEL: test_limit_one_pred:
; AVX:       # %bb.0: # %entry
; AVX-NEXT:    pushq %r15
; AVX-NEXT:    .cfi_def_cfa_offset 16
; AVX-NEXT:    pushq %r14
; AVX-NEXT:    .cfi_def_cfa_offset 24
; AVX-NEXT:    pushq %r12
; AVX-NEXT:    .cfi_def_cfa_offset 32
; AVX-NEXT:    pushq %rbx
; AVX-NEXT:    .cfi_def_cfa_offset 40
; AVX-NEXT:    pushq %rax
; AVX-NEXT:    .cfi_def_cfa_offset 48
; AVX-NEXT:    .cfi_offset %rbx, -40
; AVX-NEXT:    .cfi_offset %r12, -32
; AVX-NEXT:    .cfi_offset %r14, -24
; AVX-NEXT:    .cfi_offset %r15, -16
; AVX-NEXT:    movq %r8, %r12
; AVX-NEXT:    movq %rcx, %r15
; AVX-NEXT:    movq %rsi, %r14
; AVX-NEXT:    movq %rdi, %rbx
; AVX-NEXT:    movl %r9d, 12(%rdi)
; AVX-NEXT:    cmpl $18, %edx
; AVX-NEXT:    jl .LBB10_2
; AVX-NEXT:  # %bb.1: # %if.then
; AVX-NEXT:    movl %edx, 4(%rbx)
; AVX-NEXT:    movq %rbx, %rdi
; AVX-NEXT:    callq bar@PLT
; AVX-NEXT:  .LBB10_2: # %if.end
; AVX-NEXT:    vmovups (%r12), %xmm0
; AVX-NEXT:    vmovups %xmm0, (%r15)
; AVX-NEXT:    movq (%rbx), %rax
; AVX-NEXT:    movq %rax, (%r14)
; AVX-NEXT:    movl 8(%rbx), %eax
; AVX-NEXT:    movl %eax, 8(%r14)
; AVX-NEXT:    movl 12(%rbx), %eax
; AVX-NEXT:    movl %eax, 12(%r14)
; AVX-NEXT:    addq $8, %rsp
; AVX-NEXT:    .cfi_def_cfa_offset 40
; AVX-NEXT:    popq %rbx
; AVX-NEXT:    .cfi_def_cfa_offset 32
; AVX-NEXT:    popq %r12
; AVX-NEXT:    .cfi_def_cfa_offset 24
; AVX-NEXT:    popq %r14
; AVX-NEXT:    .cfi_def_cfa_offset 16
; AVX-NEXT:    popq %r15
; AVX-NEXT:    .cfi_def_cfa_offset 8
; AVX-NEXT:    retq
entry:
  %d = getelementptr inbounds %struct.S, %struct.S* %s1, i64 0, i32 3
  store i32 %x2, i32* %d, align 4
  %cmp = icmp sgt i32 %x, 17
  br i1 %cmp, label %if.then, label %if.end

if.then:                                          ; preds = %entry
  %b = getelementptr inbounds %struct.S, %struct.S* %s1, i64 0, i32 1
  store i32 %x, i32* %b, align 4
  tail call void @bar(%struct.S* nonnull %s1) #3
  br label %if.end

if.end:                                           ; preds = %if.then, %entry
  %0 = bitcast %struct.S* %s3 to i8*
  %1 = bitcast %struct.S* %s4 to i8*
  tail call void @llvm.memcpy.p0i8.p0i8.i64(i8* %0, i8* %1, i64 16, i32 4, i1 false)
  %2 = bitcast %struct.S* %s2 to i8*
  %3 = bitcast %struct.S* %s1 to i8*
  tail call void @llvm.memcpy.p0i8.p0i8.i64(i8* %2, i8* %3, i64 16, i32 4, i1 false)
  ret void
}


declare void @bar(%struct.S*) local_unnamed_addr #1


%struct.S7 = type { float, float, float , float, float, float, float, float }

; Function Attrs: nounwind uwtable
define void @test_conditional_block_float(%struct.S7* nocapture noalias %s1, %struct.S7* nocapture %s2, i32 %x, %struct.S7* nocapture %s3, %struct.S7* nocapture readonly %s4, float %y) local_unnamed_addr #0 {
; CHECK-LABEL: test_conditional_block_float:
; CHECK:       # %bb.0: # %entry
; CHECK-NEXT:    cmpl $18, %edx
; CHECK-NEXT:    jl .LBB11_2
; CHECK-NEXT:  # %bb.1: # %if.then
; CHECK-NEXT:    movl $1065353216, 4(%rdi) # imm = 0x3F800000
; CHECK-NEXT:  .LBB11_2: # %if.end
; CHECK-NEXT:    movups (%r8), %xmm0
; CHECK-NEXT:    movups 16(%r8), %xmm1
; CHECK-NEXT:    movups %xmm1, 16(%rcx)
; CHECK-NEXT:    movups %xmm0, (%rcx)
; CHECK-NEXT:    movl (%rdi), %eax
; CHECK-NEXT:    movl 4(%rdi), %ecx
; CHECK-NEXT:    movq 8(%rdi), %rdx
; CHECK-NEXT:    movups 16(%rdi), %xmm0
; CHECK-NEXT:    movups %xmm0, 16(%rsi)
; CHECK-NEXT:    movl %eax, (%rsi)
; CHECK-NEXT:    movl %ecx, 4(%rsi)
; CHECK-NEXT:    movq %rdx, 8(%rsi)
; CHECK-NEXT:    retq
;
; DISABLED-LABEL: test_conditional_block_float:
; DISABLED:       # %bb.0: # %entry
; DISABLED-NEXT:    cmpl $18, %edx
; DISABLED-NEXT:    jl .LBB11_2
; DISABLED-NEXT:  # %bb.1: # %if.then
; DISABLED-NEXT:    movl $1065353216, 4(%rdi) # imm = 0x3F800000
; DISABLED-NEXT:  .LBB11_2: # %if.end
; DISABLED-NEXT:    movups (%r8), %xmm0
; DISABLED-NEXT:    movups 16(%r8), %xmm1
; DISABLED-NEXT:    movups %xmm1, 16(%rcx)
; DISABLED-NEXT:    movups %xmm0, (%rcx)
; DISABLED-NEXT:    movups (%rdi), %xmm0
; DISABLED-NEXT:    movups 16(%rdi), %xmm1
; DISABLED-NEXT:    movups %xmm1, 16(%rsi)
; DISABLED-NEXT:    movups %xmm0, (%rsi)
; DISABLED-NEXT:    retq
;
; AVX-LABEL: test_conditional_block_float:
; AVX:       # %bb.0: # %entry
; AVX-NEXT:    cmpl $18, %edx
; AVX-NEXT:    jl .LBB11_2
; AVX-NEXT:  # %bb.1: # %if.then
; AVX-NEXT:    movl $1065353216, 4(%rdi) # imm = 0x3F800000
; AVX-NEXT:  .LBB11_2: # %if.end
; AVX-NEXT:    vmovups (%r8), %ymm0
; AVX-NEXT:    vmovups %ymm0, (%rcx)
; AVX-NEXT:    movl (%rdi), %eax
; AVX-NEXT:    movl %eax, (%rsi)
; AVX-NEXT:    movl 4(%rdi), %eax
; AVX-NEXT:    movl %eax, 4(%rsi)
; AVX-NEXT:    vmovups 8(%rdi), %xmm0
; AVX-NEXT:    vmovups %xmm0, 8(%rsi)
; AVX-NEXT:    movq 24(%rdi), %rax
; AVX-NEXT:    movq %rax, 24(%rsi)
; AVX-NEXT:    vzeroupper
; AVX-NEXT:    retq
entry:
  %cmp = icmp sgt i32 %x, 17
  br i1 %cmp, label %if.then, label %if.end

if.then:                                          ; preds = %entry
  %b = getelementptr inbounds %struct.S7, %struct.S7* %s1, i64 0, i32 1
  store float 1.0, float* %b, align 4
  br label %if.end

if.end:                                           ; preds = %if.then, %entry
  %0 = bitcast %struct.S7* %s3 to i8*
  %1 = bitcast %struct.S7* %s4 to i8*
  tail call void @llvm.memcpy.p0i8.p0i8.i64(i8* %0, i8* %1, i64 32, i32 4, i1 false)
  %2 = bitcast %struct.S7* %s2 to i8*
  %3 = bitcast %struct.S7* %s1 to i8*
  tail call void @llvm.memcpy.p0i8.p0i8.i64(i8* %2, i8* %3, i64 32, i32 4, i1 false)
  ret void
}

%struct.S8 = type { i64, i64, i64, i64, i64, i64 }

; Function Attrs: nounwind uwtable
define void @test_conditional_block_ymm(%struct.S8* nocapture noalias %s1, %struct.S8* nocapture %s2, i32 %x, %struct.S8* nocapture %s3, %struct.S8* nocapture readonly %s4) local_unnamed_addr #0 {
; CHECK-LABEL: test_conditional_block_ymm:
; CHECK:       # %bb.0: # %entry
; CHECK-NEXT:    cmpl $18, %edx
; CHECK-NEXT:    jl .LBB12_2
; CHECK-NEXT:  # %bb.1: # %if.then
; CHECK-NEXT:    movq $1, 8(%rdi)
; CHECK-NEXT:  .LBB12_2: # %if.end
; CHECK-NEXT:    movups (%r8), %xmm0
; CHECK-NEXT:    movups 16(%r8), %xmm1
; CHECK-NEXT:    movups %xmm1, 16(%rcx)
; CHECK-NEXT:    movups %xmm0, (%rcx)
; CHECK-NEXT:    movq (%rdi), %rax
; CHECK-NEXT:    movq 8(%rdi), %rcx
; CHECK-NEXT:    movups 16(%rdi), %xmm0
; CHECK-NEXT:    movups %xmm0, 16(%rsi)
; CHECK-NEXT:    movq %rax, (%rsi)
; CHECK-NEXT:    movq %rcx, 8(%rsi)
; CHECK-NEXT:    retq
;
; DISABLED-LABEL: test_conditional_block_ymm:
; DISABLED:       # %bb.0: # %entry
; DISABLED-NEXT:    cmpl $18, %edx
; DISABLED-NEXT:    jl .LBB12_2
; DISABLED-NEXT:  # %bb.1: # %if.then
; DISABLED-NEXT:    movq $1, 8(%rdi)
; DISABLED-NEXT:  .LBB12_2: # %if.end
; DISABLED-NEXT:    movups (%r8), %xmm0
; DISABLED-NEXT:    movups 16(%r8), %xmm1
; DISABLED-NEXT:    movups %xmm1, 16(%rcx)
; DISABLED-NEXT:    movups %xmm0, (%rcx)
; DISABLED-NEXT:    movups (%rdi), %xmm0
; DISABLED-NEXT:    movups 16(%rdi), %xmm1
; DISABLED-NEXT:    movups %xmm1, 16(%rsi)
; DISABLED-NEXT:    movups %xmm0, (%rsi)
; DISABLED-NEXT:    retq
;
; AVX-LABEL: test_conditional_block_ymm:
; AVX:       # %bb.0: # %entry
; AVX-NEXT:    cmpl $18, %edx
; AVX-NEXT:    jl .LBB12_2
; AVX-NEXT:  # %bb.1: # %if.then
; AVX-NEXT:    movq $1, 8(%rdi)
; AVX-NEXT:  .LBB12_2: # %if.end
; AVX-NEXT:    vmovups (%r8), %ymm0
; AVX-NEXT:    vmovups %ymm0, (%rcx)
; AVX-NEXT:    movq (%rdi), %rax
; AVX-NEXT:    movq %rax, (%rsi)
; AVX-NEXT:    movq 8(%rdi), %rax
; AVX-NEXT:    movq %rax, 8(%rsi)
; AVX-NEXT:    vmovups 16(%rdi), %xmm0
; AVX-NEXT:    vmovups %xmm0, 16(%rsi)
; AVX-NEXT:    vzeroupper
; AVX-NEXT:    retq
entry:
  %cmp = icmp sgt i32 %x, 17
  br i1 %cmp, label %if.then, label %if.end

if.then:                                          ; preds = %entry
  %b = getelementptr inbounds %struct.S8, %struct.S8* %s1, i64 0, i32 1
  store i64 1, i64* %b, align 4
  br label %if.end

if.end:                                           ; preds = %if.then, %entry
  %0 = bitcast %struct.S8* %s3 to i8*
  %1 = bitcast %struct.S8* %s4 to i8*
  tail call void @llvm.memcpy.p0i8.p0i8.i64(i8* %0, i8* %1, i64 32, i32 4, i1 false)
  %2 = bitcast %struct.S8* %s2 to i8*
  %3 = bitcast %struct.S8* %s1 to i8*
  tail call void @llvm.memcpy.p0i8.p0i8.i64(i8* %2, i8* %3, i64 32, i32 4, i1 false)
  ret void
}

<<<<<<< HEAD
define dso_local void @test_alias(i8* nocapture %A, i32 %x) local_unnamed_addr #0 {
; CHECK-LABEL: test_alias:
; CHECK:       # %bb.0: # %entry
; CHECK-NEXT:    movl %esi, (%rdi)
; CHECK-NEXT:    movups (%rdi), %xmm0
; CHECK-NEXT:    movups %xmm0, 4(%rdi)
; CHECK-NEXT:    retq
;
; DISABLED-LABEL: test_alias:
; DISABLED:       # %bb.0: # %entry
; DISABLED-NEXT:    movl %esi, (%rdi)
; DISABLED-NEXT:    movups (%rdi), %xmm0
; DISABLED-NEXT:    movups %xmm0, 4(%rdi)
; DISABLED-NEXT:    retq
=======
define dso_local void @test_alias(ptr nocapture %A, i32 %x) local_unnamed_addr #0 {
; SSE-LABEL: test_alias:
; SSE:       # %bb.0: # %entry
; SSE-NEXT:    movl %esi, (%rdi)
; SSE-NEXT:    movups (%rdi), %xmm0
; SSE-NEXT:    movups %xmm0, 4(%rdi)
; SSE-NEXT:    retq
>>>>>>> 04a5ca86
;
; AVX-LABEL: test_alias:
; AVX:       # %bb.0: # %entry
; AVX-NEXT:    movl %esi, (%rdi)
; AVX-NEXT:    vmovups (%rdi), %xmm0
; AVX-NEXT:    vmovups %xmm0, 4(%rdi)
; AVX-NEXT:    retq
entry:
  %a = bitcast i8* %A to i32*
  store i32 %x, i32* %a, align 4
  %add.ptr = getelementptr inbounds i8, i8* %A, i64 4
  tail call void @llvm.memcpy.p0i8.p0i8.i64(i8* nonnull align 4 %add.ptr, i8* align 4 %A, i64 16, i32 4, i1 false)
  ret void
}

; Function Attrs: nounwind uwtable
define dso_local void @test_noalias(i8* nocapture %A, i32 %x) local_unnamed_addr #0 {
; CHECK-LABEL: test_noalias:
; CHECK:       # %bb.0: # %entry
; CHECK-NEXT:    movl %esi, (%rdi)
; CHECK-NEXT:    movl (%rdi), %eax
; CHECK-NEXT:    movl %eax, 20(%rdi)
; CHECK-NEXT:    movq 4(%rdi), %rax
; CHECK-NEXT:    movq %rax, 24(%rdi)
; CHECK-NEXT:    movl 12(%rdi), %eax
; CHECK-NEXT:    movl %eax, 32(%rdi)
; CHECK-NEXT:    retq
;
; DISABLED-LABEL: test_noalias:
; DISABLED:       # %bb.0: # %entry
; DISABLED-NEXT:    movl %esi, (%rdi)
; DISABLED-NEXT:    movups (%rdi), %xmm0
; DISABLED-NEXT:    movups %xmm0, 20(%rdi)
; DISABLED-NEXT:    retq
;
; AVX-LABEL: test_noalias:
; AVX:       # %bb.0: # %entry
; AVX-NEXT:    movl %esi, (%rdi)
; AVX-NEXT:    movl (%rdi), %eax
; AVX-NEXT:    movl %eax, 20(%rdi)
; AVX-NEXT:    movq 4(%rdi), %rax
; AVX-NEXT:    movq %rax, 24(%rdi)
; AVX-NEXT:    movl 12(%rdi), %eax
; AVX-NEXT:    movl %eax, 32(%rdi)
; AVX-NEXT:    retq
entry:
  %a = bitcast i8* %A to i32*
  store i32 %x, i32* %a, align 4
  %add.ptr = getelementptr inbounds i8, i8* %A, i64 20
  tail call void @llvm.memcpy.p0i8.p0i8.i64(i8* nonnull align 4 %add.ptr, i8* align 4 %A, i64 16, i32 4, i1 false)
  ret void
}

; Function Attrs: argmemonly nounwind
declare void @llvm.memcpy.p0i8.p0i8.i64(i8* nocapture writeonly, i8* nocapture readonly, i64, i32, i1) #1

attributes #0 = { nounwind uwtable }<|MERGE_RESOLUTION|>--- conflicted
+++ resolved
@@ -10,7 +10,7 @@
 %struct.S = type { i32, i32, i32, i32 }
 
 ; Function Attrs: nounwind uwtable
-define void @test_conditional_block(%struct.S* nocapture noalias %s1 , %struct.S* nocapture noalias %s2, i32 %x, %struct.S* nocapture noalias  %s3, %struct.S* nocapture noalias readonly %s4) local_unnamed_addr #0 {
+define void @test_conditional_block(ptr nocapture noalias %s1 , ptr nocapture noalias %s2, i32 %x, ptr nocapture noalias  %s3, ptr nocapture noalias readonly %s4) local_unnamed_addr #0 {
 ; CHECK-LABEL: test_conditional_block:
 ; CHECK:       # %bb.0: # %entry
 ; CHECK-NEXT:    cmpl $18, %edx
@@ -62,22 +62,18 @@
   br i1 %cmp, label %if.then, label %if.end
 
 if.then:                                          ; preds = %entry
-  %b = getelementptr inbounds %struct.S, %struct.S* %s1, i64 0, i32 1
-  store i32 %x, i32* %b, align 4
+  %b = getelementptr inbounds %struct.S, ptr %s1, i64 0, i32 1
+  store i32 %x, ptr %b, align 4
   br label %if.end
 
 if.end:                                           ; preds = %if.then, %entry
-  %0 = bitcast %struct.S* %s3 to i8*
-  %1 = bitcast %struct.S* %s4 to i8*
-  tail call void @llvm.memcpy.p0i8.p0i8.i64(i8* %0, i8* %1, i64 16, i32 4, i1 false)
-  %2 = bitcast %struct.S* %s2 to i8*
-  %3 = bitcast %struct.S* %s1 to i8*
-  tail call void @llvm.memcpy.p0i8.p0i8.i64(i8* %2, i8* %3, i64 16, i32 4, i1 false)
-  ret void
-}
-
-; Function Attrs: nounwind uwtable
-define void @test_imm_store(%struct.S* nocapture noalias %s1, %struct.S* nocapture %s2, i32 %x, %struct.S* nocapture %s3) local_unnamed_addr #0 {
+  tail call void @llvm.memcpy.p0.p0.i64(ptr %s3, ptr %s4, i64 16, i32 4, i1 false)
+  tail call void @llvm.memcpy.p0.p0.i64(ptr %s2, ptr %s1, i64 16, i32 4, i1 false)
+  ret void
+}
+
+; Function Attrs: nounwind uwtable
+define void @test_imm_store(ptr nocapture noalias %s1, ptr nocapture %s2, i32 %x, ptr nocapture %s3) local_unnamed_addr #0 {
 ; CHECK-LABEL: test_imm_store:
 ; CHECK:       # %bb.0: # %entry
 ; CHECK-NEXT:    movl $0, (%rdi)
@@ -110,18 +106,14 @@
 ; AVX-NEXT:    movl %eax, 12(%rsi)
 ; AVX-NEXT:    retq
 entry:
-  %a = getelementptr inbounds %struct.S, %struct.S* %s1, i64 0, i32 0
-  store i32 0, i32* %a, align 4
-  %a1 = getelementptr inbounds %struct.S, %struct.S* %s3, i64 0, i32 0
-  store i32 1, i32* %a1, align 4
-  %0 = bitcast %struct.S* %s2 to i8*
-  %1 = bitcast %struct.S* %s1 to i8*
-  tail call void @llvm.memcpy.p0i8.p0i8.i64(i8* %0, i8* %1, i64 16, i32 4, i1 false)
-  ret void
-}
-
-; Function Attrs: nounwind uwtable
-define void @test_nondirect_br(%struct.S* nocapture noalias %s1, %struct.S* nocapture %s2, i32 %x, %struct.S* nocapture %s3, %struct.S* nocapture readonly %s4, i32 %x2) local_unnamed_addr #0 {
+  store i32 0, ptr %s1, align 4
+  store i32 1, ptr %s3, align 4
+  tail call void @llvm.memcpy.p0.p0.i64(ptr %s2, ptr %s1, i64 16, i32 4, i1 false)
+  ret void
+}
+
+; Function Attrs: nounwind uwtable
+define void @test_nondirect_br(ptr nocapture noalias %s1, ptr nocapture %s2, i32 %x, ptr nocapture %s3, ptr nocapture readonly %s4, i32 %x2) local_unnamed_addr #0 {
 ; CHECK-LABEL: test_nondirect_br:
 ; CHECK:       # %bb.0: # %entry
 ; CHECK-NEXT:    cmpl $18, %edx
@@ -188,8 +180,8 @@
   br i1 %cmp, label %if.then, label %if.end
 
 if.then:                                          ; preds = %entry
-  %b = getelementptr inbounds %struct.S, %struct.S* %s1, i64 0, i32 1
-  store i32 %x, i32* %b, align 4
+  %b = getelementptr inbounds %struct.S, ptr %s1, i64 0, i32 1
+  store i32 %x, ptr %b, align 4
   br label %if.end
 
 if.end:                                           ; preds = %if.then, %entry
@@ -197,22 +189,18 @@
   br i1 %cmp1, label %if.then2, label %if.end3
 
 if.then2:                                         ; preds = %if.end
-  %d = getelementptr inbounds %struct.S, %struct.S* %s1, i64 0, i32 3
-  store i32 %x2, i32* %d, align 4
+  %d = getelementptr inbounds %struct.S, ptr %s1, i64 0, i32 3
+  store i32 %x2, ptr %d, align 4
   br label %if.end3
 
 if.end3:                                          ; preds = %if.then2, %if.end
-  %0 = bitcast %struct.S* %s3 to i8*
-  %1 = bitcast %struct.S* %s4 to i8*
-  tail call void @llvm.memcpy.p0i8.p0i8.i64(i8* %0, i8* %1, i64 16, i32 4, i1 false)
-  %2 = bitcast %struct.S* %s2 to i8*
-  %3 = bitcast %struct.S* %s1 to i8*
-  tail call void @llvm.memcpy.p0i8.p0i8.i64(i8* %2, i8* %3, i64 16, i32 4, i1 false)
-  ret void
-}
-
-; Function Attrs: nounwind uwtable
-define void @test_2preds_block(%struct.S* nocapture noalias %s1, %struct.S* nocapture %s2, i32 %x, %struct.S* nocapture %s3, %struct.S* nocapture readonly %s4, i32 %x2) local_unnamed_addr #0 {
+  tail call void @llvm.memcpy.p0.p0.i64(ptr %s3, ptr %s4, i64 16, i32 4, i1 false)
+  tail call void @llvm.memcpy.p0.p0.i64(ptr %s2, ptr %s1, i64 16, i32 4, i1 false)
+  ret void
+}
+
+; Function Attrs: nounwind uwtable
+define void @test_2preds_block(ptr nocapture noalias %s1, ptr nocapture %s2, i32 %x, ptr nocapture %s3, ptr nocapture readonly %s4, i32 %x2) local_unnamed_addr #0 {
 ; CHECK-LABEL: test_2preds_block:
 ; CHECK:       # %bb.0: # %entry
 ; CHECK-NEXT:    movl %r9d, 12(%rdi)
@@ -267,29 +255,25 @@
 ; AVX-NEXT:    movl %eax, 12(%rsi)
 ; AVX-NEXT:    retq
 entry:
-  %d = getelementptr inbounds %struct.S, %struct.S* %s1, i64 0, i32 3
-  store i32 %x2, i32* %d, align 4
+  %d = getelementptr inbounds %struct.S, ptr %s1, i64 0, i32 3
+  store i32 %x2, ptr %d, align 4
   %cmp = icmp sgt i32 %x, 17
   br i1 %cmp, label %if.then, label %if.end
 
 if.then:                                          ; preds = %entry
-  %b = getelementptr inbounds %struct.S, %struct.S* %s1, i64 0, i32 1
-  store i32 %x, i32* %b, align 4
+  %b = getelementptr inbounds %struct.S, ptr %s1, i64 0, i32 1
+  store i32 %x, ptr %b, align 4
   br label %if.end
 
 if.end:                                           ; preds = %if.then, %entry
-  %0 = bitcast %struct.S* %s3 to i8*
-  %1 = bitcast %struct.S* %s4 to i8*
-  tail call void @llvm.memcpy.p0i8.p0i8.i64(i8* %0, i8* %1, i64 16, i32 4, i1 false)
-  %2 = bitcast %struct.S* %s2 to i8*
-  %3 = bitcast %struct.S* %s1 to i8*
-  tail call void @llvm.memcpy.p0i8.p0i8.i64(i8* %2, i8* %3, i64 16, i32 4, i1 false)
+  tail call void @llvm.memcpy.p0.p0.i64(ptr %s3, ptr %s4, i64 16, i32 4, i1 false)
+  tail call void @llvm.memcpy.p0.p0.i64(ptr %s2, ptr %s1, i64 16, i32 4, i1 false)
   ret void
 }
 %struct.S2 = type { i64, i64 }
 
 ; Function Attrs: nounwind uwtable
-define void @test_type64(%struct.S2* nocapture noalias %s1, %struct.S2* nocapture %s2, i32 %x, %struct.S2* nocapture %s3, %struct.S2* nocapture readonly %s4) local_unnamed_addr #0 {
+define void @test_type64(ptr nocapture noalias %s1, ptr nocapture %s2, i32 %x, ptr nocapture %s3, ptr nocapture readonly %s4) local_unnamed_addr #0 {
 ; CHECK-LABEL: test_type64:
 ; CHECK:       # %bb.0: # %entry
 ; CHECK-NEXT:    cmpl $18, %edx
@@ -341,23 +325,19 @@
 
 if.then:                                          ; preds = %entry
   %conv = sext i32 %x to i64
-  %b = getelementptr inbounds %struct.S2, %struct.S2* %s1, i64 0, i32 1
-  store i64 %conv, i64* %b, align 8
+  %b = getelementptr inbounds %struct.S2, ptr %s1, i64 0, i32 1
+  store i64 %conv, ptr %b, align 8
   br label %if.end
 
 if.end:                                           ; preds = %if.then, %entry
-  %0 = bitcast %struct.S2* %s3 to i8*
-  %1 = bitcast %struct.S2* %s4 to i8*
-  tail call void @llvm.memcpy.p0i8.p0i8.i64(i8* %0, i8* %1, i64 16, i32 8, i1 false)
-  %2 = bitcast %struct.S2* %s2 to i8*
-  %3 = bitcast %struct.S2* %s1 to i8*
-  tail call void @llvm.memcpy.p0i8.p0i8.i64(i8* %2, i8* %3, i64 16, i32 8, i1 false)
+  tail call void @llvm.memcpy.p0.p0.i64(ptr %s3, ptr %s4, i64 16, i32 8, i1 false)
+  tail call void @llvm.memcpy.p0.p0.i64(ptr %s2, ptr %s1, i64 16, i32 8, i1 false)
   ret void
 }
 %struct.S3 = type { i64, i8, i8, i16, i32 }
 
 ; Function Attrs: noinline nounwind uwtable
-define void @test_mixed_type(%struct.S3* nocapture noalias %s1, %struct.S3* nocapture %s2, i32 %x, %struct.S3* nocapture readnone %s3, %struct.S3* nocapture readnone %s4) local_unnamed_addr #0 {
+define void @test_mixed_type(ptr nocapture noalias %s1, ptr nocapture %s2, i32 %x, ptr nocapture readnone %s3, ptr nocapture readnone %s4) local_unnamed_addr #0 {
 ; CHECK-LABEL: test_mixed_type:
 ; CHECK:       # %bb.0: # %entry
 ; CHECK-NEXT:    cmpl $18, %edx
@@ -418,23 +398,20 @@
 
 if.then:                                          ; preds = %entry
   %conv = sext i32 %x to i64
-  %a = getelementptr inbounds %struct.S3, %struct.S3* %s1, i64 0, i32 0
-  store i64 %conv, i64* %a, align 8
+  store i64 %conv, ptr %s1, align 8
   %conv1 = trunc i32 %x to i8
-  %b = getelementptr inbounds %struct.S3, %struct.S3* %s1, i64 0, i32 1
-  store i8 %conv1, i8* %b, align 8
+  %b = getelementptr inbounds %struct.S3, ptr %s1, i64 0, i32 1
+  store i8 %conv1, ptr %b, align 8
   br label %if.end
 
 if.end:                                           ; preds = %if.then, %entry
-  %0 = bitcast %struct.S3* %s2 to i8*
-  %1 = bitcast %struct.S3* %s1 to i8*
-  tail call void @llvm.memcpy.p0i8.p0i8.i64(i8* %0, i8* %1, i64 16, i32 8, i1 false)
+  tail call void @llvm.memcpy.p0.p0.i64(ptr %s2, ptr %s1, i64 16, i32 8, i1 false)
   ret void
 }
 %struct.S4 = type { i32, i32, i32, i32, i32, i32, i32, i32, i32, i32, i32, i32 }
 
 ; Function Attrs: nounwind uwtable
-define void @test_multiple_blocks(%struct.S4* nocapture noalias %s1, %struct.S4* nocapture %s2) local_unnamed_addr #0 {
+define void @test_multiple_blocks(ptr nocapture noalias %s1, ptr nocapture %s2) local_unnamed_addr #0 {
 ; CHECK-LABEL: test_multiple_blocks:
 ; CHECK:       # %bb.0: # %entry
 ; CHECK-NEXT:    movl $0, 4(%rdi)
@@ -489,19 +466,17 @@
 ; AVX-NEXT:    movq %rax, 24(%rsi)
 ; AVX-NEXT:    retq
 entry:
-  %b = getelementptr inbounds %struct.S4, %struct.S4* %s1, i64 0, i32 1
-  store i32 0, i32* %b, align 4
-  %b3 = getelementptr inbounds %struct.S4, %struct.S4* %s1, i64 0, i32 9
-  store i32 0, i32* %b3, align 4
-  %0 = bitcast %struct.S4* %s2 to i8*
-  %1 = bitcast %struct.S4* %s1 to i8*
-  tail call void @llvm.memcpy.p0i8.p0i8.i64(i8* %0, i8* %1, i64 48, i32 4, i1 false)
+  %b = getelementptr inbounds %struct.S4, ptr %s1, i64 0, i32 1
+  store i32 0, ptr %b, align 4
+  %b3 = getelementptr inbounds %struct.S4, ptr %s1, i64 0, i32 9
+  store i32 0, ptr %b3, align 4
+  tail call void @llvm.memcpy.p0.p0.i64(ptr %s2, ptr %s1, i64 48, i32 4, i1 false)
   ret void
 }
 %struct.S5 = type { i16, i16, i16, i16, i16, i16, i16, i16 }
 
 ; Function Attrs: nounwind uwtable
-define void @test_type16(%struct.S5* nocapture noalias %s1, %struct.S5* nocapture %s2, i32 %x, %struct.S5* nocapture %s3, %struct.S5* nocapture readonly %s4) local_unnamed_addr #0 {
+define void @test_type16(ptr nocapture noalias %s1, ptr nocapture %s2, i32 %x, ptr nocapture %s3, ptr nocapture readonly %s4) local_unnamed_addr #0 {
 ; CHECK-LABEL: test_type16:
 ; CHECK:       # %bb.0: # %entry
 ; CHECK-NEXT:    cmpl $18, %edx
@@ -558,24 +533,20 @@
 
 if.then:                                          ; preds = %entry
   %conv = trunc i32 %x to i16
-  %b = getelementptr inbounds %struct.S5, %struct.S5* %s1, i64 0, i32 1
-  store i16 %conv, i16* %b, align 2
+  %b = getelementptr inbounds %struct.S5, ptr %s1, i64 0, i32 1
+  store i16 %conv, ptr %b, align 2
   br label %if.end
 
 if.end:                                           ; preds = %if.then, %entry
-  %0 = bitcast %struct.S5* %s3 to i8*
-  %1 = bitcast %struct.S5* %s4 to i8*
-  tail call void @llvm.memcpy.p0i8.p0i8.i64(i8* %0, i8* %1, i64 16, i32 2, i1 false)
-  %2 = bitcast %struct.S5* %s2 to i8*
-  %3 = bitcast %struct.S5* %s1 to i8*
-  tail call void @llvm.memcpy.p0i8.p0i8.i64(i8* %2, i8* %3, i64 16, i32 2, i1 false)
+  tail call void @llvm.memcpy.p0.p0.i64(ptr %s3, ptr %s4, i64 16, i32 2, i1 false)
+  tail call void @llvm.memcpy.p0.p0.i64(ptr %s2, ptr %s1, i64 16, i32 2, i1 false)
   ret void
 }
 
 %struct.S6 = type { [4 x i32], i32, i32, i32, i32 }
 
 ; Function Attrs: nounwind uwtable
-define void @test_stack(%struct.S6* noalias nocapture sret(%struct.S6) %agg.result, %struct.S6* byval(%struct.S6) nocapture readnone align 8 %s1, %struct.S6* byval(%struct.S6) nocapture align 8 %s2, i32 %x) local_unnamed_addr #0 {
+define void @test_stack(ptr noalias nocapture sret(%struct.S6) %agg.result, ptr byval(%struct.S6) nocapture readnone align 8 %s1, ptr byval(%struct.S6) nocapture align 8 %s2, i32 %x) local_unnamed_addr #0 {
 ; CHECK-LABEL: test_stack:
 ; CHECK:       # %bb.0: # %entry
 ; CHECK-NEXT:    movq %rdi, %rax
@@ -634,67 +605,15 @@
 ; AVX-NEXT:    movl %ecx, {{[0-9]+}}(%rsp)
 ; AVX-NEXT:    retq
 entry:
-  %s6.sroa.0.0..sroa_cast1 = bitcast %struct.S6* %s2 to i8*
-  %s6.sroa.3.0..sroa_idx4 = getelementptr inbounds %struct.S6, %struct.S6* %s2, i64 0, i32 3
-  store i32 %x, i32* %s6.sroa.3.0..sroa_idx4, align 8
-  %0 = bitcast %struct.S6* %agg.result to i8*
-  %s6.sroa.0.0..sroa_cast2 = bitcast %struct.S6* %s1 to i8*
-  call void @llvm.memcpy.p0i8.p0i8.i64(i8* %0, i8* nonnull %s6.sroa.0.0..sroa_cast1, i64 32, i32 4, i1 false)
-  call void @llvm.memcpy.p0i8.p0i8.i64(i8* nonnull %s6.sroa.0.0..sroa_cast2, i8* nonnull %s6.sroa.0.0..sroa_cast1, i64 32, i32 4, i1 false)
-
-  ret void
-}
-
-; Function Attrs: nounwind uwtable
-<<<<<<< HEAD
-define void @test_limit_all(%struct.S* noalias  %s1, %struct.S* nocapture %s2, i32 %x, %struct.S* nocapture %s3, %struct.S* nocapture readonly %s4, i32 %x2) local_unnamed_addr #0 {
-; CHECK-LABEL: test_limit_all:
-; CHECK:       # %bb.0: # %entry
-; CHECK-NEXT:    pushq %rbp
-; CHECK-NEXT:    .cfi_def_cfa_offset 16
-; CHECK-NEXT:    pushq %r15
-; CHECK-NEXT:    .cfi_def_cfa_offset 24
-; CHECK-NEXT:    pushq %r14
-; CHECK-NEXT:    .cfi_def_cfa_offset 32
-; CHECK-NEXT:    pushq %r12
-; CHECK-NEXT:    .cfi_def_cfa_offset 40
-; CHECK-NEXT:    pushq %rbx
-; CHECK-NEXT:    .cfi_def_cfa_offset 48
-; CHECK-NEXT:    .cfi_offset %rbx, -48
-; CHECK-NEXT:    .cfi_offset %r12, -40
-; CHECK-NEXT:    .cfi_offset %r14, -32
-; CHECK-NEXT:    .cfi_offset %r15, -24
-; CHECK-NEXT:    .cfi_offset %rbp, -16
-; CHECK-NEXT:    movq %r8, %r15
-; CHECK-NEXT:    movq %rcx, %r14
-; CHECK-NEXT:    movl %edx, %ebp
-; CHECK-NEXT:    movq %rsi, %r12
-; CHECK-NEXT:    movq %rdi, %rbx
-; CHECK-NEXT:    movl %r9d, 12(%rdi)
-; CHECK-NEXT:    callq bar@PLT
-; CHECK-NEXT:    cmpl $18, %ebp
-; CHECK-NEXT:    jl .LBB9_2
-; CHECK-NEXT:  # %bb.1: # %if.then
-; CHECK-NEXT:    movl %ebp, 4(%rbx)
-; CHECK-NEXT:    movq %rbx, %rdi
-; CHECK-NEXT:    callq bar@PLT
-; CHECK-NEXT:  .LBB9_2: # %if.end
-; CHECK-NEXT:    movups (%r15), %xmm0
-; CHECK-NEXT:    movups %xmm0, (%r14)
-; CHECK-NEXT:    movups (%rbx), %xmm0
-; CHECK-NEXT:    movups %xmm0, (%r12)
-; CHECK-NEXT:    popq %rbx
-; CHECK-NEXT:    .cfi_def_cfa_offset 40
-; CHECK-NEXT:    popq %r12
-; CHECK-NEXT:    .cfi_def_cfa_offset 32
-; CHECK-NEXT:    popq %r14
-; CHECK-NEXT:    .cfi_def_cfa_offset 24
-; CHECK-NEXT:    popq %r15
-; CHECK-NEXT:    .cfi_def_cfa_offset 16
-; CHECK-NEXT:    popq %rbp
-; CHECK-NEXT:    .cfi_def_cfa_offset 8
-; CHECK-NEXT:    retq
-=======
+  %s6.sroa.3.0..sroa_idx4 = getelementptr inbounds %struct.S6, ptr %s2, i64 0, i32 3
+  store i32 %x, ptr %s6.sroa.3.0..sroa_idx4, align 8
+  call void @llvm.memcpy.p0.p0.i64(ptr %agg.result, ptr nonnull %s2, i64 32, i32 4, i1 false)
+  call void @llvm.memcpy.p0.p0.i64(ptr nonnull %s1, ptr nonnull %s2, i64 32, i32 4, i1 false)
+
+  ret void
+}
+
+; Function Attrs: nounwind uwtable
 define void @test_limit_all(ptr noalias  %s1, ptr nocapture %s2, i32 %x, ptr nocapture %s3, ptr nocapture readonly %s4, i32 %x2) local_unnamed_addr #0 {
 ; SSE-LABEL: test_limit_all:
 ; SSE:       # %bb.0: # %entry
@@ -742,7 +661,6 @@
 ; SSE-NEXT:    popq %rbp
 ; SSE-NEXT:    .cfi_def_cfa_offset 8
 ; SSE-NEXT:    retq
->>>>>>> 04a5ca86
 ;
 ; AVX-LABEL: test_limit_all:
 ; AVX:       # %bb.0: # %entry
@@ -791,30 +709,26 @@
 ; AVX-NEXT:    .cfi_def_cfa_offset 8
 ; AVX-NEXT:    retq
 entry:
-  %d = getelementptr inbounds %struct.S, %struct.S* %s1, i64 0, i32 3
-  store i32 %x2, i32* %d, align 4
-  tail call void @bar(%struct.S* %s1) #3
+  %d = getelementptr inbounds %struct.S, ptr %s1, i64 0, i32 3
+  store i32 %x2, ptr %d, align 4
+  tail call void @bar(ptr %s1) #3
   %cmp = icmp sgt i32 %x, 17
   br i1 %cmp, label %if.then, label %if.end
 
 if.then:                                          ; preds = %entry
-  %b = getelementptr inbounds %struct.S, %struct.S* %s1, i64 0, i32 1
-  store i32 %x, i32* %b, align 4
-  tail call void @bar(%struct.S* nonnull %s1) #3
+  %b = getelementptr inbounds %struct.S, ptr %s1, i64 0, i32 1
+  store i32 %x, ptr %b, align 4
+  tail call void @bar(ptr nonnull %s1) #3
   br label %if.end
 
 if.end:                                           ; preds = %if.then, %entry
-  %0 = bitcast %struct.S* %s3 to i8*
-  %1 = bitcast %struct.S* %s4 to i8*
-  tail call void @llvm.memcpy.p0i8.p0i8.i64(i8* %0, i8* %1, i64 16, i32 4, i1 false)
-  %2 = bitcast %struct.S* %s2 to i8*
-  %3 = bitcast %struct.S* %s1 to i8*
-  tail call void @llvm.memcpy.p0i8.p0i8.i64(i8* %2, i8* %3, i64 16, i32 4, i1 false)
-  ret void
-}
-
-; Function Attrs: nounwind uwtable
-define void @test_limit_one_pred(%struct.S* noalias %s1, %struct.S* nocapture %s2, i32 %x, %struct.S* nocapture %s3, %struct.S* nocapture readonly %s4, i32 %x2) local_unnamed_addr #0 {
+  tail call void @llvm.memcpy.p0.p0.i64(ptr %s3, ptr %s4, i64 16, i32 4, i1 false)
+  tail call void @llvm.memcpy.p0.p0.i64(ptr %s2, ptr %s1, i64 16, i32 4, i1 false)
+  ret void
+}
+
+; Function Attrs: nounwind uwtable
+define void @test_limit_one_pred(ptr noalias %s1, ptr nocapture %s2, i32 %x, ptr nocapture %s3, ptr nocapture readonly %s4, i32 %x2) local_unnamed_addr #0 {
 ; CHECK-LABEL: test_limit_one_pred:
 ; CHECK:       # %bb.0: # %entry
 ; CHECK-NEXT:    pushq %r15
@@ -955,35 +869,31 @@
 ; AVX-NEXT:    .cfi_def_cfa_offset 8
 ; AVX-NEXT:    retq
 entry:
-  %d = getelementptr inbounds %struct.S, %struct.S* %s1, i64 0, i32 3
-  store i32 %x2, i32* %d, align 4
+  %d = getelementptr inbounds %struct.S, ptr %s1, i64 0, i32 3
+  store i32 %x2, ptr %d, align 4
   %cmp = icmp sgt i32 %x, 17
   br i1 %cmp, label %if.then, label %if.end
 
 if.then:                                          ; preds = %entry
-  %b = getelementptr inbounds %struct.S, %struct.S* %s1, i64 0, i32 1
-  store i32 %x, i32* %b, align 4
-  tail call void @bar(%struct.S* nonnull %s1) #3
+  %b = getelementptr inbounds %struct.S, ptr %s1, i64 0, i32 1
+  store i32 %x, ptr %b, align 4
+  tail call void @bar(ptr nonnull %s1) #3
   br label %if.end
 
 if.end:                                           ; preds = %if.then, %entry
-  %0 = bitcast %struct.S* %s3 to i8*
-  %1 = bitcast %struct.S* %s4 to i8*
-  tail call void @llvm.memcpy.p0i8.p0i8.i64(i8* %0, i8* %1, i64 16, i32 4, i1 false)
-  %2 = bitcast %struct.S* %s2 to i8*
-  %3 = bitcast %struct.S* %s1 to i8*
-  tail call void @llvm.memcpy.p0i8.p0i8.i64(i8* %2, i8* %3, i64 16, i32 4, i1 false)
-  ret void
-}
-
-
-declare void @bar(%struct.S*) local_unnamed_addr #1
+  tail call void @llvm.memcpy.p0.p0.i64(ptr %s3, ptr %s4, i64 16, i32 4, i1 false)
+  tail call void @llvm.memcpy.p0.p0.i64(ptr %s2, ptr %s1, i64 16, i32 4, i1 false)
+  ret void
+}
+
+
+declare void @bar(ptr) local_unnamed_addr #1
 
 
 %struct.S7 = type { float, float, float , float, float, float, float, float }
 
 ; Function Attrs: nounwind uwtable
-define void @test_conditional_block_float(%struct.S7* nocapture noalias %s1, %struct.S7* nocapture %s2, i32 %x, %struct.S7* nocapture %s3, %struct.S7* nocapture readonly %s4, float %y) local_unnamed_addr #0 {
+define void @test_conditional_block_float(ptr nocapture noalias %s1, ptr nocapture %s2, i32 %x, ptr nocapture %s3, ptr nocapture readonly %s4, float %y) local_unnamed_addr #0 {
 ; CHECK-LABEL: test_conditional_block_float:
 ; CHECK:       # %bb.0: # %entry
 ; CHECK-NEXT:    cmpl $18, %edx
@@ -1046,24 +956,20 @@
   br i1 %cmp, label %if.then, label %if.end
 
 if.then:                                          ; preds = %entry
-  %b = getelementptr inbounds %struct.S7, %struct.S7* %s1, i64 0, i32 1
-  store float 1.0, float* %b, align 4
+  %b = getelementptr inbounds %struct.S7, ptr %s1, i64 0, i32 1
+  store float 1.0, ptr %b, align 4
   br label %if.end
 
 if.end:                                           ; preds = %if.then, %entry
-  %0 = bitcast %struct.S7* %s3 to i8*
-  %1 = bitcast %struct.S7* %s4 to i8*
-  tail call void @llvm.memcpy.p0i8.p0i8.i64(i8* %0, i8* %1, i64 32, i32 4, i1 false)
-  %2 = bitcast %struct.S7* %s2 to i8*
-  %3 = bitcast %struct.S7* %s1 to i8*
-  tail call void @llvm.memcpy.p0i8.p0i8.i64(i8* %2, i8* %3, i64 32, i32 4, i1 false)
+  tail call void @llvm.memcpy.p0.p0.i64(ptr %s3, ptr %s4, i64 32, i32 4, i1 false)
+  tail call void @llvm.memcpy.p0.p0.i64(ptr %s2, ptr %s1, i64 32, i32 4, i1 false)
   ret void
 }
 
 %struct.S8 = type { i64, i64, i64, i64, i64, i64 }
 
 ; Function Attrs: nounwind uwtable
-define void @test_conditional_block_ymm(%struct.S8* nocapture noalias %s1, %struct.S8* nocapture %s2, i32 %x, %struct.S8* nocapture %s3, %struct.S8* nocapture readonly %s4) local_unnamed_addr #0 {
+define void @test_conditional_block_ymm(ptr nocapture noalias %s1, ptr nocapture %s2, i32 %x, ptr nocapture %s3, ptr nocapture readonly %s4) local_unnamed_addr #0 {
 ; CHECK-LABEL: test_conditional_block_ymm:
 ; CHECK:       # %bb.0: # %entry
 ; CHECK-NEXT:    cmpl $18, %edx
@@ -1122,36 +1028,16 @@
   br i1 %cmp, label %if.then, label %if.end
 
 if.then:                                          ; preds = %entry
-  %b = getelementptr inbounds %struct.S8, %struct.S8* %s1, i64 0, i32 1
-  store i64 1, i64* %b, align 4
+  %b = getelementptr inbounds %struct.S8, ptr %s1, i64 0, i32 1
+  store i64 1, ptr %b, align 4
   br label %if.end
 
 if.end:                                           ; preds = %if.then, %entry
-  %0 = bitcast %struct.S8* %s3 to i8*
-  %1 = bitcast %struct.S8* %s4 to i8*
-  tail call void @llvm.memcpy.p0i8.p0i8.i64(i8* %0, i8* %1, i64 32, i32 4, i1 false)
-  %2 = bitcast %struct.S8* %s2 to i8*
-  %3 = bitcast %struct.S8* %s1 to i8*
-  tail call void @llvm.memcpy.p0i8.p0i8.i64(i8* %2, i8* %3, i64 32, i32 4, i1 false)
-  ret void
-}
-
-<<<<<<< HEAD
-define dso_local void @test_alias(i8* nocapture %A, i32 %x) local_unnamed_addr #0 {
-; CHECK-LABEL: test_alias:
-; CHECK:       # %bb.0: # %entry
-; CHECK-NEXT:    movl %esi, (%rdi)
-; CHECK-NEXT:    movups (%rdi), %xmm0
-; CHECK-NEXT:    movups %xmm0, 4(%rdi)
-; CHECK-NEXT:    retq
-;
-; DISABLED-LABEL: test_alias:
-; DISABLED:       # %bb.0: # %entry
-; DISABLED-NEXT:    movl %esi, (%rdi)
-; DISABLED-NEXT:    movups (%rdi), %xmm0
-; DISABLED-NEXT:    movups %xmm0, 4(%rdi)
-; DISABLED-NEXT:    retq
-=======
+  tail call void @llvm.memcpy.p0.p0.i64(ptr %s3, ptr %s4, i64 32, i32 4, i1 false)
+  tail call void @llvm.memcpy.p0.p0.i64(ptr %s2, ptr %s1, i64 32, i32 4, i1 false)
+  ret void
+}
+
 define dso_local void @test_alias(ptr nocapture %A, i32 %x) local_unnamed_addr #0 {
 ; SSE-LABEL: test_alias:
 ; SSE:       # %bb.0: # %entry
@@ -1159,7 +1045,6 @@
 ; SSE-NEXT:    movups (%rdi), %xmm0
 ; SSE-NEXT:    movups %xmm0, 4(%rdi)
 ; SSE-NEXT:    retq
->>>>>>> 04a5ca86
 ;
 ; AVX-LABEL: test_alias:
 ; AVX:       # %bb.0: # %entry
@@ -1168,15 +1053,14 @@
 ; AVX-NEXT:    vmovups %xmm0, 4(%rdi)
 ; AVX-NEXT:    retq
 entry:
-  %a = bitcast i8* %A to i32*
-  store i32 %x, i32* %a, align 4
-  %add.ptr = getelementptr inbounds i8, i8* %A, i64 4
-  tail call void @llvm.memcpy.p0i8.p0i8.i64(i8* nonnull align 4 %add.ptr, i8* align 4 %A, i64 16, i32 4, i1 false)
-  ret void
-}
-
-; Function Attrs: nounwind uwtable
-define dso_local void @test_noalias(i8* nocapture %A, i32 %x) local_unnamed_addr #0 {
+  store i32 %x, ptr %A, align 4
+  %add.ptr = getelementptr inbounds i8, ptr %A, i64 4
+  tail call void @llvm.memcpy.p0.p0.i64(ptr nonnull align 4 %add.ptr, ptr align 4 %A, i64 16, i32 4, i1 false)
+  ret void
+}
+
+; Function Attrs: nounwind uwtable
+define dso_local void @test_noalias(ptr nocapture %A, i32 %x) local_unnamed_addr #0 {
 ; CHECK-LABEL: test_noalias:
 ; CHECK:       # %bb.0: # %entry
 ; CHECK-NEXT:    movl %esi, (%rdi)
@@ -1206,14 +1090,13 @@
 ; AVX-NEXT:    movl %eax, 32(%rdi)
 ; AVX-NEXT:    retq
 entry:
-  %a = bitcast i8* %A to i32*
-  store i32 %x, i32* %a, align 4
-  %add.ptr = getelementptr inbounds i8, i8* %A, i64 20
-  tail call void @llvm.memcpy.p0i8.p0i8.i64(i8* nonnull align 4 %add.ptr, i8* align 4 %A, i64 16, i32 4, i1 false)
+  store i32 %x, ptr %A, align 4
+  %add.ptr = getelementptr inbounds i8, ptr %A, i64 20
+  tail call void @llvm.memcpy.p0.p0.i64(ptr nonnull align 4 %add.ptr, ptr align 4 %A, i64 16, i32 4, i1 false)
   ret void
 }
 
 ; Function Attrs: argmemonly nounwind
-declare void @llvm.memcpy.p0i8.p0i8.i64(i8* nocapture writeonly, i8* nocapture readonly, i64, i32, i1) #1
+declare void @llvm.memcpy.p0.p0.i64(ptr nocapture writeonly, ptr nocapture readonly, i64, i32, i1) #1
 
 attributes #0 = { nounwind uwtable }