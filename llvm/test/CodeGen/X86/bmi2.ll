; NOTE: Assertions have been autogenerated by utils/update_llc_test_checks.py
; RUN: llc < %s -mtriple=i686-unknown-unknown -mattr=+bmi,+bmi2,+cmov | FileCheck %s --check-prefix=X86
; RUN: llc < %s -mtriple=x86_64-unknown-unknown -mattr=+bmi,+bmi2 | FileCheck %s --check-prefix=X64
; RUN: llc < %s -mtriple=x86_64-unknown-unknown -mattr=+bmi,+bmi2,+egpr --show-mc-encoding | FileCheck %s --check-prefix=EGPR

define i32 @bzhi32(i32 %x, i32 %y)   {
; X86-LABEL: bzhi32:
; X86:       # %bb.0:
; X86-NEXT:    movl {{[0-9]+}}(%esp), %eax
; X86-NEXT:    movl {{[0-9]+}}(%esp), %ecx
; X86-NEXT:    addl %ecx, %ecx
; X86-NEXT:    bzhil %eax, %ecx, %eax
; X86-NEXT:    retl
;
; X64-LABEL: bzhi32:
; X64:       # %bb.0:
; X64-NEXT:    addl %edi, %edi
; X64-NEXT:    bzhil %esi, %edi, %eax
; X64-NEXT:    retq
;
; EGPR-LABEL: bzhi32:
; EGPR:       # %bb.0:
; EGPR-NEXT:    addl %edi, %edi # encoding: [0x01,0xff]
; EGPR-NEXT:    bzhil %esi, %edi, %eax # EVEX TO VEX Compression encoding: [0xc4,0xe2,0x48,0xf5,0xc7]
; EGPR-NEXT:    retq # encoding: [0xc3]
  %x1 = add i32 %x, %x
  %tmp = tail call i32 @llvm.x86.bmi.bzhi.32(i32 %x1, i32 %y)
  ret i32 %tmp
}

define i32 @bzhi32_load(i32* %x, i32 %y)   {
; X86-LABEL: bzhi32_load:
; X86:       # %bb.0:
; X86-NEXT:    movl {{[0-9]+}}(%esp), %eax
; X86-NEXT:    movl {{[0-9]+}}(%esp), %ecx
; X86-NEXT:    bzhil %eax, (%ecx), %eax
; X86-NEXT:    retl
;
; X64-LABEL: bzhi32_load:
; X64:       # %bb.0:
; X64-NEXT:    bzhil %esi, (%rdi), %eax
; X64-NEXT:    retq
<<<<<<< HEAD
  %x1 = load i32, i32* %x
=======
;
; EGPR-LABEL: bzhi32_load:
; EGPR:       # %bb.0:
; EGPR-NEXT:    bzhil %esi, (%rdi), %eax # EVEX TO VEX Compression encoding: [0xc4,0xe2,0x48,0xf5,0x07]
; EGPR-NEXT:    retq # encoding: [0xc3]
  %x1 = load i32, ptr %x
>>>>>>> 99cae9a4
  %tmp = tail call i32 @llvm.x86.bmi.bzhi.32(i32 %x1, i32 %y)
  ret i32 %tmp
}

; PR48768 - 'bzhi' clears the overflow flag, so we don't need a separate 'test'.
define i1 @bzhi32_overflow(i32 %x, i32 %y) {
; X86-LABEL: bzhi32_overflow:
; X86:       # %bb.0:
; X86-NEXT:    movl {{[0-9]+}}(%esp), %eax
; X86-NEXT:    bzhil %eax, {{[0-9]+}}(%esp), %eax
; X86-NEXT:    setle %al
; X86-NEXT:    retl
;
; X64-LABEL: bzhi32_overflow:
; X64:       # %bb.0:
; X64-NEXT:    bzhil %esi, %edi, %eax
; X64-NEXT:    setle %al
; X64-NEXT:    retq
;
; EGPR-LABEL: bzhi32_overflow:
; EGPR:       # %bb.0:
; EGPR-NEXT:    bzhil %esi, %edi, %eax # EVEX TO VEX Compression encoding: [0xc4,0xe2,0x48,0xf5,0xc7]
; EGPR-NEXT:    testl %eax, %eax # encoding: [0x85,0xc0]
; EGPR-NEXT:    setle %al # encoding: [0x0f,0x9e,0xc0]
; EGPR-NEXT:    retq # encoding: [0xc3]
  %tmp = tail call i32 @llvm.x86.bmi.bzhi.32(i32 %x, i32 %y)
  %cmp = icmp slt i32 %tmp, 1
  ret i1 %cmp
}

declare i32 @llvm.x86.bmi.bzhi.32(i32, i32)

define i32 @pdep32(i32 %x, i32 %y)   {
; X86-LABEL: pdep32:
; X86:       # %bb.0:
; X86-NEXT:    movl {{[0-9]+}}(%esp), %eax
; X86-NEXT:    movl {{[0-9]+}}(%esp), %ecx
; X86-NEXT:    addl %ecx, %ecx
; X86-NEXT:    pdepl %ecx, %eax, %eax
; X86-NEXT:    retl
;
; X64-LABEL: pdep32:
; X64:       # %bb.0:
; X64-NEXT:    addl %esi, %esi
; X64-NEXT:    pdepl %esi, %edi, %eax
; X64-NEXT:    retq
;
; EGPR-LABEL: pdep32:
; EGPR:       # %bb.0:
; EGPR-NEXT:    addl %esi, %esi # encoding: [0x01,0xf6]
; EGPR-NEXT:    pdepl %esi, %edi, %eax # EVEX TO VEX Compression encoding: [0xc4,0xe2,0x43,0xf5,0xc6]
; EGPR-NEXT:    retq # encoding: [0xc3]
  %y1 = add i32 %y, %y
  %tmp = tail call i32 @llvm.x86.bmi.pdep.32(i32 %x, i32 %y1)
  ret i32 %tmp
}

define i32 @pdep32_load(i32 %x, i32* %y)   {
; X86-LABEL: pdep32_load:
; X86:       # %bb.0:
; X86-NEXT:    movl {{[0-9]+}}(%esp), %eax
; X86-NEXT:    movl {{[0-9]+}}(%esp), %ecx
; X86-NEXT:    pdepl (%eax), %ecx, %eax
; X86-NEXT:    retl
;
; X64-LABEL: pdep32_load:
; X64:       # %bb.0:
; X64-NEXT:    pdepl (%rsi), %edi, %eax
; X64-NEXT:    retq
<<<<<<< HEAD
  %y1 = load i32, i32* %y
=======
;
; EGPR-LABEL: pdep32_load:
; EGPR:       # %bb.0:
; EGPR-NEXT:    pdepl (%rsi), %edi, %eax # EVEX TO VEX Compression encoding: [0xc4,0xe2,0x43,0xf5,0x06]
; EGPR-NEXT:    retq # encoding: [0xc3]
  %y1 = load i32, ptr %y
>>>>>>> 99cae9a4
  %tmp = tail call i32 @llvm.x86.bmi.pdep.32(i32 %x, i32 %y1)
  ret i32 %tmp
}

define i32 @pdep32_anyext(i16 %x)   {
; X86-LABEL: pdep32_anyext:
; X86:       # %bb.0:
; X86-NEXT:    movswl {{[0-9]+}}(%esp), %eax
; X86-NEXT:    movl $-1431655766, %ecx # imm = 0xAAAAAAAA
; X86-NEXT:    pdepl %ecx, %eax, %eax
; X86-NEXT:    retl
;
; X64-LABEL: pdep32_anyext:
; X64:       # %bb.0:
; X64-NEXT:    movl $-1431655766, %eax # imm = 0xAAAAAAAA
; X64-NEXT:    pdepl %eax, %edi, %eax
; X64-NEXT:    retq
;
; EGPR-LABEL: pdep32_anyext:
; EGPR:       # %bb.0:
; EGPR-NEXT:    movl $-1431655766, %eax # encoding: [0xb8,0xaa,0xaa,0xaa,0xaa]
; EGPR-NEXT:    # imm = 0xAAAAAAAA
; EGPR-NEXT:    pdepl %eax, %edi, %eax # EVEX TO VEX Compression encoding: [0xc4,0xe2,0x43,0xf5,0xc0]
; EGPR-NEXT:    retq # encoding: [0xc3]
  %x1 = sext i16 %x to i32
  %tmp = tail call i32 @llvm.x86.bmi.pdep.32(i32 %x1, i32 -1431655766)
  ret i32 %tmp
}

define i32 @pdep32_demandedbits(i32 %x) {
; X86-LABEL: pdep32_demandedbits:
; X86:       # %bb.0:
; X86-NEXT:    movl {{[0-9]+}}(%esp), %eax
; X86-NEXT:    movl $1431655765, %ecx # imm = 0x55555555
; X86-NEXT:    pdepl %ecx, %eax, %eax
; X86-NEXT:    retl
;
; X64-LABEL: pdep32_demandedbits:
; X64:       # %bb.0:
; X64-NEXT:    movl $1431655765, %eax # imm = 0x55555555
; X64-NEXT:    pdepl %eax, %edi, %eax
; X64-NEXT:    retq
;
; EGPR-LABEL: pdep32_demandedbits:
; EGPR:       # %bb.0:
; EGPR-NEXT:    movl $1431655765, %eax # encoding: [0xb8,0x55,0x55,0x55,0x55]
; EGPR-NEXT:    # imm = 0x55555555
; EGPR-NEXT:    pdepl %eax, %edi, %eax # EVEX TO VEX Compression encoding: [0xc4,0xe2,0x43,0xf5,0xc0]
; EGPR-NEXT:    retq # encoding: [0xc3]
  %tmp = tail call i32 @llvm.x86.bmi.pdep.32(i32 %x, i32 1431655765)
  %tmp2 = and i32 %tmp, 1431655765
  ret i32 %tmp2
}

define i32 @pdep32_demandedbits2(i32 %x, i32 %y) {
; X86-LABEL: pdep32_demandedbits2:
; X86:       # %bb.0:
; X86-NEXT:    movzbl {{[0-9]+}}(%esp), %eax
; X86-NEXT:    pdepl {{[0-9]+}}(%esp), %eax, %eax
; X86-NEXT:    andl $128, %eax
; X86-NEXT:    retl
;
; X64-LABEL: pdep32_demandedbits2:
; X64:       # %bb.0:
; X64-NEXT:    pdepl %esi, %edi, %eax
; X64-NEXT:    andl $128, %eax
; X64-NEXT:    retq
;
; EGPR-LABEL: pdep32_demandedbits2:
; EGPR:       # %bb.0:
; EGPR-NEXT:    pdepl %esi, %edi, %eax # EVEX TO VEX Compression encoding: [0xc4,0xe2,0x43,0xf5,0xc6]
; EGPR-NEXT:    andl $128, %eax # encoding: [0x25,0x80,0x00,0x00,0x00]
; EGPR-NEXT:    retq # encoding: [0xc3]
  %tmp = and i32 %x, 255
  %tmp2 = tail call i32 @llvm.x86.bmi.pdep.32(i32 %tmp, i32 %y)
  %tmp3 = and i32 %tmp2, 128
  ret i32 %tmp3
}

define i32 @pdep32_demandedbits_mask(i32 %x, i16 %y) {
; X86-LABEL: pdep32_demandedbits_mask:
; X86:       # %bb.0:
; X86-NEXT:    movswl {{[0-9]+}}(%esp), %eax
; X86-NEXT:    movl {{[0-9]+}}(%esp), %ecx
; X86-NEXT:    pdepl %eax, %ecx, %eax
; X86-NEXT:    andl $32768, %eax # imm = 0x8000
; X86-NEXT:    retl
;
; X64-LABEL: pdep32_demandedbits_mask:
; X64:       # %bb.0:
; X64-NEXT:    pdepl %esi, %edi, %eax
; X64-NEXT:    andl $32768, %eax # imm = 0x8000
; X64-NEXT:    retq
;
; EGPR-LABEL: pdep32_demandedbits_mask:
; EGPR:       # %bb.0:
; EGPR-NEXT:    pdepl %esi, %edi, %eax # EVEX TO VEX Compression encoding: [0xc4,0xe2,0x43,0xf5,0xc6]
; EGPR-NEXT:    andl $32768, %eax # encoding: [0x25,0x00,0x80,0x00,0x00]
; EGPR-NEXT:    # imm = 0x8000
; EGPR-NEXT:    retq # encoding: [0xc3]
  %tmp = sext i16 %y to i32
  %tmp2 = tail call i32 @llvm.x86.bmi.pdep.32(i32 %x, i32 %tmp)
  %tmp3 = and i32 %tmp2, 32768
  ret i32 %tmp3
}

define i32 @pdep32_demandedbits_mask2(i32 %x, i16 %y) {
; X86-LABEL: pdep32_demandedbits_mask2:
; X86:       # %bb.0:
; X86-NEXT:    movswl {{[0-9]+}}(%esp), %eax
; X86-NEXT:    movl {{[0-9]+}}(%esp), %ecx
; X86-NEXT:    pdepl %eax, %ecx, %eax
; X86-NEXT:    movzwl %ax, %eax
; X86-NEXT:    retl
;
; X64-LABEL: pdep32_demandedbits_mask2:
; X64:       # %bb.0:
; X64-NEXT:    pdepl %esi, %edi, %eax
; X64-NEXT:    movzwl %ax, %eax
; X64-NEXT:    retq
;
; EGPR-LABEL: pdep32_demandedbits_mask2:
; EGPR:       # %bb.0:
; EGPR-NEXT:    pdepl %esi, %edi, %eax # EVEX TO VEX Compression encoding: [0xc4,0xe2,0x43,0xf5,0xc6]
; EGPR-NEXT:    movzwl %ax, %eax # encoding: [0x0f,0xb7,0xc0]
; EGPR-NEXT:    retq # encoding: [0xc3]
  %tmp = sext i16 %y to i32
  %tmp2 = tail call i32 @llvm.x86.bmi.pdep.32(i32 %x, i32 %tmp)
  %tmp3 = and i32 %tmp2, 65535
  ret i32 %tmp3
}

define i32 @pdep32_knownbits(i32 %x) {
; X86-LABEL: pdep32_knownbits:
; X86:       # %bb.0:
; X86-NEXT:    movl {{[0-9]+}}(%esp), %eax
; X86-NEXT:    movl $1431655765, %ecx # imm = 0x55555555
; X86-NEXT:    pdepl %ecx, %eax, %eax
; X86-NEXT:    imull %eax, %eax
; X86-NEXT:    retl
;
; X64-LABEL: pdep32_knownbits:
; X64:       # %bb.0:
; X64-NEXT:    movl $1431655765, %eax # imm = 0x55555555
; X64-NEXT:    pdepl %eax, %edi, %eax
; X64-NEXT:    imull %eax, %eax
; X64-NEXT:    retq
;
; EGPR-LABEL: pdep32_knownbits:
; EGPR:       # %bb.0:
; EGPR-NEXT:    movl $1431655765, %eax # encoding: [0xb8,0x55,0x55,0x55,0x55]
; EGPR-NEXT:    # imm = 0x55555555
; EGPR-NEXT:    pdepl %eax, %edi, %eax # EVEX TO VEX Compression encoding: [0xc4,0xe2,0x43,0xf5,0xc0]
; EGPR-NEXT:    imull %eax, %eax # encoding: [0x0f,0xaf,0xc0]
; EGPR-NEXT:    retq # encoding: [0xc3]
  %tmp = tail call i32 @llvm.x86.bmi.pdep.32(i32 %x, i32 1431655765)
  %tmp2 = and i32 %tmp, 1431655765
  %tmp3 = mul i32 %tmp, %tmp2
  ret i32 %tmp3
}

define i32 @pdep32_knownbits2(i32 %x, i32 %y) {
; X86-LABEL: pdep32_knownbits2:
; X86:       # %bb.0:
; X86-NEXT:    movl $-256, %eax
; X86-NEXT:    andl {{[0-9]+}}(%esp), %eax
; X86-NEXT:    pdepl {{[0-9]+}}(%esp), %eax, %eax
; X86-NEXT:    imull %eax, %eax
; X86-NEXT:    retl
;
; X64-LABEL: pdep32_knownbits2:
; X64:       # %bb.0:
; X64-NEXT:    andl $-256, %edi
; X64-NEXT:    pdepl %esi, %edi, %eax
; X64-NEXT:    imull %eax, %eax
; X64-NEXT:    retq
;
; EGPR-LABEL: pdep32_knownbits2:
; EGPR:       # %bb.0:
; EGPR-NEXT:    andl $-256, %edi # encoding: [0x81,0xe7,0x00,0xff,0xff,0xff]
; EGPR-NEXT:    pdepl %esi, %edi, %eax # EVEX TO VEX Compression encoding: [0xc4,0xe2,0x43,0xf5,0xc6]
; EGPR-NEXT:    imull %eax, %eax # encoding: [0x0f,0xaf,0xc0]
; EGPR-NEXT:    retq # encoding: [0xc3]
  %tmp = and i32 %x, -256
  %tmp2 = tail call i32 @llvm.x86.bmi.pdep.32(i32 %tmp, i32 %y)
  %tmp3 = and i32 %tmp2, -256
  %tmp4 = mul i32 %tmp2, %tmp3
  ret i32 %tmp4
}

declare i32 @llvm.x86.bmi.pdep.32(i32, i32)

define i32 @pext32(i32 %x, i32 %y)   {
; X86-LABEL: pext32:
; X86:       # %bb.0:
; X86-NEXT:    movl {{[0-9]+}}(%esp), %eax
; X86-NEXT:    movl {{[0-9]+}}(%esp), %ecx
; X86-NEXT:    addl %ecx, %ecx
; X86-NEXT:    pextl %ecx, %eax, %eax
; X86-NEXT:    retl
;
; X64-LABEL: pext32:
; X64:       # %bb.0:
; X64-NEXT:    addl %esi, %esi
; X64-NEXT:    pextl %esi, %edi, %eax
; X64-NEXT:    retq
;
; EGPR-LABEL: pext32:
; EGPR:       # %bb.0:
; EGPR-NEXT:    addl %esi, %esi # encoding: [0x01,0xf6]
; EGPR-NEXT:    pextl %esi, %edi, %eax # EVEX TO VEX Compression encoding: [0xc4,0xe2,0x42,0xf5,0xc6]
; EGPR-NEXT:    retq # encoding: [0xc3]
  %y1 = add i32 %y, %y
  %tmp = tail call i32 @llvm.x86.bmi.pext.32(i32 %x, i32 %y1)
  ret i32 %tmp
}

define i32 @pext32_load(i32 %x, i32* %y)   {
; X86-LABEL: pext32_load:
; X86:       # %bb.0:
; X86-NEXT:    movl {{[0-9]+}}(%esp), %eax
; X86-NEXT:    movl {{[0-9]+}}(%esp), %ecx
; X86-NEXT:    pextl (%eax), %ecx, %eax
; X86-NEXT:    retl
;
; X64-LABEL: pext32_load:
; X64:       # %bb.0:
; X64-NEXT:    pextl (%rsi), %edi, %eax
; X64-NEXT:    retq
<<<<<<< HEAD
  %y1 = load i32, i32* %y
=======
;
; EGPR-LABEL: pext32_load:
; EGPR:       # %bb.0:
; EGPR-NEXT:    pextl (%rsi), %edi, %eax # EVEX TO VEX Compression encoding: [0xc4,0xe2,0x42,0xf5,0x06]
; EGPR-NEXT:    retq # encoding: [0xc3]
  %y1 = load i32, ptr %y
>>>>>>> 99cae9a4
  %tmp = tail call i32 @llvm.x86.bmi.pext.32(i32 %x, i32 %y1)
  ret i32 %tmp
}

define i32 @pext32_knownbits(i32 %x)   {
; X86-LABEL: pext32_knownbits:
; X86:       # %bb.0:
; X86-NEXT:    movl {{[0-9]+}}(%esp), %eax
; X86-NEXT:    movl $1431655765, %ecx # imm = 0x55555555
; X86-NEXT:    pextl %ecx, %eax, %eax
; X86-NEXT:    retl
;
; X64-LABEL: pext32_knownbits:
; X64:       # %bb.0:
; X64-NEXT:    movl $1431655765, %eax # imm = 0x55555555
; X64-NEXT:    pextl %eax, %edi, %eax
; X64-NEXT:    retq
;
; EGPR-LABEL: pext32_knownbits:
; EGPR:       # %bb.0:
; EGPR-NEXT:    movl $1431655765, %eax # encoding: [0xb8,0x55,0x55,0x55,0x55]
; EGPR-NEXT:    # imm = 0x55555555
; EGPR-NEXT:    pextl %eax, %edi, %eax # EVEX TO VEX Compression encoding: [0xc4,0xe2,0x42,0xf5,0xc0]
; EGPR-NEXT:    retq # encoding: [0xc3]
  %tmp = tail call i32 @llvm.x86.bmi.pext.32(i32 %x, i32 1431655765)
  %tmp2 = and i32 %tmp, 65535
  ret i32 %tmp2
}

declare i32 @llvm.x86.bmi.pext.32(i32, i32)

define i32 @mulx32(i32 %x, i32 %y, i32* %p)   {
; X86-LABEL: mulx32:
; X86:       # %bb.0:
; X86-NEXT:    movl {{[0-9]+}}(%esp), %ecx
; X86-NEXT:    movl {{[0-9]+}}(%esp), %eax
; X86-NEXT:    movl {{[0-9]+}}(%esp), %edx
; X86-NEXT:    addl %edx, %edx
; X86-NEXT:    addl %eax, %eax
; X86-NEXT:    mulxl %eax, %eax, %edx
; X86-NEXT:    movl %edx, (%ecx)
; X86-NEXT:    retl
;
; X64-LABEL: mulx32:
; X64:       # %bb.0:
; X64-NEXT:    # kill: def $esi killed $esi def $rsi
; X64-NEXT:    # kill: def $edi killed $edi def $rdi
; X64-NEXT:    addl %edi, %edi
; X64-NEXT:    leal (%rsi,%rsi), %eax
; X64-NEXT:    imulq %rdi, %rax
; X64-NEXT:    movq %rax, %rcx
; X64-NEXT:    shrq $32, %rcx
; X64-NEXT:    movl %ecx, (%rdx)
; X64-NEXT:    # kill: def $eax killed $eax killed $rax
; X64-NEXT:    retq
;
; EGPR-LABEL: mulx32:
; EGPR:       # %bb.0:
; EGPR-NEXT:    # kill: def $esi killed $esi def $rsi
; EGPR-NEXT:    # kill: def $edi killed $edi def $rdi
; EGPR-NEXT:    addl %edi, %edi # encoding: [0x01,0xff]
; EGPR-NEXT:    leal (%rsi,%rsi), %eax # encoding: [0x8d,0x04,0x36]
; EGPR-NEXT:    imulq %rdi, %rax # encoding: [0x48,0x0f,0xaf,0xc7]
; EGPR-NEXT:    movq %rax, %rcx # encoding: [0x48,0x89,0xc1]
; EGPR-NEXT:    shrq $32, %rcx # encoding: [0x48,0xc1,0xe9,0x20]
; EGPR-NEXT:    movl %ecx, (%rdx) # encoding: [0x89,0x0a]
; EGPR-NEXT:    # kill: def $eax killed $eax killed $rax
; EGPR-NEXT:    retq # encoding: [0xc3]
  %x1 = add i32 %x, %x
  %y1 = add i32 %y, %y
  %x2 = zext i32 %x1 to i64
  %y2 = zext i32 %y1 to i64
  %r1 = mul i64 %x2, %y2
  %h1 = lshr i64 %r1, 32
  %h  = trunc i64 %h1 to i32
  %l  = trunc i64 %r1 to i32
  store i32 %h, i32* %p
  ret i32 %l
}

define i32 @mulx32_load(i32 %x, i32* %y, i32* %p)   {
; X86-LABEL: mulx32_load:
; X86:       # %bb.0:
; X86-NEXT:    movl {{[0-9]+}}(%esp), %ecx
; X86-NEXT:    movl {{[0-9]+}}(%esp), %eax
; X86-NEXT:    movl {{[0-9]+}}(%esp), %edx
; X86-NEXT:    addl %edx, %edx
; X86-NEXT:    mulxl (%eax), %eax, %edx
; X86-NEXT:    movl %edx, (%ecx)
; X86-NEXT:    retl
;
; X64-LABEL: mulx32_load:
; X64:       # %bb.0:
; X64-NEXT:    # kill: def $edi killed $edi def $rdi
; X64-NEXT:    leal (%rdi,%rdi), %eax
; X64-NEXT:    movl (%rsi), %ecx
; X64-NEXT:    imulq %rcx, %rax
; X64-NEXT:    movq %rax, %rcx
; X64-NEXT:    shrq $32, %rcx
; X64-NEXT:    movl %ecx, (%rdx)
; X64-NEXT:    # kill: def $eax killed $eax killed $rax
; X64-NEXT:    retq
;
; EGPR-LABEL: mulx32_load:
; EGPR:       # %bb.0:
; EGPR-NEXT:    # kill: def $edi killed $edi def $rdi
; EGPR-NEXT:    leal (%rdi,%rdi), %eax # encoding: [0x8d,0x04,0x3f]
; EGPR-NEXT:    movl (%rsi), %ecx # encoding: [0x8b,0x0e]
; EGPR-NEXT:    imulq %rcx, %rax # encoding: [0x48,0x0f,0xaf,0xc1]
; EGPR-NEXT:    movq %rax, %rcx # encoding: [0x48,0x89,0xc1]
; EGPR-NEXT:    shrq $32, %rcx # encoding: [0x48,0xc1,0xe9,0x20]
; EGPR-NEXT:    movl %ecx, (%rdx) # encoding: [0x89,0x0a]
; EGPR-NEXT:    # kill: def $eax killed $eax killed $rax
; EGPR-NEXT:    retq # encoding: [0xc3]
  %x1 = add i32 %x, %x
  %y1 = load i32, i32* %y
  %x2 = zext i32 %x1 to i64
  %y2 = zext i32 %y1 to i64
  %r1 = mul i64 %x2, %y2
  %h1 = lshr i64 %r1, 32
  %h  = trunc i64 %h1 to i32
  %l  = trunc i64 %r1 to i32
  store i32 %h, i32* %p
  ret i32 %l
}<|MERGE_RESOLUTION|>--- conflicted
+++ resolved
@@ -40,16 +40,12 @@
 ; X64:       # %bb.0:
 ; X64-NEXT:    bzhil %esi, (%rdi), %eax
 ; X64-NEXT:    retq
-<<<<<<< HEAD
-  %x1 = load i32, i32* %x
-=======
 ;
 ; EGPR-LABEL: bzhi32_load:
 ; EGPR:       # %bb.0:
 ; EGPR-NEXT:    bzhil %esi, (%rdi), %eax # EVEX TO VEX Compression encoding: [0xc4,0xe2,0x48,0xf5,0x07]
 ; EGPR-NEXT:    retq # encoding: [0xc3]
   %x1 = load i32, ptr %x
->>>>>>> 99cae9a4
   %tmp = tail call i32 @llvm.x86.bmi.bzhi.32(i32 %x1, i32 %y)
   ret i32 %tmp
 }
@@ -119,16 +115,12 @@
 ; X64:       # %bb.0:
 ; X64-NEXT:    pdepl (%rsi), %edi, %eax
 ; X64-NEXT:    retq
-<<<<<<< HEAD
-  %y1 = load i32, i32* %y
-=======
 ;
 ; EGPR-LABEL: pdep32_load:
 ; EGPR:       # %bb.0:
 ; EGPR-NEXT:    pdepl (%rsi), %edi, %eax # EVEX TO VEX Compression encoding: [0xc4,0xe2,0x43,0xf5,0x06]
 ; EGPR-NEXT:    retq # encoding: [0xc3]
   %y1 = load i32, ptr %y
->>>>>>> 99cae9a4
   %tmp = tail call i32 @llvm.x86.bmi.pdep.32(i32 %x, i32 %y1)
   ret i32 %tmp
 }
@@ -358,16 +350,12 @@
 ; X64:       # %bb.0:
 ; X64-NEXT:    pextl (%rsi), %edi, %eax
 ; X64-NEXT:    retq
-<<<<<<< HEAD
-  %y1 = load i32, i32* %y
-=======
 ;
 ; EGPR-LABEL: pext32_load:
 ; EGPR:       # %bb.0:
 ; EGPR-NEXT:    pextl (%rsi), %edi, %eax # EVEX TO VEX Compression encoding: [0xc4,0xe2,0x42,0xf5,0x06]
 ; EGPR-NEXT:    retq # encoding: [0xc3]
   %y1 = load i32, ptr %y
->>>>>>> 99cae9a4
   %tmp = tail call i32 @llvm.x86.bmi.pext.32(i32 %x, i32 %y1)
   ret i32 %tmp
 }
