--- conflicted
+++ resolved
@@ -1,12 +1,3 @@
-<<<<<<< HEAD
-; RUN: llc < %s  -mtriple=i386-linux-musl -relocation-model=pic -relax-elf-relocations=true | FileCheck --check-prefixes=CHECK,X86 %s
-; RUN: llc < %s  -mtriple=x86_64-linux-musl -relocation-model=pic -relax-elf-relocations=true | FileCheck --check-prefixes=CHECK,X64 %s
-
-;; If GOTPCRELX is disabled, don't use GOT for __tls_get_addr to work around
-;; a ld.bfd bug (binutils PR24784).
-; RUN: llc < %s  -mtriple=i386-linux-musl -relocation-model=pic -relax-elf-relocations=false | FileCheck --check-prefixes=CHECK,X86-PLT %s
-; RUN: llc < %s  -mtriple=x86_64-linux-musl -relocation-model=pic -relax-elf-relocations=false | FileCheck --check-prefixes=CHECK,X64-PLT %s
-=======
 ; RUN: llc < %s -mtriple=i386-linux-musl -relocation-model=pic -x86-relax-relocations=true | FileCheck --check-prefixes=CHECK,X86 %s
 ; RUN: llc < %s -mtriple=x86_64-linux-musl -relocation-model=pic -x86-relax-relocations=true | FileCheck --check-prefixes=CHECK,X64 %s
 
@@ -14,7 +5,6 @@
 ;; a ld.bfd bug (binutils PR24784).
 ; RUN: llc < %s -mtriple=i386-linux-musl -relocation-model=pic -x86-relax-relocations=false | FileCheck --check-prefixes=CHECK,X86-PLT %s
 ; RUN: llc < %s -mtriple=x86_64-linux-musl -relocation-model=pic -x86-relax-relocations=false | FileCheck --check-prefixes=CHECK,X64-PLT %s
->>>>>>> 4d31fbbb
 
 @gd = thread_local global i32 0
 @ld = internal thread_local global i32 0
