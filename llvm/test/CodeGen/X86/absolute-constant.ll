; NOTE: Assertions have been autogenerated by utils/update_llc_test_checks.py
; RUN: llc < %s | FileCheck %s
; RUN: llc -relocation-model=pic < %s | FileCheck %s --check-prefix=PIC

target datalayout = "e-m:e-i64:64-f80:128-n8:16:32:64-S128"
target triple = "x86_64-unknown-linux-gnu"

@foo = external global i8, align 1, !absolute_symbol !0

define void @bar(i8* %x) {
; CHECK-LABEL: bar:
; CHECK:       # %bb.0: # %entry
; CHECK-NEXT:    testb $foo, (%rdi)
; CHECK-NEXT:    je .LBB0_1
; CHECK-NEXT:  # %bb.2: # %if.then
; CHECK-NEXT:    xorl %eax, %eax
; CHECK-NEXT:    jmp xf@PLT # TAILCALL
; CHECK-NEXT:  .LBB0_1: # %if.end
; CHECK-NEXT:    retq
;
; PIC-LABEL: bar:
; PIC:       # %bb.0: # %entry
; PIC-NEXT:    testb $foo, (%rdi)
; PIC-NEXT:    je .LBB0_1
; PIC-NEXT:  # %bb.2: # %if.then
; PIC-NEXT:    xorl %eax, %eax
; PIC-NEXT:    jmp xf@PLT # TAILCALL
; PIC-NEXT:  .LBB0_1: # %if.end
; PIC-NEXT:    retq
entry:
  %0 = load i8, i8* %x, align 1
  %conv = sext i8 %0 to i32
<<<<<<< HEAD
  %and = and i32 %conv, sext (i8 ptrtoint (i8* @foo to i8) to i32)
=======
  %ext = sext i8 ptrtoint (ptr @foo to i8) to i32
  %and = and i32 %conv, %ext
>>>>>>> cd602291
  %tobool = icmp eq i32 %and, 0
  br i1 %tobool, label %if.end, label %if.then

if.then:                                          ; preds = %entry
  tail call void (...) @xf()
  br label %if.end

if.end:                                           ; preds = %entry, %if.then
  ret void
}

declare void @xf(...)

!0 = !{i64 0, i64 256}<|MERGE_RESOLUTION|>--- conflicted
+++ resolved
@@ -7,7 +7,7 @@
 
 @foo = external global i8, align 1, !absolute_symbol !0
 
-define void @bar(i8* %x) {
+define void @bar(ptr %x) {
 ; CHECK-LABEL: bar:
 ; CHECK:       # %bb.0: # %entry
 ; CHECK-NEXT:    testb $foo, (%rdi)
@@ -28,14 +28,10 @@
 ; PIC-NEXT:  .LBB0_1: # %if.end
 ; PIC-NEXT:    retq
 entry:
-  %0 = load i8, i8* %x, align 1
+  %0 = load i8, ptr %x, align 1
   %conv = sext i8 %0 to i32
-<<<<<<< HEAD
-  %and = and i32 %conv, sext (i8 ptrtoint (i8* @foo to i8) to i32)
-=======
   %ext = sext i8 ptrtoint (ptr @foo to i8) to i32
   %and = and i32 %conv, %ext
->>>>>>> cd602291
   %tobool = icmp eq i32 %and, 0
   br i1 %tobool, label %if.end, label %if.then
 
