--- conflicted
+++ resolved
@@ -2,42 +2,6 @@
 ; RUN: llc < %s -mtriple=i686-unknown | FileCheck %s --check-prefix=X86
 ; RUN: llc < %s -mtriple=x86_64-unknown | FileCheck %s --check-prefix=X64
 
-<<<<<<< HEAD
-define void @si64(i64 %x, i64 %y, i64* %p, i64* %q) nounwind {
-; X32-LABEL: si64:
-; X32:       # %bb.0:
-; X32-NEXT:    pushl %ebp
-; X32-NEXT:    pushl %ebx
-; X32-NEXT:    pushl %edi
-; X32-NEXT:    pushl %esi
-; X32-NEXT:    movl {{[0-9]+}}(%esp), %ebx
-; X32-NEXT:    movl {{[0-9]+}}(%esp), %ebp
-; X32-NEXT:    pushl %ebp
-; X32-NEXT:    pushl %ebx
-; X32-NEXT:    pushl {{[0-9]+}}(%esp)
-; X32-NEXT:    pushl {{[0-9]+}}(%esp)
-; X32-NEXT:    calll __divdi3
-; X32-NEXT:    addl $16, %esp
-; X32-NEXT:    movl %eax, %esi
-; X32-NEXT:    movl %edx, %edi
-; X32-NEXT:    pushl %ebp
-; X32-NEXT:    pushl %ebx
-; X32-NEXT:    pushl {{[0-9]+}}(%esp)
-; X32-NEXT:    pushl {{[0-9]+}}(%esp)
-; X32-NEXT:    calll __moddi3
-; X32-NEXT:    addl $16, %esp
-; X32-NEXT:    movl {{[0-9]+}}(%esp), %ecx
-; X32-NEXT:    movl %edi, 4(%ecx)
-; X32-NEXT:    movl %esi, (%ecx)
-; X32-NEXT:    movl {{[0-9]+}}(%esp), %ecx
-; X32-NEXT:    movl %edx, 4(%ecx)
-; X32-NEXT:    movl %eax, (%ecx)
-; X32-NEXT:    popl %esi
-; X32-NEXT:    popl %edi
-; X32-NEXT:    popl %ebx
-; X32-NEXT:    popl %ebp
-; X32-NEXT:    retl
-=======
 define void @si64(i64 %x, i64 %y, ptr %p, ptr %q) nounwind {
 ; X86-LABEL: si64:
 ; X86:       # %bb.0:
@@ -72,7 +36,6 @@
 ; X86-NEXT:    popl %ebx
 ; X86-NEXT:    popl %ebp
 ; X86-NEXT:    retl
->>>>>>> dc15524f
 ;
 ; X64-LABEL: si64:
 ; X64:       # %bb.0:
@@ -90,21 +53,6 @@
 	ret void
 }
 
-<<<<<<< HEAD
-define void @si32(i32 %x, i32 %y, i32* %p, i32* %q) nounwind {
-; X32-LABEL: si32:
-; X32:       # %bb.0:
-; X32-NEXT:    pushl %esi
-; X32-NEXT:    movl {{[0-9]+}}(%esp), %eax
-; X32-NEXT:    cltd
-; X32-NEXT:    idivl {{[0-9]+}}(%esp)
-; X32-NEXT:    movl {{[0-9]+}}(%esp), %ecx
-; X32-NEXT:    movl {{[0-9]+}}(%esp), %esi
-; X32-NEXT:    movl %eax, (%esi)
-; X32-NEXT:    movl %edx, (%ecx)
-; X32-NEXT:    popl %esi
-; X32-NEXT:    retl
-=======
 define void @si32(i32 %x, i32 %y, ptr %p, ptr %q) nounwind {
 ; X86-LABEL: si32:
 ; X86:       # %bb.0:
@@ -118,7 +66,6 @@
 ; X86-NEXT:    movl %edx, (%ecx)
 ; X86-NEXT:    popl %esi
 ; X86-NEXT:    retl
->>>>>>> dc15524f
 ;
 ; X64-LABEL: si32:
 ; X64:       # %bb.0:
@@ -136,21 +83,6 @@
 	ret void
 }
 
-<<<<<<< HEAD
-define void @si16(i16 %x, i16 %y, i16* %p, i16* %q) nounwind {
-; X32-LABEL: si16:
-; X32:       # %bb.0:
-; X32-NEXT:    pushl %esi
-; X32-NEXT:    movzwl {{[0-9]+}}(%esp), %eax
-; X32-NEXT:    cwtd
-; X32-NEXT:    idivw {{[0-9]+}}(%esp)
-; X32-NEXT:    movl {{[0-9]+}}(%esp), %ecx
-; X32-NEXT:    movl {{[0-9]+}}(%esp), %esi
-; X32-NEXT:    movw %ax, (%esi)
-; X32-NEXT:    movw %dx, (%ecx)
-; X32-NEXT:    popl %esi
-; X32-NEXT:    retl
-=======
 define void @si16(i16 %x, i16 %y, ptr %p, ptr %q) nounwind {
 ; X86-LABEL: si16:
 ; X86:       # %bb.0:
@@ -164,7 +96,6 @@
 ; X86-NEXT:    movw %dx, (%ecx)
 ; X86-NEXT:    popl %esi
 ; X86-NEXT:    retl
->>>>>>> dc15524f
 ;
 ; X64-LABEL: si16:
 ; X64:       # %bb.0:
@@ -183,21 +114,6 @@
 	ret void
 }
 
-<<<<<<< HEAD
-define void @si8(i8 %x, i8 %y, i8* %p, i8* %q) nounwind {
-; X32-LABEL: si8:
-; X32:       # %bb.0:
-; X32-NEXT:    pushl %ebx
-; X32-NEXT:    movsbl {{[0-9]+}}(%esp), %eax
-; X32-NEXT:    idivb {{[0-9]+}}(%esp)
-; X32-NEXT:    movl {{[0-9]+}}(%esp), %ecx
-; X32-NEXT:    movl {{[0-9]+}}(%esp), %edx
-; X32-NEXT:    movsbl %ah, %ebx
-; X32-NEXT:    movb %al, (%edx)
-; X32-NEXT:    movb %bl, (%ecx)
-; X32-NEXT:    popl %ebx
-; X32-NEXT:    retl
-=======
 define void @si8(i8 %x, i8 %y, ptr %p, ptr %q) nounwind {
 ; X86-LABEL: si8:
 ; X86:       # %bb.0:
@@ -211,7 +127,6 @@
 ; X86-NEXT:    movb %bl, (%ecx)
 ; X86-NEXT:    popl %ebx
 ; X86-NEXT:    retl
->>>>>>> dc15524f
 ;
 ; X64-LABEL: si8:
 ; X64:       # %bb.0:
@@ -228,42 +143,6 @@
 	ret void
 }
 
-<<<<<<< HEAD
-define void @ui64(i64 %x, i64 %y, i64* %p, i64* %q) nounwind {
-; X32-LABEL: ui64:
-; X32:       # %bb.0:
-; X32-NEXT:    pushl %ebp
-; X32-NEXT:    pushl %ebx
-; X32-NEXT:    pushl %edi
-; X32-NEXT:    pushl %esi
-; X32-NEXT:    movl {{[0-9]+}}(%esp), %ebx
-; X32-NEXT:    movl {{[0-9]+}}(%esp), %ebp
-; X32-NEXT:    pushl %ebp
-; X32-NEXT:    pushl %ebx
-; X32-NEXT:    pushl {{[0-9]+}}(%esp)
-; X32-NEXT:    pushl {{[0-9]+}}(%esp)
-; X32-NEXT:    calll __udivdi3
-; X32-NEXT:    addl $16, %esp
-; X32-NEXT:    movl %eax, %esi
-; X32-NEXT:    movl %edx, %edi
-; X32-NEXT:    pushl %ebp
-; X32-NEXT:    pushl %ebx
-; X32-NEXT:    pushl {{[0-9]+}}(%esp)
-; X32-NEXT:    pushl {{[0-9]+}}(%esp)
-; X32-NEXT:    calll __umoddi3
-; X32-NEXT:    addl $16, %esp
-; X32-NEXT:    movl {{[0-9]+}}(%esp), %ecx
-; X32-NEXT:    movl %edi, 4(%ecx)
-; X32-NEXT:    movl %esi, (%ecx)
-; X32-NEXT:    movl {{[0-9]+}}(%esp), %ecx
-; X32-NEXT:    movl %edx, 4(%ecx)
-; X32-NEXT:    movl %eax, (%ecx)
-; X32-NEXT:    popl %esi
-; X32-NEXT:    popl %edi
-; X32-NEXT:    popl %ebx
-; X32-NEXT:    popl %ebp
-; X32-NEXT:    retl
-=======
 define void @ui64(i64 %x, i64 %y, ptr %p, ptr %q) nounwind {
 ; X86-LABEL: ui64:
 ; X86:       # %bb.0:
@@ -298,7 +177,6 @@
 ; X86-NEXT:    popl %ebx
 ; X86-NEXT:    popl %ebp
 ; X86-NEXT:    retl
->>>>>>> dc15524f
 ;
 ; X64-LABEL: ui64:
 ; X64:       # %bb.0:
@@ -316,21 +194,6 @@
 	ret void
 }
 
-<<<<<<< HEAD
-define void @ui32(i32 %x, i32 %y, i32* %p, i32* %q) nounwind {
-; X32-LABEL: ui32:
-; X32:       # %bb.0:
-; X32-NEXT:    pushl %esi
-; X32-NEXT:    movl {{[0-9]+}}(%esp), %eax
-; X32-NEXT:    xorl %edx, %edx
-; X32-NEXT:    divl {{[0-9]+}}(%esp)
-; X32-NEXT:    movl {{[0-9]+}}(%esp), %ecx
-; X32-NEXT:    movl {{[0-9]+}}(%esp), %esi
-; X32-NEXT:    movl %eax, (%esi)
-; X32-NEXT:    movl %edx, (%ecx)
-; X32-NEXT:    popl %esi
-; X32-NEXT:    retl
-=======
 define void @ui32(i32 %x, i32 %y, ptr %p, ptr %q) nounwind {
 ; X86-LABEL: ui32:
 ; X86:       # %bb.0:
@@ -344,7 +207,6 @@
 ; X86-NEXT:    movl %edx, (%ecx)
 ; X86-NEXT:    popl %esi
 ; X86-NEXT:    retl
->>>>>>> dc15524f
 ;
 ; X64-LABEL: ui32:
 ; X64:       # %bb.0:
@@ -362,21 +224,6 @@
 	ret void
 }
 
-<<<<<<< HEAD
-define void @ui16(i16 %x, i16 %y, i16* %p, i16* %q) nounwind {
-; X32-LABEL: ui16:
-; X32:       # %bb.0:
-; X32-NEXT:    pushl %esi
-; X32-NEXT:    movzwl {{[0-9]+}}(%esp), %eax
-; X32-NEXT:    xorl %edx, %edx
-; X32-NEXT:    divw {{[0-9]+}}(%esp)
-; X32-NEXT:    movl {{[0-9]+}}(%esp), %ecx
-; X32-NEXT:    movl {{[0-9]+}}(%esp), %esi
-; X32-NEXT:    movw %ax, (%esi)
-; X32-NEXT:    movw %dx, (%ecx)
-; X32-NEXT:    popl %esi
-; X32-NEXT:    retl
-=======
 define void @ui16(i16 %x, i16 %y, ptr %p, ptr %q) nounwind {
 ; X86-LABEL: ui16:
 ; X86:       # %bb.0:
@@ -390,7 +237,6 @@
 ; X86-NEXT:    movw %dx, (%ecx)
 ; X86-NEXT:    popl %esi
 ; X86-NEXT:    retl
->>>>>>> dc15524f
 ;
 ; X64-LABEL: ui16:
 ; X64:       # %bb.0:
@@ -409,21 +255,6 @@
 	ret void
 }
 
-<<<<<<< HEAD
-define void @ui8(i8 %x, i8 %y, i8* %p, i8* %q) nounwind {
-; X32-LABEL: ui8:
-; X32:       # %bb.0:
-; X32-NEXT:    pushl %ebx
-; X32-NEXT:    movzbl {{[0-9]+}}(%esp), %eax
-; X32-NEXT:    divb {{[0-9]+}}(%esp)
-; X32-NEXT:    movl {{[0-9]+}}(%esp), %ecx
-; X32-NEXT:    movl {{[0-9]+}}(%esp), %edx
-; X32-NEXT:    movzbl %ah, %ebx
-; X32-NEXT:    movb %al, (%edx)
-; X32-NEXT:    movb %bl, (%ecx)
-; X32-NEXT:    popl %ebx
-; X32-NEXT:    retl
-=======
 define void @ui8(i8 %x, i8 %y, ptr %p, ptr %q) nounwind {
 ; X86-LABEL: ui8:
 ; X86:       # %bb.0:
@@ -437,7 +268,6 @@
 ; X86-NEXT:    movb %bl, (%ecx)
 ; X86-NEXT:    popl %ebx
 ; X86-NEXT:    retl
->>>>>>> dc15524f
 ;
 ; X64-LABEL: ui8:
 ; X64:       # %bb.0:
