; NOTE: Assertions have been autogenerated by utils/update_llc_test_checks.py
; RUN: llc -mtriple=x86_64-unknown-unknown -mattr=+f16c < %s | FileCheck %s --check-prefix=ALL --check-prefix=F16C
; RUN: llc -mtriple=x86_64-unknown-unknown -mattr=+avx < %s | FileCheck %s --check-prefix=ALL --check-prefix=AVX

define zeroext i16 @test1_fast(double %d) #0 {
; F16C-LABEL: test1_fast:
; F16C:       # %bb.0: # %entry
; F16C-NEXT:    vcvtsd2ss %xmm0, %xmm0, %xmm0
; F16C-NEXT:    vcvtps2ph $4, %xmm0, %xmm0
; F16C-NEXT:    vmovd %xmm0, %eax
; F16C-NEXT:    # kill: def $ax killed $ax killed $eax
; F16C-NEXT:    retq
;
; AVX-LABEL: test1_fast:
; AVX:       # %bb.0: # %entry
; AVX-NEXT:    pushq %rax
; AVX-NEXT:    callq __truncdfhf2@PLT
; AVX-NEXT:    popq %rcx
; AVX-NEXT:    retq
entry:
  %0 = tail call i16 @llvm.convert.to.fp16.f64(double %d)
  ret i16 %0
}

define zeroext i16 @test2_fast(x86_fp80 %d) #0 {
<<<<<<< HEAD
; F16C-LABEL: test2_fast:
=======
; ALL-LABEL: test2_fast:
; ALL:       # %bb.0: # %entry
; ALL-NEXT:    subq $24, %rsp
; ALL-NEXT:    fldt {{[0-9]+}}(%rsp)
; ALL-NEXT:    fstpt (%rsp)
; ALL-NEXT:    callq __truncxfhf2@PLT
; ALL-NEXT:    vpextrw $0, %xmm0, %eax
; ALL-NEXT:    # kill: def $ax killed $ax killed $eax
; ALL-NEXT:    addq $24, %rsp
; ALL-NEXT:    retq
entry:
  %0 = tail call i16 @llvm.convert.to.fp16.f80(x86_fp80 %d)
  ret i16 %0
}

define zeroext i16 @test1(double %d) #1 {
; F16C-LABEL: test1:
>>>>>>> 53d7bf30
; F16C:       # %bb.0: # %entry
; F16C-NEXT:    fldt {{[0-9]+}}(%rsp)
; F16C-NEXT:    fstps -{{[0-9]+}}(%rsp)
; F16C-NEXT:    vmovss {{.*#+}} xmm0 = mem[0],zero,zero,zero
; F16C-NEXT:    vcvtps2ph $4, %xmm0, %xmm0
; F16C-NEXT:    vmovd %xmm0, %eax
; F16C-NEXT:    # kill: def $ax killed $ax killed $eax
; F16C-NEXT:    retq
;
; AVX-LABEL: test2_fast:
; AVX:       # %bb.0: # %entry
<<<<<<< HEAD
; AVX-NEXT:    subq $24, %rsp
; AVX-NEXT:    .cfi_def_cfa_offset 32
; AVX-NEXT:    fldt {{[0-9]+}}(%rsp)
; AVX-NEXT:    fstpt (%rsp)
; AVX-NEXT:    callq __truncxfhf2@PLT
; AVX-NEXT:    addq $24, %rsp
; AVX-NEXT:    .cfi_def_cfa_offset 8
=======
; AVX-NEXT:    pushq %rax
; AVX-NEXT:    callq __truncdfhf2@PLT
; AVX-NEXT:    vpextrw $0, %xmm0, %eax
; AVX-NEXT:    # kill: def $ax killed $ax killed $eax
; AVX-NEXT:    popq %rcx
>>>>>>> 53d7bf30
; AVX-NEXT:    retq
entry:
  %0 = tail call i16 @llvm.convert.to.fp16.f80(x86_fp80 %d)
  ret i16 %0
}

define zeroext i16 @test1(double %d) #1 {
; ALL-LABEL: test1:
; ALL:       # %bb.0: # %entry
; ALL-NEXT:    pushq %rax
; ALL-NEXT:    .cfi_def_cfa_offset 16
; ALL-NEXT:    callq __truncdfhf2@PLT
; ALL-NEXT:    popq %rcx
; ALL-NEXT:    .cfi_def_cfa_offset 8
; ALL-NEXT:    retq
entry:
  %0 = tail call i16 @llvm.convert.to.fp16.f64(double %d)
  ret i16 %0
}

define zeroext i16 @test2(x86_fp80 %d) #1 {
; ALL-LABEL: test2:
; ALL:       # %bb.0: # %entry
; ALL-NEXT:    subq $24, %rsp
; ALL-NEXT:    fldt {{[0-9]+}}(%rsp)
; ALL-NEXT:    fstpt (%rsp)
; ALL-NEXT:    callq __truncxfhf2@PLT
; ALL-NEXT:    addq $24, %rsp
; ALL-NEXT:    retq
entry:
  %0 = tail call i16 @llvm.convert.to.fp16.f80(x86_fp80 %d)
  ret i16 %0
}

declare i16 @llvm.convert.to.fp16.f64(double)
declare i16 @llvm.convert.to.fp16.f80(x86_fp80)

attributes #0 = { nounwind readnone "unsafe-fp-math"="true" "use-soft-float"="false" }
attributes #1 = { nounwind readnone "unsafe-fp-math"="false" "use-soft-float"="false" }<|MERGE_RESOLUTION|>--- conflicted
+++ resolved
@@ -23,27 +23,7 @@
 }
 
 define zeroext i16 @test2_fast(x86_fp80 %d) #0 {
-<<<<<<< HEAD
 ; F16C-LABEL: test2_fast:
-=======
-; ALL-LABEL: test2_fast:
-; ALL:       # %bb.0: # %entry
-; ALL-NEXT:    subq $24, %rsp
-; ALL-NEXT:    fldt {{[0-9]+}}(%rsp)
-; ALL-NEXT:    fstpt (%rsp)
-; ALL-NEXT:    callq __truncxfhf2@PLT
-; ALL-NEXT:    vpextrw $0, %xmm0, %eax
-; ALL-NEXT:    # kill: def $ax killed $ax killed $eax
-; ALL-NEXT:    addq $24, %rsp
-; ALL-NEXT:    retq
-entry:
-  %0 = tail call i16 @llvm.convert.to.fp16.f80(x86_fp80 %d)
-  ret i16 %0
-}
-
-define zeroext i16 @test1(double %d) #1 {
-; F16C-LABEL: test1:
->>>>>>> 53d7bf30
 ; F16C:       # %bb.0: # %entry
 ; F16C-NEXT:    fldt {{[0-9]+}}(%rsp)
 ; F16C-NEXT:    fstps -{{[0-9]+}}(%rsp)
@@ -55,21 +35,11 @@
 ;
 ; AVX-LABEL: test2_fast:
 ; AVX:       # %bb.0: # %entry
-<<<<<<< HEAD
 ; AVX-NEXT:    subq $24, %rsp
-; AVX-NEXT:    .cfi_def_cfa_offset 32
 ; AVX-NEXT:    fldt {{[0-9]+}}(%rsp)
 ; AVX-NEXT:    fstpt (%rsp)
 ; AVX-NEXT:    callq __truncxfhf2@PLT
 ; AVX-NEXT:    addq $24, %rsp
-; AVX-NEXT:    .cfi_def_cfa_offset 8
-=======
-; AVX-NEXT:    pushq %rax
-; AVX-NEXT:    callq __truncdfhf2@PLT
-; AVX-NEXT:    vpextrw $0, %xmm0, %eax
-; AVX-NEXT:    # kill: def $ax killed $ax killed $eax
-; AVX-NEXT:    popq %rcx
->>>>>>> 53d7bf30
 ; AVX-NEXT:    retq
 entry:
   %0 = tail call i16 @llvm.convert.to.fp16.f80(x86_fp80 %d)
@@ -80,10 +50,8 @@
 ; ALL-LABEL: test1:
 ; ALL:       # %bb.0: # %entry
 ; ALL-NEXT:    pushq %rax
-; ALL-NEXT:    .cfi_def_cfa_offset 16
 ; ALL-NEXT:    callq __truncdfhf2@PLT
 ; ALL-NEXT:    popq %rcx
-; ALL-NEXT:    .cfi_def_cfa_offset 8
 ; ALL-NEXT:    retq
 entry:
   %0 = tail call i16 @llvm.convert.to.fp16.f64(double %d)
