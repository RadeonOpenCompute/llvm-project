--- conflicted
+++ resolved
@@ -439,11 +439,7 @@
   %conv = uitofp i64 %sub to float
   %div = fmul float %conv, 5.000000e-01
   %conv2 = fpext float %div to double
-<<<<<<< HEAD
-  tail call void (...) @_Z6PrintFz(i8* getelementptr inbounds ({ [1 x i8], [63 x i8] }, { [1 x i8], [63 x i8] }* @.str, i64 0, i32 0, i64 0), double %conv2)
-=======
   tail call void (...) @_Z6PrintFz(ptr @.str, double %conv2)
->>>>>>> 22544e2a
   ret void
 }
 declare void @_Z6PrintFz(...)
