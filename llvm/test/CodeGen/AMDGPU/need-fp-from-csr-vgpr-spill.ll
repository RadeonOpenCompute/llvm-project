; NOTE: Assertions have been autogenerated by utils/update_llc_test_checks.py
; RUN: llc -mtriple=amdgcn-amd-amdhsa -mcpu=gfx900 -verify-machineinstrs < %s | FileCheck %s

; FP is in CSR range, modified.
define hidden fastcc void @callee_has_fp() #1 {
; CHECK-LABEL: callee_has_fp:
; CHECK:       ; %bb.0:
; CHECK-NEXT:    s_waitcnt vmcnt(0) expcnt(0) lgkmcnt(0)
; CHECK-NEXT:    s_mov_b32 s4, s33
; CHECK-NEXT:    s_mov_b32 s33, s32
; CHECK-NEXT:    s_add_u32 s32, s32, 0x200
; CHECK-NEXT:    v_mov_b32_e32 v0, 1
; CHECK-NEXT:    buffer_store_dword v0, off, s[0:3], s33 offset:4
; CHECK-NEXT:    s_waitcnt vmcnt(0)
; CHECK-NEXT:    s_sub_u32 s32, s32, 0x200
; CHECK-NEXT:    s_mov_b32 s33, s4
; CHECK-NEXT:    s_setpc_b64 s[30:31]
  %alloca = alloca i32, addrspace(5)
  store volatile i32 1, i32 addrspace(5)* %alloca
  ret void
}

; Has no stack objects, but introduces them due to the CSR spill. We
; see the FP modified in the callee with IPRA. We should not have
; redundant spills of s33 or assert.
define internal fastcc void @csr_vgpr_spill_fp_callee() #0 {
; CHECK-LABEL: csr_vgpr_spill_fp_callee:
; CHECK:       ; %bb.0: ; %bb
; CHECK-NEXT:    s_waitcnt vmcnt(0) expcnt(0) lgkmcnt(0)
; CHECK-NEXT:    s_mov_b32 s15, s33
; CHECK-NEXT:    s_mov_b32 s33, s32
; CHECK-NEXT:    s_add_u32 s32, s32, 0x400
; CHECK-NEXT:    s_getpc_b64 s[18:19]
; CHECK-NEXT:    s_add_u32 s18, s18, callee_has_fp@rel32@lo+4
; CHECK-NEXT:    s_addc_u32 s19, s19, callee_has_fp@rel32@hi+12
; CHECK-NEXT:    buffer_store_dword v40, off, s[0:3], s33 ; 4-byte Folded Spill
; CHECK-NEXT:    s_mov_b64 s[16:17], s[30:31]
; CHECK-NEXT:    s_swappc_b64 s[30:31], s[18:19]
; CHECK-NEXT:    ;;#ASMSTART
; CHECK-NEXT:    ; clobber csr v40
; CHECK-NEXT:    ;;#ASMEND
; CHECK-NEXT:    buffer_load_dword v40, off, s[0:3], s33 ; 4-byte Folded Reload
; CHECK-NEXT:    s_sub_u32 s32, s32, 0x400
; CHECK-NEXT:    s_mov_b32 s33, s15
; CHECK-NEXT:    s_waitcnt vmcnt(0)
; CHECK-NEXT:    s_setpc_b64 s[16:17]
bb:
  call fastcc void @callee_has_fp()
  call void asm sideeffect "; clobber csr v40", "~{v40}"()
  ret void
}

define amdgpu_kernel void @kernel_call() {
; CHECK-LABEL: kernel_call:
; CHECK:       ; %bb.0: ; %bb
; CHECK-NEXT:    s_add_u32 flat_scratch_lo, s12, s17
; CHECK-NEXT:    s_addc_u32 flat_scratch_hi, s13, 0
; CHECK-NEXT:    s_add_u32 s0, s0, s17
; CHECK-DAG:     s_addc_u32 s1, s1, 0
; CHECK-DAG:     s_getpc_b64 s[18:19]
; CHECK-DAG:     s_add_u32 s18, s18, csr_vgpr_spill_fp_callee@rel32@lo+4
; CHECK-DAG:     s_addc_u32 s19, s19, csr_vgpr_spill_fp_callee@rel32@hi+12
; CHECK-DAG:     s_mov_b32 s32, 0
; CHECK-DAG:     s_swappc_b64 s[30:31], s[18:19]
; CHECK-NEXT:    s_endpgm
bb:
  tail call fastcc void @csr_vgpr_spill_fp_callee()
  ret void
}

; Same, except with a tail call.
define internal fastcc void @csr_vgpr_spill_fp_tailcall_callee() #0 {
; CHECK-LABEL: csr_vgpr_spill_fp_tailcall_callee:
; CHECK:       ; %bb.0: ; %bb
; CHECK-NEXT:    s_waitcnt vmcnt(0) expcnt(0) lgkmcnt(0)
; CHECK-NEXT:    s_or_saveexec_b64 s[16:17], -1
; CHECK-NEXT:    buffer_store_dword v1, off, s[0:3], s32 offset:4 ; 4-byte Folded Spill
; CHECK-NEXT:    s_mov_b64 exec, s[16:17]
; CHECK-NEXT:    buffer_store_dword v40, off, s[0:3], s32 ; 4-byte Folded Spill
; CHECK-NEXT:    v_writelane_b32 v1, s33, 0
; CHECK-NEXT:    ;;#ASMSTART
; CHECK-NEXT:    ; clobber csr v40
; CHECK-NEXT:    ;;#ASMEND
; CHECK-NEXT:    buffer_load_dword v40, off, s[0:3], s32 ; 4-byte Folded Reload
<<<<<<< HEAD
; CHECK-NEXT:    s_getpc_b64 s[4:5]
; CHECK-NEXT:    s_add_u32 s4, s4, callee_has_fp@rel32@lo+4
; CHECK-NEXT:    s_addc_u32 s5, s5, callee_has_fp@rel32@hi+12
=======
; CHECK-NEXT:    v_writelane_b32 v1, s33, 0
; CHECK-NEXT:    s_getpc_b64 s[16:17]
; CHECK-NEXT:    s_add_u32 s16, s16, callee_has_fp@rel32@lo+4
; CHECK-NEXT:    s_addc_u32 s17, s17, callee_has_fp@rel32@hi+12
>>>>>>> 04c66edd
; CHECK-NEXT:    v_readlane_b32 s33, v1, 0
; CHECK-NEXT:    s_or_saveexec_b64 s[18:19], -1
; CHECK-NEXT:    buffer_load_dword v1, off, s[0:3], s32 offset:4 ; 4-byte Folded Reload
; CHECK-NEXT:    s_mov_b64 exec, s[18:19]
; CHECK-NEXT:    s_setpc_b64 s[16:17]
bb:
  call void asm sideeffect "; clobber csr v40", "~{v40}"()
  tail call fastcc void @callee_has_fp()
  ret void
}

define amdgpu_kernel void @kernel_tailcall() {
; CHECK-LABEL: kernel_tailcall:
; CHECK:       ; %bb.0: ; %bb
; CHECK-NEXT:    s_add_u32 flat_scratch_lo, s12, s17
; CHECK-NEXT:    s_addc_u32 flat_scratch_hi, s13, 0
; CHECK-NEXT:    s_add_u32 s0, s0, s17
; CHECK-DAG:     s_addc_u32 s1, s1, 0
; CHECK-DAG:     s_getpc_b64 s[18:19]
; CHECK-NEXT:    s_add_u32 s18, s18, csr_vgpr_spill_fp_tailcall_callee@rel32@lo+4
; CHECK-NEXT:    s_addc_u32 s19, s19, csr_vgpr_spill_fp_tailcall_callee@rel32@hi+12
; CHECK-NEXT:    s_mov_b32 s32, 0
; CHECK-NEXT:    s_swappc_b64 s[30:31], s[18:19]
; CHECK-NEXT:    s_endpgm
bb:
  tail call fastcc void @csr_vgpr_spill_fp_tailcall_callee()
  ret void
}

attributes #0 = { "frame-pointer"="none" noinline }
attributes #1 = { "frame-pointer"="all" noinline }<|MERGE_RESOLUTION|>--- conflicted
+++ resolved
@@ -82,16 +82,9 @@
 ; CHECK-NEXT:    ; clobber csr v40
 ; CHECK-NEXT:    ;;#ASMEND
 ; CHECK-NEXT:    buffer_load_dword v40, off, s[0:3], s32 ; 4-byte Folded Reload
-<<<<<<< HEAD
-; CHECK-NEXT:    s_getpc_b64 s[4:5]
-; CHECK-NEXT:    s_add_u32 s4, s4, callee_has_fp@rel32@lo+4
-; CHECK-NEXT:    s_addc_u32 s5, s5, callee_has_fp@rel32@hi+12
-=======
-; CHECK-NEXT:    v_writelane_b32 v1, s33, 0
 ; CHECK-NEXT:    s_getpc_b64 s[16:17]
 ; CHECK-NEXT:    s_add_u32 s16, s16, callee_has_fp@rel32@lo+4
 ; CHECK-NEXT:    s_addc_u32 s17, s17, callee_has_fp@rel32@hi+12
->>>>>>> 04c66edd
 ; CHECK-NEXT:    v_readlane_b32 s33, v1, 0
 ; CHECK-NEXT:    s_or_saveexec_b64 s[18:19], -1
 ; CHECK-NEXT:    buffer_load_dword v1, off, s[0:3], s32 offset:4 ; 4-byte Folded Reload
