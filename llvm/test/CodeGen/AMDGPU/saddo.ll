--- conflicted
+++ resolved
@@ -58,40 +58,21 @@
 ; GFX9-LABEL: saddo_i64_zext:
 ; GFX9:       ; %bb.0:
 ; GFX9-NEXT:    s_load_dwordx4 s[4:7], s[0:1], 0x24
-<<<<<<< HEAD
 ; GFX9-NEXT:    s_load_dwordx2 s[2:3], s[0:1], 0x34
-; GFX9-NEXT:    s_waitcnt lgkmcnt(0)
-; GFX9-NEXT:    v_mov_b32_e32 v1, s6
+; GFX9-NEXT:    v_mov_b32_e32 v2, 0
+; GFX9-NEXT:    s_waitcnt lgkmcnt(0)
+; GFX9-NEXT:    v_mov_b32_e32 v0, s6
 ; GFX9-NEXT:    s_add_u32 s0, s6, s2
+; GFX9-NEXT:    v_mov_b32_e32 v1, s7
 ; GFX9-NEXT:    s_addc_u32 s1, s7, s3
-; GFX9-NEXT:    v_mov_b32_e32 v2, s7
-; GFX9-NEXT:    v_cmp_lt_i64_e32 vcc, s[0:1], v[1:2]
+; GFX9-NEXT:    v_cmp_lt_i64_e32 vcc, s[0:1], v[0:1]
 ; GFX9-NEXT:    v_cmp_lt_i64_e64 s[8:9], s[2:3], 0
-; GFX9-NEXT:    v_mov_b32_e32 v3, s1
+; GFX9-NEXT:    v_mov_b32_e32 v1, s1
 ; GFX9-NEXT:    s_xor_b64 s[2:3], s[8:9], vcc
-; GFX9-NEXT:    v_cndmask_b32_e64 v2, 0, 1, s[2:3]
-; GFX9-NEXT:    v_add_co_u32_e32 v2, vcc, s0, v2
-; GFX9-NEXT:    v_mov_b32_e32 v0, s4
-; GFX9-NEXT:    v_mov_b32_e32 v1, s5
-; GFX9-NEXT:    v_addc_co_u32_e32 v3, vcc, 0, v3, vcc
-; GFX9-NEXT:    global_store_dwordx2 v[0:1], v[2:3], off
-=======
-; GFX9-NEXT:    s_load_dwordx2 s[0:1], s[0:1], 0x34
-; GFX9-NEXT:    v_mov_b32_e32 v2, 0
-; GFX9-NEXT:    s_waitcnt lgkmcnt(0)
-; GFX9-NEXT:    v_mov_b32_e32 v0, s6
-; GFX9-NEXT:    s_add_u32 s2, s6, s0
-; GFX9-NEXT:    v_mov_b32_e32 v1, s7
-; GFX9-NEXT:    s_addc_u32 s3, s7, s1
-; GFX9-NEXT:    v_cmp_lt_i64_e32 vcc, s[2:3], v[0:1]
-; GFX9-NEXT:    v_cmp_lt_i64_e64 s[8:9], s[0:1], 0
-; GFX9-NEXT:    v_mov_b32_e32 v1, s3
-; GFX9-NEXT:    s_xor_b64 s[0:1], s[8:9], vcc
-; GFX9-NEXT:    v_cndmask_b32_e64 v0, 0, 1, s[0:1]
-; GFX9-NEXT:    v_add_co_u32_e32 v0, vcc, s2, v0
+; GFX9-NEXT:    v_cndmask_b32_e64 v0, 0, 1, s[2:3]
+; GFX9-NEXT:    v_add_co_u32_e32 v0, vcc, s0, v0
 ; GFX9-NEXT:    v_addc_co_u32_e32 v1, vcc, 0, v1, vcc
 ; GFX9-NEXT:    global_store_dwordx2 v2, v[0:1], s[4:5]
->>>>>>> 9168a0f5
 ; GFX9-NEXT:    s_endpgm
   %sadd = call { i64, i1 } @llvm.sadd.with.overflow.i64(i64 %a, i64 %b) nounwind
   %val = extractvalue { i64, i1 } %sadd, 0
@@ -151,34 +132,17 @@
 ; GFX9-LABEL: s_saddo_i32:
 ; GFX9:       ; %bb.0:
 ; GFX9-NEXT:    s_load_dwordx4 s[4:7], s[0:1], 0x24
-<<<<<<< HEAD
 ; GFX9-NEXT:    s_load_dwordx2 s[2:3], s[0:1], 0x34
-; GFX9-NEXT:    s_waitcnt lgkmcnt(0)
-; GFX9-NEXT:    v_mov_b32_e32 v0, s4
-; GFX9-NEXT:    v_mov_b32_e32 v4, s3
+; GFX9-NEXT:    v_mov_b32_e32 v0, 0
+; GFX9-NEXT:    s_waitcnt lgkmcnt(0)
+; GFX9-NEXT:    v_mov_b32_e32 v1, s3
 ; GFX9-NEXT:    s_add_i32 s0, s2, s3
-; GFX9-NEXT:    v_add_i32 v4, s2, v4 clamp
-; GFX9-NEXT:    v_mov_b32_e32 v1, s5
-; GFX9-NEXT:    v_mov_b32_e32 v5, s0
-; GFX9-NEXT:    v_cmp_ne_u32_e32 vcc, s0, v4
-; GFX9-NEXT:    global_store_dword v[0:1], v5, off
-; GFX9-NEXT:    v_mov_b32_e32 v2, s6
-; GFX9-NEXT:    v_mov_b32_e32 v3, s7
-; GFX9-NEXT:    v_cndmask_b32_e64 v0, 0, 1, vcc
-; GFX9-NEXT:    global_store_byte v[2:3], v0, off
-=======
-; GFX9-NEXT:    s_load_dwordx2 s[0:1], s[0:1], 0x34
-; GFX9-NEXT:    v_mov_b32_e32 v0, 0
-; GFX9-NEXT:    s_waitcnt lgkmcnt(0)
-; GFX9-NEXT:    v_mov_b32_e32 v1, s1
-; GFX9-NEXT:    s_add_i32 s1, s0, s1
-; GFX9-NEXT:    v_add_i32 v1, s0, v1 clamp
-; GFX9-NEXT:    v_cmp_ne_u32_e32 vcc, s1, v1
-; GFX9-NEXT:    v_mov_b32_e32 v2, s1
+; GFX9-NEXT:    v_add_i32 v1, s2, v1 clamp
+; GFX9-NEXT:    v_cmp_ne_u32_e32 vcc, s0, v1
+; GFX9-NEXT:    v_mov_b32_e32 v2, s0
 ; GFX9-NEXT:    v_cndmask_b32_e64 v1, 0, 1, vcc
 ; GFX9-NEXT:    global_store_dword v0, v2, s[4:5]
 ; GFX9-NEXT:    global_store_byte v0, v1, s[6:7]
->>>>>>> 9168a0f5
 ; GFX9-NEXT:    s_endpgm
   %sadd = call { i32, i1 } @llvm.sadd.with.overflow.i32(i32 %a, i32 %b) nounwind
   %val = extractvalue { i32, i1 } %sadd, 0
@@ -406,27 +370,6 @@
 ; GFX9-NEXT:    s_load_dwordx8 s[4:11], s[0:1], 0x24
 ; GFX9-NEXT:    v_mov_b32_e32 v6, 0
 ; GFX9-NEXT:    s_waitcnt lgkmcnt(0)
-<<<<<<< HEAD
-; GFX9-NEXT:    v_mov_b32_e32 v0, s4
-; GFX9-NEXT:    v_mov_b32_e32 v1, s5
-; GFX9-NEXT:    v_mov_b32_e32 v2, s6
-; GFX9-NEXT:    v_mov_b32_e32 v3, s7
-; GFX9-NEXT:    global_load_dwordx2 v[4:5], v[0:1], off
-; GFX9-NEXT:    global_load_dwordx2 v[6:7], v[2:3], off
-; GFX9-NEXT:    v_mov_b32_e32 v0, s0
-; GFX9-NEXT:    v_mov_b32_e32 v1, s1
-; GFX9-NEXT:    v_mov_b32_e32 v2, s2
-; GFX9-NEXT:    v_mov_b32_e32 v3, s3
-; GFX9-NEXT:    s_waitcnt vmcnt(0)
-; GFX9-NEXT:    v_add_co_u32_e32 v8, vcc, v4, v6
-; GFX9-NEXT:    v_addc_co_u32_e32 v9, vcc, v5, v7, vcc
-; GFX9-NEXT:    v_cmp_gt_i64_e32 vcc, 0, v[6:7]
-; GFX9-NEXT:    v_cmp_lt_i64_e64 s[0:1], v[8:9], v[4:5]
-; GFX9-NEXT:    global_store_dwordx2 v[0:1], v[8:9], off
-; GFX9-NEXT:    s_xor_b64 s[0:1], vcc, s[0:1]
-; GFX9-NEXT:    v_cndmask_b32_e64 v0, 0, 1, s[0:1]
-; GFX9-NEXT:    global_store_byte v[2:3], v0, off
-=======
 ; GFX9-NEXT:    global_load_dwordx2 v[0:1], v6, s[8:9]
 ; GFX9-NEXT:    global_load_dwordx2 v[2:3], v6, s[10:11]
 ; GFX9-NEXT:    s_waitcnt vmcnt(0)
@@ -438,7 +381,6 @@
 ; GFX9-NEXT:    s_xor_b64 s[0:1], vcc, s[0:1]
 ; GFX9-NEXT:    v_cndmask_b32_e64 v0, 0, 1, s[0:1]
 ; GFX9-NEXT:    global_store_byte v6, v0, s[6:7]
->>>>>>> 9168a0f5
 ; GFX9-NEXT:    s_endpgm
   %a = load i64, i64 addrspace(1)* %aptr, align 4
   %b = load i64, i64 addrspace(1)* %bptr, align 4
@@ -520,29 +462,6 @@
 ; GFX9-NEXT:    s_load_dwordx8 s[0:7], s[0:1], 0x24
 ; GFX9-NEXT:    v_mov_b32_e32 v4, 0
 ; GFX9-NEXT:    s_waitcnt lgkmcnt(0)
-<<<<<<< HEAD
-; GFX9-NEXT:    v_mov_b32_e32 v0, s4
-; GFX9-NEXT:    v_mov_b32_e32 v1, s5
-; GFX9-NEXT:    v_mov_b32_e32 v2, s6
-; GFX9-NEXT:    v_mov_b32_e32 v3, s7
-; GFX9-NEXT:    global_load_dwordx2 v[4:5], v[0:1], off
-; GFX9-NEXT:    global_load_dwordx2 v[6:7], v[2:3], off
-; GFX9-NEXT:    v_mov_b32_e32 v0, s0
-; GFX9-NEXT:    v_mov_b32_e32 v1, s1
-; GFX9-NEXT:    v_mov_b32_e32 v2, s2
-; GFX9-NEXT:    v_mov_b32_e32 v3, s3
-; GFX9-NEXT:    s_waitcnt vmcnt(0)
-; GFX9-NEXT:    v_add_i32 v8, v4, v6 clamp
-; GFX9-NEXT:    v_add_u32_e32 v4, v4, v6
-; GFX9-NEXT:    v_add_i32 v6, v5, v7 clamp
-; GFX9-NEXT:    v_add_u32_e32 v5, v5, v7
-; GFX9-NEXT:    v_cmp_ne_u32_e32 vcc, v5, v6
-; GFX9-NEXT:    global_store_dwordx2 v[0:1], v[4:5], off
-; GFX9-NEXT:    v_cndmask_b32_e64 v1, 0, 1, vcc
-; GFX9-NEXT:    v_cmp_ne_u32_e32 vcc, v4, v8
-; GFX9-NEXT:    v_cndmask_b32_e64 v0, 0, 1, vcc
-; GFX9-NEXT:    global_store_dwordx2 v[2:3], v[0:1], off
-=======
 ; GFX9-NEXT:    global_load_dwordx2 v[0:1], v4, s[4:5]
 ; GFX9-NEXT:    global_load_dwordx2 v[2:3], v4, s[6:7]
 ; GFX9-NEXT:    s_waitcnt vmcnt(0)
@@ -556,7 +475,6 @@
 ; GFX9-NEXT:    v_cmp_ne_u32_e32 vcc, v0, v5
 ; GFX9-NEXT:    v_cndmask_b32_e64 v0, 0, 1, vcc
 ; GFX9-NEXT:    global_store_dwordx2 v4, v[0:1], s[2:3]
->>>>>>> 9168a0f5
 ; GFX9-NEXT:    s_endpgm
   %a = load <2 x i32>, <2 x i32> addrspace(1)* %aptr, align 4
   %b = load <2 x i32>, <2 x i32> addrspace(1)* %bptr, align 4
