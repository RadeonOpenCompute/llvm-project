--- conflicted
+++ resolved
@@ -515,19 +515,6 @@
 ; sp[2] = stack passed workitem ID x
 
 ; GCN-LABEL: {{^}}kern_call_too_many_args_use_workitem_id_x_byval:
-<<<<<<< HEAD
-; VARABI: enable_vgpr_workitem_id = 0
-; VARABI: v_mov_b32_e32 [[K:v[0-9]+]], 0x3e7{{$}}
-; VARABI: buffer_store_dword [[K]], off, s[0:3], 0 offset:4
-; VARABI: buffer_load_dword [[RELOAD_BYVAL:v[0-9]+]], off, s[0:3], 0 offset:4
-; VARABI: s_movk_i32 s32, 0x400{{$}}
-; VARABI: buffer_store_dword v0, off, s[0:3], s32 offset:4
-; VARABI: buffer_store_dword [[RELOAD_BYVAL]], off, s[0:3], s32{{$}}
-; VARABI: v_mov_b32_e32 [[RELOAD_BYVAL]],
-; VARABI: s_swappc_b64
-
-=======
->>>>>>> 93bae551
 
 ; FIXEDABI-NOT: v0
 ; FIXEDABI-NOT: v1
@@ -563,19 +550,7 @@
 }
 
 ; GCN-LABEL: {{^}}func_call_too_many_args_use_workitem_id_x_byval:
-<<<<<<< HEAD
-
-; VARABI: v_mov_b32_e32 [[K:v[0-9]+]], 0x3e7{{$}}
-; VARABI: buffer_store_dword [[K]], off, s[0:3], s33{{$}}
-; VARABI: buffer_load_dword [[RELOAD_BYVAL:v[0-9]+]], off, s[0:3], s33{{$}}
-; VARABI: buffer_store_dword v0, off, s[0:3], s32 offset:4
-; VARABI: buffer_store_dword [[RELOAD_BYVAL]], off, s[0:3], s32{{$}}
-; VARABI: v_mov_b32_e32 [[RELOAD_BYVAL]],
-; VARABI: s_swappc_b64
-
-
-=======
->>>>>>> 93bae551
+
 ; FIXED-ABI-NOT: v31
 ; FIXEDABI: v_mov_b32_e32 [[K0:v[0-9]+]], 0x3e7{{$}}
 ; FIXEDABI: buffer_store_dword [[K0]], off, s[0:3], s33{{$}}
