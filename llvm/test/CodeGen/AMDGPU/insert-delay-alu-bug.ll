--- conflicted
+++ resolved
@@ -82,21 +82,13 @@
 ; GFX11-NEXT:    s_addc_u32 s1, s1, f0@gotpcrel32@hi+12
 ; GFX11-NEXT:    s_mov_b32 s13, s14
 ; GFX11-NEXT:    s_load_b64 s[0:1], s[0:1], 0x0
-<<<<<<< HEAD
-; GFX11-NEXT:    s_mov_b32 s24, s14
-=======
-; GFX11-NEXT:    s_mov_b32 s3, s14
->>>>>>> 83c560b3
+; GFX11-NEXT:    s_mov_b32 s23, s14
 ; GFX11-NEXT:    s_mov_b32 s14, s15
 ; GFX11-NEXT:    s_mov_b64 s[6:7], s[2:3]
 ; GFX11-NEXT:    s_waitcnt lgkmcnt(0)
 ; GFX11-NEXT:    s_swappc_b64 s[30:31], s[0:1]
-<<<<<<< HEAD
-; GFX11-NEXT:    s_mov_b32 s14, s24
+; GFX11-NEXT:    s_mov_b32 s14, s23
 ; GFX11-NEXT:    s_mov_b64 s[2:3], s[6:7]
-=======
-; GFX11-NEXT:    s_mov_b32 s14, s3
->>>>>>> 83c560b3
 ; GFX11-NEXT:    s_mov_b32 s1, -1
 ; GFX11-NEXT:    s_cbranch_execz .LBB2_4
 ; GFX11-NEXT:    s_branch .LBB2_12
