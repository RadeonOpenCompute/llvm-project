; NOTE: Assertions have been autogenerated by utils/update_llc_test_checks.py
; RUN: llc -mtriple=amdgcn-amd-amdhsa -mcpu=gfx900 -denormal-fp-math-f32=preserve-sign -verify-machineinstrs < %s | FileCheck -check-prefix=GFX9 %s

; Make sure that AMDGPUCodeGenPrepare introduces mul24 intrinsics
; after SLSR, as the intrinsics would interfere. It's unclear if these
; should be introduced before LSR or not. It seems to help in some
; cases, and hurt others.

define void @lsr_order_mul24_0(i32 %arg, i32 %arg2, i32 %arg6, i32 %arg13, i32 %arg16) #0 {
; GFX9-LABEL: lsr_order_mul24_0:
; GFX9:       ; %bb.0: ; %bb
; GFX9-NEXT:    s_waitcnt vmcnt(0) expcnt(0) lgkmcnt(0)
; GFX9-NEXT:    global_load_dword v5, v[0:1], off
; GFX9-NEXT:    v_and_b32_e32 v2, 0xffffff, v2
; GFX9-NEXT:    v_sub_u32_e32 v4, v4, v1
; GFX9-NEXT:    s_mov_b64 s[4:5], 0
; GFX9-NEXT:    s_waitcnt vmcnt(0)
; GFX9-NEXT:    ds_write_b32 v0, v5
; GFX9-NEXT:  .LBB0_1: ; %bb23
; GFX9-NEXT:    ; =>This Inner Loop Header: Depth=1
; GFX9-NEXT:    v_mul_u32_u24_e32 v5, v0, v2
; GFX9-NEXT:    v_add_u32_e32 v0, v0, v1
; GFX9-NEXT:    v_sub_u32_e32 v5, v4, v5
; GFX9-NEXT:    v_add_u32_e32 v5, v5, v0
; GFX9-NEXT:    v_cmp_ge_u32_e32 vcc, v5, v3
; GFX9-NEXT:    s_or_b64 s[4:5], vcc, s[4:5]
; GFX9-NEXT:    s_andn2_b64 exec, exec, s[4:5]
; GFX9-NEXT:    s_cbranch_execnz .LBB0_1
; GFX9-NEXT:  ; %bb.2: ; %.loopexit
; GFX9-NEXT:    s_or_b64 exec, exec, s[4:5]
; GFX9-NEXT:    s_waitcnt lgkmcnt(0)
; GFX9-NEXT:    s_setpc_b64 s[30:31]
bb:
  %tmp22 = and i32 %arg6, 16777215
  br label %bb23

.loopexit:                                        ; preds = %bb23
  ret void

bb23:                                             ; preds = %bb23, %bb
  %tmp24 = phi i32 [ %arg, %bb ], [ %tmp47, %bb23 ]
  %tmp28 = and i32 %tmp24, 16777215
  %tmp29 = mul i32 %tmp28, %tmp22
  %tmp30 = sub i32 %tmp24, %tmp29
  %tmp31 = add i32 %tmp30, %arg16
  %tmp37 = icmp ult i32 %tmp31, %arg13
  %tmp44 = load float, ptr addrspace(1) undef, align 4
  store float %tmp44, ptr addrspace(3) undef, align 4
  %tmp47 = add i32 %tmp24, %arg2
  br i1 %tmp37, label %bb23, label %.loopexit
}

define void @lsr_order_mul24_1(i32 %arg, i32 %arg1, i32 %arg2, ptr addrspace(3) nocapture %arg3, i32 %arg4, i32 %arg5, i32 %arg6, i32 %arg7, i32 %arg8, i32 %arg9, ptr addrspace(1) nocapture readonly %arg10, i32 %arg11, i32 %arg12, i32 %arg13, i32 %arg14, i32 %arg15, i32 %arg16, i1 zeroext %arg17, i1 zeroext %arg18) #0 {
; GFX9-LABEL: lsr_order_mul24_1:
; GFX9:       ; %bb.0: ; %bb
; GFX9-NEXT:    s_waitcnt vmcnt(0) expcnt(0) lgkmcnt(0)
; GFX9-NEXT:    v_and_b32_e32 v5, 1, v18
; GFX9-NEXT:    v_cmp_eq_u32_e32 vcc, 1, v5
; GFX9-NEXT:    v_cmp_lt_u32_e64 s[4:5], v0, v1
; GFX9-NEXT:    s_and_saveexec_b64 s[8:9], s[4:5]
; GFX9-NEXT:    s_cbranch_execz .LBB1_3
; GFX9-NEXT:  ; %bb.1: ; %bb19
; GFX9-NEXT:    v_cvt_f32_u32_e32 v7, v6
; GFX9-NEXT:    v_add_u32_e32 v4, v4, v0
; GFX9-NEXT:    v_and_b32_e32 v5, 0xffffff, v6
; GFX9-NEXT:    v_lshl_add_u32 v6, v4, 2, v3
; GFX9-NEXT:    v_rcp_iflag_f32_e32 v7, v7
; GFX9-NEXT:    v_lshlrev_b32_e32 v8, 2, v2
; GFX9-NEXT:    v_add_u32_e32 v9, v17, v12
; GFX9-NEXT:    s_mov_b64 s[10:11], 0
; GFX9-NEXT:    v_mov_b32_e32 v4, 0
; GFX9-NEXT:    ; implicit-def: $vgpr3
; GFX9-NEXT:  .LBB1_2: ; %bb23
; GFX9-NEXT:    ; =>This Inner Loop Header: Depth=1
; GFX9-NEXT:    v_cvt_f32_u32_e32 v3, v0
; GFX9-NEXT:    v_add_u32_e32 v12, v17, v0
; GFX9-NEXT:    v_madak_f32 v3, v3, v7, 0x3727c5ac
; GFX9-NEXT:    v_cvt_u32_f32_e32 v3, v3
; GFX9-NEXT:    v_mul_u32_u24_e32 v18, v3, v5
; GFX9-NEXT:    v_add_u32_e32 v19, v3, v16
; GFX9-NEXT:    v_add_u32_e32 v3, v9, v0
; GFX9-NEXT:    v_sub_u32_e32 v3, v3, v18
; GFX9-NEXT:    v_sub_u32_e32 v12, v12, v18
; GFX9-NEXT:    v_cmp_lt_u32_e64 s[4:5], v19, v13
; GFX9-NEXT:    v_mad_u64_u32 v[18:19], s[6:7], v19, v15, v[3:4]
; GFX9-NEXT:    v_cmp_lt_u32_e64 s[6:7], v12, v14
; GFX9-NEXT:    s_and_b64 s[4:5], s[4:5], s[6:7]
; GFX9-NEXT:    s_and_b64 s[4:5], s[4:5], vcc
; GFX9-NEXT:    v_cndmask_b32_e64 v3, 0, v18, s[4:5]
; GFX9-NEXT:    v_lshlrev_b64 v[18:19], 2, v[3:4]
; GFX9-NEXT:    v_add_u32_e32 v0, v0, v2
; GFX9-NEXT:    v_add_co_u32_e64 v18, s[6:7], v10, v18
; GFX9-NEXT:    v_addc_co_u32_e64 v19, s[6:7], v11, v19, s[6:7]
; GFX9-NEXT:    global_load_dword v3, v[18:19], off
; GFX9-NEXT:    v_cmp_ge_u32_e64 s[6:7], v0, v1
; GFX9-NEXT:    s_or_b64 s[10:11], s[6:7], s[10:11]
; GFX9-NEXT:    s_waitcnt vmcnt(0)
; GFX9-NEXT:    v_cndmask_b32_e64 v3, 0, v3, s[4:5]
; GFX9-NEXT:    ds_write_b32 v6, v3
; GFX9-NEXT:    v_add_u32_e32 v6, v6, v8
; GFX9-NEXT:    s_andn2_b64 exec, exec, s[10:11]
; GFX9-NEXT:    s_cbranch_execnz .LBB1_2
; GFX9-NEXT:  .LBB1_3: ; %Flow2
; GFX9-NEXT:    s_or_b64 exec, exec, s[8:9]
; GFX9-NEXT:    s_waitcnt lgkmcnt(0)
; GFX9-NEXT:    s_setpc_b64 s[30:31]
bb:
  %tmp = icmp ult i32 %arg, %arg1
  br i1 %tmp, label %bb19, label %.loopexit

bb19:                                             ; preds = %bb
  %tmp20 = uitofp i32 %arg6 to float
  %tmp21 = fdiv float 1.000000e+00, %tmp20, !fpmath !0
  %tmp22 = and i32 %arg6, 16777215
  br label %bb23

.loopexit:                                        ; preds = %bb23, %bb
  ret void

bb23:                                             ; preds = %bb19, %bb23
  %tmp24 = phi i32 [ %arg, %bb19 ], [ %tmp47, %bb23 ]
  %tmp25 = uitofp i32 %tmp24 to float
  %tmp26 = tail call float @llvm.fmuladd.f32(float %tmp25, float %tmp21, float 0x3EE4F8B580000000) #2
  %tmp27 = fptoui float %tmp26 to i32
  %tmp28 = and i32 %tmp27, 16777215
  %tmp29 = mul i32 %tmp28, %tmp22
  %tmp30 = sub i32 %tmp24, %tmp29
  %tmp31 = add i32 %tmp30, %arg16
  %tmp32 = add i32 %tmp27, %arg15
  %tmp33 = mul i32 %tmp32, %arg14
  %tmp34 = add i32 %tmp33, %arg11
  %tmp35 = add i32 %tmp34, %tmp31
  %tmp36 = add i32 %tmp24, %arg4
  %tmp37 = icmp ult i32 %tmp31, %arg13
  %tmp38 = icmp ult i32 %tmp32, %arg12
  %tmp39 = and i1 %tmp38, %tmp37
  %tmp40 = and i1 %tmp39, %arg17
  %tmp41 = zext i32 %tmp35 to i64
  %tmp42 = select i1 %tmp40, i64 %tmp41, i64 0
  %tmp43 = getelementptr inbounds float, ptr addrspace(1) %arg10, i64 %tmp42
  %tmp44 = load float, ptr addrspace(1) %tmp43, align 4
  %tmp45 = select i1 %tmp40, float %tmp44, float 0.000000e+00
  %tmp46 = getelementptr inbounds float, ptr addrspace(3) %arg3, i32 %tmp36
  store float %tmp45, ptr addrspace(3) %tmp46, align 4
  %tmp47 = add i32 %tmp24, %arg2
  %tmp48 = icmp ult i32 %tmp47, %arg1
  br i1 %tmp48, label %bb23, label %.loopexit
}

define void @slsr1_0(i32 %b.arg, i32 %s.arg) #0 {
; GFX9-LABEL: slsr1_0:
; GFX9:       ; %bb.0:
; GFX9-NEXT:    s_waitcnt vmcnt(0) expcnt(0) lgkmcnt(0)
; GFX9-NEXT:    v_and_b32_e32 v2, 0xffffff, v1
; GFX9-NEXT:    v_mul_u32_u24_e32 v3, v0, v1
; GFX9-NEXT:    global_store_dword v[0:1], v3, off
; GFX9-NEXT:    s_waitcnt vmcnt(0)
; GFX9-NEXT:    v_mad_u32_u24 v0, v0, v1, v2
; GFX9-NEXT:    global_store_dword v[0:1], v0, off
; GFX9-NEXT:    s_waitcnt vmcnt(0)
; GFX9-NEXT:    v_add_u32_e32 v0, v0, v2
; GFX9-NEXT:    global_store_dword v[0:1], v0, off
; GFX9-NEXT:    s_waitcnt vmcnt(0)
; GFX9-NEXT:    s_setpc_b64 s[30:31]
  %b = and i32 %b.arg, 16777215
  %s = and i32 %s.arg, 16777215

; CHECK-LABEL: @slsr1(
  ; foo(b * s);
  %mul0 = mul i32 %b, %s
; CHECK: mul i32
; CHECK-NOT: mul i32
  store volatile i32 %mul0, ptr addrspace(1) undef

  ; foo((b + 1) * s);
  %b1 = add i32 %b, 1
  %mul1 = mul i32 %b1, %s
  store volatile i32 %mul1, ptr addrspace(1) undef

  ; foo((b + 2) * s);
  %b2 = add i32 %b, 2
  %mul2 = mul i32 %b2, %s
  store volatile i32 %mul2, ptr addrspace(1) undef
  ret void
}

define void @slsr1_1(i32 %b.arg, i32 %s.arg) #0 {
; GFX9-LABEL: slsr1_1:
; GFX9:       ; %bb.0:
; GFX9-NEXT:    s_waitcnt vmcnt(0) expcnt(0) lgkmcnt(0)
; GFX9-NEXT:    s_mov_b32 s4, s33
; GFX9-NEXT:    s_mov_b32 s33, s32
; GFX9-NEXT:    s_or_saveexec_b64 s[6:7], -1
; GFX9-NEXT:    buffer_store_dword v43, off, s[0:3], s33 offset:12 ; 4-byte Folded Spill
; GFX9-NEXT:    s_mov_b64 exec, s[6:7]
; GFX9-NEXT:    v_writelane_b32 v43, s4, 5
; GFX9-NEXT:    s_addk_i32 s32, 0x800
; GFX9-NEXT:    buffer_store_dword v40, off, s[0:3], s33 offset:8 ; 4-byte Folded Spill
; GFX9-NEXT:    buffer_store_dword v41, off, s[0:3], s33 offset:4 ; 4-byte Folded Spill
; GFX9-NEXT:    buffer_store_dword v42, off, s[0:3], s33 ; 4-byte Folded Spill
; GFX9-NEXT:    v_writelane_b32 v43, s34, 0
; GFX9-NEXT:    v_writelane_b32 v43, s36, 1
; GFX9-NEXT:    v_writelane_b32 v43, s37, 2
; GFX9-NEXT:    v_writelane_b32 v43, s30, 3
; GFX9-NEXT:    v_writelane_b32 v43, s31, 4
; GFX9-NEXT:    s_getpc_b64 s[4:5]
; GFX9-NEXT:    s_add_u32 s4, s4, foo@gotpcrel32@lo+4
; GFX9-NEXT:    s_addc_u32 s5, s5, foo@gotpcrel32@hi+12
; GFX9-NEXT:    s_load_dwordx2 s[36:37], s[4:5], 0x0
; GFX9-NEXT:    v_mov_b32_e32 v40, v1
; GFX9-NEXT:    v_mov_b32_e32 v41, v0
; GFX9-NEXT:    v_mul_u32_u24_e32 v0, v41, v40
; GFX9-NEXT:    s_mov_b32 s34, s15
; GFX9-NEXT:    v_and_b32_e32 v42, 0xffffff, v40
; GFX9-NEXT:    s_waitcnt lgkmcnt(0)
; GFX9-NEXT:    s_swappc_b64 s[30:31], s[36:37]
; GFX9-NEXT:    v_mad_u32_u24 v40, v41, v40, v42
; GFX9-NEXT:    s_mov_b32 s15, s34
; GFX9-NEXT:    v_mov_b32_e32 v0, v40
; GFX9-NEXT:    s_swappc_b64 s[30:31], s[36:37]
; GFX9-NEXT:    v_add_u32_e32 v0, v40, v42
; GFX9-NEXT:    s_mov_b32 s15, s34
; GFX9-NEXT:    s_swappc_b64 s[30:31], s[36:37]
; GFX9-NEXT:    buffer_load_dword v42, off, s[0:3], s33 ; 4-byte Folded Reload
; GFX9-NEXT:    buffer_load_dword v41, off, s[0:3], s33 offset:4 ; 4-byte Folded Reload
; GFX9-NEXT:    buffer_load_dword v40, off, s[0:3], s33 offset:8 ; 4-byte Folded Reload
<<<<<<< HEAD
; GFX9-NEXT:    v_readlane_b32 s30, v43, 3
; GFX9-NEXT:    v_readlane_b32 s31, v43, 4
; GFX9-NEXT:    v_readlane_b32 s37, v43, 2
; GFX9-NEXT:    v_readlane_b32 s36, v43, 1
; GFX9-NEXT:    v_readlane_b32 s34, v43, 0
=======
; GFX9-NEXT:    v_readlane_b32 s37, v43, 4
; GFX9-NEXT:    v_readlane_b32 s36, v43, 3
; GFX9-NEXT:    v_readlane_b32 s34, v43, 2
; GFX9-NEXT:    v_readlane_b32 s31, v43, 1
; GFX9-NEXT:    v_readlane_b32 s30, v43, 0
; GFX9-NEXT:    s_mov_b32 s32, s33
>>>>>>> c025b96e
; GFX9-NEXT:    v_readlane_b32 s4, v43, 5
; GFX9-NEXT:    s_or_saveexec_b64 s[6:7], -1
; GFX9-NEXT:    buffer_load_dword v43, off, s[0:3], s33 offset:12 ; 4-byte Folded Reload
; GFX9-NEXT:    s_mov_b64 exec, s[6:7]
; GFX9-NEXT:    s_mov_b32 s33, s4
; GFX9-NEXT:    s_waitcnt vmcnt(0)
; GFX9-NEXT:    s_setpc_b64 s[30:31]
  %b = and i32 %b.arg, 16777215
  %s = and i32 %s.arg, 16777215

; CHECK-LABEL: @slsr1(
  ; foo(b * s);
  %mul0 = mul i32 %b, %s
; CHECK: mul i32
; CHECK-NOT: mul i32
  call void @foo(i32 %mul0)

  ; foo((b + 1) * s);
  %b1 = add i32 %b, 1
  %mul1 = mul i32 %b1, %s
  call void @foo(i32 %mul1)

  ; foo((b + 2) * s);
  %b2 = add i32 %b, 2
  %mul2 = mul i32 %b2, %s
  call void @foo(i32 %mul2)

  ret void
}

declare void @foo(i32) #2
declare float @llvm.fmuladd.f32(float, float, float) #1

attributes #0 = { nounwind willreturn "denormal-fp-math-f32"="preserve-sign,preserve-sign" }
attributes #1 = { nounwind readnone speculatable }
attributes #2 = { nounwind "amdgpu-no-dispatch-id" "amdgpu-no-dispatch-ptr" "amdgpu-no-implicitarg-ptr" "amdgpu-no-queue-ptr" "amdgpu-no-workgroup-id-x" "amdgpu-no-workgroup-id-y" "amdgpu-no-workgroup-id-z" "amdgpu-no-workitem-id-x" "amdgpu-no-workitem-id-y" "amdgpu-no-workitem-id-z" "uniform-work-group-size"="false" "denormal-fp-math-f32"="preserve-sign,preserve-sign" }

!0 = !{float 2.500000e+00}<|MERGE_RESOLUTION|>--- conflicted
+++ resolved
@@ -224,24 +224,17 @@
 ; GFX9-NEXT:    buffer_load_dword v42, off, s[0:3], s33 ; 4-byte Folded Reload
 ; GFX9-NEXT:    buffer_load_dword v41, off, s[0:3], s33 offset:4 ; 4-byte Folded Reload
 ; GFX9-NEXT:    buffer_load_dword v40, off, s[0:3], s33 offset:8 ; 4-byte Folded Reload
-<<<<<<< HEAD
 ; GFX9-NEXT:    v_readlane_b32 s30, v43, 3
 ; GFX9-NEXT:    v_readlane_b32 s31, v43, 4
 ; GFX9-NEXT:    v_readlane_b32 s37, v43, 2
 ; GFX9-NEXT:    v_readlane_b32 s36, v43, 1
 ; GFX9-NEXT:    v_readlane_b32 s34, v43, 0
-=======
-; GFX9-NEXT:    v_readlane_b32 s37, v43, 4
-; GFX9-NEXT:    v_readlane_b32 s36, v43, 3
-; GFX9-NEXT:    v_readlane_b32 s34, v43, 2
-; GFX9-NEXT:    v_readlane_b32 s31, v43, 1
-; GFX9-NEXT:    v_readlane_b32 s30, v43, 0
 ; GFX9-NEXT:    s_mov_b32 s32, s33
->>>>>>> c025b96e
 ; GFX9-NEXT:    v_readlane_b32 s4, v43, 5
 ; GFX9-NEXT:    s_or_saveexec_b64 s[6:7], -1
 ; GFX9-NEXT:    buffer_load_dword v43, off, s[0:3], s33 offset:12 ; 4-byte Folded Reload
 ; GFX9-NEXT:    s_mov_b64 exec, s[6:7]
+; GFX9-NEXT:    s_addk_i32 s32, 0xf800
 ; GFX9-NEXT:    s_mov_b32 s33, s4
 ; GFX9-NEXT:    s_waitcnt vmcnt(0)
 ; GFX9-NEXT:    s_setpc_b64 s[30:31]
