# NOTE: Assertions have been autogenerated by utils/update_mir_test_checks.py
# RUN: llc -march=amdgcn -mcpu=gfx1030 -run-pass=si-insert-waitcnts -verify-machineinstrs %s -o - | FileCheck -check-prefix=GCN %s

# XFAIL: *

---
name: waitcnt-check-inorder
body: |
  bb.0:
    ; GCN-LABEL: name: waitcnt-check-inorder
    ; GCN: S_WAITCNT 0
<<<<<<< HEAD
    ; GCN-NEXT: S_WAITCNT_VSCNT undef $sgpr_null, 0
    ; GCN-NEXT: $vgpr0_vgpr1_vgpr2_vgpr3 = IMAGE_BVH_INTERSECT_RAY_sa_gfx10 killed $vgpr4_vgpr5_vgpr6_vgpr7_vgpr8_vgpr9_vgpr10_vgpr11_vgpr12_vgpr13_vgpr14, renamable $sgpr0_sgpr1_sgpr2_sgpr3, implicit $exec :: (dereferenceable load (s128) from custom "ImageResource")
    ; GCN-NEXT: $vgpr0_vgpr1_vgpr2_vgpr3 = IMAGE_BVH_INTERSECT_RAY_sa_gfx10 killed $vgpr20_vgpr21_vgpr22_vgpr23_vgpr24_vgpr25_vgpr26_vgpr27_vgpr28_vgpr29_vgpr30, killed renamable $sgpr0_sgpr1_sgpr2_sgpr3, implicit $exec :: (dereferenceable load (s128) from custom "ImageResource")
=======
    ; GCN-NEXT: $vgpr0_vgpr1_vgpr2_vgpr3 = IMAGE_BVH_INTERSECT_RAY_sa_gfx10 killed $vgpr4_vgpr5_vgpr6_vgpr7_vgpr8_vgpr9_vgpr10_vgpr11_vgpr12_vgpr13_vgpr14, renamable $sgpr0_sgpr1_sgpr2_sgpr3, implicit $exec :: (dereferenceable load (s128), addrspace 7)
    ; GCN-NEXT: $vgpr0_vgpr1_vgpr2_vgpr3 = IMAGE_BVH_INTERSECT_RAY_sa_gfx10 killed $vgpr20_vgpr21_vgpr22_vgpr23_vgpr24_vgpr25_vgpr26_vgpr27_vgpr28_vgpr29_vgpr30, killed renamable $sgpr0_sgpr1_sgpr2_sgpr3, implicit $exec :: (dereferenceable load (s128), addrspace 7)
>>>>>>> 4106557a
    ; GCN-NEXT: S_ENDPGM 0
    $vgpr0_vgpr1_vgpr2_vgpr3 = IMAGE_BVH_INTERSECT_RAY_sa_gfx10 killed $vgpr4_vgpr5_vgpr6_vgpr7_vgpr8_vgpr9_vgpr10_vgpr11_vgpr12_vgpr13_vgpr14, renamable $sgpr0_sgpr1_sgpr2_sgpr3, implicit $exec :: (dereferenceable load (s128) from custom "ImageResource")
    $vgpr0_vgpr1_vgpr2_vgpr3 = IMAGE_BVH_INTERSECT_RAY_sa_gfx10 killed $vgpr20_vgpr21_vgpr22_vgpr23_vgpr24_vgpr25_vgpr26_vgpr27_vgpr28_vgpr29_vgpr30, killed renamable $sgpr0_sgpr1_sgpr2_sgpr3, implicit $exec :: (dereferenceable load (s128) from custom "ImageResource")
    S_ENDPGM 0
...
---
name: waitcnt-check-vs-vmem
body: |
  bb.0:
    ; GCN-LABEL: name: waitcnt-check-vs-vmem
    ; GCN: S_WAITCNT 0
<<<<<<< HEAD
    ; GCN-NEXT: S_WAITCNT_VSCNT undef $sgpr_null, 0
    ; GCN-NEXT: $vgpr0_vgpr1_vgpr2_vgpr3 = IMAGE_BVH_INTERSECT_RAY_sa_gfx10 killed $vgpr4_vgpr5_vgpr6_vgpr7_vgpr8_vgpr9_vgpr10_vgpr11_vgpr12_vgpr13_vgpr14, renamable $sgpr0_sgpr1_sgpr2_sgpr3, implicit $exec :: (dereferenceable load (s128) from custom "ImageResource")
=======
    ; GCN-NEXT: $vgpr0_vgpr1_vgpr2_vgpr3 = IMAGE_BVH_INTERSECT_RAY_sa_gfx10 killed $vgpr4_vgpr5_vgpr6_vgpr7_vgpr8_vgpr9_vgpr10_vgpr11_vgpr12_vgpr13_vgpr14, renamable $sgpr0_sgpr1_sgpr2_sgpr3, implicit $exec :: (dereferenceable load (s128), addrspace 7)
>>>>>>> 4106557a
    ; GCN-NEXT: S_WAITCNT 16240
    ; GCN-NEXT: $vgpr0 = BUFFER_LOAD_DWORD_OFFEN $vgpr16, $sgpr0_sgpr1_sgpr2_sgpr3, $sgpr4, 0, 0, 0, implicit $exec
    ; GCN-NEXT: S_ENDPGM 0
    $vgpr0_vgpr1_vgpr2_vgpr3 = IMAGE_BVH_INTERSECT_RAY_sa_gfx10 killed $vgpr4_vgpr5_vgpr6_vgpr7_vgpr8_vgpr9_vgpr10_vgpr11_vgpr12_vgpr13_vgpr14, renamable $sgpr0_sgpr1_sgpr2_sgpr3, implicit $exec :: (dereferenceable load (s128) from custom "ImageResource")
    $vgpr0 = BUFFER_LOAD_DWORD_OFFEN $vgpr16, $sgpr0_sgpr1_sgpr2_sgpr3, $sgpr4, 0, 0, 0, implicit $exec
    S_ENDPGM 0
...
---
name: waitcnt-check-vs-mimg-samp
body: |
  bb.0:
    ; GCN-LABEL: name: waitcnt-check-vs-mimg-samp
    ; GCN: S_WAITCNT 0
<<<<<<< HEAD
    ; GCN-NEXT: S_WAITCNT_VSCNT undef $sgpr_null, 0
    ; GCN-NEXT: $vgpr0_vgpr1_vgpr2_vgpr3 = IMAGE_BVH_INTERSECT_RAY_sa_gfx10 killed $vgpr4_vgpr5_vgpr6_vgpr7_vgpr8_vgpr9_vgpr10_vgpr11_vgpr12_vgpr13_vgpr14, killed renamable $sgpr0_sgpr1_sgpr2_sgpr3, implicit $exec :: (dereferenceable load (s128) from custom "ImageResource")
=======
    ; GCN-NEXT: $vgpr0_vgpr1_vgpr2_vgpr3 = IMAGE_BVH_INTERSECT_RAY_sa_gfx10 killed $vgpr4_vgpr5_vgpr6_vgpr7_vgpr8_vgpr9_vgpr10_vgpr11_vgpr12_vgpr13_vgpr14, killed renamable $sgpr0_sgpr1_sgpr2_sgpr3, implicit $exec :: (dereferenceable load (s128), addrspace 7)
>>>>>>> 4106557a
    ; GCN-NEXT: S_WAITCNT 16240
    ; GCN-NEXT: $vgpr0_vgpr1_vgpr2_vgpr3 = IMAGE_SAMPLE_V4_V2 $vgpr20_vgpr21, $sgpr4_sgpr5_sgpr6_sgpr7_sgpr8_sgpr9_sgpr10_sgpr11, $sgpr0_sgpr1_sgpr2_sgpr3, 15, 0, 0, 0, 0, 0, 0, 0, implicit $exec :: (dereferenceable load (s128), align 4, addrspace 4)
    ; GCN-NEXT: S_ENDPGM 0
    $vgpr0_vgpr1_vgpr2_vgpr3 = IMAGE_BVH_INTERSECT_RAY_sa_gfx10 killed $vgpr4_vgpr5_vgpr6_vgpr7_vgpr8_vgpr9_vgpr10_vgpr11_vgpr12_vgpr13_vgpr14, killed renamable $sgpr0_sgpr1_sgpr2_sgpr3, implicit $exec :: (dereferenceable load (s128) from custom "ImageResource")
    $vgpr0_vgpr1_vgpr2_vgpr3 = IMAGE_SAMPLE_V4_V2 $vgpr20_vgpr21, $sgpr4_sgpr5_sgpr6_sgpr7_sgpr8_sgpr9_sgpr10_sgpr11, $sgpr0_sgpr1_sgpr2_sgpr3, 15, 0, 0, 0, 0, 0, 0, 0, implicit $exec :: (dereferenceable load (s128), align 4, addrspace 4)
    S_ENDPGM 0
...
---
name: waitcnt-check-vs-vmem-reverse
body: |
  bb.0:
    ; GCN-LABEL: name: waitcnt-check-vs-vmem-reverse
    ; GCN: S_WAITCNT 0
    ; GCN-NEXT: $vgpr0 = BUFFER_LOAD_DWORD_OFFEN $vgpr20, $sgpr0_sgpr1_sgpr2_sgpr3, $sgpr4, 0, 0, 0, implicit $exec
    ; GCN-NEXT: S_WAITCNT 16240
    ; GCN-NEXT: $vgpr0_vgpr1_vgpr2_vgpr3 = IMAGE_BVH_INTERSECT_RAY_sa_gfx10 killed $vgpr4_vgpr5_vgpr6_vgpr7_vgpr8_vgpr9_vgpr10_vgpr11_vgpr12_vgpr13_vgpr14, killed renamable $sgpr0_sgpr1_sgpr2_sgpr3, implicit $exec :: (dereferenceable load (s128) from custom "ImageResource")
    ; GCN-NEXT: S_ENDPGM 0
    $vgpr0 = BUFFER_LOAD_DWORD_OFFEN $vgpr20, $sgpr0_sgpr1_sgpr2_sgpr3, $sgpr4, 0, 0, 0, implicit $exec
    $vgpr0_vgpr1_vgpr2_vgpr3 = IMAGE_BVH_INTERSECT_RAY_sa_gfx10 killed $vgpr4_vgpr5_vgpr6_vgpr7_vgpr8_vgpr9_vgpr10_vgpr11_vgpr12_vgpr13_vgpr14, killed renamable $sgpr0_sgpr1_sgpr2_sgpr3, implicit $exec :: (dereferenceable load (s128) from custom "ImageResource")
    S_ENDPGM 0
...
---
name: waitcnt-check-vs-mimg-samp-reverse
body: |
  bb.0:
    ; GCN-LABEL: name: waitcnt-check-vs-mimg-samp-reverse
    ; GCN: S_WAITCNT 0
    ; GCN-NEXT: $vgpr0_vgpr1_vgpr2_vgpr3 = IMAGE_SAMPLE_V4_V2 $vgpr16_vgpr17, $sgpr4_sgpr5_sgpr6_sgpr7_sgpr8_sgpr9_sgpr10_sgpr11, $sgpr0_sgpr1_sgpr2_sgpr3, 15, 0, 0, 0, 0, 0, 0, 0, implicit $exec :: (dereferenceable load (s128), align 4, addrspace 4)
    ; GCN-NEXT: S_WAITCNT 16240
    ; GCN-NEXT: $vgpr0_vgpr1_vgpr2_vgpr3 = IMAGE_BVH_INTERSECT_RAY_sa_gfx10 killed $vgpr4_vgpr5_vgpr6_vgpr7_vgpr8_vgpr9_vgpr10_vgpr11_vgpr12_vgpr13_vgpr14, killed renamable $sgpr0_sgpr1_sgpr2_sgpr3, implicit $exec :: (dereferenceable load (s128) from custom "ImageResource")
    ; GCN-NEXT: S_ENDPGM 0
    $vgpr0_vgpr1_vgpr2_vgpr3 = IMAGE_SAMPLE_V4_V2 $vgpr16_vgpr17, $sgpr4_sgpr5_sgpr6_sgpr7_sgpr8_sgpr9_sgpr10_sgpr11, $sgpr0_sgpr1_sgpr2_sgpr3, 15, 0, 0, 0, 0, 0, 0, 0, implicit $exec :: (dereferenceable load (s128), align 4, addrspace 4)
    $vgpr0_vgpr1_vgpr2_vgpr3 = IMAGE_BVH_INTERSECT_RAY_sa_gfx10 killed $vgpr4_vgpr5_vgpr6_vgpr7_vgpr8_vgpr9_vgpr10_vgpr11_vgpr12_vgpr13_vgpr14, killed renamable $sgpr0_sgpr1_sgpr2_sgpr3, implicit $exec :: (dereferenceable load (s128) from custom "ImageResource")
    S_ENDPGM 0
...<|MERGE_RESOLUTION|>--- conflicted
+++ resolved
@@ -9,14 +9,8 @@
   bb.0:
     ; GCN-LABEL: name: waitcnt-check-inorder
     ; GCN: S_WAITCNT 0
-<<<<<<< HEAD
-    ; GCN-NEXT: S_WAITCNT_VSCNT undef $sgpr_null, 0
-    ; GCN-NEXT: $vgpr0_vgpr1_vgpr2_vgpr3 = IMAGE_BVH_INTERSECT_RAY_sa_gfx10 killed $vgpr4_vgpr5_vgpr6_vgpr7_vgpr8_vgpr9_vgpr10_vgpr11_vgpr12_vgpr13_vgpr14, renamable $sgpr0_sgpr1_sgpr2_sgpr3, implicit $exec :: (dereferenceable load (s128) from custom "ImageResource")
-    ; GCN-NEXT: $vgpr0_vgpr1_vgpr2_vgpr3 = IMAGE_BVH_INTERSECT_RAY_sa_gfx10 killed $vgpr20_vgpr21_vgpr22_vgpr23_vgpr24_vgpr25_vgpr26_vgpr27_vgpr28_vgpr29_vgpr30, killed renamable $sgpr0_sgpr1_sgpr2_sgpr3, implicit $exec :: (dereferenceable load (s128) from custom "ImageResource")
-=======
     ; GCN-NEXT: $vgpr0_vgpr1_vgpr2_vgpr3 = IMAGE_BVH_INTERSECT_RAY_sa_gfx10 killed $vgpr4_vgpr5_vgpr6_vgpr7_vgpr8_vgpr9_vgpr10_vgpr11_vgpr12_vgpr13_vgpr14, renamable $sgpr0_sgpr1_sgpr2_sgpr3, implicit $exec :: (dereferenceable load (s128), addrspace 7)
     ; GCN-NEXT: $vgpr0_vgpr1_vgpr2_vgpr3 = IMAGE_BVH_INTERSECT_RAY_sa_gfx10 killed $vgpr20_vgpr21_vgpr22_vgpr23_vgpr24_vgpr25_vgpr26_vgpr27_vgpr28_vgpr29_vgpr30, killed renamable $sgpr0_sgpr1_sgpr2_sgpr3, implicit $exec :: (dereferenceable load (s128), addrspace 7)
->>>>>>> 4106557a
     ; GCN-NEXT: S_ENDPGM 0
     $vgpr0_vgpr1_vgpr2_vgpr3 = IMAGE_BVH_INTERSECT_RAY_sa_gfx10 killed $vgpr4_vgpr5_vgpr6_vgpr7_vgpr8_vgpr9_vgpr10_vgpr11_vgpr12_vgpr13_vgpr14, renamable $sgpr0_sgpr1_sgpr2_sgpr3, implicit $exec :: (dereferenceable load (s128) from custom "ImageResource")
     $vgpr0_vgpr1_vgpr2_vgpr3 = IMAGE_BVH_INTERSECT_RAY_sa_gfx10 killed $vgpr20_vgpr21_vgpr22_vgpr23_vgpr24_vgpr25_vgpr26_vgpr27_vgpr28_vgpr29_vgpr30, killed renamable $sgpr0_sgpr1_sgpr2_sgpr3, implicit $exec :: (dereferenceable load (s128) from custom "ImageResource")
@@ -28,12 +22,7 @@
   bb.0:
     ; GCN-LABEL: name: waitcnt-check-vs-vmem
     ; GCN: S_WAITCNT 0
-<<<<<<< HEAD
-    ; GCN-NEXT: S_WAITCNT_VSCNT undef $sgpr_null, 0
-    ; GCN-NEXT: $vgpr0_vgpr1_vgpr2_vgpr3 = IMAGE_BVH_INTERSECT_RAY_sa_gfx10 killed $vgpr4_vgpr5_vgpr6_vgpr7_vgpr8_vgpr9_vgpr10_vgpr11_vgpr12_vgpr13_vgpr14, renamable $sgpr0_sgpr1_sgpr2_sgpr3, implicit $exec :: (dereferenceable load (s128) from custom "ImageResource")
-=======
     ; GCN-NEXT: $vgpr0_vgpr1_vgpr2_vgpr3 = IMAGE_BVH_INTERSECT_RAY_sa_gfx10 killed $vgpr4_vgpr5_vgpr6_vgpr7_vgpr8_vgpr9_vgpr10_vgpr11_vgpr12_vgpr13_vgpr14, renamable $sgpr0_sgpr1_sgpr2_sgpr3, implicit $exec :: (dereferenceable load (s128), addrspace 7)
->>>>>>> 4106557a
     ; GCN-NEXT: S_WAITCNT 16240
     ; GCN-NEXT: $vgpr0 = BUFFER_LOAD_DWORD_OFFEN $vgpr16, $sgpr0_sgpr1_sgpr2_sgpr3, $sgpr4, 0, 0, 0, implicit $exec
     ; GCN-NEXT: S_ENDPGM 0
@@ -47,12 +36,7 @@
   bb.0:
     ; GCN-LABEL: name: waitcnt-check-vs-mimg-samp
     ; GCN: S_WAITCNT 0
-<<<<<<< HEAD
-    ; GCN-NEXT: S_WAITCNT_VSCNT undef $sgpr_null, 0
-    ; GCN-NEXT: $vgpr0_vgpr1_vgpr2_vgpr3 = IMAGE_BVH_INTERSECT_RAY_sa_gfx10 killed $vgpr4_vgpr5_vgpr6_vgpr7_vgpr8_vgpr9_vgpr10_vgpr11_vgpr12_vgpr13_vgpr14, killed renamable $sgpr0_sgpr1_sgpr2_sgpr3, implicit $exec :: (dereferenceable load (s128) from custom "ImageResource")
-=======
     ; GCN-NEXT: $vgpr0_vgpr1_vgpr2_vgpr3 = IMAGE_BVH_INTERSECT_RAY_sa_gfx10 killed $vgpr4_vgpr5_vgpr6_vgpr7_vgpr8_vgpr9_vgpr10_vgpr11_vgpr12_vgpr13_vgpr14, killed renamable $sgpr0_sgpr1_sgpr2_sgpr3, implicit $exec :: (dereferenceable load (s128), addrspace 7)
->>>>>>> 4106557a
     ; GCN-NEXT: S_WAITCNT 16240
     ; GCN-NEXT: $vgpr0_vgpr1_vgpr2_vgpr3 = IMAGE_SAMPLE_V4_V2 $vgpr20_vgpr21, $sgpr4_sgpr5_sgpr6_sgpr7_sgpr8_sgpr9_sgpr10_sgpr11, $sgpr0_sgpr1_sgpr2_sgpr3, 15, 0, 0, 0, 0, 0, 0, 0, implicit $exec :: (dereferenceable load (s128), align 4, addrspace 4)
     ; GCN-NEXT: S_ENDPGM 0
