# NOTE: Assertions have been autogenerated by utils/update_mir_test_checks.py UTC_ARGS: --version 4
# RUN: llc -mtriple=amdgcn-unknown-amdpal -mcpu=gfx1030 -start-before=si-lower-sgpr-spills -stop-after=prologepilog -verify-machineinstrs --stress-regalloc=2 -o - %s | FileCheck -check-prefix GCN %s

--- |
  define amdgpu_gfx [13 x i32] @test_main() #0 {
    ret [13 x i32] poison
  }

  attributes #0 = { alwaysinline nounwind memory(readwrite) "amdgpu-flat-work-group-size"="32,32" "amdgpu-memory-bound"="false" "amdgpu-unroll-threshold"="700" "amdgpu-wave-limiter"="false" "denormal-fp-math-f32"="preserve-sign" "target-cpu"="gfx1030" "target-features"=",+wavefrontsize32,+cumode,+enable-flat-scratch" "uniform-work-group-size"="false" }
...
---

name:            test_main
tracksRegLiveness: true
frameInfo:
  hasCalls:        true
stack:
  - { id: 0, name: '', type: spill-slot, offset: 0, size: 4, alignment: 4,
      stack-id: sgpr-spill, callee-saved-register: '', callee-saved-restored: true,
      debug-info-variable: '', debug-info-expression: '', debug-info-location: '' }
machineFunctionInfo:
  hasSpilledSGPRs: true
  hasSpilledVGPRs: false
  frameOffsetReg:  '$sgpr33'
  stackPtrOffsetReg: '$sgpr32'
  sgprForEXECCopy: '$sgpr105'
body:             |
  ; GCN-LABEL: name: test_main
  ; GCN: bb.0:
  ; GCN-NEXT:   successors: %bb.1(0x80000000)
  ; GCN-NEXT:   liveins: $sgpr4, $sgpr5, $sgpr6, $sgpr7, $sgpr8, $sgpr9, $sgpr10, $sgpr11, $sgpr12, $sgpr13, $sgpr14, $sgpr15, $sgpr16, $sgpr17, $sgpr18, $sgpr19, $sgpr20, $sgpr21, $sgpr22, $sgpr23, $sgpr24, $sgpr25, $sgpr26, $sgpr27, $sgpr28, $sgpr29, $sgpr64, $sgpr65, $sgpr66, $sgpr67, $sgpr68, $sgpr69, $sgpr70, $sgpr71, $sgpr72, $sgpr73, $sgpr74, $sgpr75, $sgpr76, $sgpr77, $sgpr78, $sgpr79, $sgpr80, $sgpr81, $sgpr82, $sgpr83, $sgpr84, $sgpr85, $sgpr86, $sgpr87, $sgpr88, $sgpr89, $sgpr90, $sgpr91, $sgpr92, $sgpr93, $sgpr94, $sgpr95, $sgpr96, $sgpr97, $sgpr98, $sgpr99, $sgpr100, $sgpr101, $sgpr102, $sgpr103, $vgpr0, $vgpr1, $vgpr2, $vgpr3, $vgpr5, $sgpr30_sgpr31
  ; GCN-NEXT: {{  $}}
  ; GCN-NEXT:   frame-setup CFI_INSTRUCTION escape 0x0f, 0x09, 0x90, 0x40, 0x94, 0x04, 0x35, 0x24, 0x36, 0xe9, 0x02
  ; GCN-NEXT:   frame-setup CFI_INSTRUCTION escape 0x10, 0x10, 0x08, 0x90, 0x3e, 0x93, 0x04, 0x90, 0x3f, 0x93, 0x04
  ; GCN-NEXT:   frame-setup CFI_INSTRUCTION undefined <badreg>
  ; GCN-NEXT:   frame-setup CFI_INSTRUCTION undefined <badreg>
  ; GCN-NEXT:   frame-setup CFI_INSTRUCTION undefined <badreg>
  ; GCN-NEXT:   frame-setup CFI_INSTRUCTION undefined <badreg>
  ; GCN-NEXT:   frame-setup CFI_INSTRUCTION undefined <badreg>
  ; GCN-NEXT:   frame-setup CFI_INSTRUCTION undefined $sgpr0_lo16
  ; GCN-NEXT:   frame-setup CFI_INSTRUCTION undefined $sgpr1_lo16
  ; GCN-NEXT:   frame-setup CFI_INSTRUCTION undefined $sgpr2_lo16
  ; GCN-NEXT:   frame-setup CFI_INSTRUCTION undefined $sgpr3_lo16
  ; GCN-NEXT:   frame-setup CFI_INSTRUCTION undefined $sgpr32_lo16
  ; GCN-NEXT:   frame-setup CFI_INSTRUCTION undefined $sgpr33_lo16
  ; GCN-NEXT:   frame-setup CFI_INSTRUCTION undefined $sgpr34_lo16
  ; GCN-NEXT:   frame-setup CFI_INSTRUCTION undefined $sgpr35_lo16
  ; GCN-NEXT:   frame-setup CFI_INSTRUCTION undefined $sgpr36_lo16
  ; GCN-NEXT:   frame-setup CFI_INSTRUCTION undefined $sgpr37_lo16
  ; GCN-NEXT:   frame-setup CFI_INSTRUCTION undefined $sgpr38_lo16
  ; GCN-NEXT:   frame-setup CFI_INSTRUCTION undefined $sgpr39_lo16
  ; GCN-NEXT:   frame-setup CFI_INSTRUCTION undefined $sgpr40_lo16
  ; GCN-NEXT:   frame-setup CFI_INSTRUCTION undefined $sgpr41_lo16
  ; GCN-NEXT:   frame-setup CFI_INSTRUCTION undefined $sgpr42_lo16
  ; GCN-NEXT:   frame-setup CFI_INSTRUCTION undefined $sgpr43_lo16
  ; GCN-NEXT:   frame-setup CFI_INSTRUCTION undefined $sgpr44_lo16
  ; GCN-NEXT:   frame-setup CFI_INSTRUCTION undefined $sgpr45_lo16
  ; GCN-NEXT:   frame-setup CFI_INSTRUCTION undefined $sgpr46_lo16
  ; GCN-NEXT:   frame-setup CFI_INSTRUCTION undefined $sgpr47_lo16
  ; GCN-NEXT:   frame-setup CFI_INSTRUCTION undefined $sgpr48_lo16
  ; GCN-NEXT:   frame-setup CFI_INSTRUCTION undefined $sgpr49_lo16
  ; GCN-NEXT:   frame-setup CFI_INSTRUCTION undefined $sgpr50_lo16
  ; GCN-NEXT:   frame-setup CFI_INSTRUCTION undefined $sgpr51_lo16
  ; GCN-NEXT:   frame-setup CFI_INSTRUCTION undefined $sgpr52_lo16
  ; GCN-NEXT:   frame-setup CFI_INSTRUCTION undefined $sgpr53_lo16
  ; GCN-NEXT:   frame-setup CFI_INSTRUCTION undefined $sgpr54_lo16
  ; GCN-NEXT:   frame-setup CFI_INSTRUCTION undefined $sgpr55_lo16
  ; GCN-NEXT:   frame-setup CFI_INSTRUCTION undefined $sgpr56_lo16
  ; GCN-NEXT:   frame-setup CFI_INSTRUCTION undefined $sgpr57_lo16
  ; GCN-NEXT:   frame-setup CFI_INSTRUCTION undefined $sgpr58_lo16
  ; GCN-NEXT:   frame-setup CFI_INSTRUCTION undefined $sgpr59_lo16
  ; GCN-NEXT:   frame-setup CFI_INSTRUCTION undefined $sgpr60_lo16
  ; GCN-NEXT:   frame-setup CFI_INSTRUCTION undefined $sgpr61_lo16
  ; GCN-NEXT:   frame-setup CFI_INSTRUCTION undefined $sgpr62_lo16
  ; GCN-NEXT:   frame-setup CFI_INSTRUCTION undefined $sgpr63_lo16
  ; GCN-NEXT:   $sgpr0 = COPY $sgpr33
  ; GCN-NEXT:   $sgpr33 = frame-setup COPY $sgpr32
  ; GCN-NEXT:   $sgpr1 = S_XOR_SAVEEXEC_B32 -1, implicit-def $exec, implicit-def dead $scc, implicit $exec
  ; GCN-NEXT:   SCRATCH_STORE_DWORD_SADDR $vgpr1, $sgpr33, 0, 0, implicit $exec, implicit $flat_scr :: (store (s32) into %stack.68, addrspace 5)
  ; GCN-NEXT:   frame-setup CFI_INSTRUCTION offset <badreg>, 0
  ; GCN-NEXT:   SCRATCH_STORE_DWORD_SADDR $vgpr2, $sgpr33, 4, 0, implicit $exec, implicit $flat_scr :: (store (s32) into %stack.69, addrspace 5)
  ; GCN-NEXT:   frame-setup CFI_INSTRUCTION offset <badreg>, 128
  ; GCN-NEXT:   SCRATCH_STORE_DWORD_SADDR $vgpr3, $sgpr33, 8, 0, implicit $exec, implicit $flat_scr :: (store (s32) into %stack.70, addrspace 5)
  ; GCN-NEXT:   frame-setup CFI_INSTRUCTION offset <badreg>, 256
  ; GCN-NEXT:   SCRATCH_STORE_DWORD_SADDR $vgpr5, $sgpr33, 12, 0, implicit $exec, implicit $flat_scr :: (store (s32) into %stack.71, addrspace 5)
  ; GCN-NEXT:   frame-setup CFI_INSTRUCTION offset <badreg>, 384
  ; GCN-NEXT:   SCRATCH_STORE_DWORD_SADDR killed $vgpr4, $sgpr33, 16, 0, implicit $exec, implicit $flat_scr :: (store (s32) into %stack.73, addrspace 5)
  ; GCN-NEXT:   frame-setup CFI_INSTRUCTION offset <badreg>, 512
  ; GCN-NEXT:   $exec_lo = S_MOV_B32 killed $sgpr1
<<<<<<< HEAD
  ; GCN-NEXT:   $vgpr4 = SI_SPILL_S32_TO_VGPR $sgpr0, 4, undef $vgpr4
  ; GCN-NEXT:   frame-setup CFI_INSTRUCTION escape 0x10, 0x41, 0x06, 0x90, 0x84, 0x0c, 0xe9, 0x05, 0x10
  ; GCN-NEXT:   frame-setup CFI_INSTRUCTION escape 0x0f, 0x09, 0x90, 0x41, 0x94, 0x04, 0x35, 0x24, 0x36, 0xe9, 0x02
=======
  ; GCN-NEXT:   $vgpr3 = SI_SPILL_S32_TO_VGPR $sgpr0, 4, undef $vgpr3
>>>>>>> 9f5afc3d
  ; GCN-NEXT:   $sgpr32 = frame-setup S_ADD_I32 $sgpr32, 24, implicit-def dead $scc
  ; GCN-NEXT:   renamable $vgpr5 = IMPLICIT_DEF
  ; GCN-NEXT:   $vgpr1 = SI_SPILL_S32_TO_VGPR $sgpr4, 0, $vgpr1
  ; GCN-NEXT:   frame-setup CFI_INSTRUCTION escape 0x10, 0x24, 0x06, 0x90, 0x81, 0x0c, 0xe9, 0x05, 0x00
  ; GCN-NEXT:   $vgpr1 = SI_SPILL_S32_TO_VGPR $sgpr5, 1, $vgpr1
  ; GCN-NEXT:   frame-setup CFI_INSTRUCTION escape 0x10, 0x25, 0x06, 0x90, 0x81, 0x0c, 0xe9, 0x05, 0x04
  ; GCN-NEXT:   $vgpr1 = SI_SPILL_S32_TO_VGPR $sgpr6, 2, $vgpr1
  ; GCN-NEXT:   frame-setup CFI_INSTRUCTION escape 0x10, 0x26, 0x06, 0x90, 0x81, 0x0c, 0xe9, 0x05, 0x08
  ; GCN-NEXT:   $vgpr1 = SI_SPILL_S32_TO_VGPR $sgpr7, 3, $vgpr1
  ; GCN-NEXT:   frame-setup CFI_INSTRUCTION escape 0x10, 0x27, 0x06, 0x90, 0x81, 0x0c, 0xe9, 0x05, 0x0c
  ; GCN-NEXT:   $vgpr1 = SI_SPILL_S32_TO_VGPR $sgpr8, 4, $vgpr1
  ; GCN-NEXT:   frame-setup CFI_INSTRUCTION escape 0x10, 0x28, 0x06, 0x90, 0x81, 0x0c, 0xe9, 0x05, 0x10
  ; GCN-NEXT:   $vgpr1 = SI_SPILL_S32_TO_VGPR $sgpr9, 5, $vgpr1
  ; GCN-NEXT:   frame-setup CFI_INSTRUCTION escape 0x10, 0x29, 0x06, 0x90, 0x81, 0x0c, 0xe9, 0x05, 0x14
  ; GCN-NEXT:   $vgpr1 = SI_SPILL_S32_TO_VGPR $sgpr10, 6, $vgpr1
  ; GCN-NEXT:   frame-setup CFI_INSTRUCTION escape 0x10, 0x2a, 0x06, 0x90, 0x81, 0x0c, 0xe9, 0x05, 0x18
  ; GCN-NEXT:   $vgpr1 = SI_SPILL_S32_TO_VGPR $sgpr11, 7, $vgpr1
  ; GCN-NEXT:   frame-setup CFI_INSTRUCTION escape 0x10, 0x2b, 0x06, 0x90, 0x81, 0x0c, 0xe9, 0x05, 0x1c
  ; GCN-NEXT:   $vgpr1 = SI_SPILL_S32_TO_VGPR $sgpr12, 8, $vgpr1
  ; GCN-NEXT:   frame-setup CFI_INSTRUCTION escape 0x10, 0x2c, 0x06, 0x90, 0x81, 0x0c, 0xe9, 0x05, 0x20
  ; GCN-NEXT:   $vgpr1 = SI_SPILL_S32_TO_VGPR $sgpr13, 9, $vgpr1
  ; GCN-NEXT:   frame-setup CFI_INSTRUCTION escape 0x10, 0x2d, 0x06, 0x90, 0x81, 0x0c, 0xe9, 0x05, 0x24
  ; GCN-NEXT:   $vgpr1 = SI_SPILL_S32_TO_VGPR $sgpr14, 10, $vgpr1
  ; GCN-NEXT:   frame-setup CFI_INSTRUCTION escape 0x10, 0x2e, 0x06, 0x90, 0x81, 0x0c, 0xe9, 0x05, 0x28
  ; GCN-NEXT:   $vgpr1 = SI_SPILL_S32_TO_VGPR $sgpr15, 11, $vgpr1
  ; GCN-NEXT:   frame-setup CFI_INSTRUCTION escape 0x10, 0x2f, 0x06, 0x90, 0x81, 0x0c, 0xe9, 0x05, 0x2c
  ; GCN-NEXT:   $vgpr1 = SI_SPILL_S32_TO_VGPR $sgpr16, 12, $vgpr1
  ; GCN-NEXT:   frame-setup CFI_INSTRUCTION escape 0x10, 0x30, 0x06, 0x90, 0x81, 0x0c, 0xe9, 0x05, 0x30
  ; GCN-NEXT:   $vgpr1 = SI_SPILL_S32_TO_VGPR $sgpr17, 13, $vgpr1
  ; GCN-NEXT:   frame-setup CFI_INSTRUCTION escape 0x10, 0x31, 0x06, 0x90, 0x81, 0x0c, 0xe9, 0x05, 0x34
  ; GCN-NEXT:   $vgpr1 = SI_SPILL_S32_TO_VGPR $sgpr18, 14, $vgpr1
  ; GCN-NEXT:   frame-setup CFI_INSTRUCTION escape 0x10, 0x32, 0x06, 0x90, 0x81, 0x0c, 0xe9, 0x05, 0x38
  ; GCN-NEXT:   $vgpr1 = SI_SPILL_S32_TO_VGPR $sgpr19, 15, $vgpr1
  ; GCN-NEXT:   frame-setup CFI_INSTRUCTION escape 0x10, 0x33, 0x06, 0x90, 0x81, 0x0c, 0xe9, 0x05, 0x3c
  ; GCN-NEXT:   $vgpr1 = SI_SPILL_S32_TO_VGPR $sgpr20, 16, $vgpr1
  ; GCN-NEXT:   frame-setup CFI_INSTRUCTION escape 0x10, 0x34, 0x06, 0x90, 0x81, 0x0c, 0xe9, 0x05, 0x40
  ; GCN-NEXT:   $vgpr1 = SI_SPILL_S32_TO_VGPR $sgpr21, 17, $vgpr1
  ; GCN-NEXT:   frame-setup CFI_INSTRUCTION escape 0x10, 0x35, 0x06, 0x90, 0x81, 0x0c, 0xe9, 0x05, 0x44
  ; GCN-NEXT:   $vgpr1 = SI_SPILL_S32_TO_VGPR $sgpr22, 18, $vgpr1
  ; GCN-NEXT:   frame-setup CFI_INSTRUCTION escape 0x10, 0x36, 0x06, 0x90, 0x81, 0x0c, 0xe9, 0x05, 0x48
  ; GCN-NEXT:   $vgpr1 = SI_SPILL_S32_TO_VGPR $sgpr23, 19, $vgpr1
  ; GCN-NEXT:   frame-setup CFI_INSTRUCTION escape 0x10, 0x37, 0x06, 0x90, 0x81, 0x0c, 0xe9, 0x05, 0x4c
  ; GCN-NEXT:   $vgpr1 = SI_SPILL_S32_TO_VGPR $sgpr24, 20, $vgpr1
  ; GCN-NEXT:   frame-setup CFI_INSTRUCTION escape 0x10, 0x38, 0x06, 0x90, 0x81, 0x0c, 0xe9, 0x05, 0x50
  ; GCN-NEXT:   $vgpr1 = SI_SPILL_S32_TO_VGPR $sgpr25, 21, $vgpr1
  ; GCN-NEXT:   frame-setup CFI_INSTRUCTION escape 0x10, 0x39, 0x06, 0x90, 0x81, 0x0c, 0xe9, 0x05, 0x54
  ; GCN-NEXT:   $vgpr1 = SI_SPILL_S32_TO_VGPR $sgpr26, 22, $vgpr1
  ; GCN-NEXT:   frame-setup CFI_INSTRUCTION escape 0x10, 0x3a, 0x06, 0x90, 0x81, 0x0c, 0xe9, 0x05, 0x58
  ; GCN-NEXT:   $vgpr1 = SI_SPILL_S32_TO_VGPR $sgpr27, 23, $vgpr1
  ; GCN-NEXT:   frame-setup CFI_INSTRUCTION escape 0x10, 0x3b, 0x06, 0x90, 0x81, 0x0c, 0xe9, 0x05, 0x5c
  ; GCN-NEXT:   $vgpr1 = SI_SPILL_S32_TO_VGPR $sgpr28, 24, $vgpr1
  ; GCN-NEXT:   frame-setup CFI_INSTRUCTION escape 0x10, 0x3c, 0x06, 0x90, 0x81, 0x0c, 0xe9, 0x05, 0x60
  ; GCN-NEXT:   $vgpr1 = SI_SPILL_S32_TO_VGPR $sgpr29, 25, $vgpr1
  ; GCN-NEXT:   frame-setup CFI_INSTRUCTION escape 0x10, 0x3d, 0x06, 0x90, 0x81, 0x0c, 0xe9, 0x05, 0x64
  ; GCN-NEXT:   $vgpr1 = SI_SPILL_S32_TO_VGPR $sgpr64, 26, $vgpr1
  ; GCN-NEXT:   frame-setup CFI_INSTRUCTION escape 0x10, 0xc0, 0x08, 0x06, 0x90, 0x81, 0x0c, 0xe9, 0x05, 0x68
  ; GCN-NEXT:   $vgpr1 = SI_SPILL_S32_TO_VGPR $sgpr65, 27, $vgpr1
  ; GCN-NEXT:   frame-setup CFI_INSTRUCTION escape 0x10, 0xc1, 0x08, 0x06, 0x90, 0x81, 0x0c, 0xe9, 0x05, 0x6c
  ; GCN-NEXT:   $vgpr1 = SI_SPILL_S32_TO_VGPR $sgpr66, 28, $vgpr1
  ; GCN-NEXT:   frame-setup CFI_INSTRUCTION escape 0x10, 0xc2, 0x08, 0x06, 0x90, 0x81, 0x0c, 0xe9, 0x05, 0x70
  ; GCN-NEXT:   $vgpr1 = SI_SPILL_S32_TO_VGPR $sgpr67, 29, $vgpr1
  ; GCN-NEXT:   frame-setup CFI_INSTRUCTION escape 0x10, 0xc3, 0x08, 0x06, 0x90, 0x81, 0x0c, 0xe9, 0x05, 0x74
  ; GCN-NEXT:   $vgpr1 = SI_SPILL_S32_TO_VGPR $sgpr68, 30, $vgpr1
  ; GCN-NEXT:   frame-setup CFI_INSTRUCTION escape 0x10, 0xc4, 0x08, 0x06, 0x90, 0x81, 0x0c, 0xe9, 0x05, 0x78
  ; GCN-NEXT:   $vgpr1 = SI_SPILL_S32_TO_VGPR $sgpr69, 31, $vgpr1
  ; GCN-NEXT:   frame-setup CFI_INSTRUCTION escape 0x10, 0xc5, 0x08, 0x06, 0x90, 0x81, 0x0c, 0xe9, 0x05, 0x7c
  ; GCN-NEXT:   $vgpr2 = SI_SPILL_S32_TO_VGPR $sgpr70, 0, $vgpr2
  ; GCN-NEXT:   frame-setup CFI_INSTRUCTION escape 0x10, 0xc6, 0x08, 0x06, 0x90, 0x82, 0x0c, 0xe9, 0x05, 0x00
  ; GCN-NEXT:   $vgpr2 = SI_SPILL_S32_TO_VGPR $sgpr71, 1, $vgpr2
  ; GCN-NEXT:   frame-setup CFI_INSTRUCTION escape 0x10, 0xc7, 0x08, 0x06, 0x90, 0x82, 0x0c, 0xe9, 0x05, 0x04
  ; GCN-NEXT:   $vgpr2 = SI_SPILL_S32_TO_VGPR $sgpr72, 2, $vgpr2
  ; GCN-NEXT:   frame-setup CFI_INSTRUCTION escape 0x10, 0xc8, 0x08, 0x06, 0x90, 0x82, 0x0c, 0xe9, 0x05, 0x08
  ; GCN-NEXT:   $vgpr2 = SI_SPILL_S32_TO_VGPR $sgpr73, 3, $vgpr2
  ; GCN-NEXT:   frame-setup CFI_INSTRUCTION escape 0x10, 0xc9, 0x08, 0x06, 0x90, 0x82, 0x0c, 0xe9, 0x05, 0x0c
  ; GCN-NEXT:   $vgpr2 = SI_SPILL_S32_TO_VGPR $sgpr74, 4, $vgpr2
  ; GCN-NEXT:   frame-setup CFI_INSTRUCTION escape 0x10, 0xca, 0x08, 0x06, 0x90, 0x82, 0x0c, 0xe9, 0x05, 0x10
  ; GCN-NEXT:   $vgpr2 = SI_SPILL_S32_TO_VGPR $sgpr75, 5, $vgpr2
  ; GCN-NEXT:   frame-setup CFI_INSTRUCTION escape 0x10, 0xcb, 0x08, 0x06, 0x90, 0x82, 0x0c, 0xe9, 0x05, 0x14
  ; GCN-NEXT:   $vgpr2 = SI_SPILL_S32_TO_VGPR $sgpr76, 6, $vgpr2
  ; GCN-NEXT:   frame-setup CFI_INSTRUCTION escape 0x10, 0xcc, 0x08, 0x06, 0x90, 0x82, 0x0c, 0xe9, 0x05, 0x18
  ; GCN-NEXT:   $vgpr2 = SI_SPILL_S32_TO_VGPR $sgpr77, 7, $vgpr2
  ; GCN-NEXT:   frame-setup CFI_INSTRUCTION escape 0x10, 0xcd, 0x08, 0x06, 0x90, 0x82, 0x0c, 0xe9, 0x05, 0x1c
  ; GCN-NEXT:   $vgpr2 = SI_SPILL_S32_TO_VGPR $sgpr78, 8, $vgpr2
  ; GCN-NEXT:   frame-setup CFI_INSTRUCTION escape 0x10, 0xce, 0x08, 0x06, 0x90, 0x82, 0x0c, 0xe9, 0x05, 0x20
  ; GCN-NEXT:   $vgpr2 = SI_SPILL_S32_TO_VGPR $sgpr79, 9, $vgpr2
  ; GCN-NEXT:   frame-setup CFI_INSTRUCTION escape 0x10, 0xcf, 0x08, 0x06, 0x90, 0x82, 0x0c, 0xe9, 0x05, 0x24
  ; GCN-NEXT:   $vgpr2 = SI_SPILL_S32_TO_VGPR $sgpr80, 10, $vgpr2
  ; GCN-NEXT:   frame-setup CFI_INSTRUCTION escape 0x10, 0xd0, 0x08, 0x06, 0x90, 0x82, 0x0c, 0xe9, 0x05, 0x28
  ; GCN-NEXT:   $vgpr2 = SI_SPILL_S32_TO_VGPR $sgpr81, 11, $vgpr2
  ; GCN-NEXT:   frame-setup CFI_INSTRUCTION escape 0x10, 0xd1, 0x08, 0x06, 0x90, 0x82, 0x0c, 0xe9, 0x05, 0x2c
  ; GCN-NEXT:   $vgpr2 = SI_SPILL_S32_TO_VGPR $sgpr82, 12, $vgpr2
  ; GCN-NEXT:   frame-setup CFI_INSTRUCTION escape 0x10, 0xd2, 0x08, 0x06, 0x90, 0x82, 0x0c, 0xe9, 0x05, 0x30
  ; GCN-NEXT:   $vgpr2 = SI_SPILL_S32_TO_VGPR $sgpr83, 13, $vgpr2
  ; GCN-NEXT:   frame-setup CFI_INSTRUCTION escape 0x10, 0xd3, 0x08, 0x06, 0x90, 0x82, 0x0c, 0xe9, 0x05, 0x34
  ; GCN-NEXT:   $vgpr2 = SI_SPILL_S32_TO_VGPR $sgpr84, 14, $vgpr2
  ; GCN-NEXT:   frame-setup CFI_INSTRUCTION escape 0x10, 0xd4, 0x08, 0x06, 0x90, 0x82, 0x0c, 0xe9, 0x05, 0x38
  ; GCN-NEXT:   $vgpr2 = SI_SPILL_S32_TO_VGPR $sgpr85, 15, $vgpr2
  ; GCN-NEXT:   frame-setup CFI_INSTRUCTION escape 0x10, 0xd5, 0x08, 0x06, 0x90, 0x82, 0x0c, 0xe9, 0x05, 0x3c
  ; GCN-NEXT:   $vgpr2 = SI_SPILL_S32_TO_VGPR $sgpr86, 16, $vgpr2
  ; GCN-NEXT:   frame-setup CFI_INSTRUCTION escape 0x10, 0xd6, 0x08, 0x06, 0x90, 0x82, 0x0c, 0xe9, 0x05, 0x40
  ; GCN-NEXT:   $vgpr2 = SI_SPILL_S32_TO_VGPR $sgpr87, 17, $vgpr2
  ; GCN-NEXT:   frame-setup CFI_INSTRUCTION escape 0x10, 0xd7, 0x08, 0x06, 0x90, 0x82, 0x0c, 0xe9, 0x05, 0x44
  ; GCN-NEXT:   $vgpr2 = SI_SPILL_S32_TO_VGPR $sgpr88, 18, $vgpr2
  ; GCN-NEXT:   frame-setup CFI_INSTRUCTION escape 0x10, 0xd8, 0x08, 0x06, 0x90, 0x82, 0x0c, 0xe9, 0x05, 0x48
  ; GCN-NEXT:   $vgpr2 = SI_SPILL_S32_TO_VGPR $sgpr89, 19, $vgpr2
  ; GCN-NEXT:   frame-setup CFI_INSTRUCTION escape 0x10, 0xd9, 0x08, 0x06, 0x90, 0x82, 0x0c, 0xe9, 0x05, 0x4c
  ; GCN-NEXT:   $vgpr2 = SI_SPILL_S32_TO_VGPR $sgpr90, 20, $vgpr2
  ; GCN-NEXT:   frame-setup CFI_INSTRUCTION escape 0x10, 0xda, 0x08, 0x06, 0x90, 0x82, 0x0c, 0xe9, 0x05, 0x50
  ; GCN-NEXT:   $vgpr2 = SI_SPILL_S32_TO_VGPR $sgpr91, 21, $vgpr2
  ; GCN-NEXT:   frame-setup CFI_INSTRUCTION escape 0x10, 0xdb, 0x08, 0x06, 0x90, 0x82, 0x0c, 0xe9, 0x05, 0x54
  ; GCN-NEXT:   $vgpr2 = SI_SPILL_S32_TO_VGPR $sgpr92, 22, $vgpr2
  ; GCN-NEXT:   frame-setup CFI_INSTRUCTION escape 0x10, 0xdc, 0x08, 0x06, 0x90, 0x82, 0x0c, 0xe9, 0x05, 0x58
  ; GCN-NEXT:   $vgpr2 = SI_SPILL_S32_TO_VGPR $sgpr93, 23, $vgpr2
  ; GCN-NEXT:   frame-setup CFI_INSTRUCTION escape 0x10, 0xdd, 0x08, 0x06, 0x90, 0x82, 0x0c, 0xe9, 0x05, 0x5c
  ; GCN-NEXT:   $vgpr2 = SI_SPILL_S32_TO_VGPR $sgpr94, 24, $vgpr2
  ; GCN-NEXT:   frame-setup CFI_INSTRUCTION escape 0x10, 0xde, 0x08, 0x06, 0x90, 0x82, 0x0c, 0xe9, 0x05, 0x60
  ; GCN-NEXT:   $vgpr2 = SI_SPILL_S32_TO_VGPR $sgpr95, 25, $vgpr2
  ; GCN-NEXT:   frame-setup CFI_INSTRUCTION escape 0x10, 0xdf, 0x08, 0x06, 0x90, 0x82, 0x0c, 0xe9, 0x05, 0x64
  ; GCN-NEXT:   $vgpr2 = SI_SPILL_S32_TO_VGPR $sgpr96, 26, $vgpr2
  ; GCN-NEXT:   frame-setup CFI_INSTRUCTION escape 0x10, 0xe0, 0x08, 0x06, 0x90, 0x82, 0x0c, 0xe9, 0x05, 0x68
  ; GCN-NEXT:   $vgpr2 = SI_SPILL_S32_TO_VGPR $sgpr97, 27, $vgpr2
  ; GCN-NEXT:   frame-setup CFI_INSTRUCTION escape 0x10, 0xe1, 0x08, 0x06, 0x90, 0x82, 0x0c, 0xe9, 0x05, 0x6c
  ; GCN-NEXT:   $vgpr2 = SI_SPILL_S32_TO_VGPR $sgpr98, 28, $vgpr2
  ; GCN-NEXT:   frame-setup CFI_INSTRUCTION escape 0x10, 0xe2, 0x08, 0x06, 0x90, 0x82, 0x0c, 0xe9, 0x05, 0x70
  ; GCN-NEXT:   $vgpr2 = SI_SPILL_S32_TO_VGPR $sgpr99, 29, $vgpr2
  ; GCN-NEXT:   frame-setup CFI_INSTRUCTION escape 0x10, 0xe3, 0x08, 0x06, 0x90, 0x82, 0x0c, 0xe9, 0x05, 0x74
  ; GCN-NEXT:   $vgpr2 = SI_SPILL_S32_TO_VGPR $sgpr100, 30, $vgpr2
  ; GCN-NEXT:   frame-setup CFI_INSTRUCTION escape 0x10, 0xe4, 0x08, 0x06, 0x90, 0x82, 0x0c, 0xe9, 0x05, 0x78
  ; GCN-NEXT:   $vgpr2 = SI_SPILL_S32_TO_VGPR $sgpr101, 31, $vgpr2
  ; GCN-NEXT:   frame-setup CFI_INSTRUCTION escape 0x10, 0xe5, 0x08, 0x06, 0x90, 0x82, 0x0c, 0xe9, 0x05, 0x7c
  ; GCN-NEXT:   $vgpr3 = SI_SPILL_S32_TO_VGPR $sgpr102, 0, $vgpr3
  ; GCN-NEXT:   frame-setup CFI_INSTRUCTION escape 0x10, 0xe6, 0x08, 0x06, 0x90, 0x83, 0x0c, 0xe9, 0x05, 0x00
  ; GCN-NEXT:   $vgpr3 = SI_SPILL_S32_TO_VGPR $sgpr103, 1, $vgpr3
  ; GCN-NEXT:   frame-setup CFI_INSTRUCTION escape 0x10, 0xe7, 0x08, 0x06, 0x90, 0x83, 0x0c, 0xe9, 0x05, 0x04
  ; GCN-NEXT:   $vgpr3 = SI_SPILL_S32_TO_VGPR $sgpr30, 2, $vgpr3, implicit-def $sgpr30_sgpr31, implicit $sgpr30_sgpr31
  ; GCN-NEXT:   $vgpr3 = SI_SPILL_S32_TO_VGPR $sgpr31, 3, $vgpr3, implicit $sgpr30_sgpr31
  ; GCN-NEXT:   frame-setup CFI_INSTRUCTION escape 0x10, 0x10, 0x0c, 0x90, 0x83, 0x0c, 0x9d, 0x20, 0x40, 0x90, 0x83, 0x0c, 0x9d, 0x20, 0x60
  ; GCN-NEXT:   $sgpr22 = IMPLICIT_DEF
  ; GCN-NEXT:   renamable $vgpr5 = SI_SPILL_S32_TO_VGPR $sgpr22, 0, killed $vgpr5
  ; GCN-NEXT:   dead $vgpr4 = V_SET_INACTIVE_B32 $vgpr0, 0, implicit $exec, implicit-def $scc
  ; GCN-NEXT: {{  $}}
  ; GCN-NEXT: bb.1:
  ; GCN-NEXT:   successors: %bb.2(0x80000000)
  ; GCN-NEXT:   liveins: $vgpr1, $vgpr2, $vgpr3, $vgpr5
  ; GCN-NEXT: {{  $}}
  ; GCN-NEXT:   KILL implicit-def $vcc, implicit-def $sgpr0_sgpr1_sgpr2_sgpr3_sgpr4_sgpr5_sgpr6_sgpr7_sgpr8_sgpr9_sgpr10_sgpr11_sgpr12_sgpr13_sgpr14_sgpr15_sgpr16_sgpr17_sgpr18_sgpr19_sgpr20_sgpr21_sgpr22_sgpr23_sgpr24_sgpr25_sgpr26_sgpr27_sgpr28_sgpr29_sgpr30_sgpr31, implicit-def $sgpr32_sgpr33_sgpr34_sgpr35_sgpr36_sgpr37_sgpr38_sgpr39_sgpr40_sgpr41_sgpr42_sgpr43_sgpr44_sgpr45_sgpr46_sgpr47_sgpr48_sgpr49_sgpr50_sgpr51_sgpr52_sgpr53_sgpr54_sgpr55_sgpr56_sgpr57_sgpr58_sgpr59_sgpr60_sgpr61_sgpr62_sgpr63, implicit-def $sgpr64_sgpr65_sgpr66_sgpr67_sgpr68_sgpr69_sgpr70_sgpr71_sgpr72_sgpr73_sgpr74_sgpr75_sgpr76_sgpr77_sgpr78_sgpr79_sgpr80_sgpr81_sgpr82_sgpr83_sgpr84_sgpr85_sgpr86_sgpr87_sgpr88_sgpr89_sgpr90_sgpr91_sgpr92_sgpr93_sgpr94_sgpr95, implicit-def $sgpr96_sgpr97_sgpr98_sgpr99_sgpr100_sgpr101_sgpr102_sgpr103
  ; GCN-NEXT: {{  $}}
  ; GCN-NEXT: bb.2:
  ; GCN-NEXT:   successors: %bb.3(0x80000000)
  ; GCN-NEXT:   liveins: $vgpr1, $vgpr2, $vgpr3, $vgpr5
  ; GCN-NEXT: {{  $}}
  ; GCN-NEXT:   $sgpr22 = SI_RESTORE_S32_FROM_VGPR $vgpr5, 0
  ; GCN-NEXT: {{  $}}
  ; GCN-NEXT: bb.3:
  ; GCN-NEXT:   liveins: $vgpr1, $vgpr2, $vgpr3, $vgpr5
  ; GCN-NEXT: {{  $}}
  ; GCN-NEXT:   $sgpr30 = SI_RESTORE_S32_FROM_VGPR $vgpr3, 2, implicit-def $sgpr30_sgpr31
  ; GCN-NEXT:   $sgpr31 = SI_RESTORE_S32_FROM_VGPR $vgpr3, 3
  ; GCN-NEXT:   $sgpr103 = SI_RESTORE_S32_FROM_VGPR $vgpr3, 1
  ; GCN-NEXT:   $sgpr102 = SI_RESTORE_S32_FROM_VGPR $vgpr3, 0
  ; GCN-NEXT:   $sgpr101 = SI_RESTORE_S32_FROM_VGPR $vgpr2, 31
  ; GCN-NEXT:   $sgpr100 = SI_RESTORE_S32_FROM_VGPR $vgpr2, 30
  ; GCN-NEXT:   $sgpr99 = SI_RESTORE_S32_FROM_VGPR $vgpr2, 29
  ; GCN-NEXT:   $sgpr98 = SI_RESTORE_S32_FROM_VGPR $vgpr2, 28
  ; GCN-NEXT:   $sgpr97 = SI_RESTORE_S32_FROM_VGPR $vgpr2, 27
  ; GCN-NEXT:   $sgpr96 = SI_RESTORE_S32_FROM_VGPR $vgpr2, 26
  ; GCN-NEXT:   $sgpr95 = SI_RESTORE_S32_FROM_VGPR $vgpr2, 25
  ; GCN-NEXT:   $sgpr94 = SI_RESTORE_S32_FROM_VGPR $vgpr2, 24
  ; GCN-NEXT:   $sgpr93 = SI_RESTORE_S32_FROM_VGPR $vgpr2, 23
  ; GCN-NEXT:   $sgpr92 = SI_RESTORE_S32_FROM_VGPR $vgpr2, 22
  ; GCN-NEXT:   $sgpr91 = SI_RESTORE_S32_FROM_VGPR $vgpr2, 21
  ; GCN-NEXT:   $sgpr90 = SI_RESTORE_S32_FROM_VGPR $vgpr2, 20
  ; GCN-NEXT:   $sgpr89 = SI_RESTORE_S32_FROM_VGPR $vgpr2, 19
  ; GCN-NEXT:   $sgpr88 = SI_RESTORE_S32_FROM_VGPR $vgpr2, 18
  ; GCN-NEXT:   $sgpr87 = SI_RESTORE_S32_FROM_VGPR $vgpr2, 17
  ; GCN-NEXT:   $sgpr86 = SI_RESTORE_S32_FROM_VGPR $vgpr2, 16
  ; GCN-NEXT:   $sgpr85 = SI_RESTORE_S32_FROM_VGPR $vgpr2, 15
  ; GCN-NEXT:   $sgpr84 = SI_RESTORE_S32_FROM_VGPR $vgpr2, 14
  ; GCN-NEXT:   $sgpr83 = SI_RESTORE_S32_FROM_VGPR $vgpr2, 13
  ; GCN-NEXT:   $sgpr82 = SI_RESTORE_S32_FROM_VGPR $vgpr2, 12
  ; GCN-NEXT:   $sgpr81 = SI_RESTORE_S32_FROM_VGPR $vgpr2, 11
  ; GCN-NEXT:   $sgpr80 = SI_RESTORE_S32_FROM_VGPR $vgpr2, 10
  ; GCN-NEXT:   $sgpr79 = SI_RESTORE_S32_FROM_VGPR $vgpr2, 9
  ; GCN-NEXT:   $sgpr78 = SI_RESTORE_S32_FROM_VGPR $vgpr2, 8
  ; GCN-NEXT:   $sgpr77 = SI_RESTORE_S32_FROM_VGPR $vgpr2, 7
  ; GCN-NEXT:   $sgpr76 = SI_RESTORE_S32_FROM_VGPR $vgpr2, 6
  ; GCN-NEXT:   $sgpr75 = SI_RESTORE_S32_FROM_VGPR $vgpr2, 5
  ; GCN-NEXT:   $sgpr74 = SI_RESTORE_S32_FROM_VGPR $vgpr2, 4
  ; GCN-NEXT:   $sgpr73 = SI_RESTORE_S32_FROM_VGPR $vgpr2, 3
  ; GCN-NEXT:   $sgpr72 = SI_RESTORE_S32_FROM_VGPR $vgpr2, 2
  ; GCN-NEXT:   $sgpr71 = SI_RESTORE_S32_FROM_VGPR $vgpr2, 1
  ; GCN-NEXT:   $sgpr70 = SI_RESTORE_S32_FROM_VGPR $vgpr2, 0
  ; GCN-NEXT:   $sgpr69 = SI_RESTORE_S32_FROM_VGPR $vgpr1, 31
  ; GCN-NEXT:   $sgpr68 = SI_RESTORE_S32_FROM_VGPR $vgpr1, 30
  ; GCN-NEXT:   $sgpr67 = SI_RESTORE_S32_FROM_VGPR $vgpr1, 29
  ; GCN-NEXT:   $sgpr66 = SI_RESTORE_S32_FROM_VGPR $vgpr1, 28
  ; GCN-NEXT:   $sgpr65 = SI_RESTORE_S32_FROM_VGPR $vgpr1, 27
  ; GCN-NEXT:   $sgpr64 = SI_RESTORE_S32_FROM_VGPR $vgpr1, 26
  ; GCN-NEXT:   $sgpr29 = SI_RESTORE_S32_FROM_VGPR $vgpr1, 25
  ; GCN-NEXT:   $sgpr28 = SI_RESTORE_S32_FROM_VGPR $vgpr1, 24
  ; GCN-NEXT:   $sgpr27 = SI_RESTORE_S32_FROM_VGPR $vgpr1, 23
  ; GCN-NEXT:   $sgpr26 = SI_RESTORE_S32_FROM_VGPR $vgpr1, 22
  ; GCN-NEXT:   $sgpr25 = SI_RESTORE_S32_FROM_VGPR $vgpr1, 21
  ; GCN-NEXT:   $sgpr24 = SI_RESTORE_S32_FROM_VGPR $vgpr1, 20
  ; GCN-NEXT:   $sgpr23 = SI_RESTORE_S32_FROM_VGPR $vgpr1, 19
  ; GCN-NEXT:   $sgpr22 = SI_RESTORE_S32_FROM_VGPR $vgpr1, 18
  ; GCN-NEXT:   $sgpr21 = SI_RESTORE_S32_FROM_VGPR $vgpr1, 17
  ; GCN-NEXT:   $sgpr20 = SI_RESTORE_S32_FROM_VGPR $vgpr1, 16
  ; GCN-NEXT:   $sgpr19 = SI_RESTORE_S32_FROM_VGPR $vgpr1, 15
  ; GCN-NEXT:   $sgpr18 = SI_RESTORE_S32_FROM_VGPR $vgpr1, 14
  ; GCN-NEXT:   $sgpr17 = SI_RESTORE_S32_FROM_VGPR $vgpr1, 13
  ; GCN-NEXT:   $sgpr16 = SI_RESTORE_S32_FROM_VGPR $vgpr1, 12
  ; GCN-NEXT:   $sgpr15 = SI_RESTORE_S32_FROM_VGPR $vgpr1, 11
  ; GCN-NEXT:   $sgpr14 = SI_RESTORE_S32_FROM_VGPR $vgpr1, 10
  ; GCN-NEXT:   $sgpr13 = SI_RESTORE_S32_FROM_VGPR $vgpr1, 9
  ; GCN-NEXT:   $sgpr12 = SI_RESTORE_S32_FROM_VGPR $vgpr1, 8
  ; GCN-NEXT:   $sgpr11 = SI_RESTORE_S32_FROM_VGPR $vgpr1, 7
  ; GCN-NEXT:   $sgpr10 = SI_RESTORE_S32_FROM_VGPR $vgpr1, 6
  ; GCN-NEXT:   $sgpr9 = SI_RESTORE_S32_FROM_VGPR $vgpr1, 5
  ; GCN-NEXT:   $sgpr8 = SI_RESTORE_S32_FROM_VGPR $vgpr1, 4
  ; GCN-NEXT:   $sgpr7 = SI_RESTORE_S32_FROM_VGPR $vgpr1, 3
  ; GCN-NEXT:   $sgpr6 = SI_RESTORE_S32_FROM_VGPR $vgpr1, 2
  ; GCN-NEXT:   $sgpr5 = SI_RESTORE_S32_FROM_VGPR $vgpr1, 1
  ; GCN-NEXT:   $sgpr4 = SI_RESTORE_S32_FROM_VGPR $vgpr1, 0
  ; GCN-NEXT:   KILL killed renamable $vgpr5
  ; GCN-NEXT:   $sgpr0 = SI_RESTORE_S32_FROM_VGPR $vgpr3, 4
  ; GCN-NEXT:   $sgpr1 = S_XOR_SAVEEXEC_B32 -1, implicit-def $exec, implicit-def dead $scc, implicit $exec
  ; GCN-NEXT:   $vgpr1 = SCRATCH_LOAD_DWORD_SADDR $sgpr33, 0, 0, implicit $exec, implicit $flat_scr :: (load (s32) from %stack.68, addrspace 5)
  ; GCN-NEXT:   $vgpr2 = SCRATCH_LOAD_DWORD_SADDR $sgpr33, 4, 0, implicit $exec, implicit $flat_scr :: (load (s32) from %stack.69, addrspace 5)
  ; GCN-NEXT:   $vgpr3 = SCRATCH_LOAD_DWORD_SADDR $sgpr33, 8, 0, implicit $exec, implicit $flat_scr :: (load (s32) from %stack.70, addrspace 5)
  ; GCN-NEXT:   $vgpr5 = SCRATCH_LOAD_DWORD_SADDR $sgpr33, 12, 0, implicit $exec, implicit $flat_scr :: (load (s32) from %stack.71, addrspace 5)
  ; GCN-NEXT:   $vgpr4 = SCRATCH_LOAD_DWORD_SADDR $sgpr33, 16, 0, implicit $exec, implicit $flat_scr :: (load (s32) from %stack.73, addrspace 5)
  ; GCN-NEXT:   $exec_lo = S_MOV_B32 killed $sgpr1
  ; GCN-NEXT:   $sgpr32 = frame-destroy S_ADD_I32 $sgpr32, -24, implicit-def dead $scc
  ; GCN-NEXT:   frame-destroy CFI_INSTRUCTION escape 0x0f, 0x09, 0x90, 0x40, 0x94, 0x04, 0x35, 0x24, 0x36, 0xe9, 0x02
  ; GCN-NEXT:   $sgpr33 = COPY $sgpr0
  ; GCN-NEXT:   S_ENDPGM 0
  bb.0:
    liveins: $vgpr0

    $sgpr22 = IMPLICIT_DEF
    SI_SPILL_S32_SAVE $sgpr22, %stack.0, implicit $exec, implicit $sgpr32 :: (store (s32) into %stack.0, addrspace 5)
    %0:vgpr_32 = V_SET_INACTIVE_B32 $vgpr0, 0, implicit $exec, implicit-def $scc

  bb.1:
    KILL implicit-def $vcc, implicit-def $sgpr0_sgpr1_sgpr2_sgpr3_sgpr4_sgpr5_sgpr6_sgpr7_sgpr8_sgpr9_sgpr10_sgpr11_sgpr12_sgpr13_sgpr14_sgpr15_sgpr16_sgpr17_sgpr18_sgpr19_sgpr20_sgpr21_sgpr22_sgpr23_sgpr24_sgpr25_sgpr26_sgpr27_sgpr28_sgpr29_sgpr30_sgpr31, implicit-def $sgpr32_sgpr33_sgpr34_sgpr35_sgpr36_sgpr37_sgpr38_sgpr39_sgpr40_sgpr41_sgpr42_sgpr43_sgpr44_sgpr45_sgpr46_sgpr47_sgpr48_sgpr49_sgpr50_sgpr51_sgpr52_sgpr53_sgpr54_sgpr55_sgpr56_sgpr57_sgpr58_sgpr59_sgpr60_sgpr61_sgpr62_sgpr63, implicit-def $sgpr64_sgpr65_sgpr66_sgpr67_sgpr68_sgpr69_sgpr70_sgpr71_sgpr72_sgpr73_sgpr74_sgpr75_sgpr76_sgpr77_sgpr78_sgpr79_sgpr80_sgpr81_sgpr82_sgpr83_sgpr84_sgpr85_sgpr86_sgpr87_sgpr88_sgpr89_sgpr90_sgpr91_sgpr92_sgpr93_sgpr94_sgpr95, implicit-def $sgpr96_sgpr97_sgpr98_sgpr99_sgpr100_sgpr101_sgpr102_sgpr103

  bb.2:
    renamable $sgpr22 = SI_SPILL_S32_RESTORE %stack.0, implicit $exec, implicit $sgpr32 :: (load (s32) from %stack.0, addrspace 5)

  bb.3:
    S_ENDPGM 0

...<|MERGE_RESOLUTION|>--- conflicted
+++ resolved
@@ -87,13 +87,9 @@
   ; GCN-NEXT:   SCRATCH_STORE_DWORD_SADDR killed $vgpr4, $sgpr33, 16, 0, implicit $exec, implicit $flat_scr :: (store (s32) into %stack.73, addrspace 5)
   ; GCN-NEXT:   frame-setup CFI_INSTRUCTION offset <badreg>, 512
   ; GCN-NEXT:   $exec_lo = S_MOV_B32 killed $sgpr1
-<<<<<<< HEAD
-  ; GCN-NEXT:   $vgpr4 = SI_SPILL_S32_TO_VGPR $sgpr0, 4, undef $vgpr4
-  ; GCN-NEXT:   frame-setup CFI_INSTRUCTION escape 0x10, 0x41, 0x06, 0x90, 0x84, 0x0c, 0xe9, 0x05, 0x10
+  ; GCN-NEXT:   $vgpr3 = SI_SPILL_S32_TO_VGPR $sgpr0, 4, undef $vgpr3
+  ; GCN-NEXT:   frame-setup CFI_INSTRUCTION escape 0x10, 0x41, 0x06, 0x90, 0x83, 0x0c, 0xe9, 0x05, 0x10
   ; GCN-NEXT:   frame-setup CFI_INSTRUCTION escape 0x0f, 0x09, 0x90, 0x41, 0x94, 0x04, 0x35, 0x24, 0x36, 0xe9, 0x02
-=======
-  ; GCN-NEXT:   $vgpr3 = SI_SPILL_S32_TO_VGPR $sgpr0, 4, undef $vgpr3
->>>>>>> 9f5afc3d
   ; GCN-NEXT:   $sgpr32 = frame-setup S_ADD_I32 $sgpr32, 24, implicit-def dead $scc
   ; GCN-NEXT:   renamable $vgpr5 = IMPLICIT_DEF
   ; GCN-NEXT:   $vgpr1 = SI_SPILL_S32_TO_VGPR $sgpr4, 0, $vgpr1
