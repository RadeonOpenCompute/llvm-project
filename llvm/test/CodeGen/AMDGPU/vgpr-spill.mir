--- conflicted
+++ resolved
@@ -17,13 +17,9 @@
     ; CHECK-LABEL: name: spill_v32
     ; CHECK: liveins: $vgpr0
     ; CHECK-NEXT: {{  $}}
-<<<<<<< HEAD
     ; CHECK-NEXT: frame-setup CFI_INSTRUCTION llvm_def_aspace_cfa $sgpr32_lo16, 0, 6
     ; CHECK-NEXT: frame-setup CFI_INSTRUCTION escape 0x10, 0x10, 0x08, 0x90, 0x3e, 0x93, 0x04, 0x90, 0x3f, 0x93, 0x04
-    ; CHECK-NEXT: BUFFER_STORE_DWORD_OFFSET $vgpr0, $sgpr0_sgpr1_sgpr2_sgpr3, $sgpr32, 0, 0, 0, 0, implicit $exec :: (store (s32) into %stack.0, addrspace 5)
-=======
     ; CHECK-NEXT: BUFFER_STORE_DWORD_OFFSET $vgpr0, $sgpr0_sgpr1_sgpr2_sgpr3, $sgpr32, 0, 0, 0, implicit $exec :: (store (s32) into %stack.0, addrspace 5)
->>>>>>> 11e86868
     ; CHECK-NEXT: S_NOP 0, implicit $vgpr0
     SI_SPILL_V32_SAVE $vgpr0, %stack.0, $sgpr32, 0, implicit $exec :: (store (s32) into %stack.0, addrspace 5)
     S_NOP 0, implicit $vgpr0
@@ -45,13 +41,9 @@
     ; CHECK-LABEL: name: spill_v32_kill
     ; CHECK: liveins: $vgpr0
     ; CHECK-NEXT: {{  $}}
-<<<<<<< HEAD
     ; CHECK-NEXT: frame-setup CFI_INSTRUCTION llvm_def_aspace_cfa $sgpr32_lo16, 0, 6
     ; CHECK-NEXT: frame-setup CFI_INSTRUCTION escape 0x10, 0x10, 0x08, 0x90, 0x3e, 0x93, 0x04, 0x90, 0x3f, 0x93, 0x04
-    ; CHECK-NEXT: BUFFER_STORE_DWORD_OFFSET killed $vgpr0, $sgpr0_sgpr1_sgpr2_sgpr3, $sgpr32, 0, 0, 0, 0, implicit $exec :: (store (s32) into %stack.0, addrspace 5)
-=======
     ; CHECK-NEXT: BUFFER_STORE_DWORD_OFFSET killed $vgpr0, $sgpr0_sgpr1_sgpr2_sgpr3, $sgpr32, 0, 0, 0, implicit $exec :: (store (s32) into %stack.0, addrspace 5)
->>>>>>> 11e86868
     SI_SPILL_V32_SAVE killed $vgpr0, %stack.0, $sgpr32, 0, implicit $exec :: (store (s32) into %stack.0, addrspace 5)
 ...
 
@@ -71,15 +63,10 @@
     ; CHECK-LABEL: name: spill_v64
     ; CHECK: liveins: $vgpr0_vgpr1
     ; CHECK-NEXT: {{  $}}
-<<<<<<< HEAD
     ; CHECK-NEXT: frame-setup CFI_INSTRUCTION llvm_def_aspace_cfa $sgpr32_lo16, 0, 6
     ; CHECK-NEXT: frame-setup CFI_INSTRUCTION escape 0x10, 0x10, 0x08, 0x90, 0x3e, 0x93, 0x04, 0x90, 0x3f, 0x93, 0x04
-    ; CHECK-NEXT: BUFFER_STORE_DWORD_OFFSET $vgpr0, $sgpr0_sgpr1_sgpr2_sgpr3, $sgpr32, 0, 0, 0, 0, implicit $exec, implicit-def $vgpr0_vgpr1, implicit $vgpr0_vgpr1 :: (store (s32) into %stack.0, addrspace 5)
-    ; CHECK-NEXT: BUFFER_STORE_DWORD_OFFSET $vgpr1, $sgpr0_sgpr1_sgpr2_sgpr3, $sgpr32, 4, 0, 0, 0, implicit $exec, implicit $vgpr0_vgpr1 :: (store (s32) into %stack.0 + 4, addrspace 5)
-=======
     ; CHECK-NEXT: BUFFER_STORE_DWORD_OFFSET $vgpr0, $sgpr0_sgpr1_sgpr2_sgpr3, $sgpr32, 0, 0, 0, implicit $exec, implicit-def $vgpr0_vgpr1, implicit $vgpr0_vgpr1 :: (store (s32) into %stack.0, addrspace 5)
     ; CHECK-NEXT: BUFFER_STORE_DWORD_OFFSET $vgpr1, $sgpr0_sgpr1_sgpr2_sgpr3, $sgpr32, 4, 0, 0, implicit $exec, implicit $vgpr0_vgpr1 :: (store (s32) into %stack.0 + 4, addrspace 5)
->>>>>>> 11e86868
     ; CHECK-NEXT: S_NOP 0, implicit $vgpr0_vgpr1
     SI_SPILL_V64_SAVE $vgpr0_vgpr1, %stack.0, $sgpr32, 0, implicit $exec :: (store (s64) into %stack.0, addrspace 5)
     S_NOP 0, implicit $vgpr0_vgpr1
@@ -101,15 +88,10 @@
     ; CHECK-LABEL: name: spill_v64_kill
     ; CHECK: liveins: $vgpr0_vgpr1
     ; CHECK-NEXT: {{  $}}
-<<<<<<< HEAD
     ; CHECK-NEXT: frame-setup CFI_INSTRUCTION llvm_def_aspace_cfa $sgpr32_lo16, 0, 6
     ; CHECK-NEXT: frame-setup CFI_INSTRUCTION escape 0x10, 0x10, 0x08, 0x90, 0x3e, 0x93, 0x04, 0x90, 0x3f, 0x93, 0x04
-    ; CHECK-NEXT: BUFFER_STORE_DWORD_OFFSET killed $vgpr0, $sgpr0_sgpr1_sgpr2_sgpr3, $sgpr32, 0, 0, 0, 0, implicit $exec, implicit-def $vgpr0_vgpr1, implicit $vgpr0_vgpr1 :: (store (s32) into %stack.0, addrspace 5)
-    ; CHECK-NEXT: BUFFER_STORE_DWORD_OFFSET killed $vgpr1, $sgpr0_sgpr1_sgpr2_sgpr3, $sgpr32, 4, 0, 0, 0, implicit $exec, implicit killed $vgpr0_vgpr1 :: (store (s32) into %stack.0 + 4, addrspace 5)
-=======
     ; CHECK-NEXT: BUFFER_STORE_DWORD_OFFSET killed $vgpr0, $sgpr0_sgpr1_sgpr2_sgpr3, $sgpr32, 0, 0, 0, implicit $exec, implicit-def $vgpr0_vgpr1, implicit $vgpr0_vgpr1 :: (store (s32) into %stack.0, addrspace 5)
     ; CHECK-NEXT: BUFFER_STORE_DWORD_OFFSET killed $vgpr1, $sgpr0_sgpr1_sgpr2_sgpr3, $sgpr32, 4, 0, 0, implicit $exec, implicit killed $vgpr0_vgpr1 :: (store (s32) into %stack.0 + 4, addrspace 5)
->>>>>>> 11e86868
     SI_SPILL_V64_SAVE killed $vgpr0_vgpr1, %stack.0, $sgpr32, 0, implicit $exec :: (store (s64) into %stack.0, addrspace 5)
 ...
 
@@ -131,15 +113,10 @@
     ; CHECK-LABEL: name: spill_v64_undef_sub1_killed
     ; CHECK: liveins: $vgpr0
     ; CHECK-NEXT: {{  $}}
-<<<<<<< HEAD
     ; CHECK-NEXT: frame-setup CFI_INSTRUCTION llvm_def_aspace_cfa $sgpr32_lo16, 0, 6
     ; CHECK-NEXT: frame-setup CFI_INSTRUCTION escape 0x10, 0x10, 0x08, 0x90, 0x3e, 0x93, 0x04, 0x90, 0x3f, 0x93, 0x04
-    ; CHECK-NEXT: BUFFER_STORE_DWORD_OFFSET killed $vgpr0, $sgpr0_sgpr1_sgpr2_sgpr3, $sgpr32, 0, 0, 0, 0, implicit $exec, implicit-def $vgpr0_vgpr1, implicit $vgpr0_vgpr1 :: (store (s32) into %stack.0, addrspace 5)
-    ; CHECK-NEXT: BUFFER_STORE_DWORD_OFFSET killed $vgpr1, $sgpr0_sgpr1_sgpr2_sgpr3, $sgpr32, 4, 0, 0, 0, implicit $exec, implicit killed $vgpr0_vgpr1 :: (store (s32) into %stack.0 + 4, addrspace 5)
-=======
     ; CHECK-NEXT: BUFFER_STORE_DWORD_OFFSET killed $vgpr0, $sgpr0_sgpr1_sgpr2_sgpr3, $sgpr32, 0, 0, 0, implicit $exec, implicit-def $vgpr0_vgpr1, implicit $vgpr0_vgpr1 :: (store (s32) into %stack.0, addrspace 5)
     ; CHECK-NEXT: BUFFER_STORE_DWORD_OFFSET killed $vgpr1, $sgpr0_sgpr1_sgpr2_sgpr3, $sgpr32, 4, 0, 0, implicit $exec, implicit killed $vgpr0_vgpr1 :: (store (s32) into %stack.0 + 4, addrspace 5)
->>>>>>> 11e86868
     SI_SPILL_V64_SAVE killed $vgpr0_vgpr1, %stack.0, $sgpr32, 0, implicit $exec :: (store (s64) into %stack.0, addrspace 5)
 ...
 
@@ -159,15 +136,10 @@
     ; CHECK-LABEL: name: spill_v64_undef_sub0_killed
     ; CHECK: liveins: $vgpr1
     ; CHECK-NEXT: {{  $}}
-<<<<<<< HEAD
     ; CHECK-NEXT: frame-setup CFI_INSTRUCTION llvm_def_aspace_cfa $sgpr32_lo16, 0, 6
     ; CHECK-NEXT: frame-setup CFI_INSTRUCTION escape 0x10, 0x10, 0x08, 0x90, 0x3e, 0x93, 0x04, 0x90, 0x3f, 0x93, 0x04
-    ; CHECK-NEXT: BUFFER_STORE_DWORD_OFFSET killed $vgpr0, $sgpr0_sgpr1_sgpr2_sgpr3, $sgpr32, 0, 0, 0, 0, implicit $exec, implicit-def $vgpr0_vgpr1, implicit $vgpr0_vgpr1 :: (store (s32) into %stack.0, addrspace 5)
-    ; CHECK-NEXT: BUFFER_STORE_DWORD_OFFSET killed $vgpr1, $sgpr0_sgpr1_sgpr2_sgpr3, $sgpr32, 4, 0, 0, 0, implicit $exec, implicit killed $vgpr0_vgpr1 :: (store (s32) into %stack.0 + 4, addrspace 5)
-=======
     ; CHECK-NEXT: BUFFER_STORE_DWORD_OFFSET killed $vgpr0, $sgpr0_sgpr1_sgpr2_sgpr3, $sgpr32, 0, 0, 0, implicit $exec, implicit-def $vgpr0_vgpr1, implicit $vgpr0_vgpr1 :: (store (s32) into %stack.0, addrspace 5)
     ; CHECK-NEXT: BUFFER_STORE_DWORD_OFFSET killed $vgpr1, $sgpr0_sgpr1_sgpr2_sgpr3, $sgpr32, 4, 0, 0, implicit $exec, implicit killed $vgpr0_vgpr1 :: (store (s32) into %stack.0 + 4, addrspace 5)
->>>>>>> 11e86868
     SI_SPILL_V64_SAVE killed $vgpr0_vgpr1, %stack.0, $sgpr32, 0, implicit $exec :: (store (s64) into %stack.0, addrspace 5)
 ...
 
@@ -187,18 +159,11 @@
     ; CHECK-LABEL: name: spill_v128_kill
     ; CHECK: liveins: $vgpr0_vgpr1_vgpr2_vgpr3
     ; CHECK-NEXT: {{  $}}
-<<<<<<< HEAD
     ; CHECK-NEXT: frame-setup CFI_INSTRUCTION llvm_def_aspace_cfa $sgpr32_lo16, 0, 6
     ; CHECK-NEXT: frame-setup CFI_INSTRUCTION escape 0x10, 0x10, 0x08, 0x90, 0x3e, 0x93, 0x04, 0x90, 0x3f, 0x93, 0x04
-    ; CHECK-NEXT: BUFFER_STORE_DWORD_OFFSET killed $vgpr0, $sgpr0_sgpr1_sgpr2_sgpr3, $sgpr32, 0, 0, 0, 0, implicit $exec, implicit-def $vgpr0_vgpr1_vgpr2_vgpr3, implicit $vgpr0_vgpr1_vgpr2_vgpr3 :: (store (s32) into %stack.0, addrspace 5)
-    ; CHECK-NEXT: BUFFER_STORE_DWORD_OFFSET killed $vgpr1, $sgpr0_sgpr1_sgpr2_sgpr3, $sgpr32, 4, 0, 0, 0, implicit $exec, implicit $vgpr0_vgpr1_vgpr2_vgpr3 :: (store (s32) into %stack.0 + 4, addrspace 5)
-    ; CHECK-NEXT: BUFFER_STORE_DWORD_OFFSET killed $vgpr2, $sgpr0_sgpr1_sgpr2_sgpr3, $sgpr32, 8, 0, 0, 0, implicit $exec, implicit $vgpr0_vgpr1_vgpr2_vgpr3 :: (store (s32) into %stack.0 + 8, addrspace 5)
-    ; CHECK-NEXT: BUFFER_STORE_DWORD_OFFSET killed $vgpr3, $sgpr0_sgpr1_sgpr2_sgpr3, $sgpr32, 12, 0, 0, 0, implicit $exec, implicit killed $vgpr0_vgpr1_vgpr2_vgpr3 :: (store (s32) into %stack.0 + 12, addrspace 5)
-=======
     ; CHECK-NEXT: BUFFER_STORE_DWORD_OFFSET killed $vgpr0, $sgpr0_sgpr1_sgpr2_sgpr3, $sgpr32, 0, 0, 0, implicit $exec, implicit-def $vgpr0_vgpr1_vgpr2_vgpr3, implicit $vgpr0_vgpr1_vgpr2_vgpr3 :: (store (s32) into %stack.0, addrspace 5)
     ; CHECK-NEXT: BUFFER_STORE_DWORD_OFFSET killed $vgpr1, $sgpr0_sgpr1_sgpr2_sgpr3, $sgpr32, 4, 0, 0, implicit $exec, implicit $vgpr0_vgpr1_vgpr2_vgpr3 :: (store (s32) into %stack.0 + 4, addrspace 5)
     ; CHECK-NEXT: BUFFER_STORE_DWORD_OFFSET killed $vgpr2, $sgpr0_sgpr1_sgpr2_sgpr3, $sgpr32, 8, 0, 0, implicit $exec, implicit $vgpr0_vgpr1_vgpr2_vgpr3 :: (store (s32) into %stack.0 + 8, addrspace 5)
     ; CHECK-NEXT: BUFFER_STORE_DWORD_OFFSET killed $vgpr3, $sgpr0_sgpr1_sgpr2_sgpr3, $sgpr32, 12, 0, 0, implicit $exec, implicit killed $vgpr0_vgpr1_vgpr2_vgpr3 :: (store (s32) into %stack.0 + 12, addrspace 5)
->>>>>>> 11e86868
     SI_SPILL_V128_SAVE killed $vgpr0_vgpr1_vgpr2_vgpr3, %stack.0, $sgpr32, 0, implicit $exec :: (store (s128) into %stack.0, addrspace 5)
 ...