--- conflicted
+++ resolved
@@ -540,13 +540,10 @@
 ; CHECK-NEXT: .cfi_undefined 60
 ; CHECK-NEXT: .cfi_undefined 61
 
-<<<<<<< HEAD
-=======
 ; CHECK-NOT: .cfi_{{.*}}
 
 ; CHECK: s_mov_b32 [[FP_SCRATCH_COPY:s[0-9]+]], s33
 ; CHECK: s_mov_b32 s33, s32
->>>>>>> 25a61c42
 ; WAVE64: s_or_saveexec_b64 [[EXEC_MASK:s\[[0-9]+:[0-9]+\]]], -1
 ; WAVE32: s_or_saveexec_b32 [[EXEC_MASK:s[0-9]+]], -1
 ; CHECK-NEXT: buffer_store_dword v40, off, s[0:3], s33 ; 4-byte Folded Spill
