--- conflicted
+++ resolved
@@ -194,8 +194,4 @@
 attributes #0 = { nounwind readnone speculatable willreturn }
 
 !llvm.module.flags = !{!0}
-<<<<<<< HEAD
-!0 = !{i32 1, !"amdgpu_code_object_version", i32 400}
-=======
-!0 = !{i32 1, !"amdgpu_code_object_version", i32 500}
->>>>>>> ca06c330
+!0 = !{i32 1, !"amdgpu_code_object_version", i32 500}