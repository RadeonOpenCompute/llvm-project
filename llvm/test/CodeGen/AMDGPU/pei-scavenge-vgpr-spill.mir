--- conflicted
+++ resolved
@@ -63,10 +63,7 @@
     ; GFX8: $sgpr4_sgpr5 = S_OR_SAVEEXEC_B64 -1, implicit-def $exec, implicit-def $scc, implicit $exec
     ; GFX8: $sgpr6 = S_ADD_U32 $sgpr32, 524544, implicit-def $scc
     ; GFX8: BUFFER_STORE_DWORD_OFFSET killed $vgpr2, $sgpr0_sgpr1_sgpr2_sgpr3, killed $sgpr6, 0, 0, 0, 0, implicit $exec :: (store 4 into %stack.3, addrspace 5)
-<<<<<<< HEAD
     ; GFX8: frame-setup CFI_INSTRUCTION offset $vgpr2_lo16, 524544
-=======
->>>>>>> 7c6f1774
     ; GFX8: $exec = S_MOV_B64 killed $sgpr4_sgpr5
     ; GFX8: $vgpr2 = V_WRITELANE_B32 $sgpr33, 0, undef $vgpr2
     ; GFX8: frame-setup CFI_INSTRUCTION escape 0x10, 0x41, 0x05, 0x90, 0x82, 0x14, 0xe4, 0x00
@@ -131,10 +128,7 @@
     ; GFX9: $sgpr4_sgpr5 = S_OR_SAVEEXEC_B64 -1, implicit-def $exec, implicit-def $scc, implicit $exec
     ; GFX9: $sgpr6 = S_ADD_U32 $sgpr32, 524544, implicit-def $scc
     ; GFX9: BUFFER_STORE_DWORD_OFFSET killed $vgpr2, $sgpr0_sgpr1_sgpr2_sgpr3, killed $sgpr6, 0, 0, 0, 0, implicit $exec :: (store 4 into %stack.3, addrspace 5)
-<<<<<<< HEAD
     ; GFX9: frame-setup CFI_INSTRUCTION offset $vgpr2_lo16, 524544
-=======
->>>>>>> 7c6f1774
     ; GFX9: $exec = S_MOV_B64 killed $sgpr4_sgpr5
     ; GFX9: $vgpr2 = V_WRITELANE_B32 $sgpr33, 0, undef $vgpr2
     ; GFX9: frame-setup CFI_INSTRUCTION escape 0x10, 0x41, 0x05, 0x90, 0x82, 0x14, 0xe4, 0x00
@@ -198,6 +192,7 @@
     ; GFX9-FLATSCR: $sgpr4_sgpr5 = S_OR_SAVEEXEC_B64 -1, implicit-def $exec, implicit-def $scc, implicit $exec
     ; GFX9-FLATSCR: $sgpr6 = S_ADD_U32 $sgpr32, 8196, implicit-def $scc
     ; GFX9-FLATSCR: SCRATCH_STORE_DWORD_SADDR killed $vgpr2, killed $sgpr6, 0, 0, implicit $exec, implicit $flat_scr :: (store 4 into %stack.3, addrspace 5)
+    ; GFX9-FLATSCR: frame-setup CFI_INSTRUCTION offset $vgpr2_lo16, 524544
     ; GFX9-FLATSCR: $exec = S_MOV_B64 killed $sgpr4_sgpr5
     ; GFX9-FLATSCR: $vgpr2 = V_WRITELANE_B32 $sgpr33, 0, undef $vgpr2
     ; GFX9-FLATSCR: frame-setup CFI_INSTRUCTION escape 0x10, 0x41, 0x05, 0x90, 0x82, 0x14, 0xe4, 0x00
