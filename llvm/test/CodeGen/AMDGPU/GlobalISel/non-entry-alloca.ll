; NOTE: Assertions have been autogenerated by utils/update_llc_test_checks.py
; RUN: llc -global-isel -amdgpu-load-store-vectorizer=0 -mtriple=amdgcn-amd-amdhsa -mcpu=gfx900 -verify-machineinstrs < %s | FileCheck -check-prefixes=GCN,DEFAULTSIZE %s
; RUN: llc -global-isel -amdgpu-load-store-vectorizer=0 -mtriple=amdgcn-amd-amdhsa -mcpu=gfx900 -verify-machineinstrs -amdgpu-assume-dynamic-stack-object-size=1024 < %s | FileCheck -check-prefixes=GCN,ASSUME1024 %s

; FIXME: Generated test checks do not check metadata at the end of the
; function, so this also includes manually added checks.

; Test that we can select a statically sized alloca outside of the
; entry block.

; FIXME: FunctionLoweringInfo unhelpfully doesn't preserve an
; alignment less than the stack alignment.
define amdgpu_kernel void @kernel_non_entry_block_static_alloca_uniformly_reached_align4(i32 addrspace(1)* %out, i32 %arg.cond0, i32 %arg.cond1, i32 %in) {
; GCN-LABEL: kernel_non_entry_block_static_alloca_uniformly_reached_align4:
; GCN:       ; %bb.0: ; %entry
; GCN-NEXT:    s_add_u32 flat_scratch_lo, s6, s9
; GCN-NEXT:    s_load_dword s6, s[4:5], 0x8
; GCN-NEXT:    s_addc_u32 flat_scratch_hi, s7, 0
; GCN-NEXT:    s_add_u32 s0, s0, s9
; GCN-NEXT:    s_addc_u32 s1, s1, 0
; GCN-NEXT:    s_movk_i32 s32, 0x400
; GCN-NEXT:    s_waitcnt lgkmcnt(0)
; GCN-NEXT:    s_cmp_lg_u32 s6, 0
; GCN-NEXT:    s_cselect_b32 s6, 1, 0
; GCN-NEXT:    s_and_b32 s6, s6, 1
; GCN-NEXT:    s_cmp_lg_u32 s6, 0
; GCN-NEXT:    s_mov_b32 s33, 0
; GCN-NEXT:    s_cbranch_scc1 BB0_3
; GCN-NEXT:  ; %bb.1: ; %bb.0
; GCN-NEXT:    s_load_dword s6, s[4:5], 0xc
; GCN-NEXT:    s_waitcnt lgkmcnt(0)
; GCN-NEXT:    s_cmp_lg_u32 s6, 0
; GCN-NEXT:    s_cselect_b32 s6, 1, 0
; GCN-NEXT:    s_and_b32 s6, s6, 1
; GCN-NEXT:    s_cmp_lg_u32 s6, 0
; GCN-NEXT:    s_cbranch_scc1 BB0_3
; GCN-NEXT:  ; %bb.2: ; %bb.1
; GCN-NEXT:    s_load_dwordx2 s[6:7], s[4:5], 0x0
; GCN-NEXT:    s_load_dword s8, s[4:5], 0x10
; GCN-NEXT:    s_add_u32 s4, s32, 0x1000
; GCN-NEXT:    s_add_u32 s5, s4, 4
; GCN-NEXT:    v_mov_b32_e32 v3, s5
; GCN-NEXT:    v_mov_b32_e32 v1, 0
; GCN-NEXT:    v_mov_b32_e32 v2, s4
; GCN-NEXT:    s_waitcnt lgkmcnt(0)
; GCN-NEXT:    s_lshl_b32 s5, s8, 2
; GCN-NEXT:    buffer_store_dword v1, v2, s[0:3], 0 offen
; GCN-NEXT:    v_mov_b32_e32 v2, 1
; GCN-NEXT:    s_add_u32 s4, s4, s5
; GCN-NEXT:    buffer_store_dword v2, v3, s[0:3], 0 offen
; GCN-NEXT:    v_mov_b32_e32 v2, s4
; GCN-NEXT:    buffer_load_dword v2, v2, s[0:3], 0 offen
; GCN-NEXT:    s_waitcnt vmcnt(0)
; GCN-NEXT:    v_add_u32_e32 v0, v2, v0
; GCN-NEXT:    global_store_dword v1, v0, s[6:7]
; GCN-NEXT:  BB0_3: ; %bb.2
; GCN-NEXT:    v_mov_b32_e32 v0, 0
; GCN-NEXT:    global_store_dword v[0:1], v0, off
; GCN-NEXT:    s_waitcnt vmcnt(0)
; GCN-NEXT:    s_endpgm

entry:
  %cond0 = icmp eq i32 %arg.cond0, 0
  br i1 %cond0, label %bb.0, label %bb.2

bb.0:
  %alloca = alloca [16 x i32], align 4, addrspace(5)
  %gep0 = getelementptr [16 x i32], [16 x i32] addrspace(5)* %alloca, i32 0, i32 0
  %gep1 = getelementptr [16 x i32], [16 x i32] addrspace(5)* %alloca, i32 0, i32 1
  %cond1 = icmp eq i32 %arg.cond1, 0
  br i1 %cond1, label %bb.1, label %bb.2

bb.1:
  ; Use the alloca outside of the defining block.
  store i32 0, i32 addrspace(5)* %gep0
  store i32 1, i32 addrspace(5)* %gep1
  %gep2 = getelementptr [16 x i32], [16 x i32] addrspace(5)* %alloca, i32 0, i32 %in
  %load = load i32, i32 addrspace(5)* %gep2
  %tid = call i32 @llvm.amdgcn.workitem.id.x()
  %add = add i32 %load, %tid
  store i32 %add, i32 addrspace(1)* %out
  br label %bb.2

bb.2:
  store volatile i32 0, i32 addrspace(1)* undef
  ret void
}
; DEFAULTSIZE: .amdhsa_private_segment_fixed_size 4112
; DEFAULTSIZE: ; ScratchSize: 4112

; ASSUME1024: .amdhsa_private_segment_fixed_size 1040
; ASSUME1024: ; ScratchSize: 1040

define amdgpu_kernel void @kernel_non_entry_block_static_alloca_uniformly_reached_align64(i32 addrspace(1)* %out, i32 %arg.cond, i32 %in) {
; GCN-LABEL: kernel_non_entry_block_static_alloca_uniformly_reached_align64:
; GCN:       ; %bb.0: ; %entry
; GCN-NEXT:    s_add_u32 flat_scratch_lo, s6, s9
; GCN-NEXT:    s_load_dword s6, s[4:5], 0x8
; GCN-NEXT:    s_addc_u32 flat_scratch_hi, s7, 0
; GCN-NEXT:    s_add_u32 s0, s0, s9
; GCN-NEXT:    s_addc_u32 s1, s1, 0
; GCN-NEXT:    s_movk_i32 s32, 0x1000
; GCN-NEXT:    s_waitcnt lgkmcnt(0)
; GCN-NEXT:    s_cmp_lg_u32 s6, 0
; GCN-NEXT:    s_cselect_b32 s6, 1, 0
; GCN-NEXT:    s_and_b32 s6, s6, 1
; GCN-NEXT:    s_cmp_lg_u32 s6, 0
; GCN-NEXT:    s_mov_b32 s33, 0
; GCN-NEXT:    s_cbranch_scc1 BB1_2
; GCN-NEXT:  ; %bb.1: ; %bb.0
; GCN-NEXT:    s_load_dwordx2 s[6:7], s[4:5], 0x0
; GCN-NEXT:    s_load_dword s8, s[4:5], 0xc
; GCN-NEXT:    s_add_u32 s4, s32, 0x1000
; GCN-NEXT:    s_and_b32 s4, s4, 0xfffff000
; GCN-NEXT:    s_add_u32 s5, s4, 4
; GCN-NEXT:    v_mov_b32_e32 v3, s5
; GCN-NEXT:    v_mov_b32_e32 v1, 0
; GCN-NEXT:    v_mov_b32_e32 v2, s4
; GCN-NEXT:    s_waitcnt lgkmcnt(0)
; GCN-NEXT:    s_lshl_b32 s5, s8, 2
; GCN-NEXT:    buffer_store_dword v1, v2, s[0:3], 0 offen
; GCN-NEXT:    v_mov_b32_e32 v2, 1
; GCN-NEXT:    s_add_u32 s4, s4, s5
; GCN-NEXT:    buffer_store_dword v2, v3, s[0:3], 0 offen
; GCN-NEXT:    v_mov_b32_e32 v2, s4
; GCN-NEXT:    buffer_load_dword v2, v2, s[0:3], 0 offen
; GCN-NEXT:    s_waitcnt vmcnt(0)
; GCN-NEXT:    v_add_u32_e32 v0, v2, v0
; GCN-NEXT:    global_store_dword v1, v0, s[6:7]
; GCN-NEXT:  BB1_2: ; %bb.1
; GCN-NEXT:    v_mov_b32_e32 v0, 0
; GCN-NEXT:    global_store_dword v[0:1], v0, off
; GCN-NEXT:    s_waitcnt vmcnt(0)
; GCN-NEXT:    s_endpgm
entry:
  %cond = icmp eq i32 %arg.cond, 0
  br i1 %cond, label %bb.0, label %bb.1

bb.0:
  %alloca = alloca [16 x i32], align 64, addrspace(5)
  %gep0 = getelementptr [16 x i32], [16 x i32] addrspace(5)* %alloca, i32 0, i32 0
  %gep1 = getelementptr [16 x i32], [16 x i32] addrspace(5)* %alloca, i32 0, i32 1
  store i32 0, i32 addrspace(5)* %gep0
  store i32 1, i32 addrspace(5)* %gep1
  %gep2 = getelementptr [16 x i32], [16 x i32] addrspace(5)* %alloca, i32 0, i32 %in
  %load = load i32, i32 addrspace(5)* %gep2
  %tid = call i32 @llvm.amdgcn.workitem.id.x()
  %add = add i32 %load, %tid
  store i32 %add, i32 addrspace(1)* %out
  br label %bb.1

bb.1:
  store volatile i32 0, i32 addrspace(1)* undef
  ret void
}

; DEFAULTSIZE: .amdhsa_private_segment_fixed_size 4160
; DEFAULTSIZE: ; ScratchSize: 4160

; ASSUME1024: .amdhsa_private_segment_fixed_size 1088
; ASSUME1024: ; ScratchSize: 1088


define void @func_non_entry_block_static_alloca_align4(i32 addrspace(1)* %out, i32 %arg.cond0, i32 %arg.cond1, i32 %in) {
; GCN-LABEL: func_non_entry_block_static_alloca_align4:
; GCN:       ; %bb.0: ; %entry
; GCN-NEXT:    s_waitcnt vmcnt(0) expcnt(0) lgkmcnt(0)
; GCN-NEXT:    s_mov_b32 s8, s33
; GCN-NEXT:    s_mov_b32 s33, s32
; GCN-NEXT:    v_cmp_eq_u32_e32 vcc, 0, v2
; GCN-NEXT:    s_add_u32 s32, s32, 0x400
; GCN-NEXT:    s_and_saveexec_b64 s[4:5], vcc
; GCN-NEXT:    s_cbranch_execz BB2_3
; GCN-NEXT:  ; %bb.1: ; %bb.0
; GCN-NEXT:    v_cmp_eq_u32_e32 vcc, 0, v3
; GCN-NEXT:    s_and_b64 exec, exec, vcc
; GCN-NEXT:    s_cbranch_execz BB2_3
; GCN-NEXT:  ; %bb.2: ; %bb.1
; GCN-NEXT:    s_add_u32 s6, s32, 0x1000
; GCN-NEXT:    v_mov_b32_e32 v2, 0
; GCN-NEXT:    v_mov_b32_e32 v3, s6
; GCN-NEXT:    s_add_u32 s7, s6, 4
; GCN-NEXT:    buffer_store_dword v2, v3, s[0:3], 0 offen
; GCN-NEXT:    v_mov_b32_e32 v2, 1
; GCN-NEXT:    v_mov_b32_e32 v3, s7
; GCN-NEXT:    buffer_store_dword v2, v3, s[0:3], 0 offen
; GCN-NEXT:    v_lshlrev_b32_e32 v2, 2, v4
; GCN-NEXT:    v_add_u32_e32 v2, s6, v2
; GCN-NEXT:    buffer_load_dword v2, v2, s[0:3], 0 offen
; GCN-NEXT:    v_and_b32_e32 v3, 0x3ff, v5
; GCN-NEXT:    s_waitcnt vmcnt(0)
; GCN-NEXT:    v_add_u32_e32 v2, v2, v3
; GCN-NEXT:    global_store_dword v[0:1], v2, off
; GCN-NEXT:  BB2_3: ; %bb.2
; GCN-NEXT:    s_or_b64 exec, exec, s[4:5]
; GCN-NEXT:    v_mov_b32_e32 v0, 0
; GCN-NEXT:    global_store_dword v[0:1], v0, off
; GCN-NEXT:    s_waitcnt vmcnt(0)
; GCN-NEXT:    s_sub_u32 s32, s32, 0x400
; GCN-NEXT:    s_mov_b32 s33, s8
; GCN-NEXT:    s_setpc_b64 s[30:31]

entry:
  %cond0 = icmp eq i32 %arg.cond0, 0
  br i1 %cond0, label %bb.0, label %bb.2

bb.0:
  %alloca = alloca [16 x i32], align 4, addrspace(5)
  %gep0 = getelementptr [16 x i32], [16 x i32] addrspace(5)* %alloca, i32 0, i32 0
  %gep1 = getelementptr [16 x i32], [16 x i32] addrspace(5)* %alloca, i32 0, i32 1
  %cond1 = icmp eq i32 %arg.cond1, 0
  br i1 %cond1, label %bb.1, label %bb.2

bb.1:
  ; Use the alloca outside of the defining block.
  store i32 0, i32 addrspace(5)* %gep0
  store i32 1, i32 addrspace(5)* %gep1
  %gep2 = getelementptr [16 x i32], [16 x i32] addrspace(5)* %alloca, i32 0, i32 %in
  %load = load i32, i32 addrspace(5)* %gep2
  %tid = call i32 @llvm.amdgcn.workitem.id.x()
  %add = add i32 %load, %tid
  store i32 %add, i32 addrspace(1)* %out
  br label %bb.2

bb.2:
  store volatile i32 0, i32 addrspace(1)* undef
  ret void
}

define void @func_non_entry_block_static_alloca_align64(i32 addrspace(1)* %out, i32 %arg.cond, i32 %in) {
; GCN-LABEL: func_non_entry_block_static_alloca_align64:
; GCN:       ; %bb.0: ; %entry
; GCN-NEXT:    s_waitcnt vmcnt(0) expcnt(0) lgkmcnt(0)
; GCN-NEXT:    s_mov_b32 s8, s33
<<<<<<< HEAD
; GCN-NEXT:    s_add_u32 s4, s32, 0xfc0
; GCN-NEXT:    s_and_b32 s33, s4, 0xfffff000
=======
; GCN-NEXT:    s_add_u32 s33, s32, 0xfc0
; GCN-NEXT:    s_and_b32 s33, s33, 0xfffff000
>>>>>>> 50c523a9
; GCN-NEXT:    v_cmp_eq_u32_e32 vcc, 0, v2
; GCN-NEXT:    s_add_u32 s32, s32, 0x2000
; GCN-NEXT:    s_and_saveexec_b64 s[4:5], vcc
; GCN-NEXT:    s_cbranch_execz BB3_2
; GCN-NEXT:  ; %bb.1: ; %bb.0
; GCN-NEXT:    s_add_u32 s6, s32, 0x1000
; GCN-NEXT:    s_and_b32 s6, s6, 0xfffff000
; GCN-NEXT:    s_add_u32 s7, s6, 4
; GCN-NEXT:    v_mov_b32_e32 v2, 0
; GCN-NEXT:    v_mov_b32_e32 v5, s6
; GCN-NEXT:    buffer_store_dword v2, v5, s[0:3], 0 offen
; GCN-NEXT:    v_mov_b32_e32 v2, 1
; GCN-NEXT:    v_mov_b32_e32 v5, s7
; GCN-NEXT:    buffer_store_dword v2, v5, s[0:3], 0 offen
; GCN-NEXT:    v_lshlrev_b32_e32 v2, 2, v3
; GCN-NEXT:    v_add_u32_e32 v2, s6, v2
; GCN-NEXT:    buffer_load_dword v2, v2, s[0:3], 0 offen
; GCN-NEXT:    v_and_b32_e32 v3, 0x3ff, v4
; GCN-NEXT:    s_waitcnt vmcnt(0)
; GCN-NEXT:    v_add_u32_e32 v2, v2, v3
; GCN-NEXT:    global_store_dword v[0:1], v2, off
; GCN-NEXT:  BB3_2: ; %bb.1
; GCN-NEXT:    s_or_b64 exec, exec, s[4:5]
; GCN-NEXT:    v_mov_b32_e32 v0, 0
; GCN-NEXT:    global_store_dword v[0:1], v0, off
; GCN-NEXT:    s_waitcnt vmcnt(0)
; GCN-NEXT:    s_sub_u32 s32, s32, 0x2000
; GCN-NEXT:    s_mov_b32 s33, s8
; GCN-NEXT:    s_setpc_b64 s[30:31]
entry:
  %cond = icmp eq i32 %arg.cond, 0
  br i1 %cond, label %bb.0, label %bb.1

bb.0:
  %alloca = alloca [16 x i32], align 64, addrspace(5)
  %gep0 = getelementptr [16 x i32], [16 x i32] addrspace(5)* %alloca, i32 0, i32 0
  %gep1 = getelementptr [16 x i32], [16 x i32] addrspace(5)* %alloca, i32 0, i32 1
  store i32 0, i32 addrspace(5)* %gep0
  store i32 1, i32 addrspace(5)* %gep1
  %gep2 = getelementptr [16 x i32], [16 x i32] addrspace(5)* %alloca, i32 0, i32 %in
  %load = load i32, i32 addrspace(5)* %gep2
  %tid = call i32 @llvm.amdgcn.workitem.id.x()
  %add = add i32 %load, %tid
  store i32 %add, i32 addrspace(1)* %out
  br label %bb.1

bb.1:
  store volatile i32 0, i32 addrspace(1)* undef
  ret void
}

declare i32 @llvm.amdgcn.workitem.id.x() #0

attributes #0 = { nounwind readnone speculatable }<|MERGE_RESOLUTION|>--- conflicted
+++ resolved
@@ -232,13 +232,8 @@
 ; GCN:       ; %bb.0: ; %entry
 ; GCN-NEXT:    s_waitcnt vmcnt(0) expcnt(0) lgkmcnt(0)
 ; GCN-NEXT:    s_mov_b32 s8, s33
-<<<<<<< HEAD
-; GCN-NEXT:    s_add_u32 s4, s32, 0xfc0
-; GCN-NEXT:    s_and_b32 s33, s4, 0xfffff000
-=======
 ; GCN-NEXT:    s_add_u32 s33, s32, 0xfc0
 ; GCN-NEXT:    s_and_b32 s33, s33, 0xfffff000
->>>>>>> 50c523a9
 ; GCN-NEXT:    v_cmp_eq_u32_e32 vcc, 0, v2
 ; GCN-NEXT:    s_add_u32 s32, s32, 0x2000
 ; GCN-NEXT:    s_and_saveexec_b64 s[4:5], vcc
