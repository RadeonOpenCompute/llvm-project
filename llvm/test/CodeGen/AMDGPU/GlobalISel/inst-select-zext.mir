--- conflicted
+++ resolved
@@ -80,16 +80,10 @@
     ; GCN-LABEL: name: zext_sgpr_s16_to_sgpr_s32
     ; GCN: liveins: $sgpr0
     ; GCN-NEXT: {{  $}}
-<<<<<<< HEAD
-    ; GCN-NEXT: [[PRED_COPY:%[0-9]+]]:sreg_32 = PRED_COPY $sgpr0
-    ; GCN-NEXT: [[S_BFE_U32_:%[0-9]+]]:sreg_32 = S_BFE_U32 [[PRED_COPY]], 1048576, implicit-def $scc
-    ; GCN-NEXT: $sgpr0 = PRED_COPY [[S_BFE_U32_]]
-=======
-    ; GCN-NEXT: [[COPY:%[0-9]+]]:sreg_32 = COPY $sgpr0
+    ; GCN-NEXT: [[PRED_COPY:%[0-9]+]]:sreg_32 = PRED_COPY $sgpr0
     ; GCN-NEXT: [[S_MOV_B32_:%[0-9]+]]:sreg_32 = S_MOV_B32 65535
-    ; GCN-NEXT: [[S_AND_B32_:%[0-9]+]]:sreg_32 = S_AND_B32 [[S_MOV_B32_]], [[COPY]], implicit-def $scc
-    ; GCN-NEXT: $sgpr0 = COPY [[S_AND_B32_]]
->>>>>>> 637d572f
+    ; GCN-NEXT: [[S_AND_B32_:%[0-9]+]]:sreg_32 = S_AND_B32 [[S_MOV_B32_]], [[PRED_COPY]], implicit-def $scc
+    ; GCN-NEXT: $sgpr0 = PRED_COPY [[S_AND_B32_]]
     %0:sgpr(s32) = COPY $sgpr0
     %1:sgpr(s16) = G_TRUNC %0
     %2:sgpr(s32) = G_ZEXT %1
@@ -133,17 +127,10 @@
     ; GCN-LABEL: name: zext_sgpr_s32_to_sgpr_s64
     ; GCN: liveins: $sgpr0
     ; GCN-NEXT: {{  $}}
-<<<<<<< HEAD
-    ; GCN-NEXT: [[PRED_COPY:%[0-9]+]]:sreg_32 = PRED_COPY $sgpr0
-    ; GCN-NEXT: [[S_MOV_B32_:%[0-9]+]]:sreg_32 = S_MOV_B32 0
+    ; GCN-NEXT: [[PRED_COPY:%[0-9]+]]:sreg_32_xexec_hi_and_sreg_32_xm0 = PRED_COPY $sgpr0
+    ; GCN-NEXT: [[S_MOV_B32_:%[0-9]+]]:sreg_32_xm0 = S_MOV_B32 0
     ; GCN-NEXT: [[REG_SEQUENCE:%[0-9]+]]:sreg_64 = REG_SEQUENCE [[PRED_COPY]], %subreg.sub0, [[S_MOV_B32_]], %subreg.sub1
     ; GCN-NEXT: $sgpr0_sgpr1 = PRED_COPY [[REG_SEQUENCE]]
-=======
-    ; GCN-NEXT: [[COPY:%[0-9]+]]:sreg_32_xexec_hi_and_sreg_32_xm0 = COPY $sgpr0
-    ; GCN-NEXT: [[S_MOV_B32_:%[0-9]+]]:sreg_32_xm0 = S_MOV_B32 0
-    ; GCN-NEXT: [[REG_SEQUENCE:%[0-9]+]]:sreg_64 = REG_SEQUENCE [[COPY]], %subreg.sub0, [[S_MOV_B32_]], %subreg.sub1
-    ; GCN-NEXT: $sgpr0_sgpr1 = COPY [[REG_SEQUENCE]]
->>>>>>> 637d572f
     %0:sgpr(s32) = COPY $sgpr0
     %1:sgpr(s64) = G_ZEXT %0
     $sgpr0_sgpr1 = COPY %1
@@ -221,16 +208,10 @@
     ; GCN-LABEL: name: zext_vgpr_s16_to_vgpr_s32
     ; GCN: liveins: $vgpr0
     ; GCN-NEXT: {{  $}}
-<<<<<<< HEAD
     ; GCN-NEXT: [[PRED_COPY:%[0-9]+]]:vgpr_32 = PRED_COPY $vgpr0
-    ; GCN-NEXT: [[V_BFE_U32_e64_:%[0-9]+]]:vgpr_32 = V_BFE_U32_e64 [[PRED_COPY]], 0, 16, implicit $exec
-    ; GCN-NEXT: $vgpr0 = PRED_COPY [[V_BFE_U32_e64_]]
-=======
-    ; GCN-NEXT: [[COPY:%[0-9]+]]:vgpr_32 = COPY $vgpr0
     ; GCN-NEXT: [[S_MOV_B32_:%[0-9]+]]:sreg_32 = S_MOV_B32 65535
-    ; GCN-NEXT: [[V_AND_B32_e64_:%[0-9]+]]:vgpr_32 = V_AND_B32_e64 [[S_MOV_B32_]], [[COPY]], implicit $exec
-    ; GCN-NEXT: $vgpr0 = COPY [[V_AND_B32_e64_]]
->>>>>>> 637d572f
+    ; GCN-NEXT: [[V_AND_B32_e64_:%[0-9]+]]:vgpr_32 = V_AND_B32_e64 [[S_MOV_B32_]], [[PRED_COPY]], implicit $exec
+    ; GCN-NEXT: $vgpr0 = PRED_COPY [[V_AND_B32_e64_]]
     %0:vgpr(s32) = COPY $vgpr0
     %1:vgpr(s16) = G_TRUNC %0
     %2:vgpr(s32) = G_ZEXT %1
