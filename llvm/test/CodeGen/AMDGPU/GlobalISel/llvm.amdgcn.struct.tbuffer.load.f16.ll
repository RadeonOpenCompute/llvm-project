; NOTE: Assertions have been autogenerated by utils/update_mir_test_checks.py
; RUN: llc -global-isel -mtriple=amdgcn-mesa-mesa3d -mcpu=fiji -stop-after=instruction-select -verify-machineinstrs -o - %s | FileCheck -check-prefix=UNPACKED %s
; RUN: llc -global-isel -mtriple=amdgcn-mesa-mesa3d -mcpu=gfx810 -stop-after=instruction-select -verify-machineinstrs -o - %s | FileCheck -check-prefix=PACKED %s
; RUN: llc -global-isel -mtriple=amdgcn-mesa-mesa3d -mcpu=gfx1010 -mattr=+wavefrontsize64 -stop-after=instruction-select -verify-machineinstrs -o - %s | FileCheck -check-prefix=PACKED %s

define amdgpu_ps half @struct_tbuffer_load_f16__sgpr_rsrc__vgpr_vindex__vgpr_voffset__sgpr_soffset(<4 x i32> inreg %rsrc, i32 %vindex, i32 %voffset, i32 inreg %soffset) {
  ; PACKED-LABEL: name: struct_tbuffer_load_f16__sgpr_rsrc__vgpr_vindex__vgpr_voffset__sgpr_soffset
  ; PACKED: bb.1 (%ir-block.0):
  ; PACKED:   liveins: $sgpr2, $sgpr3, $sgpr4, $sgpr5, $sgpr6, $vgpr0, $vgpr1
  ; PACKED:   [[COPY:%[0-9]+]]:sreg_32 = COPY $sgpr2
  ; PACKED:   [[COPY1:%[0-9]+]]:sreg_32 = COPY $sgpr3
  ; PACKED:   [[COPY2:%[0-9]+]]:sreg_32 = COPY $sgpr4
  ; PACKED:   [[COPY3:%[0-9]+]]:sreg_32 = COPY $sgpr5
  ; PACKED:   [[COPY4:%[0-9]+]]:vgpr_32 = COPY $vgpr0
  ; PACKED:   [[COPY5:%[0-9]+]]:vgpr_32 = COPY $vgpr1
  ; PACKED:   [[COPY6:%[0-9]+]]:sreg_32 = COPY $sgpr6
  ; PACKED:   [[REG_SEQUENCE:%[0-9]+]]:sgpr_128 = REG_SEQUENCE [[COPY]], %subreg.sub0, [[COPY1]], %subreg.sub1, [[COPY2]], %subreg.sub2, [[COPY3]], %subreg.sub3
  ; PACKED:   [[REG_SEQUENCE1:%[0-9]+]]:vreg_64 = REG_SEQUENCE [[COPY4]], %subreg.sub0, [[COPY5]], %subreg.sub1
  ; PACKED:   [[TBUFFER_LOAD_FORMAT_D16_X_BOTHEN:%[0-9]+]]:vgpr_32 = TBUFFER_LOAD_FORMAT_D16_X_BOTHEN [[REG_SEQUENCE1]], [[REG_SEQUENCE]], [[COPY6]], 0, 78, 0, 0, 0, 0, 0, implicit $exec :: (dereferenceable load 2 from custom "TargetCustom7", align 1, addrspace 4)
  ; PACKED:   $vgpr0 = COPY [[TBUFFER_LOAD_FORMAT_D16_X_BOTHEN]]
  ; PACKED:   SI_RETURN_TO_EPILOG implicit $vgpr0
  ; UNPACKED-LABEL: name: struct_tbuffer_load_f16__sgpr_rsrc__vgpr_vindex__vgpr_voffset__sgpr_soffset
  ; UNPACKED: bb.1 (%ir-block.0):
  ; UNPACKED:   liveins: $sgpr2, $sgpr3, $sgpr4, $sgpr5, $sgpr6, $vgpr0, $vgpr1
  ; UNPACKED:   [[COPY:%[0-9]+]]:sreg_32 = COPY $sgpr2
  ; UNPACKED:   [[COPY1:%[0-9]+]]:sreg_32 = COPY $sgpr3
  ; UNPACKED:   [[COPY2:%[0-9]+]]:sreg_32 = COPY $sgpr4
  ; UNPACKED:   [[COPY3:%[0-9]+]]:sreg_32 = COPY $sgpr5
  ; UNPACKED:   [[COPY4:%[0-9]+]]:vgpr_32 = COPY $vgpr0
  ; UNPACKED:   [[COPY5:%[0-9]+]]:vgpr_32 = COPY $vgpr1
  ; UNPACKED:   [[COPY6:%[0-9]+]]:sreg_32 = COPY $sgpr6
  ; UNPACKED:   [[REG_SEQUENCE:%[0-9]+]]:sgpr_128 = REG_SEQUENCE [[COPY]], %subreg.sub0, [[COPY1]], %subreg.sub1, [[COPY2]], %subreg.sub2, [[COPY3]], %subreg.sub3
  ; UNPACKED:   [[REG_SEQUENCE1:%[0-9]+]]:vreg_64 = REG_SEQUENCE [[COPY4]], %subreg.sub0, [[COPY5]], %subreg.sub1
  ; UNPACKED:   [[TBUFFER_LOAD_FORMAT_D16_X_gfx80_BOTHEN:%[0-9]+]]:vgpr_32 = TBUFFER_LOAD_FORMAT_D16_X_gfx80_BOTHEN [[REG_SEQUENCE1]], [[REG_SEQUENCE]], [[COPY6]], 0, 78, 0, 0, 0, 0, 0, implicit $exec :: (dereferenceable load 2 from custom "BufferResource", align 1, addrspace 4)
  ; UNPACKED:   $vgpr0 = COPY [[TBUFFER_LOAD_FORMAT_D16_X_gfx80_BOTHEN]]
  ; UNPACKED:   SI_RETURN_TO_EPILOG implicit $vgpr0
  %val = call half @llvm.amdgcn.struct.tbuffer.load.f16(<4 x i32> %rsrc, i32 %vindex, i32 %voffset, i32 %soffset, i32 78, i32 0)
  ret half %val
}

define amdgpu_ps <2 x half> @struct_tbuffer_load_v2f16__sgpr_rsrc__vgpr_vindex__vgpr_voffset__sgpr_soffset(<4 x i32> inreg %rsrc, i32 %vindex, i32 %voffset, i32 inreg %soffset) {
  ; PACKED-LABEL: name: struct_tbuffer_load_v2f16__sgpr_rsrc__vgpr_vindex__vgpr_voffset__sgpr_soffset
  ; PACKED: bb.1 (%ir-block.0):
  ; PACKED:   liveins: $sgpr2, $sgpr3, $sgpr4, $sgpr5, $sgpr6, $vgpr0, $vgpr1
  ; PACKED:   [[COPY:%[0-9]+]]:sreg_32 = COPY $sgpr2
  ; PACKED:   [[COPY1:%[0-9]+]]:sreg_32 = COPY $sgpr3
  ; PACKED:   [[COPY2:%[0-9]+]]:sreg_32 = COPY $sgpr4
  ; PACKED:   [[COPY3:%[0-9]+]]:sreg_32 = COPY $sgpr5
  ; PACKED:   [[COPY4:%[0-9]+]]:vgpr_32 = COPY $vgpr0
  ; PACKED:   [[COPY5:%[0-9]+]]:vgpr_32 = COPY $vgpr1
  ; PACKED:   [[COPY6:%[0-9]+]]:sreg_32 = COPY $sgpr6
  ; PACKED:   [[REG_SEQUENCE:%[0-9]+]]:sgpr_128 = REG_SEQUENCE [[COPY]], %subreg.sub0, [[COPY1]], %subreg.sub1, [[COPY2]], %subreg.sub2, [[COPY3]], %subreg.sub3
  ; PACKED:   [[REG_SEQUENCE1:%[0-9]+]]:vreg_64 = REG_SEQUENCE [[COPY4]], %subreg.sub0, [[COPY5]], %subreg.sub1
<<<<<<< HEAD
  ; PACKED:   [[TBUFFER_LOAD_FORMAT_D16_XY_BOTHEN:%[0-9]+]]:vgpr_32 = TBUFFER_LOAD_FORMAT_D16_XY_BOTHEN [[REG_SEQUENCE1]], [[REG_SEQUENCE]], [[COPY6]], 0, 78, 0, 0, 0, 0, 0, implicit $exec :: (dereferenceable load 4 from custom "TargetCustom7", align 1, addrspace 4)
  ; PACKED:   $vgpr0 = COPY [[TBUFFER_LOAD_FORMAT_D16_XY_BOTHEN]]
=======
  ; PACKED:   [[TBUFFER_LOAD_FORMAT_D16_X_BOTHEN:%[0-9]+]]:vgpr_32 = TBUFFER_LOAD_FORMAT_D16_X_BOTHEN [[REG_SEQUENCE1]], [[REG_SEQUENCE]], [[COPY6]], 0, 78, 0, 0, 0, 0, 0, implicit $exec :: (dereferenceable load 2 from custom "BufferResource", align 1, addrspace 4)
  ; PACKED:   $vgpr0 = COPY [[TBUFFER_LOAD_FORMAT_D16_X_BOTHEN]]
>>>>>>> 25f80e16
  ; PACKED:   SI_RETURN_TO_EPILOG implicit $vgpr0
  ; UNPACKED-LABEL: name: struct_tbuffer_load_v2f16__sgpr_rsrc__vgpr_vindex__vgpr_voffset__sgpr_soffset
  ; UNPACKED: bb.1 (%ir-block.0):
  ; UNPACKED:   liveins: $sgpr2, $sgpr3, $sgpr4, $sgpr5, $sgpr6, $vgpr0, $vgpr1
  ; UNPACKED:   [[COPY:%[0-9]+]]:sreg_32 = COPY $sgpr2
  ; UNPACKED:   [[COPY1:%[0-9]+]]:sreg_32 = COPY $sgpr3
  ; UNPACKED:   [[COPY2:%[0-9]+]]:sreg_32 = COPY $sgpr4
  ; UNPACKED:   [[COPY3:%[0-9]+]]:sreg_32 = COPY $sgpr5
  ; UNPACKED:   [[COPY4:%[0-9]+]]:vgpr_32 = COPY $vgpr0
  ; UNPACKED:   [[COPY5:%[0-9]+]]:vgpr_32 = COPY $vgpr1
  ; UNPACKED:   [[COPY6:%[0-9]+]]:sreg_32 = COPY $sgpr6
  ; UNPACKED:   [[REG_SEQUENCE:%[0-9]+]]:sgpr_128 = REG_SEQUENCE [[COPY]], %subreg.sub0, [[COPY1]], %subreg.sub1, [[COPY2]], %subreg.sub2, [[COPY3]], %subreg.sub3
  ; UNPACKED:   [[REG_SEQUENCE1:%[0-9]+]]:vreg_64 = REG_SEQUENCE [[COPY4]], %subreg.sub0, [[COPY5]], %subreg.sub1
  ; UNPACKED:   [[TBUFFER_LOAD_FORMAT_D16_XY_gfx80_BOTHEN:%[0-9]+]]:vreg_64 = TBUFFER_LOAD_FORMAT_D16_XY_gfx80_BOTHEN [[REG_SEQUENCE1]], [[REG_SEQUENCE]], [[COPY6]], 0, 78, 0, 0, 0, 0, 0, implicit $exec :: (dereferenceable load 4 from custom "BufferResource", align 1, addrspace 4)
  ; UNPACKED:   [[COPY7:%[0-9]+]]:vgpr_32 = COPY [[TBUFFER_LOAD_FORMAT_D16_XY_gfx80_BOTHEN]].sub0
  ; UNPACKED:   [[COPY8:%[0-9]+]]:vgpr_32 = COPY [[TBUFFER_LOAD_FORMAT_D16_XY_gfx80_BOTHEN]].sub1
  ; UNPACKED:   [[S_MOV_B32_:%[0-9]+]]:sreg_32 = S_MOV_B32 65535
  ; UNPACKED:   [[COPY9:%[0-9]+]]:vgpr_32 = COPY [[S_MOV_B32_]]
  ; UNPACKED:   [[V_AND_B32_e64_:%[0-9]+]]:vgpr_32 = V_AND_B32_e64 [[COPY7]], [[COPY9]], implicit $exec
  ; UNPACKED:   [[COPY10:%[0-9]+]]:vgpr_32 = COPY [[S_MOV_B32_]]
  ; UNPACKED:   [[V_AND_B32_e64_1:%[0-9]+]]:vgpr_32 = V_AND_B32_e64 [[COPY8]], [[COPY10]], implicit $exec
  ; UNPACKED:   [[S_MOV_B32_1:%[0-9]+]]:sreg_32 = S_MOV_B32 16
  ; UNPACKED:   [[COPY11:%[0-9]+]]:vgpr_32 = COPY [[S_MOV_B32_1]]
  ; UNPACKED:   [[V_LSHLREV_B32_e64_:%[0-9]+]]:vgpr_32 = V_LSHLREV_B32_e64 [[COPY11]], [[V_AND_B32_e64_1]], implicit $exec
  ; UNPACKED:   [[V_OR_B32_e64_:%[0-9]+]]:vgpr_32 = V_OR_B32_e64 [[V_AND_B32_e64_]], [[V_LSHLREV_B32_e64_]], implicit $exec
  ; UNPACKED:   $vgpr0 = COPY [[V_OR_B32_e64_]]
  ; UNPACKED:   SI_RETURN_TO_EPILOG implicit $vgpr0
<<<<<<< HEAD
=======
  ; PACKED-LABEL: name: struct_tbuffer_load_v2f16__sgpr_rsrc__vgpr_vindex__vgpr_voffset__sgpr_soffset
  ; PACKED: bb.1 (%ir-block.0):
  ; PACKED:   liveins: $sgpr2, $sgpr3, $sgpr4, $sgpr5, $sgpr6, $vgpr0, $vgpr1
  ; PACKED:   [[COPY:%[0-9]+]]:sreg_32 = COPY $sgpr2
  ; PACKED:   [[COPY1:%[0-9]+]]:sreg_32 = COPY $sgpr3
  ; PACKED:   [[COPY2:%[0-9]+]]:sreg_32 = COPY $sgpr4
  ; PACKED:   [[COPY3:%[0-9]+]]:sreg_32 = COPY $sgpr5
  ; PACKED:   [[COPY4:%[0-9]+]]:vgpr_32 = COPY $vgpr0
  ; PACKED:   [[COPY5:%[0-9]+]]:vgpr_32 = COPY $vgpr1
  ; PACKED:   [[COPY6:%[0-9]+]]:sreg_32 = COPY $sgpr6
  ; PACKED:   [[REG_SEQUENCE:%[0-9]+]]:sgpr_128 = REG_SEQUENCE [[COPY]], %subreg.sub0, [[COPY1]], %subreg.sub1, [[COPY2]], %subreg.sub2, [[COPY3]], %subreg.sub3
  ; PACKED:   [[REG_SEQUENCE1:%[0-9]+]]:vreg_64 = REG_SEQUENCE [[COPY4]], %subreg.sub0, [[COPY5]], %subreg.sub1
  ; PACKED:   [[TBUFFER_LOAD_FORMAT_D16_XY_BOTHEN:%[0-9]+]]:vgpr_32 = TBUFFER_LOAD_FORMAT_D16_XY_BOTHEN [[REG_SEQUENCE1]], [[REG_SEQUENCE]], [[COPY6]], 0, 78, 0, 0, 0, 0, 0, implicit $exec :: (dereferenceable load 4 from custom "BufferResource", align 1, addrspace 4)
  ; PACKED:   $vgpr0 = COPY [[TBUFFER_LOAD_FORMAT_D16_XY_BOTHEN]]
  ; PACKED:   SI_RETURN_TO_EPILOG implicit $vgpr0
>>>>>>> 25f80e16
  %val = call <2 x half> @llvm.amdgcn.struct.tbuffer.load.v2f16(<4 x i32> %rsrc, i32 %vindex, i32 %voffset, i32 %soffset, i32 78, i32 0)
  ret <2 x half> %val
}

; FIXME: Crashes
; define amdgpu_ps <3 x half> @struct_tbuffer_load_v3f16__sgpr_rsrc__vgpr_vindex__vgpr_voffset__sgpr_soffset(<4 x i32> inreg %rsrc, i32 %vindex, i32 %voffset, i32 inreg %soffset) {
;   %val = call <3 x half> @llvm.amdgcn.struct.tbuffer.load.v3f16(<4 x i32> %rsrc, i32 %vindex, i32 %voffset, i32 %soffset, i32 78, i32 0)
;   ret <3 x half> %val
; }

define amdgpu_ps <4 x half> @struct_tbuffer_load_v4f16__sgpr_rsrc__vgpr_vindex__vgpr_voffset__sgpr_soffset(<4 x i32> inreg %rsrc, i32 %vindex, i32 %voffset, i32 inreg %soffset) {
  ; PACKED-LABEL: name: struct_tbuffer_load_v4f16__sgpr_rsrc__vgpr_vindex__vgpr_voffset__sgpr_soffset
  ; PACKED: bb.1 (%ir-block.0):
  ; PACKED:   liveins: $sgpr2, $sgpr3, $sgpr4, $sgpr5, $sgpr6, $vgpr0, $vgpr1
  ; PACKED:   [[COPY:%[0-9]+]]:sreg_32 = COPY $sgpr2
  ; PACKED:   [[COPY1:%[0-9]+]]:sreg_32 = COPY $sgpr3
  ; PACKED:   [[COPY2:%[0-9]+]]:sreg_32 = COPY $sgpr4
  ; PACKED:   [[COPY3:%[0-9]+]]:sreg_32 = COPY $sgpr5
  ; PACKED:   [[COPY4:%[0-9]+]]:vgpr_32 = COPY $vgpr0
  ; PACKED:   [[COPY5:%[0-9]+]]:vgpr_32 = COPY $vgpr1
  ; PACKED:   [[COPY6:%[0-9]+]]:sreg_32 = COPY $sgpr6
  ; PACKED:   [[REG_SEQUENCE:%[0-9]+]]:sgpr_128 = REG_SEQUENCE [[COPY]], %subreg.sub0, [[COPY1]], %subreg.sub1, [[COPY2]], %subreg.sub2, [[COPY3]], %subreg.sub3
  ; PACKED:   [[REG_SEQUENCE1:%[0-9]+]]:vreg_64 = REG_SEQUENCE [[COPY4]], %subreg.sub0, [[COPY5]], %subreg.sub1
  ; PACKED:   [[TBUFFER_LOAD_FORMAT_D16_XYZW_BOTHEN:%[0-9]+]]:vreg_64 = TBUFFER_LOAD_FORMAT_D16_XYZW_BOTHEN [[REG_SEQUENCE1]], [[REG_SEQUENCE]], [[COPY6]], 0, 78, 0, 0, 0, 0, 0, implicit $exec :: (dereferenceable load 8 from custom "TargetCustom7", align 1, addrspace 4)
  ; PACKED:   [[COPY7:%[0-9]+]]:vgpr_32 = COPY [[TBUFFER_LOAD_FORMAT_D16_XYZW_BOTHEN]].sub0
  ; PACKED:   [[COPY8:%[0-9]+]]:vgpr_32 = COPY [[TBUFFER_LOAD_FORMAT_D16_XYZW_BOTHEN]].sub1
  ; PACKED:   $vgpr0 = COPY [[COPY7]]
  ; PACKED:   $vgpr1 = COPY [[COPY8]]
  ; PACKED:   SI_RETURN_TO_EPILOG implicit $vgpr0, implicit $vgpr1
  ; UNPACKED-LABEL: name: struct_tbuffer_load_v4f16__sgpr_rsrc__vgpr_vindex__vgpr_voffset__sgpr_soffset
  ; UNPACKED: bb.1 (%ir-block.0):
  ; UNPACKED:   liveins: $sgpr2, $sgpr3, $sgpr4, $sgpr5, $sgpr6, $vgpr0, $vgpr1
  ; UNPACKED:   [[COPY:%[0-9]+]]:sreg_32 = COPY $sgpr2
  ; UNPACKED:   [[COPY1:%[0-9]+]]:sreg_32 = COPY $sgpr3
  ; UNPACKED:   [[COPY2:%[0-9]+]]:sreg_32 = COPY $sgpr4
  ; UNPACKED:   [[COPY3:%[0-9]+]]:sreg_32 = COPY $sgpr5
  ; UNPACKED:   [[COPY4:%[0-9]+]]:vgpr_32 = COPY $vgpr0
  ; UNPACKED:   [[COPY5:%[0-9]+]]:vgpr_32 = COPY $vgpr1
  ; UNPACKED:   [[COPY6:%[0-9]+]]:sreg_32 = COPY $sgpr6
  ; UNPACKED:   [[REG_SEQUENCE:%[0-9]+]]:sgpr_128 = REG_SEQUENCE [[COPY]], %subreg.sub0, [[COPY1]], %subreg.sub1, [[COPY2]], %subreg.sub2, [[COPY3]], %subreg.sub3
  ; UNPACKED:   [[REG_SEQUENCE1:%[0-9]+]]:vreg_64 = REG_SEQUENCE [[COPY4]], %subreg.sub0, [[COPY5]], %subreg.sub1
  ; UNPACKED:   [[TBUFFER_LOAD_FORMAT_D16_XYZW_gfx80_BOTHEN:%[0-9]+]]:vreg_128 = TBUFFER_LOAD_FORMAT_D16_XYZW_gfx80_BOTHEN [[REG_SEQUENCE1]], [[REG_SEQUENCE]], [[COPY6]], 0, 78, 0, 0, 0, 0, 0, implicit $exec :: (dereferenceable load 8 from custom "BufferResource", align 1, addrspace 4)
  ; UNPACKED:   [[COPY7:%[0-9]+]]:vgpr_32 = COPY [[TBUFFER_LOAD_FORMAT_D16_XYZW_gfx80_BOTHEN]].sub0
  ; UNPACKED:   [[COPY8:%[0-9]+]]:vgpr_32 = COPY [[TBUFFER_LOAD_FORMAT_D16_XYZW_gfx80_BOTHEN]].sub1
  ; UNPACKED:   [[COPY9:%[0-9]+]]:vgpr_32 = COPY [[TBUFFER_LOAD_FORMAT_D16_XYZW_gfx80_BOTHEN]].sub2
  ; UNPACKED:   [[COPY10:%[0-9]+]]:vgpr_32 = COPY [[TBUFFER_LOAD_FORMAT_D16_XYZW_gfx80_BOTHEN]].sub3
  ; UNPACKED:   [[S_MOV_B32_:%[0-9]+]]:sreg_32 = S_MOV_B32 65535
  ; UNPACKED:   [[COPY11:%[0-9]+]]:vgpr_32 = COPY [[S_MOV_B32_]]
  ; UNPACKED:   [[V_AND_B32_e64_:%[0-9]+]]:vgpr_32 = V_AND_B32_e64 [[COPY7]], [[COPY11]], implicit $exec
  ; UNPACKED:   [[COPY12:%[0-9]+]]:vgpr_32 = COPY [[S_MOV_B32_]]
  ; UNPACKED:   [[V_AND_B32_e64_1:%[0-9]+]]:vgpr_32 = V_AND_B32_e64 [[COPY8]], [[COPY12]], implicit $exec
  ; UNPACKED:   [[S_MOV_B32_1:%[0-9]+]]:sreg_32 = S_MOV_B32 16
  ; UNPACKED:   [[COPY13:%[0-9]+]]:vgpr_32 = COPY [[S_MOV_B32_1]]
  ; UNPACKED:   [[V_LSHLREV_B32_e64_:%[0-9]+]]:vgpr_32 = V_LSHLREV_B32_e64 [[COPY13]], [[V_AND_B32_e64_1]], implicit $exec
  ; UNPACKED:   [[V_OR_B32_e64_:%[0-9]+]]:vgpr_32 = V_OR_B32_e64 [[V_AND_B32_e64_]], [[V_LSHLREV_B32_e64_]], implicit $exec
  ; UNPACKED:   [[COPY14:%[0-9]+]]:vgpr_32 = COPY [[S_MOV_B32_]]
  ; UNPACKED:   [[V_AND_B32_e64_2:%[0-9]+]]:vgpr_32 = V_AND_B32_e64 [[COPY9]], [[COPY14]], implicit $exec
  ; UNPACKED:   [[COPY15:%[0-9]+]]:vgpr_32 = COPY [[S_MOV_B32_]]
  ; UNPACKED:   [[V_AND_B32_e64_3:%[0-9]+]]:vgpr_32 = V_AND_B32_e64 [[COPY10]], [[COPY15]], implicit $exec
  ; UNPACKED:   [[COPY16:%[0-9]+]]:vgpr_32 = COPY [[S_MOV_B32_1]]
  ; UNPACKED:   [[V_LSHLREV_B32_e64_1:%[0-9]+]]:vgpr_32 = V_LSHLREV_B32_e64 [[COPY16]], [[V_AND_B32_e64_3]], implicit $exec
  ; UNPACKED:   [[V_OR_B32_e64_1:%[0-9]+]]:vgpr_32 = V_OR_B32_e64 [[V_AND_B32_e64_2]], [[V_LSHLREV_B32_e64_1]], implicit $exec
  ; UNPACKED:   $vgpr0 = COPY [[V_OR_B32_e64_]]
  ; UNPACKED:   $vgpr1 = COPY [[V_OR_B32_e64_1]]
  ; UNPACKED:   SI_RETURN_TO_EPILOG implicit $vgpr0, implicit $vgpr1
  %val = call <4 x half> @llvm.amdgcn.struct.tbuffer.load.v4f16(<4 x i32> %rsrc, i32 %vindex, i32 %voffset, i32 %soffset, i32 78, i32 0)
  ret <4 x half> %val
}

define amdgpu_ps half @struct_tbuffer_load_f16__sgpr_rsrc__vgpr_vindex__vgpr_voffset__sgpr_soffset_vindex0(<4 x i32> inreg %rsrc, i32 %voffset, i32 inreg %soffset) {
  ; PACKED-LABEL: name: struct_tbuffer_load_f16__sgpr_rsrc__vgpr_vindex__vgpr_voffset__sgpr_soffset_vindex0
  ; PACKED: bb.1 (%ir-block.0):
  ; PACKED:   liveins: $sgpr2, $sgpr3, $sgpr4, $sgpr5, $sgpr6, $vgpr0
  ; PACKED:   [[COPY:%[0-9]+]]:sreg_32 = COPY $sgpr2
  ; PACKED:   [[COPY1:%[0-9]+]]:sreg_32 = COPY $sgpr3
  ; PACKED:   [[COPY2:%[0-9]+]]:sreg_32 = COPY $sgpr4
  ; PACKED:   [[COPY3:%[0-9]+]]:sreg_32 = COPY $sgpr5
  ; PACKED:   [[COPY4:%[0-9]+]]:vgpr_32 = COPY $vgpr0
  ; PACKED:   [[COPY5:%[0-9]+]]:sreg_32 = COPY $sgpr6
  ; PACKED:   [[REG_SEQUENCE:%[0-9]+]]:sgpr_128 = REG_SEQUENCE [[COPY]], %subreg.sub0, [[COPY1]], %subreg.sub1, [[COPY2]], %subreg.sub2, [[COPY3]], %subreg.sub3
<<<<<<< HEAD
  ; PACKED:   [[S_MOV_B32_:%[0-9]+]]:sreg_32 = S_MOV_B32 0
  ; PACKED:   [[COPY6:%[0-9]+]]:vgpr_32 = COPY [[S_MOV_B32_]]
  ; PACKED:   [[REG_SEQUENCE1:%[0-9]+]]:vreg_64 = REG_SEQUENCE [[COPY6]], %subreg.sub0, [[COPY4]], %subreg.sub1
  ; PACKED:   [[TBUFFER_LOAD_FORMAT_D16_X_BOTHEN:%[0-9]+]]:vgpr_32 = TBUFFER_LOAD_FORMAT_D16_X_BOTHEN [[REG_SEQUENCE1]], [[REG_SEQUENCE]], [[COPY5]], 0, 78, 0, 0, 0, 0, 0, implicit $exec :: (dereferenceable load 2 from custom "TargetCustom7", align 1, addrspace 4)
  ; PACKED:   $vgpr0 = COPY [[TBUFFER_LOAD_FORMAT_D16_X_BOTHEN]]
  ; PACKED:   SI_RETURN_TO_EPILOG implicit $vgpr0
=======
  ; PACKED:   [[REG_SEQUENCE1:%[0-9]+]]:vreg_64 = REG_SEQUENCE [[COPY4]], %subreg.sub0, [[COPY5]], %subreg.sub1
  ; PACKED:   [[TBUFFER_LOAD_FORMAT_D16_XYZW_BOTHEN:%[0-9]+]]:vreg_64 = TBUFFER_LOAD_FORMAT_D16_XYZW_BOTHEN [[REG_SEQUENCE1]], [[REG_SEQUENCE]], [[COPY6]], 0, 78, 0, 0, 0, 0, 0, implicit $exec :: (dereferenceable load 8 from custom "BufferResource", align 1, addrspace 4)
  ; PACKED:   [[COPY7:%[0-9]+]]:vgpr_32 = COPY [[TBUFFER_LOAD_FORMAT_D16_XYZW_BOTHEN]].sub0
  ; PACKED:   [[COPY8:%[0-9]+]]:vgpr_32 = COPY [[TBUFFER_LOAD_FORMAT_D16_XYZW_BOTHEN]].sub1
  ; PACKED:   $vgpr0 = COPY [[COPY7]]
  ; PACKED:   $vgpr1 = COPY [[COPY8]]
  ; PACKED:   SI_RETURN_TO_EPILOG implicit $vgpr0, implicit $vgpr1
  %val = call <4 x half> @llvm.amdgcn.struct.tbuffer.load.v4f16(<4 x i32> %rsrc, i32 %vindex, i32 %voffset, i32 %soffset, i32 78, i32 0)
  ret <4 x half> %val
}

define amdgpu_ps half @struct_tbuffer_load_f16__sgpr_rsrc__vgpr_vindex__vgpr_voffset__sgpr_soffset_vindex0(<4 x i32> inreg %rsrc, i32 %voffset, i32 inreg %soffset) {
>>>>>>> 25f80e16
  ; UNPACKED-LABEL: name: struct_tbuffer_load_f16__sgpr_rsrc__vgpr_vindex__vgpr_voffset__sgpr_soffset_vindex0
  ; UNPACKED: bb.1 (%ir-block.0):
  ; UNPACKED:   liveins: $sgpr2, $sgpr3, $sgpr4, $sgpr5, $sgpr6, $vgpr0
  ; UNPACKED:   [[COPY:%[0-9]+]]:sreg_32 = COPY $sgpr2
  ; UNPACKED:   [[COPY1:%[0-9]+]]:sreg_32 = COPY $sgpr3
  ; UNPACKED:   [[COPY2:%[0-9]+]]:sreg_32 = COPY $sgpr4
  ; UNPACKED:   [[COPY3:%[0-9]+]]:sreg_32 = COPY $sgpr5
  ; UNPACKED:   [[COPY4:%[0-9]+]]:vgpr_32 = COPY $vgpr0
  ; UNPACKED:   [[COPY5:%[0-9]+]]:sreg_32 = COPY $sgpr6
  ; UNPACKED:   [[REG_SEQUENCE:%[0-9]+]]:sgpr_128 = REG_SEQUENCE [[COPY]], %subreg.sub0, [[COPY1]], %subreg.sub1, [[COPY2]], %subreg.sub2, [[COPY3]], %subreg.sub3
  ; UNPACKED:   [[S_MOV_B32_:%[0-9]+]]:sreg_32 = S_MOV_B32 0
  ; UNPACKED:   [[COPY6:%[0-9]+]]:vgpr_32 = COPY [[S_MOV_B32_]]
  ; UNPACKED:   [[REG_SEQUENCE1:%[0-9]+]]:vreg_64 = REG_SEQUENCE [[COPY6]], %subreg.sub0, [[COPY4]], %subreg.sub1
  ; UNPACKED:   [[TBUFFER_LOAD_FORMAT_D16_X_gfx80_BOTHEN:%[0-9]+]]:vgpr_32 = TBUFFER_LOAD_FORMAT_D16_X_gfx80_BOTHEN [[REG_SEQUENCE1]], [[REG_SEQUENCE]], [[COPY5]], 0, 78, 0, 0, 0, 0, 0, implicit $exec :: (dereferenceable load 2 from custom "BufferResource", align 1, addrspace 4)
  ; UNPACKED:   $vgpr0 = COPY [[TBUFFER_LOAD_FORMAT_D16_X_gfx80_BOTHEN]]
  ; UNPACKED:   SI_RETURN_TO_EPILOG implicit $vgpr0
<<<<<<< HEAD
=======
  ; PACKED-LABEL: name: struct_tbuffer_load_f16__sgpr_rsrc__vgpr_vindex__vgpr_voffset__sgpr_soffset_vindex0
  ; PACKED: bb.1 (%ir-block.0):
  ; PACKED:   liveins: $sgpr2, $sgpr3, $sgpr4, $sgpr5, $sgpr6, $vgpr0
  ; PACKED:   [[COPY:%[0-9]+]]:sreg_32 = COPY $sgpr2
  ; PACKED:   [[COPY1:%[0-9]+]]:sreg_32 = COPY $sgpr3
  ; PACKED:   [[COPY2:%[0-9]+]]:sreg_32 = COPY $sgpr4
  ; PACKED:   [[COPY3:%[0-9]+]]:sreg_32 = COPY $sgpr5
  ; PACKED:   [[COPY4:%[0-9]+]]:vgpr_32 = COPY $vgpr0
  ; PACKED:   [[COPY5:%[0-9]+]]:sreg_32 = COPY $sgpr6
  ; PACKED:   [[REG_SEQUENCE:%[0-9]+]]:sgpr_128 = REG_SEQUENCE [[COPY]], %subreg.sub0, [[COPY1]], %subreg.sub1, [[COPY2]], %subreg.sub2, [[COPY3]], %subreg.sub3
  ; PACKED:   [[S_MOV_B32_:%[0-9]+]]:sreg_32 = S_MOV_B32 0
  ; PACKED:   [[COPY6:%[0-9]+]]:vgpr_32 = COPY [[S_MOV_B32_]]
  ; PACKED:   [[REG_SEQUENCE1:%[0-9]+]]:vreg_64 = REG_SEQUENCE [[COPY6]], %subreg.sub0, [[COPY4]], %subreg.sub1
  ; PACKED:   [[TBUFFER_LOAD_FORMAT_D16_X_BOTHEN:%[0-9]+]]:vgpr_32 = TBUFFER_LOAD_FORMAT_D16_X_BOTHEN [[REG_SEQUENCE1]], [[REG_SEQUENCE]], [[COPY5]], 0, 78, 0, 0, 0, 0, 0, implicit $exec :: (dereferenceable load 2 from custom "BufferResource", align 1, addrspace 4)
  ; PACKED:   $vgpr0 = COPY [[TBUFFER_LOAD_FORMAT_D16_X_BOTHEN]]
  ; PACKED:   SI_RETURN_TO_EPILOG implicit $vgpr0
>>>>>>> 25f80e16
  %val = call half @llvm.amdgcn.struct.tbuffer.load.f16(<4 x i32> %rsrc, i32 0, i32 %voffset, i32 %soffset, i32 78, i32 0)
  ret half %val
}

define amdgpu_ps <4 x half> @struct_tbuffer_load_v4f16__vgpr_rsrc__sgpr_vindex__sgpr_voffset__vgpr_soffset(<4 x i32> %rsrc, i32 inreg %vindex, i32 inreg %voffset, i32 %soffset) {
  ; PACKED-LABEL: name: struct_tbuffer_load_v4f16__vgpr_rsrc__sgpr_vindex__sgpr_voffset__vgpr_soffset
  ; PACKED: bb.1 (%ir-block.0):
  ; PACKED:   successors: %bb.2(0x80000000)
  ; PACKED:   liveins: $sgpr2, $sgpr3, $vgpr0, $vgpr1, $vgpr2, $vgpr3, $vgpr4
  ; PACKED:   [[COPY:%[0-9]+]]:vgpr_32 = COPY $vgpr0
  ; PACKED:   [[COPY1:%[0-9]+]]:vgpr_32 = COPY $vgpr1
  ; PACKED:   [[COPY2:%[0-9]+]]:vgpr_32 = COPY $vgpr2
  ; PACKED:   [[COPY3:%[0-9]+]]:vgpr_32 = COPY $vgpr3
  ; PACKED:   [[COPY4:%[0-9]+]]:sreg_32 = COPY $sgpr2
  ; PACKED:   [[COPY5:%[0-9]+]]:sreg_32 = COPY $sgpr3
  ; PACKED:   [[COPY6:%[0-9]+]]:vgpr_32 = COPY $vgpr4
  ; PACKED:   [[REG_SEQUENCE:%[0-9]+]]:vreg_128 = REG_SEQUENCE [[COPY]], %subreg.sub0, [[COPY1]], %subreg.sub1, [[COPY2]], %subreg.sub2, [[COPY3]], %subreg.sub3
  ; PACKED:   [[COPY7:%[0-9]+]]:vgpr_32 = COPY [[COPY4]]
  ; PACKED:   [[COPY8:%[0-9]+]]:vgpr_32 = COPY [[COPY5]]
  ; PACKED:   [[COPY9:%[0-9]+]]:vreg_64 = COPY [[REG_SEQUENCE]].sub0_sub1
  ; PACKED:   [[COPY10:%[0-9]+]]:vreg_64 = COPY [[REG_SEQUENCE]].sub2_sub3
  ; PACKED:   [[S_MOV_B64_term:%[0-9]+]]:sreg_64_xexec = S_MOV_B64_term $exec
  ; PACKED: bb.2:
  ; PACKED:   successors: %bb.3(0x40000000), %bb.2(0x40000000)
  ; PACKED:   [[V_READFIRSTLANE_B32_:%[0-9]+]]:sreg_32_xm0 = V_READFIRSTLANE_B32 [[COPY9]].sub0, implicit $exec
  ; PACKED:   [[V_READFIRSTLANE_B32_1:%[0-9]+]]:sreg_32_xm0 = V_READFIRSTLANE_B32 [[COPY9]].sub1, implicit $exec
  ; PACKED:   [[REG_SEQUENCE1:%[0-9]+]]:sreg_64_xexec = REG_SEQUENCE [[V_READFIRSTLANE_B32_]], %subreg.sub0, [[V_READFIRSTLANE_B32_1]], %subreg.sub1
  ; PACKED:   [[V_CMP_EQ_U64_e64_:%[0-9]+]]:sreg_64_xexec = V_CMP_EQ_U64_e64 [[REG_SEQUENCE1]], [[COPY9]], implicit $exec
  ; PACKED:   [[V_READFIRSTLANE_B32_2:%[0-9]+]]:sreg_32_xm0 = V_READFIRSTLANE_B32 [[COPY10]].sub0, implicit $exec
  ; PACKED:   [[V_READFIRSTLANE_B32_3:%[0-9]+]]:sreg_32_xm0 = V_READFIRSTLANE_B32 [[COPY10]].sub1, implicit $exec
  ; PACKED:   [[REG_SEQUENCE2:%[0-9]+]]:sreg_64_xexec = REG_SEQUENCE [[V_READFIRSTLANE_B32_2]], %subreg.sub0, [[V_READFIRSTLANE_B32_3]], %subreg.sub1
  ; PACKED:   [[V_CMP_EQ_U64_e64_1:%[0-9]+]]:sreg_64_xexec = V_CMP_EQ_U64_e64 [[REG_SEQUENCE2]], [[COPY10]], implicit $exec
  ; PACKED:   [[S_AND_B64_:%[0-9]+]]:sreg_64_xexec = S_AND_B64 [[V_CMP_EQ_U64_e64_1]], [[V_CMP_EQ_U64_e64_]], implicit-def $scc
  ; PACKED:   [[REG_SEQUENCE3:%[0-9]+]]:sgpr_128 = REG_SEQUENCE [[V_READFIRSTLANE_B32_]], %subreg.sub0, [[V_READFIRSTLANE_B32_1]], %subreg.sub1, [[V_READFIRSTLANE_B32_2]], %subreg.sub2, [[V_READFIRSTLANE_B32_3]], %subreg.sub3
  ; PACKED:   [[V_READFIRSTLANE_B32_4:%[0-9]+]]:sreg_32_xm0 = V_READFIRSTLANE_B32 [[COPY6]], implicit $exec
  ; PACKED:   [[V_CMP_EQ_U32_e64_:%[0-9]+]]:sreg_64_xexec = V_CMP_EQ_U32_e64 [[V_READFIRSTLANE_B32_4]], [[COPY6]], implicit $exec
  ; PACKED:   [[S_AND_B64_1:%[0-9]+]]:sreg_64_xexec = S_AND_B64 [[V_CMP_EQ_U32_e64_]], [[S_AND_B64_]], implicit-def $scc
  ; PACKED:   [[REG_SEQUENCE4:%[0-9]+]]:vreg_64 = REG_SEQUENCE [[COPY7]], %subreg.sub0, [[COPY8]], %subreg.sub1
  ; PACKED:   [[TBUFFER_LOAD_FORMAT_D16_XYZW_BOTHEN:%[0-9]+]]:vreg_64 = TBUFFER_LOAD_FORMAT_D16_XYZW_BOTHEN [[REG_SEQUENCE4]], [[REG_SEQUENCE3]], [[V_READFIRSTLANE_B32_4]], 0, 78, 0, 0, 0, 0, 0, implicit $exec :: (dereferenceable load 8 from custom "TargetCustom7", align 1, addrspace 4)
  ; PACKED:   [[S_AND_SAVEEXEC_B64_:%[0-9]+]]:sreg_64_xexec = S_AND_SAVEEXEC_B64 killed [[S_AND_B64_1]], implicit-def $exec, implicit-def $scc, implicit $exec
  ; PACKED:   $exec = S_XOR_B64_term $exec, [[S_AND_SAVEEXEC_B64_]], implicit-def $scc
  ; PACKED:   S_CBRANCH_EXECNZ %bb.2, implicit $exec
  ; PACKED: bb.3:
  ; PACKED:   successors: %bb.4(0x80000000)
  ; PACKED:   $exec = S_MOV_B64_term [[S_MOV_B64_term]]
  ; PACKED: bb.4:
  ; PACKED:   [[COPY11:%[0-9]+]]:vgpr_32 = COPY [[TBUFFER_LOAD_FORMAT_D16_XYZW_BOTHEN]].sub0
  ; PACKED:   [[COPY12:%[0-9]+]]:vgpr_32 = COPY [[TBUFFER_LOAD_FORMAT_D16_XYZW_BOTHEN]].sub1
  ; PACKED:   $vgpr0 = COPY [[COPY11]]
  ; PACKED:   $vgpr1 = COPY [[COPY12]]
  ; PACKED:   SI_RETURN_TO_EPILOG implicit $vgpr0, implicit $vgpr1
  ; UNPACKED-LABEL: name: struct_tbuffer_load_v4f16__vgpr_rsrc__sgpr_vindex__sgpr_voffset__vgpr_soffset
  ; UNPACKED: bb.1 (%ir-block.0):
  ; UNPACKED:   successors: %bb.2(0x80000000)
  ; UNPACKED:   liveins: $sgpr2, $sgpr3, $vgpr0, $vgpr1, $vgpr2, $vgpr3, $vgpr4
  ; UNPACKED:   [[COPY:%[0-9]+]]:vgpr_32 = COPY $vgpr0
  ; UNPACKED:   [[COPY1:%[0-9]+]]:vgpr_32 = COPY $vgpr1
  ; UNPACKED:   [[COPY2:%[0-9]+]]:vgpr_32 = COPY $vgpr2
  ; UNPACKED:   [[COPY3:%[0-9]+]]:vgpr_32 = COPY $vgpr3
  ; UNPACKED:   [[COPY4:%[0-9]+]]:sreg_32 = COPY $sgpr2
  ; UNPACKED:   [[COPY5:%[0-9]+]]:sreg_32 = COPY $sgpr3
  ; UNPACKED:   [[COPY6:%[0-9]+]]:vgpr_32 = COPY $vgpr4
  ; UNPACKED:   [[REG_SEQUENCE:%[0-9]+]]:vreg_128 = REG_SEQUENCE [[COPY]], %subreg.sub0, [[COPY1]], %subreg.sub1, [[COPY2]], %subreg.sub2, [[COPY3]], %subreg.sub3
  ; UNPACKED:   [[COPY7:%[0-9]+]]:vgpr_32 = COPY [[COPY4]]
  ; UNPACKED:   [[COPY8:%[0-9]+]]:vgpr_32 = COPY [[COPY5]]
  ; UNPACKED:   [[COPY9:%[0-9]+]]:vreg_64 = COPY [[REG_SEQUENCE]].sub0_sub1
  ; UNPACKED:   [[COPY10:%[0-9]+]]:vreg_64 = COPY [[REG_SEQUENCE]].sub2_sub3
  ; UNPACKED:   [[S_MOV_B64_term:%[0-9]+]]:sreg_64_xexec = S_MOV_B64_term $exec
  ; UNPACKED: bb.2:
  ; UNPACKED:   successors: %bb.3(0x40000000), %bb.2(0x40000000)
  ; UNPACKED:   [[V_READFIRSTLANE_B32_:%[0-9]+]]:sreg_32_xm0 = V_READFIRSTLANE_B32 [[COPY9]].sub0, implicit $exec
  ; UNPACKED:   [[V_READFIRSTLANE_B32_1:%[0-9]+]]:sreg_32_xm0 = V_READFIRSTLANE_B32 [[COPY9]].sub1, implicit $exec
  ; UNPACKED:   [[REG_SEQUENCE1:%[0-9]+]]:sreg_64_xexec = REG_SEQUENCE [[V_READFIRSTLANE_B32_]], %subreg.sub0, [[V_READFIRSTLANE_B32_1]], %subreg.sub1
  ; UNPACKED:   [[V_CMP_EQ_U64_e64_:%[0-9]+]]:sreg_64_xexec = V_CMP_EQ_U64_e64 [[REG_SEQUENCE1]], [[COPY9]], implicit $exec
  ; UNPACKED:   [[V_READFIRSTLANE_B32_2:%[0-9]+]]:sreg_32_xm0 = V_READFIRSTLANE_B32 [[COPY10]].sub0, implicit $exec
  ; UNPACKED:   [[V_READFIRSTLANE_B32_3:%[0-9]+]]:sreg_32_xm0 = V_READFIRSTLANE_B32 [[COPY10]].sub1, implicit $exec
  ; UNPACKED:   [[REG_SEQUENCE2:%[0-9]+]]:sreg_64_xexec = REG_SEQUENCE [[V_READFIRSTLANE_B32_2]], %subreg.sub0, [[V_READFIRSTLANE_B32_3]], %subreg.sub1
  ; UNPACKED:   [[V_CMP_EQ_U64_e64_1:%[0-9]+]]:sreg_64_xexec = V_CMP_EQ_U64_e64 [[REG_SEQUENCE2]], [[COPY10]], implicit $exec
  ; UNPACKED:   [[S_AND_B64_:%[0-9]+]]:sreg_64_xexec = S_AND_B64 [[V_CMP_EQ_U64_e64_1]], [[V_CMP_EQ_U64_e64_]], implicit-def $scc
  ; UNPACKED:   [[REG_SEQUENCE3:%[0-9]+]]:sgpr_128 = REG_SEQUENCE [[V_READFIRSTLANE_B32_]], %subreg.sub0, [[V_READFIRSTLANE_B32_1]], %subreg.sub1, [[V_READFIRSTLANE_B32_2]], %subreg.sub2, [[V_READFIRSTLANE_B32_3]], %subreg.sub3
  ; UNPACKED:   [[V_READFIRSTLANE_B32_4:%[0-9]+]]:sreg_32_xm0 = V_READFIRSTLANE_B32 [[COPY6]], implicit $exec
  ; UNPACKED:   [[V_CMP_EQ_U32_e64_:%[0-9]+]]:sreg_64_xexec = V_CMP_EQ_U32_e64 [[V_READFIRSTLANE_B32_4]], [[COPY6]], implicit $exec
  ; UNPACKED:   [[S_AND_B64_1:%[0-9]+]]:sreg_64_xexec = S_AND_B64 [[V_CMP_EQ_U32_e64_]], [[S_AND_B64_]], implicit-def $scc
  ; UNPACKED:   [[REG_SEQUENCE4:%[0-9]+]]:vreg_64 = REG_SEQUENCE [[COPY7]], %subreg.sub0, [[COPY8]], %subreg.sub1
  ; UNPACKED:   [[TBUFFER_LOAD_FORMAT_D16_XYZW_gfx80_BOTHEN:%[0-9]+]]:vreg_128 = TBUFFER_LOAD_FORMAT_D16_XYZW_gfx80_BOTHEN [[REG_SEQUENCE4]], [[REG_SEQUENCE3]], [[V_READFIRSTLANE_B32_4]], 0, 78, 0, 0, 0, 0, 0, implicit $exec :: (dereferenceable load 8 from custom "BufferResource", align 1, addrspace 4)
  ; UNPACKED:   [[S_AND_SAVEEXEC_B64_:%[0-9]+]]:sreg_64_xexec = S_AND_SAVEEXEC_B64 killed [[S_AND_B64_1]], implicit-def $exec, implicit-def $scc, implicit $exec
  ; UNPACKED:   $exec = S_XOR_B64_term $exec, [[S_AND_SAVEEXEC_B64_]], implicit-def $scc
  ; UNPACKED:   S_CBRANCH_EXECNZ %bb.2, implicit $exec
  ; UNPACKED: bb.3:
  ; UNPACKED:   successors: %bb.4(0x80000000)
  ; UNPACKED:   $exec = S_MOV_B64_term [[S_MOV_B64_term]]
  ; UNPACKED: bb.4:
  ; UNPACKED:   [[COPY11:%[0-9]+]]:vgpr_32 = COPY [[TBUFFER_LOAD_FORMAT_D16_XYZW_gfx80_BOTHEN]].sub0
  ; UNPACKED:   [[COPY12:%[0-9]+]]:vgpr_32 = COPY [[TBUFFER_LOAD_FORMAT_D16_XYZW_gfx80_BOTHEN]].sub1
  ; UNPACKED:   [[COPY13:%[0-9]+]]:vgpr_32 = COPY [[TBUFFER_LOAD_FORMAT_D16_XYZW_gfx80_BOTHEN]].sub2
  ; UNPACKED:   [[COPY14:%[0-9]+]]:vgpr_32 = COPY [[TBUFFER_LOAD_FORMAT_D16_XYZW_gfx80_BOTHEN]].sub3
  ; UNPACKED:   [[S_MOV_B32_:%[0-9]+]]:sreg_32 = S_MOV_B32 65535
  ; UNPACKED:   [[COPY15:%[0-9]+]]:vgpr_32 = COPY [[S_MOV_B32_]]
  ; UNPACKED:   [[V_AND_B32_e64_:%[0-9]+]]:vgpr_32 = V_AND_B32_e64 [[COPY11]], [[COPY15]], implicit $exec
  ; UNPACKED:   [[COPY16:%[0-9]+]]:vgpr_32 = COPY [[S_MOV_B32_]]
  ; UNPACKED:   [[V_AND_B32_e64_1:%[0-9]+]]:vgpr_32 = V_AND_B32_e64 [[COPY12]], [[COPY16]], implicit $exec
  ; UNPACKED:   [[S_MOV_B32_1:%[0-9]+]]:sreg_32 = S_MOV_B32 16
  ; UNPACKED:   [[COPY17:%[0-9]+]]:vgpr_32 = COPY [[S_MOV_B32_1]]
  ; UNPACKED:   [[V_LSHLREV_B32_e64_:%[0-9]+]]:vgpr_32 = V_LSHLREV_B32_e64 [[COPY17]], [[V_AND_B32_e64_1]], implicit $exec
  ; UNPACKED:   [[V_OR_B32_e64_:%[0-9]+]]:vgpr_32 = V_OR_B32_e64 [[V_AND_B32_e64_]], [[V_LSHLREV_B32_e64_]], implicit $exec
  ; UNPACKED:   [[COPY18:%[0-9]+]]:vgpr_32 = COPY [[S_MOV_B32_]]
  ; UNPACKED:   [[V_AND_B32_e64_2:%[0-9]+]]:vgpr_32 = V_AND_B32_e64 [[COPY13]], [[COPY18]], implicit $exec
  ; UNPACKED:   [[COPY19:%[0-9]+]]:vgpr_32 = COPY [[S_MOV_B32_]]
  ; UNPACKED:   [[V_AND_B32_e64_3:%[0-9]+]]:vgpr_32 = V_AND_B32_e64 [[COPY14]], [[COPY19]], implicit $exec
  ; UNPACKED:   [[COPY20:%[0-9]+]]:vgpr_32 = COPY [[S_MOV_B32_1]]
  ; UNPACKED:   [[V_LSHLREV_B32_e64_1:%[0-9]+]]:vgpr_32 = V_LSHLREV_B32_e64 [[COPY20]], [[V_AND_B32_e64_3]], implicit $exec
  ; UNPACKED:   [[V_OR_B32_e64_1:%[0-9]+]]:vgpr_32 = V_OR_B32_e64 [[V_AND_B32_e64_2]], [[V_LSHLREV_B32_e64_1]], implicit $exec
  ; UNPACKED:   $vgpr0 = COPY [[V_OR_B32_e64_]]
  ; UNPACKED:   $vgpr1 = COPY [[V_OR_B32_e64_1]]
  ; UNPACKED:   SI_RETURN_TO_EPILOG implicit $vgpr0, implicit $vgpr1
<<<<<<< HEAD
=======
  ; PACKED-LABEL: name: struct_tbuffer_load_v4f16__vgpr_rsrc__sgpr_vindex__sgpr_voffset__vgpr_soffset
  ; PACKED: bb.1 (%ir-block.0):
  ; PACKED:   successors: %bb.2(0x80000000)
  ; PACKED:   liveins: $sgpr2, $sgpr3, $vgpr0, $vgpr1, $vgpr2, $vgpr3, $vgpr4
  ; PACKED:   [[COPY:%[0-9]+]]:vgpr_32 = COPY $vgpr0
  ; PACKED:   [[COPY1:%[0-9]+]]:vgpr_32 = COPY $vgpr1
  ; PACKED:   [[COPY2:%[0-9]+]]:vgpr_32 = COPY $vgpr2
  ; PACKED:   [[COPY3:%[0-9]+]]:vgpr_32 = COPY $vgpr3
  ; PACKED:   [[COPY4:%[0-9]+]]:sreg_32 = COPY $sgpr2
  ; PACKED:   [[COPY5:%[0-9]+]]:sreg_32 = COPY $sgpr3
  ; PACKED:   [[COPY6:%[0-9]+]]:vgpr_32 = COPY $vgpr4
  ; PACKED:   [[REG_SEQUENCE:%[0-9]+]]:vreg_128 = REG_SEQUENCE [[COPY]], %subreg.sub0, [[COPY1]], %subreg.sub1, [[COPY2]], %subreg.sub2, [[COPY3]], %subreg.sub3
  ; PACKED:   [[COPY7:%[0-9]+]]:vgpr_32 = COPY [[COPY4]]
  ; PACKED:   [[COPY8:%[0-9]+]]:vgpr_32 = COPY [[COPY5]]
  ; PACKED:   [[COPY9:%[0-9]+]]:vreg_64 = COPY [[REG_SEQUENCE]].sub0_sub1
  ; PACKED:   [[COPY10:%[0-9]+]]:vreg_64 = COPY [[REG_SEQUENCE]].sub2_sub3
  ; PACKED:   [[S_MOV_B64_term:%[0-9]+]]:sreg_64_xexec = S_MOV_B64_term $exec
  ; PACKED: bb.2:
  ; PACKED:   successors: %bb.3(0x40000000), %bb.2(0x40000000)
  ; PACKED:   [[V_READFIRSTLANE_B32_:%[0-9]+]]:sreg_32_xm0 = V_READFIRSTLANE_B32 [[COPY9]].sub0, implicit $exec
  ; PACKED:   [[V_READFIRSTLANE_B32_1:%[0-9]+]]:sreg_32_xm0 = V_READFIRSTLANE_B32 [[COPY9]].sub1, implicit $exec
  ; PACKED:   [[REG_SEQUENCE1:%[0-9]+]]:sreg_64_xexec = REG_SEQUENCE [[V_READFIRSTLANE_B32_]], %subreg.sub0, [[V_READFIRSTLANE_B32_1]], %subreg.sub1
  ; PACKED:   [[V_CMP_EQ_U64_e64_:%[0-9]+]]:sreg_64_xexec = V_CMP_EQ_U64_e64 [[REG_SEQUENCE1]], [[COPY9]], implicit $exec
  ; PACKED:   [[V_READFIRSTLANE_B32_2:%[0-9]+]]:sreg_32_xm0 = V_READFIRSTLANE_B32 [[COPY10]].sub0, implicit $exec
  ; PACKED:   [[V_READFIRSTLANE_B32_3:%[0-9]+]]:sreg_32_xm0 = V_READFIRSTLANE_B32 [[COPY10]].sub1, implicit $exec
  ; PACKED:   [[REG_SEQUENCE2:%[0-9]+]]:sreg_64_xexec = REG_SEQUENCE [[V_READFIRSTLANE_B32_2]], %subreg.sub0, [[V_READFIRSTLANE_B32_3]], %subreg.sub1
  ; PACKED:   [[V_CMP_EQ_U64_e64_1:%[0-9]+]]:sreg_64_xexec = V_CMP_EQ_U64_e64 [[REG_SEQUENCE2]], [[COPY10]], implicit $exec
  ; PACKED:   [[S_AND_B64_:%[0-9]+]]:sreg_64_xexec = S_AND_B64 [[V_CMP_EQ_U64_e64_1]], [[V_CMP_EQ_U64_e64_]], implicit-def $scc
  ; PACKED:   [[REG_SEQUENCE3:%[0-9]+]]:sgpr_128 = REG_SEQUENCE [[V_READFIRSTLANE_B32_]], %subreg.sub0, [[V_READFIRSTLANE_B32_1]], %subreg.sub1, [[V_READFIRSTLANE_B32_2]], %subreg.sub2, [[V_READFIRSTLANE_B32_3]], %subreg.sub3
  ; PACKED:   [[V_READFIRSTLANE_B32_4:%[0-9]+]]:sreg_32_xm0 = V_READFIRSTLANE_B32 [[COPY6]], implicit $exec
  ; PACKED:   [[V_CMP_EQ_U32_e64_:%[0-9]+]]:sreg_64_xexec = V_CMP_EQ_U32_e64 [[V_READFIRSTLANE_B32_4]], [[COPY6]], implicit $exec
  ; PACKED:   [[S_AND_B64_1:%[0-9]+]]:sreg_64_xexec = S_AND_B64 [[V_CMP_EQ_U32_e64_]], [[S_AND_B64_]], implicit-def $scc
  ; PACKED:   [[REG_SEQUENCE4:%[0-9]+]]:vreg_64 = REG_SEQUENCE [[COPY7]], %subreg.sub0, [[COPY8]], %subreg.sub1
  ; PACKED:   [[TBUFFER_LOAD_FORMAT_D16_XYZW_BOTHEN:%[0-9]+]]:vreg_64 = TBUFFER_LOAD_FORMAT_D16_XYZW_BOTHEN [[REG_SEQUENCE4]], [[REG_SEQUENCE3]], [[V_READFIRSTLANE_B32_4]], 0, 78, 0, 0, 0, 0, 0, implicit $exec :: (dereferenceable load 8 from custom "BufferResource", align 1, addrspace 4)
  ; PACKED:   [[S_AND_SAVEEXEC_B64_:%[0-9]+]]:sreg_64_xexec = S_AND_SAVEEXEC_B64 killed [[S_AND_B64_1]], implicit-def $exec, implicit-def $scc, implicit $exec
  ; PACKED:   $exec = S_XOR_B64_term $exec, [[S_AND_SAVEEXEC_B64_]], implicit-def $scc
  ; PACKED:   S_CBRANCH_EXECNZ %bb.2, implicit $exec
  ; PACKED: bb.3:
  ; PACKED:   successors: %bb.4(0x80000000)
  ; PACKED:   $exec = S_MOV_B64_term [[S_MOV_B64_term]]
  ; PACKED: bb.4:
  ; PACKED:   [[COPY11:%[0-9]+]]:vgpr_32 = COPY [[TBUFFER_LOAD_FORMAT_D16_XYZW_BOTHEN]].sub0
  ; PACKED:   [[COPY12:%[0-9]+]]:vgpr_32 = COPY [[TBUFFER_LOAD_FORMAT_D16_XYZW_BOTHEN]].sub1
  ; PACKED:   $vgpr0 = COPY [[COPY11]]
  ; PACKED:   $vgpr1 = COPY [[COPY12]]
  ; PACKED:   SI_RETURN_TO_EPILOG implicit $vgpr0, implicit $vgpr1
>>>>>>> 25f80e16
  %val = call <4 x half> @llvm.amdgcn.struct.tbuffer.load.v4f16(<4 x i32> %rsrc, i32 %vindex, i32 %voffset, i32 %soffset, i32 78, i32 0)
  ret <4 x half> %val
}

define amdgpu_ps half @struct_tbuffer_load_f16__sgpr_rsrc__vgpr_vindex__vgpr_voffset__sgpr_soffset_voffset_add4095(<4 x i32> inreg %rsrc, i32 %vindex, i32 %voffset.base, i32 inreg %soffset) {
<<<<<<< HEAD
=======
  ; UNPACKED-LABEL: name: struct_tbuffer_load_f16__sgpr_rsrc__vgpr_vindex__vgpr_voffset__sgpr_soffset_voffset_add4095
  ; UNPACKED: bb.1 (%ir-block.0):
  ; UNPACKED:   liveins: $sgpr2, $sgpr3, $sgpr4, $sgpr5, $sgpr6, $vgpr0, $vgpr1
  ; UNPACKED:   [[COPY:%[0-9]+]]:sreg_32 = COPY $sgpr2
  ; UNPACKED:   [[COPY1:%[0-9]+]]:sreg_32 = COPY $sgpr3
  ; UNPACKED:   [[COPY2:%[0-9]+]]:sreg_32 = COPY $sgpr4
  ; UNPACKED:   [[COPY3:%[0-9]+]]:sreg_32 = COPY $sgpr5
  ; UNPACKED:   [[COPY4:%[0-9]+]]:vgpr_32 = COPY $vgpr0
  ; UNPACKED:   [[COPY5:%[0-9]+]]:vgpr_32 = COPY $vgpr1
  ; UNPACKED:   [[COPY6:%[0-9]+]]:sreg_32 = COPY $sgpr6
  ; UNPACKED:   [[REG_SEQUENCE:%[0-9]+]]:sgpr_128 = REG_SEQUENCE [[COPY]], %subreg.sub0, [[COPY1]], %subreg.sub1, [[COPY2]], %subreg.sub2, [[COPY3]], %subreg.sub3
  ; UNPACKED:   [[REG_SEQUENCE1:%[0-9]+]]:vreg_64 = REG_SEQUENCE [[COPY4]], %subreg.sub0, [[COPY5]], %subreg.sub1
  ; UNPACKED:   [[TBUFFER_LOAD_FORMAT_D16_X_gfx80_BOTHEN:%[0-9]+]]:vgpr_32 = TBUFFER_LOAD_FORMAT_D16_X_gfx80_BOTHEN [[REG_SEQUENCE1]], [[REG_SEQUENCE]], [[COPY6]], 4095, 78, 0, 0, 0, 0, 0, implicit $exec :: (dereferenceable load 2 from custom "BufferResource" + 4095, align 1, addrspace 4)
  ; UNPACKED:   $vgpr0 = COPY [[TBUFFER_LOAD_FORMAT_D16_X_gfx80_BOTHEN]]
  ; UNPACKED:   SI_RETURN_TO_EPILOG implicit $vgpr0
>>>>>>> 25f80e16
  ; PACKED-LABEL: name: struct_tbuffer_load_f16__sgpr_rsrc__vgpr_vindex__vgpr_voffset__sgpr_soffset_voffset_add4095
  ; PACKED: bb.1 (%ir-block.0):
  ; PACKED:   liveins: $sgpr2, $sgpr3, $sgpr4, $sgpr5, $sgpr6, $vgpr0, $vgpr1
  ; PACKED:   [[COPY:%[0-9]+]]:sreg_32 = COPY $sgpr2
  ; PACKED:   [[COPY1:%[0-9]+]]:sreg_32 = COPY $sgpr3
  ; PACKED:   [[COPY2:%[0-9]+]]:sreg_32 = COPY $sgpr4
  ; PACKED:   [[COPY3:%[0-9]+]]:sreg_32 = COPY $sgpr5
  ; PACKED:   [[COPY4:%[0-9]+]]:vgpr_32 = COPY $vgpr0
  ; PACKED:   [[COPY5:%[0-9]+]]:vgpr_32 = COPY $vgpr1
  ; PACKED:   [[COPY6:%[0-9]+]]:sreg_32 = COPY $sgpr6
  ; PACKED:   [[REG_SEQUENCE:%[0-9]+]]:sgpr_128 = REG_SEQUENCE [[COPY]], %subreg.sub0, [[COPY1]], %subreg.sub1, [[COPY2]], %subreg.sub2, [[COPY3]], %subreg.sub3
  ; PACKED:   [[REG_SEQUENCE1:%[0-9]+]]:vreg_64 = REG_SEQUENCE [[COPY4]], %subreg.sub0, [[COPY5]], %subreg.sub1
  ; PACKED:   [[TBUFFER_LOAD_FORMAT_D16_X_BOTHEN:%[0-9]+]]:vgpr_32 = TBUFFER_LOAD_FORMAT_D16_X_BOTHEN [[REG_SEQUENCE1]], [[REG_SEQUENCE]], [[COPY6]], 4095, 78, 0, 0, 0, 0, 0, implicit $exec :: (dereferenceable load 2 from custom "BufferResource" + 4095, align 1, addrspace 4)
  ; PACKED:   $vgpr0 = COPY [[TBUFFER_LOAD_FORMAT_D16_X_BOTHEN]]
  ; PACKED:   SI_RETURN_TO_EPILOG implicit $vgpr0
  ; UNPACKED-LABEL: name: struct_tbuffer_load_f16__sgpr_rsrc__vgpr_vindex__vgpr_voffset__sgpr_soffset_voffset_add4095
  ; UNPACKED: bb.1 (%ir-block.0):
  ; UNPACKED:   liveins: $sgpr2, $sgpr3, $sgpr4, $sgpr5, $sgpr6, $vgpr0, $vgpr1
  ; UNPACKED:   [[COPY:%[0-9]+]]:sreg_32 = COPY $sgpr2
  ; UNPACKED:   [[COPY1:%[0-9]+]]:sreg_32 = COPY $sgpr3
  ; UNPACKED:   [[COPY2:%[0-9]+]]:sreg_32 = COPY $sgpr4
  ; UNPACKED:   [[COPY3:%[0-9]+]]:sreg_32 = COPY $sgpr5
  ; UNPACKED:   [[COPY4:%[0-9]+]]:vgpr_32 = COPY $vgpr0
  ; UNPACKED:   [[COPY5:%[0-9]+]]:vgpr_32 = COPY $vgpr1
  ; UNPACKED:   [[COPY6:%[0-9]+]]:sreg_32 = COPY $sgpr6
  ; UNPACKED:   [[REG_SEQUENCE:%[0-9]+]]:sgpr_128 = REG_SEQUENCE [[COPY]], %subreg.sub0, [[COPY1]], %subreg.sub1, [[COPY2]], %subreg.sub2, [[COPY3]], %subreg.sub3
  ; UNPACKED:   [[REG_SEQUENCE1:%[0-9]+]]:vreg_64 = REG_SEQUENCE [[COPY4]], %subreg.sub0, [[COPY5]], %subreg.sub1
  ; UNPACKED:   [[TBUFFER_LOAD_FORMAT_D16_X_gfx80_BOTHEN:%[0-9]+]]:vgpr_32 = TBUFFER_LOAD_FORMAT_D16_X_gfx80_BOTHEN [[REG_SEQUENCE1]], [[REG_SEQUENCE]], [[COPY6]], 4095, 78, 0, 0, 0, 0, 0, implicit $exec :: (dereferenceable load 2 from custom "TargetCustom7" + 4095, align 1, addrspace 4)
  ; UNPACKED:   $vgpr0 = COPY [[TBUFFER_LOAD_FORMAT_D16_X_gfx80_BOTHEN]]
  ; UNPACKED:   SI_RETURN_TO_EPILOG implicit $vgpr0
  %voffset = add i32 %voffset.base, 4095
  %val = call half @llvm.amdgcn.struct.tbuffer.load.f16(<4 x i32> %rsrc, i32 %vindex, i32 %voffset, i32 %soffset, i32 78, i32 0)
  ret half %val
}

declare half @llvm.amdgcn.struct.tbuffer.load.f16(<4 x i32>, i32, i32, i32, i32 immarg, i32 immarg) #0
declare <2 x half> @llvm.amdgcn.struct.tbuffer.load.v2f16(<4 x i32>, i32, i32, i32, i32 immarg, i32 immarg) #0
declare <3 x half> @llvm.amdgcn.struct.tbuffer.load.v3f16(<4 x i32>, i32, i32, i32, i32 immarg, i32 immarg) #0
declare <4 x half> @llvm.amdgcn.struct.tbuffer.load.v4f16(<4 x i32>, i32, i32, i32, i32 immarg, i32 immarg) #0

attributes #0 = { nounwind readonly }<|MERGE_RESOLUTION|>--- conflicted
+++ resolved
@@ -4,21 +4,6 @@
 ; RUN: llc -global-isel -mtriple=amdgcn-mesa-mesa3d -mcpu=gfx1010 -mattr=+wavefrontsize64 -stop-after=instruction-select -verify-machineinstrs -o - %s | FileCheck -check-prefix=PACKED %s
 
 define amdgpu_ps half @struct_tbuffer_load_f16__sgpr_rsrc__vgpr_vindex__vgpr_voffset__sgpr_soffset(<4 x i32> inreg %rsrc, i32 %vindex, i32 %voffset, i32 inreg %soffset) {
-  ; PACKED-LABEL: name: struct_tbuffer_load_f16__sgpr_rsrc__vgpr_vindex__vgpr_voffset__sgpr_soffset
-  ; PACKED: bb.1 (%ir-block.0):
-  ; PACKED:   liveins: $sgpr2, $sgpr3, $sgpr4, $sgpr5, $sgpr6, $vgpr0, $vgpr1
-  ; PACKED:   [[COPY:%[0-9]+]]:sreg_32 = COPY $sgpr2
-  ; PACKED:   [[COPY1:%[0-9]+]]:sreg_32 = COPY $sgpr3
-  ; PACKED:   [[COPY2:%[0-9]+]]:sreg_32 = COPY $sgpr4
-  ; PACKED:   [[COPY3:%[0-9]+]]:sreg_32 = COPY $sgpr5
-  ; PACKED:   [[COPY4:%[0-9]+]]:vgpr_32 = COPY $vgpr0
-  ; PACKED:   [[COPY5:%[0-9]+]]:vgpr_32 = COPY $vgpr1
-  ; PACKED:   [[COPY6:%[0-9]+]]:sreg_32 = COPY $sgpr6
-  ; PACKED:   [[REG_SEQUENCE:%[0-9]+]]:sgpr_128 = REG_SEQUENCE [[COPY]], %subreg.sub0, [[COPY1]], %subreg.sub1, [[COPY2]], %subreg.sub2, [[COPY3]], %subreg.sub3
-  ; PACKED:   [[REG_SEQUENCE1:%[0-9]+]]:vreg_64 = REG_SEQUENCE [[COPY4]], %subreg.sub0, [[COPY5]], %subreg.sub1
-  ; PACKED:   [[TBUFFER_LOAD_FORMAT_D16_X_BOTHEN:%[0-9]+]]:vgpr_32 = TBUFFER_LOAD_FORMAT_D16_X_BOTHEN [[REG_SEQUENCE1]], [[REG_SEQUENCE]], [[COPY6]], 0, 78, 0, 0, 0, 0, 0, implicit $exec :: (dereferenceable load 2 from custom "TargetCustom7", align 1, addrspace 4)
-  ; PACKED:   $vgpr0 = COPY [[TBUFFER_LOAD_FORMAT_D16_X_BOTHEN]]
-  ; PACKED:   SI_RETURN_TO_EPILOG implicit $vgpr0
   ; UNPACKED-LABEL: name: struct_tbuffer_load_f16__sgpr_rsrc__vgpr_vindex__vgpr_voffset__sgpr_soffset
   ; UNPACKED: bb.1 (%ir-block.0):
   ; UNPACKED:   liveins: $sgpr2, $sgpr3, $sgpr4, $sgpr5, $sgpr6, $vgpr0, $vgpr1
@@ -34,31 +19,26 @@
   ; UNPACKED:   [[TBUFFER_LOAD_FORMAT_D16_X_gfx80_BOTHEN:%[0-9]+]]:vgpr_32 = TBUFFER_LOAD_FORMAT_D16_X_gfx80_BOTHEN [[REG_SEQUENCE1]], [[REG_SEQUENCE]], [[COPY6]], 0, 78, 0, 0, 0, 0, 0, implicit $exec :: (dereferenceable load 2 from custom "BufferResource", align 1, addrspace 4)
   ; UNPACKED:   $vgpr0 = COPY [[TBUFFER_LOAD_FORMAT_D16_X_gfx80_BOTHEN]]
   ; UNPACKED:   SI_RETURN_TO_EPILOG implicit $vgpr0
+  ; PACKED-LABEL: name: struct_tbuffer_load_f16__sgpr_rsrc__vgpr_vindex__vgpr_voffset__sgpr_soffset
+  ; PACKED: bb.1 (%ir-block.0):
+  ; PACKED:   liveins: $sgpr2, $sgpr3, $sgpr4, $sgpr5, $sgpr6, $vgpr0, $vgpr1
+  ; PACKED:   [[COPY:%[0-9]+]]:sreg_32 = COPY $sgpr2
+  ; PACKED:   [[COPY1:%[0-9]+]]:sreg_32 = COPY $sgpr3
+  ; PACKED:   [[COPY2:%[0-9]+]]:sreg_32 = COPY $sgpr4
+  ; PACKED:   [[COPY3:%[0-9]+]]:sreg_32 = COPY $sgpr5
+  ; PACKED:   [[COPY4:%[0-9]+]]:vgpr_32 = COPY $vgpr0
+  ; PACKED:   [[COPY5:%[0-9]+]]:vgpr_32 = COPY $vgpr1
+  ; PACKED:   [[COPY6:%[0-9]+]]:sreg_32 = COPY $sgpr6
+  ; PACKED:   [[REG_SEQUENCE:%[0-9]+]]:sgpr_128 = REG_SEQUENCE [[COPY]], %subreg.sub0, [[COPY1]], %subreg.sub1, [[COPY2]], %subreg.sub2, [[COPY3]], %subreg.sub3
+  ; PACKED:   [[REG_SEQUENCE1:%[0-9]+]]:vreg_64 = REG_SEQUENCE [[COPY4]], %subreg.sub0, [[COPY5]], %subreg.sub1
+  ; PACKED:   [[TBUFFER_LOAD_FORMAT_D16_X_BOTHEN:%[0-9]+]]:vgpr_32 = TBUFFER_LOAD_FORMAT_D16_X_BOTHEN [[REG_SEQUENCE1]], [[REG_SEQUENCE]], [[COPY6]], 0, 78, 0, 0, 0, 0, 0, implicit $exec :: (dereferenceable load 2 from custom "BufferResource", align 1, addrspace 4)
+  ; PACKED:   $vgpr0 = COPY [[TBUFFER_LOAD_FORMAT_D16_X_BOTHEN]]
+  ; PACKED:   SI_RETURN_TO_EPILOG implicit $vgpr0
   %val = call half @llvm.amdgcn.struct.tbuffer.load.f16(<4 x i32> %rsrc, i32 %vindex, i32 %voffset, i32 %soffset, i32 78, i32 0)
   ret half %val
 }
 
 define amdgpu_ps <2 x half> @struct_tbuffer_load_v2f16__sgpr_rsrc__vgpr_vindex__vgpr_voffset__sgpr_soffset(<4 x i32> inreg %rsrc, i32 %vindex, i32 %voffset, i32 inreg %soffset) {
-  ; PACKED-LABEL: name: struct_tbuffer_load_v2f16__sgpr_rsrc__vgpr_vindex__vgpr_voffset__sgpr_soffset
-  ; PACKED: bb.1 (%ir-block.0):
-  ; PACKED:   liveins: $sgpr2, $sgpr3, $sgpr4, $sgpr5, $sgpr6, $vgpr0, $vgpr1
-  ; PACKED:   [[COPY:%[0-9]+]]:sreg_32 = COPY $sgpr2
-  ; PACKED:   [[COPY1:%[0-9]+]]:sreg_32 = COPY $sgpr3
-  ; PACKED:   [[COPY2:%[0-9]+]]:sreg_32 = COPY $sgpr4
-  ; PACKED:   [[COPY3:%[0-9]+]]:sreg_32 = COPY $sgpr5
-  ; PACKED:   [[COPY4:%[0-9]+]]:vgpr_32 = COPY $vgpr0
-  ; PACKED:   [[COPY5:%[0-9]+]]:vgpr_32 = COPY $vgpr1
-  ; PACKED:   [[COPY6:%[0-9]+]]:sreg_32 = COPY $sgpr6
-  ; PACKED:   [[REG_SEQUENCE:%[0-9]+]]:sgpr_128 = REG_SEQUENCE [[COPY]], %subreg.sub0, [[COPY1]], %subreg.sub1, [[COPY2]], %subreg.sub2, [[COPY3]], %subreg.sub3
-  ; PACKED:   [[REG_SEQUENCE1:%[0-9]+]]:vreg_64 = REG_SEQUENCE [[COPY4]], %subreg.sub0, [[COPY5]], %subreg.sub1
-<<<<<<< HEAD
-  ; PACKED:   [[TBUFFER_LOAD_FORMAT_D16_XY_BOTHEN:%[0-9]+]]:vgpr_32 = TBUFFER_LOAD_FORMAT_D16_XY_BOTHEN [[REG_SEQUENCE1]], [[REG_SEQUENCE]], [[COPY6]], 0, 78, 0, 0, 0, 0, 0, implicit $exec :: (dereferenceable load 4 from custom "TargetCustom7", align 1, addrspace 4)
-  ; PACKED:   $vgpr0 = COPY [[TBUFFER_LOAD_FORMAT_D16_XY_BOTHEN]]
-=======
-  ; PACKED:   [[TBUFFER_LOAD_FORMAT_D16_X_BOTHEN:%[0-9]+]]:vgpr_32 = TBUFFER_LOAD_FORMAT_D16_X_BOTHEN [[REG_SEQUENCE1]], [[REG_SEQUENCE]], [[COPY6]], 0, 78, 0, 0, 0, 0, 0, implicit $exec :: (dereferenceable load 2 from custom "BufferResource", align 1, addrspace 4)
-  ; PACKED:   $vgpr0 = COPY [[TBUFFER_LOAD_FORMAT_D16_X_BOTHEN]]
->>>>>>> 25f80e16
-  ; PACKED:   SI_RETURN_TO_EPILOG implicit $vgpr0
   ; UNPACKED-LABEL: name: struct_tbuffer_load_v2f16__sgpr_rsrc__vgpr_vindex__vgpr_voffset__sgpr_soffset
   ; UNPACKED: bb.1 (%ir-block.0):
   ; UNPACKED:   liveins: $sgpr2, $sgpr3, $sgpr4, $sgpr5, $sgpr6, $vgpr0, $vgpr1
@@ -85,8 +65,6 @@
   ; UNPACKED:   [[V_OR_B32_e64_:%[0-9]+]]:vgpr_32 = V_OR_B32_e64 [[V_AND_B32_e64_]], [[V_LSHLREV_B32_e64_]], implicit $exec
   ; UNPACKED:   $vgpr0 = COPY [[V_OR_B32_e64_]]
   ; UNPACKED:   SI_RETURN_TO_EPILOG implicit $vgpr0
-<<<<<<< HEAD
-=======
   ; PACKED-LABEL: name: struct_tbuffer_load_v2f16__sgpr_rsrc__vgpr_vindex__vgpr_voffset__sgpr_soffset
   ; PACKED: bb.1 (%ir-block.0):
   ; PACKED:   liveins: $sgpr2, $sgpr3, $sgpr4, $sgpr5, $sgpr6, $vgpr0, $vgpr1
@@ -102,7 +80,6 @@
   ; PACKED:   [[TBUFFER_LOAD_FORMAT_D16_XY_BOTHEN:%[0-9]+]]:vgpr_32 = TBUFFER_LOAD_FORMAT_D16_XY_BOTHEN [[REG_SEQUENCE1]], [[REG_SEQUENCE]], [[COPY6]], 0, 78, 0, 0, 0, 0, 0, implicit $exec :: (dereferenceable load 4 from custom "BufferResource", align 1, addrspace 4)
   ; PACKED:   $vgpr0 = COPY [[TBUFFER_LOAD_FORMAT_D16_XY_BOTHEN]]
   ; PACKED:   SI_RETURN_TO_EPILOG implicit $vgpr0
->>>>>>> 25f80e16
   %val = call <2 x half> @llvm.amdgcn.struct.tbuffer.load.v2f16(<4 x i32> %rsrc, i32 %vindex, i32 %voffset, i32 %soffset, i32 78, i32 0)
   ret <2 x half> %val
 }
@@ -114,24 +91,6 @@
 ; }
 
 define amdgpu_ps <4 x half> @struct_tbuffer_load_v4f16__sgpr_rsrc__vgpr_vindex__vgpr_voffset__sgpr_soffset(<4 x i32> inreg %rsrc, i32 %vindex, i32 %voffset, i32 inreg %soffset) {
-  ; PACKED-LABEL: name: struct_tbuffer_load_v4f16__sgpr_rsrc__vgpr_vindex__vgpr_voffset__sgpr_soffset
-  ; PACKED: bb.1 (%ir-block.0):
-  ; PACKED:   liveins: $sgpr2, $sgpr3, $sgpr4, $sgpr5, $sgpr6, $vgpr0, $vgpr1
-  ; PACKED:   [[COPY:%[0-9]+]]:sreg_32 = COPY $sgpr2
-  ; PACKED:   [[COPY1:%[0-9]+]]:sreg_32 = COPY $sgpr3
-  ; PACKED:   [[COPY2:%[0-9]+]]:sreg_32 = COPY $sgpr4
-  ; PACKED:   [[COPY3:%[0-9]+]]:sreg_32 = COPY $sgpr5
-  ; PACKED:   [[COPY4:%[0-9]+]]:vgpr_32 = COPY $vgpr0
-  ; PACKED:   [[COPY5:%[0-9]+]]:vgpr_32 = COPY $vgpr1
-  ; PACKED:   [[COPY6:%[0-9]+]]:sreg_32 = COPY $sgpr6
-  ; PACKED:   [[REG_SEQUENCE:%[0-9]+]]:sgpr_128 = REG_SEQUENCE [[COPY]], %subreg.sub0, [[COPY1]], %subreg.sub1, [[COPY2]], %subreg.sub2, [[COPY3]], %subreg.sub3
-  ; PACKED:   [[REG_SEQUENCE1:%[0-9]+]]:vreg_64 = REG_SEQUENCE [[COPY4]], %subreg.sub0, [[COPY5]], %subreg.sub1
-  ; PACKED:   [[TBUFFER_LOAD_FORMAT_D16_XYZW_BOTHEN:%[0-9]+]]:vreg_64 = TBUFFER_LOAD_FORMAT_D16_XYZW_BOTHEN [[REG_SEQUENCE1]], [[REG_SEQUENCE]], [[COPY6]], 0, 78, 0, 0, 0, 0, 0, implicit $exec :: (dereferenceable load 8 from custom "TargetCustom7", align 1, addrspace 4)
-  ; PACKED:   [[COPY7:%[0-9]+]]:vgpr_32 = COPY [[TBUFFER_LOAD_FORMAT_D16_XYZW_BOTHEN]].sub0
-  ; PACKED:   [[COPY8:%[0-9]+]]:vgpr_32 = COPY [[TBUFFER_LOAD_FORMAT_D16_XYZW_BOTHEN]].sub1
-  ; PACKED:   $vgpr0 = COPY [[COPY7]]
-  ; PACKED:   $vgpr1 = COPY [[COPY8]]
-  ; PACKED:   SI_RETURN_TO_EPILOG implicit $vgpr0, implicit $vgpr1
   ; UNPACKED-LABEL: name: struct_tbuffer_load_v4f16__sgpr_rsrc__vgpr_vindex__vgpr_voffset__sgpr_soffset
   ; UNPACKED: bb.1 (%ir-block.0):
   ; UNPACKED:   liveins: $sgpr2, $sgpr3, $sgpr4, $sgpr5, $sgpr6, $vgpr0, $vgpr1
@@ -168,29 +127,17 @@
   ; UNPACKED:   $vgpr0 = COPY [[V_OR_B32_e64_]]
   ; UNPACKED:   $vgpr1 = COPY [[V_OR_B32_e64_1]]
   ; UNPACKED:   SI_RETURN_TO_EPILOG implicit $vgpr0, implicit $vgpr1
-  %val = call <4 x half> @llvm.amdgcn.struct.tbuffer.load.v4f16(<4 x i32> %rsrc, i32 %vindex, i32 %voffset, i32 %soffset, i32 78, i32 0)
-  ret <4 x half> %val
-}
-
-define amdgpu_ps half @struct_tbuffer_load_f16__sgpr_rsrc__vgpr_vindex__vgpr_voffset__sgpr_soffset_vindex0(<4 x i32> inreg %rsrc, i32 %voffset, i32 inreg %soffset) {
-  ; PACKED-LABEL: name: struct_tbuffer_load_f16__sgpr_rsrc__vgpr_vindex__vgpr_voffset__sgpr_soffset_vindex0
-  ; PACKED: bb.1 (%ir-block.0):
-  ; PACKED:   liveins: $sgpr2, $sgpr3, $sgpr4, $sgpr5, $sgpr6, $vgpr0
-  ; PACKED:   [[COPY:%[0-9]+]]:sreg_32 = COPY $sgpr2
-  ; PACKED:   [[COPY1:%[0-9]+]]:sreg_32 = COPY $sgpr3
-  ; PACKED:   [[COPY2:%[0-9]+]]:sreg_32 = COPY $sgpr4
-  ; PACKED:   [[COPY3:%[0-9]+]]:sreg_32 = COPY $sgpr5
-  ; PACKED:   [[COPY4:%[0-9]+]]:vgpr_32 = COPY $vgpr0
-  ; PACKED:   [[COPY5:%[0-9]+]]:sreg_32 = COPY $sgpr6
-  ; PACKED:   [[REG_SEQUENCE:%[0-9]+]]:sgpr_128 = REG_SEQUENCE [[COPY]], %subreg.sub0, [[COPY1]], %subreg.sub1, [[COPY2]], %subreg.sub2, [[COPY3]], %subreg.sub3
-<<<<<<< HEAD
-  ; PACKED:   [[S_MOV_B32_:%[0-9]+]]:sreg_32 = S_MOV_B32 0
-  ; PACKED:   [[COPY6:%[0-9]+]]:vgpr_32 = COPY [[S_MOV_B32_]]
-  ; PACKED:   [[REG_SEQUENCE1:%[0-9]+]]:vreg_64 = REG_SEQUENCE [[COPY6]], %subreg.sub0, [[COPY4]], %subreg.sub1
-  ; PACKED:   [[TBUFFER_LOAD_FORMAT_D16_X_BOTHEN:%[0-9]+]]:vgpr_32 = TBUFFER_LOAD_FORMAT_D16_X_BOTHEN [[REG_SEQUENCE1]], [[REG_SEQUENCE]], [[COPY5]], 0, 78, 0, 0, 0, 0, 0, implicit $exec :: (dereferenceable load 2 from custom "TargetCustom7", align 1, addrspace 4)
-  ; PACKED:   $vgpr0 = COPY [[TBUFFER_LOAD_FORMAT_D16_X_BOTHEN]]
-  ; PACKED:   SI_RETURN_TO_EPILOG implicit $vgpr0
-=======
+  ; PACKED-LABEL: name: struct_tbuffer_load_v4f16__sgpr_rsrc__vgpr_vindex__vgpr_voffset__sgpr_soffset
+  ; PACKED: bb.1 (%ir-block.0):
+  ; PACKED:   liveins: $sgpr2, $sgpr3, $sgpr4, $sgpr5, $sgpr6, $vgpr0, $vgpr1
+  ; PACKED:   [[COPY:%[0-9]+]]:sreg_32 = COPY $sgpr2
+  ; PACKED:   [[COPY1:%[0-9]+]]:sreg_32 = COPY $sgpr3
+  ; PACKED:   [[COPY2:%[0-9]+]]:sreg_32 = COPY $sgpr4
+  ; PACKED:   [[COPY3:%[0-9]+]]:sreg_32 = COPY $sgpr5
+  ; PACKED:   [[COPY4:%[0-9]+]]:vgpr_32 = COPY $vgpr0
+  ; PACKED:   [[COPY5:%[0-9]+]]:vgpr_32 = COPY $vgpr1
+  ; PACKED:   [[COPY6:%[0-9]+]]:sreg_32 = COPY $sgpr6
+  ; PACKED:   [[REG_SEQUENCE:%[0-9]+]]:sgpr_128 = REG_SEQUENCE [[COPY]], %subreg.sub0, [[COPY1]], %subreg.sub1, [[COPY2]], %subreg.sub2, [[COPY3]], %subreg.sub3
   ; PACKED:   [[REG_SEQUENCE1:%[0-9]+]]:vreg_64 = REG_SEQUENCE [[COPY4]], %subreg.sub0, [[COPY5]], %subreg.sub1
   ; PACKED:   [[TBUFFER_LOAD_FORMAT_D16_XYZW_BOTHEN:%[0-9]+]]:vreg_64 = TBUFFER_LOAD_FORMAT_D16_XYZW_BOTHEN [[REG_SEQUENCE1]], [[REG_SEQUENCE]], [[COPY6]], 0, 78, 0, 0, 0, 0, 0, implicit $exec :: (dereferenceable load 8 from custom "BufferResource", align 1, addrspace 4)
   ; PACKED:   [[COPY7:%[0-9]+]]:vgpr_32 = COPY [[TBUFFER_LOAD_FORMAT_D16_XYZW_BOTHEN]].sub0
@@ -203,7 +150,6 @@
 }
 
 define amdgpu_ps half @struct_tbuffer_load_f16__sgpr_rsrc__vgpr_vindex__vgpr_voffset__sgpr_soffset_vindex0(<4 x i32> inreg %rsrc, i32 %voffset, i32 inreg %soffset) {
->>>>>>> 25f80e16
   ; UNPACKED-LABEL: name: struct_tbuffer_load_f16__sgpr_rsrc__vgpr_vindex__vgpr_voffset__sgpr_soffset_vindex0
   ; UNPACKED: bb.1 (%ir-block.0):
   ; UNPACKED:   liveins: $sgpr2, $sgpr3, $sgpr4, $sgpr5, $sgpr6, $vgpr0
@@ -220,8 +166,6 @@
   ; UNPACKED:   [[TBUFFER_LOAD_FORMAT_D16_X_gfx80_BOTHEN:%[0-9]+]]:vgpr_32 = TBUFFER_LOAD_FORMAT_D16_X_gfx80_BOTHEN [[REG_SEQUENCE1]], [[REG_SEQUENCE]], [[COPY5]], 0, 78, 0, 0, 0, 0, 0, implicit $exec :: (dereferenceable load 2 from custom "BufferResource", align 1, addrspace 4)
   ; UNPACKED:   $vgpr0 = COPY [[TBUFFER_LOAD_FORMAT_D16_X_gfx80_BOTHEN]]
   ; UNPACKED:   SI_RETURN_TO_EPILOG implicit $vgpr0
-<<<<<<< HEAD
-=======
   ; PACKED-LABEL: name: struct_tbuffer_load_f16__sgpr_rsrc__vgpr_vindex__vgpr_voffset__sgpr_soffset_vindex0
   ; PACKED: bb.1 (%ir-block.0):
   ; PACKED:   liveins: $sgpr2, $sgpr3, $sgpr4, $sgpr5, $sgpr6, $vgpr0
@@ -238,58 +182,11 @@
   ; PACKED:   [[TBUFFER_LOAD_FORMAT_D16_X_BOTHEN:%[0-9]+]]:vgpr_32 = TBUFFER_LOAD_FORMAT_D16_X_BOTHEN [[REG_SEQUENCE1]], [[REG_SEQUENCE]], [[COPY5]], 0, 78, 0, 0, 0, 0, 0, implicit $exec :: (dereferenceable load 2 from custom "BufferResource", align 1, addrspace 4)
   ; PACKED:   $vgpr0 = COPY [[TBUFFER_LOAD_FORMAT_D16_X_BOTHEN]]
   ; PACKED:   SI_RETURN_TO_EPILOG implicit $vgpr0
->>>>>>> 25f80e16
   %val = call half @llvm.amdgcn.struct.tbuffer.load.f16(<4 x i32> %rsrc, i32 0, i32 %voffset, i32 %soffset, i32 78, i32 0)
   ret half %val
 }
 
 define amdgpu_ps <4 x half> @struct_tbuffer_load_v4f16__vgpr_rsrc__sgpr_vindex__sgpr_voffset__vgpr_soffset(<4 x i32> %rsrc, i32 inreg %vindex, i32 inreg %voffset, i32 %soffset) {
-  ; PACKED-LABEL: name: struct_tbuffer_load_v4f16__vgpr_rsrc__sgpr_vindex__sgpr_voffset__vgpr_soffset
-  ; PACKED: bb.1 (%ir-block.0):
-  ; PACKED:   successors: %bb.2(0x80000000)
-  ; PACKED:   liveins: $sgpr2, $sgpr3, $vgpr0, $vgpr1, $vgpr2, $vgpr3, $vgpr4
-  ; PACKED:   [[COPY:%[0-9]+]]:vgpr_32 = COPY $vgpr0
-  ; PACKED:   [[COPY1:%[0-9]+]]:vgpr_32 = COPY $vgpr1
-  ; PACKED:   [[COPY2:%[0-9]+]]:vgpr_32 = COPY $vgpr2
-  ; PACKED:   [[COPY3:%[0-9]+]]:vgpr_32 = COPY $vgpr3
-  ; PACKED:   [[COPY4:%[0-9]+]]:sreg_32 = COPY $sgpr2
-  ; PACKED:   [[COPY5:%[0-9]+]]:sreg_32 = COPY $sgpr3
-  ; PACKED:   [[COPY6:%[0-9]+]]:vgpr_32 = COPY $vgpr4
-  ; PACKED:   [[REG_SEQUENCE:%[0-9]+]]:vreg_128 = REG_SEQUENCE [[COPY]], %subreg.sub0, [[COPY1]], %subreg.sub1, [[COPY2]], %subreg.sub2, [[COPY3]], %subreg.sub3
-  ; PACKED:   [[COPY7:%[0-9]+]]:vgpr_32 = COPY [[COPY4]]
-  ; PACKED:   [[COPY8:%[0-9]+]]:vgpr_32 = COPY [[COPY5]]
-  ; PACKED:   [[COPY9:%[0-9]+]]:vreg_64 = COPY [[REG_SEQUENCE]].sub0_sub1
-  ; PACKED:   [[COPY10:%[0-9]+]]:vreg_64 = COPY [[REG_SEQUENCE]].sub2_sub3
-  ; PACKED:   [[S_MOV_B64_term:%[0-9]+]]:sreg_64_xexec = S_MOV_B64_term $exec
-  ; PACKED: bb.2:
-  ; PACKED:   successors: %bb.3(0x40000000), %bb.2(0x40000000)
-  ; PACKED:   [[V_READFIRSTLANE_B32_:%[0-9]+]]:sreg_32_xm0 = V_READFIRSTLANE_B32 [[COPY9]].sub0, implicit $exec
-  ; PACKED:   [[V_READFIRSTLANE_B32_1:%[0-9]+]]:sreg_32_xm0 = V_READFIRSTLANE_B32 [[COPY9]].sub1, implicit $exec
-  ; PACKED:   [[REG_SEQUENCE1:%[0-9]+]]:sreg_64_xexec = REG_SEQUENCE [[V_READFIRSTLANE_B32_]], %subreg.sub0, [[V_READFIRSTLANE_B32_1]], %subreg.sub1
-  ; PACKED:   [[V_CMP_EQ_U64_e64_:%[0-9]+]]:sreg_64_xexec = V_CMP_EQ_U64_e64 [[REG_SEQUENCE1]], [[COPY9]], implicit $exec
-  ; PACKED:   [[V_READFIRSTLANE_B32_2:%[0-9]+]]:sreg_32_xm0 = V_READFIRSTLANE_B32 [[COPY10]].sub0, implicit $exec
-  ; PACKED:   [[V_READFIRSTLANE_B32_3:%[0-9]+]]:sreg_32_xm0 = V_READFIRSTLANE_B32 [[COPY10]].sub1, implicit $exec
-  ; PACKED:   [[REG_SEQUENCE2:%[0-9]+]]:sreg_64_xexec = REG_SEQUENCE [[V_READFIRSTLANE_B32_2]], %subreg.sub0, [[V_READFIRSTLANE_B32_3]], %subreg.sub1
-  ; PACKED:   [[V_CMP_EQ_U64_e64_1:%[0-9]+]]:sreg_64_xexec = V_CMP_EQ_U64_e64 [[REG_SEQUENCE2]], [[COPY10]], implicit $exec
-  ; PACKED:   [[S_AND_B64_:%[0-9]+]]:sreg_64_xexec = S_AND_B64 [[V_CMP_EQ_U64_e64_1]], [[V_CMP_EQ_U64_e64_]], implicit-def $scc
-  ; PACKED:   [[REG_SEQUENCE3:%[0-9]+]]:sgpr_128 = REG_SEQUENCE [[V_READFIRSTLANE_B32_]], %subreg.sub0, [[V_READFIRSTLANE_B32_1]], %subreg.sub1, [[V_READFIRSTLANE_B32_2]], %subreg.sub2, [[V_READFIRSTLANE_B32_3]], %subreg.sub3
-  ; PACKED:   [[V_READFIRSTLANE_B32_4:%[0-9]+]]:sreg_32_xm0 = V_READFIRSTLANE_B32 [[COPY6]], implicit $exec
-  ; PACKED:   [[V_CMP_EQ_U32_e64_:%[0-9]+]]:sreg_64_xexec = V_CMP_EQ_U32_e64 [[V_READFIRSTLANE_B32_4]], [[COPY6]], implicit $exec
-  ; PACKED:   [[S_AND_B64_1:%[0-9]+]]:sreg_64_xexec = S_AND_B64 [[V_CMP_EQ_U32_e64_]], [[S_AND_B64_]], implicit-def $scc
-  ; PACKED:   [[REG_SEQUENCE4:%[0-9]+]]:vreg_64 = REG_SEQUENCE [[COPY7]], %subreg.sub0, [[COPY8]], %subreg.sub1
-  ; PACKED:   [[TBUFFER_LOAD_FORMAT_D16_XYZW_BOTHEN:%[0-9]+]]:vreg_64 = TBUFFER_LOAD_FORMAT_D16_XYZW_BOTHEN [[REG_SEQUENCE4]], [[REG_SEQUENCE3]], [[V_READFIRSTLANE_B32_4]], 0, 78, 0, 0, 0, 0, 0, implicit $exec :: (dereferenceable load 8 from custom "TargetCustom7", align 1, addrspace 4)
-  ; PACKED:   [[S_AND_SAVEEXEC_B64_:%[0-9]+]]:sreg_64_xexec = S_AND_SAVEEXEC_B64 killed [[S_AND_B64_1]], implicit-def $exec, implicit-def $scc, implicit $exec
-  ; PACKED:   $exec = S_XOR_B64_term $exec, [[S_AND_SAVEEXEC_B64_]], implicit-def $scc
-  ; PACKED:   S_CBRANCH_EXECNZ %bb.2, implicit $exec
-  ; PACKED: bb.3:
-  ; PACKED:   successors: %bb.4(0x80000000)
-  ; PACKED:   $exec = S_MOV_B64_term [[S_MOV_B64_term]]
-  ; PACKED: bb.4:
-  ; PACKED:   [[COPY11:%[0-9]+]]:vgpr_32 = COPY [[TBUFFER_LOAD_FORMAT_D16_XYZW_BOTHEN]].sub0
-  ; PACKED:   [[COPY12:%[0-9]+]]:vgpr_32 = COPY [[TBUFFER_LOAD_FORMAT_D16_XYZW_BOTHEN]].sub1
-  ; PACKED:   $vgpr0 = COPY [[COPY11]]
-  ; PACKED:   $vgpr1 = COPY [[COPY12]]
-  ; PACKED:   SI_RETURN_TO_EPILOG implicit $vgpr0, implicit $vgpr1
   ; UNPACKED-LABEL: name: struct_tbuffer_load_v4f16__vgpr_rsrc__sgpr_vindex__sgpr_voffset__vgpr_soffset
   ; UNPACKED: bb.1 (%ir-block.0):
   ; UNPACKED:   successors: %bb.2(0x80000000)
@@ -354,8 +251,6 @@
   ; UNPACKED:   $vgpr0 = COPY [[V_OR_B32_e64_]]
   ; UNPACKED:   $vgpr1 = COPY [[V_OR_B32_e64_1]]
   ; UNPACKED:   SI_RETURN_TO_EPILOG implicit $vgpr0, implicit $vgpr1
-<<<<<<< HEAD
-=======
   ; PACKED-LABEL: name: struct_tbuffer_load_v4f16__vgpr_rsrc__sgpr_vindex__sgpr_voffset__vgpr_soffset
   ; PACKED: bb.1 (%ir-block.0):
   ; PACKED:   successors: %bb.2(0x80000000)
@@ -402,14 +297,11 @@
   ; PACKED:   $vgpr0 = COPY [[COPY11]]
   ; PACKED:   $vgpr1 = COPY [[COPY12]]
   ; PACKED:   SI_RETURN_TO_EPILOG implicit $vgpr0, implicit $vgpr1
->>>>>>> 25f80e16
   %val = call <4 x half> @llvm.amdgcn.struct.tbuffer.load.v4f16(<4 x i32> %rsrc, i32 %vindex, i32 %voffset, i32 %soffset, i32 78, i32 0)
   ret <4 x half> %val
 }
 
 define amdgpu_ps half @struct_tbuffer_load_f16__sgpr_rsrc__vgpr_vindex__vgpr_voffset__sgpr_soffset_voffset_add4095(<4 x i32> inreg %rsrc, i32 %vindex, i32 %voffset.base, i32 inreg %soffset) {
-<<<<<<< HEAD
-=======
   ; UNPACKED-LABEL: name: struct_tbuffer_load_f16__sgpr_rsrc__vgpr_vindex__vgpr_voffset__sgpr_soffset_voffset_add4095
   ; UNPACKED: bb.1 (%ir-block.0):
   ; UNPACKED:   liveins: $sgpr2, $sgpr3, $sgpr4, $sgpr5, $sgpr6, $vgpr0, $vgpr1
@@ -425,7 +317,6 @@
   ; UNPACKED:   [[TBUFFER_LOAD_FORMAT_D16_X_gfx80_BOTHEN:%[0-9]+]]:vgpr_32 = TBUFFER_LOAD_FORMAT_D16_X_gfx80_BOTHEN [[REG_SEQUENCE1]], [[REG_SEQUENCE]], [[COPY6]], 4095, 78, 0, 0, 0, 0, 0, implicit $exec :: (dereferenceable load 2 from custom "BufferResource" + 4095, align 1, addrspace 4)
   ; UNPACKED:   $vgpr0 = COPY [[TBUFFER_LOAD_FORMAT_D16_X_gfx80_BOTHEN]]
   ; UNPACKED:   SI_RETURN_TO_EPILOG implicit $vgpr0
->>>>>>> 25f80e16
   ; PACKED-LABEL: name: struct_tbuffer_load_f16__sgpr_rsrc__vgpr_vindex__vgpr_voffset__sgpr_soffset_voffset_add4095
   ; PACKED: bb.1 (%ir-block.0):
   ; PACKED:   liveins: $sgpr2, $sgpr3, $sgpr4, $sgpr5, $sgpr6, $vgpr0, $vgpr1
@@ -441,21 +332,6 @@
   ; PACKED:   [[TBUFFER_LOAD_FORMAT_D16_X_BOTHEN:%[0-9]+]]:vgpr_32 = TBUFFER_LOAD_FORMAT_D16_X_BOTHEN [[REG_SEQUENCE1]], [[REG_SEQUENCE]], [[COPY6]], 4095, 78, 0, 0, 0, 0, 0, implicit $exec :: (dereferenceable load 2 from custom "BufferResource" + 4095, align 1, addrspace 4)
   ; PACKED:   $vgpr0 = COPY [[TBUFFER_LOAD_FORMAT_D16_X_BOTHEN]]
   ; PACKED:   SI_RETURN_TO_EPILOG implicit $vgpr0
-  ; UNPACKED-LABEL: name: struct_tbuffer_load_f16__sgpr_rsrc__vgpr_vindex__vgpr_voffset__sgpr_soffset_voffset_add4095
-  ; UNPACKED: bb.1 (%ir-block.0):
-  ; UNPACKED:   liveins: $sgpr2, $sgpr3, $sgpr4, $sgpr5, $sgpr6, $vgpr0, $vgpr1
-  ; UNPACKED:   [[COPY:%[0-9]+]]:sreg_32 = COPY $sgpr2
-  ; UNPACKED:   [[COPY1:%[0-9]+]]:sreg_32 = COPY $sgpr3
-  ; UNPACKED:   [[COPY2:%[0-9]+]]:sreg_32 = COPY $sgpr4
-  ; UNPACKED:   [[COPY3:%[0-9]+]]:sreg_32 = COPY $sgpr5
-  ; UNPACKED:   [[COPY4:%[0-9]+]]:vgpr_32 = COPY $vgpr0
-  ; UNPACKED:   [[COPY5:%[0-9]+]]:vgpr_32 = COPY $vgpr1
-  ; UNPACKED:   [[COPY6:%[0-9]+]]:sreg_32 = COPY $sgpr6
-  ; UNPACKED:   [[REG_SEQUENCE:%[0-9]+]]:sgpr_128 = REG_SEQUENCE [[COPY]], %subreg.sub0, [[COPY1]], %subreg.sub1, [[COPY2]], %subreg.sub2, [[COPY3]], %subreg.sub3
-  ; UNPACKED:   [[REG_SEQUENCE1:%[0-9]+]]:vreg_64 = REG_SEQUENCE [[COPY4]], %subreg.sub0, [[COPY5]], %subreg.sub1
-  ; UNPACKED:   [[TBUFFER_LOAD_FORMAT_D16_X_gfx80_BOTHEN:%[0-9]+]]:vgpr_32 = TBUFFER_LOAD_FORMAT_D16_X_gfx80_BOTHEN [[REG_SEQUENCE1]], [[REG_SEQUENCE]], [[COPY6]], 4095, 78, 0, 0, 0, 0, 0, implicit $exec :: (dereferenceable load 2 from custom "TargetCustom7" + 4095, align 1, addrspace 4)
-  ; UNPACKED:   $vgpr0 = COPY [[TBUFFER_LOAD_FORMAT_D16_X_gfx80_BOTHEN]]
-  ; UNPACKED:   SI_RETURN_TO_EPILOG implicit $vgpr0
   %voffset = add i32 %voffset.base, 4095
   %val = call half @llvm.amdgcn.struct.tbuffer.load.f16(<4 x i32> %rsrc, i32 %vindex, i32 %voffset, i32 %soffset, i32 78, i32 0)
   ret half %val
