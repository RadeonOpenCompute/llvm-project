# NOTE: Assertions have been autogenerated by utils/update_mir_test_checks.py
# RUN: llc -mtriple=amdgcn-mesa-mesa3d -mcpu=tahiti -run-pass=instruction-select -global-isel-abort=2 -pass-remarks-missed='gisel*'  -o - %s | FileCheck -check-prefix=GCN  %s

---
name: test_unmerge_values_v_s32_v_s32_v_s64
legalized:       true
regBankSelected: true
tracksRegLiveness: true

body: |
  bb.0:
    liveins: $vgpr0_vgpr1

    ; GCN-LABEL: name: test_unmerge_values_v_s32_v_s32_v_s64
    ; GCN: liveins: $vgpr0_vgpr1
    ; GCN-NEXT: {{  $}}
    ; GCN-NEXT: [[PRED_COPY:%[0-9]+]]:vreg_64 = PRED_COPY $vgpr0_vgpr1
    ; GCN-NEXT: [[PRED_COPY1:%[0-9]+]]:vgpr_32 = PRED_COPY [[PRED_COPY]].sub0
    ; GCN-NEXT: [[PRED_COPY2:%[0-9]+]]:vgpr_32 = PRED_COPY [[PRED_COPY]].sub1
    ; GCN-NEXT: S_ENDPGM 0, implicit [[PRED_COPY1]], implicit [[PRED_COPY2]]
    %0:vgpr(s64) = COPY $vgpr0_vgpr1
    %1:vgpr(s32), %2:vgpr(s32) = G_UNMERGE_VALUES %0
    S_ENDPGM 0, implicit %1, implicit %2
...

---
name: test_unmerge_values_s_s32_s_s32_s_s64
legalized:       true
regBankSelected: true
tracksRegLiveness: true

body: |
  bb.0:
    liveins: $sgpr0_sgpr1

    ; GCN-LABEL: name: test_unmerge_values_s_s32_s_s32_s_s64
    ; GCN: liveins: $sgpr0_sgpr1
    ; GCN-NEXT: {{  $}}
    ; GCN-NEXT: [[PRED_COPY:%[0-9]+]]:sreg_64 = PRED_COPY $sgpr0_sgpr1
    ; GCN-NEXT: [[PRED_COPY1:%[0-9]+]]:sreg_32 = PRED_COPY [[PRED_COPY]].sub0
    ; GCN-NEXT: [[PRED_COPY2:%[0-9]+]]:sreg_32 = PRED_COPY [[PRED_COPY]].sub1
    ; GCN-NEXT: S_ENDPGM 0, implicit [[PRED_COPY1]], implicit [[PRED_COPY2]]
    %0:sgpr(s64) = COPY $sgpr0_sgpr1
    %1:sgpr(s32), %2:sgpr(s32) = G_UNMERGE_VALUES %0
    S_ENDPGM 0, implicit %1, implicit %2
...

---
name: test_unmerge_values_v_s32_s_s32_s_s64
legalized:       true
regBankSelected: true
tracksRegLiveness: true

body: |
  bb.0:
    liveins: $sgpr0_sgpr1

    ; GCN-LABEL: name: test_unmerge_values_v_s32_s_s32_s_s64
    ; GCN: liveins: $sgpr0_sgpr1
    ; GCN-NEXT: {{  $}}
    ; GCN-NEXT: [[PRED_COPY:%[0-9]+]]:sreg_64 = PRED_COPY $sgpr0_sgpr1
    ; GCN-NEXT: [[PRED_COPY1:%[0-9]+]]:vgpr_32 = PRED_COPY [[PRED_COPY]].sub0
    ; GCN-NEXT: [[PRED_COPY2:%[0-9]+]]:sreg_32 = PRED_COPY [[PRED_COPY]].sub1
    ; GCN-NEXT: S_ENDPGM 0, implicit [[PRED_COPY1]], implicit [[PRED_COPY2]]
    %0:sgpr(s64) = COPY $sgpr0_sgpr1
    %1:vgpr(s32), %2:sgpr(s32) = G_UNMERGE_VALUES %0
    S_ENDPGM 0, implicit %1, implicit %2
...

---
name: test_unmerge_values_s_s32_v_s32_s_s64
legalized:       true
regBankSelected: true
tracksRegLiveness: true

body: |
  bb.0:
    liveins: $sgpr0_sgpr1

    ; GCN-LABEL: name: test_unmerge_values_s_s32_v_s32_s_s64
    ; GCN: liveins: $sgpr0_sgpr1
    ; GCN-NEXT: {{  $}}
    ; GCN-NEXT: [[PRED_COPY:%[0-9]+]]:sreg_64 = PRED_COPY $sgpr0_sgpr1
    ; GCN-NEXT: [[PRED_COPY1:%[0-9]+]]:sreg_32 = PRED_COPY [[PRED_COPY]].sub0
    ; GCN-NEXT: [[PRED_COPY2:%[0-9]+]]:vgpr_32 = PRED_COPY [[PRED_COPY]].sub1
    ; GCN-NEXT: S_ENDPGM 0, implicit [[PRED_COPY1]], implicit [[PRED_COPY2]]
    %0:sgpr(s64) = COPY $sgpr0_sgpr1
    %1:sgpr(s32), %2:vgpr(s32) = G_UNMERGE_VALUES %0
    S_ENDPGM 0, implicit %1, implicit %2
...

---
name: test_unmerge_values_s_s32_s_s32_s32_s_s96
legalized:       true
regBankSelected: true
tracksRegLiveness: true

body: |
  bb.0:
    liveins: $sgpr0_sgpr1_sgpr2

    ; GCN-LABEL: name: test_unmerge_values_s_s32_s_s32_s32_s_s96
    ; GCN: liveins: $sgpr0_sgpr1_sgpr2
    ; GCN-NEXT: {{  $}}
    ; GCN-NEXT: [[PRED_COPY:%[0-9]+]]:sgpr_96 = PRED_COPY $sgpr0_sgpr1_sgpr2
    ; GCN-NEXT: [[PRED_COPY1:%[0-9]+]]:sreg_32 = PRED_COPY [[PRED_COPY]].sub0
    ; GCN-NEXT: [[PRED_COPY2:%[0-9]+]]:sreg_32 = PRED_COPY [[PRED_COPY]].sub1
    ; GCN-NEXT: [[PRED_COPY3:%[0-9]+]]:sreg_32 = PRED_COPY [[PRED_COPY]].sub2
    ; GCN-NEXT: S_ENDPGM 0, implicit [[PRED_COPY1]], implicit [[PRED_COPY2]], implicit [[PRED_COPY3]]
    %0:sgpr(s96) = COPY $sgpr0_sgpr1_sgpr2
    %1:sgpr(s32), %2:sgpr(s32), %3:sgpr(s32) = G_UNMERGE_VALUES %0
    S_ENDPGM 0, implicit %1, implicit %2, implicit %3
...

---
name: test_unmerge_values_s_s32_s_s32_s32_s_s32_s_s128
legalized:       true
regBankSelected: true
tracksRegLiveness: true

body: |
  bb.0:
    liveins: $sgpr0_sgpr1_sgpr2_sgpr3

    ; GCN-LABEL: name: test_unmerge_values_s_s32_s_s32_s32_s_s32_s_s128
    ; GCN: liveins: $sgpr0_sgpr1_sgpr2_sgpr3
    ; GCN-NEXT: {{  $}}
    ; GCN-NEXT: [[PRED_COPY:%[0-9]+]]:sgpr_128 = PRED_COPY $sgpr0_sgpr1_sgpr2_sgpr3
    ; GCN-NEXT: [[PRED_COPY1:%[0-9]+]]:sreg_32 = PRED_COPY [[PRED_COPY]].sub0
    ; GCN-NEXT: [[PRED_COPY2:%[0-9]+]]:sreg_32 = PRED_COPY [[PRED_COPY]].sub1
    ; GCN-NEXT: [[PRED_COPY3:%[0-9]+]]:sreg_32 = PRED_COPY [[PRED_COPY]].sub2
    ; GCN-NEXT: [[PRED_COPY4:%[0-9]+]]:sreg_32 = PRED_COPY [[PRED_COPY]].sub3
    ; GCN-NEXT: S_ENDPGM 0, implicit [[PRED_COPY1]], implicit [[PRED_COPY2]], implicit [[PRED_COPY3]], implicit [[PRED_COPY4]]
    %0:sgpr(s128) = COPY $sgpr0_sgpr1_sgpr2_sgpr3
    %1:sgpr(s32), %2:sgpr(s32), %3:sgpr(s32), %4:sgpr(s32) = G_UNMERGE_VALUES %0
    S_ENDPGM 0, implicit %1, implicit %2, implicit %3, implicit %4
...

---
name: test_unmerge_values_s_s64_s_s64_s_s128
legalized:       true
regBankSelected: true
tracksRegLiveness: true

body: |
  bb.0:
    liveins: $sgpr0_sgpr1_sgpr2_sgpr3

    ; GCN-LABEL: name: test_unmerge_values_s_s64_s_s64_s_s128
    ; GCN: liveins: $sgpr0_sgpr1_sgpr2_sgpr3
    ; GCN-NEXT: {{  $}}
    ; GCN-NEXT: [[PRED_COPY:%[0-9]+]]:sgpr_128 = PRED_COPY $sgpr0_sgpr1_sgpr2_sgpr3
    ; GCN-NEXT: [[PRED_COPY1:%[0-9]+]]:sreg_64 = PRED_COPY [[PRED_COPY]].sub0_sub1
    ; GCN-NEXT: [[PRED_COPY2:%[0-9]+]]:sreg_64 = PRED_COPY [[PRED_COPY]].sub2_sub3
    ; GCN-NEXT: S_ENDPGM 0, implicit [[PRED_COPY1]], implicit [[PRED_COPY2]]
    %0:sgpr(s128) = COPY $sgpr0_sgpr1_sgpr2_sgpr3
    %1:sgpr(s64), %2:sgpr(s64) = G_UNMERGE_VALUES %0
    S_ENDPGM 0, implicit %1, implicit %2
...

---
name: test_unmerge_values_s_s64_s_s64_s64_s_s192
legalized:       true
regBankSelected: true
tracksRegLiveness: true

body: |
  bb.0:
    liveins: $sgpr0_sgpr1_sgpr2_sgpr3

    ; GCN-LABEL: name: test_unmerge_values_s_s64_s_s64_s64_s_s192
    ; GCN: liveins: $sgpr0_sgpr1_sgpr2_sgpr3
    ; GCN-NEXT: {{  $}}
    ; GCN-NEXT: [[DEF:%[0-9]+]]:sgpr_192 = IMPLICIT_DEF
    ; GCN-NEXT: [[PRED_COPY:%[0-9]+]]:sreg_64 = PRED_COPY [[DEF]].sub0_sub1
    ; GCN-NEXT: [[PRED_COPY1:%[0-9]+]]:sreg_64 = PRED_COPY [[DEF]].sub2_sub3
    ; GCN-NEXT: [[PRED_COPY2:%[0-9]+]]:sreg_64 = PRED_COPY [[DEF]].sub4_sub5
    ; GCN-NEXT: S_ENDPGM 0, implicit [[PRED_COPY]], implicit [[PRED_COPY1]], implicit [[PRED_COPY2]]
    %0:sgpr(s192) = G_IMPLICIT_DEF
    %1:sgpr(s64), %2:sgpr(s64), %3:sgpr(s64) = G_UNMERGE_VALUES %0
    S_ENDPGM 0, implicit %1, implicit %2, implicit %3
...

---
name: test_unmerge_values_rc_set_def_v_s32_v_s32_v_s64
legalized:       true
regBankSelected: true
tracksRegLiveness: true

body: |
  bb.0:
    liveins: $vgpr0_vgpr1

    ; GCN-LABEL: name: test_unmerge_values_rc_set_def_v_s32_v_s32_v_s64
    ; GCN: liveins: $vgpr0_vgpr1
    ; GCN-NEXT: {{  $}}
    ; GCN-NEXT: [[PRED_COPY:%[0-9]+]]:vreg_64 = PRED_COPY $vgpr0_vgpr1
    ; GCN-NEXT: [[PRED_COPY1:%[0-9]+]]:vgpr_32 = PRED_COPY [[PRED_COPY]].sub0
    ; GCN-NEXT: [[PRED_COPY2:%[0-9]+]]:vgpr_32 = PRED_COPY [[PRED_COPY]].sub1
    ; GCN-NEXT: S_ENDPGM 0, implicit [[PRED_COPY1]], implicit [[PRED_COPY2]]
    %0:vgpr(s64) = COPY $vgpr0_vgpr1
    %1:vgpr_32(s32), %2:vgpr_32(s32) = G_UNMERGE_VALUES %0
    S_ENDPGM 0, implicit %1, implicit %2
...

---
name: test_unmerge_values_rc_set_use_v_s32_v_s32_v_s64
legalized:       true
regBankSelected: true
tracksRegLiveness: true

body: |
  bb.0:
    liveins: $vgpr0_vgpr1

    ; GCN-LABEL: name: test_unmerge_values_rc_set_use_v_s32_v_s32_v_s64
    ; GCN: liveins: $vgpr0_vgpr1
    ; GCN-NEXT: {{  $}}
    ; GCN-NEXT: [[PRED_COPY:%[0-9]+]]:vreg_64 = PRED_COPY $vgpr0_vgpr1
    ; GCN-NEXT: [[PRED_COPY1:%[0-9]+]]:vgpr_32 = PRED_COPY [[PRED_COPY]].sub0
    ; GCN-NEXT: [[PRED_COPY2:%[0-9]+]]:vgpr_32 = PRED_COPY [[PRED_COPY]].sub1
    ; GCN-NEXT: S_ENDPGM 0, implicit [[PRED_COPY1]], implicit [[PRED_COPY2]]
    %0:vreg_64(s64) = COPY $vgpr0_vgpr1
    %1:vgpr(s32), %2:vgpr(s32) = G_UNMERGE_VALUES %0
    S_ENDPGM 0, implicit %1, implicit %2
...

---
name: test_unmerge_values_s_s256_s_s1024
legalized:       true
regBankSelected: true
tracksRegLiveness: true

body: |
  bb.0:
    liveins: $sgpr0_sgpr1_sgpr2_sgpr3

    ; GCN-LABEL: name: test_unmerge_values_s_s256_s_s1024
    ; GCN: liveins: $sgpr0_sgpr1_sgpr2_sgpr3
    ; GCN-NEXT: {{  $}}
    ; GCN-NEXT: [[DEF:%[0-9]+]]:sgpr_1024 = IMPLICIT_DEF
    ; GCN-NEXT: [[PRED_COPY:%[0-9]+]]:sgpr_256 = PRED_COPY [[DEF]].sub0_sub1_sub2_sub3_sub4_sub5_sub6_sub7
    ; GCN-NEXT: [[PRED_COPY1:%[0-9]+]]:sgpr_256 = PRED_COPY [[DEF]].sub8_sub9_sub10_sub11_sub12_sub13_sub14_sub15
    ; GCN-NEXT: [[PRED_COPY2:%[0-9]+]]:sgpr_256 = PRED_COPY [[DEF]].sub16_sub17_sub18_sub19_sub20_sub21_sub22_sub23
    ; GCN-NEXT: [[PRED_COPY3:%[0-9]+]]:sgpr_256 = PRED_COPY [[DEF]].sub24_sub25_sub26_sub27_sub28_sub29_sub30_sub31
    ; GCN-NEXT: S_ENDPGM 0, implicit [[PRED_COPY]], implicit [[PRED_COPY1]], implicit [[PRED_COPY2]], implicit [[PRED_COPY3]]
    %0:sgpr(s1024) = G_IMPLICIT_DEF
    %1:sgpr(s256), %2:sgpr(s256), %3:sgpr(s256), %4:sgpr(s256) = G_UNMERGE_VALUES %0
    S_ENDPGM 0, implicit %1, implicit %2, implicit %3, implicit %4
...

---

name: test_unmerge_values_s_s512_s_s1024
legalized:       true
regBankSelected: true
tracksRegLiveness: true

body: |
  bb.0:
    liveins:  $sgpr0_sgpr1_sgpr2_sgpr3_sgpr4_sgpr5_sgpr6_sgpr7_sgpr8_sgpr9_sgpr10_sgpr11_sgpr12_sgpr13_sgpr14_sgpr15_sgpr16_sgpr17_sgpr18_sgpr19_sgpr20_sgpr21_sgpr22_sgpr23_sgpr24_sgpr25_sgpr26_sgpr27_sgpr28_sgpr29_sgpr30_sgpr31

    ; GCN-LABEL: name: test_unmerge_values_s_s512_s_s1024
    ; GCN: liveins: $sgpr0_sgpr1_sgpr2_sgpr3_sgpr4_sgpr5_sgpr6_sgpr7_sgpr8_sgpr9_sgpr10_sgpr11_sgpr12_sgpr13_sgpr14_sgpr15_sgpr16_sgpr17_sgpr18_sgpr19_sgpr20_sgpr21_sgpr22_sgpr23_sgpr24_sgpr25_sgpr26_sgpr27_sgpr28_sgpr29_sgpr30_sgpr31
    ; GCN-NEXT: {{  $}}
    ; GCN-NEXT: [[PRED_COPY:%[0-9]+]]:sgpr_1024 = PRED_COPY $sgpr0_sgpr1_sgpr2_sgpr3_sgpr4_sgpr5_sgpr6_sgpr7_sgpr8_sgpr9_sgpr10_sgpr11_sgpr12_sgpr13_sgpr14_sgpr15_sgpr16_sgpr17_sgpr18_sgpr19_sgpr20_sgpr21_sgpr22_sgpr23_sgpr24_sgpr25_sgpr26_sgpr27_sgpr28_sgpr29_sgpr30_sgpr31
    ; GCN-NEXT: [[PRED_COPY1:%[0-9]+]]:sgpr_512 = PRED_COPY [[PRED_COPY]].sub0_sub1_sub2_sub3_sub4_sub5_sub6_sub7_sub8_sub9_sub10_sub11_sub12_sub13_sub14_sub15
    ; GCN-NEXT: [[PRED_COPY2:%[0-9]+]]:sgpr_512 = PRED_COPY [[PRED_COPY]].sub16_sub17_sub18_sub19_sub20_sub21_sub22_sub23_sub24_sub25_sub26_sub27_sub28_sub29_sub30_sub31
    ; GCN-NEXT: $sgpr0_sgpr1_sgpr2_sgpr3_sgpr4_sgpr5_sgpr6_sgpr7_sgpr8_sgpr9_sgpr10_sgpr11_sgpr12_sgpr13_sgpr14_sgpr15 = PRED_COPY [[PRED_COPY1]]
    ; GCN-NEXT: $sgpr16_sgpr17_sgpr18_sgpr19_sgpr20_sgpr21_sgpr22_sgpr23_sgpr24_sgpr25_sgpr26_sgpr27_sgpr28_sgpr29_sgpr30_sgpr31 = PRED_COPY [[PRED_COPY2]]
    %0:sgpr(s1024) = COPY $sgpr0_sgpr1_sgpr2_sgpr3_sgpr4_sgpr5_sgpr6_sgpr7_sgpr8_sgpr9_sgpr10_sgpr11_sgpr12_sgpr13_sgpr14_sgpr15_sgpr16_sgpr17_sgpr18_sgpr19_sgpr20_sgpr21_sgpr22_sgpr23_sgpr24_sgpr25_sgpr26_sgpr27_sgpr28_sgpr29_sgpr30_sgpr31
    %1:sgpr(s512), %2:sgpr(s512) = G_UNMERGE_VALUES %0
    $sgpr0_sgpr1_sgpr2_sgpr3_sgpr4_sgpr5_sgpr6_sgpr7_sgpr8_sgpr9_sgpr10_sgpr11_sgpr12_sgpr13_sgpr14_sgpr15 = COPY %1
    $sgpr16_sgpr17_sgpr18_sgpr19_sgpr20_sgpr21_sgpr22_sgpr23_sgpr24_sgpr25_sgpr26_sgpr27_sgpr28_sgpr29_sgpr30_sgpr31 = COPY %2
...

---
name: test_unmerge_s_v3s32_s_v12s32
legalized:       true
regBankSelected: true
tracksRegLiveness: true

body: |
  bb.0:
    liveins: $sgpr0_sgpr1_sgpr2, $sgpr4_sgpr5_sgpr6, $sgpr8_sgpr9_sgpr10, $sgpr12_sgpr13_sgpr14

    ; GCN-LABEL: name: test_unmerge_s_v3s32_s_v12s32
    ; GCN: liveins: $sgpr0_sgpr1_sgpr2, $sgpr4_sgpr5_sgpr6, $sgpr8_sgpr9_sgpr10, $sgpr12_sgpr13_sgpr14
    ; GCN-NEXT: {{  $}}
<<<<<<< HEAD
    ; GCN-NEXT: [[PRED_COPY:%[0-9]+]]:sgpr_96 = PRED_COPY $sgpr0_sgpr1_sgpr2
    ; GCN-NEXT: [[PRED_COPY1:%[0-9]+]]:sgpr_96 = PRED_COPY $sgpr3_sgpr4_sgpr5
    ; GCN-NEXT: [[PRED_COPY2:%[0-9]+]]:sgpr_96 = PRED_COPY $sgpr6_sgpr7_sgpr8
    ; GCN-NEXT: [[PRED_COPY3:%[0-9]+]]:sgpr_96 = PRED_COPY $sgpr9_sgpr10_sgpr11
    ; GCN-NEXT: [[REG_SEQUENCE:%[0-9]+]]:sgpr_384_with_sub0_sub1_sub2 = REG_SEQUENCE [[PRED_COPY]], %subreg.sub0_sub1_sub2, [[PRED_COPY1]], %subreg.sub3_sub4_sub5, [[PRED_COPY2]], %subreg.sub6_sub7_sub8, [[PRED_COPY3]], %subreg.sub9_sub10_sub11
    ; GCN-NEXT: [[PRED_COPY4:%[0-9]+]]:sgpr_96 = PRED_COPY [[REG_SEQUENCE]].sub0_sub1_sub2
    ; GCN-NEXT: [[PRED_COPY5:%[0-9]+]]:sgpr_96 = PRED_COPY [[REG_SEQUENCE]].sub3_sub4_sub5
    ; GCN-NEXT: [[PRED_COPY6:%[0-9]+]]:sgpr_96 = PRED_COPY [[REG_SEQUENCE]].sub6_sub7_sub8
    ; GCN-NEXT: [[PRED_COPY7:%[0-9]+]]:sgpr_96 = PRED_COPY [[REG_SEQUENCE]].sub9_sub10_sub11
    ; GCN-NEXT: $sgpr0_sgpr1_sgpr2 = PRED_COPY [[PRED_COPY4]]
    ; GCN-NEXT: $sgpr3_sgpr4_sgpr5 = PRED_COPY [[PRED_COPY5]]
    ; GCN-NEXT: $sgpr6_sgpr7_sgpr8 = PRED_COPY [[PRED_COPY6]]
    ; GCN-NEXT: $sgpr9_sgpr10_sgpr11 = PRED_COPY [[PRED_COPY7]]
=======
    ; GCN-NEXT: [[COPY:%[0-9]+]]:sgpr(<3 x s32>) = COPY $sgpr0_sgpr1_sgpr2
    ; GCN-NEXT: [[COPY1:%[0-9]+]]:sgpr(<3 x s32>) = COPY $sgpr4_sgpr5_sgpr6
    ; GCN-NEXT: [[COPY2:%[0-9]+]]:sgpr(<3 x s32>) = COPY $sgpr8_sgpr9_sgpr10
    ; GCN-NEXT: [[COPY3:%[0-9]+]]:sgpr(<3 x s32>) = COPY $sgpr12_sgpr13_sgpr14
    ; GCN-NEXT: [[CONCAT_VECTORS:%[0-9]+]]:sgpr_384(<12 x s32>) = G_CONCAT_VECTORS [[COPY]](<3 x s32>), [[COPY1]](<3 x s32>), [[COPY2]](<3 x s32>), [[COPY3]](<3 x s32>)
    ; GCN-NEXT: [[COPY4:%[0-9]+]]:sgpr_96(<3 x s32>) = COPY [[CONCAT_VECTORS]].sub0_sub1_sub2(<12 x s32>)
    ; GCN-NEXT: [[COPY5:%[0-9]+]]:sgpr_96(<3 x s32>) = COPY [[CONCAT_VECTORS]].sub3_sub4_sub5(<12 x s32>)
    ; GCN-NEXT: [[UV:%[0-9]+]]:sgpr_96(<3 x s32>), [[UV1:%[0-9]+]]:sgpr_96(<3 x s32>), [[UV2:%[0-9]+]]:sgpr_96(<3 x s32>), [[UV3:%[0-9]+]]:sgpr_96(<3 x s32>) = G_UNMERGE_VALUES [[CONCAT_VECTORS]](<12 x s32>)
    ; GCN-NEXT: $sgpr0_sgpr1_sgpr2 = COPY [[UV]](<3 x s32>)
    ; GCN-NEXT: $sgpr4_sgpr5_sgpr6 = COPY [[UV1]](<3 x s32>)
    ; GCN-NEXT: $sgpr8_sgpr9_sgpr10 = COPY [[UV2]](<3 x s32>)
    ; GCN-NEXT: $sgpr12_sgpr13_sgpr14 = COPY [[UV3]](<3 x s32>)
>>>>>>> a1dec5da
    %0:sgpr(<3 x s32>) = COPY $sgpr0_sgpr1_sgpr2
    %1:sgpr(<3 x s32>) = COPY $sgpr4_sgpr5_sgpr6
    %2:sgpr(<3 x s32>) = COPY $sgpr8_sgpr9_sgpr10
    %3:sgpr(<3 x s32>) = COPY $sgpr12_sgpr13_sgpr14
    %4:sgpr(<12 x s32>) = G_CONCAT_VECTORS %0, %1, %2, %3
    %5:sgpr(<3 x s32>), %6:sgpr(<3 x s32>), %7:sgpr(<3 x s32>), %8:sgpr(<3 x s32>) = G_UNMERGE_VALUES %4
    $sgpr0_sgpr1_sgpr2 = COPY %5
    $sgpr4_sgpr5_sgpr6 = COPY %6
    $sgpr8_sgpr9_sgpr10 = COPY %7
    $sgpr12_sgpr13_sgpr14 = COPY %8

...

---
name: test_unmerge_v_v3s32_v_v12s32
legalized:       true
regBankSelected: true
tracksRegLiveness: true
body: |
  bb.0:
    liveins: $vgpr0_vgpr1_vgpr2_vgpr3_vgpr4_vgpr5, $vgpr6_vgpr7_vgpr8_vgpr9_vgpr10_vgpr11

    ; GCN-LABEL: name: test_unmerge_v_v3s32_v_v12s32
    ; GCN: liveins: $vgpr0_vgpr1_vgpr2_vgpr3_vgpr4_vgpr5, $vgpr6_vgpr7_vgpr8_vgpr9_vgpr10_vgpr11
    ; GCN-NEXT: {{  $}}
    ; GCN-NEXT: [[PRED_COPY:%[0-9]+]]:vreg_192 = PRED_COPY $vgpr0_vgpr1_vgpr2_vgpr3_vgpr4_vgpr5
    ; GCN-NEXT: [[PRED_COPY1:%[0-9]+]]:vreg_192 = PRED_COPY $vgpr6_vgpr7_vgpr8_vgpr9_vgpr10_vgpr11
    ; GCN-NEXT: [[REG_SEQUENCE:%[0-9]+]]:vreg_384 = REG_SEQUENCE [[PRED_COPY]], %subreg.sub0_sub1_sub2_sub3_sub4_sub5, [[PRED_COPY1]], %subreg.sub6_sub7_sub8_sub9_sub10_sub11
    ; GCN-NEXT: [[PRED_COPY2:%[0-9]+]]:vreg_96 = PRED_COPY [[REG_SEQUENCE]].sub0_sub1_sub2
    ; GCN-NEXT: [[PRED_COPY3:%[0-9]+]]:vreg_96 = PRED_COPY [[REG_SEQUENCE]].sub3_sub4_sub5
    ; GCN-NEXT: [[PRED_COPY4:%[0-9]+]]:vreg_96 = PRED_COPY [[REG_SEQUENCE]].sub6_sub7_sub8
    ; GCN-NEXT: [[PRED_COPY5:%[0-9]+]]:vreg_96 = PRED_COPY [[REG_SEQUENCE]].sub9_sub10_sub11
    ; GCN-NEXT: $vgpr0_vgpr1_vgpr2 = PRED_COPY [[PRED_COPY2]]
    ; GCN-NEXT: $vgpr3_vgpr4_vgpr5 = PRED_COPY [[PRED_COPY3]]
    ; GCN-NEXT: $vgpr6_vgpr7_vgpr8 = PRED_COPY [[PRED_COPY4]]
    ; GCN-NEXT: $vgpr9_vgpr10_vgpr11 = PRED_COPY [[PRED_COPY5]]
    %0:vgpr(<6 x s32>) = COPY $vgpr0_vgpr1_vgpr2_vgpr3_vgpr4_vgpr5
    %1:vgpr(<6 x s32>) = COPY $vgpr6_vgpr7_vgpr8_vgpr9_vgpr10_vgpr11
    %2:vgpr(<12 x s32>) = G_CONCAT_VECTORS %0, %1
    %3:vgpr(<3 x s32>), %4:vgpr(<3 x s32>), %5:vgpr(<3 x s32>), %6:vgpr(<3 x s32>) = G_UNMERGE_VALUES %2
    $vgpr0_vgpr1_vgpr2 = COPY %3
    $vgpr3_vgpr4_vgpr5 = COPY %4
    $vgpr6_vgpr7_vgpr8 = COPY %5
    $vgpr9_vgpr10_vgpr11 = COPY %6

...<|MERGE_RESOLUTION|>--- conflicted
+++ resolved
@@ -287,34 +287,18 @@
     ; GCN-LABEL: name: test_unmerge_s_v3s32_s_v12s32
     ; GCN: liveins: $sgpr0_sgpr1_sgpr2, $sgpr4_sgpr5_sgpr6, $sgpr8_sgpr9_sgpr10, $sgpr12_sgpr13_sgpr14
     ; GCN-NEXT: {{  $}}
-<<<<<<< HEAD
-    ; GCN-NEXT: [[PRED_COPY:%[0-9]+]]:sgpr_96 = PRED_COPY $sgpr0_sgpr1_sgpr2
-    ; GCN-NEXT: [[PRED_COPY1:%[0-9]+]]:sgpr_96 = PRED_COPY $sgpr3_sgpr4_sgpr5
-    ; GCN-NEXT: [[PRED_COPY2:%[0-9]+]]:sgpr_96 = PRED_COPY $sgpr6_sgpr7_sgpr8
-    ; GCN-NEXT: [[PRED_COPY3:%[0-9]+]]:sgpr_96 = PRED_COPY $sgpr9_sgpr10_sgpr11
-    ; GCN-NEXT: [[REG_SEQUENCE:%[0-9]+]]:sgpr_384_with_sub0_sub1_sub2 = REG_SEQUENCE [[PRED_COPY]], %subreg.sub0_sub1_sub2, [[PRED_COPY1]], %subreg.sub3_sub4_sub5, [[PRED_COPY2]], %subreg.sub6_sub7_sub8, [[PRED_COPY3]], %subreg.sub9_sub10_sub11
-    ; GCN-NEXT: [[PRED_COPY4:%[0-9]+]]:sgpr_96 = PRED_COPY [[REG_SEQUENCE]].sub0_sub1_sub2
-    ; GCN-NEXT: [[PRED_COPY5:%[0-9]+]]:sgpr_96 = PRED_COPY [[REG_SEQUENCE]].sub3_sub4_sub5
-    ; GCN-NEXT: [[PRED_COPY6:%[0-9]+]]:sgpr_96 = PRED_COPY [[REG_SEQUENCE]].sub6_sub7_sub8
-    ; GCN-NEXT: [[PRED_COPY7:%[0-9]+]]:sgpr_96 = PRED_COPY [[REG_SEQUENCE]].sub9_sub10_sub11
-    ; GCN-NEXT: $sgpr0_sgpr1_sgpr2 = PRED_COPY [[PRED_COPY4]]
-    ; GCN-NEXT: $sgpr3_sgpr4_sgpr5 = PRED_COPY [[PRED_COPY5]]
-    ; GCN-NEXT: $sgpr6_sgpr7_sgpr8 = PRED_COPY [[PRED_COPY6]]
-    ; GCN-NEXT: $sgpr9_sgpr10_sgpr11 = PRED_COPY [[PRED_COPY7]]
-=======
     ; GCN-NEXT: [[COPY:%[0-9]+]]:sgpr(<3 x s32>) = COPY $sgpr0_sgpr1_sgpr2
     ; GCN-NEXT: [[COPY1:%[0-9]+]]:sgpr(<3 x s32>) = COPY $sgpr4_sgpr5_sgpr6
     ; GCN-NEXT: [[COPY2:%[0-9]+]]:sgpr(<3 x s32>) = COPY $sgpr8_sgpr9_sgpr10
     ; GCN-NEXT: [[COPY3:%[0-9]+]]:sgpr(<3 x s32>) = COPY $sgpr12_sgpr13_sgpr14
     ; GCN-NEXT: [[CONCAT_VECTORS:%[0-9]+]]:sgpr_384(<12 x s32>) = G_CONCAT_VECTORS [[COPY]](<3 x s32>), [[COPY1]](<3 x s32>), [[COPY2]](<3 x s32>), [[COPY3]](<3 x s32>)
-    ; GCN-NEXT: [[COPY4:%[0-9]+]]:sgpr_96(<3 x s32>) = COPY [[CONCAT_VECTORS]].sub0_sub1_sub2(<12 x s32>)
-    ; GCN-NEXT: [[COPY5:%[0-9]+]]:sgpr_96(<3 x s32>) = COPY [[CONCAT_VECTORS]].sub3_sub4_sub5(<12 x s32>)
+    ; GCN-NEXT: [[PRED_COPY:%[0-9]+]]:sgpr_96(<3 x s32>) = PRED_COPY [[CONCAT_VECTORS]].sub0_sub1_sub2(<12 x s32>)
+    ; GCN-NEXT: [[PRED_COPY1:%[0-9]+]]:sgpr_96(<3 x s32>) = PRED_COPY [[CONCAT_VECTORS]].sub3_sub4_sub5(<12 x s32>)
     ; GCN-NEXT: [[UV:%[0-9]+]]:sgpr_96(<3 x s32>), [[UV1:%[0-9]+]]:sgpr_96(<3 x s32>), [[UV2:%[0-9]+]]:sgpr_96(<3 x s32>), [[UV3:%[0-9]+]]:sgpr_96(<3 x s32>) = G_UNMERGE_VALUES [[CONCAT_VECTORS]](<12 x s32>)
-    ; GCN-NEXT: $sgpr0_sgpr1_sgpr2 = COPY [[UV]](<3 x s32>)
-    ; GCN-NEXT: $sgpr4_sgpr5_sgpr6 = COPY [[UV1]](<3 x s32>)
-    ; GCN-NEXT: $sgpr8_sgpr9_sgpr10 = COPY [[UV2]](<3 x s32>)
-    ; GCN-NEXT: $sgpr12_sgpr13_sgpr14 = COPY [[UV3]](<3 x s32>)
->>>>>>> a1dec5da
+    ; GCN-NEXT: $sgpr0_sgpr1_sgpr2 = PRED_COPY [[UV]](<3 x s32>)
+    ; GCN-NEXT: $sgpr4_sgpr5_sgpr6 = PRED_COPY [[UV1]](<3 x s32>)
+    ; GCN-NEXT: $sgpr8_sgpr9_sgpr10 = PRED_COPY [[UV2]](<3 x s32>)
+    ; GCN-NEXT: $sgpr12_sgpr13_sgpr14 = PRED_COPY [[UV3]](<3 x s32>)
     %0:sgpr(<3 x s32>) = COPY $sgpr0_sgpr1_sgpr2
     %1:sgpr(<3 x s32>) = COPY $sgpr4_sgpr5_sgpr6
     %2:sgpr(<3 x s32>) = COPY $sgpr8_sgpr9_sgpr10
