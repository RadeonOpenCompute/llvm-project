; NOTE: Assertions have been autogenerated by utils/update_mir_test_checks.py
; RUN: llc -global-isel -mtriple=amdgcn-mesa-mesa3d -mcpu=gfx1010 -stop-after=instruction-select -verify-machineinstrs -o - %s | FileCheck %s
; RUN: llc -global-isel -mtriple=amdgcn-mesa-mesa3d -mcpu=gfx1100 -stop-after=instruction-select -verify-machineinstrs -o - %s | FileCheck %s

define amdgpu_ps float @raw_tbuffer_load_f32__sgpr_rsrc__vgpr_voffset__sgpr_soffset(<4 x i32> inreg %rsrc, i32 %voffset, i32 inreg %soffset) {
  ; CHECK-LABEL: name: raw_tbuffer_load_f32__sgpr_rsrc__vgpr_voffset__sgpr_soffset
  ; CHECK: bb.1 (%ir-block.0):
  ; CHECK-NEXT:   liveins: $sgpr2, $sgpr3, $sgpr4, $sgpr5, $sgpr6, $vgpr0
  ; CHECK-NEXT: {{  $}}
<<<<<<< HEAD
  ; CHECK-NEXT:   [[PRED_COPY:%[0-9]+]]:sreg_32 = PRED_COPY $sgpr2
  ; CHECK-NEXT:   [[PRED_COPY1:%[0-9]+]]:sreg_32 = PRED_COPY $sgpr3
  ; CHECK-NEXT:   [[PRED_COPY2:%[0-9]+]]:sreg_32 = PRED_COPY $sgpr4
  ; CHECK-NEXT:   [[PRED_COPY3:%[0-9]+]]:sreg_32 = PRED_COPY $sgpr5
  ; CHECK-NEXT:   [[REG_SEQUENCE:%[0-9]+]]:sgpr_128 = REG_SEQUENCE [[PRED_COPY]], %subreg.sub0, [[PRED_COPY1]], %subreg.sub1, [[PRED_COPY2]], %subreg.sub2, [[PRED_COPY3]], %subreg.sub3
  ; CHECK-NEXT:   [[PRED_COPY4:%[0-9]+]]:vgpr_32 = PRED_COPY $vgpr0
  ; CHECK-NEXT:   [[PRED_COPY5:%[0-9]+]]:sreg_32 = PRED_COPY $sgpr6
  ; CHECK-NEXT:   [[TBUFFER_LOAD_FORMAT_X_OFFEN:%[0-9]+]]:vgpr_32 = TBUFFER_LOAD_FORMAT_X_OFFEN [[PRED_COPY4]], [[REG_SEQUENCE]], [[PRED_COPY5]], 0, 78, 0, 0, implicit $exec :: (dereferenceable load (s32), align 1, addrspace 7)
  ; CHECK-NEXT:   $vgpr0 = PRED_COPY [[TBUFFER_LOAD_FORMAT_X_OFFEN]]
=======
  ; CHECK-NEXT:   [[COPY:%[0-9]+]]:sreg_32 = COPY $sgpr2
  ; CHECK-NEXT:   [[COPY1:%[0-9]+]]:sreg_32 = COPY $sgpr3
  ; CHECK-NEXT:   [[COPY2:%[0-9]+]]:sreg_32 = COPY $sgpr4
  ; CHECK-NEXT:   [[COPY3:%[0-9]+]]:sreg_32 = COPY $sgpr5
  ; CHECK-NEXT:   [[REG_SEQUENCE:%[0-9]+]]:sgpr_128 = REG_SEQUENCE [[COPY]], %subreg.sub0, [[COPY1]], %subreg.sub1, [[COPY2]], %subreg.sub2, [[COPY3]], %subreg.sub3
  ; CHECK-NEXT:   [[COPY4:%[0-9]+]]:vgpr_32 = COPY $vgpr0
  ; CHECK-NEXT:   [[COPY5:%[0-9]+]]:sreg_32 = COPY $sgpr6
  ; CHECK-NEXT:   [[TBUFFER_LOAD_FORMAT_X_OFFEN:%[0-9]+]]:vgpr_32 = TBUFFER_LOAD_FORMAT_X_OFFEN [[COPY4]], [[REG_SEQUENCE]], [[COPY5]], 0, 78, 0, 0, implicit $exec :: (dereferenceable load (s32), align 1, addrspace 8)
  ; CHECK-NEXT:   $vgpr0 = COPY [[TBUFFER_LOAD_FORMAT_X_OFFEN]]
>>>>>>> eadf6db5
  ; CHECK-NEXT:   SI_RETURN_TO_EPILOG implicit $vgpr0
  %val = call float @llvm.amdgcn.raw.tbuffer.load.f32(<4 x i32> %rsrc, i32 %voffset, i32 %soffset, i32 78, i32 0)
  ret float %val
}

define amdgpu_ps <2 x float> @raw_tbuffer_load_v2f32__sgpr_rsrc__vgpr_voffset__sgpr_soffset(<4 x i32> inreg %rsrc, i32 %voffset, i32 inreg %soffset) {
  ; CHECK-LABEL: name: raw_tbuffer_load_v2f32__sgpr_rsrc__vgpr_voffset__sgpr_soffset
  ; CHECK: bb.1 (%ir-block.0):
  ; CHECK-NEXT:   liveins: $sgpr2, $sgpr3, $sgpr4, $sgpr5, $sgpr6, $vgpr0
  ; CHECK-NEXT: {{  $}}
<<<<<<< HEAD
  ; CHECK-NEXT:   [[PRED_COPY:%[0-9]+]]:sreg_32 = PRED_COPY $sgpr2
  ; CHECK-NEXT:   [[PRED_COPY1:%[0-9]+]]:sreg_32 = PRED_COPY $sgpr3
  ; CHECK-NEXT:   [[PRED_COPY2:%[0-9]+]]:sreg_32 = PRED_COPY $sgpr4
  ; CHECK-NEXT:   [[PRED_COPY3:%[0-9]+]]:sreg_32 = PRED_COPY $sgpr5
  ; CHECK-NEXT:   [[REG_SEQUENCE:%[0-9]+]]:sgpr_128 = REG_SEQUENCE [[PRED_COPY]], %subreg.sub0, [[PRED_COPY1]], %subreg.sub1, [[PRED_COPY2]], %subreg.sub2, [[PRED_COPY3]], %subreg.sub3
  ; CHECK-NEXT:   [[PRED_COPY4:%[0-9]+]]:vgpr_32 = PRED_COPY $vgpr0
  ; CHECK-NEXT:   [[PRED_COPY5:%[0-9]+]]:sreg_32 = PRED_COPY $sgpr6
  ; CHECK-NEXT:   [[TBUFFER_LOAD_FORMAT_XY_OFFEN:%[0-9]+]]:vreg_64 = TBUFFER_LOAD_FORMAT_XY_OFFEN [[PRED_COPY4]], [[REG_SEQUENCE]], [[PRED_COPY5]], 0, 78, 0, 0, implicit $exec :: (dereferenceable load (<2 x s32>), align 1, addrspace 7)
  ; CHECK-NEXT:   [[PRED_COPY6:%[0-9]+]]:vgpr_32 = PRED_COPY [[TBUFFER_LOAD_FORMAT_XY_OFFEN]].sub0
  ; CHECK-NEXT:   [[PRED_COPY7:%[0-9]+]]:vgpr_32 = PRED_COPY [[TBUFFER_LOAD_FORMAT_XY_OFFEN]].sub1
  ; CHECK-NEXT:   $vgpr0 = PRED_COPY [[PRED_COPY6]]
  ; CHECK-NEXT:   $vgpr1 = PRED_COPY [[PRED_COPY7]]
=======
  ; CHECK-NEXT:   [[COPY:%[0-9]+]]:sreg_32 = COPY $sgpr2
  ; CHECK-NEXT:   [[COPY1:%[0-9]+]]:sreg_32 = COPY $sgpr3
  ; CHECK-NEXT:   [[COPY2:%[0-9]+]]:sreg_32 = COPY $sgpr4
  ; CHECK-NEXT:   [[COPY3:%[0-9]+]]:sreg_32 = COPY $sgpr5
  ; CHECK-NEXT:   [[REG_SEQUENCE:%[0-9]+]]:sgpr_128 = REG_SEQUENCE [[COPY]], %subreg.sub0, [[COPY1]], %subreg.sub1, [[COPY2]], %subreg.sub2, [[COPY3]], %subreg.sub3
  ; CHECK-NEXT:   [[COPY4:%[0-9]+]]:vgpr_32 = COPY $vgpr0
  ; CHECK-NEXT:   [[COPY5:%[0-9]+]]:sreg_32 = COPY $sgpr6
  ; CHECK-NEXT:   [[TBUFFER_LOAD_FORMAT_XY_OFFEN:%[0-9]+]]:vreg_64 = TBUFFER_LOAD_FORMAT_XY_OFFEN [[COPY4]], [[REG_SEQUENCE]], [[COPY5]], 0, 78, 0, 0, implicit $exec :: (dereferenceable load (<2 x s32>), align 1, addrspace 8)
  ; CHECK-NEXT:   [[COPY6:%[0-9]+]]:vgpr_32 = COPY [[TBUFFER_LOAD_FORMAT_XY_OFFEN]].sub0
  ; CHECK-NEXT:   [[COPY7:%[0-9]+]]:vgpr_32 = COPY [[TBUFFER_LOAD_FORMAT_XY_OFFEN]].sub1
  ; CHECK-NEXT:   $vgpr0 = COPY [[COPY6]]
  ; CHECK-NEXT:   $vgpr1 = COPY [[COPY7]]
>>>>>>> eadf6db5
  ; CHECK-NEXT:   SI_RETURN_TO_EPILOG implicit $vgpr0, implicit $vgpr1
  %val = call <2 x float> @llvm.amdgcn.raw.tbuffer.load.v2f32(<4 x i32> %rsrc, i32 %voffset, i32 %soffset, i32 78, i32 0)
  ret <2 x float> %val
}

define amdgpu_ps <3 x float> @raw_tbuffer_load_v3f32__sgpr_rsrc__vgpr_voffset__sgpr_soffset(<4 x i32> inreg %rsrc, i32 %voffset, i32 inreg %soffset) {
  ; CHECK-LABEL: name: raw_tbuffer_load_v3f32__sgpr_rsrc__vgpr_voffset__sgpr_soffset
  ; CHECK: bb.1 (%ir-block.0):
  ; CHECK-NEXT:   liveins: $sgpr2, $sgpr3, $sgpr4, $sgpr5, $sgpr6, $vgpr0
  ; CHECK-NEXT: {{  $}}
<<<<<<< HEAD
  ; CHECK-NEXT:   [[PRED_COPY:%[0-9]+]]:sreg_32 = PRED_COPY $sgpr2
  ; CHECK-NEXT:   [[PRED_COPY1:%[0-9]+]]:sreg_32 = PRED_COPY $sgpr3
  ; CHECK-NEXT:   [[PRED_COPY2:%[0-9]+]]:sreg_32 = PRED_COPY $sgpr4
  ; CHECK-NEXT:   [[PRED_COPY3:%[0-9]+]]:sreg_32 = PRED_COPY $sgpr5
  ; CHECK-NEXT:   [[REG_SEQUENCE:%[0-9]+]]:sgpr_128 = REG_SEQUENCE [[PRED_COPY]], %subreg.sub0, [[PRED_COPY1]], %subreg.sub1, [[PRED_COPY2]], %subreg.sub2, [[PRED_COPY3]], %subreg.sub3
  ; CHECK-NEXT:   [[PRED_COPY4:%[0-9]+]]:vgpr_32 = PRED_COPY $vgpr0
  ; CHECK-NEXT:   [[PRED_COPY5:%[0-9]+]]:sreg_32 = PRED_COPY $sgpr6
  ; CHECK-NEXT:   [[TBUFFER_LOAD_FORMAT_XYZ_OFFEN:%[0-9]+]]:vreg_96 = TBUFFER_LOAD_FORMAT_XYZ_OFFEN [[PRED_COPY4]], [[REG_SEQUENCE]], [[PRED_COPY5]], 0, 78, 0, 0, implicit $exec :: (dereferenceable load (<3 x s32>), align 1, addrspace 7)
  ; CHECK-NEXT:   [[PRED_COPY6:%[0-9]+]]:vgpr_32 = PRED_COPY [[TBUFFER_LOAD_FORMAT_XYZ_OFFEN]].sub0
  ; CHECK-NEXT:   [[PRED_COPY7:%[0-9]+]]:vgpr_32 = PRED_COPY [[TBUFFER_LOAD_FORMAT_XYZ_OFFEN]].sub1
  ; CHECK-NEXT:   [[PRED_COPY8:%[0-9]+]]:vgpr_32 = PRED_COPY [[TBUFFER_LOAD_FORMAT_XYZ_OFFEN]].sub2
  ; CHECK-NEXT:   $vgpr0 = PRED_COPY [[PRED_COPY6]]
  ; CHECK-NEXT:   $vgpr1 = PRED_COPY [[PRED_COPY7]]
  ; CHECK-NEXT:   $vgpr2 = PRED_COPY [[PRED_COPY8]]
=======
  ; CHECK-NEXT:   [[COPY:%[0-9]+]]:sreg_32 = COPY $sgpr2
  ; CHECK-NEXT:   [[COPY1:%[0-9]+]]:sreg_32 = COPY $sgpr3
  ; CHECK-NEXT:   [[COPY2:%[0-9]+]]:sreg_32 = COPY $sgpr4
  ; CHECK-NEXT:   [[COPY3:%[0-9]+]]:sreg_32 = COPY $sgpr5
  ; CHECK-NEXT:   [[REG_SEQUENCE:%[0-9]+]]:sgpr_128 = REG_SEQUENCE [[COPY]], %subreg.sub0, [[COPY1]], %subreg.sub1, [[COPY2]], %subreg.sub2, [[COPY3]], %subreg.sub3
  ; CHECK-NEXT:   [[COPY4:%[0-9]+]]:vgpr_32 = COPY $vgpr0
  ; CHECK-NEXT:   [[COPY5:%[0-9]+]]:sreg_32 = COPY $sgpr6
  ; CHECK-NEXT:   [[TBUFFER_LOAD_FORMAT_XYZ_OFFEN:%[0-9]+]]:vreg_96 = TBUFFER_LOAD_FORMAT_XYZ_OFFEN [[COPY4]], [[REG_SEQUENCE]], [[COPY5]], 0, 78, 0, 0, implicit $exec :: (dereferenceable load (<3 x s32>), align 1, addrspace 8)
  ; CHECK-NEXT:   [[COPY6:%[0-9]+]]:vgpr_32 = COPY [[TBUFFER_LOAD_FORMAT_XYZ_OFFEN]].sub0
  ; CHECK-NEXT:   [[COPY7:%[0-9]+]]:vgpr_32 = COPY [[TBUFFER_LOAD_FORMAT_XYZ_OFFEN]].sub1
  ; CHECK-NEXT:   [[COPY8:%[0-9]+]]:vgpr_32 = COPY [[TBUFFER_LOAD_FORMAT_XYZ_OFFEN]].sub2
  ; CHECK-NEXT:   $vgpr0 = COPY [[COPY6]]
  ; CHECK-NEXT:   $vgpr1 = COPY [[COPY7]]
  ; CHECK-NEXT:   $vgpr2 = COPY [[COPY8]]
>>>>>>> eadf6db5
  ; CHECK-NEXT:   SI_RETURN_TO_EPILOG implicit $vgpr0, implicit $vgpr1, implicit $vgpr2
  %val = call <3 x float> @llvm.amdgcn.raw.tbuffer.load.v3f32(<4 x i32> %rsrc, i32 %voffset, i32 %soffset, i32 78, i32 0)
  ret <3 x float> %val
}

define amdgpu_ps <4 x float> @raw_tbuffer_load_v4f32__sgpr_rsrc__vgpr_voffset__sgpr_soffset(<4 x i32> inreg %rsrc, i32 %voffset, i32 inreg %soffset) {
  ; CHECK-LABEL: name: raw_tbuffer_load_v4f32__sgpr_rsrc__vgpr_voffset__sgpr_soffset
  ; CHECK: bb.1 (%ir-block.0):
  ; CHECK-NEXT:   liveins: $sgpr2, $sgpr3, $sgpr4, $sgpr5, $sgpr6, $vgpr0
  ; CHECK-NEXT: {{  $}}
<<<<<<< HEAD
  ; CHECK-NEXT:   [[PRED_COPY:%[0-9]+]]:sreg_32 = PRED_COPY $sgpr2
  ; CHECK-NEXT:   [[PRED_COPY1:%[0-9]+]]:sreg_32 = PRED_COPY $sgpr3
  ; CHECK-NEXT:   [[PRED_COPY2:%[0-9]+]]:sreg_32 = PRED_COPY $sgpr4
  ; CHECK-NEXT:   [[PRED_COPY3:%[0-9]+]]:sreg_32 = PRED_COPY $sgpr5
  ; CHECK-NEXT:   [[REG_SEQUENCE:%[0-9]+]]:sgpr_128 = REG_SEQUENCE [[PRED_COPY]], %subreg.sub0, [[PRED_COPY1]], %subreg.sub1, [[PRED_COPY2]], %subreg.sub2, [[PRED_COPY3]], %subreg.sub3
  ; CHECK-NEXT:   [[PRED_COPY4:%[0-9]+]]:vgpr_32 = PRED_COPY $vgpr0
  ; CHECK-NEXT:   [[PRED_COPY5:%[0-9]+]]:sreg_32 = PRED_COPY $sgpr6
  ; CHECK-NEXT:   [[TBUFFER_LOAD_FORMAT_XYZW_OFFEN:%[0-9]+]]:vreg_128 = TBUFFER_LOAD_FORMAT_XYZW_OFFEN [[PRED_COPY4]], [[REG_SEQUENCE]], [[PRED_COPY5]], 0, 78, 0, 0, implicit $exec :: (dereferenceable load (<4 x s32>), align 1, addrspace 7)
  ; CHECK-NEXT:   [[PRED_COPY6:%[0-9]+]]:vgpr_32 = PRED_COPY [[TBUFFER_LOAD_FORMAT_XYZW_OFFEN]].sub0
  ; CHECK-NEXT:   [[PRED_COPY7:%[0-9]+]]:vgpr_32 = PRED_COPY [[TBUFFER_LOAD_FORMAT_XYZW_OFFEN]].sub1
  ; CHECK-NEXT:   [[PRED_COPY8:%[0-9]+]]:vgpr_32 = PRED_COPY [[TBUFFER_LOAD_FORMAT_XYZW_OFFEN]].sub2
  ; CHECK-NEXT:   [[PRED_COPY9:%[0-9]+]]:vgpr_32 = PRED_COPY [[TBUFFER_LOAD_FORMAT_XYZW_OFFEN]].sub3
  ; CHECK-NEXT:   $vgpr0 = PRED_COPY [[PRED_COPY6]]
  ; CHECK-NEXT:   $vgpr1 = PRED_COPY [[PRED_COPY7]]
  ; CHECK-NEXT:   $vgpr2 = PRED_COPY [[PRED_COPY8]]
  ; CHECK-NEXT:   $vgpr3 = PRED_COPY [[PRED_COPY9]]
=======
  ; CHECK-NEXT:   [[COPY:%[0-9]+]]:sreg_32 = COPY $sgpr2
  ; CHECK-NEXT:   [[COPY1:%[0-9]+]]:sreg_32 = COPY $sgpr3
  ; CHECK-NEXT:   [[COPY2:%[0-9]+]]:sreg_32 = COPY $sgpr4
  ; CHECK-NEXT:   [[COPY3:%[0-9]+]]:sreg_32 = COPY $sgpr5
  ; CHECK-NEXT:   [[REG_SEQUENCE:%[0-9]+]]:sgpr_128 = REG_SEQUENCE [[COPY]], %subreg.sub0, [[COPY1]], %subreg.sub1, [[COPY2]], %subreg.sub2, [[COPY3]], %subreg.sub3
  ; CHECK-NEXT:   [[COPY4:%[0-9]+]]:vgpr_32 = COPY $vgpr0
  ; CHECK-NEXT:   [[COPY5:%[0-9]+]]:sreg_32 = COPY $sgpr6
  ; CHECK-NEXT:   [[TBUFFER_LOAD_FORMAT_XYZW_OFFEN:%[0-9]+]]:vreg_128 = TBUFFER_LOAD_FORMAT_XYZW_OFFEN [[COPY4]], [[REG_SEQUENCE]], [[COPY5]], 0, 78, 0, 0, implicit $exec :: (dereferenceable load (<4 x s32>), align 1, addrspace 8)
  ; CHECK-NEXT:   [[COPY6:%[0-9]+]]:vgpr_32 = COPY [[TBUFFER_LOAD_FORMAT_XYZW_OFFEN]].sub0
  ; CHECK-NEXT:   [[COPY7:%[0-9]+]]:vgpr_32 = COPY [[TBUFFER_LOAD_FORMAT_XYZW_OFFEN]].sub1
  ; CHECK-NEXT:   [[COPY8:%[0-9]+]]:vgpr_32 = COPY [[TBUFFER_LOAD_FORMAT_XYZW_OFFEN]].sub2
  ; CHECK-NEXT:   [[COPY9:%[0-9]+]]:vgpr_32 = COPY [[TBUFFER_LOAD_FORMAT_XYZW_OFFEN]].sub3
  ; CHECK-NEXT:   $vgpr0 = COPY [[COPY6]]
  ; CHECK-NEXT:   $vgpr1 = COPY [[COPY7]]
  ; CHECK-NEXT:   $vgpr2 = COPY [[COPY8]]
  ; CHECK-NEXT:   $vgpr3 = COPY [[COPY9]]
>>>>>>> eadf6db5
  ; CHECK-NEXT:   SI_RETURN_TO_EPILOG implicit $vgpr0, implicit $vgpr1, implicit $vgpr2, implicit $vgpr3
  %val = call <4 x float> @llvm.amdgcn.raw.tbuffer.load.v4f32(<4 x i32> %rsrc, i32 %voffset, i32 %soffset, i32 78, i32 0)
  ret <4 x float> %val
}

define amdgpu_ps float @raw_tbuffer_load_f32__vgpr_rsrc__sgpr_voffset__vgpr_soffset(<4 x i32> %rsrc, i32 inreg %voffset, i32 %soffset) {
  ; CHECK-LABEL: name: raw_tbuffer_load_f32__vgpr_rsrc__sgpr_voffset__vgpr_soffset
  ; CHECK: bb.1 (%ir-block.0):
  ; CHECK-NEXT:   successors: %bb.2(0x80000000)
  ; CHECK-NEXT:   liveins: $sgpr2, $vgpr0, $vgpr1, $vgpr2, $vgpr3, $vgpr4
  ; CHECK-NEXT: {{  $}}
  ; CHECK-NEXT:   [[PRED_COPY:%[0-9]+]]:vgpr_32 = PRED_COPY $vgpr0
  ; CHECK-NEXT:   [[PRED_COPY1:%[0-9]+]]:vgpr_32 = PRED_COPY $vgpr1
  ; CHECK-NEXT:   [[PRED_COPY2:%[0-9]+]]:vgpr_32 = PRED_COPY $vgpr2
  ; CHECK-NEXT:   [[PRED_COPY3:%[0-9]+]]:vgpr_32 = PRED_COPY $vgpr3
  ; CHECK-NEXT:   [[REG_SEQUENCE:%[0-9]+]]:vreg_128 = REG_SEQUENCE [[PRED_COPY]], %subreg.sub0, [[PRED_COPY1]], %subreg.sub1, [[PRED_COPY2]], %subreg.sub2, [[PRED_COPY3]], %subreg.sub3
  ; CHECK-NEXT:   [[PRED_COPY4:%[0-9]+]]:sreg_32 = PRED_COPY $sgpr2
  ; CHECK-NEXT:   [[PRED_COPY5:%[0-9]+]]:vgpr_32 = PRED_COPY $vgpr4
  ; CHECK-NEXT:   [[PRED_COPY6:%[0-9]+]]:vgpr_32 = PRED_COPY [[PRED_COPY4]]
  ; CHECK-NEXT:   [[S_MOV_B32_:%[0-9]+]]:sreg_32_xm0_xexec = S_MOV_B32 $exec_lo
  ; CHECK-NEXT: {{  $}}
  ; CHECK-NEXT: bb.2:
  ; CHECK-NEXT:   successors: %bb.3(0x80000000)
  ; CHECK-NEXT: {{  $}}
  ; CHECK-NEXT:   [[V_READFIRSTLANE_B32_:%[0-9]+]]:sreg_32 = V_READFIRSTLANE_B32 [[PRED_COPY]], implicit $exec
  ; CHECK-NEXT:   [[V_READFIRSTLANE_B32_1:%[0-9]+]]:sreg_32 = V_READFIRSTLANE_B32 [[PRED_COPY1]], implicit $exec
  ; CHECK-NEXT:   [[V_READFIRSTLANE_B32_2:%[0-9]+]]:sreg_32 = V_READFIRSTLANE_B32 [[PRED_COPY2]], implicit $exec
  ; CHECK-NEXT:   [[V_READFIRSTLANE_B32_3:%[0-9]+]]:sreg_32 = V_READFIRSTLANE_B32 [[PRED_COPY3]], implicit $exec
  ; CHECK-NEXT:   [[REG_SEQUENCE1:%[0-9]+]]:sgpr_128 = REG_SEQUENCE [[V_READFIRSTLANE_B32_]], %subreg.sub0, [[V_READFIRSTLANE_B32_1]], %subreg.sub1, [[V_READFIRSTLANE_B32_2]], %subreg.sub2, [[V_READFIRSTLANE_B32_3]], %subreg.sub3
  ; CHECK-NEXT:   [[PRED_COPY7:%[0-9]+]]:vreg_64 = PRED_COPY [[REG_SEQUENCE]].sub0_sub1
  ; CHECK-NEXT:   [[PRED_COPY8:%[0-9]+]]:vreg_64 = PRED_COPY [[REG_SEQUENCE]].sub2_sub3
  ; CHECK-NEXT:   [[PRED_COPY9:%[0-9]+]]:sreg_64 = PRED_COPY [[REG_SEQUENCE1]].sub0_sub1
  ; CHECK-NEXT:   [[PRED_COPY10:%[0-9]+]]:sreg_64 = PRED_COPY [[REG_SEQUENCE1]].sub2_sub3
  ; CHECK-NEXT:   [[V_CMP_EQ_U64_e64_:%[0-9]+]]:sreg_32_xm0_xexec = V_CMP_EQ_U64_e64 [[PRED_COPY9]], [[PRED_COPY7]], implicit $exec
  ; CHECK-NEXT:   [[V_CMP_EQ_U64_e64_1:%[0-9]+]]:sreg_32_xm0_xexec = V_CMP_EQ_U64_e64 [[PRED_COPY10]], [[PRED_COPY8]], implicit $exec
  ; CHECK-NEXT:   [[S_AND_B32_:%[0-9]+]]:sreg_32_xm0_xexec = S_AND_B32 [[V_CMP_EQ_U64_e64_]], [[V_CMP_EQ_U64_e64_1]], implicit-def $scc
  ; CHECK-NEXT:   [[V_READFIRSTLANE_B32_4:%[0-9]+]]:sreg_32 = V_READFIRSTLANE_B32 [[PRED_COPY5]], implicit $exec
  ; CHECK-NEXT:   [[V_CMP_EQ_U32_e64_:%[0-9]+]]:sreg_32_xm0_xexec = V_CMP_EQ_U32_e64 [[V_READFIRSTLANE_B32_4]], [[PRED_COPY5]], implicit $exec
  ; CHECK-NEXT:   [[S_AND_B32_1:%[0-9]+]]:sreg_32_xm0_xexec = S_AND_B32 [[S_AND_B32_]], [[V_CMP_EQ_U32_e64_]], implicit-def $scc
  ; CHECK-NEXT:   [[S_AND_SAVEEXEC_B32_:%[0-9]+]]:sreg_32_xm0_xexec = S_AND_SAVEEXEC_B32 killed [[S_AND_B32_1]], implicit-def $exec, implicit-def $scc, implicit $exec
  ; CHECK-NEXT: {{  $}}
  ; CHECK-NEXT: bb.3:
  ; CHECK-NEXT:   successors: %bb.4(0x40000000), %bb.2(0x40000000)
  ; CHECK-NEXT: {{  $}}
<<<<<<< HEAD
  ; CHECK-NEXT:   [[TBUFFER_LOAD_FORMAT_X_OFFEN:%[0-9]+]]:vgpr_32 = TBUFFER_LOAD_FORMAT_X_OFFEN [[PRED_COPY6]], [[REG_SEQUENCE1]], [[V_READFIRSTLANE_B32_4]], 0, 78, 0, 0, implicit $exec :: (dereferenceable load (s32), align 1, addrspace 7)
=======
  ; CHECK-NEXT:   [[TBUFFER_LOAD_FORMAT_X_OFFEN:%[0-9]+]]:vgpr_32 = TBUFFER_LOAD_FORMAT_X_OFFEN [[COPY6]], [[REG_SEQUENCE1]], [[V_READFIRSTLANE_B32_4]], 0, 78, 0, 0, implicit $exec :: (dereferenceable load (s32), align 1, addrspace 8)
>>>>>>> eadf6db5
  ; CHECK-NEXT:   $exec_lo = S_XOR_B32_term $exec_lo, [[S_AND_SAVEEXEC_B32_]], implicit-def $scc
  ; CHECK-NEXT:   SI_WATERFALL_LOOP %bb.2, implicit $exec
  ; CHECK-NEXT: {{  $}}
  ; CHECK-NEXT: bb.4:
  ; CHECK-NEXT:   successors: %bb.5(0x80000000)
  ; CHECK-NEXT: {{  $}}
  ; CHECK-NEXT:   $exec_lo = S_MOV_B32_term [[S_MOV_B32_]]
  ; CHECK-NEXT: {{  $}}
  ; CHECK-NEXT: bb.5:
  ; CHECK-NEXT:   $vgpr0 = PRED_COPY [[TBUFFER_LOAD_FORMAT_X_OFFEN]]
  ; CHECK-NEXT:   SI_RETURN_TO_EPILOG implicit $vgpr0
  %val = call float @llvm.amdgcn.raw.tbuffer.load.f32(<4 x i32> %rsrc, i32 %voffset, i32 %soffset, i32 78, i32 0)
  ret float %val
}

define amdgpu_ps float @raw_tbuffer_load_f32__sgpr_rsrc__vgpr_voffset__sgpr_soffset_glc(<4 x i32> inreg %rsrc, i32 %voffset, i32 inreg %soffset) {
  ; CHECK-LABEL: name: raw_tbuffer_load_f32__sgpr_rsrc__vgpr_voffset__sgpr_soffset_glc
  ; CHECK: bb.1 (%ir-block.0):
  ; CHECK-NEXT:   liveins: $sgpr2, $sgpr3, $sgpr4, $sgpr5, $sgpr6, $vgpr0
  ; CHECK-NEXT: {{  $}}
<<<<<<< HEAD
  ; CHECK-NEXT:   [[PRED_COPY:%[0-9]+]]:sreg_32 = PRED_COPY $sgpr2
  ; CHECK-NEXT:   [[PRED_COPY1:%[0-9]+]]:sreg_32 = PRED_COPY $sgpr3
  ; CHECK-NEXT:   [[PRED_COPY2:%[0-9]+]]:sreg_32 = PRED_COPY $sgpr4
  ; CHECK-NEXT:   [[PRED_COPY3:%[0-9]+]]:sreg_32 = PRED_COPY $sgpr5
  ; CHECK-NEXT:   [[REG_SEQUENCE:%[0-9]+]]:sgpr_128 = REG_SEQUENCE [[PRED_COPY]], %subreg.sub0, [[PRED_COPY1]], %subreg.sub1, [[PRED_COPY2]], %subreg.sub2, [[PRED_COPY3]], %subreg.sub3
  ; CHECK-NEXT:   [[PRED_COPY4:%[0-9]+]]:vgpr_32 = PRED_COPY $vgpr0
  ; CHECK-NEXT:   [[PRED_COPY5:%[0-9]+]]:sreg_32 = PRED_COPY $sgpr6
  ; CHECK-NEXT:   [[TBUFFER_LOAD_FORMAT_X_OFFEN:%[0-9]+]]:vgpr_32 = TBUFFER_LOAD_FORMAT_X_OFFEN [[PRED_COPY4]], [[REG_SEQUENCE]], [[PRED_COPY5]], 0, 78, 1, 0, implicit $exec :: (dereferenceable load (s32), align 1, addrspace 7)
  ; CHECK-NEXT:   $vgpr0 = PRED_COPY [[TBUFFER_LOAD_FORMAT_X_OFFEN]]
=======
  ; CHECK-NEXT:   [[COPY:%[0-9]+]]:sreg_32 = COPY $sgpr2
  ; CHECK-NEXT:   [[COPY1:%[0-9]+]]:sreg_32 = COPY $sgpr3
  ; CHECK-NEXT:   [[COPY2:%[0-9]+]]:sreg_32 = COPY $sgpr4
  ; CHECK-NEXT:   [[COPY3:%[0-9]+]]:sreg_32 = COPY $sgpr5
  ; CHECK-NEXT:   [[REG_SEQUENCE:%[0-9]+]]:sgpr_128 = REG_SEQUENCE [[COPY]], %subreg.sub0, [[COPY1]], %subreg.sub1, [[COPY2]], %subreg.sub2, [[COPY3]], %subreg.sub3
  ; CHECK-NEXT:   [[COPY4:%[0-9]+]]:vgpr_32 = COPY $vgpr0
  ; CHECK-NEXT:   [[COPY5:%[0-9]+]]:sreg_32 = COPY $sgpr6
  ; CHECK-NEXT:   [[TBUFFER_LOAD_FORMAT_X_OFFEN:%[0-9]+]]:vgpr_32 = TBUFFER_LOAD_FORMAT_X_OFFEN [[COPY4]], [[REG_SEQUENCE]], [[COPY5]], 0, 78, 1, 0, implicit $exec :: (dereferenceable load (s32), align 1, addrspace 8)
  ; CHECK-NEXT:   $vgpr0 = COPY [[TBUFFER_LOAD_FORMAT_X_OFFEN]]
>>>>>>> eadf6db5
  ; CHECK-NEXT:   SI_RETURN_TO_EPILOG implicit $vgpr0
  %val = call float @llvm.amdgcn.raw.tbuffer.load.f32(<4 x i32> %rsrc, i32 %voffset, i32 %soffset, i32 78, i32 1)
  ret float %val
}

define amdgpu_ps float @raw_tbuffer_load_f32__sgpr_rsrc__vgpr_voffset__sgpr_soffset_slc(<4 x i32> inreg %rsrc, i32 %voffset, i32 inreg %soffset) {
  ; CHECK-LABEL: name: raw_tbuffer_load_f32__sgpr_rsrc__vgpr_voffset__sgpr_soffset_slc
  ; CHECK: bb.1 (%ir-block.0):
  ; CHECK-NEXT:   liveins: $sgpr2, $sgpr3, $sgpr4, $sgpr5, $sgpr6, $vgpr0
  ; CHECK-NEXT: {{  $}}
<<<<<<< HEAD
  ; CHECK-NEXT:   [[PRED_COPY:%[0-9]+]]:sreg_32 = PRED_COPY $sgpr2
  ; CHECK-NEXT:   [[PRED_COPY1:%[0-9]+]]:sreg_32 = PRED_COPY $sgpr3
  ; CHECK-NEXT:   [[PRED_COPY2:%[0-9]+]]:sreg_32 = PRED_COPY $sgpr4
  ; CHECK-NEXT:   [[PRED_COPY3:%[0-9]+]]:sreg_32 = PRED_COPY $sgpr5
  ; CHECK-NEXT:   [[REG_SEQUENCE:%[0-9]+]]:sgpr_128 = REG_SEQUENCE [[PRED_COPY]], %subreg.sub0, [[PRED_COPY1]], %subreg.sub1, [[PRED_COPY2]], %subreg.sub2, [[PRED_COPY3]], %subreg.sub3
  ; CHECK-NEXT:   [[PRED_COPY4:%[0-9]+]]:vgpr_32 = PRED_COPY $vgpr0
  ; CHECK-NEXT:   [[PRED_COPY5:%[0-9]+]]:sreg_32 = PRED_COPY $sgpr6
  ; CHECK-NEXT:   [[TBUFFER_LOAD_FORMAT_X_OFFEN:%[0-9]+]]:vgpr_32 = TBUFFER_LOAD_FORMAT_X_OFFEN [[PRED_COPY4]], [[REG_SEQUENCE]], [[PRED_COPY5]], 0, 78, 2, 0, implicit $exec :: (dereferenceable load (s32), align 1, addrspace 7)
  ; CHECK-NEXT:   $vgpr0 = PRED_COPY [[TBUFFER_LOAD_FORMAT_X_OFFEN]]
=======
  ; CHECK-NEXT:   [[COPY:%[0-9]+]]:sreg_32 = COPY $sgpr2
  ; CHECK-NEXT:   [[COPY1:%[0-9]+]]:sreg_32 = COPY $sgpr3
  ; CHECK-NEXT:   [[COPY2:%[0-9]+]]:sreg_32 = COPY $sgpr4
  ; CHECK-NEXT:   [[COPY3:%[0-9]+]]:sreg_32 = COPY $sgpr5
  ; CHECK-NEXT:   [[REG_SEQUENCE:%[0-9]+]]:sgpr_128 = REG_SEQUENCE [[COPY]], %subreg.sub0, [[COPY1]], %subreg.sub1, [[COPY2]], %subreg.sub2, [[COPY3]], %subreg.sub3
  ; CHECK-NEXT:   [[COPY4:%[0-9]+]]:vgpr_32 = COPY $vgpr0
  ; CHECK-NEXT:   [[COPY5:%[0-9]+]]:sreg_32 = COPY $sgpr6
  ; CHECK-NEXT:   [[TBUFFER_LOAD_FORMAT_X_OFFEN:%[0-9]+]]:vgpr_32 = TBUFFER_LOAD_FORMAT_X_OFFEN [[COPY4]], [[REG_SEQUENCE]], [[COPY5]], 0, 78, 2, 0, implicit $exec :: (dereferenceable load (s32), align 1, addrspace 8)
  ; CHECK-NEXT:   $vgpr0 = COPY [[TBUFFER_LOAD_FORMAT_X_OFFEN]]
>>>>>>> eadf6db5
  ; CHECK-NEXT:   SI_RETURN_TO_EPILOG implicit $vgpr0
  %val = call float @llvm.amdgcn.raw.tbuffer.load.f32(<4 x i32> %rsrc, i32 %voffset, i32 %soffset, i32 78, i32 2)
  ret float %val
}

define amdgpu_ps float @raw_tbuffer_load_f32__sgpr_rsrc__vgpr_voffset__sgpr_soffset_slc_glc(<4 x i32> inreg %rsrc, i32 %voffset, i32 inreg %soffset) {
  ; CHECK-LABEL: name: raw_tbuffer_load_f32__sgpr_rsrc__vgpr_voffset__sgpr_soffset_slc_glc
  ; CHECK: bb.1 (%ir-block.0):
  ; CHECK-NEXT:   liveins: $sgpr2, $sgpr3, $sgpr4, $sgpr5, $sgpr6, $vgpr0
  ; CHECK-NEXT: {{  $}}
<<<<<<< HEAD
  ; CHECK-NEXT:   [[PRED_COPY:%[0-9]+]]:sreg_32 = PRED_COPY $sgpr2
  ; CHECK-NEXT:   [[PRED_COPY1:%[0-9]+]]:sreg_32 = PRED_COPY $sgpr3
  ; CHECK-NEXT:   [[PRED_COPY2:%[0-9]+]]:sreg_32 = PRED_COPY $sgpr4
  ; CHECK-NEXT:   [[PRED_COPY3:%[0-9]+]]:sreg_32 = PRED_COPY $sgpr5
  ; CHECK-NEXT:   [[REG_SEQUENCE:%[0-9]+]]:sgpr_128 = REG_SEQUENCE [[PRED_COPY]], %subreg.sub0, [[PRED_COPY1]], %subreg.sub1, [[PRED_COPY2]], %subreg.sub2, [[PRED_COPY3]], %subreg.sub3
  ; CHECK-NEXT:   [[PRED_COPY4:%[0-9]+]]:vgpr_32 = PRED_COPY $vgpr0
  ; CHECK-NEXT:   [[PRED_COPY5:%[0-9]+]]:sreg_32 = PRED_COPY $sgpr6
  ; CHECK-NEXT:   [[TBUFFER_LOAD_FORMAT_X_OFFEN:%[0-9]+]]:vgpr_32 = TBUFFER_LOAD_FORMAT_X_OFFEN [[PRED_COPY4]], [[REG_SEQUENCE]], [[PRED_COPY5]], 0, 78, 3, 0, implicit $exec :: (dereferenceable load (s32), align 1, addrspace 7)
  ; CHECK-NEXT:   $vgpr0 = PRED_COPY [[TBUFFER_LOAD_FORMAT_X_OFFEN]]
=======
  ; CHECK-NEXT:   [[COPY:%[0-9]+]]:sreg_32 = COPY $sgpr2
  ; CHECK-NEXT:   [[COPY1:%[0-9]+]]:sreg_32 = COPY $sgpr3
  ; CHECK-NEXT:   [[COPY2:%[0-9]+]]:sreg_32 = COPY $sgpr4
  ; CHECK-NEXT:   [[COPY3:%[0-9]+]]:sreg_32 = COPY $sgpr5
  ; CHECK-NEXT:   [[REG_SEQUENCE:%[0-9]+]]:sgpr_128 = REG_SEQUENCE [[COPY]], %subreg.sub0, [[COPY1]], %subreg.sub1, [[COPY2]], %subreg.sub2, [[COPY3]], %subreg.sub3
  ; CHECK-NEXT:   [[COPY4:%[0-9]+]]:vgpr_32 = COPY $vgpr0
  ; CHECK-NEXT:   [[COPY5:%[0-9]+]]:sreg_32 = COPY $sgpr6
  ; CHECK-NEXT:   [[TBUFFER_LOAD_FORMAT_X_OFFEN:%[0-9]+]]:vgpr_32 = TBUFFER_LOAD_FORMAT_X_OFFEN [[COPY4]], [[REG_SEQUENCE]], [[COPY5]], 0, 78, 3, 0, implicit $exec :: (dereferenceable load (s32), align 1, addrspace 8)
  ; CHECK-NEXT:   $vgpr0 = COPY [[TBUFFER_LOAD_FORMAT_X_OFFEN]]
>>>>>>> eadf6db5
  ; CHECK-NEXT:   SI_RETURN_TO_EPILOG implicit $vgpr0
  %val = call float @llvm.amdgcn.raw.tbuffer.load.f32(<4 x i32> %rsrc, i32 %voffset, i32 %soffset, i32 78, i32 3)
  ret float %val
}

define amdgpu_ps float @raw_tbuffer_load_f32__sgpr_rsrc__vgpr_voffset__sgpr_soffset_dlc(<4 x i32> inreg %rsrc, i32 %voffset, i32 inreg %soffset) {
  ; CHECK-LABEL: name: raw_tbuffer_load_f32__sgpr_rsrc__vgpr_voffset__sgpr_soffset_dlc
  ; CHECK: bb.1 (%ir-block.0):
  ; CHECK-NEXT:   liveins: $sgpr2, $sgpr3, $sgpr4, $sgpr5, $sgpr6, $vgpr0
  ; CHECK-NEXT: {{  $}}
<<<<<<< HEAD
  ; CHECK-NEXT:   [[PRED_COPY:%[0-9]+]]:sreg_32 = PRED_COPY $sgpr2
  ; CHECK-NEXT:   [[PRED_COPY1:%[0-9]+]]:sreg_32 = PRED_COPY $sgpr3
  ; CHECK-NEXT:   [[PRED_COPY2:%[0-9]+]]:sreg_32 = PRED_COPY $sgpr4
  ; CHECK-NEXT:   [[PRED_COPY3:%[0-9]+]]:sreg_32 = PRED_COPY $sgpr5
  ; CHECK-NEXT:   [[REG_SEQUENCE:%[0-9]+]]:sgpr_128 = REG_SEQUENCE [[PRED_COPY]], %subreg.sub0, [[PRED_COPY1]], %subreg.sub1, [[PRED_COPY2]], %subreg.sub2, [[PRED_COPY3]], %subreg.sub3
  ; CHECK-NEXT:   [[PRED_COPY4:%[0-9]+]]:vgpr_32 = PRED_COPY $vgpr0
  ; CHECK-NEXT:   [[PRED_COPY5:%[0-9]+]]:sreg_32 = PRED_COPY $sgpr6
  ; CHECK-NEXT:   [[TBUFFER_LOAD_FORMAT_X_OFFEN:%[0-9]+]]:vgpr_32 = TBUFFER_LOAD_FORMAT_X_OFFEN [[PRED_COPY4]], [[REG_SEQUENCE]], [[PRED_COPY5]], 0, 78, 4, 0, implicit $exec :: (dereferenceable load (s32), align 1, addrspace 7)
  ; CHECK-NEXT:   $vgpr0 = PRED_COPY [[TBUFFER_LOAD_FORMAT_X_OFFEN]]
=======
  ; CHECK-NEXT:   [[COPY:%[0-9]+]]:sreg_32 = COPY $sgpr2
  ; CHECK-NEXT:   [[COPY1:%[0-9]+]]:sreg_32 = COPY $sgpr3
  ; CHECK-NEXT:   [[COPY2:%[0-9]+]]:sreg_32 = COPY $sgpr4
  ; CHECK-NEXT:   [[COPY3:%[0-9]+]]:sreg_32 = COPY $sgpr5
  ; CHECK-NEXT:   [[REG_SEQUENCE:%[0-9]+]]:sgpr_128 = REG_SEQUENCE [[COPY]], %subreg.sub0, [[COPY1]], %subreg.sub1, [[COPY2]], %subreg.sub2, [[COPY3]], %subreg.sub3
  ; CHECK-NEXT:   [[COPY4:%[0-9]+]]:vgpr_32 = COPY $vgpr0
  ; CHECK-NEXT:   [[COPY5:%[0-9]+]]:sreg_32 = COPY $sgpr6
  ; CHECK-NEXT:   [[TBUFFER_LOAD_FORMAT_X_OFFEN:%[0-9]+]]:vgpr_32 = TBUFFER_LOAD_FORMAT_X_OFFEN [[COPY4]], [[REG_SEQUENCE]], [[COPY5]], 0, 78, 4, 0, implicit $exec :: (dereferenceable load (s32), align 1, addrspace 8)
  ; CHECK-NEXT:   $vgpr0 = COPY [[TBUFFER_LOAD_FORMAT_X_OFFEN]]
>>>>>>> eadf6db5
  ; CHECK-NEXT:   SI_RETURN_TO_EPILOG implicit $vgpr0
  %val = call float @llvm.amdgcn.raw.tbuffer.load.f32(<4 x i32> %rsrc, i32 %voffset, i32 %soffset, i32 78, i32 4)
  ret float %val
}

declare float @llvm.amdgcn.raw.tbuffer.load.f32(<4 x i32>, i32, i32, i32 immarg, i32 immarg) #0
declare <2 x float> @llvm.amdgcn.raw.tbuffer.load.v2f32(<4 x i32>, i32, i32, i32 immarg, i32 immarg) #0
declare <3 x float> @llvm.amdgcn.raw.tbuffer.load.v3f32(<4 x i32>, i32, i32, i32 immarg, i32 immarg) #0
declare <4 x float> @llvm.amdgcn.raw.tbuffer.load.v4f32(<4 x i32>, i32, i32, i32 immarg, i32 immarg) #0

attributes #0 = { nounwind readonly }<|MERGE_RESOLUTION|>--- conflicted
+++ resolved
@@ -7,27 +7,15 @@
   ; CHECK: bb.1 (%ir-block.0):
   ; CHECK-NEXT:   liveins: $sgpr2, $sgpr3, $sgpr4, $sgpr5, $sgpr6, $vgpr0
   ; CHECK-NEXT: {{  $}}
-<<<<<<< HEAD
-  ; CHECK-NEXT:   [[PRED_COPY:%[0-9]+]]:sreg_32 = PRED_COPY $sgpr2
-  ; CHECK-NEXT:   [[PRED_COPY1:%[0-9]+]]:sreg_32 = PRED_COPY $sgpr3
-  ; CHECK-NEXT:   [[PRED_COPY2:%[0-9]+]]:sreg_32 = PRED_COPY $sgpr4
-  ; CHECK-NEXT:   [[PRED_COPY3:%[0-9]+]]:sreg_32 = PRED_COPY $sgpr5
-  ; CHECK-NEXT:   [[REG_SEQUENCE:%[0-9]+]]:sgpr_128 = REG_SEQUENCE [[PRED_COPY]], %subreg.sub0, [[PRED_COPY1]], %subreg.sub1, [[PRED_COPY2]], %subreg.sub2, [[PRED_COPY3]], %subreg.sub3
-  ; CHECK-NEXT:   [[PRED_COPY4:%[0-9]+]]:vgpr_32 = PRED_COPY $vgpr0
-  ; CHECK-NEXT:   [[PRED_COPY5:%[0-9]+]]:sreg_32 = PRED_COPY $sgpr6
-  ; CHECK-NEXT:   [[TBUFFER_LOAD_FORMAT_X_OFFEN:%[0-9]+]]:vgpr_32 = TBUFFER_LOAD_FORMAT_X_OFFEN [[PRED_COPY4]], [[REG_SEQUENCE]], [[PRED_COPY5]], 0, 78, 0, 0, implicit $exec :: (dereferenceable load (s32), align 1, addrspace 7)
-  ; CHECK-NEXT:   $vgpr0 = PRED_COPY [[TBUFFER_LOAD_FORMAT_X_OFFEN]]
-=======
-  ; CHECK-NEXT:   [[COPY:%[0-9]+]]:sreg_32 = COPY $sgpr2
-  ; CHECK-NEXT:   [[COPY1:%[0-9]+]]:sreg_32 = COPY $sgpr3
-  ; CHECK-NEXT:   [[COPY2:%[0-9]+]]:sreg_32 = COPY $sgpr4
-  ; CHECK-NEXT:   [[COPY3:%[0-9]+]]:sreg_32 = COPY $sgpr5
-  ; CHECK-NEXT:   [[REG_SEQUENCE:%[0-9]+]]:sgpr_128 = REG_SEQUENCE [[COPY]], %subreg.sub0, [[COPY1]], %subreg.sub1, [[COPY2]], %subreg.sub2, [[COPY3]], %subreg.sub3
-  ; CHECK-NEXT:   [[COPY4:%[0-9]+]]:vgpr_32 = COPY $vgpr0
-  ; CHECK-NEXT:   [[COPY5:%[0-9]+]]:sreg_32 = COPY $sgpr6
-  ; CHECK-NEXT:   [[TBUFFER_LOAD_FORMAT_X_OFFEN:%[0-9]+]]:vgpr_32 = TBUFFER_LOAD_FORMAT_X_OFFEN [[COPY4]], [[REG_SEQUENCE]], [[COPY5]], 0, 78, 0, 0, implicit $exec :: (dereferenceable load (s32), align 1, addrspace 8)
-  ; CHECK-NEXT:   $vgpr0 = COPY [[TBUFFER_LOAD_FORMAT_X_OFFEN]]
->>>>>>> eadf6db5
+  ; CHECK-NEXT:   [[PRED_COPY:%[0-9]+]]:sreg_32 = PRED_COPY $sgpr2
+  ; CHECK-NEXT:   [[PRED_COPY1:%[0-9]+]]:sreg_32 = PRED_COPY $sgpr3
+  ; CHECK-NEXT:   [[PRED_COPY2:%[0-9]+]]:sreg_32 = PRED_COPY $sgpr4
+  ; CHECK-NEXT:   [[PRED_COPY3:%[0-9]+]]:sreg_32 = PRED_COPY $sgpr5
+  ; CHECK-NEXT:   [[REG_SEQUENCE:%[0-9]+]]:sgpr_128 = REG_SEQUENCE [[PRED_COPY]], %subreg.sub0, [[PRED_COPY1]], %subreg.sub1, [[PRED_COPY2]], %subreg.sub2, [[PRED_COPY3]], %subreg.sub3
+  ; CHECK-NEXT:   [[PRED_COPY4:%[0-9]+]]:vgpr_32 = PRED_COPY $vgpr0
+  ; CHECK-NEXT:   [[PRED_COPY5:%[0-9]+]]:sreg_32 = PRED_COPY $sgpr6
+  ; CHECK-NEXT:   [[TBUFFER_LOAD_FORMAT_X_OFFEN:%[0-9]+]]:vgpr_32 = TBUFFER_LOAD_FORMAT_X_OFFEN [[PRED_COPY4]], [[REG_SEQUENCE]], [[PRED_COPY5]], 0, 78, 0, 0, implicit $exec :: (dereferenceable load (s32), align 1, addrspace 8)
+  ; CHECK-NEXT:   $vgpr0 = PRED_COPY [[TBUFFER_LOAD_FORMAT_X_OFFEN]]
   ; CHECK-NEXT:   SI_RETURN_TO_EPILOG implicit $vgpr0
   %val = call float @llvm.amdgcn.raw.tbuffer.load.f32(<4 x i32> %rsrc, i32 %voffset, i32 %soffset, i32 78, i32 0)
   ret float %val
@@ -38,33 +26,18 @@
   ; CHECK: bb.1 (%ir-block.0):
   ; CHECK-NEXT:   liveins: $sgpr2, $sgpr3, $sgpr4, $sgpr5, $sgpr6, $vgpr0
   ; CHECK-NEXT: {{  $}}
-<<<<<<< HEAD
-  ; CHECK-NEXT:   [[PRED_COPY:%[0-9]+]]:sreg_32 = PRED_COPY $sgpr2
-  ; CHECK-NEXT:   [[PRED_COPY1:%[0-9]+]]:sreg_32 = PRED_COPY $sgpr3
-  ; CHECK-NEXT:   [[PRED_COPY2:%[0-9]+]]:sreg_32 = PRED_COPY $sgpr4
-  ; CHECK-NEXT:   [[PRED_COPY3:%[0-9]+]]:sreg_32 = PRED_COPY $sgpr5
-  ; CHECK-NEXT:   [[REG_SEQUENCE:%[0-9]+]]:sgpr_128 = REG_SEQUENCE [[PRED_COPY]], %subreg.sub0, [[PRED_COPY1]], %subreg.sub1, [[PRED_COPY2]], %subreg.sub2, [[PRED_COPY3]], %subreg.sub3
-  ; CHECK-NEXT:   [[PRED_COPY4:%[0-9]+]]:vgpr_32 = PRED_COPY $vgpr0
-  ; CHECK-NEXT:   [[PRED_COPY5:%[0-9]+]]:sreg_32 = PRED_COPY $sgpr6
-  ; CHECK-NEXT:   [[TBUFFER_LOAD_FORMAT_XY_OFFEN:%[0-9]+]]:vreg_64 = TBUFFER_LOAD_FORMAT_XY_OFFEN [[PRED_COPY4]], [[REG_SEQUENCE]], [[PRED_COPY5]], 0, 78, 0, 0, implicit $exec :: (dereferenceable load (<2 x s32>), align 1, addrspace 7)
+  ; CHECK-NEXT:   [[PRED_COPY:%[0-9]+]]:sreg_32 = PRED_COPY $sgpr2
+  ; CHECK-NEXT:   [[PRED_COPY1:%[0-9]+]]:sreg_32 = PRED_COPY $sgpr3
+  ; CHECK-NEXT:   [[PRED_COPY2:%[0-9]+]]:sreg_32 = PRED_COPY $sgpr4
+  ; CHECK-NEXT:   [[PRED_COPY3:%[0-9]+]]:sreg_32 = PRED_COPY $sgpr5
+  ; CHECK-NEXT:   [[REG_SEQUENCE:%[0-9]+]]:sgpr_128 = REG_SEQUENCE [[PRED_COPY]], %subreg.sub0, [[PRED_COPY1]], %subreg.sub1, [[PRED_COPY2]], %subreg.sub2, [[PRED_COPY3]], %subreg.sub3
+  ; CHECK-NEXT:   [[PRED_COPY4:%[0-9]+]]:vgpr_32 = PRED_COPY $vgpr0
+  ; CHECK-NEXT:   [[PRED_COPY5:%[0-9]+]]:sreg_32 = PRED_COPY $sgpr6
+  ; CHECK-NEXT:   [[TBUFFER_LOAD_FORMAT_XY_OFFEN:%[0-9]+]]:vreg_64 = TBUFFER_LOAD_FORMAT_XY_OFFEN [[PRED_COPY4]], [[REG_SEQUENCE]], [[PRED_COPY5]], 0, 78, 0, 0, implicit $exec :: (dereferenceable load (<2 x s32>), align 1, addrspace 8)
   ; CHECK-NEXT:   [[PRED_COPY6:%[0-9]+]]:vgpr_32 = PRED_COPY [[TBUFFER_LOAD_FORMAT_XY_OFFEN]].sub0
   ; CHECK-NEXT:   [[PRED_COPY7:%[0-9]+]]:vgpr_32 = PRED_COPY [[TBUFFER_LOAD_FORMAT_XY_OFFEN]].sub1
   ; CHECK-NEXT:   $vgpr0 = PRED_COPY [[PRED_COPY6]]
   ; CHECK-NEXT:   $vgpr1 = PRED_COPY [[PRED_COPY7]]
-=======
-  ; CHECK-NEXT:   [[COPY:%[0-9]+]]:sreg_32 = COPY $sgpr2
-  ; CHECK-NEXT:   [[COPY1:%[0-9]+]]:sreg_32 = COPY $sgpr3
-  ; CHECK-NEXT:   [[COPY2:%[0-9]+]]:sreg_32 = COPY $sgpr4
-  ; CHECK-NEXT:   [[COPY3:%[0-9]+]]:sreg_32 = COPY $sgpr5
-  ; CHECK-NEXT:   [[REG_SEQUENCE:%[0-9]+]]:sgpr_128 = REG_SEQUENCE [[COPY]], %subreg.sub0, [[COPY1]], %subreg.sub1, [[COPY2]], %subreg.sub2, [[COPY3]], %subreg.sub3
-  ; CHECK-NEXT:   [[COPY4:%[0-9]+]]:vgpr_32 = COPY $vgpr0
-  ; CHECK-NEXT:   [[COPY5:%[0-9]+]]:sreg_32 = COPY $sgpr6
-  ; CHECK-NEXT:   [[TBUFFER_LOAD_FORMAT_XY_OFFEN:%[0-9]+]]:vreg_64 = TBUFFER_LOAD_FORMAT_XY_OFFEN [[COPY4]], [[REG_SEQUENCE]], [[COPY5]], 0, 78, 0, 0, implicit $exec :: (dereferenceable load (<2 x s32>), align 1, addrspace 8)
-  ; CHECK-NEXT:   [[COPY6:%[0-9]+]]:vgpr_32 = COPY [[TBUFFER_LOAD_FORMAT_XY_OFFEN]].sub0
-  ; CHECK-NEXT:   [[COPY7:%[0-9]+]]:vgpr_32 = COPY [[TBUFFER_LOAD_FORMAT_XY_OFFEN]].sub1
-  ; CHECK-NEXT:   $vgpr0 = COPY [[COPY6]]
-  ; CHECK-NEXT:   $vgpr1 = COPY [[COPY7]]
->>>>>>> eadf6db5
   ; CHECK-NEXT:   SI_RETURN_TO_EPILOG implicit $vgpr0, implicit $vgpr1
   %val = call <2 x float> @llvm.amdgcn.raw.tbuffer.load.v2f32(<4 x i32> %rsrc, i32 %voffset, i32 %soffset, i32 78, i32 0)
   ret <2 x float> %val
@@ -75,37 +48,20 @@
   ; CHECK: bb.1 (%ir-block.0):
   ; CHECK-NEXT:   liveins: $sgpr2, $sgpr3, $sgpr4, $sgpr5, $sgpr6, $vgpr0
   ; CHECK-NEXT: {{  $}}
-<<<<<<< HEAD
-  ; CHECK-NEXT:   [[PRED_COPY:%[0-9]+]]:sreg_32 = PRED_COPY $sgpr2
-  ; CHECK-NEXT:   [[PRED_COPY1:%[0-9]+]]:sreg_32 = PRED_COPY $sgpr3
-  ; CHECK-NEXT:   [[PRED_COPY2:%[0-9]+]]:sreg_32 = PRED_COPY $sgpr4
-  ; CHECK-NEXT:   [[PRED_COPY3:%[0-9]+]]:sreg_32 = PRED_COPY $sgpr5
-  ; CHECK-NEXT:   [[REG_SEQUENCE:%[0-9]+]]:sgpr_128 = REG_SEQUENCE [[PRED_COPY]], %subreg.sub0, [[PRED_COPY1]], %subreg.sub1, [[PRED_COPY2]], %subreg.sub2, [[PRED_COPY3]], %subreg.sub3
-  ; CHECK-NEXT:   [[PRED_COPY4:%[0-9]+]]:vgpr_32 = PRED_COPY $vgpr0
-  ; CHECK-NEXT:   [[PRED_COPY5:%[0-9]+]]:sreg_32 = PRED_COPY $sgpr6
-  ; CHECK-NEXT:   [[TBUFFER_LOAD_FORMAT_XYZ_OFFEN:%[0-9]+]]:vreg_96 = TBUFFER_LOAD_FORMAT_XYZ_OFFEN [[PRED_COPY4]], [[REG_SEQUENCE]], [[PRED_COPY5]], 0, 78, 0, 0, implicit $exec :: (dereferenceable load (<3 x s32>), align 1, addrspace 7)
+  ; CHECK-NEXT:   [[PRED_COPY:%[0-9]+]]:sreg_32 = PRED_COPY $sgpr2
+  ; CHECK-NEXT:   [[PRED_COPY1:%[0-9]+]]:sreg_32 = PRED_COPY $sgpr3
+  ; CHECK-NEXT:   [[PRED_COPY2:%[0-9]+]]:sreg_32 = PRED_COPY $sgpr4
+  ; CHECK-NEXT:   [[PRED_COPY3:%[0-9]+]]:sreg_32 = PRED_COPY $sgpr5
+  ; CHECK-NEXT:   [[REG_SEQUENCE:%[0-9]+]]:sgpr_128 = REG_SEQUENCE [[PRED_COPY]], %subreg.sub0, [[PRED_COPY1]], %subreg.sub1, [[PRED_COPY2]], %subreg.sub2, [[PRED_COPY3]], %subreg.sub3
+  ; CHECK-NEXT:   [[PRED_COPY4:%[0-9]+]]:vgpr_32 = PRED_COPY $vgpr0
+  ; CHECK-NEXT:   [[PRED_COPY5:%[0-9]+]]:sreg_32 = PRED_COPY $sgpr6
+  ; CHECK-NEXT:   [[TBUFFER_LOAD_FORMAT_XYZ_OFFEN:%[0-9]+]]:vreg_96 = TBUFFER_LOAD_FORMAT_XYZ_OFFEN [[PRED_COPY4]], [[REG_SEQUENCE]], [[PRED_COPY5]], 0, 78, 0, 0, implicit $exec :: (dereferenceable load (<3 x s32>), align 1, addrspace 8)
   ; CHECK-NEXT:   [[PRED_COPY6:%[0-9]+]]:vgpr_32 = PRED_COPY [[TBUFFER_LOAD_FORMAT_XYZ_OFFEN]].sub0
   ; CHECK-NEXT:   [[PRED_COPY7:%[0-9]+]]:vgpr_32 = PRED_COPY [[TBUFFER_LOAD_FORMAT_XYZ_OFFEN]].sub1
   ; CHECK-NEXT:   [[PRED_COPY8:%[0-9]+]]:vgpr_32 = PRED_COPY [[TBUFFER_LOAD_FORMAT_XYZ_OFFEN]].sub2
   ; CHECK-NEXT:   $vgpr0 = PRED_COPY [[PRED_COPY6]]
   ; CHECK-NEXT:   $vgpr1 = PRED_COPY [[PRED_COPY7]]
   ; CHECK-NEXT:   $vgpr2 = PRED_COPY [[PRED_COPY8]]
-=======
-  ; CHECK-NEXT:   [[COPY:%[0-9]+]]:sreg_32 = COPY $sgpr2
-  ; CHECK-NEXT:   [[COPY1:%[0-9]+]]:sreg_32 = COPY $sgpr3
-  ; CHECK-NEXT:   [[COPY2:%[0-9]+]]:sreg_32 = COPY $sgpr4
-  ; CHECK-NEXT:   [[COPY3:%[0-9]+]]:sreg_32 = COPY $sgpr5
-  ; CHECK-NEXT:   [[REG_SEQUENCE:%[0-9]+]]:sgpr_128 = REG_SEQUENCE [[COPY]], %subreg.sub0, [[COPY1]], %subreg.sub1, [[COPY2]], %subreg.sub2, [[COPY3]], %subreg.sub3
-  ; CHECK-NEXT:   [[COPY4:%[0-9]+]]:vgpr_32 = COPY $vgpr0
-  ; CHECK-NEXT:   [[COPY5:%[0-9]+]]:sreg_32 = COPY $sgpr6
-  ; CHECK-NEXT:   [[TBUFFER_LOAD_FORMAT_XYZ_OFFEN:%[0-9]+]]:vreg_96 = TBUFFER_LOAD_FORMAT_XYZ_OFFEN [[COPY4]], [[REG_SEQUENCE]], [[COPY5]], 0, 78, 0, 0, implicit $exec :: (dereferenceable load (<3 x s32>), align 1, addrspace 8)
-  ; CHECK-NEXT:   [[COPY6:%[0-9]+]]:vgpr_32 = COPY [[TBUFFER_LOAD_FORMAT_XYZ_OFFEN]].sub0
-  ; CHECK-NEXT:   [[COPY7:%[0-9]+]]:vgpr_32 = COPY [[TBUFFER_LOAD_FORMAT_XYZ_OFFEN]].sub1
-  ; CHECK-NEXT:   [[COPY8:%[0-9]+]]:vgpr_32 = COPY [[TBUFFER_LOAD_FORMAT_XYZ_OFFEN]].sub2
-  ; CHECK-NEXT:   $vgpr0 = COPY [[COPY6]]
-  ; CHECK-NEXT:   $vgpr1 = COPY [[COPY7]]
-  ; CHECK-NEXT:   $vgpr2 = COPY [[COPY8]]
->>>>>>> eadf6db5
   ; CHECK-NEXT:   SI_RETURN_TO_EPILOG implicit $vgpr0, implicit $vgpr1, implicit $vgpr2
   %val = call <3 x float> @llvm.amdgcn.raw.tbuffer.load.v3f32(<4 x i32> %rsrc, i32 %voffset, i32 %soffset, i32 78, i32 0)
   ret <3 x float> %val
@@ -116,15 +72,14 @@
   ; CHECK: bb.1 (%ir-block.0):
   ; CHECK-NEXT:   liveins: $sgpr2, $sgpr3, $sgpr4, $sgpr5, $sgpr6, $vgpr0
   ; CHECK-NEXT: {{  $}}
-<<<<<<< HEAD
-  ; CHECK-NEXT:   [[PRED_COPY:%[0-9]+]]:sreg_32 = PRED_COPY $sgpr2
-  ; CHECK-NEXT:   [[PRED_COPY1:%[0-9]+]]:sreg_32 = PRED_COPY $sgpr3
-  ; CHECK-NEXT:   [[PRED_COPY2:%[0-9]+]]:sreg_32 = PRED_COPY $sgpr4
-  ; CHECK-NEXT:   [[PRED_COPY3:%[0-9]+]]:sreg_32 = PRED_COPY $sgpr5
-  ; CHECK-NEXT:   [[REG_SEQUENCE:%[0-9]+]]:sgpr_128 = REG_SEQUENCE [[PRED_COPY]], %subreg.sub0, [[PRED_COPY1]], %subreg.sub1, [[PRED_COPY2]], %subreg.sub2, [[PRED_COPY3]], %subreg.sub3
-  ; CHECK-NEXT:   [[PRED_COPY4:%[0-9]+]]:vgpr_32 = PRED_COPY $vgpr0
-  ; CHECK-NEXT:   [[PRED_COPY5:%[0-9]+]]:sreg_32 = PRED_COPY $sgpr6
-  ; CHECK-NEXT:   [[TBUFFER_LOAD_FORMAT_XYZW_OFFEN:%[0-9]+]]:vreg_128 = TBUFFER_LOAD_FORMAT_XYZW_OFFEN [[PRED_COPY4]], [[REG_SEQUENCE]], [[PRED_COPY5]], 0, 78, 0, 0, implicit $exec :: (dereferenceable load (<4 x s32>), align 1, addrspace 7)
+  ; CHECK-NEXT:   [[PRED_COPY:%[0-9]+]]:sreg_32 = PRED_COPY $sgpr2
+  ; CHECK-NEXT:   [[PRED_COPY1:%[0-9]+]]:sreg_32 = PRED_COPY $sgpr3
+  ; CHECK-NEXT:   [[PRED_COPY2:%[0-9]+]]:sreg_32 = PRED_COPY $sgpr4
+  ; CHECK-NEXT:   [[PRED_COPY3:%[0-9]+]]:sreg_32 = PRED_COPY $sgpr5
+  ; CHECK-NEXT:   [[REG_SEQUENCE:%[0-9]+]]:sgpr_128 = REG_SEQUENCE [[PRED_COPY]], %subreg.sub0, [[PRED_COPY1]], %subreg.sub1, [[PRED_COPY2]], %subreg.sub2, [[PRED_COPY3]], %subreg.sub3
+  ; CHECK-NEXT:   [[PRED_COPY4:%[0-9]+]]:vgpr_32 = PRED_COPY $vgpr0
+  ; CHECK-NEXT:   [[PRED_COPY5:%[0-9]+]]:sreg_32 = PRED_COPY $sgpr6
+  ; CHECK-NEXT:   [[TBUFFER_LOAD_FORMAT_XYZW_OFFEN:%[0-9]+]]:vreg_128 = TBUFFER_LOAD_FORMAT_XYZW_OFFEN [[PRED_COPY4]], [[REG_SEQUENCE]], [[PRED_COPY5]], 0, 78, 0, 0, implicit $exec :: (dereferenceable load (<4 x s32>), align 1, addrspace 8)
   ; CHECK-NEXT:   [[PRED_COPY6:%[0-9]+]]:vgpr_32 = PRED_COPY [[TBUFFER_LOAD_FORMAT_XYZW_OFFEN]].sub0
   ; CHECK-NEXT:   [[PRED_COPY7:%[0-9]+]]:vgpr_32 = PRED_COPY [[TBUFFER_LOAD_FORMAT_XYZW_OFFEN]].sub1
   ; CHECK-NEXT:   [[PRED_COPY8:%[0-9]+]]:vgpr_32 = PRED_COPY [[TBUFFER_LOAD_FORMAT_XYZW_OFFEN]].sub2
@@ -133,24 +88,6 @@
   ; CHECK-NEXT:   $vgpr1 = PRED_COPY [[PRED_COPY7]]
   ; CHECK-NEXT:   $vgpr2 = PRED_COPY [[PRED_COPY8]]
   ; CHECK-NEXT:   $vgpr3 = PRED_COPY [[PRED_COPY9]]
-=======
-  ; CHECK-NEXT:   [[COPY:%[0-9]+]]:sreg_32 = COPY $sgpr2
-  ; CHECK-NEXT:   [[COPY1:%[0-9]+]]:sreg_32 = COPY $sgpr3
-  ; CHECK-NEXT:   [[COPY2:%[0-9]+]]:sreg_32 = COPY $sgpr4
-  ; CHECK-NEXT:   [[COPY3:%[0-9]+]]:sreg_32 = COPY $sgpr5
-  ; CHECK-NEXT:   [[REG_SEQUENCE:%[0-9]+]]:sgpr_128 = REG_SEQUENCE [[COPY]], %subreg.sub0, [[COPY1]], %subreg.sub1, [[COPY2]], %subreg.sub2, [[COPY3]], %subreg.sub3
-  ; CHECK-NEXT:   [[COPY4:%[0-9]+]]:vgpr_32 = COPY $vgpr0
-  ; CHECK-NEXT:   [[COPY5:%[0-9]+]]:sreg_32 = COPY $sgpr6
-  ; CHECK-NEXT:   [[TBUFFER_LOAD_FORMAT_XYZW_OFFEN:%[0-9]+]]:vreg_128 = TBUFFER_LOAD_FORMAT_XYZW_OFFEN [[COPY4]], [[REG_SEQUENCE]], [[COPY5]], 0, 78, 0, 0, implicit $exec :: (dereferenceable load (<4 x s32>), align 1, addrspace 8)
-  ; CHECK-NEXT:   [[COPY6:%[0-9]+]]:vgpr_32 = COPY [[TBUFFER_LOAD_FORMAT_XYZW_OFFEN]].sub0
-  ; CHECK-NEXT:   [[COPY7:%[0-9]+]]:vgpr_32 = COPY [[TBUFFER_LOAD_FORMAT_XYZW_OFFEN]].sub1
-  ; CHECK-NEXT:   [[COPY8:%[0-9]+]]:vgpr_32 = COPY [[TBUFFER_LOAD_FORMAT_XYZW_OFFEN]].sub2
-  ; CHECK-NEXT:   [[COPY9:%[0-9]+]]:vgpr_32 = COPY [[TBUFFER_LOAD_FORMAT_XYZW_OFFEN]].sub3
-  ; CHECK-NEXT:   $vgpr0 = COPY [[COPY6]]
-  ; CHECK-NEXT:   $vgpr1 = COPY [[COPY7]]
-  ; CHECK-NEXT:   $vgpr2 = COPY [[COPY8]]
-  ; CHECK-NEXT:   $vgpr3 = COPY [[COPY9]]
->>>>>>> eadf6db5
   ; CHECK-NEXT:   SI_RETURN_TO_EPILOG implicit $vgpr0, implicit $vgpr1, implicit $vgpr2, implicit $vgpr3
   %val = call <4 x float> @llvm.amdgcn.raw.tbuffer.load.v4f32(<4 x i32> %rsrc, i32 %voffset, i32 %soffset, i32 78, i32 0)
   ret <4 x float> %val
@@ -195,11 +132,7 @@
   ; CHECK-NEXT: bb.3:
   ; CHECK-NEXT:   successors: %bb.4(0x40000000), %bb.2(0x40000000)
   ; CHECK-NEXT: {{  $}}
-<<<<<<< HEAD
-  ; CHECK-NEXT:   [[TBUFFER_LOAD_FORMAT_X_OFFEN:%[0-9]+]]:vgpr_32 = TBUFFER_LOAD_FORMAT_X_OFFEN [[PRED_COPY6]], [[REG_SEQUENCE1]], [[V_READFIRSTLANE_B32_4]], 0, 78, 0, 0, implicit $exec :: (dereferenceable load (s32), align 1, addrspace 7)
-=======
-  ; CHECK-NEXT:   [[TBUFFER_LOAD_FORMAT_X_OFFEN:%[0-9]+]]:vgpr_32 = TBUFFER_LOAD_FORMAT_X_OFFEN [[COPY6]], [[REG_SEQUENCE1]], [[V_READFIRSTLANE_B32_4]], 0, 78, 0, 0, implicit $exec :: (dereferenceable load (s32), align 1, addrspace 8)
->>>>>>> eadf6db5
+  ; CHECK-NEXT:   [[TBUFFER_LOAD_FORMAT_X_OFFEN:%[0-9]+]]:vgpr_32 = TBUFFER_LOAD_FORMAT_X_OFFEN [[PRED_COPY6]], [[REG_SEQUENCE1]], [[V_READFIRSTLANE_B32_4]], 0, 78, 0, 0, implicit $exec :: (dereferenceable load (s32), align 1, addrspace 8)
   ; CHECK-NEXT:   $exec_lo = S_XOR_B32_term $exec_lo, [[S_AND_SAVEEXEC_B32_]], implicit-def $scc
   ; CHECK-NEXT:   SI_WATERFALL_LOOP %bb.2, implicit $exec
   ; CHECK-NEXT: {{  $}}
@@ -220,27 +153,15 @@
   ; CHECK: bb.1 (%ir-block.0):
   ; CHECK-NEXT:   liveins: $sgpr2, $sgpr3, $sgpr4, $sgpr5, $sgpr6, $vgpr0
   ; CHECK-NEXT: {{  $}}
-<<<<<<< HEAD
-  ; CHECK-NEXT:   [[PRED_COPY:%[0-9]+]]:sreg_32 = PRED_COPY $sgpr2
-  ; CHECK-NEXT:   [[PRED_COPY1:%[0-9]+]]:sreg_32 = PRED_COPY $sgpr3
-  ; CHECK-NEXT:   [[PRED_COPY2:%[0-9]+]]:sreg_32 = PRED_COPY $sgpr4
-  ; CHECK-NEXT:   [[PRED_COPY3:%[0-9]+]]:sreg_32 = PRED_COPY $sgpr5
-  ; CHECK-NEXT:   [[REG_SEQUENCE:%[0-9]+]]:sgpr_128 = REG_SEQUENCE [[PRED_COPY]], %subreg.sub0, [[PRED_COPY1]], %subreg.sub1, [[PRED_COPY2]], %subreg.sub2, [[PRED_COPY3]], %subreg.sub3
-  ; CHECK-NEXT:   [[PRED_COPY4:%[0-9]+]]:vgpr_32 = PRED_COPY $vgpr0
-  ; CHECK-NEXT:   [[PRED_COPY5:%[0-9]+]]:sreg_32 = PRED_COPY $sgpr6
-  ; CHECK-NEXT:   [[TBUFFER_LOAD_FORMAT_X_OFFEN:%[0-9]+]]:vgpr_32 = TBUFFER_LOAD_FORMAT_X_OFFEN [[PRED_COPY4]], [[REG_SEQUENCE]], [[PRED_COPY5]], 0, 78, 1, 0, implicit $exec :: (dereferenceable load (s32), align 1, addrspace 7)
-  ; CHECK-NEXT:   $vgpr0 = PRED_COPY [[TBUFFER_LOAD_FORMAT_X_OFFEN]]
-=======
-  ; CHECK-NEXT:   [[COPY:%[0-9]+]]:sreg_32 = COPY $sgpr2
-  ; CHECK-NEXT:   [[COPY1:%[0-9]+]]:sreg_32 = COPY $sgpr3
-  ; CHECK-NEXT:   [[COPY2:%[0-9]+]]:sreg_32 = COPY $sgpr4
-  ; CHECK-NEXT:   [[COPY3:%[0-9]+]]:sreg_32 = COPY $sgpr5
-  ; CHECK-NEXT:   [[REG_SEQUENCE:%[0-9]+]]:sgpr_128 = REG_SEQUENCE [[COPY]], %subreg.sub0, [[COPY1]], %subreg.sub1, [[COPY2]], %subreg.sub2, [[COPY3]], %subreg.sub3
-  ; CHECK-NEXT:   [[COPY4:%[0-9]+]]:vgpr_32 = COPY $vgpr0
-  ; CHECK-NEXT:   [[COPY5:%[0-9]+]]:sreg_32 = COPY $sgpr6
-  ; CHECK-NEXT:   [[TBUFFER_LOAD_FORMAT_X_OFFEN:%[0-9]+]]:vgpr_32 = TBUFFER_LOAD_FORMAT_X_OFFEN [[COPY4]], [[REG_SEQUENCE]], [[COPY5]], 0, 78, 1, 0, implicit $exec :: (dereferenceable load (s32), align 1, addrspace 8)
-  ; CHECK-NEXT:   $vgpr0 = COPY [[TBUFFER_LOAD_FORMAT_X_OFFEN]]
->>>>>>> eadf6db5
+  ; CHECK-NEXT:   [[PRED_COPY:%[0-9]+]]:sreg_32 = PRED_COPY $sgpr2
+  ; CHECK-NEXT:   [[PRED_COPY1:%[0-9]+]]:sreg_32 = PRED_COPY $sgpr3
+  ; CHECK-NEXT:   [[PRED_COPY2:%[0-9]+]]:sreg_32 = PRED_COPY $sgpr4
+  ; CHECK-NEXT:   [[PRED_COPY3:%[0-9]+]]:sreg_32 = PRED_COPY $sgpr5
+  ; CHECK-NEXT:   [[REG_SEQUENCE:%[0-9]+]]:sgpr_128 = REG_SEQUENCE [[PRED_COPY]], %subreg.sub0, [[PRED_COPY1]], %subreg.sub1, [[PRED_COPY2]], %subreg.sub2, [[PRED_COPY3]], %subreg.sub3
+  ; CHECK-NEXT:   [[PRED_COPY4:%[0-9]+]]:vgpr_32 = PRED_COPY $vgpr0
+  ; CHECK-NEXT:   [[PRED_COPY5:%[0-9]+]]:sreg_32 = PRED_COPY $sgpr6
+  ; CHECK-NEXT:   [[TBUFFER_LOAD_FORMAT_X_OFFEN:%[0-9]+]]:vgpr_32 = TBUFFER_LOAD_FORMAT_X_OFFEN [[PRED_COPY4]], [[REG_SEQUENCE]], [[PRED_COPY5]], 0, 78, 1, 0, implicit $exec :: (dereferenceable load (s32), align 1, addrspace 8)
+  ; CHECK-NEXT:   $vgpr0 = PRED_COPY [[TBUFFER_LOAD_FORMAT_X_OFFEN]]
   ; CHECK-NEXT:   SI_RETURN_TO_EPILOG implicit $vgpr0
   %val = call float @llvm.amdgcn.raw.tbuffer.load.f32(<4 x i32> %rsrc, i32 %voffset, i32 %soffset, i32 78, i32 1)
   ret float %val
@@ -251,27 +172,15 @@
   ; CHECK: bb.1 (%ir-block.0):
   ; CHECK-NEXT:   liveins: $sgpr2, $sgpr3, $sgpr4, $sgpr5, $sgpr6, $vgpr0
   ; CHECK-NEXT: {{  $}}
-<<<<<<< HEAD
-  ; CHECK-NEXT:   [[PRED_COPY:%[0-9]+]]:sreg_32 = PRED_COPY $sgpr2
-  ; CHECK-NEXT:   [[PRED_COPY1:%[0-9]+]]:sreg_32 = PRED_COPY $sgpr3
-  ; CHECK-NEXT:   [[PRED_COPY2:%[0-9]+]]:sreg_32 = PRED_COPY $sgpr4
-  ; CHECK-NEXT:   [[PRED_COPY3:%[0-9]+]]:sreg_32 = PRED_COPY $sgpr5
-  ; CHECK-NEXT:   [[REG_SEQUENCE:%[0-9]+]]:sgpr_128 = REG_SEQUENCE [[PRED_COPY]], %subreg.sub0, [[PRED_COPY1]], %subreg.sub1, [[PRED_COPY2]], %subreg.sub2, [[PRED_COPY3]], %subreg.sub3
-  ; CHECK-NEXT:   [[PRED_COPY4:%[0-9]+]]:vgpr_32 = PRED_COPY $vgpr0
-  ; CHECK-NEXT:   [[PRED_COPY5:%[0-9]+]]:sreg_32 = PRED_COPY $sgpr6
-  ; CHECK-NEXT:   [[TBUFFER_LOAD_FORMAT_X_OFFEN:%[0-9]+]]:vgpr_32 = TBUFFER_LOAD_FORMAT_X_OFFEN [[PRED_COPY4]], [[REG_SEQUENCE]], [[PRED_COPY5]], 0, 78, 2, 0, implicit $exec :: (dereferenceable load (s32), align 1, addrspace 7)
-  ; CHECK-NEXT:   $vgpr0 = PRED_COPY [[TBUFFER_LOAD_FORMAT_X_OFFEN]]
-=======
-  ; CHECK-NEXT:   [[COPY:%[0-9]+]]:sreg_32 = COPY $sgpr2
-  ; CHECK-NEXT:   [[COPY1:%[0-9]+]]:sreg_32 = COPY $sgpr3
-  ; CHECK-NEXT:   [[COPY2:%[0-9]+]]:sreg_32 = COPY $sgpr4
-  ; CHECK-NEXT:   [[COPY3:%[0-9]+]]:sreg_32 = COPY $sgpr5
-  ; CHECK-NEXT:   [[REG_SEQUENCE:%[0-9]+]]:sgpr_128 = REG_SEQUENCE [[COPY]], %subreg.sub0, [[COPY1]], %subreg.sub1, [[COPY2]], %subreg.sub2, [[COPY3]], %subreg.sub3
-  ; CHECK-NEXT:   [[COPY4:%[0-9]+]]:vgpr_32 = COPY $vgpr0
-  ; CHECK-NEXT:   [[COPY5:%[0-9]+]]:sreg_32 = COPY $sgpr6
-  ; CHECK-NEXT:   [[TBUFFER_LOAD_FORMAT_X_OFFEN:%[0-9]+]]:vgpr_32 = TBUFFER_LOAD_FORMAT_X_OFFEN [[COPY4]], [[REG_SEQUENCE]], [[COPY5]], 0, 78, 2, 0, implicit $exec :: (dereferenceable load (s32), align 1, addrspace 8)
-  ; CHECK-NEXT:   $vgpr0 = COPY [[TBUFFER_LOAD_FORMAT_X_OFFEN]]
->>>>>>> eadf6db5
+  ; CHECK-NEXT:   [[PRED_COPY:%[0-9]+]]:sreg_32 = PRED_COPY $sgpr2
+  ; CHECK-NEXT:   [[PRED_COPY1:%[0-9]+]]:sreg_32 = PRED_COPY $sgpr3
+  ; CHECK-NEXT:   [[PRED_COPY2:%[0-9]+]]:sreg_32 = PRED_COPY $sgpr4
+  ; CHECK-NEXT:   [[PRED_COPY3:%[0-9]+]]:sreg_32 = PRED_COPY $sgpr5
+  ; CHECK-NEXT:   [[REG_SEQUENCE:%[0-9]+]]:sgpr_128 = REG_SEQUENCE [[PRED_COPY]], %subreg.sub0, [[PRED_COPY1]], %subreg.sub1, [[PRED_COPY2]], %subreg.sub2, [[PRED_COPY3]], %subreg.sub3
+  ; CHECK-NEXT:   [[PRED_COPY4:%[0-9]+]]:vgpr_32 = PRED_COPY $vgpr0
+  ; CHECK-NEXT:   [[PRED_COPY5:%[0-9]+]]:sreg_32 = PRED_COPY $sgpr6
+  ; CHECK-NEXT:   [[TBUFFER_LOAD_FORMAT_X_OFFEN:%[0-9]+]]:vgpr_32 = TBUFFER_LOAD_FORMAT_X_OFFEN [[PRED_COPY4]], [[REG_SEQUENCE]], [[PRED_COPY5]], 0, 78, 2, 0, implicit $exec :: (dereferenceable load (s32), align 1, addrspace 8)
+  ; CHECK-NEXT:   $vgpr0 = PRED_COPY [[TBUFFER_LOAD_FORMAT_X_OFFEN]]
   ; CHECK-NEXT:   SI_RETURN_TO_EPILOG implicit $vgpr0
   %val = call float @llvm.amdgcn.raw.tbuffer.load.f32(<4 x i32> %rsrc, i32 %voffset, i32 %soffset, i32 78, i32 2)
   ret float %val
@@ -282,27 +191,15 @@
   ; CHECK: bb.1 (%ir-block.0):
   ; CHECK-NEXT:   liveins: $sgpr2, $sgpr3, $sgpr4, $sgpr5, $sgpr6, $vgpr0
   ; CHECK-NEXT: {{  $}}
-<<<<<<< HEAD
-  ; CHECK-NEXT:   [[PRED_COPY:%[0-9]+]]:sreg_32 = PRED_COPY $sgpr2
-  ; CHECK-NEXT:   [[PRED_COPY1:%[0-9]+]]:sreg_32 = PRED_COPY $sgpr3
-  ; CHECK-NEXT:   [[PRED_COPY2:%[0-9]+]]:sreg_32 = PRED_COPY $sgpr4
-  ; CHECK-NEXT:   [[PRED_COPY3:%[0-9]+]]:sreg_32 = PRED_COPY $sgpr5
-  ; CHECK-NEXT:   [[REG_SEQUENCE:%[0-9]+]]:sgpr_128 = REG_SEQUENCE [[PRED_COPY]], %subreg.sub0, [[PRED_COPY1]], %subreg.sub1, [[PRED_COPY2]], %subreg.sub2, [[PRED_COPY3]], %subreg.sub3
-  ; CHECK-NEXT:   [[PRED_COPY4:%[0-9]+]]:vgpr_32 = PRED_COPY $vgpr0
-  ; CHECK-NEXT:   [[PRED_COPY5:%[0-9]+]]:sreg_32 = PRED_COPY $sgpr6
-  ; CHECK-NEXT:   [[TBUFFER_LOAD_FORMAT_X_OFFEN:%[0-9]+]]:vgpr_32 = TBUFFER_LOAD_FORMAT_X_OFFEN [[PRED_COPY4]], [[REG_SEQUENCE]], [[PRED_COPY5]], 0, 78, 3, 0, implicit $exec :: (dereferenceable load (s32), align 1, addrspace 7)
-  ; CHECK-NEXT:   $vgpr0 = PRED_COPY [[TBUFFER_LOAD_FORMAT_X_OFFEN]]
-=======
-  ; CHECK-NEXT:   [[COPY:%[0-9]+]]:sreg_32 = COPY $sgpr2
-  ; CHECK-NEXT:   [[COPY1:%[0-9]+]]:sreg_32 = COPY $sgpr3
-  ; CHECK-NEXT:   [[COPY2:%[0-9]+]]:sreg_32 = COPY $sgpr4
-  ; CHECK-NEXT:   [[COPY3:%[0-9]+]]:sreg_32 = COPY $sgpr5
-  ; CHECK-NEXT:   [[REG_SEQUENCE:%[0-9]+]]:sgpr_128 = REG_SEQUENCE [[COPY]], %subreg.sub0, [[COPY1]], %subreg.sub1, [[COPY2]], %subreg.sub2, [[COPY3]], %subreg.sub3
-  ; CHECK-NEXT:   [[COPY4:%[0-9]+]]:vgpr_32 = COPY $vgpr0
-  ; CHECK-NEXT:   [[COPY5:%[0-9]+]]:sreg_32 = COPY $sgpr6
-  ; CHECK-NEXT:   [[TBUFFER_LOAD_FORMAT_X_OFFEN:%[0-9]+]]:vgpr_32 = TBUFFER_LOAD_FORMAT_X_OFFEN [[COPY4]], [[REG_SEQUENCE]], [[COPY5]], 0, 78, 3, 0, implicit $exec :: (dereferenceable load (s32), align 1, addrspace 8)
-  ; CHECK-NEXT:   $vgpr0 = COPY [[TBUFFER_LOAD_FORMAT_X_OFFEN]]
->>>>>>> eadf6db5
+  ; CHECK-NEXT:   [[PRED_COPY:%[0-9]+]]:sreg_32 = PRED_COPY $sgpr2
+  ; CHECK-NEXT:   [[PRED_COPY1:%[0-9]+]]:sreg_32 = PRED_COPY $sgpr3
+  ; CHECK-NEXT:   [[PRED_COPY2:%[0-9]+]]:sreg_32 = PRED_COPY $sgpr4
+  ; CHECK-NEXT:   [[PRED_COPY3:%[0-9]+]]:sreg_32 = PRED_COPY $sgpr5
+  ; CHECK-NEXT:   [[REG_SEQUENCE:%[0-9]+]]:sgpr_128 = REG_SEQUENCE [[PRED_COPY]], %subreg.sub0, [[PRED_COPY1]], %subreg.sub1, [[PRED_COPY2]], %subreg.sub2, [[PRED_COPY3]], %subreg.sub3
+  ; CHECK-NEXT:   [[PRED_COPY4:%[0-9]+]]:vgpr_32 = PRED_COPY $vgpr0
+  ; CHECK-NEXT:   [[PRED_COPY5:%[0-9]+]]:sreg_32 = PRED_COPY $sgpr6
+  ; CHECK-NEXT:   [[TBUFFER_LOAD_FORMAT_X_OFFEN:%[0-9]+]]:vgpr_32 = TBUFFER_LOAD_FORMAT_X_OFFEN [[PRED_COPY4]], [[REG_SEQUENCE]], [[PRED_COPY5]], 0, 78, 3, 0, implicit $exec :: (dereferenceable load (s32), align 1, addrspace 8)
+  ; CHECK-NEXT:   $vgpr0 = PRED_COPY [[TBUFFER_LOAD_FORMAT_X_OFFEN]]
   ; CHECK-NEXT:   SI_RETURN_TO_EPILOG implicit $vgpr0
   %val = call float @llvm.amdgcn.raw.tbuffer.load.f32(<4 x i32> %rsrc, i32 %voffset, i32 %soffset, i32 78, i32 3)
   ret float %val
@@ -313,27 +210,15 @@
   ; CHECK: bb.1 (%ir-block.0):
   ; CHECK-NEXT:   liveins: $sgpr2, $sgpr3, $sgpr4, $sgpr5, $sgpr6, $vgpr0
   ; CHECK-NEXT: {{  $}}
-<<<<<<< HEAD
-  ; CHECK-NEXT:   [[PRED_COPY:%[0-9]+]]:sreg_32 = PRED_COPY $sgpr2
-  ; CHECK-NEXT:   [[PRED_COPY1:%[0-9]+]]:sreg_32 = PRED_COPY $sgpr3
-  ; CHECK-NEXT:   [[PRED_COPY2:%[0-9]+]]:sreg_32 = PRED_COPY $sgpr4
-  ; CHECK-NEXT:   [[PRED_COPY3:%[0-9]+]]:sreg_32 = PRED_COPY $sgpr5
-  ; CHECK-NEXT:   [[REG_SEQUENCE:%[0-9]+]]:sgpr_128 = REG_SEQUENCE [[PRED_COPY]], %subreg.sub0, [[PRED_COPY1]], %subreg.sub1, [[PRED_COPY2]], %subreg.sub2, [[PRED_COPY3]], %subreg.sub3
-  ; CHECK-NEXT:   [[PRED_COPY4:%[0-9]+]]:vgpr_32 = PRED_COPY $vgpr0
-  ; CHECK-NEXT:   [[PRED_COPY5:%[0-9]+]]:sreg_32 = PRED_COPY $sgpr6
-  ; CHECK-NEXT:   [[TBUFFER_LOAD_FORMAT_X_OFFEN:%[0-9]+]]:vgpr_32 = TBUFFER_LOAD_FORMAT_X_OFFEN [[PRED_COPY4]], [[REG_SEQUENCE]], [[PRED_COPY5]], 0, 78, 4, 0, implicit $exec :: (dereferenceable load (s32), align 1, addrspace 7)
-  ; CHECK-NEXT:   $vgpr0 = PRED_COPY [[TBUFFER_LOAD_FORMAT_X_OFFEN]]
-=======
-  ; CHECK-NEXT:   [[COPY:%[0-9]+]]:sreg_32 = COPY $sgpr2
-  ; CHECK-NEXT:   [[COPY1:%[0-9]+]]:sreg_32 = COPY $sgpr3
-  ; CHECK-NEXT:   [[COPY2:%[0-9]+]]:sreg_32 = COPY $sgpr4
-  ; CHECK-NEXT:   [[COPY3:%[0-9]+]]:sreg_32 = COPY $sgpr5
-  ; CHECK-NEXT:   [[REG_SEQUENCE:%[0-9]+]]:sgpr_128 = REG_SEQUENCE [[COPY]], %subreg.sub0, [[COPY1]], %subreg.sub1, [[COPY2]], %subreg.sub2, [[COPY3]], %subreg.sub3
-  ; CHECK-NEXT:   [[COPY4:%[0-9]+]]:vgpr_32 = COPY $vgpr0
-  ; CHECK-NEXT:   [[COPY5:%[0-9]+]]:sreg_32 = COPY $sgpr6
-  ; CHECK-NEXT:   [[TBUFFER_LOAD_FORMAT_X_OFFEN:%[0-9]+]]:vgpr_32 = TBUFFER_LOAD_FORMAT_X_OFFEN [[COPY4]], [[REG_SEQUENCE]], [[COPY5]], 0, 78, 4, 0, implicit $exec :: (dereferenceable load (s32), align 1, addrspace 8)
-  ; CHECK-NEXT:   $vgpr0 = COPY [[TBUFFER_LOAD_FORMAT_X_OFFEN]]
->>>>>>> eadf6db5
+  ; CHECK-NEXT:   [[PRED_COPY:%[0-9]+]]:sreg_32 = PRED_COPY $sgpr2
+  ; CHECK-NEXT:   [[PRED_COPY1:%[0-9]+]]:sreg_32 = PRED_COPY $sgpr3
+  ; CHECK-NEXT:   [[PRED_COPY2:%[0-9]+]]:sreg_32 = PRED_COPY $sgpr4
+  ; CHECK-NEXT:   [[PRED_COPY3:%[0-9]+]]:sreg_32 = PRED_COPY $sgpr5
+  ; CHECK-NEXT:   [[REG_SEQUENCE:%[0-9]+]]:sgpr_128 = REG_SEQUENCE [[PRED_COPY]], %subreg.sub0, [[PRED_COPY1]], %subreg.sub1, [[PRED_COPY2]], %subreg.sub2, [[PRED_COPY3]], %subreg.sub3
+  ; CHECK-NEXT:   [[PRED_COPY4:%[0-9]+]]:vgpr_32 = PRED_COPY $vgpr0
+  ; CHECK-NEXT:   [[PRED_COPY5:%[0-9]+]]:sreg_32 = PRED_COPY $sgpr6
+  ; CHECK-NEXT:   [[TBUFFER_LOAD_FORMAT_X_OFFEN:%[0-9]+]]:vgpr_32 = TBUFFER_LOAD_FORMAT_X_OFFEN [[PRED_COPY4]], [[REG_SEQUENCE]], [[PRED_COPY5]], 0, 78, 4, 0, implicit $exec :: (dereferenceable load (s32), align 1, addrspace 8)
+  ; CHECK-NEXT:   $vgpr0 = PRED_COPY [[TBUFFER_LOAD_FORMAT_X_OFFEN]]
   ; CHECK-NEXT:   SI_RETURN_TO_EPILOG implicit $vgpr0
   %val = call float @llvm.amdgcn.raw.tbuffer.load.f32(<4 x i32> %rsrc, i32 %voffset, i32 %soffset, i32 78, i32 4)
   ret float %val
