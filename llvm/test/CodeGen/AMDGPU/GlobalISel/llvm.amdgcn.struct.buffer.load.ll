--- conflicted
+++ resolved
@@ -258,32 +258,17 @@
   ; CHECK: bb.1 (%ir-block.0):
   ; CHECK-NEXT:   liveins: $sgpr2, $sgpr3, $sgpr4, $sgpr5, $sgpr6, $vgpr0, $vgpr1
   ; CHECK-NEXT: {{  $}}
-<<<<<<< HEAD
-  ; CHECK-NEXT:   [[PRED_COPY:%[0-9]+]]:sreg_32 = PRED_COPY $sgpr2
-  ; CHECK-NEXT:   [[PRED_COPY1:%[0-9]+]]:sreg_32 = PRED_COPY $sgpr3
-  ; CHECK-NEXT:   [[PRED_COPY2:%[0-9]+]]:sreg_32 = PRED_COPY $sgpr4
-  ; CHECK-NEXT:   [[PRED_COPY3:%[0-9]+]]:sreg_32 = PRED_COPY $sgpr5
-  ; CHECK-NEXT:   [[REG_SEQUENCE:%[0-9]+]]:sgpr_128 = REG_SEQUENCE [[PRED_COPY]], %subreg.sub0, [[PRED_COPY1]], %subreg.sub1, [[PRED_COPY2]], %subreg.sub2, [[PRED_COPY3]], %subreg.sub3
-  ; CHECK-NEXT:   [[PRED_COPY4:%[0-9]+]]:vgpr_32 = PRED_COPY $vgpr0
-  ; CHECK-NEXT:   [[PRED_COPY5:%[0-9]+]]:vgpr_32 = PRED_COPY $vgpr1
-  ; CHECK-NEXT:   [[PRED_COPY6:%[0-9]+]]:sreg_32 = PRED_COPY $sgpr6
-  ; CHECK-NEXT:   [[REG_SEQUENCE1:%[0-9]+]]:vreg_64 = REG_SEQUENCE [[PRED_COPY4]], %subreg.sub0, [[PRED_COPY5]], %subreg.sub1
-  ; CHECK-NEXT:   [[BUFFER_LOAD_UBYTE_BOTHEN:%[0-9]+]]:vgpr_32 = BUFFER_LOAD_UBYTE_BOTHEN [[REG_SEQUENCE1]], [[REG_SEQUENCE]], [[PRED_COPY6]], 0, 0, 0, implicit $exec :: (dereferenceable load (s8), addrspace 7)
-  ; CHECK-NEXT:   [[V_BFE_I32_e64_:%[0-9]+]]:vgpr_32 = V_BFE_I32_e64 [[BUFFER_LOAD_UBYTE_BOTHEN]], 0, 8, implicit $exec
-  ; CHECK-NEXT:   $vgpr0 = PRED_COPY [[V_BFE_I32_e64_]]
-=======
-  ; CHECK-NEXT:   [[COPY:%[0-9]+]]:sreg_32 = COPY $sgpr2
-  ; CHECK-NEXT:   [[COPY1:%[0-9]+]]:sreg_32 = COPY $sgpr3
-  ; CHECK-NEXT:   [[COPY2:%[0-9]+]]:sreg_32 = COPY $sgpr4
-  ; CHECK-NEXT:   [[COPY3:%[0-9]+]]:sreg_32 = COPY $sgpr5
-  ; CHECK-NEXT:   [[REG_SEQUENCE:%[0-9]+]]:sgpr_128 = REG_SEQUENCE [[COPY]], %subreg.sub0, [[COPY1]], %subreg.sub1, [[COPY2]], %subreg.sub2, [[COPY3]], %subreg.sub3
-  ; CHECK-NEXT:   [[COPY4:%[0-9]+]]:vgpr_32 = COPY $vgpr0
-  ; CHECK-NEXT:   [[COPY5:%[0-9]+]]:vgpr_32 = COPY $vgpr1
-  ; CHECK-NEXT:   [[COPY6:%[0-9]+]]:sreg_32 = COPY $sgpr6
-  ; CHECK-NEXT:   [[REG_SEQUENCE1:%[0-9]+]]:vreg_64 = REG_SEQUENCE [[COPY4]], %subreg.sub0, [[COPY5]], %subreg.sub1
-  ; CHECK-NEXT:   [[BUFFER_LOAD_SBYTE_BOTHEN:%[0-9]+]]:vgpr_32 = BUFFER_LOAD_SBYTE_BOTHEN [[REG_SEQUENCE1]], [[REG_SEQUENCE]], [[COPY6]], 0, 0, 0, implicit $exec :: (dereferenceable load (s8), addrspace 7)
-  ; CHECK-NEXT:   $vgpr0 = COPY [[BUFFER_LOAD_SBYTE_BOTHEN]]
->>>>>>> 5c1aabde
+  ; CHECK-NEXT:   [[PRED_COPY:%[0-9]+]]:sreg_32 = PRED_COPY $sgpr2
+  ; CHECK-NEXT:   [[PRED_COPY1:%[0-9]+]]:sreg_32 = PRED_COPY $sgpr3
+  ; CHECK-NEXT:   [[PRED_COPY2:%[0-9]+]]:sreg_32 = PRED_COPY $sgpr4
+  ; CHECK-NEXT:   [[PRED_COPY3:%[0-9]+]]:sreg_32 = PRED_COPY $sgpr5
+  ; CHECK-NEXT:   [[REG_SEQUENCE:%[0-9]+]]:sgpr_128 = REG_SEQUENCE [[PRED_COPY]], %subreg.sub0, [[PRED_COPY1]], %subreg.sub1, [[PRED_COPY2]], %subreg.sub2, [[PRED_COPY3]], %subreg.sub3
+  ; CHECK-NEXT:   [[PRED_COPY4:%[0-9]+]]:vgpr_32 = PRED_COPY $vgpr0
+  ; CHECK-NEXT:   [[PRED_COPY5:%[0-9]+]]:vgpr_32 = PRED_COPY $vgpr1
+  ; CHECK-NEXT:   [[PRED_COPY6:%[0-9]+]]:sreg_32 = PRED_COPY $sgpr6
+  ; CHECK-NEXT:   [[REG_SEQUENCE1:%[0-9]+]]:vreg_64 = REG_SEQUENCE [[PRED_COPY4]], %subreg.sub0, [[PRED_COPY5]], %subreg.sub1
+  ; CHECK-NEXT:   [[BUFFER_LOAD_SBYTE_BOTHEN:%[0-9]+]]:vgpr_32 = BUFFER_LOAD_SBYTE_BOTHEN [[REG_SEQUENCE1]], [[REG_SEQUENCE]], [[PRED_COPY6]], 0, 0, 0, implicit $exec :: (dereferenceable load (s8), addrspace 7)
+  ; CHECK-NEXT:   $vgpr0 = PRED_COPY [[BUFFER_LOAD_SBYTE_BOTHEN]]
   ; CHECK-NEXT:   SI_RETURN_TO_EPILOG implicit $vgpr0
   %val = call i8 @llvm.amdgcn.struct.buffer.load.i8(<4 x i32> %rsrc, i32 %vindex, i32 %voffset, i32 %soffset, i32 0)
   %ext = sext i8 %val to i32
@@ -319,32 +304,17 @@
   ; CHECK: bb.1 (%ir-block.0):
   ; CHECK-NEXT:   liveins: $sgpr2, $sgpr3, $sgpr4, $sgpr5, $sgpr6, $vgpr0, $vgpr1
   ; CHECK-NEXT: {{  $}}
-<<<<<<< HEAD
-  ; CHECK-NEXT:   [[PRED_COPY:%[0-9]+]]:sreg_32 = PRED_COPY $sgpr2
-  ; CHECK-NEXT:   [[PRED_COPY1:%[0-9]+]]:sreg_32 = PRED_COPY $sgpr3
-  ; CHECK-NEXT:   [[PRED_COPY2:%[0-9]+]]:sreg_32 = PRED_COPY $sgpr4
-  ; CHECK-NEXT:   [[PRED_COPY3:%[0-9]+]]:sreg_32 = PRED_COPY $sgpr5
-  ; CHECK-NEXT:   [[REG_SEQUENCE:%[0-9]+]]:sgpr_128 = REG_SEQUENCE [[PRED_COPY]], %subreg.sub0, [[PRED_COPY1]], %subreg.sub1, [[PRED_COPY2]], %subreg.sub2, [[PRED_COPY3]], %subreg.sub3
-  ; CHECK-NEXT:   [[PRED_COPY4:%[0-9]+]]:vgpr_32 = PRED_COPY $vgpr0
-  ; CHECK-NEXT:   [[PRED_COPY5:%[0-9]+]]:vgpr_32 = PRED_COPY $vgpr1
-  ; CHECK-NEXT:   [[PRED_COPY6:%[0-9]+]]:sreg_32 = PRED_COPY $sgpr6
-  ; CHECK-NEXT:   [[REG_SEQUENCE1:%[0-9]+]]:vreg_64 = REG_SEQUENCE [[PRED_COPY4]], %subreg.sub0, [[PRED_COPY5]], %subreg.sub1
-  ; CHECK-NEXT:   [[BUFFER_LOAD_USHORT_BOTHEN:%[0-9]+]]:vgpr_32 = BUFFER_LOAD_USHORT_BOTHEN [[REG_SEQUENCE1]], [[REG_SEQUENCE]], [[PRED_COPY6]], 0, 0, 0, implicit $exec :: (dereferenceable load (s16), align 1, addrspace 7)
-  ; CHECK-NEXT:   [[V_BFE_I32_e64_:%[0-9]+]]:vgpr_32 = V_BFE_I32_e64 [[BUFFER_LOAD_USHORT_BOTHEN]], 0, 16, implicit $exec
-  ; CHECK-NEXT:   $vgpr0 = PRED_COPY [[V_BFE_I32_e64_]]
-=======
-  ; CHECK-NEXT:   [[COPY:%[0-9]+]]:sreg_32 = COPY $sgpr2
-  ; CHECK-NEXT:   [[COPY1:%[0-9]+]]:sreg_32 = COPY $sgpr3
-  ; CHECK-NEXT:   [[COPY2:%[0-9]+]]:sreg_32 = COPY $sgpr4
-  ; CHECK-NEXT:   [[COPY3:%[0-9]+]]:sreg_32 = COPY $sgpr5
-  ; CHECK-NEXT:   [[REG_SEQUENCE:%[0-9]+]]:sgpr_128 = REG_SEQUENCE [[COPY]], %subreg.sub0, [[COPY1]], %subreg.sub1, [[COPY2]], %subreg.sub2, [[COPY3]], %subreg.sub3
-  ; CHECK-NEXT:   [[COPY4:%[0-9]+]]:vgpr_32 = COPY $vgpr0
-  ; CHECK-NEXT:   [[COPY5:%[0-9]+]]:vgpr_32 = COPY $vgpr1
-  ; CHECK-NEXT:   [[COPY6:%[0-9]+]]:sreg_32 = COPY $sgpr6
-  ; CHECK-NEXT:   [[REG_SEQUENCE1:%[0-9]+]]:vreg_64 = REG_SEQUENCE [[COPY4]], %subreg.sub0, [[COPY5]], %subreg.sub1
-  ; CHECK-NEXT:   [[BUFFER_LOAD_SSHORT_BOTHEN:%[0-9]+]]:vgpr_32 = BUFFER_LOAD_SSHORT_BOTHEN [[REG_SEQUENCE1]], [[REG_SEQUENCE]], [[COPY6]], 0, 0, 0, implicit $exec :: (dereferenceable load (s16), align 1, addrspace 7)
-  ; CHECK-NEXT:   $vgpr0 = COPY [[BUFFER_LOAD_SSHORT_BOTHEN]]
->>>>>>> 5c1aabde
+  ; CHECK-NEXT:   [[PRED_COPY:%[0-9]+]]:sreg_32 = PRED_COPY $sgpr2
+  ; CHECK-NEXT:   [[PRED_COPY1:%[0-9]+]]:sreg_32 = PRED_COPY $sgpr3
+  ; CHECK-NEXT:   [[PRED_COPY2:%[0-9]+]]:sreg_32 = PRED_COPY $sgpr4
+  ; CHECK-NEXT:   [[PRED_COPY3:%[0-9]+]]:sreg_32 = PRED_COPY $sgpr5
+  ; CHECK-NEXT:   [[REG_SEQUENCE:%[0-9]+]]:sgpr_128 = REG_SEQUENCE [[PRED_COPY]], %subreg.sub0, [[PRED_COPY1]], %subreg.sub1, [[PRED_COPY2]], %subreg.sub2, [[PRED_COPY3]], %subreg.sub3
+  ; CHECK-NEXT:   [[PRED_COPY4:%[0-9]+]]:vgpr_32 = PRED_COPY $vgpr0
+  ; CHECK-NEXT:   [[PRED_COPY5:%[0-9]+]]:vgpr_32 = PRED_COPY $vgpr1
+  ; CHECK-NEXT:   [[PRED_COPY6:%[0-9]+]]:sreg_32 = PRED_COPY $sgpr6
+  ; CHECK-NEXT:   [[REG_SEQUENCE1:%[0-9]+]]:vreg_64 = REG_SEQUENCE [[PRED_COPY4]], %subreg.sub0, [[PRED_COPY5]], %subreg.sub1
+  ; CHECK-NEXT:   [[BUFFER_LOAD_SSHORT_BOTHEN:%[0-9]+]]:vgpr_32 = BUFFER_LOAD_SSHORT_BOTHEN [[REG_SEQUENCE1]], [[REG_SEQUENCE]], [[PRED_COPY6]], 0, 0, 0, implicit $exec :: (dereferenceable load (s16), align 1, addrspace 7)
+  ; CHECK-NEXT:   $vgpr0 = PRED_COPY [[BUFFER_LOAD_SSHORT_BOTHEN]]
   ; CHECK-NEXT:   SI_RETURN_TO_EPILOG implicit $vgpr0
   %val = call i16 @llvm.amdgcn.struct.buffer.load.i16(<4 x i32> %rsrc, i32 %vindex, i32 %voffset, i32 %soffset, i32 0)
   %ext = sext i16 %val to i32
