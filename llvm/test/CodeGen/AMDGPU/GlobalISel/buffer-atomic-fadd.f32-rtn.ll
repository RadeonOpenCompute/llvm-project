--- conflicted
+++ resolved
@@ -8,7 +8,6 @@
   ; GFX90A_GFX940: bb.1 (%ir-block.0):
   ; GFX90A_GFX940-NEXT:   liveins: $sgpr0, $sgpr1, $sgpr2, $sgpr3, $sgpr4, $vgpr0
   ; GFX90A_GFX940-NEXT: {{  $}}
-<<<<<<< HEAD
   ; GFX90A_GFX940-NEXT:   [[PRED_COPY:%[0-9]+]]:vgpr_32 = PRED_COPY $vgpr0
   ; GFX90A_GFX940-NEXT:   [[PRED_COPY1:%[0-9]+]]:sreg_32 = PRED_COPY $sgpr0
   ; GFX90A_GFX940-NEXT:   [[PRED_COPY2:%[0-9]+]]:sreg_32 = PRED_COPY $sgpr1
@@ -16,25 +15,13 @@
   ; GFX90A_GFX940-NEXT:   [[PRED_COPY4:%[0-9]+]]:sreg_32 = PRED_COPY $sgpr3
   ; GFX90A_GFX940-NEXT:   [[REG_SEQUENCE:%[0-9]+]]:sgpr_128 = REG_SEQUENCE [[PRED_COPY1]], %subreg.sub0, [[PRED_COPY2]], %subreg.sub1, [[PRED_COPY3]], %subreg.sub2, [[PRED_COPY4]], %subreg.sub3
   ; GFX90A_GFX940-NEXT:   [[PRED_COPY5:%[0-9]+]]:sreg_32 = PRED_COPY $sgpr4
-  ; GFX90A_GFX940-NEXT:   [[BUFFER_ATOMIC_ADD_F32_OFFSET_RTN:%[0-9]+]]:vgpr_32 = BUFFER_ATOMIC_ADD_F32_OFFSET_RTN [[PRED_COPY]], [[REG_SEQUENCE]], [[PRED_COPY5]], 0, 1, implicit $exec :: (volatile dereferenceable load store (s32), align 1, addrspace 7)
+  ; GFX90A_GFX940-NEXT:   [[BUFFER_ATOMIC_ADD_F32_OFFSET_RTN:%[0-9]+]]:vgpr_32 = BUFFER_ATOMIC_ADD_F32_OFFSET_RTN [[PRED_COPY]], [[REG_SEQUENCE]], [[PRED_COPY5]], 0, 1, implicit $exec :: (volatile dereferenceable load store (s32), align 1, addrspace 8)
   ; GFX90A_GFX940-NEXT:   $vgpr0 = PRED_COPY [[BUFFER_ATOMIC_ADD_F32_OFFSET_RTN]]
-=======
-  ; GFX90A_GFX940-NEXT:   [[COPY:%[0-9]+]]:vgpr_32 = COPY $vgpr0
-  ; GFX90A_GFX940-NEXT:   [[COPY1:%[0-9]+]]:sreg_32 = COPY $sgpr0
-  ; GFX90A_GFX940-NEXT:   [[COPY2:%[0-9]+]]:sreg_32 = COPY $sgpr1
-  ; GFX90A_GFX940-NEXT:   [[COPY3:%[0-9]+]]:sreg_32 = COPY $sgpr2
-  ; GFX90A_GFX940-NEXT:   [[COPY4:%[0-9]+]]:sreg_32 = COPY $sgpr3
-  ; GFX90A_GFX940-NEXT:   [[REG_SEQUENCE:%[0-9]+]]:sgpr_128 = REG_SEQUENCE [[COPY1]], %subreg.sub0, [[COPY2]], %subreg.sub1, [[COPY3]], %subreg.sub2, [[COPY4]], %subreg.sub3
-  ; GFX90A_GFX940-NEXT:   [[COPY5:%[0-9]+]]:sreg_32 = COPY $sgpr4
-  ; GFX90A_GFX940-NEXT:   [[BUFFER_ATOMIC_ADD_F32_OFFSET_RTN:%[0-9]+]]:vgpr_32 = BUFFER_ATOMIC_ADD_F32_OFFSET_RTN [[COPY]], [[REG_SEQUENCE]], [[COPY5]], 0, 1, implicit $exec :: (volatile dereferenceable load store (s32), align 1, addrspace 8)
-  ; GFX90A_GFX940-NEXT:   $vgpr0 = COPY [[BUFFER_ATOMIC_ADD_F32_OFFSET_RTN]]
->>>>>>> eadf6db5
   ; GFX90A_GFX940-NEXT:   SI_RETURN_TO_EPILOG implicit $vgpr0
   ; GFX11-LABEL: name: buffer_atomic_fadd_f32_offset_rtn
   ; GFX11: bb.1 (%ir-block.0):
   ; GFX11-NEXT:   liveins: $sgpr0, $sgpr1, $sgpr2, $sgpr3, $sgpr4, $vgpr0
   ; GFX11-NEXT: {{  $}}
-<<<<<<< HEAD
   ; GFX11-NEXT:   [[PRED_COPY:%[0-9]+]]:vgpr_32 = PRED_COPY $vgpr0
   ; GFX11-NEXT:   [[PRED_COPY1:%[0-9]+]]:sreg_32 = PRED_COPY $sgpr0
   ; GFX11-NEXT:   [[PRED_COPY2:%[0-9]+]]:sreg_32 = PRED_COPY $sgpr1
@@ -42,19 +29,8 @@
   ; GFX11-NEXT:   [[PRED_COPY4:%[0-9]+]]:sreg_32 = PRED_COPY $sgpr3
   ; GFX11-NEXT:   [[REG_SEQUENCE:%[0-9]+]]:sgpr_128 = REG_SEQUENCE [[PRED_COPY1]], %subreg.sub0, [[PRED_COPY2]], %subreg.sub1, [[PRED_COPY3]], %subreg.sub2, [[PRED_COPY4]], %subreg.sub3
   ; GFX11-NEXT:   [[PRED_COPY5:%[0-9]+]]:sreg_32 = PRED_COPY $sgpr4
-  ; GFX11-NEXT:   [[BUFFER_ATOMIC_ADD_F32_OFFSET_RTN:%[0-9]+]]:vgpr_32 = BUFFER_ATOMIC_ADD_F32_OFFSET_RTN [[PRED_COPY]], [[REG_SEQUENCE]], [[PRED_COPY5]], 0, 1, implicit $exec :: (volatile dereferenceable load store (s32), align 1, addrspace 7)
+  ; GFX11-NEXT:   [[BUFFER_ATOMIC_ADD_F32_OFFSET_RTN:%[0-9]+]]:vgpr_32 = BUFFER_ATOMIC_ADD_F32_OFFSET_RTN [[PRED_COPY]], [[REG_SEQUENCE]], [[PRED_COPY5]], 0, 1, implicit $exec :: (volatile dereferenceable load store (s32), align 1, addrspace 8)
   ; GFX11-NEXT:   $vgpr0 = PRED_COPY [[BUFFER_ATOMIC_ADD_F32_OFFSET_RTN]]
-=======
-  ; GFX11-NEXT:   [[COPY:%[0-9]+]]:vgpr_32 = COPY $vgpr0
-  ; GFX11-NEXT:   [[COPY1:%[0-9]+]]:sreg_32 = COPY $sgpr0
-  ; GFX11-NEXT:   [[COPY2:%[0-9]+]]:sreg_32 = COPY $sgpr1
-  ; GFX11-NEXT:   [[COPY3:%[0-9]+]]:sreg_32 = COPY $sgpr2
-  ; GFX11-NEXT:   [[COPY4:%[0-9]+]]:sreg_32 = COPY $sgpr3
-  ; GFX11-NEXT:   [[REG_SEQUENCE:%[0-9]+]]:sgpr_128 = REG_SEQUENCE [[COPY1]], %subreg.sub0, [[COPY2]], %subreg.sub1, [[COPY3]], %subreg.sub2, [[COPY4]], %subreg.sub3
-  ; GFX11-NEXT:   [[COPY5:%[0-9]+]]:sreg_32 = COPY $sgpr4
-  ; GFX11-NEXT:   [[BUFFER_ATOMIC_ADD_F32_OFFSET_RTN:%[0-9]+]]:vgpr_32 = BUFFER_ATOMIC_ADD_F32_OFFSET_RTN [[COPY]], [[REG_SEQUENCE]], [[COPY5]], 0, 1, implicit $exec :: (volatile dereferenceable load store (s32), align 1, addrspace 8)
-  ; GFX11-NEXT:   $vgpr0 = COPY [[BUFFER_ATOMIC_ADD_F32_OFFSET_RTN]]
->>>>>>> eadf6db5
   ; GFX11-NEXT:   SI_RETURN_TO_EPILOG implicit $vgpr0
   %ret = call float @llvm.amdgcn.raw.buffer.atomic.fadd.f32(float %val, <4 x i32> %rsrc, i32 0, i32 %soffset, i32 0)
   ret float %ret
@@ -65,7 +41,6 @@
   ; GFX90A_GFX940: bb.1 (%ir-block.0):
   ; GFX90A_GFX940-NEXT:   liveins: $sgpr0, $sgpr1, $sgpr2, $sgpr3, $sgpr4, $vgpr0, $vgpr1
   ; GFX90A_GFX940-NEXT: {{  $}}
-<<<<<<< HEAD
   ; GFX90A_GFX940-NEXT:   [[PRED_COPY:%[0-9]+]]:vgpr_32 = PRED_COPY $vgpr0
   ; GFX90A_GFX940-NEXT:   [[PRED_COPY1:%[0-9]+]]:sreg_32 = PRED_COPY $sgpr0
   ; GFX90A_GFX940-NEXT:   [[PRED_COPY2:%[0-9]+]]:sreg_32 = PRED_COPY $sgpr1
@@ -74,26 +49,13 @@
   ; GFX90A_GFX940-NEXT:   [[REG_SEQUENCE:%[0-9]+]]:sgpr_128 = REG_SEQUENCE [[PRED_COPY1]], %subreg.sub0, [[PRED_COPY2]], %subreg.sub1, [[PRED_COPY3]], %subreg.sub2, [[PRED_COPY4]], %subreg.sub3
   ; GFX90A_GFX940-NEXT:   [[PRED_COPY5:%[0-9]+]]:vgpr_32 = PRED_COPY $vgpr1
   ; GFX90A_GFX940-NEXT:   [[PRED_COPY6:%[0-9]+]]:sreg_32 = PRED_COPY $sgpr4
-  ; GFX90A_GFX940-NEXT:   [[BUFFER_ATOMIC_ADD_F32_OFFEN_RTN:%[0-9]+]]:vgpr_32 = BUFFER_ATOMIC_ADD_F32_OFFEN_RTN [[PRED_COPY]], [[PRED_COPY5]], [[REG_SEQUENCE]], [[PRED_COPY6]], 0, 1, implicit $exec :: (volatile dereferenceable load store (s32), align 1, addrspace 7)
+  ; GFX90A_GFX940-NEXT:   [[BUFFER_ATOMIC_ADD_F32_OFFEN_RTN:%[0-9]+]]:vgpr_32 = BUFFER_ATOMIC_ADD_F32_OFFEN_RTN [[PRED_COPY]], [[PRED_COPY5]], [[REG_SEQUENCE]], [[PRED_COPY6]], 0, 1, implicit $exec :: (volatile dereferenceable load store (s32), align 1, addrspace 8)
   ; GFX90A_GFX940-NEXT:   $vgpr0 = PRED_COPY [[BUFFER_ATOMIC_ADD_F32_OFFEN_RTN]]
-=======
-  ; GFX90A_GFX940-NEXT:   [[COPY:%[0-9]+]]:vgpr_32 = COPY $vgpr0
-  ; GFX90A_GFX940-NEXT:   [[COPY1:%[0-9]+]]:sreg_32 = COPY $sgpr0
-  ; GFX90A_GFX940-NEXT:   [[COPY2:%[0-9]+]]:sreg_32 = COPY $sgpr1
-  ; GFX90A_GFX940-NEXT:   [[COPY3:%[0-9]+]]:sreg_32 = COPY $sgpr2
-  ; GFX90A_GFX940-NEXT:   [[COPY4:%[0-9]+]]:sreg_32 = COPY $sgpr3
-  ; GFX90A_GFX940-NEXT:   [[REG_SEQUENCE:%[0-9]+]]:sgpr_128 = REG_SEQUENCE [[COPY1]], %subreg.sub0, [[COPY2]], %subreg.sub1, [[COPY3]], %subreg.sub2, [[COPY4]], %subreg.sub3
-  ; GFX90A_GFX940-NEXT:   [[COPY5:%[0-9]+]]:vgpr_32 = COPY $vgpr1
-  ; GFX90A_GFX940-NEXT:   [[COPY6:%[0-9]+]]:sreg_32 = COPY $sgpr4
-  ; GFX90A_GFX940-NEXT:   [[BUFFER_ATOMIC_ADD_F32_OFFEN_RTN:%[0-9]+]]:vgpr_32 = BUFFER_ATOMIC_ADD_F32_OFFEN_RTN [[COPY]], [[COPY5]], [[REG_SEQUENCE]], [[COPY6]], 0, 1, implicit $exec :: (volatile dereferenceable load store (s32), align 1, addrspace 8)
-  ; GFX90A_GFX940-NEXT:   $vgpr0 = COPY [[BUFFER_ATOMIC_ADD_F32_OFFEN_RTN]]
->>>>>>> eadf6db5
   ; GFX90A_GFX940-NEXT:   SI_RETURN_TO_EPILOG implicit $vgpr0
   ; GFX11-LABEL: name: buffer_atomic_fadd_f32_offen_rtn
   ; GFX11: bb.1 (%ir-block.0):
   ; GFX11-NEXT:   liveins: $sgpr0, $sgpr1, $sgpr2, $sgpr3, $sgpr4, $vgpr0, $vgpr1
   ; GFX11-NEXT: {{  $}}
-<<<<<<< HEAD
   ; GFX11-NEXT:   [[PRED_COPY:%[0-9]+]]:vgpr_32 = PRED_COPY $vgpr0
   ; GFX11-NEXT:   [[PRED_COPY1:%[0-9]+]]:sreg_32 = PRED_COPY $sgpr0
   ; GFX11-NEXT:   [[PRED_COPY2:%[0-9]+]]:sreg_32 = PRED_COPY $sgpr1
@@ -102,20 +64,8 @@
   ; GFX11-NEXT:   [[REG_SEQUENCE:%[0-9]+]]:sgpr_128 = REG_SEQUENCE [[PRED_COPY1]], %subreg.sub0, [[PRED_COPY2]], %subreg.sub1, [[PRED_COPY3]], %subreg.sub2, [[PRED_COPY4]], %subreg.sub3
   ; GFX11-NEXT:   [[PRED_COPY5:%[0-9]+]]:vgpr_32 = PRED_COPY $vgpr1
   ; GFX11-NEXT:   [[PRED_COPY6:%[0-9]+]]:sreg_32 = PRED_COPY $sgpr4
-  ; GFX11-NEXT:   [[BUFFER_ATOMIC_ADD_F32_OFFEN_RTN:%[0-9]+]]:vgpr_32 = BUFFER_ATOMIC_ADD_F32_OFFEN_RTN [[PRED_COPY]], [[PRED_COPY5]], [[REG_SEQUENCE]], [[PRED_COPY6]], 0, 1, implicit $exec :: (volatile dereferenceable load store (s32), align 1, addrspace 7)
+  ; GFX11-NEXT:   [[BUFFER_ATOMIC_ADD_F32_OFFEN_RTN:%[0-9]+]]:vgpr_32 = BUFFER_ATOMIC_ADD_F32_OFFEN_RTN [[PRED_COPY]], [[PRED_COPY5]], [[REG_SEQUENCE]], [[PRED_COPY6]], 0, 1, implicit $exec :: (volatile dereferenceable load store (s32), align 1, addrspace 8)
   ; GFX11-NEXT:   $vgpr0 = PRED_COPY [[BUFFER_ATOMIC_ADD_F32_OFFEN_RTN]]
-=======
-  ; GFX11-NEXT:   [[COPY:%[0-9]+]]:vgpr_32 = COPY $vgpr0
-  ; GFX11-NEXT:   [[COPY1:%[0-9]+]]:sreg_32 = COPY $sgpr0
-  ; GFX11-NEXT:   [[COPY2:%[0-9]+]]:sreg_32 = COPY $sgpr1
-  ; GFX11-NEXT:   [[COPY3:%[0-9]+]]:sreg_32 = COPY $sgpr2
-  ; GFX11-NEXT:   [[COPY4:%[0-9]+]]:sreg_32 = COPY $sgpr3
-  ; GFX11-NEXT:   [[REG_SEQUENCE:%[0-9]+]]:sgpr_128 = REG_SEQUENCE [[COPY1]], %subreg.sub0, [[COPY2]], %subreg.sub1, [[COPY3]], %subreg.sub2, [[COPY4]], %subreg.sub3
-  ; GFX11-NEXT:   [[COPY5:%[0-9]+]]:vgpr_32 = COPY $vgpr1
-  ; GFX11-NEXT:   [[COPY6:%[0-9]+]]:sreg_32 = COPY $sgpr4
-  ; GFX11-NEXT:   [[BUFFER_ATOMIC_ADD_F32_OFFEN_RTN:%[0-9]+]]:vgpr_32 = BUFFER_ATOMIC_ADD_F32_OFFEN_RTN [[COPY]], [[COPY5]], [[REG_SEQUENCE]], [[COPY6]], 0, 1, implicit $exec :: (volatile dereferenceable load store (s32), align 1, addrspace 8)
-  ; GFX11-NEXT:   $vgpr0 = COPY [[BUFFER_ATOMIC_ADD_F32_OFFEN_RTN]]
->>>>>>> eadf6db5
   ; GFX11-NEXT:   SI_RETURN_TO_EPILOG implicit $vgpr0
   %ret = call float @llvm.amdgcn.raw.buffer.atomic.fadd.f32(float %val, <4 x i32> %rsrc, i32 %voffset, i32 %soffset, i32 0)
   ret float %ret
@@ -126,7 +76,6 @@
   ; GFX90A_GFX940: bb.1 (%ir-block.0):
   ; GFX90A_GFX940-NEXT:   liveins: $sgpr0, $sgpr1, $sgpr2, $sgpr3, $sgpr4, $vgpr0, $vgpr1
   ; GFX90A_GFX940-NEXT: {{  $}}
-<<<<<<< HEAD
   ; GFX90A_GFX940-NEXT:   [[PRED_COPY:%[0-9]+]]:vgpr_32 = PRED_COPY $vgpr0
   ; GFX90A_GFX940-NEXT:   [[PRED_COPY1:%[0-9]+]]:sreg_32 = PRED_COPY $sgpr0
   ; GFX90A_GFX940-NEXT:   [[PRED_COPY2:%[0-9]+]]:sreg_32 = PRED_COPY $sgpr1
@@ -135,26 +84,13 @@
   ; GFX90A_GFX940-NEXT:   [[REG_SEQUENCE:%[0-9]+]]:sgpr_128 = REG_SEQUENCE [[PRED_COPY1]], %subreg.sub0, [[PRED_COPY2]], %subreg.sub1, [[PRED_COPY3]], %subreg.sub2, [[PRED_COPY4]], %subreg.sub3
   ; GFX90A_GFX940-NEXT:   [[PRED_COPY5:%[0-9]+]]:vgpr_32 = PRED_COPY $vgpr1
   ; GFX90A_GFX940-NEXT:   [[PRED_COPY6:%[0-9]+]]:sreg_32 = PRED_COPY $sgpr4
-  ; GFX90A_GFX940-NEXT:   [[BUFFER_ATOMIC_ADD_F32_IDXEN_RTN:%[0-9]+]]:vgpr_32 = BUFFER_ATOMIC_ADD_F32_IDXEN_RTN [[PRED_COPY]], [[PRED_COPY5]], [[REG_SEQUENCE]], [[PRED_COPY6]], 0, 1, implicit $exec :: (volatile dereferenceable load store (s32), align 1, addrspace 7)
+  ; GFX90A_GFX940-NEXT:   [[BUFFER_ATOMIC_ADD_F32_IDXEN_RTN:%[0-9]+]]:vgpr_32 = BUFFER_ATOMIC_ADD_F32_IDXEN_RTN [[PRED_COPY]], [[PRED_COPY5]], [[REG_SEQUENCE]], [[PRED_COPY6]], 0, 1, implicit $exec :: (volatile dereferenceable load store (s32), align 1, addrspace 8)
   ; GFX90A_GFX940-NEXT:   $vgpr0 = PRED_COPY [[BUFFER_ATOMIC_ADD_F32_IDXEN_RTN]]
-=======
-  ; GFX90A_GFX940-NEXT:   [[COPY:%[0-9]+]]:vgpr_32 = COPY $vgpr0
-  ; GFX90A_GFX940-NEXT:   [[COPY1:%[0-9]+]]:sreg_32 = COPY $sgpr0
-  ; GFX90A_GFX940-NEXT:   [[COPY2:%[0-9]+]]:sreg_32 = COPY $sgpr1
-  ; GFX90A_GFX940-NEXT:   [[COPY3:%[0-9]+]]:sreg_32 = COPY $sgpr2
-  ; GFX90A_GFX940-NEXT:   [[COPY4:%[0-9]+]]:sreg_32 = COPY $sgpr3
-  ; GFX90A_GFX940-NEXT:   [[REG_SEQUENCE:%[0-9]+]]:sgpr_128 = REG_SEQUENCE [[COPY1]], %subreg.sub0, [[COPY2]], %subreg.sub1, [[COPY3]], %subreg.sub2, [[COPY4]], %subreg.sub3
-  ; GFX90A_GFX940-NEXT:   [[COPY5:%[0-9]+]]:vgpr_32 = COPY $vgpr1
-  ; GFX90A_GFX940-NEXT:   [[COPY6:%[0-9]+]]:sreg_32 = COPY $sgpr4
-  ; GFX90A_GFX940-NEXT:   [[BUFFER_ATOMIC_ADD_F32_IDXEN_RTN:%[0-9]+]]:vgpr_32 = BUFFER_ATOMIC_ADD_F32_IDXEN_RTN [[COPY]], [[COPY5]], [[REG_SEQUENCE]], [[COPY6]], 0, 1, implicit $exec :: (volatile dereferenceable load store (s32), align 1, addrspace 8)
-  ; GFX90A_GFX940-NEXT:   $vgpr0 = COPY [[BUFFER_ATOMIC_ADD_F32_IDXEN_RTN]]
->>>>>>> eadf6db5
   ; GFX90A_GFX940-NEXT:   SI_RETURN_TO_EPILOG implicit $vgpr0
   ; GFX11-LABEL: name: buffer_atomic_fadd_f32_idxen_rtn
   ; GFX11: bb.1 (%ir-block.0):
   ; GFX11-NEXT:   liveins: $sgpr0, $sgpr1, $sgpr2, $sgpr3, $sgpr4, $vgpr0, $vgpr1
   ; GFX11-NEXT: {{  $}}
-<<<<<<< HEAD
   ; GFX11-NEXT:   [[PRED_COPY:%[0-9]+]]:vgpr_32 = PRED_COPY $vgpr0
   ; GFX11-NEXT:   [[PRED_COPY1:%[0-9]+]]:sreg_32 = PRED_COPY $sgpr0
   ; GFX11-NEXT:   [[PRED_COPY2:%[0-9]+]]:sreg_32 = PRED_COPY $sgpr1
@@ -163,20 +99,8 @@
   ; GFX11-NEXT:   [[REG_SEQUENCE:%[0-9]+]]:sgpr_128 = REG_SEQUENCE [[PRED_COPY1]], %subreg.sub0, [[PRED_COPY2]], %subreg.sub1, [[PRED_COPY3]], %subreg.sub2, [[PRED_COPY4]], %subreg.sub3
   ; GFX11-NEXT:   [[PRED_COPY5:%[0-9]+]]:vgpr_32 = PRED_COPY $vgpr1
   ; GFX11-NEXT:   [[PRED_COPY6:%[0-9]+]]:sreg_32 = PRED_COPY $sgpr4
-  ; GFX11-NEXT:   [[BUFFER_ATOMIC_ADD_F32_IDXEN_RTN:%[0-9]+]]:vgpr_32 = BUFFER_ATOMIC_ADD_F32_IDXEN_RTN [[PRED_COPY]], [[PRED_COPY5]], [[REG_SEQUENCE]], [[PRED_COPY6]], 0, 1, implicit $exec :: (volatile dereferenceable load store (s32), align 1, addrspace 7)
+  ; GFX11-NEXT:   [[BUFFER_ATOMIC_ADD_F32_IDXEN_RTN:%[0-9]+]]:vgpr_32 = BUFFER_ATOMIC_ADD_F32_IDXEN_RTN [[PRED_COPY]], [[PRED_COPY5]], [[REG_SEQUENCE]], [[PRED_COPY6]], 0, 1, implicit $exec :: (volatile dereferenceable load store (s32), align 1, addrspace 8)
   ; GFX11-NEXT:   $vgpr0 = PRED_COPY [[BUFFER_ATOMIC_ADD_F32_IDXEN_RTN]]
-=======
-  ; GFX11-NEXT:   [[COPY:%[0-9]+]]:vgpr_32 = COPY $vgpr0
-  ; GFX11-NEXT:   [[COPY1:%[0-9]+]]:sreg_32 = COPY $sgpr0
-  ; GFX11-NEXT:   [[COPY2:%[0-9]+]]:sreg_32 = COPY $sgpr1
-  ; GFX11-NEXT:   [[COPY3:%[0-9]+]]:sreg_32 = COPY $sgpr2
-  ; GFX11-NEXT:   [[COPY4:%[0-9]+]]:sreg_32 = COPY $sgpr3
-  ; GFX11-NEXT:   [[REG_SEQUENCE:%[0-9]+]]:sgpr_128 = REG_SEQUENCE [[COPY1]], %subreg.sub0, [[COPY2]], %subreg.sub1, [[COPY3]], %subreg.sub2, [[COPY4]], %subreg.sub3
-  ; GFX11-NEXT:   [[COPY5:%[0-9]+]]:vgpr_32 = COPY $vgpr1
-  ; GFX11-NEXT:   [[COPY6:%[0-9]+]]:sreg_32 = COPY $sgpr4
-  ; GFX11-NEXT:   [[BUFFER_ATOMIC_ADD_F32_IDXEN_RTN:%[0-9]+]]:vgpr_32 = BUFFER_ATOMIC_ADD_F32_IDXEN_RTN [[COPY]], [[COPY5]], [[REG_SEQUENCE]], [[COPY6]], 0, 1, implicit $exec :: (volatile dereferenceable load store (s32), align 1, addrspace 8)
-  ; GFX11-NEXT:   $vgpr0 = COPY [[BUFFER_ATOMIC_ADD_F32_IDXEN_RTN]]
->>>>>>> eadf6db5
   ; GFX11-NEXT:   SI_RETURN_TO_EPILOG implicit $vgpr0
   %ret = call float @llvm.amdgcn.struct.buffer.atomic.fadd.f32(float %val, <4 x i32> %rsrc, i32 %vindex, i32 0, i32 %soffset, i32 0)
   ret float %ret
@@ -187,7 +111,6 @@
   ; GFX90A_GFX940: bb.1 (%ir-block.0):
   ; GFX90A_GFX940-NEXT:   liveins: $sgpr0, $sgpr1, $sgpr2, $sgpr3, $sgpr4, $vgpr0, $vgpr1, $vgpr2
   ; GFX90A_GFX940-NEXT: {{  $}}
-<<<<<<< HEAD
   ; GFX90A_GFX940-NEXT:   [[PRED_COPY:%[0-9]+]]:vgpr_32 = PRED_COPY $vgpr0
   ; GFX90A_GFX940-NEXT:   [[PRED_COPY1:%[0-9]+]]:sreg_32 = PRED_COPY $sgpr0
   ; GFX90A_GFX940-NEXT:   [[PRED_COPY2:%[0-9]+]]:sreg_32 = PRED_COPY $sgpr1
@@ -198,28 +121,13 @@
   ; GFX90A_GFX940-NEXT:   [[PRED_COPY6:%[0-9]+]]:vgpr_32 = PRED_COPY $vgpr2
   ; GFX90A_GFX940-NEXT:   [[PRED_COPY7:%[0-9]+]]:sreg_32 = PRED_COPY $sgpr4
   ; GFX90A_GFX940-NEXT:   [[REG_SEQUENCE1:%[0-9]+]]:vreg_64_align2 = REG_SEQUENCE [[PRED_COPY5]], %subreg.sub0, [[PRED_COPY6]], %subreg.sub1
-  ; GFX90A_GFX940-NEXT:   [[BUFFER_ATOMIC_ADD_F32_BOTHEN_RTN:%[0-9]+]]:vgpr_32 = BUFFER_ATOMIC_ADD_F32_BOTHEN_RTN [[PRED_COPY]], [[REG_SEQUENCE1]], [[REG_SEQUENCE]], [[PRED_COPY7]], 0, 1, implicit $exec :: (volatile dereferenceable load store (s32), align 1, addrspace 7)
+  ; GFX90A_GFX940-NEXT:   [[BUFFER_ATOMIC_ADD_F32_BOTHEN_RTN:%[0-9]+]]:vgpr_32 = BUFFER_ATOMIC_ADD_F32_BOTHEN_RTN [[PRED_COPY]], [[REG_SEQUENCE1]], [[REG_SEQUENCE]], [[PRED_COPY7]], 0, 1, implicit $exec :: (volatile dereferenceable load store (s32), align 1, addrspace 8)
   ; GFX90A_GFX940-NEXT:   $vgpr0 = PRED_COPY [[BUFFER_ATOMIC_ADD_F32_BOTHEN_RTN]]
-=======
-  ; GFX90A_GFX940-NEXT:   [[COPY:%[0-9]+]]:vgpr_32 = COPY $vgpr0
-  ; GFX90A_GFX940-NEXT:   [[COPY1:%[0-9]+]]:sreg_32 = COPY $sgpr0
-  ; GFX90A_GFX940-NEXT:   [[COPY2:%[0-9]+]]:sreg_32 = COPY $sgpr1
-  ; GFX90A_GFX940-NEXT:   [[COPY3:%[0-9]+]]:sreg_32 = COPY $sgpr2
-  ; GFX90A_GFX940-NEXT:   [[COPY4:%[0-9]+]]:sreg_32 = COPY $sgpr3
-  ; GFX90A_GFX940-NEXT:   [[REG_SEQUENCE:%[0-9]+]]:sgpr_128 = REG_SEQUENCE [[COPY1]], %subreg.sub0, [[COPY2]], %subreg.sub1, [[COPY3]], %subreg.sub2, [[COPY4]], %subreg.sub3
-  ; GFX90A_GFX940-NEXT:   [[COPY5:%[0-9]+]]:vgpr_32 = COPY $vgpr1
-  ; GFX90A_GFX940-NEXT:   [[COPY6:%[0-9]+]]:vgpr_32 = COPY $vgpr2
-  ; GFX90A_GFX940-NEXT:   [[COPY7:%[0-9]+]]:sreg_32 = COPY $sgpr4
-  ; GFX90A_GFX940-NEXT:   [[REG_SEQUENCE1:%[0-9]+]]:vreg_64_align2 = REG_SEQUENCE [[COPY5]], %subreg.sub0, [[COPY6]], %subreg.sub1
-  ; GFX90A_GFX940-NEXT:   [[BUFFER_ATOMIC_ADD_F32_BOTHEN_RTN:%[0-9]+]]:vgpr_32 = BUFFER_ATOMIC_ADD_F32_BOTHEN_RTN [[COPY]], [[REG_SEQUENCE1]], [[REG_SEQUENCE]], [[COPY7]], 0, 1, implicit $exec :: (volatile dereferenceable load store (s32), align 1, addrspace 8)
-  ; GFX90A_GFX940-NEXT:   $vgpr0 = COPY [[BUFFER_ATOMIC_ADD_F32_BOTHEN_RTN]]
->>>>>>> eadf6db5
   ; GFX90A_GFX940-NEXT:   SI_RETURN_TO_EPILOG implicit $vgpr0
   ; GFX11-LABEL: name: buffer_atomic_fadd_f32_bothen_rtn
   ; GFX11: bb.1 (%ir-block.0):
   ; GFX11-NEXT:   liveins: $sgpr0, $sgpr1, $sgpr2, $sgpr3, $sgpr4, $vgpr0, $vgpr1, $vgpr2
   ; GFX11-NEXT: {{  $}}
-<<<<<<< HEAD
   ; GFX11-NEXT:   [[PRED_COPY:%[0-9]+]]:vgpr_32 = PRED_COPY $vgpr0
   ; GFX11-NEXT:   [[PRED_COPY1:%[0-9]+]]:sreg_32 = PRED_COPY $sgpr0
   ; GFX11-NEXT:   [[PRED_COPY2:%[0-9]+]]:sreg_32 = PRED_COPY $sgpr1
@@ -230,22 +138,8 @@
   ; GFX11-NEXT:   [[PRED_COPY6:%[0-9]+]]:vgpr_32 = PRED_COPY $vgpr2
   ; GFX11-NEXT:   [[PRED_COPY7:%[0-9]+]]:sreg_32 = PRED_COPY $sgpr4
   ; GFX11-NEXT:   [[REG_SEQUENCE1:%[0-9]+]]:vreg_64 = REG_SEQUENCE [[PRED_COPY5]], %subreg.sub0, [[PRED_COPY6]], %subreg.sub1
-  ; GFX11-NEXT:   [[BUFFER_ATOMIC_ADD_F32_BOTHEN_RTN:%[0-9]+]]:vgpr_32 = BUFFER_ATOMIC_ADD_F32_BOTHEN_RTN [[PRED_COPY]], [[REG_SEQUENCE1]], [[REG_SEQUENCE]], [[PRED_COPY7]], 0, 1, implicit $exec :: (volatile dereferenceable load store (s32), align 1, addrspace 7)
+  ; GFX11-NEXT:   [[BUFFER_ATOMIC_ADD_F32_BOTHEN_RTN:%[0-9]+]]:vgpr_32 = BUFFER_ATOMIC_ADD_F32_BOTHEN_RTN [[PRED_COPY]], [[REG_SEQUENCE1]], [[REG_SEQUENCE]], [[PRED_COPY7]], 0, 1, implicit $exec :: (volatile dereferenceable load store (s32), align 1, addrspace 8)
   ; GFX11-NEXT:   $vgpr0 = PRED_COPY [[BUFFER_ATOMIC_ADD_F32_BOTHEN_RTN]]
-=======
-  ; GFX11-NEXT:   [[COPY:%[0-9]+]]:vgpr_32 = COPY $vgpr0
-  ; GFX11-NEXT:   [[COPY1:%[0-9]+]]:sreg_32 = COPY $sgpr0
-  ; GFX11-NEXT:   [[COPY2:%[0-9]+]]:sreg_32 = COPY $sgpr1
-  ; GFX11-NEXT:   [[COPY3:%[0-9]+]]:sreg_32 = COPY $sgpr2
-  ; GFX11-NEXT:   [[COPY4:%[0-9]+]]:sreg_32 = COPY $sgpr3
-  ; GFX11-NEXT:   [[REG_SEQUENCE:%[0-9]+]]:sgpr_128 = REG_SEQUENCE [[COPY1]], %subreg.sub0, [[COPY2]], %subreg.sub1, [[COPY3]], %subreg.sub2, [[COPY4]], %subreg.sub3
-  ; GFX11-NEXT:   [[COPY5:%[0-9]+]]:vgpr_32 = COPY $vgpr1
-  ; GFX11-NEXT:   [[COPY6:%[0-9]+]]:vgpr_32 = COPY $vgpr2
-  ; GFX11-NEXT:   [[COPY7:%[0-9]+]]:sreg_32 = COPY $sgpr4
-  ; GFX11-NEXT:   [[REG_SEQUENCE1:%[0-9]+]]:vreg_64 = REG_SEQUENCE [[COPY5]], %subreg.sub0, [[COPY6]], %subreg.sub1
-  ; GFX11-NEXT:   [[BUFFER_ATOMIC_ADD_F32_BOTHEN_RTN:%[0-9]+]]:vgpr_32 = BUFFER_ATOMIC_ADD_F32_BOTHEN_RTN [[COPY]], [[REG_SEQUENCE1]], [[REG_SEQUENCE]], [[COPY7]], 0, 1, implicit $exec :: (volatile dereferenceable load store (s32), align 1, addrspace 8)
-  ; GFX11-NEXT:   $vgpr0 = COPY [[BUFFER_ATOMIC_ADD_F32_BOTHEN_RTN]]
->>>>>>> eadf6db5
   ; GFX11-NEXT:   SI_RETURN_TO_EPILOG implicit $vgpr0
   %ret = call float @llvm.amdgcn.struct.buffer.atomic.fadd.f32(float %val, <4 x i32> %rsrc, i32 %vindex, i32 %voffset, i32 %soffset, i32 0)
   ret float %ret
