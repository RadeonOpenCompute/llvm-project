# NOTE: Assertions have been autogenerated by utils/update_mir_test_checks.py
# RUN: llc -global-isel -mtriple=amdgcn-mesa-mesa3d -run-pass=instruction-select -mcpu=tahiti -o - %s | FileCheck -check-prefix=GFX6 %s
# RUN: llc -global-isel -mtriple=amdgcn-mesa-mesa3d -run-pass=instruction-select -mcpu=fiji -o - %s | FileCheck -check-prefix=GFX8 %s
# RUN: llc -global-isel -mtriple=amdgcn-mesa-mesa3d -run-pass=instruction-select -mcpu=gfx1010 -o - %s | FileCheck -check-prefix=GFX10 %s
# RUN: llc -global-isel -mtriple=amdgcn-mesa-mesa3d -run-pass=instruction-select -mcpu=gfx1100 -o - %s | FileCheck -check-prefix=GFX11 %s

---
name: atomic_cmpswap_i32_1d
legalized: true
regBankSelected: true
tracksRegLiveness: true

body: |
  bb.0:
    liveins: $sgpr0_sgpr1_sgpr2_sgpr3_sgpr4_sgpr5_sgpr6_sgpr7, $vgpr0_vgpr1, $vgpr2

    ; GFX6-LABEL: name: atomic_cmpswap_i32_1d
    ; GFX6: liveins: $sgpr0_sgpr1_sgpr2_sgpr3_sgpr4_sgpr5_sgpr6_sgpr7, $vgpr0_vgpr1, $vgpr2
    ; GFX6-NEXT: {{  $}}
<<<<<<< HEAD
    ; GFX6-NEXT: [[PRED_COPY:%[0-9]+]]:sgpr_256 = PRED_COPY $sgpr0_sgpr1_sgpr2_sgpr3_sgpr4_sgpr5_sgpr6_sgpr7
    ; GFX6-NEXT: [[PRED_COPY1:%[0-9]+]]:vreg_64 = PRED_COPY $vgpr0_vgpr1
    ; GFX6-NEXT: [[PRED_COPY2:%[0-9]+]]:vgpr_32 = PRED_COPY $vgpr2
    ; GFX6-NEXT: [[IMAGE_ATOMIC_CMPSWAP_V1_V1_si:%[0-9]+]]:vreg_64 = IMAGE_ATOMIC_CMPSWAP_V1_V1_si [[PRED_COPY1]], [[PRED_COPY2]], [[PRED_COPY]], 3, 1, 1, 0, 0, 0, 0, implicit $exec :: (volatile dereferenceable load store (s32), addrspace 7)
    ; GFX6-NEXT: [[PRED_COPY3:%[0-9]+]]:vgpr_32 = PRED_COPY killed [[IMAGE_ATOMIC_CMPSWAP_V1_V1_si]].sub0
    ; GFX6-NEXT: $vgpr0 = PRED_COPY [[PRED_COPY3]]
=======
    ; GFX6-NEXT: [[COPY:%[0-9]+]]:sgpr_256 = COPY $sgpr0_sgpr1_sgpr2_sgpr3_sgpr4_sgpr5_sgpr6_sgpr7
    ; GFX6-NEXT: [[COPY1:%[0-9]+]]:vreg_64 = COPY $vgpr0_vgpr1
    ; GFX6-NEXT: [[COPY2:%[0-9]+]]:vgpr_32 = COPY $vgpr2
    ; GFX6-NEXT: [[IMAGE_ATOMIC_CMPSWAP_V1_V1_si:%[0-9]+]]:vreg_64 = IMAGE_ATOMIC_CMPSWAP_V1_V1_si [[COPY1]], [[COPY2]], [[COPY]], 3, 1, 1, 0, 0, 0, 0, implicit $exec :: (volatile dereferenceable load store (s32), addrspace 8)
    ; GFX6-NEXT: [[COPY3:%[0-9]+]]:vgpr_32 = COPY killed [[IMAGE_ATOMIC_CMPSWAP_V1_V1_si]].sub0
    ; GFX6-NEXT: $vgpr0 = COPY [[COPY3]]
>>>>>>> eadf6db5
    ; GFX6-NEXT: SI_RETURN_TO_EPILOG implicit $vgpr0
    ; GFX8-LABEL: name: atomic_cmpswap_i32_1d
    ; GFX8: liveins: $sgpr0_sgpr1_sgpr2_sgpr3_sgpr4_sgpr5_sgpr6_sgpr7, $vgpr0_vgpr1, $vgpr2
    ; GFX8-NEXT: {{  $}}
<<<<<<< HEAD
    ; GFX8-NEXT: [[PRED_COPY:%[0-9]+]]:sgpr_256 = PRED_COPY $sgpr0_sgpr1_sgpr2_sgpr3_sgpr4_sgpr5_sgpr6_sgpr7
    ; GFX8-NEXT: [[PRED_COPY1:%[0-9]+]]:vreg_64 = PRED_COPY $vgpr0_vgpr1
    ; GFX8-NEXT: [[PRED_COPY2:%[0-9]+]]:vgpr_32 = PRED_COPY $vgpr2
    ; GFX8-NEXT: [[IMAGE_ATOMIC_CMPSWAP_V1_V1_vi:%[0-9]+]]:vreg_64 = IMAGE_ATOMIC_CMPSWAP_V1_V1_vi [[PRED_COPY1]], [[PRED_COPY2]], [[PRED_COPY]], 3, 1, 1, 0, 0, 0, 0, implicit $exec :: (volatile dereferenceable load store (s32), addrspace 7)
    ; GFX8-NEXT: [[PRED_COPY3:%[0-9]+]]:vgpr_32 = PRED_COPY killed [[IMAGE_ATOMIC_CMPSWAP_V1_V1_vi]].sub0
    ; GFX8-NEXT: $vgpr0 = PRED_COPY [[PRED_COPY3]]
=======
    ; GFX8-NEXT: [[COPY:%[0-9]+]]:sgpr_256 = COPY $sgpr0_sgpr1_sgpr2_sgpr3_sgpr4_sgpr5_sgpr6_sgpr7
    ; GFX8-NEXT: [[COPY1:%[0-9]+]]:vreg_64 = COPY $vgpr0_vgpr1
    ; GFX8-NEXT: [[COPY2:%[0-9]+]]:vgpr_32 = COPY $vgpr2
    ; GFX8-NEXT: [[IMAGE_ATOMIC_CMPSWAP_V1_V1_vi:%[0-9]+]]:vreg_64 = IMAGE_ATOMIC_CMPSWAP_V1_V1_vi [[COPY1]], [[COPY2]], [[COPY]], 3, 1, 1, 0, 0, 0, 0, implicit $exec :: (volatile dereferenceable load store (s32), addrspace 8)
    ; GFX8-NEXT: [[COPY3:%[0-9]+]]:vgpr_32 = COPY killed [[IMAGE_ATOMIC_CMPSWAP_V1_V1_vi]].sub0
    ; GFX8-NEXT: $vgpr0 = COPY [[COPY3]]
>>>>>>> eadf6db5
    ; GFX8-NEXT: SI_RETURN_TO_EPILOG implicit $vgpr0
    ; GFX10-LABEL: name: atomic_cmpswap_i32_1d
    ; GFX10: liveins: $sgpr0_sgpr1_sgpr2_sgpr3_sgpr4_sgpr5_sgpr6_sgpr7, $vgpr0_vgpr1, $vgpr2
    ; GFX10-NEXT: {{  $}}
<<<<<<< HEAD
    ; GFX10-NEXT: [[PRED_COPY:%[0-9]+]]:sgpr_256 = PRED_COPY $sgpr0_sgpr1_sgpr2_sgpr3_sgpr4_sgpr5_sgpr6_sgpr7
    ; GFX10-NEXT: [[PRED_COPY1:%[0-9]+]]:vreg_64 = PRED_COPY $vgpr0_vgpr1
    ; GFX10-NEXT: [[PRED_COPY2:%[0-9]+]]:vgpr_32 = PRED_COPY $vgpr2
    ; GFX10-NEXT: [[IMAGE_ATOMIC_CMPSWAP_V1_V1_gfx10_:%[0-9]+]]:vreg_64 = IMAGE_ATOMIC_CMPSWAP_V1_V1_gfx10 [[PRED_COPY1]], [[PRED_COPY2]], [[PRED_COPY]], 3, 0, 1, 1, 0, 0, 0, 0, implicit $exec :: (volatile dereferenceable load store (s32), addrspace 7)
    ; GFX10-NEXT: [[PRED_COPY3:%[0-9]+]]:vgpr_32 = PRED_COPY killed [[IMAGE_ATOMIC_CMPSWAP_V1_V1_gfx10_]].sub0
    ; GFX10-NEXT: $vgpr0 = PRED_COPY [[PRED_COPY3]]
=======
    ; GFX10-NEXT: [[COPY:%[0-9]+]]:sgpr_256 = COPY $sgpr0_sgpr1_sgpr2_sgpr3_sgpr4_sgpr5_sgpr6_sgpr7
    ; GFX10-NEXT: [[COPY1:%[0-9]+]]:vreg_64 = COPY $vgpr0_vgpr1
    ; GFX10-NEXT: [[COPY2:%[0-9]+]]:vgpr_32 = COPY $vgpr2
    ; GFX10-NEXT: [[IMAGE_ATOMIC_CMPSWAP_V1_V1_gfx10_:%[0-9]+]]:vreg_64 = IMAGE_ATOMIC_CMPSWAP_V1_V1_gfx10 [[COPY1]], [[COPY2]], [[COPY]], 3, 0, 1, 1, 0, 0, 0, 0, implicit $exec :: (volatile dereferenceable load store (s32), addrspace 8)
    ; GFX10-NEXT: [[COPY3:%[0-9]+]]:vgpr_32 = COPY killed [[IMAGE_ATOMIC_CMPSWAP_V1_V1_gfx10_]].sub0
    ; GFX10-NEXT: $vgpr0 = COPY [[COPY3]]
>>>>>>> eadf6db5
    ; GFX10-NEXT: SI_RETURN_TO_EPILOG implicit $vgpr0
    ; GFX11-LABEL: name: atomic_cmpswap_i32_1d
    ; GFX11: liveins: $sgpr0_sgpr1_sgpr2_sgpr3_sgpr4_sgpr5_sgpr6_sgpr7, $vgpr0_vgpr1, $vgpr2
    ; GFX11-NEXT: {{  $}}
<<<<<<< HEAD
    ; GFX11-NEXT: [[PRED_COPY:%[0-9]+]]:sgpr_256 = PRED_COPY $sgpr0_sgpr1_sgpr2_sgpr3_sgpr4_sgpr5_sgpr6_sgpr7
    ; GFX11-NEXT: [[PRED_COPY1:%[0-9]+]]:vreg_64 = PRED_COPY $vgpr0_vgpr1
    ; GFX11-NEXT: [[PRED_COPY2:%[0-9]+]]:vgpr_32 = PRED_COPY $vgpr2
    ; GFX11-NEXT: [[IMAGE_ATOMIC_CMPSWAP_V1_V1_gfx11_:%[0-9]+]]:vreg_64 = IMAGE_ATOMIC_CMPSWAP_V1_V1_gfx11 [[PRED_COPY1]], [[PRED_COPY2]], [[PRED_COPY]], 3, 0, 1, 1, 0, 0, 0, 0, implicit $exec :: (volatile dereferenceable load store (s32), addrspace 7)
    ; GFX11-NEXT: [[PRED_COPY3:%[0-9]+]]:vgpr_32 = PRED_COPY killed [[IMAGE_ATOMIC_CMPSWAP_V1_V1_gfx11_]].sub0
    ; GFX11-NEXT: $vgpr0 = PRED_COPY [[PRED_COPY3]]
=======
    ; GFX11-NEXT: [[COPY:%[0-9]+]]:sgpr_256 = COPY $sgpr0_sgpr1_sgpr2_sgpr3_sgpr4_sgpr5_sgpr6_sgpr7
    ; GFX11-NEXT: [[COPY1:%[0-9]+]]:vreg_64 = COPY $vgpr0_vgpr1
    ; GFX11-NEXT: [[COPY2:%[0-9]+]]:vgpr_32 = COPY $vgpr2
    ; GFX11-NEXT: [[IMAGE_ATOMIC_CMPSWAP_V1_V1_gfx11_:%[0-9]+]]:vreg_64 = IMAGE_ATOMIC_CMPSWAP_V1_V1_gfx11 [[COPY1]], [[COPY2]], [[COPY]], 3, 0, 1, 1, 0, 0, 0, 0, implicit $exec :: (volatile dereferenceable load store (s32), addrspace 8)
    ; GFX11-NEXT: [[COPY3:%[0-9]+]]:vgpr_32 = COPY killed [[IMAGE_ATOMIC_CMPSWAP_V1_V1_gfx11_]].sub0
    ; GFX11-NEXT: $vgpr0 = COPY [[COPY3]]
>>>>>>> eadf6db5
    ; GFX11-NEXT: SI_RETURN_TO_EPILOG implicit $vgpr0
    %0:sgpr(<8 x s32>) = COPY $sgpr0_sgpr1_sgpr2_sgpr3_sgpr4_sgpr5_sgpr6_sgpr7
    %1:vgpr(<2 x s32>) = COPY $vgpr0_vgpr1
    %2:vgpr(s32) = COPY $vgpr2
    %3:vgpr(s32) = G_AMDGPU_INTRIN_IMAGE_LOAD intrinsic(@llvm.amdgcn.image.atomic.cmpswap.1d), %1(<2 x s32>), $noreg, %2(s32), %0(<8 x s32>), 0, 0, 0 :: (volatile dereferenceable load store (s32), addrspace 8)
    $vgpr0 = COPY %3(s32)
    SI_RETURN_TO_EPILOG implicit $vgpr0
...

---
name: atomic_cmpswap_i32_1d_no_return
legalized: true
regBankSelected: true
tracksRegLiveness: true

body: |
  bb.0:
    liveins: $sgpr0_sgpr1_sgpr2_sgpr3_sgpr4_sgpr5_sgpr6_sgpr7, $vgpr0_vgpr1, $vgpr2

    ; GFX6-LABEL: name: atomic_cmpswap_i32_1d_no_return
    ; GFX6: liveins: $sgpr0_sgpr1_sgpr2_sgpr3_sgpr4_sgpr5_sgpr6_sgpr7, $vgpr0_vgpr1, $vgpr2
    ; GFX6-NEXT: {{  $}}
<<<<<<< HEAD
    ; GFX6-NEXT: [[PRED_COPY:%[0-9]+]]:sgpr_256 = PRED_COPY $sgpr0_sgpr1_sgpr2_sgpr3_sgpr4_sgpr5_sgpr6_sgpr7
    ; GFX6-NEXT: [[PRED_COPY1:%[0-9]+]]:vreg_64 = PRED_COPY $vgpr0_vgpr1
    ; GFX6-NEXT: [[PRED_COPY2:%[0-9]+]]:vgpr_32 = PRED_COPY $vgpr2
    ; GFX6-NEXT: [[IMAGE_ATOMIC_CMPSWAP_V1_V1_si:%[0-9]+]]:vreg_64 = IMAGE_ATOMIC_CMPSWAP_V1_V1_si [[PRED_COPY1]], [[PRED_COPY2]], [[PRED_COPY]], 3, 1, 1, 0, 0, 0, 0, implicit $exec :: (volatile dereferenceable load store (s32), addrspace 7)
=======
    ; GFX6-NEXT: [[COPY:%[0-9]+]]:sgpr_256 = COPY $sgpr0_sgpr1_sgpr2_sgpr3_sgpr4_sgpr5_sgpr6_sgpr7
    ; GFX6-NEXT: [[COPY1:%[0-9]+]]:vreg_64 = COPY $vgpr0_vgpr1
    ; GFX6-NEXT: [[COPY2:%[0-9]+]]:vgpr_32 = COPY $vgpr2
    ; GFX6-NEXT: [[IMAGE_ATOMIC_CMPSWAP_V1_V1_si:%[0-9]+]]:vreg_64 = IMAGE_ATOMIC_CMPSWAP_V1_V1_si [[COPY1]], [[COPY2]], [[COPY]], 3, 1, 1, 0, 0, 0, 0, implicit $exec :: (volatile dereferenceable load store (s32), addrspace 8)
>>>>>>> eadf6db5
    ; GFX6-NEXT: S_ENDPGM 0
    ; GFX8-LABEL: name: atomic_cmpswap_i32_1d_no_return
    ; GFX8: liveins: $sgpr0_sgpr1_sgpr2_sgpr3_sgpr4_sgpr5_sgpr6_sgpr7, $vgpr0_vgpr1, $vgpr2
    ; GFX8-NEXT: {{  $}}
<<<<<<< HEAD
    ; GFX8-NEXT: [[PRED_COPY:%[0-9]+]]:sgpr_256 = PRED_COPY $sgpr0_sgpr1_sgpr2_sgpr3_sgpr4_sgpr5_sgpr6_sgpr7
    ; GFX8-NEXT: [[PRED_COPY1:%[0-9]+]]:vreg_64 = PRED_COPY $vgpr0_vgpr1
    ; GFX8-NEXT: [[PRED_COPY2:%[0-9]+]]:vgpr_32 = PRED_COPY $vgpr2
    ; GFX8-NEXT: [[IMAGE_ATOMIC_CMPSWAP_V1_V1_vi:%[0-9]+]]:vreg_64 = IMAGE_ATOMIC_CMPSWAP_V1_V1_vi [[PRED_COPY1]], [[PRED_COPY2]], [[PRED_COPY]], 3, 1, 1, 0, 0, 0, 0, implicit $exec :: (volatile dereferenceable load store (s32), addrspace 7)
=======
    ; GFX8-NEXT: [[COPY:%[0-9]+]]:sgpr_256 = COPY $sgpr0_sgpr1_sgpr2_sgpr3_sgpr4_sgpr5_sgpr6_sgpr7
    ; GFX8-NEXT: [[COPY1:%[0-9]+]]:vreg_64 = COPY $vgpr0_vgpr1
    ; GFX8-NEXT: [[COPY2:%[0-9]+]]:vgpr_32 = COPY $vgpr2
    ; GFX8-NEXT: [[IMAGE_ATOMIC_CMPSWAP_V1_V1_vi:%[0-9]+]]:vreg_64 = IMAGE_ATOMIC_CMPSWAP_V1_V1_vi [[COPY1]], [[COPY2]], [[COPY]], 3, 1, 1, 0, 0, 0, 0, implicit $exec :: (volatile dereferenceable load store (s32), addrspace 8)
>>>>>>> eadf6db5
    ; GFX8-NEXT: S_ENDPGM 0
    ; GFX10-LABEL: name: atomic_cmpswap_i32_1d_no_return
    ; GFX10: liveins: $sgpr0_sgpr1_sgpr2_sgpr3_sgpr4_sgpr5_sgpr6_sgpr7, $vgpr0_vgpr1, $vgpr2
    ; GFX10-NEXT: {{  $}}
<<<<<<< HEAD
    ; GFX10-NEXT: [[PRED_COPY:%[0-9]+]]:sgpr_256 = PRED_COPY $sgpr0_sgpr1_sgpr2_sgpr3_sgpr4_sgpr5_sgpr6_sgpr7
    ; GFX10-NEXT: [[PRED_COPY1:%[0-9]+]]:vreg_64 = PRED_COPY $vgpr0_vgpr1
    ; GFX10-NEXT: [[PRED_COPY2:%[0-9]+]]:vgpr_32 = PRED_COPY $vgpr2
    ; GFX10-NEXT: [[IMAGE_ATOMIC_CMPSWAP_V1_V1_gfx10_:%[0-9]+]]:vreg_64 = IMAGE_ATOMIC_CMPSWAP_V1_V1_gfx10 [[PRED_COPY1]], [[PRED_COPY2]], [[PRED_COPY]], 3, 0, 1, 1, 0, 0, 0, 0, implicit $exec :: (volatile dereferenceable load store (s32), addrspace 7)
=======
    ; GFX10-NEXT: [[COPY:%[0-9]+]]:sgpr_256 = COPY $sgpr0_sgpr1_sgpr2_sgpr3_sgpr4_sgpr5_sgpr6_sgpr7
    ; GFX10-NEXT: [[COPY1:%[0-9]+]]:vreg_64 = COPY $vgpr0_vgpr1
    ; GFX10-NEXT: [[COPY2:%[0-9]+]]:vgpr_32 = COPY $vgpr2
    ; GFX10-NEXT: [[IMAGE_ATOMIC_CMPSWAP_V1_V1_gfx10_:%[0-9]+]]:vreg_64 = IMAGE_ATOMIC_CMPSWAP_V1_V1_gfx10 [[COPY1]], [[COPY2]], [[COPY]], 3, 0, 1, 1, 0, 0, 0, 0, implicit $exec :: (volatile dereferenceable load store (s32), addrspace 8)
>>>>>>> eadf6db5
    ; GFX10-NEXT: S_ENDPGM 0
    ; GFX11-LABEL: name: atomic_cmpswap_i32_1d_no_return
    ; GFX11: liveins: $sgpr0_sgpr1_sgpr2_sgpr3_sgpr4_sgpr5_sgpr6_sgpr7, $vgpr0_vgpr1, $vgpr2
    ; GFX11-NEXT: {{  $}}
<<<<<<< HEAD
    ; GFX11-NEXT: [[PRED_COPY:%[0-9]+]]:sgpr_256 = PRED_COPY $sgpr0_sgpr1_sgpr2_sgpr3_sgpr4_sgpr5_sgpr6_sgpr7
    ; GFX11-NEXT: [[PRED_COPY1:%[0-9]+]]:vreg_64 = PRED_COPY $vgpr0_vgpr1
    ; GFX11-NEXT: [[PRED_COPY2:%[0-9]+]]:vgpr_32 = PRED_COPY $vgpr2
    ; GFX11-NEXT: [[IMAGE_ATOMIC_CMPSWAP_V1_V1_gfx11_:%[0-9]+]]:vreg_64 = IMAGE_ATOMIC_CMPSWAP_V1_V1_gfx11 [[PRED_COPY1]], [[PRED_COPY2]], [[PRED_COPY]], 3, 0, 1, 1, 0, 0, 0, 0, implicit $exec :: (volatile dereferenceable load store (s32), addrspace 7)
=======
    ; GFX11-NEXT: [[COPY:%[0-9]+]]:sgpr_256 = COPY $sgpr0_sgpr1_sgpr2_sgpr3_sgpr4_sgpr5_sgpr6_sgpr7
    ; GFX11-NEXT: [[COPY1:%[0-9]+]]:vreg_64 = COPY $vgpr0_vgpr1
    ; GFX11-NEXT: [[COPY2:%[0-9]+]]:vgpr_32 = COPY $vgpr2
    ; GFX11-NEXT: [[IMAGE_ATOMIC_CMPSWAP_V1_V1_gfx11_:%[0-9]+]]:vreg_64 = IMAGE_ATOMIC_CMPSWAP_V1_V1_gfx11 [[COPY1]], [[COPY2]], [[COPY]], 3, 0, 1, 1, 0, 0, 0, 0, implicit $exec :: (volatile dereferenceable load store (s32), addrspace 8)
>>>>>>> eadf6db5
    ; GFX11-NEXT: S_ENDPGM 0
    %0:sgpr(<8 x s32>) = COPY $sgpr0_sgpr1_sgpr2_sgpr3_sgpr4_sgpr5_sgpr6_sgpr7
    %1:vgpr(<2 x s32>) = COPY $vgpr0_vgpr1
    %2:vgpr(s32) = COPY $vgpr2
    %3:vgpr(s32) = G_AMDGPU_INTRIN_IMAGE_LOAD intrinsic(@llvm.amdgcn.image.atomic.cmpswap.1d), %1(<2 x s32>), $noreg, %2(s32), %0(<8 x s32>), 0, 0, 0 :: (volatile dereferenceable load store (s32), addrspace 8)
    S_ENDPGM 0
...

---
name: atomic_cmpswap_i64_1d
legalized: true
regBankSelected: true
tracksRegLiveness: true

body: |
  bb.0:
    liveins: $sgpr0_sgpr1_sgpr2_sgpr3_sgpr4_sgpr5_sgpr6_sgpr7, $vgpr0_vgpr1_vgpr2_vgpr3, $vgpr4

    ; GFX6-LABEL: name: atomic_cmpswap_i64_1d
    ; GFX6: liveins: $sgpr0_sgpr1_sgpr2_sgpr3_sgpr4_sgpr5_sgpr6_sgpr7, $vgpr0_vgpr1_vgpr2_vgpr3, $vgpr4
    ; GFX6-NEXT: {{  $}}
<<<<<<< HEAD
    ; GFX6-NEXT: [[PRED_COPY:%[0-9]+]]:sgpr_256 = PRED_COPY $sgpr0_sgpr1_sgpr2_sgpr3_sgpr4_sgpr5_sgpr6_sgpr7
    ; GFX6-NEXT: [[PRED_COPY1:%[0-9]+]]:vreg_128 = PRED_COPY $vgpr0_vgpr1_vgpr2_vgpr3
    ; GFX6-NEXT: [[PRED_COPY2:%[0-9]+]]:vgpr_32 = PRED_COPY $vgpr4
    ; GFX6-NEXT: [[IMAGE_ATOMIC_CMPSWAP_V2_V1_si:%[0-9]+]]:vreg_128 = IMAGE_ATOMIC_CMPSWAP_V2_V1_si [[PRED_COPY1]], [[PRED_COPY2]], [[PRED_COPY]], 15, 1, 1, 0, 0, 0, 0, implicit $exec :: (volatile dereferenceable load store (s64), addrspace 7)
    ; GFX6-NEXT: [[PRED_COPY3:%[0-9]+]]:vreg_64 = PRED_COPY killed [[IMAGE_ATOMIC_CMPSWAP_V2_V1_si]].sub0_sub1
    ; GFX6-NEXT: $vgpr0_vgpr1 = PRED_COPY [[PRED_COPY3]]
=======
    ; GFX6-NEXT: [[COPY:%[0-9]+]]:sgpr_256 = COPY $sgpr0_sgpr1_sgpr2_sgpr3_sgpr4_sgpr5_sgpr6_sgpr7
    ; GFX6-NEXT: [[COPY1:%[0-9]+]]:vreg_128 = COPY $vgpr0_vgpr1_vgpr2_vgpr3
    ; GFX6-NEXT: [[COPY2:%[0-9]+]]:vgpr_32 = COPY $vgpr4
    ; GFX6-NEXT: [[IMAGE_ATOMIC_CMPSWAP_V2_V1_si:%[0-9]+]]:vreg_128 = IMAGE_ATOMIC_CMPSWAP_V2_V1_si [[COPY1]], [[COPY2]], [[COPY]], 15, 1, 1, 0, 0, 0, 0, implicit $exec :: (volatile dereferenceable load store (s64), addrspace 8)
    ; GFX6-NEXT: [[COPY3:%[0-9]+]]:vreg_64 = COPY killed [[IMAGE_ATOMIC_CMPSWAP_V2_V1_si]].sub0_sub1
    ; GFX6-NEXT: $vgpr0_vgpr1 = COPY [[COPY3]]
>>>>>>> eadf6db5
    ; GFX6-NEXT: SI_RETURN_TO_EPILOG implicit $vgpr0_vgpr1
    ; GFX8-LABEL: name: atomic_cmpswap_i64_1d
    ; GFX8: liveins: $sgpr0_sgpr1_sgpr2_sgpr3_sgpr4_sgpr5_sgpr6_sgpr7, $vgpr0_vgpr1_vgpr2_vgpr3, $vgpr4
    ; GFX8-NEXT: {{  $}}
<<<<<<< HEAD
    ; GFX8-NEXT: [[PRED_COPY:%[0-9]+]]:sgpr_256 = PRED_COPY $sgpr0_sgpr1_sgpr2_sgpr3_sgpr4_sgpr5_sgpr6_sgpr7
    ; GFX8-NEXT: [[PRED_COPY1:%[0-9]+]]:vreg_128 = PRED_COPY $vgpr0_vgpr1_vgpr2_vgpr3
    ; GFX8-NEXT: [[PRED_COPY2:%[0-9]+]]:vgpr_32 = PRED_COPY $vgpr4
    ; GFX8-NEXT: [[IMAGE_ATOMIC_CMPSWAP_V2_V1_vi:%[0-9]+]]:vreg_128 = IMAGE_ATOMIC_CMPSWAP_V2_V1_vi [[PRED_COPY1]], [[PRED_COPY2]], [[PRED_COPY]], 15, 1, 1, 0, 0, 0, 0, implicit $exec :: (volatile dereferenceable load store (s64), addrspace 7)
    ; GFX8-NEXT: [[PRED_COPY3:%[0-9]+]]:vreg_64 = PRED_COPY killed [[IMAGE_ATOMIC_CMPSWAP_V2_V1_vi]].sub0_sub1
    ; GFX8-NEXT: $vgpr0_vgpr1 = PRED_COPY [[PRED_COPY3]]
=======
    ; GFX8-NEXT: [[COPY:%[0-9]+]]:sgpr_256 = COPY $sgpr0_sgpr1_sgpr2_sgpr3_sgpr4_sgpr5_sgpr6_sgpr7
    ; GFX8-NEXT: [[COPY1:%[0-9]+]]:vreg_128 = COPY $vgpr0_vgpr1_vgpr2_vgpr3
    ; GFX8-NEXT: [[COPY2:%[0-9]+]]:vgpr_32 = COPY $vgpr4
    ; GFX8-NEXT: [[IMAGE_ATOMIC_CMPSWAP_V2_V1_vi:%[0-9]+]]:vreg_128 = IMAGE_ATOMIC_CMPSWAP_V2_V1_vi [[COPY1]], [[COPY2]], [[COPY]], 15, 1, 1, 0, 0, 0, 0, implicit $exec :: (volatile dereferenceable load store (s64), addrspace 8)
    ; GFX8-NEXT: [[COPY3:%[0-9]+]]:vreg_64 = COPY killed [[IMAGE_ATOMIC_CMPSWAP_V2_V1_vi]].sub0_sub1
    ; GFX8-NEXT: $vgpr0_vgpr1 = COPY [[COPY3]]
>>>>>>> eadf6db5
    ; GFX8-NEXT: SI_RETURN_TO_EPILOG implicit $vgpr0_vgpr1
    ; GFX10-LABEL: name: atomic_cmpswap_i64_1d
    ; GFX10: liveins: $sgpr0_sgpr1_sgpr2_sgpr3_sgpr4_sgpr5_sgpr6_sgpr7, $vgpr0_vgpr1_vgpr2_vgpr3, $vgpr4
    ; GFX10-NEXT: {{  $}}
<<<<<<< HEAD
    ; GFX10-NEXT: [[PRED_COPY:%[0-9]+]]:sgpr_256 = PRED_COPY $sgpr0_sgpr1_sgpr2_sgpr3_sgpr4_sgpr5_sgpr6_sgpr7
    ; GFX10-NEXT: [[PRED_COPY1:%[0-9]+]]:vreg_128 = PRED_COPY $vgpr0_vgpr1_vgpr2_vgpr3
    ; GFX10-NEXT: [[PRED_COPY2:%[0-9]+]]:vgpr_32 = PRED_COPY $vgpr4
    ; GFX10-NEXT: [[IMAGE_ATOMIC_CMPSWAP_V2_V1_gfx10_:%[0-9]+]]:vreg_128 = IMAGE_ATOMIC_CMPSWAP_V2_V1_gfx10 [[PRED_COPY1]], [[PRED_COPY2]], [[PRED_COPY]], 15, 0, 1, 1, 0, 0, 0, 0, implicit $exec :: (volatile dereferenceable load store (s64), addrspace 7)
    ; GFX10-NEXT: [[PRED_COPY3:%[0-9]+]]:vreg_64 = PRED_COPY killed [[IMAGE_ATOMIC_CMPSWAP_V2_V1_gfx10_]].sub0_sub1
    ; GFX10-NEXT: $vgpr0_vgpr1 = PRED_COPY [[PRED_COPY3]]
=======
    ; GFX10-NEXT: [[COPY:%[0-9]+]]:sgpr_256 = COPY $sgpr0_sgpr1_sgpr2_sgpr3_sgpr4_sgpr5_sgpr6_sgpr7
    ; GFX10-NEXT: [[COPY1:%[0-9]+]]:vreg_128 = COPY $vgpr0_vgpr1_vgpr2_vgpr3
    ; GFX10-NEXT: [[COPY2:%[0-9]+]]:vgpr_32 = COPY $vgpr4
    ; GFX10-NEXT: [[IMAGE_ATOMIC_CMPSWAP_V2_V1_gfx10_:%[0-9]+]]:vreg_128 = IMAGE_ATOMIC_CMPSWAP_V2_V1_gfx10 [[COPY1]], [[COPY2]], [[COPY]], 15, 0, 1, 1, 0, 0, 0, 0, implicit $exec :: (volatile dereferenceable load store (s64), addrspace 8)
    ; GFX10-NEXT: [[COPY3:%[0-9]+]]:vreg_64 = COPY killed [[IMAGE_ATOMIC_CMPSWAP_V2_V1_gfx10_]].sub0_sub1
    ; GFX10-NEXT: $vgpr0_vgpr1 = COPY [[COPY3]]
>>>>>>> eadf6db5
    ; GFX10-NEXT: SI_RETURN_TO_EPILOG implicit $vgpr0_vgpr1
    ; GFX11-LABEL: name: atomic_cmpswap_i64_1d
    ; GFX11: liveins: $sgpr0_sgpr1_sgpr2_sgpr3_sgpr4_sgpr5_sgpr6_sgpr7, $vgpr0_vgpr1_vgpr2_vgpr3, $vgpr4
    ; GFX11-NEXT: {{  $}}
<<<<<<< HEAD
    ; GFX11-NEXT: [[PRED_COPY:%[0-9]+]]:sgpr_256 = PRED_COPY $sgpr0_sgpr1_sgpr2_sgpr3_sgpr4_sgpr5_sgpr6_sgpr7
    ; GFX11-NEXT: [[PRED_COPY1:%[0-9]+]]:vreg_128 = PRED_COPY $vgpr0_vgpr1_vgpr2_vgpr3
    ; GFX11-NEXT: [[PRED_COPY2:%[0-9]+]]:vgpr_32 = PRED_COPY $vgpr4
    ; GFX11-NEXT: [[IMAGE_ATOMIC_CMPSWAP_V2_V1_gfx11_:%[0-9]+]]:vreg_128 = IMAGE_ATOMIC_CMPSWAP_V2_V1_gfx11 [[PRED_COPY1]], [[PRED_COPY2]], [[PRED_COPY]], 15, 0, 1, 1, 0, 0, 0, 0, implicit $exec :: (volatile dereferenceable load store (s64), addrspace 7)
    ; GFX11-NEXT: [[PRED_COPY3:%[0-9]+]]:vreg_64 = PRED_COPY killed [[IMAGE_ATOMIC_CMPSWAP_V2_V1_gfx11_]].sub0_sub1
    ; GFX11-NEXT: $vgpr0_vgpr1 = PRED_COPY [[PRED_COPY3]]
=======
    ; GFX11-NEXT: [[COPY:%[0-9]+]]:sgpr_256 = COPY $sgpr0_sgpr1_sgpr2_sgpr3_sgpr4_sgpr5_sgpr6_sgpr7
    ; GFX11-NEXT: [[COPY1:%[0-9]+]]:vreg_128 = COPY $vgpr0_vgpr1_vgpr2_vgpr3
    ; GFX11-NEXT: [[COPY2:%[0-9]+]]:vgpr_32 = COPY $vgpr4
    ; GFX11-NEXT: [[IMAGE_ATOMIC_CMPSWAP_V2_V1_gfx11_:%[0-9]+]]:vreg_128 = IMAGE_ATOMIC_CMPSWAP_V2_V1_gfx11 [[COPY1]], [[COPY2]], [[COPY]], 15, 0, 1, 1, 0, 0, 0, 0, implicit $exec :: (volatile dereferenceable load store (s64), addrspace 8)
    ; GFX11-NEXT: [[COPY3:%[0-9]+]]:vreg_64 = COPY killed [[IMAGE_ATOMIC_CMPSWAP_V2_V1_gfx11_]].sub0_sub1
    ; GFX11-NEXT: $vgpr0_vgpr1 = COPY [[COPY3]]
>>>>>>> eadf6db5
    ; GFX11-NEXT: SI_RETURN_TO_EPILOG implicit $vgpr0_vgpr1
    %0:sgpr(<8 x s32>) = COPY $sgpr0_sgpr1_sgpr2_sgpr3_sgpr4_sgpr5_sgpr6_sgpr7
    %1:vgpr(<2 x s64>) = COPY $vgpr0_vgpr1_vgpr2_vgpr3
    %2:vgpr(s32) = COPY $vgpr4
    %3:vgpr(s64) = G_AMDGPU_INTRIN_IMAGE_LOAD intrinsic(@llvm.amdgcn.image.atomic.cmpswap.1d), %1(<2 x s64>), $noreg, %2(s32), %0(<8 x s32>), 0, 0, 0 :: (volatile dereferenceable load store (s64), addrspace 8)
    $vgpr0_vgpr1 = COPY %3(s64)
    SI_RETURN_TO_EPILOG implicit $vgpr0_vgpr1
...

---
name: atomic_cmpswap_i64_1d_no_return
legalized: true
regBankSelected: true
tracksRegLiveness: true

body: |
  bb.0:
    liveins: $sgpr0_sgpr1_sgpr2_sgpr3_sgpr4_sgpr5_sgpr6_sgpr7, $vgpr0_vgpr1_vgpr2_vgpr3, $vgpr4

    ; GFX6-LABEL: name: atomic_cmpswap_i64_1d_no_return
    ; GFX6: liveins: $sgpr0_sgpr1_sgpr2_sgpr3_sgpr4_sgpr5_sgpr6_sgpr7, $vgpr0_vgpr1_vgpr2_vgpr3, $vgpr4
    ; GFX6-NEXT: {{  $}}
<<<<<<< HEAD
    ; GFX6-NEXT: [[PRED_COPY:%[0-9]+]]:sgpr_256 = PRED_COPY $sgpr0_sgpr1_sgpr2_sgpr3_sgpr4_sgpr5_sgpr6_sgpr7
    ; GFX6-NEXT: [[PRED_COPY1:%[0-9]+]]:vreg_128 = PRED_COPY $vgpr0_vgpr1_vgpr2_vgpr3
    ; GFX6-NEXT: [[PRED_COPY2:%[0-9]+]]:vgpr_32 = PRED_COPY $vgpr4
    ; GFX6-NEXT: [[IMAGE_ATOMIC_CMPSWAP_V2_V1_si:%[0-9]+]]:vreg_128 = IMAGE_ATOMIC_CMPSWAP_V2_V1_si [[PRED_COPY1]], [[PRED_COPY2]], [[PRED_COPY]], 15, 1, 1, 0, 0, 0, 0, implicit $exec :: (volatile dereferenceable load store (s64), addrspace 7)
=======
    ; GFX6-NEXT: [[COPY:%[0-9]+]]:sgpr_256 = COPY $sgpr0_sgpr1_sgpr2_sgpr3_sgpr4_sgpr5_sgpr6_sgpr7
    ; GFX6-NEXT: [[COPY1:%[0-9]+]]:vreg_128 = COPY $vgpr0_vgpr1_vgpr2_vgpr3
    ; GFX6-NEXT: [[COPY2:%[0-9]+]]:vgpr_32 = COPY $vgpr4
    ; GFX6-NEXT: [[IMAGE_ATOMIC_CMPSWAP_V2_V1_si:%[0-9]+]]:vreg_128 = IMAGE_ATOMIC_CMPSWAP_V2_V1_si [[COPY1]], [[COPY2]], [[COPY]], 15, 1, 1, 0, 0, 0, 0, implicit $exec :: (volatile dereferenceable load store (s64), addrspace 8)
>>>>>>> eadf6db5
    ; GFX6-NEXT: S_ENDPGM 0
    ; GFX8-LABEL: name: atomic_cmpswap_i64_1d_no_return
    ; GFX8: liveins: $sgpr0_sgpr1_sgpr2_sgpr3_sgpr4_sgpr5_sgpr6_sgpr7, $vgpr0_vgpr1_vgpr2_vgpr3, $vgpr4
    ; GFX8-NEXT: {{  $}}
<<<<<<< HEAD
    ; GFX8-NEXT: [[PRED_COPY:%[0-9]+]]:sgpr_256 = PRED_COPY $sgpr0_sgpr1_sgpr2_sgpr3_sgpr4_sgpr5_sgpr6_sgpr7
    ; GFX8-NEXT: [[PRED_COPY1:%[0-9]+]]:vreg_128 = PRED_COPY $vgpr0_vgpr1_vgpr2_vgpr3
    ; GFX8-NEXT: [[PRED_COPY2:%[0-9]+]]:vgpr_32 = PRED_COPY $vgpr4
    ; GFX8-NEXT: [[IMAGE_ATOMIC_CMPSWAP_V2_V1_vi:%[0-9]+]]:vreg_128 = IMAGE_ATOMIC_CMPSWAP_V2_V1_vi [[PRED_COPY1]], [[PRED_COPY2]], [[PRED_COPY]], 15, 1, 1, 0, 0, 0, 0, implicit $exec :: (volatile dereferenceable load store (s64), addrspace 7)
=======
    ; GFX8-NEXT: [[COPY:%[0-9]+]]:sgpr_256 = COPY $sgpr0_sgpr1_sgpr2_sgpr3_sgpr4_sgpr5_sgpr6_sgpr7
    ; GFX8-NEXT: [[COPY1:%[0-9]+]]:vreg_128 = COPY $vgpr0_vgpr1_vgpr2_vgpr3
    ; GFX8-NEXT: [[COPY2:%[0-9]+]]:vgpr_32 = COPY $vgpr4
    ; GFX8-NEXT: [[IMAGE_ATOMIC_CMPSWAP_V2_V1_vi:%[0-9]+]]:vreg_128 = IMAGE_ATOMIC_CMPSWAP_V2_V1_vi [[COPY1]], [[COPY2]], [[COPY]], 15, 1, 1, 0, 0, 0, 0, implicit $exec :: (volatile dereferenceable load store (s64), addrspace 8)
>>>>>>> eadf6db5
    ; GFX8-NEXT: S_ENDPGM 0
    ; GFX10-LABEL: name: atomic_cmpswap_i64_1d_no_return
    ; GFX10: liveins: $sgpr0_sgpr1_sgpr2_sgpr3_sgpr4_sgpr5_sgpr6_sgpr7, $vgpr0_vgpr1_vgpr2_vgpr3, $vgpr4
    ; GFX10-NEXT: {{  $}}
<<<<<<< HEAD
    ; GFX10-NEXT: [[PRED_COPY:%[0-9]+]]:sgpr_256 = PRED_COPY $sgpr0_sgpr1_sgpr2_sgpr3_sgpr4_sgpr5_sgpr6_sgpr7
    ; GFX10-NEXT: [[PRED_COPY1:%[0-9]+]]:vreg_128 = PRED_COPY $vgpr0_vgpr1_vgpr2_vgpr3
    ; GFX10-NEXT: [[PRED_COPY2:%[0-9]+]]:vgpr_32 = PRED_COPY $vgpr4
    ; GFX10-NEXT: [[IMAGE_ATOMIC_CMPSWAP_V2_V1_gfx10_:%[0-9]+]]:vreg_128 = IMAGE_ATOMIC_CMPSWAP_V2_V1_gfx10 [[PRED_COPY1]], [[PRED_COPY2]], [[PRED_COPY]], 15, 0, 1, 1, 0, 0, 0, 0, implicit $exec :: (volatile dereferenceable load store (s64), addrspace 7)
=======
    ; GFX10-NEXT: [[COPY:%[0-9]+]]:sgpr_256 = COPY $sgpr0_sgpr1_sgpr2_sgpr3_sgpr4_sgpr5_sgpr6_sgpr7
    ; GFX10-NEXT: [[COPY1:%[0-9]+]]:vreg_128 = COPY $vgpr0_vgpr1_vgpr2_vgpr3
    ; GFX10-NEXT: [[COPY2:%[0-9]+]]:vgpr_32 = COPY $vgpr4
    ; GFX10-NEXT: [[IMAGE_ATOMIC_CMPSWAP_V2_V1_gfx10_:%[0-9]+]]:vreg_128 = IMAGE_ATOMIC_CMPSWAP_V2_V1_gfx10 [[COPY1]], [[COPY2]], [[COPY]], 15, 0, 1, 1, 0, 0, 0, 0, implicit $exec :: (volatile dereferenceable load store (s64), addrspace 8)
>>>>>>> eadf6db5
    ; GFX10-NEXT: S_ENDPGM 0
    ; GFX11-LABEL: name: atomic_cmpswap_i64_1d_no_return
    ; GFX11: liveins: $sgpr0_sgpr1_sgpr2_sgpr3_sgpr4_sgpr5_sgpr6_sgpr7, $vgpr0_vgpr1_vgpr2_vgpr3, $vgpr4
    ; GFX11-NEXT: {{  $}}
<<<<<<< HEAD
    ; GFX11-NEXT: [[PRED_COPY:%[0-9]+]]:sgpr_256 = PRED_COPY $sgpr0_sgpr1_sgpr2_sgpr3_sgpr4_sgpr5_sgpr6_sgpr7
    ; GFX11-NEXT: [[PRED_COPY1:%[0-9]+]]:vreg_128 = PRED_COPY $vgpr0_vgpr1_vgpr2_vgpr3
    ; GFX11-NEXT: [[PRED_COPY2:%[0-9]+]]:vgpr_32 = PRED_COPY $vgpr4
    ; GFX11-NEXT: [[IMAGE_ATOMIC_CMPSWAP_V2_V1_gfx11_:%[0-9]+]]:vreg_128 = IMAGE_ATOMIC_CMPSWAP_V2_V1_gfx11 [[PRED_COPY1]], [[PRED_COPY2]], [[PRED_COPY]], 15, 0, 1, 1, 0, 0, 0, 0, implicit $exec :: (volatile dereferenceable load store (s64), addrspace 7)
=======
    ; GFX11-NEXT: [[COPY:%[0-9]+]]:sgpr_256 = COPY $sgpr0_sgpr1_sgpr2_sgpr3_sgpr4_sgpr5_sgpr6_sgpr7
    ; GFX11-NEXT: [[COPY1:%[0-9]+]]:vreg_128 = COPY $vgpr0_vgpr1_vgpr2_vgpr3
    ; GFX11-NEXT: [[COPY2:%[0-9]+]]:vgpr_32 = COPY $vgpr4
    ; GFX11-NEXT: [[IMAGE_ATOMIC_CMPSWAP_V2_V1_gfx11_:%[0-9]+]]:vreg_128 = IMAGE_ATOMIC_CMPSWAP_V2_V1_gfx11 [[COPY1]], [[COPY2]], [[COPY]], 15, 0, 1, 1, 0, 0, 0, 0, implicit $exec :: (volatile dereferenceable load store (s64), addrspace 8)
>>>>>>> eadf6db5
    ; GFX11-NEXT: S_ENDPGM 0
    %0:sgpr(<8 x s32>) = COPY $sgpr0_sgpr1_sgpr2_sgpr3_sgpr4_sgpr5_sgpr6_sgpr7
    %1:vgpr(<2 x s64>) = COPY $vgpr0_vgpr1_vgpr2_vgpr3
    %2:vgpr(s32) = COPY $vgpr4
    %3:vgpr(s64) = G_AMDGPU_INTRIN_IMAGE_LOAD intrinsic(@llvm.amdgcn.image.atomic.cmpswap.1d), %1(<2 x s64>), $noreg, %2(s32), %0(<8 x s32>), 0, 0, 0 :: (volatile dereferenceable load store (s64), addrspace 8)
    S_ENDPGM 0
...<|MERGE_RESOLUTION|>--- conflicted
+++ resolved
@@ -17,78 +17,42 @@
     ; GFX6-LABEL: name: atomic_cmpswap_i32_1d
     ; GFX6: liveins: $sgpr0_sgpr1_sgpr2_sgpr3_sgpr4_sgpr5_sgpr6_sgpr7, $vgpr0_vgpr1, $vgpr2
     ; GFX6-NEXT: {{  $}}
-<<<<<<< HEAD
     ; GFX6-NEXT: [[PRED_COPY:%[0-9]+]]:sgpr_256 = PRED_COPY $sgpr0_sgpr1_sgpr2_sgpr3_sgpr4_sgpr5_sgpr6_sgpr7
     ; GFX6-NEXT: [[PRED_COPY1:%[0-9]+]]:vreg_64 = PRED_COPY $vgpr0_vgpr1
     ; GFX6-NEXT: [[PRED_COPY2:%[0-9]+]]:vgpr_32 = PRED_COPY $vgpr2
-    ; GFX6-NEXT: [[IMAGE_ATOMIC_CMPSWAP_V1_V1_si:%[0-9]+]]:vreg_64 = IMAGE_ATOMIC_CMPSWAP_V1_V1_si [[PRED_COPY1]], [[PRED_COPY2]], [[PRED_COPY]], 3, 1, 1, 0, 0, 0, 0, implicit $exec :: (volatile dereferenceable load store (s32), addrspace 7)
+    ; GFX6-NEXT: [[IMAGE_ATOMIC_CMPSWAP_V1_V1_si:%[0-9]+]]:vreg_64 = IMAGE_ATOMIC_CMPSWAP_V1_V1_si [[PRED_COPY1]], [[PRED_COPY2]], [[PRED_COPY]], 3, 1, 1, 0, 0, 0, 0, implicit $exec :: (volatile dereferenceable load store (s32), addrspace 8)
     ; GFX6-NEXT: [[PRED_COPY3:%[0-9]+]]:vgpr_32 = PRED_COPY killed [[IMAGE_ATOMIC_CMPSWAP_V1_V1_si]].sub0
     ; GFX6-NEXT: $vgpr0 = PRED_COPY [[PRED_COPY3]]
-=======
-    ; GFX6-NEXT: [[COPY:%[0-9]+]]:sgpr_256 = COPY $sgpr0_sgpr1_sgpr2_sgpr3_sgpr4_sgpr5_sgpr6_sgpr7
-    ; GFX6-NEXT: [[COPY1:%[0-9]+]]:vreg_64 = COPY $vgpr0_vgpr1
-    ; GFX6-NEXT: [[COPY2:%[0-9]+]]:vgpr_32 = COPY $vgpr2
-    ; GFX6-NEXT: [[IMAGE_ATOMIC_CMPSWAP_V1_V1_si:%[0-9]+]]:vreg_64 = IMAGE_ATOMIC_CMPSWAP_V1_V1_si [[COPY1]], [[COPY2]], [[COPY]], 3, 1, 1, 0, 0, 0, 0, implicit $exec :: (volatile dereferenceable load store (s32), addrspace 8)
-    ; GFX6-NEXT: [[COPY3:%[0-9]+]]:vgpr_32 = COPY killed [[IMAGE_ATOMIC_CMPSWAP_V1_V1_si]].sub0
-    ; GFX6-NEXT: $vgpr0 = COPY [[COPY3]]
->>>>>>> eadf6db5
     ; GFX6-NEXT: SI_RETURN_TO_EPILOG implicit $vgpr0
     ; GFX8-LABEL: name: atomic_cmpswap_i32_1d
     ; GFX8: liveins: $sgpr0_sgpr1_sgpr2_sgpr3_sgpr4_sgpr5_sgpr6_sgpr7, $vgpr0_vgpr1, $vgpr2
     ; GFX8-NEXT: {{  $}}
-<<<<<<< HEAD
     ; GFX8-NEXT: [[PRED_COPY:%[0-9]+]]:sgpr_256 = PRED_COPY $sgpr0_sgpr1_sgpr2_sgpr3_sgpr4_sgpr5_sgpr6_sgpr7
     ; GFX8-NEXT: [[PRED_COPY1:%[0-9]+]]:vreg_64 = PRED_COPY $vgpr0_vgpr1
     ; GFX8-NEXT: [[PRED_COPY2:%[0-9]+]]:vgpr_32 = PRED_COPY $vgpr2
-    ; GFX8-NEXT: [[IMAGE_ATOMIC_CMPSWAP_V1_V1_vi:%[0-9]+]]:vreg_64 = IMAGE_ATOMIC_CMPSWAP_V1_V1_vi [[PRED_COPY1]], [[PRED_COPY2]], [[PRED_COPY]], 3, 1, 1, 0, 0, 0, 0, implicit $exec :: (volatile dereferenceable load store (s32), addrspace 7)
+    ; GFX8-NEXT: [[IMAGE_ATOMIC_CMPSWAP_V1_V1_vi:%[0-9]+]]:vreg_64 = IMAGE_ATOMIC_CMPSWAP_V1_V1_vi [[PRED_COPY1]], [[PRED_COPY2]], [[PRED_COPY]], 3, 1, 1, 0, 0, 0, 0, implicit $exec :: (volatile dereferenceable load store (s32), addrspace 8)
     ; GFX8-NEXT: [[PRED_COPY3:%[0-9]+]]:vgpr_32 = PRED_COPY killed [[IMAGE_ATOMIC_CMPSWAP_V1_V1_vi]].sub0
     ; GFX8-NEXT: $vgpr0 = PRED_COPY [[PRED_COPY3]]
-=======
-    ; GFX8-NEXT: [[COPY:%[0-9]+]]:sgpr_256 = COPY $sgpr0_sgpr1_sgpr2_sgpr3_sgpr4_sgpr5_sgpr6_sgpr7
-    ; GFX8-NEXT: [[COPY1:%[0-9]+]]:vreg_64 = COPY $vgpr0_vgpr1
-    ; GFX8-NEXT: [[COPY2:%[0-9]+]]:vgpr_32 = COPY $vgpr2
-    ; GFX8-NEXT: [[IMAGE_ATOMIC_CMPSWAP_V1_V1_vi:%[0-9]+]]:vreg_64 = IMAGE_ATOMIC_CMPSWAP_V1_V1_vi [[COPY1]], [[COPY2]], [[COPY]], 3, 1, 1, 0, 0, 0, 0, implicit $exec :: (volatile dereferenceable load store (s32), addrspace 8)
-    ; GFX8-NEXT: [[COPY3:%[0-9]+]]:vgpr_32 = COPY killed [[IMAGE_ATOMIC_CMPSWAP_V1_V1_vi]].sub0
-    ; GFX8-NEXT: $vgpr0 = COPY [[COPY3]]
->>>>>>> eadf6db5
     ; GFX8-NEXT: SI_RETURN_TO_EPILOG implicit $vgpr0
     ; GFX10-LABEL: name: atomic_cmpswap_i32_1d
     ; GFX10: liveins: $sgpr0_sgpr1_sgpr2_sgpr3_sgpr4_sgpr5_sgpr6_sgpr7, $vgpr0_vgpr1, $vgpr2
     ; GFX10-NEXT: {{  $}}
-<<<<<<< HEAD
     ; GFX10-NEXT: [[PRED_COPY:%[0-9]+]]:sgpr_256 = PRED_COPY $sgpr0_sgpr1_sgpr2_sgpr3_sgpr4_sgpr5_sgpr6_sgpr7
     ; GFX10-NEXT: [[PRED_COPY1:%[0-9]+]]:vreg_64 = PRED_COPY $vgpr0_vgpr1
     ; GFX10-NEXT: [[PRED_COPY2:%[0-9]+]]:vgpr_32 = PRED_COPY $vgpr2
-    ; GFX10-NEXT: [[IMAGE_ATOMIC_CMPSWAP_V1_V1_gfx10_:%[0-9]+]]:vreg_64 = IMAGE_ATOMIC_CMPSWAP_V1_V1_gfx10 [[PRED_COPY1]], [[PRED_COPY2]], [[PRED_COPY]], 3, 0, 1, 1, 0, 0, 0, 0, implicit $exec :: (volatile dereferenceable load store (s32), addrspace 7)
+    ; GFX10-NEXT: [[IMAGE_ATOMIC_CMPSWAP_V1_V1_gfx10_:%[0-9]+]]:vreg_64 = IMAGE_ATOMIC_CMPSWAP_V1_V1_gfx10 [[PRED_COPY1]], [[PRED_COPY2]], [[PRED_COPY]], 3, 0, 1, 1, 0, 0, 0, 0, implicit $exec :: (volatile dereferenceable load store (s32), addrspace 8)
     ; GFX10-NEXT: [[PRED_COPY3:%[0-9]+]]:vgpr_32 = PRED_COPY killed [[IMAGE_ATOMIC_CMPSWAP_V1_V1_gfx10_]].sub0
     ; GFX10-NEXT: $vgpr0 = PRED_COPY [[PRED_COPY3]]
-=======
-    ; GFX10-NEXT: [[COPY:%[0-9]+]]:sgpr_256 = COPY $sgpr0_sgpr1_sgpr2_sgpr3_sgpr4_sgpr5_sgpr6_sgpr7
-    ; GFX10-NEXT: [[COPY1:%[0-9]+]]:vreg_64 = COPY $vgpr0_vgpr1
-    ; GFX10-NEXT: [[COPY2:%[0-9]+]]:vgpr_32 = COPY $vgpr2
-    ; GFX10-NEXT: [[IMAGE_ATOMIC_CMPSWAP_V1_V1_gfx10_:%[0-9]+]]:vreg_64 = IMAGE_ATOMIC_CMPSWAP_V1_V1_gfx10 [[COPY1]], [[COPY2]], [[COPY]], 3, 0, 1, 1, 0, 0, 0, 0, implicit $exec :: (volatile dereferenceable load store (s32), addrspace 8)
-    ; GFX10-NEXT: [[COPY3:%[0-9]+]]:vgpr_32 = COPY killed [[IMAGE_ATOMIC_CMPSWAP_V1_V1_gfx10_]].sub0
-    ; GFX10-NEXT: $vgpr0 = COPY [[COPY3]]
->>>>>>> eadf6db5
     ; GFX10-NEXT: SI_RETURN_TO_EPILOG implicit $vgpr0
     ; GFX11-LABEL: name: atomic_cmpswap_i32_1d
     ; GFX11: liveins: $sgpr0_sgpr1_sgpr2_sgpr3_sgpr4_sgpr5_sgpr6_sgpr7, $vgpr0_vgpr1, $vgpr2
     ; GFX11-NEXT: {{  $}}
-<<<<<<< HEAD
     ; GFX11-NEXT: [[PRED_COPY:%[0-9]+]]:sgpr_256 = PRED_COPY $sgpr0_sgpr1_sgpr2_sgpr3_sgpr4_sgpr5_sgpr6_sgpr7
     ; GFX11-NEXT: [[PRED_COPY1:%[0-9]+]]:vreg_64 = PRED_COPY $vgpr0_vgpr1
     ; GFX11-NEXT: [[PRED_COPY2:%[0-9]+]]:vgpr_32 = PRED_COPY $vgpr2
-    ; GFX11-NEXT: [[IMAGE_ATOMIC_CMPSWAP_V1_V1_gfx11_:%[0-9]+]]:vreg_64 = IMAGE_ATOMIC_CMPSWAP_V1_V1_gfx11 [[PRED_COPY1]], [[PRED_COPY2]], [[PRED_COPY]], 3, 0, 1, 1, 0, 0, 0, 0, implicit $exec :: (volatile dereferenceable load store (s32), addrspace 7)
+    ; GFX11-NEXT: [[IMAGE_ATOMIC_CMPSWAP_V1_V1_gfx11_:%[0-9]+]]:vreg_64 = IMAGE_ATOMIC_CMPSWAP_V1_V1_gfx11 [[PRED_COPY1]], [[PRED_COPY2]], [[PRED_COPY]], 3, 0, 1, 1, 0, 0, 0, 0, implicit $exec :: (volatile dereferenceable load store (s32), addrspace 8)
     ; GFX11-NEXT: [[PRED_COPY3:%[0-9]+]]:vgpr_32 = PRED_COPY killed [[IMAGE_ATOMIC_CMPSWAP_V1_V1_gfx11_]].sub0
     ; GFX11-NEXT: $vgpr0 = PRED_COPY [[PRED_COPY3]]
-=======
-    ; GFX11-NEXT: [[COPY:%[0-9]+]]:sgpr_256 = COPY $sgpr0_sgpr1_sgpr2_sgpr3_sgpr4_sgpr5_sgpr6_sgpr7
-    ; GFX11-NEXT: [[COPY1:%[0-9]+]]:vreg_64 = COPY $vgpr0_vgpr1
-    ; GFX11-NEXT: [[COPY2:%[0-9]+]]:vgpr_32 = COPY $vgpr2
-    ; GFX11-NEXT: [[IMAGE_ATOMIC_CMPSWAP_V1_V1_gfx11_:%[0-9]+]]:vreg_64 = IMAGE_ATOMIC_CMPSWAP_V1_V1_gfx11 [[COPY1]], [[COPY2]], [[COPY]], 3, 0, 1, 1, 0, 0, 0, 0, implicit $exec :: (volatile dereferenceable load store (s32), addrspace 8)
-    ; GFX11-NEXT: [[COPY3:%[0-9]+]]:vgpr_32 = COPY killed [[IMAGE_ATOMIC_CMPSWAP_V1_V1_gfx11_]].sub0
-    ; GFX11-NEXT: $vgpr0 = COPY [[COPY3]]
->>>>>>> eadf6db5
     ; GFX11-NEXT: SI_RETURN_TO_EPILOG implicit $vgpr0
     %0:sgpr(<8 x s32>) = COPY $sgpr0_sgpr1_sgpr2_sgpr3_sgpr4_sgpr5_sgpr6_sgpr7
     %1:vgpr(<2 x s32>) = COPY $vgpr0_vgpr1
@@ -111,62 +75,34 @@
     ; GFX6-LABEL: name: atomic_cmpswap_i32_1d_no_return
     ; GFX6: liveins: $sgpr0_sgpr1_sgpr2_sgpr3_sgpr4_sgpr5_sgpr6_sgpr7, $vgpr0_vgpr1, $vgpr2
     ; GFX6-NEXT: {{  $}}
-<<<<<<< HEAD
     ; GFX6-NEXT: [[PRED_COPY:%[0-9]+]]:sgpr_256 = PRED_COPY $sgpr0_sgpr1_sgpr2_sgpr3_sgpr4_sgpr5_sgpr6_sgpr7
     ; GFX6-NEXT: [[PRED_COPY1:%[0-9]+]]:vreg_64 = PRED_COPY $vgpr0_vgpr1
     ; GFX6-NEXT: [[PRED_COPY2:%[0-9]+]]:vgpr_32 = PRED_COPY $vgpr2
-    ; GFX6-NEXT: [[IMAGE_ATOMIC_CMPSWAP_V1_V1_si:%[0-9]+]]:vreg_64 = IMAGE_ATOMIC_CMPSWAP_V1_V1_si [[PRED_COPY1]], [[PRED_COPY2]], [[PRED_COPY]], 3, 1, 1, 0, 0, 0, 0, implicit $exec :: (volatile dereferenceable load store (s32), addrspace 7)
-=======
-    ; GFX6-NEXT: [[COPY:%[0-9]+]]:sgpr_256 = COPY $sgpr0_sgpr1_sgpr2_sgpr3_sgpr4_sgpr5_sgpr6_sgpr7
-    ; GFX6-NEXT: [[COPY1:%[0-9]+]]:vreg_64 = COPY $vgpr0_vgpr1
-    ; GFX6-NEXT: [[COPY2:%[0-9]+]]:vgpr_32 = COPY $vgpr2
-    ; GFX6-NEXT: [[IMAGE_ATOMIC_CMPSWAP_V1_V1_si:%[0-9]+]]:vreg_64 = IMAGE_ATOMIC_CMPSWAP_V1_V1_si [[COPY1]], [[COPY2]], [[COPY]], 3, 1, 1, 0, 0, 0, 0, implicit $exec :: (volatile dereferenceable load store (s32), addrspace 8)
->>>>>>> eadf6db5
+    ; GFX6-NEXT: [[IMAGE_ATOMIC_CMPSWAP_V1_V1_si:%[0-9]+]]:vreg_64 = IMAGE_ATOMIC_CMPSWAP_V1_V1_si [[PRED_COPY1]], [[PRED_COPY2]], [[PRED_COPY]], 3, 1, 1, 0, 0, 0, 0, implicit $exec :: (volatile dereferenceable load store (s32), addrspace 8)
     ; GFX6-NEXT: S_ENDPGM 0
     ; GFX8-LABEL: name: atomic_cmpswap_i32_1d_no_return
     ; GFX8: liveins: $sgpr0_sgpr1_sgpr2_sgpr3_sgpr4_sgpr5_sgpr6_sgpr7, $vgpr0_vgpr1, $vgpr2
     ; GFX8-NEXT: {{  $}}
-<<<<<<< HEAD
     ; GFX8-NEXT: [[PRED_COPY:%[0-9]+]]:sgpr_256 = PRED_COPY $sgpr0_sgpr1_sgpr2_sgpr3_sgpr4_sgpr5_sgpr6_sgpr7
     ; GFX8-NEXT: [[PRED_COPY1:%[0-9]+]]:vreg_64 = PRED_COPY $vgpr0_vgpr1
     ; GFX8-NEXT: [[PRED_COPY2:%[0-9]+]]:vgpr_32 = PRED_COPY $vgpr2
-    ; GFX8-NEXT: [[IMAGE_ATOMIC_CMPSWAP_V1_V1_vi:%[0-9]+]]:vreg_64 = IMAGE_ATOMIC_CMPSWAP_V1_V1_vi [[PRED_COPY1]], [[PRED_COPY2]], [[PRED_COPY]], 3, 1, 1, 0, 0, 0, 0, implicit $exec :: (volatile dereferenceable load store (s32), addrspace 7)
-=======
-    ; GFX8-NEXT: [[COPY:%[0-9]+]]:sgpr_256 = COPY $sgpr0_sgpr1_sgpr2_sgpr3_sgpr4_sgpr5_sgpr6_sgpr7
-    ; GFX8-NEXT: [[COPY1:%[0-9]+]]:vreg_64 = COPY $vgpr0_vgpr1
-    ; GFX8-NEXT: [[COPY2:%[0-9]+]]:vgpr_32 = COPY $vgpr2
-    ; GFX8-NEXT: [[IMAGE_ATOMIC_CMPSWAP_V1_V1_vi:%[0-9]+]]:vreg_64 = IMAGE_ATOMIC_CMPSWAP_V1_V1_vi [[COPY1]], [[COPY2]], [[COPY]], 3, 1, 1, 0, 0, 0, 0, implicit $exec :: (volatile dereferenceable load store (s32), addrspace 8)
->>>>>>> eadf6db5
+    ; GFX8-NEXT: [[IMAGE_ATOMIC_CMPSWAP_V1_V1_vi:%[0-9]+]]:vreg_64 = IMAGE_ATOMIC_CMPSWAP_V1_V1_vi [[PRED_COPY1]], [[PRED_COPY2]], [[PRED_COPY]], 3, 1, 1, 0, 0, 0, 0, implicit $exec :: (volatile dereferenceable load store (s32), addrspace 8)
     ; GFX8-NEXT: S_ENDPGM 0
     ; GFX10-LABEL: name: atomic_cmpswap_i32_1d_no_return
     ; GFX10: liveins: $sgpr0_sgpr1_sgpr2_sgpr3_sgpr4_sgpr5_sgpr6_sgpr7, $vgpr0_vgpr1, $vgpr2
     ; GFX10-NEXT: {{  $}}
-<<<<<<< HEAD
     ; GFX10-NEXT: [[PRED_COPY:%[0-9]+]]:sgpr_256 = PRED_COPY $sgpr0_sgpr1_sgpr2_sgpr3_sgpr4_sgpr5_sgpr6_sgpr7
     ; GFX10-NEXT: [[PRED_COPY1:%[0-9]+]]:vreg_64 = PRED_COPY $vgpr0_vgpr1
     ; GFX10-NEXT: [[PRED_COPY2:%[0-9]+]]:vgpr_32 = PRED_COPY $vgpr2
-    ; GFX10-NEXT: [[IMAGE_ATOMIC_CMPSWAP_V1_V1_gfx10_:%[0-9]+]]:vreg_64 = IMAGE_ATOMIC_CMPSWAP_V1_V1_gfx10 [[PRED_COPY1]], [[PRED_COPY2]], [[PRED_COPY]], 3, 0, 1, 1, 0, 0, 0, 0, implicit $exec :: (volatile dereferenceable load store (s32), addrspace 7)
-=======
-    ; GFX10-NEXT: [[COPY:%[0-9]+]]:sgpr_256 = COPY $sgpr0_sgpr1_sgpr2_sgpr3_sgpr4_sgpr5_sgpr6_sgpr7
-    ; GFX10-NEXT: [[COPY1:%[0-9]+]]:vreg_64 = COPY $vgpr0_vgpr1
-    ; GFX10-NEXT: [[COPY2:%[0-9]+]]:vgpr_32 = COPY $vgpr2
-    ; GFX10-NEXT: [[IMAGE_ATOMIC_CMPSWAP_V1_V1_gfx10_:%[0-9]+]]:vreg_64 = IMAGE_ATOMIC_CMPSWAP_V1_V1_gfx10 [[COPY1]], [[COPY2]], [[COPY]], 3, 0, 1, 1, 0, 0, 0, 0, implicit $exec :: (volatile dereferenceable load store (s32), addrspace 8)
->>>>>>> eadf6db5
+    ; GFX10-NEXT: [[IMAGE_ATOMIC_CMPSWAP_V1_V1_gfx10_:%[0-9]+]]:vreg_64 = IMAGE_ATOMIC_CMPSWAP_V1_V1_gfx10 [[PRED_COPY1]], [[PRED_COPY2]], [[PRED_COPY]], 3, 0, 1, 1, 0, 0, 0, 0, implicit $exec :: (volatile dereferenceable load store (s32), addrspace 8)
     ; GFX10-NEXT: S_ENDPGM 0
     ; GFX11-LABEL: name: atomic_cmpswap_i32_1d_no_return
     ; GFX11: liveins: $sgpr0_sgpr1_sgpr2_sgpr3_sgpr4_sgpr5_sgpr6_sgpr7, $vgpr0_vgpr1, $vgpr2
     ; GFX11-NEXT: {{  $}}
-<<<<<<< HEAD
     ; GFX11-NEXT: [[PRED_COPY:%[0-9]+]]:sgpr_256 = PRED_COPY $sgpr0_sgpr1_sgpr2_sgpr3_sgpr4_sgpr5_sgpr6_sgpr7
     ; GFX11-NEXT: [[PRED_COPY1:%[0-9]+]]:vreg_64 = PRED_COPY $vgpr0_vgpr1
     ; GFX11-NEXT: [[PRED_COPY2:%[0-9]+]]:vgpr_32 = PRED_COPY $vgpr2
-    ; GFX11-NEXT: [[IMAGE_ATOMIC_CMPSWAP_V1_V1_gfx11_:%[0-9]+]]:vreg_64 = IMAGE_ATOMIC_CMPSWAP_V1_V1_gfx11 [[PRED_COPY1]], [[PRED_COPY2]], [[PRED_COPY]], 3, 0, 1, 1, 0, 0, 0, 0, implicit $exec :: (volatile dereferenceable load store (s32), addrspace 7)
-=======
-    ; GFX11-NEXT: [[COPY:%[0-9]+]]:sgpr_256 = COPY $sgpr0_sgpr1_sgpr2_sgpr3_sgpr4_sgpr5_sgpr6_sgpr7
-    ; GFX11-NEXT: [[COPY1:%[0-9]+]]:vreg_64 = COPY $vgpr0_vgpr1
-    ; GFX11-NEXT: [[COPY2:%[0-9]+]]:vgpr_32 = COPY $vgpr2
-    ; GFX11-NEXT: [[IMAGE_ATOMIC_CMPSWAP_V1_V1_gfx11_:%[0-9]+]]:vreg_64 = IMAGE_ATOMIC_CMPSWAP_V1_V1_gfx11 [[COPY1]], [[COPY2]], [[COPY]], 3, 0, 1, 1, 0, 0, 0, 0, implicit $exec :: (volatile dereferenceable load store (s32), addrspace 8)
->>>>>>> eadf6db5
+    ; GFX11-NEXT: [[IMAGE_ATOMIC_CMPSWAP_V1_V1_gfx11_:%[0-9]+]]:vreg_64 = IMAGE_ATOMIC_CMPSWAP_V1_V1_gfx11 [[PRED_COPY1]], [[PRED_COPY2]], [[PRED_COPY]], 3, 0, 1, 1, 0, 0, 0, 0, implicit $exec :: (volatile dereferenceable load store (s32), addrspace 8)
     ; GFX11-NEXT: S_ENDPGM 0
     %0:sgpr(<8 x s32>) = COPY $sgpr0_sgpr1_sgpr2_sgpr3_sgpr4_sgpr5_sgpr6_sgpr7
     %1:vgpr(<2 x s32>) = COPY $vgpr0_vgpr1
@@ -188,78 +124,42 @@
     ; GFX6-LABEL: name: atomic_cmpswap_i64_1d
     ; GFX6: liveins: $sgpr0_sgpr1_sgpr2_sgpr3_sgpr4_sgpr5_sgpr6_sgpr7, $vgpr0_vgpr1_vgpr2_vgpr3, $vgpr4
     ; GFX6-NEXT: {{  $}}
-<<<<<<< HEAD
     ; GFX6-NEXT: [[PRED_COPY:%[0-9]+]]:sgpr_256 = PRED_COPY $sgpr0_sgpr1_sgpr2_sgpr3_sgpr4_sgpr5_sgpr6_sgpr7
     ; GFX6-NEXT: [[PRED_COPY1:%[0-9]+]]:vreg_128 = PRED_COPY $vgpr0_vgpr1_vgpr2_vgpr3
     ; GFX6-NEXT: [[PRED_COPY2:%[0-9]+]]:vgpr_32 = PRED_COPY $vgpr4
-    ; GFX6-NEXT: [[IMAGE_ATOMIC_CMPSWAP_V2_V1_si:%[0-9]+]]:vreg_128 = IMAGE_ATOMIC_CMPSWAP_V2_V1_si [[PRED_COPY1]], [[PRED_COPY2]], [[PRED_COPY]], 15, 1, 1, 0, 0, 0, 0, implicit $exec :: (volatile dereferenceable load store (s64), addrspace 7)
+    ; GFX6-NEXT: [[IMAGE_ATOMIC_CMPSWAP_V2_V1_si:%[0-9]+]]:vreg_128 = IMAGE_ATOMIC_CMPSWAP_V2_V1_si [[PRED_COPY1]], [[PRED_COPY2]], [[PRED_COPY]], 15, 1, 1, 0, 0, 0, 0, implicit $exec :: (volatile dereferenceable load store (s64), addrspace 8)
     ; GFX6-NEXT: [[PRED_COPY3:%[0-9]+]]:vreg_64 = PRED_COPY killed [[IMAGE_ATOMIC_CMPSWAP_V2_V1_si]].sub0_sub1
     ; GFX6-NEXT: $vgpr0_vgpr1 = PRED_COPY [[PRED_COPY3]]
-=======
-    ; GFX6-NEXT: [[COPY:%[0-9]+]]:sgpr_256 = COPY $sgpr0_sgpr1_sgpr2_sgpr3_sgpr4_sgpr5_sgpr6_sgpr7
-    ; GFX6-NEXT: [[COPY1:%[0-9]+]]:vreg_128 = COPY $vgpr0_vgpr1_vgpr2_vgpr3
-    ; GFX6-NEXT: [[COPY2:%[0-9]+]]:vgpr_32 = COPY $vgpr4
-    ; GFX6-NEXT: [[IMAGE_ATOMIC_CMPSWAP_V2_V1_si:%[0-9]+]]:vreg_128 = IMAGE_ATOMIC_CMPSWAP_V2_V1_si [[COPY1]], [[COPY2]], [[COPY]], 15, 1, 1, 0, 0, 0, 0, implicit $exec :: (volatile dereferenceable load store (s64), addrspace 8)
-    ; GFX6-NEXT: [[COPY3:%[0-9]+]]:vreg_64 = COPY killed [[IMAGE_ATOMIC_CMPSWAP_V2_V1_si]].sub0_sub1
-    ; GFX6-NEXT: $vgpr0_vgpr1 = COPY [[COPY3]]
->>>>>>> eadf6db5
     ; GFX6-NEXT: SI_RETURN_TO_EPILOG implicit $vgpr0_vgpr1
     ; GFX8-LABEL: name: atomic_cmpswap_i64_1d
     ; GFX8: liveins: $sgpr0_sgpr1_sgpr2_sgpr3_sgpr4_sgpr5_sgpr6_sgpr7, $vgpr0_vgpr1_vgpr2_vgpr3, $vgpr4
     ; GFX8-NEXT: {{  $}}
-<<<<<<< HEAD
     ; GFX8-NEXT: [[PRED_COPY:%[0-9]+]]:sgpr_256 = PRED_COPY $sgpr0_sgpr1_sgpr2_sgpr3_sgpr4_sgpr5_sgpr6_sgpr7
     ; GFX8-NEXT: [[PRED_COPY1:%[0-9]+]]:vreg_128 = PRED_COPY $vgpr0_vgpr1_vgpr2_vgpr3
     ; GFX8-NEXT: [[PRED_COPY2:%[0-9]+]]:vgpr_32 = PRED_COPY $vgpr4
-    ; GFX8-NEXT: [[IMAGE_ATOMIC_CMPSWAP_V2_V1_vi:%[0-9]+]]:vreg_128 = IMAGE_ATOMIC_CMPSWAP_V2_V1_vi [[PRED_COPY1]], [[PRED_COPY2]], [[PRED_COPY]], 15, 1, 1, 0, 0, 0, 0, implicit $exec :: (volatile dereferenceable load store (s64), addrspace 7)
+    ; GFX8-NEXT: [[IMAGE_ATOMIC_CMPSWAP_V2_V1_vi:%[0-9]+]]:vreg_128 = IMAGE_ATOMIC_CMPSWAP_V2_V1_vi [[PRED_COPY1]], [[PRED_COPY2]], [[PRED_COPY]], 15, 1, 1, 0, 0, 0, 0, implicit $exec :: (volatile dereferenceable load store (s64), addrspace 8)
     ; GFX8-NEXT: [[PRED_COPY3:%[0-9]+]]:vreg_64 = PRED_COPY killed [[IMAGE_ATOMIC_CMPSWAP_V2_V1_vi]].sub0_sub1
     ; GFX8-NEXT: $vgpr0_vgpr1 = PRED_COPY [[PRED_COPY3]]
-=======
-    ; GFX8-NEXT: [[COPY:%[0-9]+]]:sgpr_256 = COPY $sgpr0_sgpr1_sgpr2_sgpr3_sgpr4_sgpr5_sgpr6_sgpr7
-    ; GFX8-NEXT: [[COPY1:%[0-9]+]]:vreg_128 = COPY $vgpr0_vgpr1_vgpr2_vgpr3
-    ; GFX8-NEXT: [[COPY2:%[0-9]+]]:vgpr_32 = COPY $vgpr4
-    ; GFX8-NEXT: [[IMAGE_ATOMIC_CMPSWAP_V2_V1_vi:%[0-9]+]]:vreg_128 = IMAGE_ATOMIC_CMPSWAP_V2_V1_vi [[COPY1]], [[COPY2]], [[COPY]], 15, 1, 1, 0, 0, 0, 0, implicit $exec :: (volatile dereferenceable load store (s64), addrspace 8)
-    ; GFX8-NEXT: [[COPY3:%[0-9]+]]:vreg_64 = COPY killed [[IMAGE_ATOMIC_CMPSWAP_V2_V1_vi]].sub0_sub1
-    ; GFX8-NEXT: $vgpr0_vgpr1 = COPY [[COPY3]]
->>>>>>> eadf6db5
     ; GFX8-NEXT: SI_RETURN_TO_EPILOG implicit $vgpr0_vgpr1
     ; GFX10-LABEL: name: atomic_cmpswap_i64_1d
     ; GFX10: liveins: $sgpr0_sgpr1_sgpr2_sgpr3_sgpr4_sgpr5_sgpr6_sgpr7, $vgpr0_vgpr1_vgpr2_vgpr3, $vgpr4
     ; GFX10-NEXT: {{  $}}
-<<<<<<< HEAD
     ; GFX10-NEXT: [[PRED_COPY:%[0-9]+]]:sgpr_256 = PRED_COPY $sgpr0_sgpr1_sgpr2_sgpr3_sgpr4_sgpr5_sgpr6_sgpr7
     ; GFX10-NEXT: [[PRED_COPY1:%[0-9]+]]:vreg_128 = PRED_COPY $vgpr0_vgpr1_vgpr2_vgpr3
     ; GFX10-NEXT: [[PRED_COPY2:%[0-9]+]]:vgpr_32 = PRED_COPY $vgpr4
-    ; GFX10-NEXT: [[IMAGE_ATOMIC_CMPSWAP_V2_V1_gfx10_:%[0-9]+]]:vreg_128 = IMAGE_ATOMIC_CMPSWAP_V2_V1_gfx10 [[PRED_COPY1]], [[PRED_COPY2]], [[PRED_COPY]], 15, 0, 1, 1, 0, 0, 0, 0, implicit $exec :: (volatile dereferenceable load store (s64), addrspace 7)
+    ; GFX10-NEXT: [[IMAGE_ATOMIC_CMPSWAP_V2_V1_gfx10_:%[0-9]+]]:vreg_128 = IMAGE_ATOMIC_CMPSWAP_V2_V1_gfx10 [[PRED_COPY1]], [[PRED_COPY2]], [[PRED_COPY]], 15, 0, 1, 1, 0, 0, 0, 0, implicit $exec :: (volatile dereferenceable load store (s64), addrspace 8)
     ; GFX10-NEXT: [[PRED_COPY3:%[0-9]+]]:vreg_64 = PRED_COPY killed [[IMAGE_ATOMIC_CMPSWAP_V2_V1_gfx10_]].sub0_sub1
     ; GFX10-NEXT: $vgpr0_vgpr1 = PRED_COPY [[PRED_COPY3]]
-=======
-    ; GFX10-NEXT: [[COPY:%[0-9]+]]:sgpr_256 = COPY $sgpr0_sgpr1_sgpr2_sgpr3_sgpr4_sgpr5_sgpr6_sgpr7
-    ; GFX10-NEXT: [[COPY1:%[0-9]+]]:vreg_128 = COPY $vgpr0_vgpr1_vgpr2_vgpr3
-    ; GFX10-NEXT: [[COPY2:%[0-9]+]]:vgpr_32 = COPY $vgpr4
-    ; GFX10-NEXT: [[IMAGE_ATOMIC_CMPSWAP_V2_V1_gfx10_:%[0-9]+]]:vreg_128 = IMAGE_ATOMIC_CMPSWAP_V2_V1_gfx10 [[COPY1]], [[COPY2]], [[COPY]], 15, 0, 1, 1, 0, 0, 0, 0, implicit $exec :: (volatile dereferenceable load store (s64), addrspace 8)
-    ; GFX10-NEXT: [[COPY3:%[0-9]+]]:vreg_64 = COPY killed [[IMAGE_ATOMIC_CMPSWAP_V2_V1_gfx10_]].sub0_sub1
-    ; GFX10-NEXT: $vgpr0_vgpr1 = COPY [[COPY3]]
->>>>>>> eadf6db5
     ; GFX10-NEXT: SI_RETURN_TO_EPILOG implicit $vgpr0_vgpr1
     ; GFX11-LABEL: name: atomic_cmpswap_i64_1d
     ; GFX11: liveins: $sgpr0_sgpr1_sgpr2_sgpr3_sgpr4_sgpr5_sgpr6_sgpr7, $vgpr0_vgpr1_vgpr2_vgpr3, $vgpr4
     ; GFX11-NEXT: {{  $}}
-<<<<<<< HEAD
     ; GFX11-NEXT: [[PRED_COPY:%[0-9]+]]:sgpr_256 = PRED_COPY $sgpr0_sgpr1_sgpr2_sgpr3_sgpr4_sgpr5_sgpr6_sgpr7
     ; GFX11-NEXT: [[PRED_COPY1:%[0-9]+]]:vreg_128 = PRED_COPY $vgpr0_vgpr1_vgpr2_vgpr3
     ; GFX11-NEXT: [[PRED_COPY2:%[0-9]+]]:vgpr_32 = PRED_COPY $vgpr4
-    ; GFX11-NEXT: [[IMAGE_ATOMIC_CMPSWAP_V2_V1_gfx11_:%[0-9]+]]:vreg_128 = IMAGE_ATOMIC_CMPSWAP_V2_V1_gfx11 [[PRED_COPY1]], [[PRED_COPY2]], [[PRED_COPY]], 15, 0, 1, 1, 0, 0, 0, 0, implicit $exec :: (volatile dereferenceable load store (s64), addrspace 7)
+    ; GFX11-NEXT: [[IMAGE_ATOMIC_CMPSWAP_V2_V1_gfx11_:%[0-9]+]]:vreg_128 = IMAGE_ATOMIC_CMPSWAP_V2_V1_gfx11 [[PRED_COPY1]], [[PRED_COPY2]], [[PRED_COPY]], 15, 0, 1, 1, 0, 0, 0, 0, implicit $exec :: (volatile dereferenceable load store (s64), addrspace 8)
     ; GFX11-NEXT: [[PRED_COPY3:%[0-9]+]]:vreg_64 = PRED_COPY killed [[IMAGE_ATOMIC_CMPSWAP_V2_V1_gfx11_]].sub0_sub1
     ; GFX11-NEXT: $vgpr0_vgpr1 = PRED_COPY [[PRED_COPY3]]
-=======
-    ; GFX11-NEXT: [[COPY:%[0-9]+]]:sgpr_256 = COPY $sgpr0_sgpr1_sgpr2_sgpr3_sgpr4_sgpr5_sgpr6_sgpr7
-    ; GFX11-NEXT: [[COPY1:%[0-9]+]]:vreg_128 = COPY $vgpr0_vgpr1_vgpr2_vgpr3
-    ; GFX11-NEXT: [[COPY2:%[0-9]+]]:vgpr_32 = COPY $vgpr4
-    ; GFX11-NEXT: [[IMAGE_ATOMIC_CMPSWAP_V2_V1_gfx11_:%[0-9]+]]:vreg_128 = IMAGE_ATOMIC_CMPSWAP_V2_V1_gfx11 [[COPY1]], [[COPY2]], [[COPY]], 15, 0, 1, 1, 0, 0, 0, 0, implicit $exec :: (volatile dereferenceable load store (s64), addrspace 8)
-    ; GFX11-NEXT: [[COPY3:%[0-9]+]]:vreg_64 = COPY killed [[IMAGE_ATOMIC_CMPSWAP_V2_V1_gfx11_]].sub0_sub1
-    ; GFX11-NEXT: $vgpr0_vgpr1 = COPY [[COPY3]]
->>>>>>> eadf6db5
     ; GFX11-NEXT: SI_RETURN_TO_EPILOG implicit $vgpr0_vgpr1
     %0:sgpr(<8 x s32>) = COPY $sgpr0_sgpr1_sgpr2_sgpr3_sgpr4_sgpr5_sgpr6_sgpr7
     %1:vgpr(<2 x s64>) = COPY $vgpr0_vgpr1_vgpr2_vgpr3
@@ -282,62 +182,34 @@
     ; GFX6-LABEL: name: atomic_cmpswap_i64_1d_no_return
     ; GFX6: liveins: $sgpr0_sgpr1_sgpr2_sgpr3_sgpr4_sgpr5_sgpr6_sgpr7, $vgpr0_vgpr1_vgpr2_vgpr3, $vgpr4
     ; GFX6-NEXT: {{  $}}
-<<<<<<< HEAD
     ; GFX6-NEXT: [[PRED_COPY:%[0-9]+]]:sgpr_256 = PRED_COPY $sgpr0_sgpr1_sgpr2_sgpr3_sgpr4_sgpr5_sgpr6_sgpr7
     ; GFX6-NEXT: [[PRED_COPY1:%[0-9]+]]:vreg_128 = PRED_COPY $vgpr0_vgpr1_vgpr2_vgpr3
     ; GFX6-NEXT: [[PRED_COPY2:%[0-9]+]]:vgpr_32 = PRED_COPY $vgpr4
-    ; GFX6-NEXT: [[IMAGE_ATOMIC_CMPSWAP_V2_V1_si:%[0-9]+]]:vreg_128 = IMAGE_ATOMIC_CMPSWAP_V2_V1_si [[PRED_COPY1]], [[PRED_COPY2]], [[PRED_COPY]], 15, 1, 1, 0, 0, 0, 0, implicit $exec :: (volatile dereferenceable load store (s64), addrspace 7)
-=======
-    ; GFX6-NEXT: [[COPY:%[0-9]+]]:sgpr_256 = COPY $sgpr0_sgpr1_sgpr2_sgpr3_sgpr4_sgpr5_sgpr6_sgpr7
-    ; GFX6-NEXT: [[COPY1:%[0-9]+]]:vreg_128 = COPY $vgpr0_vgpr1_vgpr2_vgpr3
-    ; GFX6-NEXT: [[COPY2:%[0-9]+]]:vgpr_32 = COPY $vgpr4
-    ; GFX6-NEXT: [[IMAGE_ATOMIC_CMPSWAP_V2_V1_si:%[0-9]+]]:vreg_128 = IMAGE_ATOMIC_CMPSWAP_V2_V1_si [[COPY1]], [[COPY2]], [[COPY]], 15, 1, 1, 0, 0, 0, 0, implicit $exec :: (volatile dereferenceable load store (s64), addrspace 8)
->>>>>>> eadf6db5
+    ; GFX6-NEXT: [[IMAGE_ATOMIC_CMPSWAP_V2_V1_si:%[0-9]+]]:vreg_128 = IMAGE_ATOMIC_CMPSWAP_V2_V1_si [[PRED_COPY1]], [[PRED_COPY2]], [[PRED_COPY]], 15, 1, 1, 0, 0, 0, 0, implicit $exec :: (volatile dereferenceable load store (s64), addrspace 8)
     ; GFX6-NEXT: S_ENDPGM 0
     ; GFX8-LABEL: name: atomic_cmpswap_i64_1d_no_return
     ; GFX8: liveins: $sgpr0_sgpr1_sgpr2_sgpr3_sgpr4_sgpr5_sgpr6_sgpr7, $vgpr0_vgpr1_vgpr2_vgpr3, $vgpr4
     ; GFX8-NEXT: {{  $}}
-<<<<<<< HEAD
     ; GFX8-NEXT: [[PRED_COPY:%[0-9]+]]:sgpr_256 = PRED_COPY $sgpr0_sgpr1_sgpr2_sgpr3_sgpr4_sgpr5_sgpr6_sgpr7
     ; GFX8-NEXT: [[PRED_COPY1:%[0-9]+]]:vreg_128 = PRED_COPY $vgpr0_vgpr1_vgpr2_vgpr3
     ; GFX8-NEXT: [[PRED_COPY2:%[0-9]+]]:vgpr_32 = PRED_COPY $vgpr4
-    ; GFX8-NEXT: [[IMAGE_ATOMIC_CMPSWAP_V2_V1_vi:%[0-9]+]]:vreg_128 = IMAGE_ATOMIC_CMPSWAP_V2_V1_vi [[PRED_COPY1]], [[PRED_COPY2]], [[PRED_COPY]], 15, 1, 1, 0, 0, 0, 0, implicit $exec :: (volatile dereferenceable load store (s64), addrspace 7)
-=======
-    ; GFX8-NEXT: [[COPY:%[0-9]+]]:sgpr_256 = COPY $sgpr0_sgpr1_sgpr2_sgpr3_sgpr4_sgpr5_sgpr6_sgpr7
-    ; GFX8-NEXT: [[COPY1:%[0-9]+]]:vreg_128 = COPY $vgpr0_vgpr1_vgpr2_vgpr3
-    ; GFX8-NEXT: [[COPY2:%[0-9]+]]:vgpr_32 = COPY $vgpr4
-    ; GFX8-NEXT: [[IMAGE_ATOMIC_CMPSWAP_V2_V1_vi:%[0-9]+]]:vreg_128 = IMAGE_ATOMIC_CMPSWAP_V2_V1_vi [[COPY1]], [[COPY2]], [[COPY]], 15, 1, 1, 0, 0, 0, 0, implicit $exec :: (volatile dereferenceable load store (s64), addrspace 8)
->>>>>>> eadf6db5
+    ; GFX8-NEXT: [[IMAGE_ATOMIC_CMPSWAP_V2_V1_vi:%[0-9]+]]:vreg_128 = IMAGE_ATOMIC_CMPSWAP_V2_V1_vi [[PRED_COPY1]], [[PRED_COPY2]], [[PRED_COPY]], 15, 1, 1, 0, 0, 0, 0, implicit $exec :: (volatile dereferenceable load store (s64), addrspace 8)
     ; GFX8-NEXT: S_ENDPGM 0
     ; GFX10-LABEL: name: atomic_cmpswap_i64_1d_no_return
     ; GFX10: liveins: $sgpr0_sgpr1_sgpr2_sgpr3_sgpr4_sgpr5_sgpr6_sgpr7, $vgpr0_vgpr1_vgpr2_vgpr3, $vgpr4
     ; GFX10-NEXT: {{  $}}
-<<<<<<< HEAD
     ; GFX10-NEXT: [[PRED_COPY:%[0-9]+]]:sgpr_256 = PRED_COPY $sgpr0_sgpr1_sgpr2_sgpr3_sgpr4_sgpr5_sgpr6_sgpr7
     ; GFX10-NEXT: [[PRED_COPY1:%[0-9]+]]:vreg_128 = PRED_COPY $vgpr0_vgpr1_vgpr2_vgpr3
     ; GFX10-NEXT: [[PRED_COPY2:%[0-9]+]]:vgpr_32 = PRED_COPY $vgpr4
-    ; GFX10-NEXT: [[IMAGE_ATOMIC_CMPSWAP_V2_V1_gfx10_:%[0-9]+]]:vreg_128 = IMAGE_ATOMIC_CMPSWAP_V2_V1_gfx10 [[PRED_COPY1]], [[PRED_COPY2]], [[PRED_COPY]], 15, 0, 1, 1, 0, 0, 0, 0, implicit $exec :: (volatile dereferenceable load store (s64), addrspace 7)
-=======
-    ; GFX10-NEXT: [[COPY:%[0-9]+]]:sgpr_256 = COPY $sgpr0_sgpr1_sgpr2_sgpr3_sgpr4_sgpr5_sgpr6_sgpr7
-    ; GFX10-NEXT: [[COPY1:%[0-9]+]]:vreg_128 = COPY $vgpr0_vgpr1_vgpr2_vgpr3
-    ; GFX10-NEXT: [[COPY2:%[0-9]+]]:vgpr_32 = COPY $vgpr4
-    ; GFX10-NEXT: [[IMAGE_ATOMIC_CMPSWAP_V2_V1_gfx10_:%[0-9]+]]:vreg_128 = IMAGE_ATOMIC_CMPSWAP_V2_V1_gfx10 [[COPY1]], [[COPY2]], [[COPY]], 15, 0, 1, 1, 0, 0, 0, 0, implicit $exec :: (volatile dereferenceable load store (s64), addrspace 8)
->>>>>>> eadf6db5
+    ; GFX10-NEXT: [[IMAGE_ATOMIC_CMPSWAP_V2_V1_gfx10_:%[0-9]+]]:vreg_128 = IMAGE_ATOMIC_CMPSWAP_V2_V1_gfx10 [[PRED_COPY1]], [[PRED_COPY2]], [[PRED_COPY]], 15, 0, 1, 1, 0, 0, 0, 0, implicit $exec :: (volatile dereferenceable load store (s64), addrspace 8)
     ; GFX10-NEXT: S_ENDPGM 0
     ; GFX11-LABEL: name: atomic_cmpswap_i64_1d_no_return
     ; GFX11: liveins: $sgpr0_sgpr1_sgpr2_sgpr3_sgpr4_sgpr5_sgpr6_sgpr7, $vgpr0_vgpr1_vgpr2_vgpr3, $vgpr4
     ; GFX11-NEXT: {{  $}}
-<<<<<<< HEAD
     ; GFX11-NEXT: [[PRED_COPY:%[0-9]+]]:sgpr_256 = PRED_COPY $sgpr0_sgpr1_sgpr2_sgpr3_sgpr4_sgpr5_sgpr6_sgpr7
     ; GFX11-NEXT: [[PRED_COPY1:%[0-9]+]]:vreg_128 = PRED_COPY $vgpr0_vgpr1_vgpr2_vgpr3
     ; GFX11-NEXT: [[PRED_COPY2:%[0-9]+]]:vgpr_32 = PRED_COPY $vgpr4
-    ; GFX11-NEXT: [[IMAGE_ATOMIC_CMPSWAP_V2_V1_gfx11_:%[0-9]+]]:vreg_128 = IMAGE_ATOMIC_CMPSWAP_V2_V1_gfx11 [[PRED_COPY1]], [[PRED_COPY2]], [[PRED_COPY]], 15, 0, 1, 1, 0, 0, 0, 0, implicit $exec :: (volatile dereferenceable load store (s64), addrspace 7)
-=======
-    ; GFX11-NEXT: [[COPY:%[0-9]+]]:sgpr_256 = COPY $sgpr0_sgpr1_sgpr2_sgpr3_sgpr4_sgpr5_sgpr6_sgpr7
-    ; GFX11-NEXT: [[COPY1:%[0-9]+]]:vreg_128 = COPY $vgpr0_vgpr1_vgpr2_vgpr3
-    ; GFX11-NEXT: [[COPY2:%[0-9]+]]:vgpr_32 = COPY $vgpr4
-    ; GFX11-NEXT: [[IMAGE_ATOMIC_CMPSWAP_V2_V1_gfx11_:%[0-9]+]]:vreg_128 = IMAGE_ATOMIC_CMPSWAP_V2_V1_gfx11 [[COPY1]], [[COPY2]], [[COPY]], 15, 0, 1, 1, 0, 0, 0, 0, implicit $exec :: (volatile dereferenceable load store (s64), addrspace 8)
->>>>>>> eadf6db5
+    ; GFX11-NEXT: [[IMAGE_ATOMIC_CMPSWAP_V2_V1_gfx11_:%[0-9]+]]:vreg_128 = IMAGE_ATOMIC_CMPSWAP_V2_V1_gfx11 [[PRED_COPY1]], [[PRED_COPY2]], [[PRED_COPY]], 15, 0, 1, 1, 0, 0, 0, 0, implicit $exec :: (volatile dereferenceable load store (s64), addrspace 8)
     ; GFX11-NEXT: S_ENDPGM 0
     %0:sgpr(<8 x s32>) = COPY $sgpr0_sgpr1_sgpr2_sgpr3_sgpr4_sgpr5_sgpr6_sgpr7
     %1:vgpr(<2 x s64>) = COPY $vgpr0_vgpr1_vgpr2_vgpr3
