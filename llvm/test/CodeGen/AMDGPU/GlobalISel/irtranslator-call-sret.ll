--- conflicted
+++ resolved
@@ -6,19 +6,11 @@
 define amdgpu_kernel void @test_call_external_void_func_sret_struct_i8_i32_byval_struct_i8_i32(i32) #0 {
   ; GCN-LABEL: name: test_call_external_void_func_sret_struct_i8_i32_byval_struct_i8_i32
   ; GCN: bb.1 (%ir-block.1):
-  ; GCN-NEXT:   liveins: $sgpr12, $sgpr13, $sgpr14, $vgpr0, $vgpr1, $vgpr2, $sgpr4_sgpr5, $sgpr6_sgpr7, $sgpr8_sgpr9
+  ; GCN-NEXT:   liveins: $sgpr14, $sgpr15, $sgpr16, $vgpr0, $vgpr1, $vgpr2, $sgpr4_sgpr5, $sgpr6_sgpr7, $sgpr8_sgpr9, $sgpr10_sgpr11
   ; GCN-NEXT: {{  $}}
   ; GCN-NEXT:   [[PRED_COPY:%[0-9]+]]:vgpr_32(s32) = PRED_COPY $vgpr2
   ; GCN-NEXT:   [[PRED_COPY1:%[0-9]+]]:vgpr_32(s32) = PRED_COPY $vgpr1
   ; GCN-NEXT:   [[PRED_COPY2:%[0-9]+]]:vgpr_32(s32) = PRED_COPY $vgpr0
-<<<<<<< HEAD
-  ; GCN-NEXT:   [[PRED_COPY3:%[0-9]+]]:sgpr_32 = PRED_COPY $sgpr14
-  ; GCN-NEXT:   [[PRED_COPY4:%[0-9]+]]:sgpr_32 = PRED_COPY $sgpr13
-  ; GCN-NEXT:   [[PRED_COPY5:%[0-9]+]]:sgpr_32 = PRED_COPY $sgpr12
-  ; GCN-NEXT:   [[PRED_COPY6:%[0-9]+]]:sgpr_64 = PRED_COPY $sgpr8_sgpr9
-  ; GCN-NEXT:   [[PRED_COPY7:%[0-9]+]]:sgpr_64 = PRED_COPY $sgpr4_sgpr5
-  ; GCN-NEXT:   [[PRED_COPY8:%[0-9]+]]:_(p4) = PRED_COPY $sgpr6_sgpr7
-=======
   ; GCN-NEXT:   [[PRED_COPY3:%[0-9]+]]:sgpr_32 = PRED_COPY $sgpr16
   ; GCN-NEXT:   [[PRED_COPY4:%[0-9]+]]:sgpr_32 = PRED_COPY $sgpr15
   ; GCN-NEXT:   [[PRED_COPY5:%[0-9]+]]:sgpr_32 = PRED_COPY $sgpr14
@@ -26,7 +18,6 @@
   ; GCN-NEXT:   [[PRED_COPY7:%[0-9]+]]:sgpr_64 = PRED_COPY $sgpr6_sgpr7
   ; GCN-NEXT:   [[PRED_COPY8:%[0-9]+]]:sgpr_64 = PRED_COPY $sgpr4_sgpr5
   ; GCN-NEXT:   [[PRED_COPY9:%[0-9]+]]:_(p4) = PRED_COPY $sgpr8_sgpr9
->>>>>>> 6f0d4568
   ; GCN-NEXT:   [[C:%[0-9]+]]:_(s8) = G_CONSTANT i8 3
   ; GCN-NEXT:   [[C1:%[0-9]+]]:_(s32) = G_CONSTANT i32 8
   ; GCN-NEXT:   [[DEF:%[0-9]+]]:_(p1) = G_IMPLICIT_DEF
@@ -39,26 +30,6 @@
   ; GCN-NEXT:   G_STORE [[C1]](s32), [[PTR_ADD]](p5) :: (store (s32) into %ir.in.gep1, addrspace 5)
   ; GCN-NEXT:   ADJCALLSTACKUP 0, 0, implicit-def $scc
   ; GCN-NEXT:   [[GV:%[0-9]+]]:_(p0) = G_GLOBAL_VALUE @external_void_func_sret_struct_i8_i32_byval_struct_i8_i32
-<<<<<<< HEAD
-  ; GCN-NEXT:   [[PRED_COPY9:%[0-9]+]]:_(p4) = PRED_COPY [[PRED_COPY7]]
-  ; GCN-NEXT:   [[DEF1:%[0-9]+]]:_(p4) = G_IMPLICIT_DEF
-  ; GCN-NEXT:   [[PRED_COPY10:%[0-9]+]]:_(p4) = PRED_COPY [[PRED_COPY8]](p4)
-  ; GCN-NEXT:   [[C3:%[0-9]+]]:_(s64) = G_CONSTANT i64 8
-  ; GCN-NEXT:   [[PTR_ADD1:%[0-9]+]]:_(p4) = G_PTR_ADD [[PRED_COPY10]], [[C3]](s64)
-  ; GCN-NEXT:   [[PRED_COPY11:%[0-9]+]]:_(s64) = PRED_COPY [[PRED_COPY6]]
-  ; GCN-NEXT:   [[PRED_COPY12:%[0-9]+]]:_(s32) = PRED_COPY [[PRED_COPY5]]
-  ; GCN-NEXT:   [[PRED_COPY13:%[0-9]+]]:_(s32) = PRED_COPY [[PRED_COPY4]]
-  ; GCN-NEXT:   [[PRED_COPY14:%[0-9]+]]:_(s32) = PRED_COPY [[PRED_COPY3]]
-  ; GCN-NEXT:   [[DEF2:%[0-9]+]]:_(s32) = G_IMPLICIT_DEF
-  ; GCN-NEXT:   [[PRED_COPY15:%[0-9]+]]:_(s32) = PRED_COPY [[PRED_COPY2]](s32)
-  ; GCN-NEXT:   [[PRED_COPY16:%[0-9]+]]:_(s32) = PRED_COPY [[PRED_COPY1]](s32)
-  ; GCN-NEXT:   [[C4:%[0-9]+]]:_(s32) = G_CONSTANT i32 10
-  ; GCN-NEXT:   [[SHL:%[0-9]+]]:_(s32) = G_SHL [[PRED_COPY16]], [[C4]](s32)
-  ; GCN-NEXT:   [[OR:%[0-9]+]]:_(s32) = G_OR [[PRED_COPY15]], [[SHL]]
-  ; GCN-NEXT:   [[PRED_COPY17:%[0-9]+]]:_(s32) = PRED_COPY [[PRED_COPY]](s32)
-  ; GCN-NEXT:   [[C5:%[0-9]+]]:_(s32) = G_CONSTANT i32 20
-  ; GCN-NEXT:   [[SHL1:%[0-9]+]]:_(s32) = G_SHL [[PRED_COPY17]], [[C5]](s32)
-=======
   ; GCN-NEXT:   [[PRED_COPY10:%[0-9]+]]:_(p4) = PRED_COPY [[PRED_COPY8]]
   ; GCN-NEXT:   [[PRED_COPY11:%[0-9]+]]:_(p4) = PRED_COPY [[PRED_COPY7]]
   ; GCN-NEXT:   [[PRED_COPY12:%[0-9]+]]:_(p4) = PRED_COPY [[PRED_COPY9]](p4)
@@ -77,7 +48,6 @@
   ; GCN-NEXT:   [[PRED_COPY19:%[0-9]+]]:_(s32) = PRED_COPY [[PRED_COPY]](s32)
   ; GCN-NEXT:   [[C5:%[0-9]+]]:_(s32) = G_CONSTANT i32 20
   ; GCN-NEXT:   [[SHL1:%[0-9]+]]:_(s32) = G_SHL [[PRED_COPY19]], [[C5]](s32)
->>>>>>> 6f0d4568
   ; GCN-NEXT:   [[OR1:%[0-9]+]]:_(s32) = G_OR [[OR]], [[SHL1]]
   ; GCN-NEXT:   [[AMDGPU_WAVE_ADDRESS:%[0-9]+]]:_(p5) = G_AMDGPU_WAVE_ADDRESS $sp_reg
   ; GCN-NEXT:   [[C6:%[0-9]+]]:_(s32) = G_CONSTANT i32 0
@@ -85,18 +55,6 @@
   ; GCN-NEXT:   [[C7:%[0-9]+]]:_(s32) = G_CONSTANT i32 8
   ; GCN-NEXT:   G_MEMCPY [[PTR_ADD2]](p5), [[FRAME_INDEX]](p5), [[C7]](s32), 0 :: (dereferenceable store (s64) into stack, align 4, addrspace 5), (dereferenceable load (s64) from %ir.in.val, align 4, addrspace 5)
   ; GCN-NEXT:   $vgpr0 = PRED_COPY [[FRAME_INDEX1]](p5)
-<<<<<<< HEAD
-  ; GCN-NEXT:   [[PRED_COPY18:%[0-9]+]]:_(<4 x s32>) = PRED_COPY $private_rsrc_reg
-  ; GCN-NEXT:   $sgpr0_sgpr1_sgpr2_sgpr3 = PRED_COPY [[PRED_COPY18]](<4 x s32>)
-  ; GCN-NEXT:   $sgpr4_sgpr5 = PRED_COPY [[PRED_COPY9]](p4)
-  ; GCN-NEXT:   $sgpr6_sgpr7 = PRED_COPY [[DEF1]](p4)
-  ; GCN-NEXT:   $sgpr8_sgpr9 = PRED_COPY [[PTR_ADD1]](p4)
-  ; GCN-NEXT:   $sgpr10_sgpr11 = PRED_COPY [[PRED_COPY11]](s64)
-  ; GCN-NEXT:   $sgpr12 = PRED_COPY [[PRED_COPY12]](s32)
-  ; GCN-NEXT:   $sgpr13 = PRED_COPY [[PRED_COPY13]](s32)
-  ; GCN-NEXT:   $sgpr14 = PRED_COPY [[PRED_COPY14]](s32)
-  ; GCN-NEXT:   $sgpr15 = PRED_COPY [[DEF2]](s32)
-=======
   ; GCN-NEXT:   [[PRED_COPY20:%[0-9]+]]:_(<4 x s32>) = PRED_COPY $private_rsrc_reg
   ; GCN-NEXT:   $sgpr0_sgpr1_sgpr2_sgpr3 = PRED_COPY [[PRED_COPY20]](<4 x s32>)
   ; GCN-NEXT:   $sgpr4_sgpr5 = PRED_COPY [[PRED_COPY10]](p4)
@@ -107,7 +65,6 @@
   ; GCN-NEXT:   $sgpr13 = PRED_COPY [[PRED_COPY15]](s32)
   ; GCN-NEXT:   $sgpr14 = PRED_COPY [[PRED_COPY16]](s32)
   ; GCN-NEXT:   $sgpr15 = PRED_COPY [[DEF1]](s32)
->>>>>>> 6f0d4568
   ; GCN-NEXT:   $vgpr31 = PRED_COPY [[OR1]](s32)
   ; GCN-NEXT:   $sgpr30_sgpr31 = G_SI_CALL [[GV]](p0), @external_void_func_sret_struct_i8_i32_byval_struct_i8_i32, csr_amdgpu, implicit $vgpr0, implicit $sgpr0_sgpr1_sgpr2_sgpr3, implicit $sgpr4_sgpr5, implicit $sgpr6_sgpr7, implicit $sgpr8_sgpr9, implicit $sgpr10_sgpr11, implicit $sgpr12, implicit $sgpr13, implicit $sgpr14, implicit $sgpr15, implicit $vgpr31
   ; GCN-NEXT:   ADJCALLSTACKDOWN 0, 8, implicit-def $scc
