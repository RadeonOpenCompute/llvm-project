--- conflicted
+++ resolved
@@ -260,13 +260,8 @@
 ; GFX9:       ; %bb.0:
 ; GFX9-NEXT:    s_waitcnt vmcnt(0) expcnt(0) lgkmcnt(0)
 ; GFX9-NEXT:    s_mov_b32 s6, s33
-<<<<<<< HEAD
-; GFX9-NEXT:    s_add_u32 s4, s32, 0x7c0
-; GFX9-NEXT:    s_and_b32 s33, s4, 0xfffff800
-=======
 ; GFX9-NEXT:    s_add_u32 s33, s32, 0x7c0
 ; GFX9-NEXT:    s_and_b32 s33, s33, 0xfffff800
->>>>>>> 50c523a9
 ; GFX9-NEXT:    s_add_u32 s32, s32, 0x1000
 ; GFX9-NEXT:    s_getpc_b64 s[4:5]
 ; GFX9-NEXT:    s_add_u32 s4, s4, gv@gotpcrel32@lo+4
@@ -293,20 +288,15 @@
 ; GFX10-NEXT:    s_waitcnt vmcnt(0) expcnt(0) lgkmcnt(0)
 ; GFX10-NEXT:    s_waitcnt_vscnt null, 0x0
 ; GFX10-NEXT:    s_mov_b32 s6, s33
-<<<<<<< HEAD
-; GFX10-NEXT:    s_add_u32 s4, s32, 0x3e0
-; GFX10-NEXT:    s_and_b32 s33, s4, 0xfffffc00
-=======
 ; GFX10-NEXT:    s_add_u32 s33, s32, 0x3e0
-; GFX10-NEXT:    v_mov_b32_e32 v0, 0
 ; GFX10-NEXT:    s_and_b32 s33, s33, 0xfffffc00
->>>>>>> 50c523a9
 ; GFX10-NEXT:    s_add_u32 s32, s32, 0x800
 ; GFX10-NEXT:    s_getpc_b64 s[4:5]
 ; GFX10-NEXT:    s_add_u32 s4, s4, gv@gotpcrel32@lo+4
 ; GFX10-NEXT:    s_addc_u32 s5, s5, gv@gotpcrel32@hi+12
+; GFX10-NEXT:    v_mov_b32_e32 v0, 0
+; GFX10-NEXT:    s_load_dwordx2 s[4:5], s[4:5], 0x0
 ; GFX10-NEXT:    s_mov_b32 s33, s6
-; GFX10-NEXT:    s_load_dwordx2 s[4:5], s[4:5], 0x0
 ; GFX10-NEXT:    s_waitcnt lgkmcnt(0)
 ; GFX10-NEXT:    s_load_dword s4, s[4:5], 0x0
 ; GFX10-NEXT:    s_waitcnt lgkmcnt(0)
