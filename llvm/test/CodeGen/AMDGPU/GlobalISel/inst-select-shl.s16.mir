--- conflicted
+++ resolved
@@ -234,37 +234,21 @@
     ; GFX10-LABEL: name: shl_s16_s16_vv_zext_to_s32
     ; GFX10: liveins: $vgpr0, $vgpr1
     ; GFX10-NEXT: {{  $}}
-<<<<<<< HEAD
     ; GFX10-NEXT: [[PRED_COPY:%[0-9]+]]:vgpr_32 = PRED_COPY $vgpr0
     ; GFX10-NEXT: [[PRED_COPY1:%[0-9]+]]:vgpr_32 = PRED_COPY $vgpr1
     ; GFX10-NEXT: [[V_LSHLREV_B16_e64_:%[0-9]+]]:vgpr_32 = V_LSHLREV_B16_e64 [[PRED_COPY1]], [[PRED_COPY]], implicit $exec
-    ; GFX10-NEXT: [[V_BFE_U32_e64_:%[0-9]+]]:vgpr_32 = V_BFE_U32_e64 [[V_LSHLREV_B16_e64_]], 0, 16, implicit $exec
-    ; GFX10-NEXT: S_ENDPGM 0, implicit [[V_BFE_U32_e64_]]
-    ; GFX11-LABEL: name: shl_s16_s16_vv_zext_to_s32
-    ; GFX11: liveins: $vgpr0, $vgpr1
-    ; GFX11-NEXT: {{  $}}
-    ; GFX11-NEXT: [[PRED_COPY:%[0-9]+]]:vgpr_32 = PRED_COPY $vgpr0
-    ; GFX11-NEXT: [[PRED_COPY1:%[0-9]+]]:vgpr_32 = PRED_COPY $vgpr1
-    ; GFX11-NEXT: [[V_LSHLREV_B16_t16_e64_:%[0-9]+]]:vgpr_32 = V_LSHLREV_B16_t16_e64 [[PRED_COPY1]], [[PRED_COPY]], implicit $exec
-    ; GFX11-NEXT: [[V_BFE_U32_e64_:%[0-9]+]]:vgpr_32 = V_BFE_U32_e64 [[V_LSHLREV_B16_t16_e64_]], 0, 16, implicit $exec
-    ; GFX11-NEXT: S_ENDPGM 0, implicit [[V_BFE_U32_e64_]]
-=======
-    ; GFX10-NEXT: [[COPY:%[0-9]+]]:vgpr_32 = COPY $vgpr0
-    ; GFX10-NEXT: [[COPY1:%[0-9]+]]:vgpr_32 = COPY $vgpr1
-    ; GFX10-NEXT: [[V_LSHLREV_B16_e64_:%[0-9]+]]:vgpr_32 = V_LSHLREV_B16_e64 [[COPY1]], [[COPY]], implicit $exec
     ; GFX10-NEXT: [[S_MOV_B32_:%[0-9]+]]:sreg_32 = S_MOV_B32 65535
     ; GFX10-NEXT: [[V_AND_B32_e64_:%[0-9]+]]:vgpr_32 = V_AND_B32_e64 [[S_MOV_B32_]], [[V_LSHLREV_B16_e64_]], implicit $exec
     ; GFX10-NEXT: S_ENDPGM 0, implicit [[V_AND_B32_e64_]]
     ; GFX11-LABEL: name: shl_s16_s16_vv_zext_to_s32
     ; GFX11: liveins: $vgpr0, $vgpr1
     ; GFX11-NEXT: {{  $}}
-    ; GFX11-NEXT: [[COPY:%[0-9]+]]:vgpr_32 = COPY $vgpr0
-    ; GFX11-NEXT: [[COPY1:%[0-9]+]]:vgpr_32 = COPY $vgpr1
-    ; GFX11-NEXT: [[V_LSHLREV_B16_t16_e64_:%[0-9]+]]:vgpr_32 = V_LSHLREV_B16_t16_e64 [[COPY1]], [[COPY]], implicit $exec
+    ; GFX11-NEXT: [[PRED_COPY:%[0-9]+]]:vgpr_32 = PRED_COPY $vgpr0
+    ; GFX11-NEXT: [[PRED_COPY1:%[0-9]+]]:vgpr_32 = PRED_COPY $vgpr1
+    ; GFX11-NEXT: [[V_LSHLREV_B16_t16_e64_:%[0-9]+]]:vgpr_32 = V_LSHLREV_B16_t16_e64 [[PRED_COPY1]], [[PRED_COPY]], implicit $exec
     ; GFX11-NEXT: [[S_MOV_B32_:%[0-9]+]]:sreg_32 = S_MOV_B32 65535
     ; GFX11-NEXT: [[V_AND_B32_e64_:%[0-9]+]]:vgpr_32 = V_AND_B32_e64 [[S_MOV_B32_]], [[V_LSHLREV_B16_t16_e64_]], implicit $exec
     ; GFX11-NEXT: S_ENDPGM 0, implicit [[V_AND_B32_e64_]]
->>>>>>> 637d572f
     %0:vgpr(s32) = COPY $vgpr0
     %1:vgpr(s32) = COPY $vgpr1
     %2:vgpr(s16) = G_TRUNC %0
@@ -286,50 +270,50 @@
     ; GFX8-LABEL: name: shl_s16_vv_zext_to_s64
     ; GFX8: liveins: $vgpr0, $vgpr1
     ; GFX8-NEXT: {{  $}}
-    ; GFX8-NEXT: [[COPY:%[0-9]+]]:vgpr_32 = COPY $vgpr0
-    ; GFX8-NEXT: [[COPY1:%[0-9]+]]:vgpr_32 = COPY $vgpr1
-    ; GFX8-NEXT: [[V_LSHLREV_B16_e64_:%[0-9]+]]:vgpr_32 = V_LSHLREV_B16_e64 [[COPY1]], [[COPY]], implicit $exec
+    ; GFX8-NEXT: [[PRED_COPY:%[0-9]+]]:vgpr_32 = PRED_COPY $vgpr0
+    ; GFX8-NEXT: [[PRED_COPY1:%[0-9]+]]:vgpr_32 = PRED_COPY $vgpr1
+    ; GFX8-NEXT: [[V_LSHLREV_B16_e64_:%[0-9]+]]:vgpr_32 = V_LSHLREV_B16_e64 [[PRED_COPY1]], [[PRED_COPY]], implicit $exec
     ; GFX8-NEXT: [[S_MOV_B32_:%[0-9]+]]:sreg_32 = S_MOV_B32 0
     ; GFX8-NEXT: [[S_MOV_B32_1:%[0-9]+]]:sreg_32 = S_MOV_B32 65535
     ; GFX8-NEXT: [[V_AND_B32_e64_:%[0-9]+]]:vgpr_32 = V_AND_B32_e64 [[S_MOV_B32_1]], [[V_LSHLREV_B16_e64_]], implicit $exec
-    ; GFX8-NEXT: [[COPY2:%[0-9]+]]:vgpr_32 = COPY [[S_MOV_B32_]]
-    ; GFX8-NEXT: [[REG_SEQUENCE:%[0-9]+]]:vreg_64 = REG_SEQUENCE [[V_AND_B32_e64_]], %subreg.sub0, [[COPY2]], %subreg.sub1
+    ; GFX8-NEXT: [[PRED_COPY2:%[0-9]+]]:vgpr_32 = PRED_COPY [[S_MOV_B32_]]
+    ; GFX8-NEXT: [[REG_SEQUENCE:%[0-9]+]]:vreg_64 = REG_SEQUENCE [[V_AND_B32_e64_]], %subreg.sub0, [[PRED_COPY2]], %subreg.sub1
     ; GFX8-NEXT: S_ENDPGM 0, implicit [[REG_SEQUENCE]]
     ; GFX9-LABEL: name: shl_s16_vv_zext_to_s64
     ; GFX9: liveins: $vgpr0, $vgpr1
     ; GFX9-NEXT: {{  $}}
-    ; GFX9-NEXT: [[COPY:%[0-9]+]]:vgpr_32 = COPY $vgpr0
-    ; GFX9-NEXT: [[COPY1:%[0-9]+]]:vgpr_32 = COPY $vgpr1
-    ; GFX9-NEXT: [[V_LSHLREV_B16_e64_:%[0-9]+]]:vgpr_32 = V_LSHLREV_B16_e64 [[COPY1]], [[COPY]], implicit $exec
+    ; GFX9-NEXT: [[PRED_COPY:%[0-9]+]]:vgpr_32 = PRED_COPY $vgpr0
+    ; GFX9-NEXT: [[PRED_COPY1:%[0-9]+]]:vgpr_32 = PRED_COPY $vgpr1
+    ; GFX9-NEXT: [[V_LSHLREV_B16_e64_:%[0-9]+]]:vgpr_32 = V_LSHLREV_B16_e64 [[PRED_COPY1]], [[PRED_COPY]], implicit $exec
     ; GFX9-NEXT: [[S_MOV_B32_:%[0-9]+]]:sreg_32 = S_MOV_B32 0
     ; GFX9-NEXT: [[S_MOV_B32_1:%[0-9]+]]:sreg_32 = S_MOV_B32 65535
     ; GFX9-NEXT: [[V_AND_B32_e64_:%[0-9]+]]:vgpr_32 = V_AND_B32_e64 [[S_MOV_B32_1]], [[V_LSHLREV_B16_e64_]], implicit $exec
-    ; GFX9-NEXT: [[COPY2:%[0-9]+]]:vgpr_32 = COPY [[S_MOV_B32_]]
-    ; GFX9-NEXT: [[REG_SEQUENCE:%[0-9]+]]:vreg_64 = REG_SEQUENCE [[V_AND_B32_e64_]], %subreg.sub0, [[COPY2]], %subreg.sub1
+    ; GFX9-NEXT: [[PRED_COPY2:%[0-9]+]]:vgpr_32 = PRED_COPY [[S_MOV_B32_]]
+    ; GFX9-NEXT: [[REG_SEQUENCE:%[0-9]+]]:vreg_64 = REG_SEQUENCE [[V_AND_B32_e64_]], %subreg.sub0, [[PRED_COPY2]], %subreg.sub1
     ; GFX9-NEXT: S_ENDPGM 0, implicit [[REG_SEQUENCE]]
     ; GFX10-LABEL: name: shl_s16_vv_zext_to_s64
     ; GFX10: liveins: $vgpr0, $vgpr1
     ; GFX10-NEXT: {{  $}}
-    ; GFX10-NEXT: [[COPY:%[0-9]+]]:vgpr_32 = COPY $vgpr0
-    ; GFX10-NEXT: [[COPY1:%[0-9]+]]:vgpr_32 = COPY $vgpr1
-    ; GFX10-NEXT: [[V_LSHLREV_B16_e64_:%[0-9]+]]:vgpr_32 = V_LSHLREV_B16_e64 [[COPY1]], [[COPY]], implicit $exec
+    ; GFX10-NEXT: [[PRED_COPY:%[0-9]+]]:vgpr_32 = PRED_COPY $vgpr0
+    ; GFX10-NEXT: [[PRED_COPY1:%[0-9]+]]:vgpr_32 = PRED_COPY $vgpr1
+    ; GFX10-NEXT: [[V_LSHLREV_B16_e64_:%[0-9]+]]:vgpr_32 = V_LSHLREV_B16_e64 [[PRED_COPY1]], [[PRED_COPY]], implicit $exec
     ; GFX10-NEXT: [[S_MOV_B32_:%[0-9]+]]:sreg_32 = S_MOV_B32 0
     ; GFX10-NEXT: [[S_MOV_B32_1:%[0-9]+]]:sreg_32 = S_MOV_B32 65535
     ; GFX10-NEXT: [[V_AND_B32_e64_:%[0-9]+]]:vgpr_32 = V_AND_B32_e64 [[S_MOV_B32_1]], [[V_LSHLREV_B16_e64_]], implicit $exec
-    ; GFX10-NEXT: [[COPY2:%[0-9]+]]:vgpr_32 = COPY [[S_MOV_B32_]]
-    ; GFX10-NEXT: [[REG_SEQUENCE:%[0-9]+]]:vreg_64 = REG_SEQUENCE [[V_AND_B32_e64_]], %subreg.sub0, [[COPY2]], %subreg.sub1
+    ; GFX10-NEXT: [[PRED_COPY2:%[0-9]+]]:vgpr_32 = PRED_COPY [[S_MOV_B32_]]
+    ; GFX10-NEXT: [[REG_SEQUENCE:%[0-9]+]]:vreg_64 = REG_SEQUENCE [[V_AND_B32_e64_]], %subreg.sub0, [[PRED_COPY2]], %subreg.sub1
     ; GFX10-NEXT: S_ENDPGM 0, implicit [[REG_SEQUENCE]]
     ; GFX11-LABEL: name: shl_s16_vv_zext_to_s64
     ; GFX11: liveins: $vgpr0, $vgpr1
     ; GFX11-NEXT: {{  $}}
-    ; GFX11-NEXT: [[COPY:%[0-9]+]]:vgpr_32 = COPY $vgpr0
-    ; GFX11-NEXT: [[COPY1:%[0-9]+]]:vgpr_32 = COPY $vgpr1
-    ; GFX11-NEXT: [[V_LSHLREV_B16_t16_e64_:%[0-9]+]]:vgpr_32 = V_LSHLREV_B16_t16_e64 [[COPY1]], [[COPY]], implicit $exec
+    ; GFX11-NEXT: [[PRED_COPY:%[0-9]+]]:vgpr_32 = PRED_COPY $vgpr0
+    ; GFX11-NEXT: [[PRED_COPY1:%[0-9]+]]:vgpr_32 = PRED_COPY $vgpr1
+    ; GFX11-NEXT: [[V_LSHLREV_B16_t16_e64_:%[0-9]+]]:vgpr_32 = V_LSHLREV_B16_t16_e64 [[PRED_COPY1]], [[PRED_COPY]], implicit $exec
     ; GFX11-NEXT: [[S_MOV_B32_:%[0-9]+]]:sreg_32 = S_MOV_B32 0
     ; GFX11-NEXT: [[S_MOV_B32_1:%[0-9]+]]:sreg_32 = S_MOV_B32 65535
     ; GFX11-NEXT: [[V_AND_B32_e64_:%[0-9]+]]:vgpr_32 = V_AND_B32_e64 [[S_MOV_B32_1]], [[V_LSHLREV_B16_t16_e64_]], implicit $exec
-    ; GFX11-NEXT: [[COPY2:%[0-9]+]]:vgpr_32 = COPY [[S_MOV_B32_]]
-    ; GFX11-NEXT: [[REG_SEQUENCE:%[0-9]+]]:vreg_64 = REG_SEQUENCE [[V_AND_B32_e64_]], %subreg.sub0, [[COPY2]], %subreg.sub1
+    ; GFX11-NEXT: [[PRED_COPY2:%[0-9]+]]:vgpr_32 = PRED_COPY [[S_MOV_B32_]]
+    ; GFX11-NEXT: [[REG_SEQUENCE:%[0-9]+]]:vreg_64 = REG_SEQUENCE [[V_AND_B32_e64_]], %subreg.sub0, [[PRED_COPY2]], %subreg.sub1
     ; GFX11-NEXT: S_ENDPGM 0, implicit [[REG_SEQUENCE]]
     %0:vgpr(s32) = COPY $vgpr0
     %1:vgpr(s32) = COPY $vgpr1
