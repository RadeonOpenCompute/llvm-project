; NOTE: Assertions have been autogenerated by utils/update_mir_test_checks.py
; RUN: llc -global-isel -mtriple=amdgcn-mesa-mesa3d -mcpu=tonga -stop-after=instruction-select -o - %s | FileCheck %s
; RUN: llc -global-isel -mtriple=amdgcn-mesa-mesa3d -mcpu=gfx810 -stop-after=instruction-select -o - %s | FileCheck %s

define amdgpu_ps void @raw_buffer_store_format__sgpr_rsrc__vgpr_val__vgpr_voffset__sgpr_soffset_f32(<4 x i32> inreg %rsrc, float %val, i32 %voffset, i32 inreg %soffset) {
  ; CHECK-LABEL: name: raw_buffer_store_format__sgpr_rsrc__vgpr_val__vgpr_voffset__sgpr_soffset_f32
  ; CHECK: bb.1 (%ir-block.0):
  ; CHECK-NEXT:   liveins: $sgpr2, $sgpr3, $sgpr4, $sgpr5, $sgpr6, $vgpr0, $vgpr1
  ; CHECK-NEXT: {{  $}}
<<<<<<< HEAD
  ; CHECK-NEXT:   [[PRED_COPY:%[0-9]+]]:sreg_32 = PRED_COPY $sgpr2
  ; CHECK-NEXT:   [[PRED_COPY1:%[0-9]+]]:sreg_32 = PRED_COPY $sgpr3
  ; CHECK-NEXT:   [[PRED_COPY2:%[0-9]+]]:sreg_32 = PRED_COPY $sgpr4
  ; CHECK-NEXT:   [[PRED_COPY3:%[0-9]+]]:sreg_32 = PRED_COPY $sgpr5
  ; CHECK-NEXT:   [[REG_SEQUENCE:%[0-9]+]]:sgpr_128 = REG_SEQUENCE [[PRED_COPY]], %subreg.sub0, [[PRED_COPY1]], %subreg.sub1, [[PRED_COPY2]], %subreg.sub2, [[PRED_COPY3]], %subreg.sub3
  ; CHECK-NEXT:   [[PRED_COPY4:%[0-9]+]]:vgpr_32 = PRED_COPY $vgpr0
  ; CHECK-NEXT:   [[PRED_COPY5:%[0-9]+]]:vgpr_32 = PRED_COPY $vgpr1
  ; CHECK-NEXT:   [[PRED_COPY6:%[0-9]+]]:sreg_32 = PRED_COPY $sgpr6
  ; CHECK-NEXT:   BUFFER_STORE_FORMAT_X_OFFEN_exact [[PRED_COPY4]], [[PRED_COPY5]], [[REG_SEQUENCE]], [[PRED_COPY6]], 0, 0, 0, implicit $exec :: (dereferenceable store (s32), align 1, addrspace 7)
=======
  ; CHECK-NEXT:   [[COPY:%[0-9]+]]:sreg_32 = COPY $sgpr2
  ; CHECK-NEXT:   [[COPY1:%[0-9]+]]:sreg_32 = COPY $sgpr3
  ; CHECK-NEXT:   [[COPY2:%[0-9]+]]:sreg_32 = COPY $sgpr4
  ; CHECK-NEXT:   [[COPY3:%[0-9]+]]:sreg_32 = COPY $sgpr5
  ; CHECK-NEXT:   [[REG_SEQUENCE:%[0-9]+]]:sgpr_128 = REG_SEQUENCE [[COPY]], %subreg.sub0, [[COPY1]], %subreg.sub1, [[COPY2]], %subreg.sub2, [[COPY3]], %subreg.sub3
  ; CHECK-NEXT:   [[COPY4:%[0-9]+]]:vgpr_32 = COPY $vgpr0
  ; CHECK-NEXT:   [[COPY5:%[0-9]+]]:vgpr_32 = COPY $vgpr1
  ; CHECK-NEXT:   [[COPY6:%[0-9]+]]:sreg_32 = COPY $sgpr6
  ; CHECK-NEXT:   BUFFER_STORE_FORMAT_X_OFFEN_exact [[COPY4]], [[COPY5]], [[REG_SEQUENCE]], [[COPY6]], 0, 0, 0, implicit $exec :: (dereferenceable store (s32), align 1, addrspace 8)
>>>>>>> eadf6db5
  ; CHECK-NEXT:   S_ENDPGM 0
  call void @llvm.amdgcn.raw.buffer.store.format.f32(float %val, <4 x i32> %rsrc, i32 %voffset, i32 %soffset, i32 0)
  ret void
}

define amdgpu_ps void @raw_buffer_store_format__sgpr_rsrc__vgpr_val__voffset_4095__sgpr_soffset_f32(<4 x i32> inreg %rsrc, float %val, i32 inreg %soffset) {
  ; CHECK-LABEL: name: raw_buffer_store_format__sgpr_rsrc__vgpr_val__voffset_4095__sgpr_soffset_f32
  ; CHECK: bb.1 (%ir-block.0):
  ; CHECK-NEXT:   liveins: $sgpr2, $sgpr3, $sgpr4, $sgpr5, $sgpr6, $vgpr0
  ; CHECK-NEXT: {{  $}}
<<<<<<< HEAD
  ; CHECK-NEXT:   [[PRED_COPY:%[0-9]+]]:sreg_32 = PRED_COPY $sgpr2
  ; CHECK-NEXT:   [[PRED_COPY1:%[0-9]+]]:sreg_32 = PRED_COPY $sgpr3
  ; CHECK-NEXT:   [[PRED_COPY2:%[0-9]+]]:sreg_32 = PRED_COPY $sgpr4
  ; CHECK-NEXT:   [[PRED_COPY3:%[0-9]+]]:sreg_32 = PRED_COPY $sgpr5
  ; CHECK-NEXT:   [[REG_SEQUENCE:%[0-9]+]]:sgpr_128 = REG_SEQUENCE [[PRED_COPY]], %subreg.sub0, [[PRED_COPY1]], %subreg.sub1, [[PRED_COPY2]], %subreg.sub2, [[PRED_COPY3]], %subreg.sub3
  ; CHECK-NEXT:   [[PRED_COPY4:%[0-9]+]]:vgpr_32 = PRED_COPY $vgpr0
  ; CHECK-NEXT:   [[PRED_COPY5:%[0-9]+]]:sreg_32 = PRED_COPY $sgpr6
  ; CHECK-NEXT:   BUFFER_STORE_FORMAT_X_OFFSET_exact [[PRED_COPY4]], [[REG_SEQUENCE]], [[PRED_COPY5]], 4095, 0, 0, implicit $exec :: (dereferenceable store (s32), align 1, addrspace 7)
=======
  ; CHECK-NEXT:   [[COPY:%[0-9]+]]:sreg_32 = COPY $sgpr2
  ; CHECK-NEXT:   [[COPY1:%[0-9]+]]:sreg_32 = COPY $sgpr3
  ; CHECK-NEXT:   [[COPY2:%[0-9]+]]:sreg_32 = COPY $sgpr4
  ; CHECK-NEXT:   [[COPY3:%[0-9]+]]:sreg_32 = COPY $sgpr5
  ; CHECK-NEXT:   [[REG_SEQUENCE:%[0-9]+]]:sgpr_128 = REG_SEQUENCE [[COPY]], %subreg.sub0, [[COPY1]], %subreg.sub1, [[COPY2]], %subreg.sub2, [[COPY3]], %subreg.sub3
  ; CHECK-NEXT:   [[COPY4:%[0-9]+]]:vgpr_32 = COPY $vgpr0
  ; CHECK-NEXT:   [[COPY5:%[0-9]+]]:sreg_32 = COPY $sgpr6
  ; CHECK-NEXT:   BUFFER_STORE_FORMAT_X_OFFSET_exact [[COPY4]], [[REG_SEQUENCE]], [[COPY5]], 4095, 0, 0, implicit $exec :: (dereferenceable store (s32), align 1, addrspace 8)
>>>>>>> eadf6db5
  ; CHECK-NEXT:   S_ENDPGM 0
  call void @llvm.amdgcn.raw.buffer.store.format.f32(float %val, <4 x i32> %rsrc, i32 4095, i32 %soffset, i32 0)
  ret void
}

define amdgpu_ps void @raw_buffer_store_format__sgpr_rsrc__vgpr_val__vgpr_voffset__sgpr_soffset_v2f32(<4 x i32> inreg %rsrc, <2 x float> %val, i32 %voffset, i32 inreg %soffset) {
  ; CHECK-LABEL: name: raw_buffer_store_format__sgpr_rsrc__vgpr_val__vgpr_voffset__sgpr_soffset_v2f32
  ; CHECK: bb.1 (%ir-block.0):
  ; CHECK-NEXT:   liveins: $sgpr2, $sgpr3, $sgpr4, $sgpr5, $sgpr6, $vgpr0, $vgpr1, $vgpr2
  ; CHECK-NEXT: {{  $}}
<<<<<<< HEAD
  ; CHECK-NEXT:   [[PRED_COPY:%[0-9]+]]:sreg_32 = PRED_COPY $sgpr2
  ; CHECK-NEXT:   [[PRED_COPY1:%[0-9]+]]:sreg_32 = PRED_COPY $sgpr3
  ; CHECK-NEXT:   [[PRED_COPY2:%[0-9]+]]:sreg_32 = PRED_COPY $sgpr4
  ; CHECK-NEXT:   [[PRED_COPY3:%[0-9]+]]:sreg_32 = PRED_COPY $sgpr5
  ; CHECK-NEXT:   [[REG_SEQUENCE:%[0-9]+]]:sgpr_128 = REG_SEQUENCE [[PRED_COPY]], %subreg.sub0, [[PRED_COPY1]], %subreg.sub1, [[PRED_COPY2]], %subreg.sub2, [[PRED_COPY3]], %subreg.sub3
  ; CHECK-NEXT:   [[PRED_COPY4:%[0-9]+]]:vgpr_32 = PRED_COPY $vgpr0
  ; CHECK-NEXT:   [[PRED_COPY5:%[0-9]+]]:vgpr_32 = PRED_COPY $vgpr1
  ; CHECK-NEXT:   [[REG_SEQUENCE1:%[0-9]+]]:vreg_64 = REG_SEQUENCE [[PRED_COPY4]], %subreg.sub0, [[PRED_COPY5]], %subreg.sub1
  ; CHECK-NEXT:   [[PRED_COPY6:%[0-9]+]]:vgpr_32 = PRED_COPY $vgpr2
  ; CHECK-NEXT:   [[PRED_COPY7:%[0-9]+]]:sreg_32 = PRED_COPY $sgpr6
  ; CHECK-NEXT:   BUFFER_STORE_FORMAT_XY_OFFEN_exact [[REG_SEQUENCE1]], [[PRED_COPY6]], [[REG_SEQUENCE]], [[PRED_COPY7]], 0, 0, 0, implicit $exec :: (dereferenceable store (<2 x s32>), align 1, addrspace 7)
=======
  ; CHECK-NEXT:   [[COPY:%[0-9]+]]:sreg_32 = COPY $sgpr2
  ; CHECK-NEXT:   [[COPY1:%[0-9]+]]:sreg_32 = COPY $sgpr3
  ; CHECK-NEXT:   [[COPY2:%[0-9]+]]:sreg_32 = COPY $sgpr4
  ; CHECK-NEXT:   [[COPY3:%[0-9]+]]:sreg_32 = COPY $sgpr5
  ; CHECK-NEXT:   [[REG_SEQUENCE:%[0-9]+]]:sgpr_128 = REG_SEQUENCE [[COPY]], %subreg.sub0, [[COPY1]], %subreg.sub1, [[COPY2]], %subreg.sub2, [[COPY3]], %subreg.sub3
  ; CHECK-NEXT:   [[COPY4:%[0-9]+]]:vgpr_32 = COPY $vgpr0
  ; CHECK-NEXT:   [[COPY5:%[0-9]+]]:vgpr_32 = COPY $vgpr1
  ; CHECK-NEXT:   [[REG_SEQUENCE1:%[0-9]+]]:vreg_64 = REG_SEQUENCE [[COPY4]], %subreg.sub0, [[COPY5]], %subreg.sub1
  ; CHECK-NEXT:   [[COPY6:%[0-9]+]]:vgpr_32 = COPY $vgpr2
  ; CHECK-NEXT:   [[COPY7:%[0-9]+]]:sreg_32 = COPY $sgpr6
  ; CHECK-NEXT:   BUFFER_STORE_FORMAT_XY_OFFEN_exact [[REG_SEQUENCE1]], [[COPY6]], [[REG_SEQUENCE]], [[COPY7]], 0, 0, 0, implicit $exec :: (dereferenceable store (<2 x s32>), align 1, addrspace 8)
>>>>>>> eadf6db5
  ; CHECK-NEXT:   S_ENDPGM 0
  call void @llvm.amdgcn.raw.buffer.store.format.v2f32(<2 x float> %val, <4 x i32> %rsrc, i32 %voffset, i32 %soffset, i32 0)
  ret void
}

define amdgpu_ps void @raw_buffer_store_format__sgpr_rsrc__vgpr_val__vgpr_voffset__sgpr_soffset_v3f32(<4 x i32> inreg %rsrc, <3 x float> %val, i32 %voffset, i32 inreg %soffset) {
  ; CHECK-LABEL: name: raw_buffer_store_format__sgpr_rsrc__vgpr_val__vgpr_voffset__sgpr_soffset_v3f32
  ; CHECK: bb.1 (%ir-block.0):
  ; CHECK-NEXT:   liveins: $sgpr2, $sgpr3, $sgpr4, $sgpr5, $sgpr6, $vgpr0, $vgpr1, $vgpr2, $vgpr3
  ; CHECK-NEXT: {{  $}}
<<<<<<< HEAD
  ; CHECK-NEXT:   [[PRED_COPY:%[0-9]+]]:sreg_32 = PRED_COPY $sgpr2
  ; CHECK-NEXT:   [[PRED_COPY1:%[0-9]+]]:sreg_32 = PRED_COPY $sgpr3
  ; CHECK-NEXT:   [[PRED_COPY2:%[0-9]+]]:sreg_32 = PRED_COPY $sgpr4
  ; CHECK-NEXT:   [[PRED_COPY3:%[0-9]+]]:sreg_32 = PRED_COPY $sgpr5
  ; CHECK-NEXT:   [[REG_SEQUENCE:%[0-9]+]]:sgpr_128 = REG_SEQUENCE [[PRED_COPY]], %subreg.sub0, [[PRED_COPY1]], %subreg.sub1, [[PRED_COPY2]], %subreg.sub2, [[PRED_COPY3]], %subreg.sub3
  ; CHECK-NEXT:   [[PRED_COPY4:%[0-9]+]]:vgpr_32 = PRED_COPY $vgpr0
  ; CHECK-NEXT:   [[PRED_COPY5:%[0-9]+]]:vgpr_32 = PRED_COPY $vgpr1
  ; CHECK-NEXT:   [[PRED_COPY6:%[0-9]+]]:vgpr_32 = PRED_COPY $vgpr2
  ; CHECK-NEXT:   [[REG_SEQUENCE1:%[0-9]+]]:vreg_96 = REG_SEQUENCE [[PRED_COPY4]], %subreg.sub0, [[PRED_COPY5]], %subreg.sub1, [[PRED_COPY6]], %subreg.sub2
  ; CHECK-NEXT:   [[PRED_COPY7:%[0-9]+]]:vgpr_32 = PRED_COPY $vgpr3
  ; CHECK-NEXT:   [[PRED_COPY8:%[0-9]+]]:sreg_32 = PRED_COPY $sgpr6
  ; CHECK-NEXT:   BUFFER_STORE_FORMAT_XYZ_OFFEN_exact [[REG_SEQUENCE1]], [[PRED_COPY7]], [[REG_SEQUENCE]], [[PRED_COPY8]], 0, 0, 0, implicit $exec :: (dereferenceable store (<3 x s32>), align 1, addrspace 7)
=======
  ; CHECK-NEXT:   [[COPY:%[0-9]+]]:sreg_32 = COPY $sgpr2
  ; CHECK-NEXT:   [[COPY1:%[0-9]+]]:sreg_32 = COPY $sgpr3
  ; CHECK-NEXT:   [[COPY2:%[0-9]+]]:sreg_32 = COPY $sgpr4
  ; CHECK-NEXT:   [[COPY3:%[0-9]+]]:sreg_32 = COPY $sgpr5
  ; CHECK-NEXT:   [[REG_SEQUENCE:%[0-9]+]]:sgpr_128 = REG_SEQUENCE [[COPY]], %subreg.sub0, [[COPY1]], %subreg.sub1, [[COPY2]], %subreg.sub2, [[COPY3]], %subreg.sub3
  ; CHECK-NEXT:   [[COPY4:%[0-9]+]]:vgpr_32 = COPY $vgpr0
  ; CHECK-NEXT:   [[COPY5:%[0-9]+]]:vgpr_32 = COPY $vgpr1
  ; CHECK-NEXT:   [[COPY6:%[0-9]+]]:vgpr_32 = COPY $vgpr2
  ; CHECK-NEXT:   [[REG_SEQUENCE1:%[0-9]+]]:vreg_96 = REG_SEQUENCE [[COPY4]], %subreg.sub0, [[COPY5]], %subreg.sub1, [[COPY6]], %subreg.sub2
  ; CHECK-NEXT:   [[COPY7:%[0-9]+]]:vgpr_32 = COPY $vgpr3
  ; CHECK-NEXT:   [[COPY8:%[0-9]+]]:sreg_32 = COPY $sgpr6
  ; CHECK-NEXT:   BUFFER_STORE_FORMAT_XYZ_OFFEN_exact [[REG_SEQUENCE1]], [[COPY7]], [[REG_SEQUENCE]], [[COPY8]], 0, 0, 0, implicit $exec :: (dereferenceable store (<3 x s32>), align 1, addrspace 8)
>>>>>>> eadf6db5
  ; CHECK-NEXT:   S_ENDPGM 0
  call void @llvm.amdgcn.raw.buffer.store.format.v3f32(<3 x float> %val, <4 x i32> %rsrc, i32 %voffset, i32 %soffset, i32 0)
  ret void
}

define amdgpu_ps void @raw_buffer_store_format__sgpr_rsrc__vgpr_val__vgpr_voffset__sgpr_soffset_v4f32(<4 x i32> inreg %rsrc, <4 x float> %val, i32 %voffset, i32 inreg %soffset) {
  ; CHECK-LABEL: name: raw_buffer_store_format__sgpr_rsrc__vgpr_val__vgpr_voffset__sgpr_soffset_v4f32
  ; CHECK: bb.1 (%ir-block.0):
  ; CHECK-NEXT:   liveins: $sgpr2, $sgpr3, $sgpr4, $sgpr5, $sgpr6, $vgpr0, $vgpr1, $vgpr2, $vgpr3, $vgpr4
  ; CHECK-NEXT: {{  $}}
<<<<<<< HEAD
  ; CHECK-NEXT:   [[PRED_COPY:%[0-9]+]]:sreg_32 = PRED_COPY $sgpr2
  ; CHECK-NEXT:   [[PRED_COPY1:%[0-9]+]]:sreg_32 = PRED_COPY $sgpr3
  ; CHECK-NEXT:   [[PRED_COPY2:%[0-9]+]]:sreg_32 = PRED_COPY $sgpr4
  ; CHECK-NEXT:   [[PRED_COPY3:%[0-9]+]]:sreg_32 = PRED_COPY $sgpr5
  ; CHECK-NEXT:   [[REG_SEQUENCE:%[0-9]+]]:sgpr_128 = REG_SEQUENCE [[PRED_COPY]], %subreg.sub0, [[PRED_COPY1]], %subreg.sub1, [[PRED_COPY2]], %subreg.sub2, [[PRED_COPY3]], %subreg.sub3
  ; CHECK-NEXT:   [[PRED_COPY4:%[0-9]+]]:vgpr_32 = PRED_COPY $vgpr0
  ; CHECK-NEXT:   [[PRED_COPY5:%[0-9]+]]:vgpr_32 = PRED_COPY $vgpr1
  ; CHECK-NEXT:   [[PRED_COPY6:%[0-9]+]]:vgpr_32 = PRED_COPY $vgpr2
  ; CHECK-NEXT:   [[PRED_COPY7:%[0-9]+]]:vgpr_32 = PRED_COPY $vgpr3
  ; CHECK-NEXT:   [[REG_SEQUENCE1:%[0-9]+]]:vreg_128 = REG_SEQUENCE [[PRED_COPY4]], %subreg.sub0, [[PRED_COPY5]], %subreg.sub1, [[PRED_COPY6]], %subreg.sub2, [[PRED_COPY7]], %subreg.sub3
  ; CHECK-NEXT:   [[PRED_COPY8:%[0-9]+]]:vgpr_32 = PRED_COPY $vgpr4
  ; CHECK-NEXT:   [[PRED_COPY9:%[0-9]+]]:sreg_32 = PRED_COPY $sgpr6
  ; CHECK-NEXT:   BUFFER_STORE_FORMAT_XYZW_OFFEN_exact [[REG_SEQUENCE1]], [[PRED_COPY8]], [[REG_SEQUENCE]], [[PRED_COPY9]], 0, 0, 0, implicit $exec :: (dereferenceable store (<4 x s32>), align 1, addrspace 7)
=======
  ; CHECK-NEXT:   [[COPY:%[0-9]+]]:sreg_32 = COPY $sgpr2
  ; CHECK-NEXT:   [[COPY1:%[0-9]+]]:sreg_32 = COPY $sgpr3
  ; CHECK-NEXT:   [[COPY2:%[0-9]+]]:sreg_32 = COPY $sgpr4
  ; CHECK-NEXT:   [[COPY3:%[0-9]+]]:sreg_32 = COPY $sgpr5
  ; CHECK-NEXT:   [[REG_SEQUENCE:%[0-9]+]]:sgpr_128 = REG_SEQUENCE [[COPY]], %subreg.sub0, [[COPY1]], %subreg.sub1, [[COPY2]], %subreg.sub2, [[COPY3]], %subreg.sub3
  ; CHECK-NEXT:   [[COPY4:%[0-9]+]]:vgpr_32 = COPY $vgpr0
  ; CHECK-NEXT:   [[COPY5:%[0-9]+]]:vgpr_32 = COPY $vgpr1
  ; CHECK-NEXT:   [[COPY6:%[0-9]+]]:vgpr_32 = COPY $vgpr2
  ; CHECK-NEXT:   [[COPY7:%[0-9]+]]:vgpr_32 = COPY $vgpr3
  ; CHECK-NEXT:   [[REG_SEQUENCE1:%[0-9]+]]:vreg_128 = REG_SEQUENCE [[COPY4]], %subreg.sub0, [[COPY5]], %subreg.sub1, [[COPY6]], %subreg.sub2, [[COPY7]], %subreg.sub3
  ; CHECK-NEXT:   [[COPY8:%[0-9]+]]:vgpr_32 = COPY $vgpr4
  ; CHECK-NEXT:   [[COPY9:%[0-9]+]]:sreg_32 = COPY $sgpr6
  ; CHECK-NEXT:   BUFFER_STORE_FORMAT_XYZW_OFFEN_exact [[REG_SEQUENCE1]], [[COPY8]], [[REG_SEQUENCE]], [[COPY9]], 0, 0, 0, implicit $exec :: (dereferenceable store (<4 x s32>), align 1, addrspace 8)
>>>>>>> eadf6db5
  ; CHECK-NEXT:   S_ENDPGM 0
  call void @llvm.amdgcn.raw.buffer.store.format.v4f32(<4 x float> %val, <4 x i32> %rsrc, i32 %voffset, i32 %soffset, i32 0)
  ret void
}

define amdgpu_ps void @raw_buffer_store_format__vgpr_rsrc__vgpr_val__vgpr_voffset__sgpr_soffset_v4f32(<4 x i32> %rsrc, <4 x float> %val, i32 %voffset, i32 inreg %soffset) {
  ; CHECK-LABEL: name: raw_buffer_store_format__vgpr_rsrc__vgpr_val__vgpr_voffset__sgpr_soffset_v4f32
  ; CHECK: bb.1 (%ir-block.0):
  ; CHECK-NEXT:   successors: %bb.2(0x80000000)
  ; CHECK-NEXT:   liveins: $sgpr2, $vgpr0, $vgpr1, $vgpr2, $vgpr3, $vgpr4, $vgpr5, $vgpr6, $vgpr7, $vgpr8
  ; CHECK-NEXT: {{  $}}
  ; CHECK-NEXT:   [[PRED_COPY:%[0-9]+]]:vgpr_32 = PRED_COPY $vgpr0
  ; CHECK-NEXT:   [[PRED_COPY1:%[0-9]+]]:vgpr_32 = PRED_COPY $vgpr1
  ; CHECK-NEXT:   [[PRED_COPY2:%[0-9]+]]:vgpr_32 = PRED_COPY $vgpr2
  ; CHECK-NEXT:   [[PRED_COPY3:%[0-9]+]]:vgpr_32 = PRED_COPY $vgpr3
  ; CHECK-NEXT:   [[REG_SEQUENCE:%[0-9]+]]:vreg_128 = REG_SEQUENCE [[PRED_COPY]], %subreg.sub0, [[PRED_COPY1]], %subreg.sub1, [[PRED_COPY2]], %subreg.sub2, [[PRED_COPY3]], %subreg.sub3
  ; CHECK-NEXT:   [[PRED_COPY4:%[0-9]+]]:vgpr_32 = PRED_COPY $vgpr4
  ; CHECK-NEXT:   [[PRED_COPY5:%[0-9]+]]:vgpr_32 = PRED_COPY $vgpr5
  ; CHECK-NEXT:   [[PRED_COPY6:%[0-9]+]]:vgpr_32 = PRED_COPY $vgpr6
  ; CHECK-NEXT:   [[PRED_COPY7:%[0-9]+]]:vgpr_32 = PRED_COPY $vgpr7
  ; CHECK-NEXT:   [[REG_SEQUENCE1:%[0-9]+]]:vreg_128 = REG_SEQUENCE [[PRED_COPY4]], %subreg.sub0, [[PRED_COPY5]], %subreg.sub1, [[PRED_COPY6]], %subreg.sub2, [[PRED_COPY7]], %subreg.sub3
  ; CHECK-NEXT:   [[PRED_COPY8:%[0-9]+]]:vgpr_32 = PRED_COPY $vgpr8
  ; CHECK-NEXT:   [[PRED_COPY9:%[0-9]+]]:sreg_32 = PRED_COPY $sgpr2
  ; CHECK-NEXT:   [[S_MOV_B64_:%[0-9]+]]:sreg_64_xexec = S_MOV_B64 $exec
  ; CHECK-NEXT: {{  $}}
  ; CHECK-NEXT: bb.2:
  ; CHECK-NEXT:   successors: %bb.3(0x80000000)
  ; CHECK-NEXT: {{  $}}
  ; CHECK-NEXT:   [[V_READFIRSTLANE_B32_:%[0-9]+]]:sreg_32 = V_READFIRSTLANE_B32 [[PRED_COPY]], implicit $exec
  ; CHECK-NEXT:   [[V_READFIRSTLANE_B32_1:%[0-9]+]]:sreg_32 = V_READFIRSTLANE_B32 [[PRED_COPY1]], implicit $exec
  ; CHECK-NEXT:   [[V_READFIRSTLANE_B32_2:%[0-9]+]]:sreg_32 = V_READFIRSTLANE_B32 [[PRED_COPY2]], implicit $exec
  ; CHECK-NEXT:   [[V_READFIRSTLANE_B32_3:%[0-9]+]]:sreg_32 = V_READFIRSTLANE_B32 [[PRED_COPY3]], implicit $exec
  ; CHECK-NEXT:   [[REG_SEQUENCE2:%[0-9]+]]:sgpr_128 = REG_SEQUENCE [[V_READFIRSTLANE_B32_]], %subreg.sub0, [[V_READFIRSTLANE_B32_1]], %subreg.sub1, [[V_READFIRSTLANE_B32_2]], %subreg.sub2, [[V_READFIRSTLANE_B32_3]], %subreg.sub3
  ; CHECK-NEXT:   [[PRED_COPY10:%[0-9]+]]:vreg_64 = PRED_COPY [[REG_SEQUENCE]].sub0_sub1
  ; CHECK-NEXT:   [[PRED_COPY11:%[0-9]+]]:vreg_64 = PRED_COPY [[REG_SEQUENCE]].sub2_sub3
  ; CHECK-NEXT:   [[PRED_COPY12:%[0-9]+]]:sreg_64 = PRED_COPY [[REG_SEQUENCE2]].sub0_sub1
  ; CHECK-NEXT:   [[PRED_COPY13:%[0-9]+]]:sreg_64 = PRED_COPY [[REG_SEQUENCE2]].sub2_sub3
  ; CHECK-NEXT:   [[V_CMP_EQ_U64_e64_:%[0-9]+]]:sreg_64_xexec = V_CMP_EQ_U64_e64 [[PRED_COPY12]], [[PRED_COPY10]], implicit $exec
  ; CHECK-NEXT:   [[V_CMP_EQ_U64_e64_1:%[0-9]+]]:sreg_64_xexec = V_CMP_EQ_U64_e64 [[PRED_COPY13]], [[PRED_COPY11]], implicit $exec
  ; CHECK-NEXT:   [[S_AND_B64_:%[0-9]+]]:sreg_64_xexec = S_AND_B64 [[V_CMP_EQ_U64_e64_]], [[V_CMP_EQ_U64_e64_1]], implicit-def $scc
  ; CHECK-NEXT:   [[S_AND_SAVEEXEC_B64_:%[0-9]+]]:sreg_64_xexec = S_AND_SAVEEXEC_B64 killed [[S_AND_B64_]], implicit-def $exec, implicit-def $scc, implicit $exec
  ; CHECK-NEXT: {{  $}}
  ; CHECK-NEXT: bb.3:
  ; CHECK-NEXT:   successors: %bb.4(0x40000000), %bb.2(0x40000000)
  ; CHECK-NEXT: {{  $}}
<<<<<<< HEAD
  ; CHECK-NEXT:   BUFFER_STORE_FORMAT_XYZW_OFFEN_exact [[REG_SEQUENCE1]], [[PRED_COPY8]], [[REG_SEQUENCE2]], [[PRED_COPY9]], 0, 0, 0, implicit $exec :: (dereferenceable store (<4 x s32>), align 1, addrspace 7)
=======
  ; CHECK-NEXT:   BUFFER_STORE_FORMAT_XYZW_OFFEN_exact [[REG_SEQUENCE1]], [[COPY8]], [[REG_SEQUENCE2]], [[COPY9]], 0, 0, 0, implicit $exec :: (dereferenceable store (<4 x s32>), align 1, addrspace 8)
>>>>>>> eadf6db5
  ; CHECK-NEXT:   $exec = S_XOR_B64_term $exec, [[S_AND_SAVEEXEC_B64_]], implicit-def $scc
  ; CHECK-NEXT:   SI_WATERFALL_LOOP %bb.2, implicit $exec
  ; CHECK-NEXT: {{  $}}
  ; CHECK-NEXT: bb.4:
  ; CHECK-NEXT:   successors: %bb.5(0x80000000)
  ; CHECK-NEXT: {{  $}}
  ; CHECK-NEXT:   $exec = S_MOV_B64_term [[S_MOV_B64_]]
  ; CHECK-NEXT: {{  $}}
  ; CHECK-NEXT: bb.5:
  ; CHECK-NEXT:   S_ENDPGM 0
  call void @llvm.amdgcn.raw.buffer.store.format.v4f32(<4 x float> %val, <4 x i32> %rsrc, i32 %voffset, i32 %soffset, i32 0)
  ret void
}

define amdgpu_ps void @raw_buffer_store_format__sgpr_rsrc__vgpr_val__vgpr_voffset__sgpr_soffset_v2f32_soffset4095(<4 x i32> inreg %rsrc, <2 x float> %val, i32 %voffset, i32 inreg %soffset) {
  ; CHECK-LABEL: name: raw_buffer_store_format__sgpr_rsrc__vgpr_val__vgpr_voffset__sgpr_soffset_v2f32_soffset4095
  ; CHECK: bb.1 (%ir-block.0):
  ; CHECK-NEXT:   liveins: $sgpr2, $sgpr3, $sgpr4, $sgpr5, $sgpr6, $vgpr0, $vgpr1, $vgpr2
  ; CHECK-NEXT: {{  $}}
  ; CHECK-NEXT:   [[PRED_COPY:%[0-9]+]]:sreg_32 = PRED_COPY $sgpr2
  ; CHECK-NEXT:   [[PRED_COPY1:%[0-9]+]]:sreg_32 = PRED_COPY $sgpr3
  ; CHECK-NEXT:   [[PRED_COPY2:%[0-9]+]]:sreg_32 = PRED_COPY $sgpr4
  ; CHECK-NEXT:   [[PRED_COPY3:%[0-9]+]]:sreg_32 = PRED_COPY $sgpr5
  ; CHECK-NEXT:   [[REG_SEQUENCE:%[0-9]+]]:sgpr_128 = REG_SEQUENCE [[PRED_COPY]], %subreg.sub0, [[PRED_COPY1]], %subreg.sub1, [[PRED_COPY2]], %subreg.sub2, [[PRED_COPY3]], %subreg.sub3
  ; CHECK-NEXT:   [[PRED_COPY4:%[0-9]+]]:vgpr_32 = PRED_COPY $vgpr0
  ; CHECK-NEXT:   [[PRED_COPY5:%[0-9]+]]:vgpr_32 = PRED_COPY $vgpr1
  ; CHECK-NEXT:   [[REG_SEQUENCE1:%[0-9]+]]:vreg_64 = REG_SEQUENCE [[PRED_COPY4]], %subreg.sub0, [[PRED_COPY5]], %subreg.sub1
  ; CHECK-NEXT:   [[PRED_COPY6:%[0-9]+]]:vgpr_32 = PRED_COPY $vgpr2
  ; CHECK-NEXT:   [[S_MOV_B32_:%[0-9]+]]:sreg_32 = S_MOV_B32 4095
<<<<<<< HEAD
  ; CHECK-NEXT:   BUFFER_STORE_FORMAT_XY_OFFEN_exact [[REG_SEQUENCE1]], [[PRED_COPY6]], [[REG_SEQUENCE]], [[S_MOV_B32_]], 0, 0, 0, implicit $exec :: (dereferenceable store (<2 x s32>), align 1, addrspace 7)
=======
  ; CHECK-NEXT:   BUFFER_STORE_FORMAT_XY_OFFEN_exact [[REG_SEQUENCE1]], [[COPY6]], [[REG_SEQUENCE]], [[S_MOV_B32_]], 0, 0, 0, implicit $exec :: (dereferenceable store (<2 x s32>), align 1, addrspace 8)
>>>>>>> eadf6db5
  ; CHECK-NEXT:   S_ENDPGM 0
  call void @llvm.amdgcn.raw.buffer.store.format.v2f32(<2 x float> %val, <4 x i32> %rsrc, i32 %voffset, i32 4095, i32 0)
  ret void
}

define amdgpu_ps void @raw_buffer_store_format__sgpr_rsrc__vgpr_val__vgpr_voffset__sgpr_soffset_v2f32_soffset4096(<4 x i32> inreg %rsrc, <2 x float> %val, i32 %voffset, i32 inreg %soffset) {
  ; CHECK-LABEL: name: raw_buffer_store_format__sgpr_rsrc__vgpr_val__vgpr_voffset__sgpr_soffset_v2f32_soffset4096
  ; CHECK: bb.1 (%ir-block.0):
  ; CHECK-NEXT:   liveins: $sgpr2, $sgpr3, $sgpr4, $sgpr5, $sgpr6, $vgpr0, $vgpr1, $vgpr2
  ; CHECK-NEXT: {{  $}}
  ; CHECK-NEXT:   [[PRED_COPY:%[0-9]+]]:sreg_32 = PRED_COPY $sgpr2
  ; CHECK-NEXT:   [[PRED_COPY1:%[0-9]+]]:sreg_32 = PRED_COPY $sgpr3
  ; CHECK-NEXT:   [[PRED_COPY2:%[0-9]+]]:sreg_32 = PRED_COPY $sgpr4
  ; CHECK-NEXT:   [[PRED_COPY3:%[0-9]+]]:sreg_32 = PRED_COPY $sgpr5
  ; CHECK-NEXT:   [[REG_SEQUENCE:%[0-9]+]]:sgpr_128 = REG_SEQUENCE [[PRED_COPY]], %subreg.sub0, [[PRED_COPY1]], %subreg.sub1, [[PRED_COPY2]], %subreg.sub2, [[PRED_COPY3]], %subreg.sub3
  ; CHECK-NEXT:   [[PRED_COPY4:%[0-9]+]]:vgpr_32 = PRED_COPY $vgpr0
  ; CHECK-NEXT:   [[PRED_COPY5:%[0-9]+]]:vgpr_32 = PRED_COPY $vgpr1
  ; CHECK-NEXT:   [[REG_SEQUENCE1:%[0-9]+]]:vreg_64 = REG_SEQUENCE [[PRED_COPY4]], %subreg.sub0, [[PRED_COPY5]], %subreg.sub1
  ; CHECK-NEXT:   [[PRED_COPY6:%[0-9]+]]:vgpr_32 = PRED_COPY $vgpr2
  ; CHECK-NEXT:   [[S_MOV_B32_:%[0-9]+]]:sreg_32 = S_MOV_B32 4096
<<<<<<< HEAD
  ; CHECK-NEXT:   BUFFER_STORE_FORMAT_XY_OFFEN_exact [[REG_SEQUENCE1]], [[PRED_COPY6]], [[REG_SEQUENCE]], [[S_MOV_B32_]], 0, 0, 0, implicit $exec :: (dereferenceable store (<2 x s32>), align 1, addrspace 7)
=======
  ; CHECK-NEXT:   BUFFER_STORE_FORMAT_XY_OFFEN_exact [[REG_SEQUENCE1]], [[COPY6]], [[REG_SEQUENCE]], [[S_MOV_B32_]], 0, 0, 0, implicit $exec :: (dereferenceable store (<2 x s32>), align 1, addrspace 8)
>>>>>>> eadf6db5
  ; CHECK-NEXT:   S_ENDPGM 0
  call void @llvm.amdgcn.raw.buffer.store.format.v2f32(<2 x float> %val, <4 x i32> %rsrc, i32 %voffset, i32 4096, i32 0)
  ret void
}

define amdgpu_ps void @raw_buffer_store_format__sgpr_rsrc__vgpr_val__vgpr_voffset__sgpr_soffset_v2f32_voffset_add_16(<4 x i32> inreg %rsrc, <2 x float> %val, i32 %voffset, i32 inreg %soffset) {
  ; CHECK-LABEL: name: raw_buffer_store_format__sgpr_rsrc__vgpr_val__vgpr_voffset__sgpr_soffset_v2f32_voffset_add_16
  ; CHECK: bb.1 (%ir-block.0):
  ; CHECK-NEXT:   liveins: $sgpr2, $sgpr3, $sgpr4, $sgpr5, $sgpr6, $vgpr0, $vgpr1, $vgpr2
  ; CHECK-NEXT: {{  $}}
<<<<<<< HEAD
  ; CHECK-NEXT:   [[PRED_COPY:%[0-9]+]]:sreg_32 = PRED_COPY $sgpr2
  ; CHECK-NEXT:   [[PRED_COPY1:%[0-9]+]]:sreg_32 = PRED_COPY $sgpr3
  ; CHECK-NEXT:   [[PRED_COPY2:%[0-9]+]]:sreg_32 = PRED_COPY $sgpr4
  ; CHECK-NEXT:   [[PRED_COPY3:%[0-9]+]]:sreg_32 = PRED_COPY $sgpr5
  ; CHECK-NEXT:   [[REG_SEQUENCE:%[0-9]+]]:sgpr_128 = REG_SEQUENCE [[PRED_COPY]], %subreg.sub0, [[PRED_COPY1]], %subreg.sub1, [[PRED_COPY2]], %subreg.sub2, [[PRED_COPY3]], %subreg.sub3
  ; CHECK-NEXT:   [[PRED_COPY4:%[0-9]+]]:vgpr_32 = PRED_COPY $vgpr0
  ; CHECK-NEXT:   [[PRED_COPY5:%[0-9]+]]:vgpr_32 = PRED_COPY $vgpr1
  ; CHECK-NEXT:   [[REG_SEQUENCE1:%[0-9]+]]:vreg_64 = REG_SEQUENCE [[PRED_COPY4]], %subreg.sub0, [[PRED_COPY5]], %subreg.sub1
  ; CHECK-NEXT:   [[PRED_COPY6:%[0-9]+]]:vgpr_32 = PRED_COPY $vgpr2
  ; CHECK-NEXT:   [[PRED_COPY7:%[0-9]+]]:sreg_32 = PRED_COPY $sgpr6
  ; CHECK-NEXT:   BUFFER_STORE_FORMAT_XY_OFFEN_exact [[REG_SEQUENCE1]], [[PRED_COPY6]], [[REG_SEQUENCE]], [[PRED_COPY7]], 16, 0, 0, implicit $exec :: (dereferenceable store (<2 x s32>), align 1, addrspace 7)
=======
  ; CHECK-NEXT:   [[COPY:%[0-9]+]]:sreg_32 = COPY $sgpr2
  ; CHECK-NEXT:   [[COPY1:%[0-9]+]]:sreg_32 = COPY $sgpr3
  ; CHECK-NEXT:   [[COPY2:%[0-9]+]]:sreg_32 = COPY $sgpr4
  ; CHECK-NEXT:   [[COPY3:%[0-9]+]]:sreg_32 = COPY $sgpr5
  ; CHECK-NEXT:   [[REG_SEQUENCE:%[0-9]+]]:sgpr_128 = REG_SEQUENCE [[COPY]], %subreg.sub0, [[COPY1]], %subreg.sub1, [[COPY2]], %subreg.sub2, [[COPY3]], %subreg.sub3
  ; CHECK-NEXT:   [[COPY4:%[0-9]+]]:vgpr_32 = COPY $vgpr0
  ; CHECK-NEXT:   [[COPY5:%[0-9]+]]:vgpr_32 = COPY $vgpr1
  ; CHECK-NEXT:   [[REG_SEQUENCE1:%[0-9]+]]:vreg_64 = REG_SEQUENCE [[COPY4]], %subreg.sub0, [[COPY5]], %subreg.sub1
  ; CHECK-NEXT:   [[COPY6:%[0-9]+]]:vgpr_32 = COPY $vgpr2
  ; CHECK-NEXT:   [[COPY7:%[0-9]+]]:sreg_32 = COPY $sgpr6
  ; CHECK-NEXT:   BUFFER_STORE_FORMAT_XY_OFFEN_exact [[REG_SEQUENCE1]], [[COPY6]], [[REG_SEQUENCE]], [[COPY7]], 16, 0, 0, implicit $exec :: (dereferenceable store (<2 x s32>), align 1, addrspace 8)
>>>>>>> eadf6db5
  ; CHECK-NEXT:   S_ENDPGM 0
  %voffset.add = add i32 %voffset, 16
  call void @llvm.amdgcn.raw.buffer.store.format.v2f32(<2 x float> %val, <4 x i32> %rsrc, i32 %voffset.add, i32 %soffset, i32 0)
  ret void
}

define amdgpu_ps void @raw_buffer_store_format__sgpr_rsrc__vgpr_val__vgpr_voffset__sgpr_soffset_v2f32_voffset_add_4095(<4 x i32> inreg %rsrc, <2 x float> %val, i32 %voffset, i32 inreg %soffset) {
  ; CHECK-LABEL: name: raw_buffer_store_format__sgpr_rsrc__vgpr_val__vgpr_voffset__sgpr_soffset_v2f32_voffset_add_4095
  ; CHECK: bb.1 (%ir-block.0):
  ; CHECK-NEXT:   liveins: $sgpr2, $sgpr3, $sgpr4, $sgpr5, $sgpr6, $vgpr0, $vgpr1, $vgpr2
  ; CHECK-NEXT: {{  $}}
<<<<<<< HEAD
  ; CHECK-NEXT:   [[PRED_COPY:%[0-9]+]]:sreg_32 = PRED_COPY $sgpr2
  ; CHECK-NEXT:   [[PRED_COPY1:%[0-9]+]]:sreg_32 = PRED_COPY $sgpr3
  ; CHECK-NEXT:   [[PRED_COPY2:%[0-9]+]]:sreg_32 = PRED_COPY $sgpr4
  ; CHECK-NEXT:   [[PRED_COPY3:%[0-9]+]]:sreg_32 = PRED_COPY $sgpr5
  ; CHECK-NEXT:   [[REG_SEQUENCE:%[0-9]+]]:sgpr_128 = REG_SEQUENCE [[PRED_COPY]], %subreg.sub0, [[PRED_COPY1]], %subreg.sub1, [[PRED_COPY2]], %subreg.sub2, [[PRED_COPY3]], %subreg.sub3
  ; CHECK-NEXT:   [[PRED_COPY4:%[0-9]+]]:vgpr_32 = PRED_COPY $vgpr0
  ; CHECK-NEXT:   [[PRED_COPY5:%[0-9]+]]:vgpr_32 = PRED_COPY $vgpr1
  ; CHECK-NEXT:   [[REG_SEQUENCE1:%[0-9]+]]:vreg_64 = REG_SEQUENCE [[PRED_COPY4]], %subreg.sub0, [[PRED_COPY5]], %subreg.sub1
  ; CHECK-NEXT:   [[PRED_COPY6:%[0-9]+]]:vgpr_32 = PRED_COPY $vgpr2
  ; CHECK-NEXT:   [[PRED_COPY7:%[0-9]+]]:sreg_32 = PRED_COPY $sgpr6
  ; CHECK-NEXT:   BUFFER_STORE_FORMAT_XY_OFFEN_exact [[REG_SEQUENCE1]], [[PRED_COPY6]], [[REG_SEQUENCE]], [[PRED_COPY7]], 4095, 0, 0, implicit $exec :: (dereferenceable store (<2 x s32>), align 1, addrspace 7)
=======
  ; CHECK-NEXT:   [[COPY:%[0-9]+]]:sreg_32 = COPY $sgpr2
  ; CHECK-NEXT:   [[COPY1:%[0-9]+]]:sreg_32 = COPY $sgpr3
  ; CHECK-NEXT:   [[COPY2:%[0-9]+]]:sreg_32 = COPY $sgpr4
  ; CHECK-NEXT:   [[COPY3:%[0-9]+]]:sreg_32 = COPY $sgpr5
  ; CHECK-NEXT:   [[REG_SEQUENCE:%[0-9]+]]:sgpr_128 = REG_SEQUENCE [[COPY]], %subreg.sub0, [[COPY1]], %subreg.sub1, [[COPY2]], %subreg.sub2, [[COPY3]], %subreg.sub3
  ; CHECK-NEXT:   [[COPY4:%[0-9]+]]:vgpr_32 = COPY $vgpr0
  ; CHECK-NEXT:   [[COPY5:%[0-9]+]]:vgpr_32 = COPY $vgpr1
  ; CHECK-NEXT:   [[REG_SEQUENCE1:%[0-9]+]]:vreg_64 = REG_SEQUENCE [[COPY4]], %subreg.sub0, [[COPY5]], %subreg.sub1
  ; CHECK-NEXT:   [[COPY6:%[0-9]+]]:vgpr_32 = COPY $vgpr2
  ; CHECK-NEXT:   [[COPY7:%[0-9]+]]:sreg_32 = COPY $sgpr6
  ; CHECK-NEXT:   BUFFER_STORE_FORMAT_XY_OFFEN_exact [[REG_SEQUENCE1]], [[COPY6]], [[REG_SEQUENCE]], [[COPY7]], 4095, 0, 0, implicit $exec :: (dereferenceable store (<2 x s32>), align 1, addrspace 8)
>>>>>>> eadf6db5
  ; CHECK-NEXT:   S_ENDPGM 0
  %voffset.add = add i32 %voffset, 4095
  call void @llvm.amdgcn.raw.buffer.store.format.v2f32(<2 x float> %val, <4 x i32> %rsrc, i32 %voffset.add, i32 %soffset, i32 0)
  ret void
}

define amdgpu_ps void @raw_buffer_store_format__sgpr_rsrc__vgpr_val__vgpr_voffset__sgpr_soffset_v2f32_voffset_add_4096(<4 x i32> inreg %rsrc, <2 x float> %val, i32 %voffset, i32 inreg %soffset) {
  ; CHECK-LABEL: name: raw_buffer_store_format__sgpr_rsrc__vgpr_val__vgpr_voffset__sgpr_soffset_v2f32_voffset_add_4096
  ; CHECK: bb.1 (%ir-block.0):
  ; CHECK-NEXT:   liveins: $sgpr2, $sgpr3, $sgpr4, $sgpr5, $sgpr6, $vgpr0, $vgpr1, $vgpr2
  ; CHECK-NEXT: {{  $}}
  ; CHECK-NEXT:   [[PRED_COPY:%[0-9]+]]:sreg_32 = PRED_COPY $sgpr2
  ; CHECK-NEXT:   [[PRED_COPY1:%[0-9]+]]:sreg_32 = PRED_COPY $sgpr3
  ; CHECK-NEXT:   [[PRED_COPY2:%[0-9]+]]:sreg_32 = PRED_COPY $sgpr4
  ; CHECK-NEXT:   [[PRED_COPY3:%[0-9]+]]:sreg_32 = PRED_COPY $sgpr5
  ; CHECK-NEXT:   [[REG_SEQUENCE:%[0-9]+]]:sgpr_128 = REG_SEQUENCE [[PRED_COPY]], %subreg.sub0, [[PRED_COPY1]], %subreg.sub1, [[PRED_COPY2]], %subreg.sub2, [[PRED_COPY3]], %subreg.sub3
  ; CHECK-NEXT:   [[PRED_COPY4:%[0-9]+]]:vgpr_32 = PRED_COPY $vgpr0
  ; CHECK-NEXT:   [[PRED_COPY5:%[0-9]+]]:vgpr_32 = PRED_COPY $vgpr1
  ; CHECK-NEXT:   [[REG_SEQUENCE1:%[0-9]+]]:vreg_64 = REG_SEQUENCE [[PRED_COPY4]], %subreg.sub0, [[PRED_COPY5]], %subreg.sub1
  ; CHECK-NEXT:   [[PRED_COPY6:%[0-9]+]]:vgpr_32 = PRED_COPY $vgpr2
  ; CHECK-NEXT:   [[PRED_COPY7:%[0-9]+]]:sreg_32 = PRED_COPY $sgpr6
  ; CHECK-NEXT:   [[S_MOV_B32_:%[0-9]+]]:sreg_32 = S_MOV_B32 4096
<<<<<<< HEAD
  ; CHECK-NEXT:   [[PRED_COPY8:%[0-9]+]]:vgpr_32 = PRED_COPY [[S_MOV_B32_]]
  ; CHECK-NEXT:   [[V_ADD_CO_U32_e64_:%[0-9]+]]:vgpr_32, dead [[V_ADD_CO_U32_e64_1:%[0-9]+]]:sreg_64 = V_ADD_CO_U32_e64 [[PRED_COPY6]], [[PRED_COPY8]], 0, implicit $exec
  ; CHECK-NEXT:   BUFFER_STORE_FORMAT_XY_OFFEN_exact [[REG_SEQUENCE1]], [[V_ADD_CO_U32_e64_]], [[REG_SEQUENCE]], [[PRED_COPY7]], 0, 0, 0, implicit $exec :: (dereferenceable store (<2 x s32>), align 1, addrspace 7)
=======
  ; CHECK-NEXT:   [[COPY8:%[0-9]+]]:vgpr_32 = COPY [[S_MOV_B32_]]
  ; CHECK-NEXT:   [[V_ADD_CO_U32_e64_:%[0-9]+]]:vgpr_32, dead [[V_ADD_CO_U32_e64_1:%[0-9]+]]:sreg_64 = V_ADD_CO_U32_e64 [[COPY6]], [[COPY8]], 0, implicit $exec
  ; CHECK-NEXT:   BUFFER_STORE_FORMAT_XY_OFFEN_exact [[REG_SEQUENCE1]], [[V_ADD_CO_U32_e64_]], [[REG_SEQUENCE]], [[COPY7]], 0, 0, 0, implicit $exec :: (dereferenceable store (<2 x s32>), align 1, addrspace 8)
>>>>>>> eadf6db5
  ; CHECK-NEXT:   S_ENDPGM 0
  %voffset.add = add i32 %voffset, 4096
  call void @llvm.amdgcn.raw.buffer.store.format.v2f32(<2 x float> %val, <4 x i32> %rsrc, i32 %voffset.add, i32 %soffset, i32 0)
  ret void
}


; Check what happens with offset add inside a waterfall loop
define amdgpu_ps void @raw_buffer_store_format__vgpr_rsrc__vgpr_val__vgpr_voffset__sgpr_soffset_v4f32_add_4096(<4 x i32> %rsrc, <4 x float> %val, i32 %voffset, i32 inreg %soffset) {
  ; CHECK-LABEL: name: raw_buffer_store_format__vgpr_rsrc__vgpr_val__vgpr_voffset__sgpr_soffset_v4f32_add_4096
  ; CHECK: bb.1 (%ir-block.0):
  ; CHECK-NEXT:   successors: %bb.2(0x80000000)
  ; CHECK-NEXT:   liveins: $sgpr2, $vgpr0, $vgpr1, $vgpr2, $vgpr3, $vgpr4, $vgpr5, $vgpr6, $vgpr7, $vgpr8
  ; CHECK-NEXT: {{  $}}
  ; CHECK-NEXT:   [[PRED_COPY:%[0-9]+]]:vgpr_32 = PRED_COPY $vgpr0
  ; CHECK-NEXT:   [[PRED_COPY1:%[0-9]+]]:vgpr_32 = PRED_COPY $vgpr1
  ; CHECK-NEXT:   [[PRED_COPY2:%[0-9]+]]:vgpr_32 = PRED_COPY $vgpr2
  ; CHECK-NEXT:   [[PRED_COPY3:%[0-9]+]]:vgpr_32 = PRED_COPY $vgpr3
  ; CHECK-NEXT:   [[REG_SEQUENCE:%[0-9]+]]:vreg_128 = REG_SEQUENCE [[PRED_COPY]], %subreg.sub0, [[PRED_COPY1]], %subreg.sub1, [[PRED_COPY2]], %subreg.sub2, [[PRED_COPY3]], %subreg.sub3
  ; CHECK-NEXT:   [[PRED_COPY4:%[0-9]+]]:vgpr_32 = PRED_COPY $vgpr4
  ; CHECK-NEXT:   [[PRED_COPY5:%[0-9]+]]:vgpr_32 = PRED_COPY $vgpr5
  ; CHECK-NEXT:   [[PRED_COPY6:%[0-9]+]]:vgpr_32 = PRED_COPY $vgpr6
  ; CHECK-NEXT:   [[PRED_COPY7:%[0-9]+]]:vgpr_32 = PRED_COPY $vgpr7
  ; CHECK-NEXT:   [[REG_SEQUENCE1:%[0-9]+]]:vreg_128 = REG_SEQUENCE [[PRED_COPY4]], %subreg.sub0, [[PRED_COPY5]], %subreg.sub1, [[PRED_COPY6]], %subreg.sub2, [[PRED_COPY7]], %subreg.sub3
  ; CHECK-NEXT:   [[PRED_COPY8:%[0-9]+]]:vgpr_32 = PRED_COPY $vgpr8
  ; CHECK-NEXT:   [[PRED_COPY9:%[0-9]+]]:sreg_32 = PRED_COPY $sgpr2
  ; CHECK-NEXT:   [[S_MOV_B32_:%[0-9]+]]:sreg_32 = S_MOV_B32 4096
  ; CHECK-NEXT:   [[PRED_COPY10:%[0-9]+]]:vgpr_32 = PRED_COPY [[S_MOV_B32_]]
  ; CHECK-NEXT:   [[V_ADD_CO_U32_e64_:%[0-9]+]]:vgpr_32, dead [[V_ADD_CO_U32_e64_1:%[0-9]+]]:sreg_64 = V_ADD_CO_U32_e64 [[PRED_COPY8]], [[PRED_COPY10]], 0, implicit $exec
  ; CHECK-NEXT:   [[S_MOV_B64_:%[0-9]+]]:sreg_64_xexec = S_MOV_B64 $exec
  ; CHECK-NEXT: {{  $}}
  ; CHECK-NEXT: bb.2:
  ; CHECK-NEXT:   successors: %bb.3(0x80000000)
  ; CHECK-NEXT: {{  $}}
  ; CHECK-NEXT:   [[V_READFIRSTLANE_B32_:%[0-9]+]]:sreg_32 = V_READFIRSTLANE_B32 [[PRED_COPY]], implicit $exec
  ; CHECK-NEXT:   [[V_READFIRSTLANE_B32_1:%[0-9]+]]:sreg_32 = V_READFIRSTLANE_B32 [[PRED_COPY1]], implicit $exec
  ; CHECK-NEXT:   [[V_READFIRSTLANE_B32_2:%[0-9]+]]:sreg_32 = V_READFIRSTLANE_B32 [[PRED_COPY2]], implicit $exec
  ; CHECK-NEXT:   [[V_READFIRSTLANE_B32_3:%[0-9]+]]:sreg_32 = V_READFIRSTLANE_B32 [[PRED_COPY3]], implicit $exec
  ; CHECK-NEXT:   [[REG_SEQUENCE2:%[0-9]+]]:sgpr_128 = REG_SEQUENCE [[V_READFIRSTLANE_B32_]], %subreg.sub0, [[V_READFIRSTLANE_B32_1]], %subreg.sub1, [[V_READFIRSTLANE_B32_2]], %subreg.sub2, [[V_READFIRSTLANE_B32_3]], %subreg.sub3
  ; CHECK-NEXT:   [[PRED_COPY11:%[0-9]+]]:vreg_64 = PRED_COPY [[REG_SEQUENCE]].sub0_sub1
  ; CHECK-NEXT:   [[PRED_COPY12:%[0-9]+]]:vreg_64 = PRED_COPY [[REG_SEQUENCE]].sub2_sub3
  ; CHECK-NEXT:   [[PRED_COPY13:%[0-9]+]]:sreg_64 = PRED_COPY [[REG_SEQUENCE2]].sub0_sub1
  ; CHECK-NEXT:   [[PRED_COPY14:%[0-9]+]]:sreg_64 = PRED_COPY [[REG_SEQUENCE2]].sub2_sub3
  ; CHECK-NEXT:   [[V_CMP_EQ_U64_e64_:%[0-9]+]]:sreg_64_xexec = V_CMP_EQ_U64_e64 [[PRED_COPY13]], [[PRED_COPY11]], implicit $exec
  ; CHECK-NEXT:   [[V_CMP_EQ_U64_e64_1:%[0-9]+]]:sreg_64_xexec = V_CMP_EQ_U64_e64 [[PRED_COPY14]], [[PRED_COPY12]], implicit $exec
  ; CHECK-NEXT:   [[S_AND_B64_:%[0-9]+]]:sreg_64_xexec = S_AND_B64 [[V_CMP_EQ_U64_e64_]], [[V_CMP_EQ_U64_e64_1]], implicit-def $scc
  ; CHECK-NEXT:   [[S_AND_SAVEEXEC_B64_:%[0-9]+]]:sreg_64_xexec = S_AND_SAVEEXEC_B64 killed [[S_AND_B64_]], implicit-def $exec, implicit-def $scc, implicit $exec
  ; CHECK-NEXT: {{  $}}
  ; CHECK-NEXT: bb.3:
  ; CHECK-NEXT:   successors: %bb.4(0x40000000), %bb.2(0x40000000)
  ; CHECK-NEXT: {{  $}}
<<<<<<< HEAD
  ; CHECK-NEXT:   BUFFER_STORE_FORMAT_XYZW_OFFEN_exact [[REG_SEQUENCE1]], [[V_ADD_CO_U32_e64_]], [[REG_SEQUENCE2]], [[PRED_COPY9]], 0, 0, 0, implicit $exec :: (dereferenceable store (<4 x s32>), align 1, addrspace 7)
=======
  ; CHECK-NEXT:   BUFFER_STORE_FORMAT_XYZW_OFFEN_exact [[REG_SEQUENCE1]], [[V_ADD_CO_U32_e64_]], [[REG_SEQUENCE2]], [[COPY9]], 0, 0, 0, implicit $exec :: (dereferenceable store (<4 x s32>), align 1, addrspace 8)
>>>>>>> eadf6db5
  ; CHECK-NEXT:   $exec = S_XOR_B64_term $exec, [[S_AND_SAVEEXEC_B64_]], implicit-def $scc
  ; CHECK-NEXT:   SI_WATERFALL_LOOP %bb.2, implicit $exec
  ; CHECK-NEXT: {{  $}}
  ; CHECK-NEXT: bb.4:
  ; CHECK-NEXT:   successors: %bb.5(0x80000000)
  ; CHECK-NEXT: {{  $}}
  ; CHECK-NEXT:   $exec = S_MOV_B64_term [[S_MOV_B64_]]
  ; CHECK-NEXT: {{  $}}
  ; CHECK-NEXT: bb.5:
  ; CHECK-NEXT:   S_ENDPGM 0
  %voffset.add = add i32 %voffset, 4096
  call void @llvm.amdgcn.raw.buffer.store.format.v4f32(<4 x float> %val, <4 x i32> %rsrc, i32 %voffset.add, i32 %soffset, i32 0)
  ret void
}

declare void @llvm.amdgcn.raw.buffer.store.format.f32(float, <4 x i32>, i32, i32, i32 immarg)
declare void @llvm.amdgcn.raw.buffer.store.format.v2f32(<2 x float>, <4 x i32>, i32, i32, i32 immarg)
declare void @llvm.amdgcn.raw.buffer.store.format.v3f32(<3 x float>, <4 x i32>, i32, i32, i32 immarg)
declare void @llvm.amdgcn.raw.buffer.store.format.v4f32(<4 x float>, <4 x i32>, i32, i32, i32 immarg)<|MERGE_RESOLUTION|>--- conflicted
+++ resolved
@@ -7,7 +7,6 @@
   ; CHECK: bb.1 (%ir-block.0):
   ; CHECK-NEXT:   liveins: $sgpr2, $sgpr3, $sgpr4, $sgpr5, $sgpr6, $vgpr0, $vgpr1
   ; CHECK-NEXT: {{  $}}
-<<<<<<< HEAD
   ; CHECK-NEXT:   [[PRED_COPY:%[0-9]+]]:sreg_32 = PRED_COPY $sgpr2
   ; CHECK-NEXT:   [[PRED_COPY1:%[0-9]+]]:sreg_32 = PRED_COPY $sgpr3
   ; CHECK-NEXT:   [[PRED_COPY2:%[0-9]+]]:sreg_32 = PRED_COPY $sgpr4
@@ -16,18 +15,7 @@
   ; CHECK-NEXT:   [[PRED_COPY4:%[0-9]+]]:vgpr_32 = PRED_COPY $vgpr0
   ; CHECK-NEXT:   [[PRED_COPY5:%[0-9]+]]:vgpr_32 = PRED_COPY $vgpr1
   ; CHECK-NEXT:   [[PRED_COPY6:%[0-9]+]]:sreg_32 = PRED_COPY $sgpr6
-  ; CHECK-NEXT:   BUFFER_STORE_FORMAT_X_OFFEN_exact [[PRED_COPY4]], [[PRED_COPY5]], [[REG_SEQUENCE]], [[PRED_COPY6]], 0, 0, 0, implicit $exec :: (dereferenceable store (s32), align 1, addrspace 7)
-=======
-  ; CHECK-NEXT:   [[COPY:%[0-9]+]]:sreg_32 = COPY $sgpr2
-  ; CHECK-NEXT:   [[COPY1:%[0-9]+]]:sreg_32 = COPY $sgpr3
-  ; CHECK-NEXT:   [[COPY2:%[0-9]+]]:sreg_32 = COPY $sgpr4
-  ; CHECK-NEXT:   [[COPY3:%[0-9]+]]:sreg_32 = COPY $sgpr5
-  ; CHECK-NEXT:   [[REG_SEQUENCE:%[0-9]+]]:sgpr_128 = REG_SEQUENCE [[COPY]], %subreg.sub0, [[COPY1]], %subreg.sub1, [[COPY2]], %subreg.sub2, [[COPY3]], %subreg.sub3
-  ; CHECK-NEXT:   [[COPY4:%[0-9]+]]:vgpr_32 = COPY $vgpr0
-  ; CHECK-NEXT:   [[COPY5:%[0-9]+]]:vgpr_32 = COPY $vgpr1
-  ; CHECK-NEXT:   [[COPY6:%[0-9]+]]:sreg_32 = COPY $sgpr6
-  ; CHECK-NEXT:   BUFFER_STORE_FORMAT_X_OFFEN_exact [[COPY4]], [[COPY5]], [[REG_SEQUENCE]], [[COPY6]], 0, 0, 0, implicit $exec :: (dereferenceable store (s32), align 1, addrspace 8)
->>>>>>> eadf6db5
+  ; CHECK-NEXT:   BUFFER_STORE_FORMAT_X_OFFEN_exact [[PRED_COPY4]], [[PRED_COPY5]], [[REG_SEQUENCE]], [[PRED_COPY6]], 0, 0, 0, implicit $exec :: (dereferenceable store (s32), align 1, addrspace 8)
   ; CHECK-NEXT:   S_ENDPGM 0
   call void @llvm.amdgcn.raw.buffer.store.format.f32(float %val, <4 x i32> %rsrc, i32 %voffset, i32 %soffset, i32 0)
   ret void
@@ -38,7 +26,6 @@
   ; CHECK: bb.1 (%ir-block.0):
   ; CHECK-NEXT:   liveins: $sgpr2, $sgpr3, $sgpr4, $sgpr5, $sgpr6, $vgpr0
   ; CHECK-NEXT: {{  $}}
-<<<<<<< HEAD
   ; CHECK-NEXT:   [[PRED_COPY:%[0-9]+]]:sreg_32 = PRED_COPY $sgpr2
   ; CHECK-NEXT:   [[PRED_COPY1:%[0-9]+]]:sreg_32 = PRED_COPY $sgpr3
   ; CHECK-NEXT:   [[PRED_COPY2:%[0-9]+]]:sreg_32 = PRED_COPY $sgpr4
@@ -46,17 +33,7 @@
   ; CHECK-NEXT:   [[REG_SEQUENCE:%[0-9]+]]:sgpr_128 = REG_SEQUENCE [[PRED_COPY]], %subreg.sub0, [[PRED_COPY1]], %subreg.sub1, [[PRED_COPY2]], %subreg.sub2, [[PRED_COPY3]], %subreg.sub3
   ; CHECK-NEXT:   [[PRED_COPY4:%[0-9]+]]:vgpr_32 = PRED_COPY $vgpr0
   ; CHECK-NEXT:   [[PRED_COPY5:%[0-9]+]]:sreg_32 = PRED_COPY $sgpr6
-  ; CHECK-NEXT:   BUFFER_STORE_FORMAT_X_OFFSET_exact [[PRED_COPY4]], [[REG_SEQUENCE]], [[PRED_COPY5]], 4095, 0, 0, implicit $exec :: (dereferenceable store (s32), align 1, addrspace 7)
-=======
-  ; CHECK-NEXT:   [[COPY:%[0-9]+]]:sreg_32 = COPY $sgpr2
-  ; CHECK-NEXT:   [[COPY1:%[0-9]+]]:sreg_32 = COPY $sgpr3
-  ; CHECK-NEXT:   [[COPY2:%[0-9]+]]:sreg_32 = COPY $sgpr4
-  ; CHECK-NEXT:   [[COPY3:%[0-9]+]]:sreg_32 = COPY $sgpr5
-  ; CHECK-NEXT:   [[REG_SEQUENCE:%[0-9]+]]:sgpr_128 = REG_SEQUENCE [[COPY]], %subreg.sub0, [[COPY1]], %subreg.sub1, [[COPY2]], %subreg.sub2, [[COPY3]], %subreg.sub3
-  ; CHECK-NEXT:   [[COPY4:%[0-9]+]]:vgpr_32 = COPY $vgpr0
-  ; CHECK-NEXT:   [[COPY5:%[0-9]+]]:sreg_32 = COPY $sgpr6
-  ; CHECK-NEXT:   BUFFER_STORE_FORMAT_X_OFFSET_exact [[COPY4]], [[REG_SEQUENCE]], [[COPY5]], 4095, 0, 0, implicit $exec :: (dereferenceable store (s32), align 1, addrspace 8)
->>>>>>> eadf6db5
+  ; CHECK-NEXT:   BUFFER_STORE_FORMAT_X_OFFSET_exact [[PRED_COPY4]], [[REG_SEQUENCE]], [[PRED_COPY5]], 4095, 0, 0, implicit $exec :: (dereferenceable store (s32), align 1, addrspace 8)
   ; CHECK-NEXT:   S_ENDPGM 0
   call void @llvm.amdgcn.raw.buffer.store.format.f32(float %val, <4 x i32> %rsrc, i32 4095, i32 %soffset, i32 0)
   ret void
@@ -67,7 +44,6 @@
   ; CHECK: bb.1 (%ir-block.0):
   ; CHECK-NEXT:   liveins: $sgpr2, $sgpr3, $sgpr4, $sgpr5, $sgpr6, $vgpr0, $vgpr1, $vgpr2
   ; CHECK-NEXT: {{  $}}
-<<<<<<< HEAD
   ; CHECK-NEXT:   [[PRED_COPY:%[0-9]+]]:sreg_32 = PRED_COPY $sgpr2
   ; CHECK-NEXT:   [[PRED_COPY1:%[0-9]+]]:sreg_32 = PRED_COPY $sgpr3
   ; CHECK-NEXT:   [[PRED_COPY2:%[0-9]+]]:sreg_32 = PRED_COPY $sgpr4
@@ -78,20 +54,7 @@
   ; CHECK-NEXT:   [[REG_SEQUENCE1:%[0-9]+]]:vreg_64 = REG_SEQUENCE [[PRED_COPY4]], %subreg.sub0, [[PRED_COPY5]], %subreg.sub1
   ; CHECK-NEXT:   [[PRED_COPY6:%[0-9]+]]:vgpr_32 = PRED_COPY $vgpr2
   ; CHECK-NEXT:   [[PRED_COPY7:%[0-9]+]]:sreg_32 = PRED_COPY $sgpr6
-  ; CHECK-NEXT:   BUFFER_STORE_FORMAT_XY_OFFEN_exact [[REG_SEQUENCE1]], [[PRED_COPY6]], [[REG_SEQUENCE]], [[PRED_COPY7]], 0, 0, 0, implicit $exec :: (dereferenceable store (<2 x s32>), align 1, addrspace 7)
-=======
-  ; CHECK-NEXT:   [[COPY:%[0-9]+]]:sreg_32 = COPY $sgpr2
-  ; CHECK-NEXT:   [[COPY1:%[0-9]+]]:sreg_32 = COPY $sgpr3
-  ; CHECK-NEXT:   [[COPY2:%[0-9]+]]:sreg_32 = COPY $sgpr4
-  ; CHECK-NEXT:   [[COPY3:%[0-9]+]]:sreg_32 = COPY $sgpr5
-  ; CHECK-NEXT:   [[REG_SEQUENCE:%[0-9]+]]:sgpr_128 = REG_SEQUENCE [[COPY]], %subreg.sub0, [[COPY1]], %subreg.sub1, [[COPY2]], %subreg.sub2, [[COPY3]], %subreg.sub3
-  ; CHECK-NEXT:   [[COPY4:%[0-9]+]]:vgpr_32 = COPY $vgpr0
-  ; CHECK-NEXT:   [[COPY5:%[0-9]+]]:vgpr_32 = COPY $vgpr1
-  ; CHECK-NEXT:   [[REG_SEQUENCE1:%[0-9]+]]:vreg_64 = REG_SEQUENCE [[COPY4]], %subreg.sub0, [[COPY5]], %subreg.sub1
-  ; CHECK-NEXT:   [[COPY6:%[0-9]+]]:vgpr_32 = COPY $vgpr2
-  ; CHECK-NEXT:   [[COPY7:%[0-9]+]]:sreg_32 = COPY $sgpr6
-  ; CHECK-NEXT:   BUFFER_STORE_FORMAT_XY_OFFEN_exact [[REG_SEQUENCE1]], [[COPY6]], [[REG_SEQUENCE]], [[COPY7]], 0, 0, 0, implicit $exec :: (dereferenceable store (<2 x s32>), align 1, addrspace 8)
->>>>>>> eadf6db5
+  ; CHECK-NEXT:   BUFFER_STORE_FORMAT_XY_OFFEN_exact [[REG_SEQUENCE1]], [[PRED_COPY6]], [[REG_SEQUENCE]], [[PRED_COPY7]], 0, 0, 0, implicit $exec :: (dereferenceable store (<2 x s32>), align 1, addrspace 8)
   ; CHECK-NEXT:   S_ENDPGM 0
   call void @llvm.amdgcn.raw.buffer.store.format.v2f32(<2 x float> %val, <4 x i32> %rsrc, i32 %voffset, i32 %soffset, i32 0)
   ret void
@@ -102,7 +65,6 @@
   ; CHECK: bb.1 (%ir-block.0):
   ; CHECK-NEXT:   liveins: $sgpr2, $sgpr3, $sgpr4, $sgpr5, $sgpr6, $vgpr0, $vgpr1, $vgpr2, $vgpr3
   ; CHECK-NEXT: {{  $}}
-<<<<<<< HEAD
   ; CHECK-NEXT:   [[PRED_COPY:%[0-9]+]]:sreg_32 = PRED_COPY $sgpr2
   ; CHECK-NEXT:   [[PRED_COPY1:%[0-9]+]]:sreg_32 = PRED_COPY $sgpr3
   ; CHECK-NEXT:   [[PRED_COPY2:%[0-9]+]]:sreg_32 = PRED_COPY $sgpr4
@@ -114,21 +76,7 @@
   ; CHECK-NEXT:   [[REG_SEQUENCE1:%[0-9]+]]:vreg_96 = REG_SEQUENCE [[PRED_COPY4]], %subreg.sub0, [[PRED_COPY5]], %subreg.sub1, [[PRED_COPY6]], %subreg.sub2
   ; CHECK-NEXT:   [[PRED_COPY7:%[0-9]+]]:vgpr_32 = PRED_COPY $vgpr3
   ; CHECK-NEXT:   [[PRED_COPY8:%[0-9]+]]:sreg_32 = PRED_COPY $sgpr6
-  ; CHECK-NEXT:   BUFFER_STORE_FORMAT_XYZ_OFFEN_exact [[REG_SEQUENCE1]], [[PRED_COPY7]], [[REG_SEQUENCE]], [[PRED_COPY8]], 0, 0, 0, implicit $exec :: (dereferenceable store (<3 x s32>), align 1, addrspace 7)
-=======
-  ; CHECK-NEXT:   [[COPY:%[0-9]+]]:sreg_32 = COPY $sgpr2
-  ; CHECK-NEXT:   [[COPY1:%[0-9]+]]:sreg_32 = COPY $sgpr3
-  ; CHECK-NEXT:   [[COPY2:%[0-9]+]]:sreg_32 = COPY $sgpr4
-  ; CHECK-NEXT:   [[COPY3:%[0-9]+]]:sreg_32 = COPY $sgpr5
-  ; CHECK-NEXT:   [[REG_SEQUENCE:%[0-9]+]]:sgpr_128 = REG_SEQUENCE [[COPY]], %subreg.sub0, [[COPY1]], %subreg.sub1, [[COPY2]], %subreg.sub2, [[COPY3]], %subreg.sub3
-  ; CHECK-NEXT:   [[COPY4:%[0-9]+]]:vgpr_32 = COPY $vgpr0
-  ; CHECK-NEXT:   [[COPY5:%[0-9]+]]:vgpr_32 = COPY $vgpr1
-  ; CHECK-NEXT:   [[COPY6:%[0-9]+]]:vgpr_32 = COPY $vgpr2
-  ; CHECK-NEXT:   [[REG_SEQUENCE1:%[0-9]+]]:vreg_96 = REG_SEQUENCE [[COPY4]], %subreg.sub0, [[COPY5]], %subreg.sub1, [[COPY6]], %subreg.sub2
-  ; CHECK-NEXT:   [[COPY7:%[0-9]+]]:vgpr_32 = COPY $vgpr3
-  ; CHECK-NEXT:   [[COPY8:%[0-9]+]]:sreg_32 = COPY $sgpr6
-  ; CHECK-NEXT:   BUFFER_STORE_FORMAT_XYZ_OFFEN_exact [[REG_SEQUENCE1]], [[COPY7]], [[REG_SEQUENCE]], [[COPY8]], 0, 0, 0, implicit $exec :: (dereferenceable store (<3 x s32>), align 1, addrspace 8)
->>>>>>> eadf6db5
+  ; CHECK-NEXT:   BUFFER_STORE_FORMAT_XYZ_OFFEN_exact [[REG_SEQUENCE1]], [[PRED_COPY7]], [[REG_SEQUENCE]], [[PRED_COPY8]], 0, 0, 0, implicit $exec :: (dereferenceable store (<3 x s32>), align 1, addrspace 8)
   ; CHECK-NEXT:   S_ENDPGM 0
   call void @llvm.amdgcn.raw.buffer.store.format.v3f32(<3 x float> %val, <4 x i32> %rsrc, i32 %voffset, i32 %soffset, i32 0)
   ret void
@@ -139,7 +87,6 @@
   ; CHECK: bb.1 (%ir-block.0):
   ; CHECK-NEXT:   liveins: $sgpr2, $sgpr3, $sgpr4, $sgpr5, $sgpr6, $vgpr0, $vgpr1, $vgpr2, $vgpr3, $vgpr4
   ; CHECK-NEXT: {{  $}}
-<<<<<<< HEAD
   ; CHECK-NEXT:   [[PRED_COPY:%[0-9]+]]:sreg_32 = PRED_COPY $sgpr2
   ; CHECK-NEXT:   [[PRED_COPY1:%[0-9]+]]:sreg_32 = PRED_COPY $sgpr3
   ; CHECK-NEXT:   [[PRED_COPY2:%[0-9]+]]:sreg_32 = PRED_COPY $sgpr4
@@ -152,22 +99,7 @@
   ; CHECK-NEXT:   [[REG_SEQUENCE1:%[0-9]+]]:vreg_128 = REG_SEQUENCE [[PRED_COPY4]], %subreg.sub0, [[PRED_COPY5]], %subreg.sub1, [[PRED_COPY6]], %subreg.sub2, [[PRED_COPY7]], %subreg.sub3
   ; CHECK-NEXT:   [[PRED_COPY8:%[0-9]+]]:vgpr_32 = PRED_COPY $vgpr4
   ; CHECK-NEXT:   [[PRED_COPY9:%[0-9]+]]:sreg_32 = PRED_COPY $sgpr6
-  ; CHECK-NEXT:   BUFFER_STORE_FORMAT_XYZW_OFFEN_exact [[REG_SEQUENCE1]], [[PRED_COPY8]], [[REG_SEQUENCE]], [[PRED_COPY9]], 0, 0, 0, implicit $exec :: (dereferenceable store (<4 x s32>), align 1, addrspace 7)
-=======
-  ; CHECK-NEXT:   [[COPY:%[0-9]+]]:sreg_32 = COPY $sgpr2
-  ; CHECK-NEXT:   [[COPY1:%[0-9]+]]:sreg_32 = COPY $sgpr3
-  ; CHECK-NEXT:   [[COPY2:%[0-9]+]]:sreg_32 = COPY $sgpr4
-  ; CHECK-NEXT:   [[COPY3:%[0-9]+]]:sreg_32 = COPY $sgpr5
-  ; CHECK-NEXT:   [[REG_SEQUENCE:%[0-9]+]]:sgpr_128 = REG_SEQUENCE [[COPY]], %subreg.sub0, [[COPY1]], %subreg.sub1, [[COPY2]], %subreg.sub2, [[COPY3]], %subreg.sub3
-  ; CHECK-NEXT:   [[COPY4:%[0-9]+]]:vgpr_32 = COPY $vgpr0
-  ; CHECK-NEXT:   [[COPY5:%[0-9]+]]:vgpr_32 = COPY $vgpr1
-  ; CHECK-NEXT:   [[COPY6:%[0-9]+]]:vgpr_32 = COPY $vgpr2
-  ; CHECK-NEXT:   [[COPY7:%[0-9]+]]:vgpr_32 = COPY $vgpr3
-  ; CHECK-NEXT:   [[REG_SEQUENCE1:%[0-9]+]]:vreg_128 = REG_SEQUENCE [[COPY4]], %subreg.sub0, [[COPY5]], %subreg.sub1, [[COPY6]], %subreg.sub2, [[COPY7]], %subreg.sub3
-  ; CHECK-NEXT:   [[COPY8:%[0-9]+]]:vgpr_32 = COPY $vgpr4
-  ; CHECK-NEXT:   [[COPY9:%[0-9]+]]:sreg_32 = COPY $sgpr6
-  ; CHECK-NEXT:   BUFFER_STORE_FORMAT_XYZW_OFFEN_exact [[REG_SEQUENCE1]], [[COPY8]], [[REG_SEQUENCE]], [[COPY9]], 0, 0, 0, implicit $exec :: (dereferenceable store (<4 x s32>), align 1, addrspace 8)
->>>>>>> eadf6db5
+  ; CHECK-NEXT:   BUFFER_STORE_FORMAT_XYZW_OFFEN_exact [[REG_SEQUENCE1]], [[PRED_COPY8]], [[REG_SEQUENCE]], [[PRED_COPY9]], 0, 0, 0, implicit $exec :: (dereferenceable store (<4 x s32>), align 1, addrspace 8)
   ; CHECK-NEXT:   S_ENDPGM 0
   call void @llvm.amdgcn.raw.buffer.store.format.v4f32(<4 x float> %val, <4 x i32> %rsrc, i32 %voffset, i32 %soffset, i32 0)
   ret void
@@ -213,11 +145,7 @@
   ; CHECK-NEXT: bb.3:
   ; CHECK-NEXT:   successors: %bb.4(0x40000000), %bb.2(0x40000000)
   ; CHECK-NEXT: {{  $}}
-<<<<<<< HEAD
-  ; CHECK-NEXT:   BUFFER_STORE_FORMAT_XYZW_OFFEN_exact [[REG_SEQUENCE1]], [[PRED_COPY8]], [[REG_SEQUENCE2]], [[PRED_COPY9]], 0, 0, 0, implicit $exec :: (dereferenceable store (<4 x s32>), align 1, addrspace 7)
-=======
-  ; CHECK-NEXT:   BUFFER_STORE_FORMAT_XYZW_OFFEN_exact [[REG_SEQUENCE1]], [[COPY8]], [[REG_SEQUENCE2]], [[COPY9]], 0, 0, 0, implicit $exec :: (dereferenceable store (<4 x s32>), align 1, addrspace 8)
->>>>>>> eadf6db5
+  ; CHECK-NEXT:   BUFFER_STORE_FORMAT_XYZW_OFFEN_exact [[REG_SEQUENCE1]], [[PRED_COPY8]], [[REG_SEQUENCE2]], [[PRED_COPY9]], 0, 0, 0, implicit $exec :: (dereferenceable store (<4 x s32>), align 1, addrspace 8)
   ; CHECK-NEXT:   $exec = S_XOR_B64_term $exec, [[S_AND_SAVEEXEC_B64_]], implicit-def $scc
   ; CHECK-NEXT:   SI_WATERFALL_LOOP %bb.2, implicit $exec
   ; CHECK-NEXT: {{  $}}
@@ -247,11 +175,7 @@
   ; CHECK-NEXT:   [[REG_SEQUENCE1:%[0-9]+]]:vreg_64 = REG_SEQUENCE [[PRED_COPY4]], %subreg.sub0, [[PRED_COPY5]], %subreg.sub1
   ; CHECK-NEXT:   [[PRED_COPY6:%[0-9]+]]:vgpr_32 = PRED_COPY $vgpr2
   ; CHECK-NEXT:   [[S_MOV_B32_:%[0-9]+]]:sreg_32 = S_MOV_B32 4095
-<<<<<<< HEAD
-  ; CHECK-NEXT:   BUFFER_STORE_FORMAT_XY_OFFEN_exact [[REG_SEQUENCE1]], [[PRED_COPY6]], [[REG_SEQUENCE]], [[S_MOV_B32_]], 0, 0, 0, implicit $exec :: (dereferenceable store (<2 x s32>), align 1, addrspace 7)
-=======
-  ; CHECK-NEXT:   BUFFER_STORE_FORMAT_XY_OFFEN_exact [[REG_SEQUENCE1]], [[COPY6]], [[REG_SEQUENCE]], [[S_MOV_B32_]], 0, 0, 0, implicit $exec :: (dereferenceable store (<2 x s32>), align 1, addrspace 8)
->>>>>>> eadf6db5
+  ; CHECK-NEXT:   BUFFER_STORE_FORMAT_XY_OFFEN_exact [[REG_SEQUENCE1]], [[PRED_COPY6]], [[REG_SEQUENCE]], [[S_MOV_B32_]], 0, 0, 0, implicit $exec :: (dereferenceable store (<2 x s32>), align 1, addrspace 8)
   ; CHECK-NEXT:   S_ENDPGM 0
   call void @llvm.amdgcn.raw.buffer.store.format.v2f32(<2 x float> %val, <4 x i32> %rsrc, i32 %voffset, i32 4095, i32 0)
   ret void
@@ -272,11 +196,7 @@
   ; CHECK-NEXT:   [[REG_SEQUENCE1:%[0-9]+]]:vreg_64 = REG_SEQUENCE [[PRED_COPY4]], %subreg.sub0, [[PRED_COPY5]], %subreg.sub1
   ; CHECK-NEXT:   [[PRED_COPY6:%[0-9]+]]:vgpr_32 = PRED_COPY $vgpr2
   ; CHECK-NEXT:   [[S_MOV_B32_:%[0-9]+]]:sreg_32 = S_MOV_B32 4096
-<<<<<<< HEAD
-  ; CHECK-NEXT:   BUFFER_STORE_FORMAT_XY_OFFEN_exact [[REG_SEQUENCE1]], [[PRED_COPY6]], [[REG_SEQUENCE]], [[S_MOV_B32_]], 0, 0, 0, implicit $exec :: (dereferenceable store (<2 x s32>), align 1, addrspace 7)
-=======
-  ; CHECK-NEXT:   BUFFER_STORE_FORMAT_XY_OFFEN_exact [[REG_SEQUENCE1]], [[COPY6]], [[REG_SEQUENCE]], [[S_MOV_B32_]], 0, 0, 0, implicit $exec :: (dereferenceable store (<2 x s32>), align 1, addrspace 8)
->>>>>>> eadf6db5
+  ; CHECK-NEXT:   BUFFER_STORE_FORMAT_XY_OFFEN_exact [[REG_SEQUENCE1]], [[PRED_COPY6]], [[REG_SEQUENCE]], [[S_MOV_B32_]], 0, 0, 0, implicit $exec :: (dereferenceable store (<2 x s32>), align 1, addrspace 8)
   ; CHECK-NEXT:   S_ENDPGM 0
   call void @llvm.amdgcn.raw.buffer.store.format.v2f32(<2 x float> %val, <4 x i32> %rsrc, i32 %voffset, i32 4096, i32 0)
   ret void
@@ -287,7 +207,6 @@
   ; CHECK: bb.1 (%ir-block.0):
   ; CHECK-NEXT:   liveins: $sgpr2, $sgpr3, $sgpr4, $sgpr5, $sgpr6, $vgpr0, $vgpr1, $vgpr2
   ; CHECK-NEXT: {{  $}}
-<<<<<<< HEAD
   ; CHECK-NEXT:   [[PRED_COPY:%[0-9]+]]:sreg_32 = PRED_COPY $sgpr2
   ; CHECK-NEXT:   [[PRED_COPY1:%[0-9]+]]:sreg_32 = PRED_COPY $sgpr3
   ; CHECK-NEXT:   [[PRED_COPY2:%[0-9]+]]:sreg_32 = PRED_COPY $sgpr4
@@ -298,20 +217,7 @@
   ; CHECK-NEXT:   [[REG_SEQUENCE1:%[0-9]+]]:vreg_64 = REG_SEQUENCE [[PRED_COPY4]], %subreg.sub0, [[PRED_COPY5]], %subreg.sub1
   ; CHECK-NEXT:   [[PRED_COPY6:%[0-9]+]]:vgpr_32 = PRED_COPY $vgpr2
   ; CHECK-NEXT:   [[PRED_COPY7:%[0-9]+]]:sreg_32 = PRED_COPY $sgpr6
-  ; CHECK-NEXT:   BUFFER_STORE_FORMAT_XY_OFFEN_exact [[REG_SEQUENCE1]], [[PRED_COPY6]], [[REG_SEQUENCE]], [[PRED_COPY7]], 16, 0, 0, implicit $exec :: (dereferenceable store (<2 x s32>), align 1, addrspace 7)
-=======
-  ; CHECK-NEXT:   [[COPY:%[0-9]+]]:sreg_32 = COPY $sgpr2
-  ; CHECK-NEXT:   [[COPY1:%[0-9]+]]:sreg_32 = COPY $sgpr3
-  ; CHECK-NEXT:   [[COPY2:%[0-9]+]]:sreg_32 = COPY $sgpr4
-  ; CHECK-NEXT:   [[COPY3:%[0-9]+]]:sreg_32 = COPY $sgpr5
-  ; CHECK-NEXT:   [[REG_SEQUENCE:%[0-9]+]]:sgpr_128 = REG_SEQUENCE [[COPY]], %subreg.sub0, [[COPY1]], %subreg.sub1, [[COPY2]], %subreg.sub2, [[COPY3]], %subreg.sub3
-  ; CHECK-NEXT:   [[COPY4:%[0-9]+]]:vgpr_32 = COPY $vgpr0
-  ; CHECK-NEXT:   [[COPY5:%[0-9]+]]:vgpr_32 = COPY $vgpr1
-  ; CHECK-NEXT:   [[REG_SEQUENCE1:%[0-9]+]]:vreg_64 = REG_SEQUENCE [[COPY4]], %subreg.sub0, [[COPY5]], %subreg.sub1
-  ; CHECK-NEXT:   [[COPY6:%[0-9]+]]:vgpr_32 = COPY $vgpr2
-  ; CHECK-NEXT:   [[COPY7:%[0-9]+]]:sreg_32 = COPY $sgpr6
-  ; CHECK-NEXT:   BUFFER_STORE_FORMAT_XY_OFFEN_exact [[REG_SEQUENCE1]], [[COPY6]], [[REG_SEQUENCE]], [[COPY7]], 16, 0, 0, implicit $exec :: (dereferenceable store (<2 x s32>), align 1, addrspace 8)
->>>>>>> eadf6db5
+  ; CHECK-NEXT:   BUFFER_STORE_FORMAT_XY_OFFEN_exact [[REG_SEQUENCE1]], [[PRED_COPY6]], [[REG_SEQUENCE]], [[PRED_COPY7]], 16, 0, 0, implicit $exec :: (dereferenceable store (<2 x s32>), align 1, addrspace 8)
   ; CHECK-NEXT:   S_ENDPGM 0
   %voffset.add = add i32 %voffset, 16
   call void @llvm.amdgcn.raw.buffer.store.format.v2f32(<2 x float> %val, <4 x i32> %rsrc, i32 %voffset.add, i32 %soffset, i32 0)
@@ -323,7 +229,6 @@
   ; CHECK: bb.1 (%ir-block.0):
   ; CHECK-NEXT:   liveins: $sgpr2, $sgpr3, $sgpr4, $sgpr5, $sgpr6, $vgpr0, $vgpr1, $vgpr2
   ; CHECK-NEXT: {{  $}}
-<<<<<<< HEAD
   ; CHECK-NEXT:   [[PRED_COPY:%[0-9]+]]:sreg_32 = PRED_COPY $sgpr2
   ; CHECK-NEXT:   [[PRED_COPY1:%[0-9]+]]:sreg_32 = PRED_COPY $sgpr3
   ; CHECK-NEXT:   [[PRED_COPY2:%[0-9]+]]:sreg_32 = PRED_COPY $sgpr4
@@ -334,20 +239,7 @@
   ; CHECK-NEXT:   [[REG_SEQUENCE1:%[0-9]+]]:vreg_64 = REG_SEQUENCE [[PRED_COPY4]], %subreg.sub0, [[PRED_COPY5]], %subreg.sub1
   ; CHECK-NEXT:   [[PRED_COPY6:%[0-9]+]]:vgpr_32 = PRED_COPY $vgpr2
   ; CHECK-NEXT:   [[PRED_COPY7:%[0-9]+]]:sreg_32 = PRED_COPY $sgpr6
-  ; CHECK-NEXT:   BUFFER_STORE_FORMAT_XY_OFFEN_exact [[REG_SEQUENCE1]], [[PRED_COPY6]], [[REG_SEQUENCE]], [[PRED_COPY7]], 4095, 0, 0, implicit $exec :: (dereferenceable store (<2 x s32>), align 1, addrspace 7)
-=======
-  ; CHECK-NEXT:   [[COPY:%[0-9]+]]:sreg_32 = COPY $sgpr2
-  ; CHECK-NEXT:   [[COPY1:%[0-9]+]]:sreg_32 = COPY $sgpr3
-  ; CHECK-NEXT:   [[COPY2:%[0-9]+]]:sreg_32 = COPY $sgpr4
-  ; CHECK-NEXT:   [[COPY3:%[0-9]+]]:sreg_32 = COPY $sgpr5
-  ; CHECK-NEXT:   [[REG_SEQUENCE:%[0-9]+]]:sgpr_128 = REG_SEQUENCE [[COPY]], %subreg.sub0, [[COPY1]], %subreg.sub1, [[COPY2]], %subreg.sub2, [[COPY3]], %subreg.sub3
-  ; CHECK-NEXT:   [[COPY4:%[0-9]+]]:vgpr_32 = COPY $vgpr0
-  ; CHECK-NEXT:   [[COPY5:%[0-9]+]]:vgpr_32 = COPY $vgpr1
-  ; CHECK-NEXT:   [[REG_SEQUENCE1:%[0-9]+]]:vreg_64 = REG_SEQUENCE [[COPY4]], %subreg.sub0, [[COPY5]], %subreg.sub1
-  ; CHECK-NEXT:   [[COPY6:%[0-9]+]]:vgpr_32 = COPY $vgpr2
-  ; CHECK-NEXT:   [[COPY7:%[0-9]+]]:sreg_32 = COPY $sgpr6
-  ; CHECK-NEXT:   BUFFER_STORE_FORMAT_XY_OFFEN_exact [[REG_SEQUENCE1]], [[COPY6]], [[REG_SEQUENCE]], [[COPY7]], 4095, 0, 0, implicit $exec :: (dereferenceable store (<2 x s32>), align 1, addrspace 8)
->>>>>>> eadf6db5
+  ; CHECK-NEXT:   BUFFER_STORE_FORMAT_XY_OFFEN_exact [[REG_SEQUENCE1]], [[PRED_COPY6]], [[REG_SEQUENCE]], [[PRED_COPY7]], 4095, 0, 0, implicit $exec :: (dereferenceable store (<2 x s32>), align 1, addrspace 8)
   ; CHECK-NEXT:   S_ENDPGM 0
   %voffset.add = add i32 %voffset, 4095
   call void @llvm.amdgcn.raw.buffer.store.format.v2f32(<2 x float> %val, <4 x i32> %rsrc, i32 %voffset.add, i32 %soffset, i32 0)
@@ -370,15 +262,9 @@
   ; CHECK-NEXT:   [[PRED_COPY6:%[0-9]+]]:vgpr_32 = PRED_COPY $vgpr2
   ; CHECK-NEXT:   [[PRED_COPY7:%[0-9]+]]:sreg_32 = PRED_COPY $sgpr6
   ; CHECK-NEXT:   [[S_MOV_B32_:%[0-9]+]]:sreg_32 = S_MOV_B32 4096
-<<<<<<< HEAD
   ; CHECK-NEXT:   [[PRED_COPY8:%[0-9]+]]:vgpr_32 = PRED_COPY [[S_MOV_B32_]]
   ; CHECK-NEXT:   [[V_ADD_CO_U32_e64_:%[0-9]+]]:vgpr_32, dead [[V_ADD_CO_U32_e64_1:%[0-9]+]]:sreg_64 = V_ADD_CO_U32_e64 [[PRED_COPY6]], [[PRED_COPY8]], 0, implicit $exec
-  ; CHECK-NEXT:   BUFFER_STORE_FORMAT_XY_OFFEN_exact [[REG_SEQUENCE1]], [[V_ADD_CO_U32_e64_]], [[REG_SEQUENCE]], [[PRED_COPY7]], 0, 0, 0, implicit $exec :: (dereferenceable store (<2 x s32>), align 1, addrspace 7)
-=======
-  ; CHECK-NEXT:   [[COPY8:%[0-9]+]]:vgpr_32 = COPY [[S_MOV_B32_]]
-  ; CHECK-NEXT:   [[V_ADD_CO_U32_e64_:%[0-9]+]]:vgpr_32, dead [[V_ADD_CO_U32_e64_1:%[0-9]+]]:sreg_64 = V_ADD_CO_U32_e64 [[COPY6]], [[COPY8]], 0, implicit $exec
-  ; CHECK-NEXT:   BUFFER_STORE_FORMAT_XY_OFFEN_exact [[REG_SEQUENCE1]], [[V_ADD_CO_U32_e64_]], [[REG_SEQUENCE]], [[COPY7]], 0, 0, 0, implicit $exec :: (dereferenceable store (<2 x s32>), align 1, addrspace 8)
->>>>>>> eadf6db5
+  ; CHECK-NEXT:   BUFFER_STORE_FORMAT_XY_OFFEN_exact [[REG_SEQUENCE1]], [[V_ADD_CO_U32_e64_]], [[REG_SEQUENCE]], [[PRED_COPY7]], 0, 0, 0, implicit $exec :: (dereferenceable store (<2 x s32>), align 1, addrspace 8)
   ; CHECK-NEXT:   S_ENDPGM 0
   %voffset.add = add i32 %voffset, 4096
   call void @llvm.amdgcn.raw.buffer.store.format.v2f32(<2 x float> %val, <4 x i32> %rsrc, i32 %voffset.add, i32 %soffset, i32 0)
@@ -430,11 +316,7 @@
   ; CHECK-NEXT: bb.3:
   ; CHECK-NEXT:   successors: %bb.4(0x40000000), %bb.2(0x40000000)
   ; CHECK-NEXT: {{  $}}
-<<<<<<< HEAD
-  ; CHECK-NEXT:   BUFFER_STORE_FORMAT_XYZW_OFFEN_exact [[REG_SEQUENCE1]], [[V_ADD_CO_U32_e64_]], [[REG_SEQUENCE2]], [[PRED_COPY9]], 0, 0, 0, implicit $exec :: (dereferenceable store (<4 x s32>), align 1, addrspace 7)
-=======
-  ; CHECK-NEXT:   BUFFER_STORE_FORMAT_XYZW_OFFEN_exact [[REG_SEQUENCE1]], [[V_ADD_CO_U32_e64_]], [[REG_SEQUENCE2]], [[COPY9]], 0, 0, 0, implicit $exec :: (dereferenceable store (<4 x s32>), align 1, addrspace 8)
->>>>>>> eadf6db5
+  ; CHECK-NEXT:   BUFFER_STORE_FORMAT_XYZW_OFFEN_exact [[REG_SEQUENCE1]], [[V_ADD_CO_U32_e64_]], [[REG_SEQUENCE2]], [[PRED_COPY9]], 0, 0, 0, implicit $exec :: (dereferenceable store (<4 x s32>), align 1, addrspace 8)
   ; CHECK-NEXT:   $exec = S_XOR_B64_term $exec, [[S_AND_SAVEEXEC_B64_]], implicit-def $scc
   ; CHECK-NEXT:   SI_WATERFALL_LOOP %bb.2, implicit $exec
   ; CHECK-NEXT: {{  $}}
