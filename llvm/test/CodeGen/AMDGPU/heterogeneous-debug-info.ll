--- conflicted
+++ resolved
@@ -31,16 +31,12 @@
 ; AFTER-ISEL-NOT: DBG_
 
 ; AFTER-RA-NOT: DBG_
-<<<<<<< HEAD
-; AFTER-RA: %[[#ARG_0_PRED_COPY_VREG:]]:vgpr_32 = PRED_COPY killed $vgpr0
-=======
 ; AFTER-RA: renamable $vgpr[[#ARG_0_COPY_VGPR:]] = COPY killed $vgpr0
 ; AFTER-RA-NOT: DBG_
 ; AFTER-RA: DBG_DEF ![[ENTRY_LIFETIME_VAR_I]], renamable $vgpr[[#ARG_0_COPY_VGPR]]
 ; AFTER-RA-NOT: DBG_
 ; AFTER-RA: DBG_KILL ![[ENTRY_LIFETIME_VAR_I]]
 ; AFTER-RA-NOT: DBG_
->>>>>>> 7db7f5e4
 ; AFTER-RA: DBG_DEF ![[STACK_LIFETIME_VAR_I]], %stack.1.I.addr
 ; AFTER-RA-NOT: DBG_
 ; AFTER-RA: DBG_DEF ![[STACK_LIFETIME_VAR_R]], %stack.2.R
@@ -49,13 +45,10 @@
 ; AFTER-PEI-NOT: DBG_
 ; AFTER-PEI: renamable $vgpr[[#ARG_0_COPY_VGPR:]] = COPY killed $vgpr0
 ; AFTER-PEI-NOT: DBG_
-<<<<<<< HEAD
-=======
 ; AFTER-PEI: DBG_DEF ![[ENTRY_LIFETIME_VAR_I]], renamable $vgpr[[#ARG_0_COPY_VGPR]]
 ; AFTER-PEI-NOT: DBG_
 ; AFTER-PEI: DBG_KILL ![[ENTRY_LIFETIME_VAR_I]]
 ; AFTER-PEI-NOT: DBG_
->>>>>>> 7db7f5e4
 ; AFTER-PEI: DBG_DEF ![[STACK_LIFETIME_VAR_I]], $sgpr33
 ; AFTER-PEI-NOT: DBG_
 ; AFTER-PEI: DBG_DEF ![[STACK_LIFETIME_VAR_R]], $sgpr33
@@ -64,13 +57,10 @@
 ; AFTER-LDV-NOT: DBG_
 ; AFTER-LDV: $vgpr[[#ARG_0_COPY_VGPR:]] = V_MOV_B32_e32 killed $vgpr0,
 ; AFTER-LDV-NOT: DBG_
-<<<<<<< HEAD
-=======
 ; AFTER-LDV: DBG_DEF ![[ENTRY_LIFETIME_VAR_I]], renamable $vgpr[[#ARG_0_COPY_VGPR]]
 ; AFTER-LDV-NOT: DBG_
 ; AFTER-LDV: DBG_KILL ![[ENTRY_LIFETIME_VAR_I]]
 ; AFTER-LDV-NOT: DBG_
->>>>>>> 7db7f5e4
 ; AFTER-LDV: DBG_DEF ![[STACK_LIFETIME_VAR_I]], $sgpr33
 ; AFTER-LDV-NOT: DBG_
 ; AFTER-LDV: DBG_DEF ![[STACK_LIFETIME_VAR_R]], $sgpr33
