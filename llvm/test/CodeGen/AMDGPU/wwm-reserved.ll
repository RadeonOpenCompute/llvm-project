--- conflicted
+++ resolved
@@ -125,15 +125,9 @@
 ; GFX9-O0: v_add_u32_e64 v3, v3, v6
   %tmp136 = add i32 %tmp134, %tmp107
   %tmp137 = tail call i32 @llvm.amdgcn.wwm.i32(i32 %tmp136)
-<<<<<<< HEAD
-; GFX9-O0: buffer_store_dword v3
-; GFX9-O3: buffer_store_dword v0
-  call void @llvm.amdgcn.raw.buffer.store.i32(i32 %tmp137, <4 x i32> %tmp14, i32 4, i32 0, i32 0)
-=======
 ; GFX9-O0: buffer_store_dword v0
 ; GFX9-O3: buffer_store_dword v0
   call void @llvm.amdgcn.raw.ptr.buffer.store.i32(i32 %tmp137, ptr addrspace(8) %tmp14, i32 4, i32 0, i32 0)
->>>>>>> 7db7f5e4
   ret void
 }
 
@@ -327,15 +321,9 @@
 ; GFX9-O0: v_add_u32_e64 v3, v3, v6
   %tmp136 = add i32 %tmp134, %tmp107
   %tmp137 = tail call i32 @llvm.amdgcn.strict.wwm.i32(i32 %tmp136)
-<<<<<<< HEAD
-; GFX9-O0: buffer_store_dword v3
-; GFX9-O3: buffer_store_dword v0
-  call void @llvm.amdgcn.raw.buffer.store.i32(i32 %tmp137, <4 x i32> %tmp14, i32 4, i32 0, i32 0)
-=======
 ; GFX9-O0: buffer_store_dword v0
 ; GFX9-O3: buffer_store_dword v0
   call void @llvm.amdgcn.raw.ptr.buffer.store.i32(i32 %tmp137, ptr addrspace(8) %tmp14, i32 4, i32 0, i32 0)
->>>>>>> 7db7f5e4
   ret void
 }
 
