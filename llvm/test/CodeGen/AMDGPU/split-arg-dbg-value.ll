--- conflicted
+++ resolved
@@ -20,11 +20,7 @@
 ; GCN-NEXT:    .loc 0 4 5 prologue_end ; /tmp/dbg.cl:4:5
 ; GCN-NEXT:    s_setpc_b64 s[30:31]
 ; GCN-NEXT:  .Ltmp1:
-<<<<<<< HEAD
-; GCN:    .cfi_endproc
-=======
-; GCN:         .cfi_endproc
->>>>>>> 5dc1ed3f
+; GCN:         .cfi_endproc
   call void @llvm.dbg.value(metadata <4 x float> %arg, metadata !18, metadata !DIExpression(DW_OP_constu, 1, DW_OP_swap, DW_OP_xderef)), !dbg !19
   ret <4 x float> %arg, !dbg !20
 }
@@ -61,11 +57,7 @@
 ; GCN-NEXT:    .loc 0 8 5 is_stmt 0 ; /tmp/dbg.cl:8:5
 ; GCN-NEXT:    s_setpc_b64 s[30:31]
 ; GCN-NEXT:  .Ltmp7:
-<<<<<<< HEAD
-; GCN:    .cfi_endproc
-=======
-; GCN:         .cfi_endproc
->>>>>>> 5dc1ed3f
+; GCN:         .cfi_endproc
   call void @llvm.dbg.value(metadata <4 x float> %arg0, metadata !29, metadata !DIExpression(DW_OP_constu, 1, DW_OP_swap, DW_OP_xderef)), !dbg !31
   call void @llvm.dbg.value(metadata <2 x float> %arg1, metadata !30, metadata !DIExpression(DW_OP_constu, 1, DW_OP_swap, DW_OP_xderef)), !dbg !31
   %tmp = shufflevector <2 x float> %arg1, <2 x float> undef, <4 x i32> <i32 0, i32 1, i32 0, i32 1>, !dbg !32
@@ -88,11 +80,7 @@
 ; GCN-NEXT:    .loc 0 12 5 prologue_end ; /tmp/dbg.cl:12:5
 ; GCN-NEXT:    s_setpc_b64 s[30:31]
 ; GCN-NEXT:  .Ltmp9:
-<<<<<<< HEAD
-; GCN:    .cfi_endproc
-=======
-; GCN:         .cfi_endproc
->>>>>>> 5dc1ed3f
+; GCN:         .cfi_endproc
   call void @llvm.dbg.value(metadata <4 x half> %arg, metadata !42, metadata !DIExpression(DW_OP_constu, 1, DW_OP_swap, DW_OP_xderef)), !dbg !43
   ret <4 x half> %arg, !dbg !44
 }
@@ -112,11 +100,7 @@
 ; GCN-NEXT:    .loc 0 16 5 prologue_end ; /tmp/dbg.cl:16:5
 ; GCN-NEXT:    s_setpc_b64 s[30:31]
 ; GCN-NEXT:  .Ltmp11:
-<<<<<<< HEAD
-; GCN:    .cfi_endproc
-=======
-; GCN:         .cfi_endproc
->>>>>>> 5dc1ed3f
+; GCN:         .cfi_endproc
   call void @llvm.dbg.value(metadata double %arg, metadata !50, metadata !DIExpression(DW_OP_constu, 1, DW_OP_swap, DW_OP_xderef)), !dbg !51
   ret double %arg, !dbg !52
 }
@@ -138,11 +122,7 @@
 ; GCN-NEXT:    .loc 0 20 5 prologue_end ; /tmp/dbg.cl:20:5
 ; GCN-NEXT:    s_setpc_b64 s[30:31]
 ; GCN-NEXT:  .Ltmp13:
-<<<<<<< HEAD
-; GCN:    .cfi_endproc
-=======
-; GCN:         .cfi_endproc
->>>>>>> 5dc1ed3f
+; GCN:         .cfi_endproc
   call void @llvm.dbg.value(metadata <2 x double> %arg, metadata !59, metadata !DIExpression(DW_OP_constu, 1, DW_OP_swap, DW_OP_xderef)), !dbg !60
   ret <2 x double> %arg, !dbg !61
 }
@@ -162,11 +142,7 @@
 ; GCN-NEXT:    .loc 0 24 5 prologue_end ; /tmp/dbg.cl:24:5
 ; GCN-NEXT:    s_setpc_b64 s[30:31]
 ; GCN-NEXT:  .Ltmp15:
-<<<<<<< HEAD
-; GCN:    .cfi_endproc
-=======
-; GCN:         .cfi_endproc
->>>>>>> 5dc1ed3f
+; GCN:         .cfi_endproc
   call void @llvm.dbg.value(metadata i64 %arg, metadata !67, metadata !DIExpression(DW_OP_constu, 1, DW_OP_swap, DW_OP_xderef)), !dbg !68
   ret i64 %arg, !dbg !69
 }
@@ -186,11 +162,7 @@
 ; GCN-NEXT:    .loc 0 28 5 prologue_end ; /tmp/dbg.cl:28:5
 ; GCN-NEXT:    s_setpc_b64 s[30:31]
 ; GCN-NEXT:  .Ltmp17:
-<<<<<<< HEAD
-; GCN:    .cfi_endproc
-=======
-; GCN:         .cfi_endproc
->>>>>>> 5dc1ed3f
+; GCN:         .cfi_endproc
   call void @llvm.dbg.value(metadata i8 addrspace(1)* %arg, metadata !76, metadata !DIExpression(DW_OP_constu, 1, DW_OP_swap, DW_OP_xderef)), !dbg !77
   ret i8 addrspace(1)* %arg, !dbg !78
 }
