--- conflicted
+++ resolved
@@ -19,27 +19,7 @@
 ; GFX906-NEXT:    buffer_store_dword v41, off, s[0:3], s33 ; 4-byte Folded Spill
 ; GFX906-NEXT:    buffer_store_dword v40, off, s[0:3], s33 offset:148 ; 4-byte Folded Spill
 ; GFX906-NEXT:    s_mov_b64 exec, s[18:19]
-<<<<<<< HEAD
 ; GFX906-NEXT:    v_writelane_b32 v41, s16, 2
-=======
-; GFX906-NEXT:    ; implicit-def: $vgpr2
-; GFX906-NEXT:    s_mov_b32 s22, s15
-; GFX906-NEXT:    v_writelane_b32 v2, s6, 0
-; GFX906-NEXT:    v_writelane_b32 v2, s7, 1
-; GFX906-NEXT:    v_writelane_b32 v2, s22, 2
-; GFX906-NEXT:    s_mov_b32 s23, s14
-; GFX906-NEXT:    v_writelane_b32 v2, s23, 3
-; GFX906-NEXT:    s_mov_b32 s21, s13
-; GFX906-NEXT:    v_writelane_b32 v2, s21, 4
-; GFX906-NEXT:    s_mov_b32 s24, s12
-; GFX906-NEXT:    v_writelane_b32 v2, s24, 5
-; GFX906-NEXT:    s_mov_b64 s[26:27], s[10:11]
-; GFX906-NEXT:    v_writelane_b32 v2, s26, 6
-; GFX906-NEXT:    v_writelane_b32 v2, s27, 7
-; GFX906-NEXT:    v_writelane_b32 v2, s8, 8
-; GFX906-NEXT:    v_writelane_b32 v41, s16, 2
-; GFX906-NEXT:    v_writelane_b32 v2, s9, 9
->>>>>>> f1ea77f7
 ; GFX906-NEXT:    v_writelane_b32 v41, s30, 0
 ; GFX906-NEXT:    s_addk_i32 s32, 0x2800
 ; GFX906-NEXT:    v_writelane_b32 v41, s31, 1
@@ -411,17 +391,6 @@
 ; GFX908-NEXT:    buffer_load_dword v2, off, s[0:3], s33 offset:164
 ; GFX908-NEXT:    s_waitcnt vmcnt(0)
 ; GFX908-NEXT:    s_mov_b64 exec, s[16:17]
-<<<<<<< HEAD
-=======
-; GFX908-NEXT:    s_mov_b64 s[16:17], exec
-; GFX908-NEXT:    s_mov_b64 exec, 1
-; GFX908-NEXT:    buffer_store_dword v2, off, s[0:3], s33 offset:164
-; GFX908-NEXT:    v_writelane_b32 v2, s31, 0
-; GFX908-NEXT:    buffer_store_dword v2, off, s[0:3], s33 offset:4 ; 4-byte Folded Spill
-; GFX908-NEXT:    buffer_load_dword v2, off, s[0:3], s33 offset:164
-; GFX908-NEXT:    s_waitcnt vmcnt(0)
-; GFX908-NEXT:    s_mov_b64 exec, s[16:17]
->>>>>>> f1ea77f7
 ; GFX908-NEXT:    ; implicit-def: $vgpr2
 ; GFX908-NEXT:    s_mov_b32 s22, s15
 ; GFX908-NEXT:    v_writelane_b32 v2, s6, 0
