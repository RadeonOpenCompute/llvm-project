; NOTE: Assertions have been autogenerated by utils/update_mir_test_checks.py
; RUN: llc -O0 -amdgpu-scalarize-global-loads=false -march=amdgcn -mcpu=gfx900 -mattr=-flat-for-global -verify-machineinstrs -stop-after=regallocfast < %s | FileCheck -check-prefixes=GCN %s

; Verify that we consider the xor at the end of the waterfall loop emitted for
; divergent indirect addressing as a terminator.

declare i32 @llvm.amdgcn.workitem.id.x() #1

; There should be no spill code inserted between the xor and the real terminator
define amdgpu_kernel void @extract_w_offset_vgpr(ptr addrspace(1) %out) {
  ; GCN-LABEL: name: extract_w_offset_vgpr
  ; GCN: bb.0.entry:
  ; GCN-NEXT:   successors: %bb.1(0x80000000)
  ; GCN-NEXT:   liveins: $vgpr0, $sgpr2_sgpr3
  ; GCN-NEXT: {{  $}}
<<<<<<< HEAD
  ; GCN-NEXT:   [[PRED_COPY:%[0-9]+]]:vgpr_32(s32) = PRED_COPY killed $vgpr0
  ; GCN-NEXT:   renamable $sgpr0_sgpr1 = S_LOAD_DWORDX2_IMM killed renamable $sgpr0_sgpr1, 36, 0 :: (dereferenceable invariant load (s64) from %ir.out.kernarg.offset, align 4, addrspace 4)
  ; GCN-NEXT:   renamable $sgpr6 = PRED_COPY renamable $sgpr1
  ; GCN-NEXT:   renamable $sgpr0 = PRED_COPY renamable $sgpr0, implicit killed $sgpr0_sgpr1
  ; GCN-NEXT:   renamable $sgpr4 = S_MOV_B32 61440
  ; GCN-NEXT:   renamable $sgpr5 = S_MOV_B32 -1
  ; GCN-NEXT:   undef renamable $sgpr0 = PRED_COPY killed renamable $sgpr0, implicit-def $sgpr0_sgpr1_sgpr2_sgpr3
  ; GCN-NEXT:   renamable $sgpr1 = PRED_COPY killed renamable $sgpr6
  ; GCN-NEXT:   renamable $sgpr2 = PRED_COPY killed renamable $sgpr5
  ; GCN-NEXT:   renamable $sgpr3 = PRED_COPY killed renamable $sgpr4
  ; GCN-NEXT:   SI_SPILL_S128_SAVE killed $sgpr0_sgpr1_sgpr2_sgpr3, %stack.1, implicit $exec, implicit $sgpr32 :: (store (s128) into %stack.1, align 4, addrspace 5)
=======
  ; GCN-NEXT:   SI_SPILL_V32_SAVE killed $vgpr0, %stack.3, $sgpr32, 0, implicit $exec :: (store (s32) into %stack.3, addrspace 5)
  ; GCN-NEXT:   renamable $sgpr0_sgpr1 = S_LOAD_DWORDX2_IMM killed renamable $sgpr2_sgpr3, 36, 0 :: (dereferenceable invariant load (s64) from %ir.out.kernarg.offset, align 4, addrspace 4)
  ; GCN-NEXT:   renamable $sgpr6 = COPY renamable $sgpr1
  ; GCN-NEXT:   renamable $sgpr0 = COPY renamable $sgpr0, implicit killed $sgpr0_sgpr1
  ; GCN-NEXT:   renamable $sgpr4 = S_MOV_B32 61440
  ; GCN-NEXT:   renamable $sgpr5 = S_MOV_B32 -1
  ; GCN-NEXT:   undef renamable $sgpr0 = COPY killed renamable $sgpr0, implicit-def $sgpr0_sgpr1_sgpr2_sgpr3
  ; GCN-NEXT:   renamable $sgpr1 = COPY killed renamable $sgpr6
  ; GCN-NEXT:   renamable $sgpr2 = COPY killed renamable $sgpr5
  ; GCN-NEXT:   renamable $sgpr3 = COPY killed renamable $sgpr4
  ; GCN-NEXT:   SI_SPILL_S128_SAVE killed $sgpr0_sgpr1_sgpr2_sgpr3, %stack.2, implicit $exec, implicit $sgpr32 :: (store (s128) into %stack.2, align 4, addrspace 5)
>>>>>>> 7db7f5e4
  ; GCN-NEXT:   renamable $sgpr0 = S_MOV_B32 16
  ; GCN-NEXT:   renamable $sgpr1 = S_MOV_B32 15
  ; GCN-NEXT:   renamable $sgpr2 = S_MOV_B32 14
  ; GCN-NEXT:   renamable $sgpr3 = S_MOV_B32 13
  ; GCN-NEXT:   renamable $sgpr4 = S_MOV_B32 12
  ; GCN-NEXT:   renamable $sgpr5 = S_MOV_B32 11
  ; GCN-NEXT:   renamable $sgpr6 = S_MOV_B32 10
  ; GCN-NEXT:   renamable $sgpr7 = S_MOV_B32 9
  ; GCN-NEXT:   renamable $sgpr8 = S_MOV_B32 8
  ; GCN-NEXT:   renamable $sgpr9 = S_MOV_B32 7
  ; GCN-NEXT:   renamable $sgpr10 = S_MOV_B32 6
  ; GCN-NEXT:   renamable $sgpr11 = S_MOV_B32 5
  ; GCN-NEXT:   renamable $sgpr12 = S_MOV_B32 3
  ; GCN-NEXT:   renamable $sgpr13 = S_MOV_B32 2
  ; GCN-NEXT:   renamable $sgpr14 = S_MOV_B32 1
  ; GCN-NEXT:   renamable $sgpr15 = S_MOV_B32 0
<<<<<<< HEAD
  ; GCN-NEXT:   [[PRED_COPY1:%[0-9]+]]:vgpr_32 = PRED_COPY killed renamable $sgpr15
  ; GCN-NEXT:   [[PRED_COPY2:%[0-9]+]]:vgpr_32 = PRED_COPY killed renamable $sgpr14
  ; GCN-NEXT:   [[PRED_COPY3:%[0-9]+]]:vgpr_32 = PRED_COPY killed renamable $sgpr13
  ; GCN-NEXT:   [[PRED_COPY4:%[0-9]+]]:vgpr_32 = PRED_COPY killed renamable $sgpr12
  ; GCN-NEXT:   [[PRED_COPY5:%[0-9]+]]:vgpr_32 = PRED_COPY killed renamable $sgpr11
  ; GCN-NEXT:   [[PRED_COPY6:%[0-9]+]]:vgpr_32 = PRED_COPY killed renamable $sgpr10
  ; GCN-NEXT:   [[PRED_COPY7:%[0-9]+]]:vgpr_32 = PRED_COPY killed renamable $sgpr9
  ; GCN-NEXT:   [[PRED_COPY8:%[0-9]+]]:vgpr_32 = PRED_COPY killed renamable $sgpr8
  ; GCN-NEXT:   [[PRED_COPY9:%[0-9]+]]:vgpr_32 = PRED_COPY killed renamable $sgpr7
  ; GCN-NEXT:   [[PRED_COPY10:%[0-9]+]]:vgpr_32 = PRED_COPY killed renamable $sgpr6
  ; GCN-NEXT:   [[PRED_COPY11:%[0-9]+]]:vgpr_32 = PRED_COPY killed renamable $sgpr5
  ; GCN-NEXT:   [[PRED_COPY12:%[0-9]+]]:vgpr_32 = PRED_COPY killed renamable $sgpr4
  ; GCN-NEXT:   [[PRED_COPY13:%[0-9]+]]:vgpr_32 = PRED_COPY killed renamable $sgpr3
  ; GCN-NEXT:   [[PRED_COPY14:%[0-9]+]]:vgpr_32 = PRED_COPY killed renamable $sgpr2
  ; GCN-NEXT:   [[PRED_COPY15:%[0-9]+]]:vgpr_32 = PRED_COPY killed renamable $sgpr1
  ; GCN-NEXT:   [[PRED_COPY16:%[0-9]+]]:vgpr_32 = PRED_COPY killed renamable $sgpr0
  ; GCN-NEXT:   undef %28.sub0:vreg_512 = PRED_COPY [[PRED_COPY1]]
  ; GCN-NEXT:   %28.sub1:vreg_512 = PRED_COPY [[PRED_COPY2]]
  ; GCN-NEXT:   %28.sub2:vreg_512 = PRED_COPY [[PRED_COPY3]]
  ; GCN-NEXT:   %28.sub3:vreg_512 = PRED_COPY [[PRED_COPY4]]
  ; GCN-NEXT:   %28.sub4:vreg_512 = PRED_COPY [[PRED_COPY5]]
  ; GCN-NEXT:   %28.sub5:vreg_512 = PRED_COPY [[PRED_COPY6]]
  ; GCN-NEXT:   %28.sub6:vreg_512 = PRED_COPY [[PRED_COPY7]]
  ; GCN-NEXT:   %28.sub7:vreg_512 = PRED_COPY [[PRED_COPY8]]
  ; GCN-NEXT:   %28.sub8:vreg_512 = PRED_COPY [[PRED_COPY9]]
  ; GCN-NEXT:   %28.sub9:vreg_512 = PRED_COPY [[PRED_COPY10]]
  ; GCN-NEXT:   %28.sub10:vreg_512 = PRED_COPY [[PRED_COPY11]]
  ; GCN-NEXT:   %28.sub11:vreg_512 = PRED_COPY [[PRED_COPY12]]
  ; GCN-NEXT:   %28.sub12:vreg_512 = PRED_COPY [[PRED_COPY13]]
  ; GCN-NEXT:   %28.sub13:vreg_512 = PRED_COPY [[PRED_COPY14]]
  ; GCN-NEXT:   %28.sub14:vreg_512 = PRED_COPY [[PRED_COPY15]]
  ; GCN-NEXT:   %28.sub15:vreg_512 = PRED_COPY [[PRED_COPY16]]
=======
  ; GCN-NEXT:   renamable $vgpr0 = COPY killed renamable $sgpr15
  ; GCN-NEXT:   renamable $vgpr30 = COPY killed renamable $sgpr14
  ; GCN-NEXT:   renamable $vgpr29 = COPY killed renamable $sgpr13
  ; GCN-NEXT:   renamable $vgpr28 = COPY killed renamable $sgpr12
  ; GCN-NEXT:   renamable $vgpr27 = COPY killed renamable $sgpr11
  ; GCN-NEXT:   renamable $vgpr26 = COPY killed renamable $sgpr10
  ; GCN-NEXT:   renamable $vgpr25 = COPY killed renamable $sgpr9
  ; GCN-NEXT:   renamable $vgpr24 = COPY killed renamable $sgpr8
  ; GCN-NEXT:   renamable $vgpr23 = COPY killed renamable $sgpr7
  ; GCN-NEXT:   renamable $vgpr22 = COPY killed renamable $sgpr6
  ; GCN-NEXT:   renamable $vgpr21 = COPY killed renamable $sgpr5
  ; GCN-NEXT:   renamable $vgpr20 = COPY killed renamable $sgpr4
  ; GCN-NEXT:   renamable $vgpr19 = COPY killed renamable $sgpr3
  ; GCN-NEXT:   renamable $vgpr18 = COPY killed renamable $sgpr2
  ; GCN-NEXT:   renamable $vgpr17 = COPY killed renamable $sgpr1
  ; GCN-NEXT:   renamable $vgpr16 = COPY killed renamable $sgpr0
  ; GCN-NEXT:   undef renamable $vgpr0 = COPY killed renamable $vgpr0, implicit-def $vgpr0_vgpr1_vgpr2_vgpr3_vgpr4_vgpr5_vgpr6_vgpr7_vgpr8_vgpr9_vgpr10_vgpr11_vgpr12_vgpr13_vgpr14_vgpr15
  ; GCN-NEXT:   renamable $vgpr1 = COPY killed renamable $vgpr30
  ; GCN-NEXT:   renamable $vgpr2 = COPY killed renamable $vgpr29
  ; GCN-NEXT:   renamable $vgpr3 = COPY killed renamable $vgpr28
  ; GCN-NEXT:   renamable $vgpr4 = COPY killed renamable $vgpr27
  ; GCN-NEXT:   renamable $vgpr5 = COPY killed renamable $vgpr26
  ; GCN-NEXT:   renamable $vgpr6 = COPY killed renamable $vgpr25
  ; GCN-NEXT:   renamable $vgpr7 = COPY killed renamable $vgpr24
  ; GCN-NEXT:   renamable $vgpr8 = COPY killed renamable $vgpr23
  ; GCN-NEXT:   renamable $vgpr9 = COPY killed renamable $vgpr22
  ; GCN-NEXT:   renamable $vgpr10 = COPY killed renamable $vgpr21
  ; GCN-NEXT:   renamable $vgpr11 = COPY killed renamable $vgpr20
  ; GCN-NEXT:   renamable $vgpr12 = COPY killed renamable $vgpr19
  ; GCN-NEXT:   renamable $vgpr13 = COPY killed renamable $vgpr18
  ; GCN-NEXT:   renamable $vgpr14 = COPY killed renamable $vgpr17
  ; GCN-NEXT:   renamable $vgpr15 = COPY killed renamable $vgpr16
  ; GCN-NEXT:   SI_SPILL_V512_SAVE killed $vgpr0_vgpr1_vgpr2_vgpr3_vgpr4_vgpr5_vgpr6_vgpr7_vgpr8_vgpr9_vgpr10_vgpr11_vgpr12_vgpr13_vgpr14_vgpr15, %stack.1, $sgpr32, 0, implicit $exec :: (store (s512) into %stack.1, align 4, addrspace 5)
>>>>>>> 7db7f5e4
  ; GCN-NEXT:   renamable $sgpr0_sgpr1 = S_MOV_B64 $exec
  ; GCN-NEXT:   SI_SPILL_S64_SAVE killed $sgpr0_sgpr1, %stack.0, implicit $exec, implicit $sgpr32 :: (store (s64) into %stack.0, align 4, addrspace 5)
  ; GCN-NEXT:   [[DEF:%[0-9]+]]:vgpr_32 = IMPLICIT_DEF
  ; GCN-NEXT:   renamable $sgpr0_sgpr1 = IMPLICIT_DEF
  ; GCN-NEXT: {{  $}}
  ; GCN-NEXT: bb.1:
  ; GCN-NEXT:   successors: %bb.1(0x40000000), %bb.3(0x40000000)
  ; GCN-NEXT: {{  $}}
  ; GCN-NEXT:   $sgpr0_sgpr1 = SI_SPILL_S64_RESTORE %stack.2, implicit $exec, implicit $sgpr32 :: (load (s64) from %stack.2, align 4, addrspace 5)
  ; GCN-NEXT:   dead [[PRED_COPY17:%[0-9]+]]:vgpr_32 = PRED_COPY [[DEF]]
  ; GCN-NEXT:   renamable $sgpr2 = V_READFIRSTLANE_B32 [[PRED_COPY]](s32), implicit $exec
  ; GCN-NEXT:   renamable $sgpr0_sgpr1 = V_CMP_EQ_U32_e64 $sgpr2, [[PRED_COPY]](s32), implicit $exec
  ; GCN-NEXT:   renamable $sgpr0_sgpr1 = S_AND_SAVEEXEC_B64 killed renamable $sgpr0_sgpr1, implicit-def $exec, implicit-def dead $scc, implicit $exec
<<<<<<< HEAD
  ; GCN-NEXT:   [[V_INDIRECT_REG_READ_GPR_IDX_B32_V16_:%[0-9]+]]:vgpr_32 = V_INDIRECT_REG_READ_GPR_IDX_B32_V16 %28, killed $sgpr2, 11, implicit-def $m0, implicit $m0, implicit $exec
  ; GCN-NEXT:   [[PRED_COPY18:%[0-9]+]]:vgpr_32 = PRED_COPY [[V_INDIRECT_REG_READ_GPR_IDX_B32_V16_]]
  ; GCN-NEXT:   renamable $sgpr2_sgpr3 = PRED_COPY renamable $sgpr0_sgpr1
  ; GCN-NEXT:   SI_SPILL_S64_SAVE killed $sgpr2_sgpr3, %stack.2, implicit $exec, implicit $sgpr32 :: (store (s64) into %stack.2, align 4, addrspace 5)
=======
  ; GCN-NEXT:   renamable $vgpr0 = V_INDIRECT_REG_READ_GPR_IDX_B32_V16 $vgpr0_vgpr1_vgpr2_vgpr3_vgpr4_vgpr5_vgpr6_vgpr7_vgpr8_vgpr9_vgpr10_vgpr11_vgpr12_vgpr13_vgpr14_vgpr15, killed $sgpr2, 11, implicit-def $m0, implicit $m0, implicit $exec
  ; GCN-NEXT:   SI_SPILL_V32_SAVE $vgpr0, %stack.6, $sgpr32, 0, implicit $exec :: (store (s32) into %stack.6, addrspace 5)
  ; GCN-NEXT:   SI_SPILL_V32_SAVE killed $vgpr0, %stack.5, $sgpr32, 0, implicit $exec :: (store (s32) into %stack.5, addrspace 5)
  ; GCN-NEXT:   renamable $sgpr2_sgpr3 = COPY renamable $sgpr0_sgpr1
  ; GCN-NEXT:   SI_SPILL_S64_SAVE killed $sgpr2_sgpr3, %stack.4, implicit $exec, implicit $sgpr32 :: (store (s64) into %stack.4, align 4, addrspace 5)
>>>>>>> 7db7f5e4
  ; GCN-NEXT:   $exec = S_XOR_B64_term $exec, killed renamable $sgpr0_sgpr1, implicit-def dead $scc
  ; GCN-NEXT:   S_CBRANCH_EXECNZ %bb.1, implicit $exec
  ; GCN-NEXT: {{  $}}
  ; GCN-NEXT: bb.3:
  ; GCN-NEXT:   successors: %bb.2(0x80000000)
  ; GCN-NEXT: {{  $}}
  ; GCN-NEXT:   $sgpr0_sgpr1 = SI_SPILL_S64_RESTORE %stack.0, implicit $exec, implicit $sgpr32 :: (load (s64) from %stack.0, align 4, addrspace 5)
  ; GCN-NEXT:   $exec = S_MOV_B64 renamable $sgpr0_sgpr1
  ; GCN-NEXT: {{  $}}
  ; GCN-NEXT: bb.2:
  ; GCN-NEXT:   $sgpr0_sgpr1_sgpr2_sgpr3 = SI_SPILL_S128_RESTORE %stack.1, implicit $exec, implicit $sgpr32 :: (load (s128) from %stack.1, align 4, addrspace 5)
  ; GCN-NEXT:   BUFFER_STORE_DWORD_OFFSET [[V_INDIRECT_REG_READ_GPR_IDX_B32_V16_]], killed renamable $sgpr0_sgpr1_sgpr2_sgpr3, 0, 0, 0, 0, implicit $exec :: (store (s32) into %ir.out.load, addrspace 1)
  ; GCN-NEXT:   S_ENDPGM 0
entry:
  %id = call i32 @llvm.amdgcn.workitem.id.x() #1
  %index = add i32 %id, 1
  %value = extractelement <16 x i32> <i32 0, i32 1, i32 2, i32 3, i32 5, i32 6, i32 7, i32 8, i32 9, i32 10, i32 11, i32 12, i32 13, i32 14, i32 15, i32 16>, i32 %index
  store i32 %value, ptr addrspace(1) %out
  ret void
}<|MERGE_RESOLUTION|>--- conflicted
+++ resolved
@@ -13,19 +13,6 @@
   ; GCN-NEXT:   successors: %bb.1(0x80000000)
   ; GCN-NEXT:   liveins: $vgpr0, $sgpr2_sgpr3
   ; GCN-NEXT: {{  $}}
-<<<<<<< HEAD
-  ; GCN-NEXT:   [[PRED_COPY:%[0-9]+]]:vgpr_32(s32) = PRED_COPY killed $vgpr0
-  ; GCN-NEXT:   renamable $sgpr0_sgpr1 = S_LOAD_DWORDX2_IMM killed renamable $sgpr0_sgpr1, 36, 0 :: (dereferenceable invariant load (s64) from %ir.out.kernarg.offset, align 4, addrspace 4)
-  ; GCN-NEXT:   renamable $sgpr6 = PRED_COPY renamable $sgpr1
-  ; GCN-NEXT:   renamable $sgpr0 = PRED_COPY renamable $sgpr0, implicit killed $sgpr0_sgpr1
-  ; GCN-NEXT:   renamable $sgpr4 = S_MOV_B32 61440
-  ; GCN-NEXT:   renamable $sgpr5 = S_MOV_B32 -1
-  ; GCN-NEXT:   undef renamable $sgpr0 = PRED_COPY killed renamable $sgpr0, implicit-def $sgpr0_sgpr1_sgpr2_sgpr3
-  ; GCN-NEXT:   renamable $sgpr1 = PRED_COPY killed renamable $sgpr6
-  ; GCN-NEXT:   renamable $sgpr2 = PRED_COPY killed renamable $sgpr5
-  ; GCN-NEXT:   renamable $sgpr3 = PRED_COPY killed renamable $sgpr4
-  ; GCN-NEXT:   SI_SPILL_S128_SAVE killed $sgpr0_sgpr1_sgpr2_sgpr3, %stack.1, implicit $exec, implicit $sgpr32 :: (store (s128) into %stack.1, align 4, addrspace 5)
-=======
   ; GCN-NEXT:   SI_SPILL_V32_SAVE killed $vgpr0, %stack.3, $sgpr32, 0, implicit $exec :: (store (s32) into %stack.3, addrspace 5)
   ; GCN-NEXT:   renamable $sgpr0_sgpr1 = S_LOAD_DWORDX2_IMM killed renamable $sgpr2_sgpr3, 36, 0 :: (dereferenceable invariant load (s64) from %ir.out.kernarg.offset, align 4, addrspace 4)
   ; GCN-NEXT:   renamable $sgpr6 = COPY renamable $sgpr1
@@ -37,7 +24,6 @@
   ; GCN-NEXT:   renamable $sgpr2 = COPY killed renamable $sgpr5
   ; GCN-NEXT:   renamable $sgpr3 = COPY killed renamable $sgpr4
   ; GCN-NEXT:   SI_SPILL_S128_SAVE killed $sgpr0_sgpr1_sgpr2_sgpr3, %stack.2, implicit $exec, implicit $sgpr32 :: (store (s128) into %stack.2, align 4, addrspace 5)
->>>>>>> 7db7f5e4
   ; GCN-NEXT:   renamable $sgpr0 = S_MOV_B32 16
   ; GCN-NEXT:   renamable $sgpr1 = S_MOV_B32 15
   ; GCN-NEXT:   renamable $sgpr2 = S_MOV_B32 14
@@ -54,40 +40,6 @@
   ; GCN-NEXT:   renamable $sgpr13 = S_MOV_B32 2
   ; GCN-NEXT:   renamable $sgpr14 = S_MOV_B32 1
   ; GCN-NEXT:   renamable $sgpr15 = S_MOV_B32 0
-<<<<<<< HEAD
-  ; GCN-NEXT:   [[PRED_COPY1:%[0-9]+]]:vgpr_32 = PRED_COPY killed renamable $sgpr15
-  ; GCN-NEXT:   [[PRED_COPY2:%[0-9]+]]:vgpr_32 = PRED_COPY killed renamable $sgpr14
-  ; GCN-NEXT:   [[PRED_COPY3:%[0-9]+]]:vgpr_32 = PRED_COPY killed renamable $sgpr13
-  ; GCN-NEXT:   [[PRED_COPY4:%[0-9]+]]:vgpr_32 = PRED_COPY killed renamable $sgpr12
-  ; GCN-NEXT:   [[PRED_COPY5:%[0-9]+]]:vgpr_32 = PRED_COPY killed renamable $sgpr11
-  ; GCN-NEXT:   [[PRED_COPY6:%[0-9]+]]:vgpr_32 = PRED_COPY killed renamable $sgpr10
-  ; GCN-NEXT:   [[PRED_COPY7:%[0-9]+]]:vgpr_32 = PRED_COPY killed renamable $sgpr9
-  ; GCN-NEXT:   [[PRED_COPY8:%[0-9]+]]:vgpr_32 = PRED_COPY killed renamable $sgpr8
-  ; GCN-NEXT:   [[PRED_COPY9:%[0-9]+]]:vgpr_32 = PRED_COPY killed renamable $sgpr7
-  ; GCN-NEXT:   [[PRED_COPY10:%[0-9]+]]:vgpr_32 = PRED_COPY killed renamable $sgpr6
-  ; GCN-NEXT:   [[PRED_COPY11:%[0-9]+]]:vgpr_32 = PRED_COPY killed renamable $sgpr5
-  ; GCN-NEXT:   [[PRED_COPY12:%[0-9]+]]:vgpr_32 = PRED_COPY killed renamable $sgpr4
-  ; GCN-NEXT:   [[PRED_COPY13:%[0-9]+]]:vgpr_32 = PRED_COPY killed renamable $sgpr3
-  ; GCN-NEXT:   [[PRED_COPY14:%[0-9]+]]:vgpr_32 = PRED_COPY killed renamable $sgpr2
-  ; GCN-NEXT:   [[PRED_COPY15:%[0-9]+]]:vgpr_32 = PRED_COPY killed renamable $sgpr1
-  ; GCN-NEXT:   [[PRED_COPY16:%[0-9]+]]:vgpr_32 = PRED_COPY killed renamable $sgpr0
-  ; GCN-NEXT:   undef %28.sub0:vreg_512 = PRED_COPY [[PRED_COPY1]]
-  ; GCN-NEXT:   %28.sub1:vreg_512 = PRED_COPY [[PRED_COPY2]]
-  ; GCN-NEXT:   %28.sub2:vreg_512 = PRED_COPY [[PRED_COPY3]]
-  ; GCN-NEXT:   %28.sub3:vreg_512 = PRED_COPY [[PRED_COPY4]]
-  ; GCN-NEXT:   %28.sub4:vreg_512 = PRED_COPY [[PRED_COPY5]]
-  ; GCN-NEXT:   %28.sub5:vreg_512 = PRED_COPY [[PRED_COPY6]]
-  ; GCN-NEXT:   %28.sub6:vreg_512 = PRED_COPY [[PRED_COPY7]]
-  ; GCN-NEXT:   %28.sub7:vreg_512 = PRED_COPY [[PRED_COPY8]]
-  ; GCN-NEXT:   %28.sub8:vreg_512 = PRED_COPY [[PRED_COPY9]]
-  ; GCN-NEXT:   %28.sub9:vreg_512 = PRED_COPY [[PRED_COPY10]]
-  ; GCN-NEXT:   %28.sub10:vreg_512 = PRED_COPY [[PRED_COPY11]]
-  ; GCN-NEXT:   %28.sub11:vreg_512 = PRED_COPY [[PRED_COPY12]]
-  ; GCN-NEXT:   %28.sub12:vreg_512 = PRED_COPY [[PRED_COPY13]]
-  ; GCN-NEXT:   %28.sub13:vreg_512 = PRED_COPY [[PRED_COPY14]]
-  ; GCN-NEXT:   %28.sub14:vreg_512 = PRED_COPY [[PRED_COPY15]]
-  ; GCN-NEXT:   %28.sub15:vreg_512 = PRED_COPY [[PRED_COPY16]]
-=======
   ; GCN-NEXT:   renamable $vgpr0 = COPY killed renamable $sgpr15
   ; GCN-NEXT:   renamable $vgpr30 = COPY killed renamable $sgpr14
   ; GCN-NEXT:   renamable $vgpr29 = COPY killed renamable $sgpr13
@@ -121,7 +73,6 @@
   ; GCN-NEXT:   renamable $vgpr14 = COPY killed renamable $vgpr17
   ; GCN-NEXT:   renamable $vgpr15 = COPY killed renamable $vgpr16
   ; GCN-NEXT:   SI_SPILL_V512_SAVE killed $vgpr0_vgpr1_vgpr2_vgpr3_vgpr4_vgpr5_vgpr6_vgpr7_vgpr8_vgpr9_vgpr10_vgpr11_vgpr12_vgpr13_vgpr14_vgpr15, %stack.1, $sgpr32, 0, implicit $exec :: (store (s512) into %stack.1, align 4, addrspace 5)
->>>>>>> 7db7f5e4
   ; GCN-NEXT:   renamable $sgpr0_sgpr1 = S_MOV_B64 $exec
   ; GCN-NEXT:   SI_SPILL_S64_SAVE killed $sgpr0_sgpr1, %stack.0, implicit $exec, implicit $sgpr32 :: (store (s64) into %stack.0, align 4, addrspace 5)
   ; GCN-NEXT:   [[DEF:%[0-9]+]]:vgpr_32 = IMPLICIT_DEF
@@ -135,18 +86,11 @@
   ; GCN-NEXT:   renamable $sgpr2 = V_READFIRSTLANE_B32 [[PRED_COPY]](s32), implicit $exec
   ; GCN-NEXT:   renamable $sgpr0_sgpr1 = V_CMP_EQ_U32_e64 $sgpr2, [[PRED_COPY]](s32), implicit $exec
   ; GCN-NEXT:   renamable $sgpr0_sgpr1 = S_AND_SAVEEXEC_B64 killed renamable $sgpr0_sgpr1, implicit-def $exec, implicit-def dead $scc, implicit $exec
-<<<<<<< HEAD
-  ; GCN-NEXT:   [[V_INDIRECT_REG_READ_GPR_IDX_B32_V16_:%[0-9]+]]:vgpr_32 = V_INDIRECT_REG_READ_GPR_IDX_B32_V16 %28, killed $sgpr2, 11, implicit-def $m0, implicit $m0, implicit $exec
-  ; GCN-NEXT:   [[PRED_COPY18:%[0-9]+]]:vgpr_32 = PRED_COPY [[V_INDIRECT_REG_READ_GPR_IDX_B32_V16_]]
-  ; GCN-NEXT:   renamable $sgpr2_sgpr3 = PRED_COPY renamable $sgpr0_sgpr1
-  ; GCN-NEXT:   SI_SPILL_S64_SAVE killed $sgpr2_sgpr3, %stack.2, implicit $exec, implicit $sgpr32 :: (store (s64) into %stack.2, align 4, addrspace 5)
-=======
   ; GCN-NEXT:   renamable $vgpr0 = V_INDIRECT_REG_READ_GPR_IDX_B32_V16 $vgpr0_vgpr1_vgpr2_vgpr3_vgpr4_vgpr5_vgpr6_vgpr7_vgpr8_vgpr9_vgpr10_vgpr11_vgpr12_vgpr13_vgpr14_vgpr15, killed $sgpr2, 11, implicit-def $m0, implicit $m0, implicit $exec
   ; GCN-NEXT:   SI_SPILL_V32_SAVE $vgpr0, %stack.6, $sgpr32, 0, implicit $exec :: (store (s32) into %stack.6, addrspace 5)
   ; GCN-NEXT:   SI_SPILL_V32_SAVE killed $vgpr0, %stack.5, $sgpr32, 0, implicit $exec :: (store (s32) into %stack.5, addrspace 5)
   ; GCN-NEXT:   renamable $sgpr2_sgpr3 = COPY renamable $sgpr0_sgpr1
   ; GCN-NEXT:   SI_SPILL_S64_SAVE killed $sgpr2_sgpr3, %stack.4, implicit $exec, implicit $sgpr32 :: (store (s64) into %stack.4, align 4, addrspace 5)
->>>>>>> 7db7f5e4
   ; GCN-NEXT:   $exec = S_XOR_B64_term $exec, killed renamable $sgpr0_sgpr1, implicit-def dead $scc
   ; GCN-NEXT:   S_CBRANCH_EXECNZ %bb.1, implicit $exec
   ; GCN-NEXT: {{  $}}
