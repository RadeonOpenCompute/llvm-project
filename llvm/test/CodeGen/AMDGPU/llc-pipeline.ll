--- conflicted
+++ resolved
@@ -16,1263 +16,6 @@
 
 ; REQUIRES: asserts
 
-<<<<<<< HEAD
-; GCN-O0: Target Library Information
-; GCN-O0-NEXT: Target Pass Configuration
-; GCN-O0-NEXT: Machine Module Information
-; GCN-O0-NEXT: Target Transform Information
-; GCN-O0-NEXT: Assumption Cache Tracker
-; GCN-O0-NEXT: Profile summary info
-; GCN-O0-NEXT: Argument Register Usage Information Storage
-; GCN-O0-NEXT: Create Garbage Collector Module Metadata
-; GCN-O0-NEXT: Register Usage Information Storage
-; GCN-O0-NEXT: Machine Branch Probability Analysis
-; GCN-O0-NEXT:   ModulePass Manager
-; GCN-O0-NEXT:     Pre-ISel Intrinsic Lowering
-; GCN-O0-NEXT:     AMDGPU Printf lowering
-; GCN-O0-NEXT:       FunctionPass Manager
-; GCN-O0-NEXT:         Dominator Tree Construction
-; GCN-O0-NEXT:     Fix function bitcasts for AMDGPU
-; GCN-O0-NEXT:     AMDGPU Lower Kernel Calls
-; GCN-O0-NEXT:     FunctionPass Manager
-; GCN-O0-NEXT:       Early propagate attributes from kernels to functions
-; GCN-O0-NEXT:     AMDGPU Lower Intrinsics
-; GCN-O0-NEXT:     AMDGPU Inline All Functions
-; GCN-O0-NEXT:     CallGraph Construction
-; GCN-O0-NEXT:     Call Graph SCC Pass Manager
-; GCN-O0-NEXT:       Inliner for always_inline functions
-; GCN-O0-NEXT:     A No-Op Barrier Pass
-; GCN-O0-NEXT:     Lower OpenCL enqueued blocks
-; GCN-O0-NEXT:     Lower uses of LDS variables from non-kernel functions
-; GCN-O0-NEXT:     FunctionPass Manager
-; GCN-O0-NEXT:       Expand Atomic instructions
-; GCN-O0-NEXT:       Lower constant intrinsics
-; GCN-O0-NEXT:       Remove unreachable blocks from the CFG
-; GCN-O0-NEXT:       Expand vector predication intrinsics
-; GCN-O0-NEXT:       Scalarize Masked Memory Intrinsics
-; GCN-O0-NEXT:       Expand reduction intrinsics
-; GCN-O0-NEXT:     CallGraph Construction
-; GCN-O0-NEXT:     Call Graph SCC Pass Manager
-; GCN-O0-NEXT:       AMDGPU Annotate Kernel Features
-; GCN-O0-NEXT:       FunctionPass Manager
-; GCN-O0-NEXT:         AMDGPU Lower Kernel Arguments
-; GCN-O0-NEXT:       Analysis if a function is memory bound
-; GCN-O0-NEXT:       FunctionPass Manager
-; GCN-O0-NEXT:         Lazy Value Information Analysis
-; GCN-O0-NEXT:         Lower SwitchInst's to branches
-; GCN-O0-NEXT:         Lower invoke and unwind, for unwindless code generators
-; GCN-O0-NEXT:         Remove unreachable blocks from the CFG
-; GCN-O0-NEXT:         Dominator Tree Construction
-; GCN-O0-NEXT:         Basic Alias Analysis (stateless AA impl)
-; GCN-O0-NEXT:         Function Alias Analysis Results
-; GCN-O0-NEXT:         Flatten the CFG
-; GCN-O0-NEXT:         Dominator Tree Construction
-; GCN-O0-NEXT:         Basic Alias Analysis (stateless AA impl)
-; GCN-O0-NEXT:         Function Alias Analysis Results
-; GCN-O0-NEXT:         Natural Loop Information
-; GCN-O0-NEXT:         Code sinking
-; GCN-O0-NEXT:         Post-Dominator Tree Construction
-; GCN-O0-NEXT:         Legacy Divergence Analysis
-; GCN-O0-NEXT:         Unify divergent function exit nodes
-; GCN-O0-NEXT:         Lazy Value Information Analysis
-; GCN-O0-NEXT:         Lower SwitchInst's to branches
-; GCN-O0-NEXT:         Dominator Tree Construction
-; GCN-O0-NEXT:         Natural Loop Information
-; GCN-O0-NEXT:         Convert irreducible control-flow into natural loops
-; GCN-O0-NEXT:         Fixup each natural loop to have a single exit block
-; GCN-O0-NEXT:         Post-Dominator Tree Construction
-; GCN-O0-NEXT:         Dominance Frontier Construction
-; GCN-O0-NEXT:         Detect single entry single exit regions
-; GCN-O0-NEXT:         Region Pass Manager
-; GCN-O0-NEXT:           Structurize control flow
-; GCN-O0-NEXT:         Post-Dominator Tree Construction
-; GCN-O0-NEXT:         Natural Loop Information
-; GCN-O0-NEXT:         Legacy Divergence Analysis
-; GCN-O0-NEXT:         Basic Alias Analysis (stateless AA impl)
-; GCN-O0-NEXT:         Function Alias Analysis Results
-; GCN-O0-NEXT:         Memory SSA
-; GCN-O0-NEXT:         AMDGPU Annotate Uniform Values
-; GCN-O0-NEXT:         SI annotate control flow
-; GCN-O0-NEXT:         LCSSA Verifier
-; GCN-O0-NEXT:         Loop-Closed SSA Form Pass
-; GCN-O0-NEXT:       DummyCGSCCPass
-; GCN-O0-NEXT:       FunctionPass Manager
-; GCN-O0-NEXT:         Safe Stack instrumentation pass
-; GCN-O0-NEXT:         Insert stack protectors
-; GCN-O0-NEXT:         Dominator Tree Construction
-; GCN-O0-NEXT:         Post-Dominator Tree Construction
-; GCN-O0-NEXT:         Natural Loop Information
-; GCN-O0-NEXT:         Legacy Divergence Analysis
-; GCN-O0-NEXT:         AMDGPU DAG->DAG Pattern Instruction Selection
-; GCN-O0-NEXT:         MachineDominator Tree Construction
-; GCN-O0-NEXT:         SI Fix SGPR copies
-; GCN-O0-NEXT:         MachinePostDominator Tree Construction
-; GCN-O0-NEXT:         SI Lower i1 Copies
-; GCN-O0-NEXT:         Finalize ISel and expand pseudo-instructions
-; GCN-O0-NEXT:         Local Stack Slot Allocation
-; GCN-O0-NEXT:         Register Usage Information Propagation
-; GCN-O0-NEXT:         Eliminate PHI nodes for register allocation
-; GCN-O0-NEXT:         SI Lower control flow pseudo instructions
-; GCN-O0-NEXT:         Two-Address instruction pass
-; GCN-O0-NEXT:         Basic Alias Analysis (stateless AA impl)
-; GCN-O0-NEXT:         Function Alias Analysis Results
-; GCN-O0-NEXT:         MachineDominator Tree Construction
-; GCN-O0-NEXT:         Slot index numbering
-; GCN-O0-NEXT:         Live Interval Analysis
-; GCN-O0-NEXT:         MachinePostDominator Tree Construction
-; GCN-O0-NEXT:         SI Whole Quad Mode
-; GCN-O0-NEXT:         Virtual Register Map
-; GCN-O0-NEXT:         Live Register Matrix
-; GCN-O0-NEXT:         SI Pre-allocate WWM Registers
-; GCN-O0-NEXT:         Fast Register Allocator
-; GCN-O0-NEXT:         SI lower SGPR spill instructions
-; GCN-O0-NEXT:         Fast Register Allocator
-; GCN-O0-NEXT:         SI Fix VGPR copies
-; GCN-O0-NEXT:         Fixup Statepoint Caller Saved
-; GCN-O0-NEXT:         Lazy Machine Block Frequency Analysis
-; GCN-O0-NEXT:         Machine Optimization Remark Emitter
-; GCN-O0-NEXT:         Prologue/Epilogue Insertion & Frame Finalization
-; GCN-O0-NEXT:         Post-RA pseudo instruction expansion pass
-; GCN-O0-NEXT:         SI post-RA bundler
-; GCN-O0-NEXT:         Insert fentry calls
-; GCN-O0-NEXT:         Insert XRay ops
-; GCN-O0-NEXT:         SI Memory Legalizer
-; GCN-O0-NEXT:         MachinePostDominator Tree Construction
-; GCN-O0-NEXT:         SI insert wait instructions
-; GCN-O0-NEXT:         SI Shrink Instructions
-; GCN-O0-NEXT:         Insert required mode register values
-; GCN-O0-NEXT:         MachineDominator Tree Construction
-; GCN-O0-NEXT:         SI Final Branch Preparation
-; GCN-O0-NEXT:         Post RA hazard recognizer
-; GCN-O0-NEXT:         Branch relaxation pass
-; GCN-O0-NEXT:         Register Usage Information Collector Pass
-; GCN-O0-NEXT:         Live DEBUG_VALUE analysis
-; GCN-O0-NEXT:         Lazy Machine Block Frequency Analysis
-; GCN-O0-NEXT:         Machine Optimization Remark Emitter
-; GCN-O0-NEXT:         AMDGPU Assembly Printer
-; GCN-O0-NEXT:         Free MachineFunction
-; GCN-O0-NEXT: Pass Arguments:  -domtree
-; GCN-O0-NEXT:   FunctionPass Manager
-; GCN-O0-NEXT:     Dominator Tree Construction
-
-; GCN-O1: Target Library Information
-; GCN-O1-NEXT: Target Pass Configuration
-; GCN-O1-NEXT: Machine Module Information
-; GCN-O1-NEXT: Target Transform Information
-; GCN-O1-NEXT: Assumption Cache Tracker
-; GCN-O1-NEXT: Profile summary info
-; GCN-O1-NEXT: AMDGPU Address space based Alias Analysis
-; GCN-O1-NEXT: External Alias Analysis
-; GCN-O1-NEXT: Type-Based Alias Analysis
-; GCN-O1-NEXT: Scoped NoAlias Alias Analysis
-; GCN-O1-NEXT: Argument Register Usage Information Storage
-; GCN-O1-NEXT: Create Garbage Collector Module Metadata
-; GCN-O1-NEXT: Machine Branch Probability Analysis
-; GCN-O1-NEXT: Register Usage Information Storage
-; GCN-O1-NEXT:   ModulePass Manager
-; GCN-O1-NEXT:     Pre-ISel Intrinsic Lowering
-; GCN-O1-NEXT:     AMDGPU Printf lowering
-; GCN-O1-NEXT:       FunctionPass Manager
-; GCN-O1-NEXT:         Dominator Tree Construction
-; GCN-O1-NEXT:     Fix function bitcasts for AMDGPU
-; GCN-O1-NEXT:     AMDGPU Lower Kernel Calls
-; GCN-O1-NEXT:     FunctionPass Manager
-; GCN-O1-NEXT:       Early propagate attributes from kernels to functions
-; GCN-O1-NEXT:     AMDGPU Lower Intrinsics
-; GCN-O1-NEXT:     AMDGPU Inline All Functions
-; GCN-O1-NEXT:     CallGraph Construction
-; GCN-O1-NEXT:     Call Graph SCC Pass Manager
-; GCN-O1-NEXT:       Inliner for always_inline functions
-; GCN-O1-NEXT:     A No-Op Barrier Pass
-; GCN-O1-NEXT:     Lower OpenCL enqueued blocks
-; GCN-O1-NEXT:     Lower uses of LDS variables from non-kernel functions
-; GCN-O1-NEXT:     FunctionPass Manager
-; GCN-O1-NEXT:       Infer address spaces
-; GCN-O1-NEXT:       Expand Atomic instructions
-; GCN-O1-NEXT:       AMDGPU Promote Alloca
-; GCN-O1-NEXT:       Dominator Tree Construction
-; GCN-O1-NEXT:       SROA
-; GCN-O1-NEXT:       Post-Dominator Tree Construction
-; GCN-O1-NEXT:       Natural Loop Information
-; GCN-O1-NEXT:       Legacy Divergence Analysis
-; GCN-O1-NEXT:       AMDGPU IR optimizations
-; GCN-O1-NEXT:       Basic Alias Analysis (stateless AA impl)
-; GCN-O1-NEXT:       Canonicalize natural loops
-; GCN-O1-NEXT:       Scalar Evolution Analysis
-; GCN-O1-NEXT:       Loop Pass Manager
-; GCN-O1-NEXT:         Canonicalize Freeze Instructions in Loops
-; GCN-O1-NEXT:         Induction Variable Users
-; GCN-O1-NEXT:         Loop Strength Reduction
-; GCN-O1-NEXT:       Basic Alias Analysis (stateless AA impl)
-; GCN-O1-NEXT:       Function Alias Analysis Results
-; GCN-O1-NEXT:       Merge contiguous icmps into a memcmp
-; GCN-O1-NEXT:       Natural Loop Information
-; GCN-O1-NEXT:       Lazy Branch Probability Analysis
-; GCN-O1-NEXT:       Lazy Block Frequency Analysis
-; GCN-O1-NEXT:       Expand memcmp() to load/stores
-; GCN-O1-NEXT:       Lower constant intrinsics
-; GCN-O1-NEXT:       Remove unreachable blocks from the CFG
-; GCN-O1-NEXT:       Natural Loop Information
-; GCN-O1-NEXT:       Post-Dominator Tree Construction
-; GCN-O1-NEXT:       Branch Probability Analysis
-; GCN-O1-NEXT:       Block Frequency Analysis
-; GCN-O1-NEXT:       Constant Hoisting
-; GCN-O1-NEXT:       Replace intrinsics with calls to vector library
-; GCN-O1-NEXT:       Partially inline calls to library functions
-; GCN-O1-NEXT:       Expand vector predication intrinsics
-; GCN-O1-NEXT:       Scalarize Masked Memory Intrinsics
-; GCN-O1-NEXT:       Expand reduction intrinsics
-; GCN-O1-NEXT:     CallGraph Construction
-; GCN-O1-NEXT:     Call Graph SCC Pass Manager
-; GCN-O1-NEXT:       AMDGPU Annotate Kernel Features
-; GCN-O1-NEXT:       FunctionPass Manager
-; GCN-O1-NEXT:         AMDGPU Lower Kernel Arguments
-; GCN-O1-NEXT:       Analysis if a function is memory bound
-; GCN-O1-NEXT:       FunctionPass Manager
-; GCN-O1-NEXT:         Dominator Tree Construction
-; GCN-O1-NEXT:         Natural Loop Information
-; GCN-O1-NEXT:         CodeGen Prepare
-; GCN-O1-NEXT:         Lazy Value Information Analysis
-; GCN-O1-NEXT:         Lower SwitchInst's to branches
-; GCN-O1-NEXT:         Lower invoke and unwind, for unwindless code generators
-; GCN-O1-NEXT:         Remove unreachable blocks from the CFG
-; GCN-O1-NEXT:         Dominator Tree Construction
-; GCN-O1-NEXT:         Basic Alias Analysis (stateless AA impl)
-; GCN-O1-NEXT:         Function Alias Analysis Results
-; GCN-O1-NEXT:         Flatten the CFG
-; GCN-O1-NEXT:         Dominator Tree Construction
-; GCN-O1-NEXT:         Post-Dominator Tree Construction
-; GCN-O1-NEXT:         Natural Loop Information
-; GCN-O1-NEXT:         Legacy Divergence Analysis
-; GCN-O1-NEXT:         AMDGPU IR late optimizations
-; GCN-O1-NEXT:         Basic Alias Analysis (stateless AA impl)
-; GCN-O1-NEXT:         Function Alias Analysis Results
-; GCN-O1-NEXT:         Code sinking
-; GCN-O1-NEXT:         Legacy Divergence Analysis
-; GCN-O1-NEXT:         Unify divergent function exit nodes
-; GCN-O1-NEXT:         Lazy Value Information Analysis
-; GCN-O1-NEXT:         Lower SwitchInst's to branches
-; GCN-O1-NEXT:         Dominator Tree Construction
-; GCN-O1-NEXT:         Natural Loop Information
-; GCN-O1-NEXT:         Convert irreducible control-flow into natural loops
-; GCN-O1-NEXT:         Fixup each natural loop to have a single exit block
-; GCN-O1-NEXT:         Post-Dominator Tree Construction
-; GCN-O1-NEXT:         Dominance Frontier Construction
-; GCN-O1-NEXT:         Detect single entry single exit regions
-; GCN-O1-NEXT:         Region Pass Manager
-; GCN-O1-NEXT:           Structurize control flow
-; GCN-O1-NEXT:         Post-Dominator Tree Construction
-; GCN-O1-NEXT:         Natural Loop Information
-; GCN-O1-NEXT:         Legacy Divergence Analysis
-; GCN-O1-NEXT:         Basic Alias Analysis (stateless AA impl)
-; GCN-O1-NEXT:         Function Alias Analysis Results
-; GCN-O1-NEXT:         Memory SSA
-; GCN-O1-NEXT:         AMDGPU Annotate Uniform Values
-; GCN-O1-NEXT:         SI annotate control flow
-; GCN-O1-NEXT:         LCSSA Verifier
-; GCN-O1-NEXT:         Loop-Closed SSA Form Pass
-; GCN-O1-NEXT:       DummyCGSCCPass
-; GCN-O1-NEXT:       FunctionPass Manager
-; GCN-O1-NEXT:         Safe Stack instrumentation pass
-; GCN-O1-NEXT:         Insert stack protectors
-; GCN-O1-NEXT:         Dominator Tree Construction
-; GCN-O1-NEXT:         Post-Dominator Tree Construction
-; GCN-O1-NEXT:         Natural Loop Information
-; GCN-O1-NEXT:         Legacy Divergence Analysis
-; GCN-O1-NEXT:         Basic Alias Analysis (stateless AA impl)
-; GCN-O1-NEXT:         Function Alias Analysis Results
-; GCN-O1-NEXT:         Branch Probability Analysis
-; GCN-O1-NEXT:         Lazy Branch Probability Analysis
-; GCN-O1-NEXT:         Lazy Block Frequency Analysis
-; GCN-O1-NEXT:         AMDGPU DAG->DAG Pattern Instruction Selection
-; GCN-O1-NEXT:         MachineDominator Tree Construction
-; GCN-O1-NEXT:         SI Fix SGPR copies
-; GCN-O1-NEXT:         MachinePostDominator Tree Construction
-; GCN-O1-NEXT:         SI Lower i1 Copies
-; GCN-O1-NEXT:         Finalize ISel and expand pseudo-instructions
-; GCN-O1-NEXT:         Lazy Machine Block Frequency Analysis
-; GCN-O1-NEXT:         Early Tail Duplication
-; GCN-O1-NEXT:         Optimize machine instruction PHIs
-; GCN-O1-NEXT:         Slot index numbering
-; GCN-O1-NEXT:         Merge disjoint stack slots
-; GCN-O1-NEXT:         Local Stack Slot Allocation
-; GCN-O1-NEXT:         Remove dead machine instructions
-; GCN-O1-NEXT:         MachineDominator Tree Construction
-; GCN-O1-NEXT:         Machine Natural Loop Construction
-; GCN-O1-NEXT:         Machine Block Frequency Analysis
-; GCN-O1-NEXT:         Early Machine Loop Invariant Code Motion
-; GCN-O1-NEXT:         MachineDominator Tree Construction
-; GCN-O1-NEXT:         Machine Block Frequency Analysis
-; GCN-O1-NEXT:         Machine Common Subexpression Elimination
-; GCN-O1-NEXT:         MachinePostDominator Tree Construction
-; GCN-O1-NEXT:         Machine code sinking
-; GCN-O1-NEXT:         Peephole Optimizations
-; GCN-O1-NEXT:         Remove dead machine instructions
-; GCN-O1-NEXT:         SI Fold Operands
-; GCN-O1-NEXT:         GCN DPP Combine
-; GCN-O1-NEXT:         SI Load Store Optimizer
-; GCN-O1-NEXT:         Remove dead machine instructions
-; GCN-O1-NEXT:         SI Shrink Instructions
-; GCN-O1-NEXT:         Register Usage Information Propagation
-; GCN-O1-NEXT:         Detect Dead Lanes
-; GCN-O1-NEXT:         Remove dead machine instructions
-; GCN-O1-NEXT:         Process Implicit Definitions
-; GCN-O1-NEXT:         Remove unreachable machine basic blocks
-; GCN-O1-NEXT:         Live Variable Analysis
-; GCN-O1-NEXT:         MachineDominator Tree Construction
-; GCN-O1-NEXT:         SI Optimize VGPR LiveRange
-; GCN-O1-NEXT:         Eliminate PHI nodes for register allocation
-; GCN-O1-NEXT:         SI Lower control flow pseudo instructions
-; GCN-O1-NEXT:         Two-Address instruction pass
-; GCN-O1-NEXT:         MachineDominator Tree Construction
-; GCN-O1-NEXT:         Slot index numbering
-; GCN-O1-NEXT:         Live Interval Analysis
-; GCN-O1-NEXT:         Machine Natural Loop Construction
-; GCN-O1-NEXT:         Simple Register Coalescing
-; GCN-O1-NEXT:         Rename Disconnected Subregister Components
-; GCN-O1-NEXT:         Machine Instruction Scheduler
-; GCN-O1-NEXT:         MachinePostDominator Tree Construction
-; GCN-O1-NEXT:         SI Whole Quad Mode
-; GCN-O1-NEXT:         Virtual Register Map
-; GCN-O1-NEXT:         Live Register Matrix
-; GCN-O1-NEXT:         SI Pre-allocate WWM Registers
-; GCN-O1-NEXT:         SI optimize exec mask operations pre-RA
-; GCN-O1-NEXT:         Machine Natural Loop Construction
-; GCN-O1-NEXT:         Machine Block Frequency Analysis
-; GCN-O1-NEXT:         Debug Variable Analysis
-; GCN-O1-NEXT:         Live Stack Slot Analysis
-; GCN-O1-NEXT:         Virtual Register Map
-; GCN-O1-NEXT:         Live Register Matrix
-; GCN-O1-NEXT:         Bundle Machine CFG Edges
-; GCN-O1-NEXT:         Spill Code Placement Analysis
-; GCN-O1-NEXT:         Lazy Machine Block Frequency Analysis
-; GCN-O1-NEXT:         Machine Optimization Remark Emitter
-; GCN-O1-NEXT:         Greedy Register Allocator
-; GCN-O1-NEXT:         Virtual Register Rewriter
-; GCN-O1-NEXT:         SI lower SGPR spill instructions
-; GCN-O1-NEXT:         Virtual Register Map
-; GCN-O1-NEXT:         Live Register Matrix
-; GCN-O1-NEXT:         Machine Optimization Remark Emitter
-; GCN-O1-NEXT:         Greedy Register Allocator
-; GCN-O1-NEXT:         GCN NSA Reassign
-; GCN-O1-NEXT:         Virtual Register Rewriter
-; GCN-O1-NEXT:         Stack Slot Coloring
-; GCN-O1-NEXT:         Machine Copy Propagation Pass
-; GCN-O1-NEXT:         Machine Loop Invariant Code Motion
-; GCN-O1-NEXT:         SI Fix VGPR copies
-; GCN-O1-NEXT:         SI optimize exec mask operations
-; GCN-O1-NEXT:         Fixup Statepoint Caller Saved
-; GCN-O1-NEXT:         PostRA Machine Sink
-; GCN-O1-NEXT:         MachineDominator Tree Construction
-; GCN-O1-NEXT:         Machine Natural Loop Construction
-; GCN-O1-NEXT:         Machine Block Frequency Analysis
-; GCN-O1-NEXT:         MachinePostDominator Tree Construction
-; GCN-O1-NEXT:         Lazy Machine Block Frequency Analysis
-; GCN-O1-NEXT:         Machine Optimization Remark Emitter
-; GCN-O1-NEXT:         Shrink Wrapping analysis
-; GCN-O1-NEXT:         Prologue/Epilogue Insertion & Frame Finalization
-; GCN-O1-NEXT:         Control Flow Optimizer
-; GCN-O1-NEXT:         Lazy Machine Block Frequency Analysis
-; GCN-O1-NEXT:         Tail Duplication
-; GCN-O1-NEXT:         Machine Copy Propagation Pass
-; GCN-O1-NEXT:         Post-RA pseudo instruction expansion pass
-; GCN-O1-NEXT:         SI post-RA bundler
-; GCN-O1-NEXT:         MachineDominator Tree Construction
-; GCN-O1-NEXT:         Machine Natural Loop Construction
-; GCN-O1-NEXT:         Post RA top-down list latency scheduler
-; GCN-O1-NEXT:         Machine Block Frequency Analysis
-; GCN-O1-NEXT:         MachinePostDominator Tree Construction
-; GCN-O1-NEXT:         Branch Probability Basic Block Placement
-; GCN-O1-NEXT:         Insert fentry calls
-; GCN-O1-NEXT:         Insert XRay ops
-; GCN-O1-NEXT:         SI Memory Legalizer
-; GCN-O1-NEXT:         MachinePostDominator Tree Construction
-; GCN-O1-NEXT:         SI insert wait instructions
-; GCN-O1-NEXT:         SI Shrink Instructions
-; GCN-O1-NEXT:         Insert required mode register values
-; GCN-O1-NEXT:         SI Insert Hard Clauses
-; GCN-O1-NEXT:         MachineDominator Tree Construction
-; GCN-O1-NEXT:         SI Final Branch Preparation
-; GCN-O1-NEXT:         SI peephole optimizations
-; GCN-O1-NEXT:         Post RA hazard recognizer
-; GCN-O1-NEXT:         Branch relaxation pass
-; GCN-O1-NEXT:         Register Usage Information Collector Pass
-; GCN-O1-NEXT:         Live DEBUG_VALUE analysis
-; GCN-O1-NEXT:         Lazy Machine Block Frequency Analysis
-; GCN-O1-NEXT:         Machine Optimization Remark Emitter
-; GCN-O1-NEXT:         AMDGPU Assembly Printer
-; GCN-O1-NEXT:         Free MachineFunction
-; GCN-O1-NEXT: Pass Arguments:  -domtree
-; GCN-O1-NEXT:   FunctionPass Manager
-; GCN-O1-NEXT:     Dominator Tree Construction
-
-; GCN-O1-OPTS: Target Library Information
-; GCN-O1-OPTS-NEXT: Target Pass Configuration
-; GCN-O1-OPTS-NEXT: Machine Module Information
-; GCN-O1-OPTS-NEXT: Target Transform Information
-; GCN-O1-OPTS-NEXT: Assumption Cache Tracker
-; GCN-O1-OPTS-NEXT: Profile summary info
-; GCN-O1-OPTS-NEXT: AMDGPU Address space based Alias Analysis
-; GCN-O1-OPTS-NEXT: External Alias Analysis
-; GCN-O1-OPTS-NEXT: Type-Based Alias Analysis
-; GCN-O1-OPTS-NEXT: Scoped NoAlias Alias Analysis
-; GCN-O1-OPTS-NEXT: Argument Register Usage Information Storage
-; GCN-O1-OPTS-NEXT: Create Garbage Collector Module Metadata
-; GCN-O1-OPTS-NEXT: Machine Branch Probability Analysis
-; GCN-O1-OPTS-NEXT: Register Usage Information Storage
-; GCN-O1-OPTS-NEXT:   ModulePass Manager
-; GCN-O1-OPTS-NEXT:     Pre-ISel Intrinsic Lowering
-; GCN-O1-OPTS-NEXT:     AMDGPU Printf lowering
-; GCN-O1-OPTS-NEXT:       FunctionPass Manager
-; GCN-O1-OPTS-NEXT:         Dominator Tree Construction
-; GCN-O1-OPTS-NEXT:     Fix function bitcasts for AMDGPU
-; GCN-O1-OPTS-NEXT:     AMDGPU Lower Kernel Calls
-; GCN-O1-OPTS-NEXT:     FunctionPass Manager
-; GCN-O1-OPTS-NEXT:       Early propagate attributes from kernels to functions
-; GCN-O1-OPTS-NEXT:     AMDGPU Lower Intrinsics
-; GCN-O1-OPTS-NEXT:     AMDGPU Inline All Functions
-; GCN-O1-OPTS-NEXT:     CallGraph Construction
-; GCN-O1-OPTS-NEXT:     Call Graph SCC Pass Manager
-; GCN-O1-OPTS-NEXT:       Inliner for always_inline functions
-; GCN-O1-OPTS-NEXT:     A No-Op Barrier Pass
-; GCN-O1-OPTS-NEXT:     Lower OpenCL enqueued blocks
-; GCN-O1-OPTS-NEXT:     Lower uses of LDS variables from non-kernel functions
-; GCN-O1-OPTS-NEXT:     FunctionPass Manager
-; GCN-O1-OPTS-NEXT:       Infer address spaces
-; GCN-O1-OPTS-NEXT:       Expand Atomic instructions
-; GCN-O1-OPTS-NEXT:       AMDGPU Promote Alloca
-; GCN-O1-OPTS-NEXT:       Dominator Tree Construction
-; GCN-O1-OPTS-NEXT:       SROA
-; GCN-O1-OPTS-NEXT:       Basic Alias Analysis (stateless AA impl)
-; GCN-O1-OPTS-NEXT:       Function Alias Analysis Results
-; GCN-O1-OPTS-NEXT:       Memory SSA
-; GCN-O1-OPTS-NEXT:       Natural Loop Information
-; GCN-O1-OPTS-NEXT:       Canonicalize natural loops
-; GCN-O1-OPTS-NEXT:       LCSSA Verifier
-; GCN-O1-OPTS-NEXT:       Loop-Closed SSA Form Pass
-; GCN-O1-OPTS-NEXT:       Scalar Evolution Analysis
-; GCN-O1-OPTS-NEXT:       Lazy Branch Probability Analysis
-; GCN-O1-OPTS-NEXT:       Lazy Block Frequency Analysis
-; GCN-O1-OPTS-NEXT:       Loop Pass Manager
-; GCN-O1-OPTS-NEXT:         Loop Invariant Code Motion
-; GCN-O1-OPTS-NEXT:       Split GEPs to a variadic base and a constant offset for better CSE
-; GCN-O1-OPTS-NEXT:       Speculatively execute instructions
-; GCN-O1-OPTS-NEXT:       Scalar Evolution Analysis
-; GCN-O1-OPTS-NEXT:       Straight line strength reduction
-; GCN-O1-OPTS-NEXT:       Early CSE
-; GCN-O1-OPTS-NEXT:       Scalar Evolution Analysis
-; GCN-O1-OPTS-NEXT:       Nary reassociation
-; GCN-O1-OPTS-NEXT:       Early CSE
-; GCN-O1-OPTS-NEXT:       Post-Dominator Tree Construction
-; GCN-O1-OPTS-NEXT:       Legacy Divergence Analysis
-; GCN-O1-OPTS-NEXT:       AMDGPU IR optimizations
-; GCN-O1-OPTS-NEXT:       Canonicalize natural loops
-; GCN-O1-OPTS-NEXT:       Scalar Evolution Analysis
-; GCN-O1-OPTS-NEXT:       Loop Pass Manager
-; GCN-O1-OPTS-NEXT:         Canonicalize Freeze Instructions in Loops
-; GCN-O1-OPTS-NEXT:         Induction Variable Users
-; GCN-O1-OPTS-NEXT:         Loop Strength Reduction
-; GCN-O1-OPTS-NEXT:       Basic Alias Analysis (stateless AA impl)
-; GCN-O1-OPTS-NEXT:       Function Alias Analysis Results
-; GCN-O1-OPTS-NEXT:       Merge contiguous icmps into a memcmp
-; GCN-O1-OPTS-NEXT:       Natural Loop Information
-; GCN-O1-OPTS-NEXT:       Lazy Branch Probability Analysis
-; GCN-O1-OPTS-NEXT:       Lazy Block Frequency Analysis
-; GCN-O1-OPTS-NEXT:       Expand memcmp() to load/stores
-; GCN-O1-OPTS-NEXT:       Lower constant intrinsics
-; GCN-O1-OPTS-NEXT:       Remove unreachable blocks from the CFG
-; GCN-O1-OPTS-NEXT:       Natural Loop Information
-; GCN-O1-OPTS-NEXT:       Post-Dominator Tree Construction
-; GCN-O1-OPTS-NEXT:       Branch Probability Analysis
-; GCN-O1-OPTS-NEXT:       Block Frequency Analysis
-; GCN-O1-OPTS-NEXT:       Constant Hoisting
-; GCN-O1-OPTS-NEXT:       Replace intrinsics with calls to vector library
-; GCN-O1-OPTS-NEXT:       Partially inline calls to library functions
-; GCN-O1-OPTS-NEXT:       Expand vector predication intrinsics
-; GCN-O1-OPTS-NEXT:       Scalarize Masked Memory Intrinsics
-; GCN-O1-OPTS-NEXT:       Expand reduction intrinsics
-; GCN-O1-OPTS-NEXT:       Early CSE
-; GCN-O1-OPTS-NEXT:     CallGraph Construction
-; GCN-O1-OPTS-NEXT:     Call Graph SCC Pass Manager
-; GCN-O1-OPTS-NEXT:       AMDGPU Annotate Kernel Features
-; GCN-O1-OPTS-NEXT:       FunctionPass Manager
-; GCN-O1-OPTS-NEXT:         AMDGPU Lower Kernel Arguments
-; GCN-O1-OPTS-NEXT:       Analysis if a function is memory bound
-; GCN-O1-OPTS-NEXT:       FunctionPass Manager
-; GCN-O1-OPTS-NEXT:         Dominator Tree Construction
-; GCN-O1-OPTS-NEXT:         Natural Loop Information
-; GCN-O1-OPTS-NEXT:         CodeGen Prepare
-; GCN-O1-OPTS-NEXT:         Dominator Tree Construction
-; GCN-O1-OPTS-NEXT:         Basic Alias Analysis (stateless AA impl)
-; GCN-O1-OPTS-NEXT:         Function Alias Analysis Results
-; GCN-O1-OPTS-NEXT:         Natural Loop Information
-; GCN-O1-OPTS-NEXT:         Scalar Evolution Analysis
-; GCN-O1-OPTS-NEXT:         GPU Load and Store Vectorizer
-; GCN-O1-OPTS-NEXT:         Lazy Value Information Analysis
-; GCN-O1-OPTS-NEXT:         Lower SwitchInst's to branches
-; GCN-O1-OPTS-NEXT:         Lower invoke and unwind, for unwindless code generators
-; GCN-O1-OPTS-NEXT:         Remove unreachable blocks from the CFG
-; GCN-O1-OPTS-NEXT:         Dominator Tree Construction
-; GCN-O1-OPTS-NEXT:         Basic Alias Analysis (stateless AA impl)
-; GCN-O1-OPTS-NEXT:         Function Alias Analysis Results
-; GCN-O1-OPTS-NEXT:         Flatten the CFG
-; GCN-O1-OPTS-NEXT:         Dominator Tree Construction
-; GCN-O1-OPTS-NEXT:         Post-Dominator Tree Construction
-; GCN-O1-OPTS-NEXT:         Natural Loop Information
-; GCN-O1-OPTS-NEXT:         Legacy Divergence Analysis
-; GCN-O1-OPTS-NEXT:         AMDGPU IR late optimizations
-; GCN-O1-OPTS-NEXT:         Basic Alias Analysis (stateless AA impl)
-; GCN-O1-OPTS-NEXT:         Function Alias Analysis Results
-; GCN-O1-OPTS-NEXT:         Code sinking
-; GCN-O1-OPTS-NEXT:         Legacy Divergence Analysis
-; GCN-O1-OPTS-NEXT:         Unify divergent function exit nodes
-; GCN-O1-OPTS-NEXT:         Lazy Value Information Analysis
-; GCN-O1-OPTS-NEXT:         Lower SwitchInst's to branches
-; GCN-O1-OPTS-NEXT:         Dominator Tree Construction
-; GCN-O1-OPTS-NEXT:         Natural Loop Information
-; GCN-O1-OPTS-NEXT:         Convert irreducible control-flow into natural loops
-; GCN-O1-OPTS-NEXT:         Fixup each natural loop to have a single exit block
-; GCN-O1-OPTS-NEXT:         Post-Dominator Tree Construction
-; GCN-O1-OPTS-NEXT:         Dominance Frontier Construction
-; GCN-O1-OPTS-NEXT:         Detect single entry single exit regions
-; GCN-O1-OPTS-NEXT:         Region Pass Manager
-; GCN-O1-OPTS-NEXT:           Structurize control flow
-; GCN-O1-OPTS-NEXT:         Post-Dominator Tree Construction
-; GCN-O1-OPTS-NEXT:         Natural Loop Information
-; GCN-O1-OPTS-NEXT:         Legacy Divergence Analysis
-; GCN-O1-OPTS-NEXT:         Basic Alias Analysis (stateless AA impl)
-; GCN-O1-OPTS-NEXT:         Function Alias Analysis Results
-; GCN-O1-OPTS-NEXT:         Memory SSA
-; GCN-O1-OPTS-NEXT:         AMDGPU Annotate Uniform Values
-; GCN-O1-OPTS-NEXT:         SI annotate control flow
-; GCN-O1-OPTS-NEXT:         LCSSA Verifier
-; GCN-O1-OPTS-NEXT:         Loop-Closed SSA Form Pass
-; GCN-O1-OPTS-NEXT:       DummyCGSCCPass
-; GCN-O1-OPTS-NEXT:       FunctionPass Manager
-; GCN-O1-OPTS-NEXT:         Safe Stack instrumentation pass
-; GCN-O1-OPTS-NEXT:         Insert stack protectors
-; GCN-O1-OPTS-NEXT:         Dominator Tree Construction
-; GCN-O1-OPTS-NEXT:         Post-Dominator Tree Construction
-; GCN-O1-OPTS-NEXT:         Natural Loop Information
-; GCN-O1-OPTS-NEXT:         Legacy Divergence Analysis
-; GCN-O1-OPTS-NEXT:         Basic Alias Analysis (stateless AA impl)
-; GCN-O1-OPTS-NEXT:         Function Alias Analysis Results
-; GCN-O1-OPTS-NEXT:         Branch Probability Analysis
-; GCN-O1-OPTS-NEXT:         Lazy Branch Probability Analysis
-; GCN-O1-OPTS-NEXT:         Lazy Block Frequency Analysis
-; GCN-O1-OPTS-NEXT:         AMDGPU DAG->DAG Pattern Instruction Selection
-; GCN-O1-OPTS-NEXT:         MachineDominator Tree Construction
-; GCN-O1-OPTS-NEXT:         SI Fix SGPR copies
-; GCN-O1-OPTS-NEXT:         MachinePostDominator Tree Construction
-; GCN-O1-OPTS-NEXT:         SI Lower i1 Copies
-; GCN-O1-OPTS-NEXT:         Finalize ISel and expand pseudo-instructions
-; GCN-O1-OPTS-NEXT:         Lazy Machine Block Frequency Analysis
-; GCN-O1-OPTS-NEXT:         Early Tail Duplication
-; GCN-O1-OPTS-NEXT:         Optimize machine instruction PHIs
-; GCN-O1-OPTS-NEXT:         Slot index numbering
-; GCN-O1-OPTS-NEXT:         Merge disjoint stack slots
-; GCN-O1-OPTS-NEXT:         Local Stack Slot Allocation
-; GCN-O1-OPTS-NEXT:         Remove dead machine instructions
-; GCN-O1-OPTS-NEXT:         MachineDominator Tree Construction
-; GCN-O1-OPTS-NEXT:         Machine Natural Loop Construction
-; GCN-O1-OPTS-NEXT:         Machine Block Frequency Analysis
-; GCN-O1-OPTS-NEXT:         Early Machine Loop Invariant Code Motion
-; GCN-O1-OPTS-NEXT:         MachineDominator Tree Construction
-; GCN-O1-OPTS-NEXT:         Machine Block Frequency Analysis
-; GCN-O1-OPTS-NEXT:         Machine Common Subexpression Elimination
-; GCN-O1-OPTS-NEXT:         MachinePostDominator Tree Construction
-; GCN-O1-OPTS-NEXT:         Machine code sinking
-; GCN-O1-OPTS-NEXT:         Peephole Optimizations
-; GCN-O1-OPTS-NEXT:         Remove dead machine instructions
-; GCN-O1-OPTS-NEXT:         SI Fold Operands
-; GCN-O1-OPTS-NEXT:         GCN DPP Combine
-; GCN-O1-OPTS-NEXT:         SI Load Store Optimizer
-; GCN-O1-OPTS-NEXT:         SI Peephole SDWA
-; GCN-O1-OPTS-NEXT:         Machine Block Frequency Analysis
-; GCN-O1-OPTS-NEXT:         MachineDominator Tree Construction
-; GCN-O1-OPTS-NEXT:         Early Machine Loop Invariant Code Motion
-; GCN-O1-OPTS-NEXT:         MachineDominator Tree Construction
-; GCN-O1-OPTS-NEXT:         Machine Block Frequency Analysis
-; GCN-O1-OPTS-NEXT:         Machine Common Subexpression Elimination
-; GCN-O1-OPTS-NEXT:         SI Fold Operands
-; GCN-O1-OPTS-NEXT:         Remove dead machine instructions
-; GCN-O1-OPTS-NEXT:         SI Shrink Instructions
-; GCN-O1-OPTS-NEXT:         Register Usage Information Propagation
-; GCN-O1-OPTS-NEXT:         Detect Dead Lanes
-; GCN-O1-OPTS-NEXT:         Remove dead machine instructions
-; GCN-O1-OPTS-NEXT:         Process Implicit Definitions
-; GCN-O1-OPTS-NEXT:         Remove unreachable machine basic blocks
-; GCN-O1-OPTS-NEXT:         Live Variable Analysis
-; GCN-O1-OPTS-NEXT:         SI Optimize VGPR LiveRange
-; GCN-O1-OPTS-NEXT:         Eliminate PHI nodes for register allocation
-; GCN-O1-OPTS-NEXT:         SI Lower control flow pseudo instructions
-; GCN-O1-OPTS-NEXT:         Two-Address instruction pass
-; GCN-O1-OPTS-NEXT:         MachineDominator Tree Construction
-; GCN-O1-OPTS-NEXT:         Slot index numbering
-; GCN-O1-OPTS-NEXT:         Live Interval Analysis
-; GCN-O1-OPTS-NEXT:         Machine Natural Loop Construction
-; GCN-O1-OPTS-NEXT:         Simple Register Coalescing
-; GCN-O1-OPTS-NEXT:         Rename Disconnected Subregister Components
-; GCN-O1-OPTS-NEXT:         AMDGPU Pre-RA optimizations
-; GCN-O1-OPTS-NEXT:         Machine Instruction Scheduler
-; GCN-O1-OPTS-NEXT:         MachinePostDominator Tree Construction
-; GCN-O1-OPTS-NEXT:         SI Whole Quad Mode
-; GCN-O1-OPTS-NEXT:         Virtual Register Map
-; GCN-O1-OPTS-NEXT:         Live Register Matrix
-; GCN-O1-OPTS-NEXT:         SI Pre-allocate WWM Registers
-; GCN-O1-OPTS-NEXT:         SI optimize exec mask operations pre-RA
-; GCN-O1-OPTS-NEXT:         Machine Natural Loop Construction
-; GCN-O1-OPTS-NEXT:         Machine Block Frequency Analysis
-; GCN-O1-OPTS-NEXT:         Debug Variable Analysis
-; GCN-O1-OPTS-NEXT:         Live Stack Slot Analysis
-; GCN-O1-OPTS-NEXT:         Virtual Register Map
-; GCN-O1-OPTS-NEXT:         Live Register Matrix
-; GCN-O1-OPTS-NEXT:         Bundle Machine CFG Edges
-; GCN-O1-OPTS-NEXT:         Spill Code Placement Analysis
-; GCN-O1-OPTS-NEXT:         Lazy Machine Block Frequency Analysis
-; GCN-O1-OPTS-NEXT:         Machine Optimization Remark Emitter
-; GCN-O1-OPTS-NEXT:         Greedy Register Allocator
-; GCN-O1-OPTS-NEXT:         Virtual Register Rewriter
-; GCN-O1-OPTS-NEXT:         SI lower SGPR spill instructions
-; GCN-O1-OPTS-NEXT:         Virtual Register Map
-; GCN-O1-OPTS-NEXT:         Live Register Matrix
-; GCN-O1-OPTS-NEXT:         Machine Optimization Remark Emitter
-; GCN-O1-OPTS-NEXT:         Greedy Register Allocator
-; GCN-O1-OPTS-NEXT:         GCN NSA Reassign
-; GCN-O1-OPTS-NEXT:         Virtual Register Rewriter
-; GCN-O1-OPTS-NEXT:         Stack Slot Coloring
-; GCN-O1-OPTS-NEXT:         Machine Copy Propagation Pass
-; GCN-O1-OPTS-NEXT:         Machine Loop Invariant Code Motion
-; GCN-O1-OPTS-NEXT:         SI Fix VGPR copies
-; GCN-O1-OPTS-NEXT:         SI optimize exec mask operations
-; GCN-O1-OPTS-NEXT:         Fixup Statepoint Caller Saved
-; GCN-O1-OPTS-NEXT:         PostRA Machine Sink
-; GCN-O1-OPTS-NEXT:         MachineDominator Tree Construction
-; GCN-O1-OPTS-NEXT:         Machine Natural Loop Construction
-; GCN-O1-OPTS-NEXT:         Machine Block Frequency Analysis
-; GCN-O1-OPTS-NEXT:         MachinePostDominator Tree Construction
-; GCN-O1-OPTS-NEXT:         Lazy Machine Block Frequency Analysis
-; GCN-O1-OPTS-NEXT:         Machine Optimization Remark Emitter
-; GCN-O1-OPTS-NEXT:         Shrink Wrapping analysis
-; GCN-O1-OPTS-NEXT:         Prologue/Epilogue Insertion & Frame Finalization
-; GCN-O1-OPTS-NEXT:         Control Flow Optimizer
-; GCN-O1-OPTS-NEXT:         Lazy Machine Block Frequency Analysis
-; GCN-O1-OPTS-NEXT:         Tail Duplication
-; GCN-O1-OPTS-NEXT:         Machine Copy Propagation Pass
-; GCN-O1-OPTS-NEXT:         Post-RA pseudo instruction expansion pass
-; GCN-O1-OPTS-NEXT:         SI post-RA bundler
-; GCN-O1-OPTS-NEXT:         MachineDominator Tree Construction
-; GCN-O1-OPTS-NEXT:         Machine Natural Loop Construction
-; GCN-O1-OPTS-NEXT:         Post RA top-down list latency scheduler
-; GCN-O1-OPTS-NEXT:         Machine Block Frequency Analysis
-; GCN-O1-OPTS-NEXT:         MachinePostDominator Tree Construction
-; GCN-O1-OPTS-NEXT:         Branch Probability Basic Block Placement
-; GCN-O1-OPTS-NEXT:         Insert fentry calls
-; GCN-O1-OPTS-NEXT:         Insert XRay ops
-; GCN-O1-OPTS-NEXT:         SI Memory Legalizer
-; GCN-O1-OPTS-NEXT:         MachinePostDominator Tree Construction
-; GCN-O1-OPTS-NEXT:         SI insert wait instructions
-; GCN-O1-OPTS-NEXT:         SI Shrink Instructions
-; GCN-O1-OPTS-NEXT:         Insert required mode register values
-; GCN-O1-OPTS-NEXT:         SI Insert Hard Clauses
-; GCN-O1-OPTS-NEXT:         MachineDominator Tree Construction
-; GCN-O1-OPTS-NEXT:         SI Final Branch Preparation
-; GCN-O1-OPTS-NEXT:         SI peephole optimizations
-; GCN-O1-OPTS-NEXT:         Post RA hazard recognizer
-; GCN-O1-OPTS-NEXT:         Branch relaxation pass
-; GCN-O1-OPTS-NEXT:         Register Usage Information Collector Pass
-; GCN-O1-OPTS-NEXT:         Live DEBUG_VALUE analysis
-; GCN-O1-OPTS-NEXT:         Lazy Machine Block Frequency Analysis
-; GCN-O1-OPTS-NEXT:         Machine Optimization Remark Emitter
-; GCN-O1-OPTS-NEXT:         AMDGPU Assembly Printer
-; GCN-O1-OPTS-NEXT:         Free MachineFunction
-; GCN-O1-OPTS-NEXT: Pass Arguments:  -domtree
-; GCN-O1-OPTS-NEXT:   FunctionPass Manager
-; GCN-O1-OPTS-NEXT:     Dominator Tree Construction
-
-; GCN-O2: Target Library Information
-; GCN-O2-NEXT: Target Pass Configuration
-; GCN-O2-NEXT: Machine Module Information
-; GCN-O2-NEXT: Target Transform Information
-; GCN-O2-NEXT: Assumption Cache Tracker
-; GCN-O2-NEXT: Profile summary info
-; GCN-O2-NEXT: AMDGPU Address space based Alias Analysis
-; GCN-O2-NEXT: External Alias Analysis
-; GCN-O2-NEXT: Type-Based Alias Analysis
-; GCN-O2-NEXT: Scoped NoAlias Alias Analysis
-; GCN-O2-NEXT: Argument Register Usage Information Storage
-; GCN-O2-NEXT: Create Garbage Collector Module Metadata
-; GCN-O2-NEXT: Machine Branch Probability Analysis
-; GCN-O2-NEXT: Register Usage Information Storage
-; GCN-O2-NEXT:   ModulePass Manager
-; GCN-O2-NEXT:     Pre-ISel Intrinsic Lowering
-; GCN-O2-NEXT:     AMDGPU Printf lowering
-; GCN-O2-NEXT:       FunctionPass Manager
-; GCN-O2-NEXT:         Dominator Tree Construction
-; GCN-O2-NEXT:     Fix function bitcasts for AMDGPU
-; GCN-O2-NEXT:     AMDGPU Lower Kernel Calls
-; GCN-O2-NEXT:     FunctionPass Manager
-; GCN-O2-NEXT:       Early propagate attributes from kernels to functions
-; GCN-O2-NEXT:     AMDGPU Lower Intrinsics
-; GCN-O2-NEXT:     AMDGPU Inline All Functions
-; GCN-O2-NEXT:     CallGraph Construction
-; GCN-O2-NEXT:     Call Graph SCC Pass Manager
-; GCN-O2-NEXT:       Inliner for always_inline functions
-; GCN-O2-NEXT:     A No-Op Barrier Pass
-; GCN-O2-NEXT:     Lower OpenCL enqueued blocks
-; GCN-O2-NEXT:     Lower uses of LDS variables from non-kernel functions
-; GCN-O2-NEXT:     FunctionPass Manager
-; GCN-O2-NEXT:       Infer address spaces
-; GCN-O2-NEXT:       Expand Atomic instructions
-; GCN-O2-NEXT:       AMDGPU Promote Alloca
-; GCN-O2-NEXT:       Dominator Tree Construction
-; GCN-O2-NEXT:       SROA
-; GCN-O2-NEXT:       Basic Alias Analysis (stateless AA impl)
-; GCN-O2-NEXT:       Function Alias Analysis Results
-; GCN-O2-NEXT:       Memory SSA
-; GCN-O2-NEXT:       Natural Loop Information
-; GCN-O2-NEXT:       Canonicalize natural loops
-; GCN-O2-NEXT:       LCSSA Verifier
-; GCN-O2-NEXT:       Loop-Closed SSA Form Pass
-; GCN-O2-NEXT:       Scalar Evolution Analysis
-; GCN-O2-NEXT:       Lazy Branch Probability Analysis
-; GCN-O2-NEXT:       Lazy Block Frequency Analysis
-; GCN-O2-NEXT:       Loop Pass Manager
-; GCN-O2-NEXT:         Loop Invariant Code Motion
-; GCN-O2-NEXT:       Split GEPs to a variadic base and a constant offset for better CSE
-; GCN-O2-NEXT:       Speculatively execute instructions
-; GCN-O2-NEXT:       Scalar Evolution Analysis
-; GCN-O2-NEXT:       Straight line strength reduction
-; GCN-O2-NEXT:       Early CSE
-; GCN-O2-NEXT:       Scalar Evolution Analysis
-; GCN-O2-NEXT:       Nary reassociation
-; GCN-O2-NEXT:       Early CSE
-; GCN-O2-NEXT:       Post-Dominator Tree Construction
-; GCN-O2-NEXT:       Legacy Divergence Analysis
-; GCN-O2-NEXT:       AMDGPU IR optimizations
-; GCN-O2-NEXT:       Canonicalize natural loops
-; GCN-O2-NEXT:       Scalar Evolution Analysis
-; GCN-O2-NEXT:       Loop Pass Manager
-; GCN-O2-NEXT:         Canonicalize Freeze Instructions in Loops
-; GCN-O2-NEXT:         Induction Variable Users
-; GCN-O2-NEXT:         Loop Strength Reduction
-; GCN-O2-NEXT:       Basic Alias Analysis (stateless AA impl)
-; GCN-O2-NEXT:       Function Alias Analysis Results
-; GCN-O2-NEXT:       Merge contiguous icmps into a memcmp
-; GCN-O2-NEXT:       Natural Loop Information
-; GCN-O2-NEXT:       Lazy Branch Probability Analysis
-; GCN-O2-NEXT:       Lazy Block Frequency Analysis
-; GCN-O2-NEXT:       Expand memcmp() to load/stores
-; GCN-O2-NEXT:       Lower constant intrinsics
-; GCN-O2-NEXT:       Remove unreachable blocks from the CFG
-; GCN-O2-NEXT:       Natural Loop Information
-; GCN-O2-NEXT:       Post-Dominator Tree Construction
-; GCN-O2-NEXT:       Branch Probability Analysis
-; GCN-O2-NEXT:       Block Frequency Analysis
-; GCN-O2-NEXT:       Constant Hoisting
-; GCN-O2-NEXT:       Replace intrinsics with calls to vector library
-; GCN-O2-NEXT:       Partially inline calls to library functions
-; GCN-O2-NEXT:       Expand vector predication intrinsics
-; GCN-O2-NEXT:       Scalarize Masked Memory Intrinsics
-; GCN-O2-NEXT:       Expand reduction intrinsics
-; GCN-O2-NEXT:       Early CSE
-; GCN-O2-NEXT:     CallGraph Construction
-; GCN-O2-NEXT:     Call Graph SCC Pass Manager
-; GCN-O2-NEXT:       AMDGPU Annotate Kernel Features
-; GCN-O2-NEXT:       FunctionPass Manager
-; GCN-O2-NEXT:         AMDGPU Lower Kernel Arguments
-; GCN-O2-NEXT:       Analysis if a function is memory bound
-; GCN-O2-NEXT:       FunctionPass Manager
-; GCN-O2-NEXT:         Dominator Tree Construction
-; GCN-O2-NEXT:         Natural Loop Information
-; GCN-O2-NEXT:         CodeGen Prepare
-; GCN-O2-NEXT:         Dominator Tree Construction
-; GCN-O2-NEXT:         Basic Alias Analysis (stateless AA impl)
-; GCN-O2-NEXT:         Function Alias Analysis Results
-; GCN-O2-NEXT:         Natural Loop Information
-; GCN-O2-NEXT:         Scalar Evolution Analysis
-; GCN-O2-NEXT:         GPU Load and Store Vectorizer
-; GCN-O2-NEXT:         Lazy Value Information Analysis
-; GCN-O2-NEXT:         Lower SwitchInst's to branches
-; GCN-O2-NEXT:         Lower invoke and unwind, for unwindless code generators
-; GCN-O2-NEXT:         Remove unreachable blocks from the CFG
-; GCN-O2-NEXT:         Dominator Tree Construction
-; GCN-O2-NEXT:         Basic Alias Analysis (stateless AA impl)
-; GCN-O2-NEXT:         Function Alias Analysis Results
-; GCN-O2-NEXT:         Flatten the CFG
-; GCN-O2-NEXT:         Dominator Tree Construction
-; GCN-O2-NEXT:         Post-Dominator Tree Construction
-; GCN-O2-NEXT:         Natural Loop Information
-; GCN-O2-NEXT:         Legacy Divergence Analysis
-; GCN-O2-NEXT:         AMDGPU IR late optimizations
-; GCN-O2-NEXT:         Basic Alias Analysis (stateless AA impl)
-; GCN-O2-NEXT:         Function Alias Analysis Results
-; GCN-O2-NEXT:         Code sinking
-; GCN-O2-NEXT:         Legacy Divergence Analysis
-; GCN-O2-NEXT:         Unify divergent function exit nodes
-; GCN-O2-NEXT:         Lazy Value Information Analysis
-; GCN-O2-NEXT:         Lower SwitchInst's to branches
-; GCN-O2-NEXT:         Dominator Tree Construction
-; GCN-O2-NEXT:         Natural Loop Information
-; GCN-O2-NEXT:         Convert irreducible control-flow into natural loops
-; GCN-O2-NEXT:         Fixup each natural loop to have a single exit block
-; GCN-O2-NEXT:         Post-Dominator Tree Construction
-; GCN-O2-NEXT:         Dominance Frontier Construction
-; GCN-O2-NEXT:         Detect single entry single exit regions
-; GCN-O2-NEXT:         Region Pass Manager
-; GCN-O2-NEXT:           Structurize control flow
-; GCN-O2-NEXT:         Post-Dominator Tree Construction
-; GCN-O2-NEXT:         Natural Loop Information
-; GCN-O2-NEXT:         Legacy Divergence Analysis
-; GCN-O2-NEXT:         Basic Alias Analysis (stateless AA impl)
-; GCN-O2-NEXT:         Function Alias Analysis Results
-; GCN-O2-NEXT:         Memory SSA
-; GCN-O2-NEXT:         AMDGPU Annotate Uniform Values
-; GCN-O2-NEXT:         SI annotate control flow
-; GCN-O2-NEXT:         LCSSA Verifier
-; GCN-O2-NEXT:         Loop-Closed SSA Form Pass
-; GCN-O2-NEXT:       DummyCGSCCPass
-; GCN-O2-NEXT:       FunctionPass Manager
-; GCN-O2-NEXT:         Safe Stack instrumentation pass
-; GCN-O2-NEXT:         Insert stack protectors
-; GCN-O2-NEXT:         Dominator Tree Construction
-; GCN-O2-NEXT:         Post-Dominator Tree Construction
-; GCN-O2-NEXT:         Natural Loop Information
-; GCN-O2-NEXT:         Legacy Divergence Analysis
-; GCN-O2-NEXT:         Basic Alias Analysis (stateless AA impl)
-; GCN-O2-NEXT:         Function Alias Analysis Results
-; GCN-O2-NEXT:         Branch Probability Analysis
-; GCN-O2-NEXT:         Lazy Branch Probability Analysis
-; GCN-O2-NEXT:         Lazy Block Frequency Analysis
-; GCN-O2-NEXT:         AMDGPU DAG->DAG Pattern Instruction Selection
-; GCN-O2-NEXT:         MachineDominator Tree Construction
-; GCN-O2-NEXT:         SI Fix SGPR copies
-; GCN-O2-NEXT:         MachinePostDominator Tree Construction
-; GCN-O2-NEXT:         SI Lower i1 Copies
-; GCN-O2-NEXT:         Finalize ISel and expand pseudo-instructions
-; GCN-O2-NEXT:         Lazy Machine Block Frequency Analysis
-; GCN-O2-NEXT:         Early Tail Duplication
-; GCN-O2-NEXT:         Optimize machine instruction PHIs
-; GCN-O2-NEXT:         Slot index numbering
-; GCN-O2-NEXT:         Merge disjoint stack slots
-; GCN-O2-NEXT:         Local Stack Slot Allocation
-; GCN-O2-NEXT:         Remove dead machine instructions
-; GCN-O2-NEXT:         MachineDominator Tree Construction
-; GCN-O2-NEXT:         Machine Natural Loop Construction
-; GCN-O2-NEXT:         Machine Block Frequency Analysis
-; GCN-O2-NEXT:         Early Machine Loop Invariant Code Motion
-; GCN-O2-NEXT:         MachineDominator Tree Construction
-; GCN-O2-NEXT:         Machine Block Frequency Analysis
-; GCN-O2-NEXT:         Machine Common Subexpression Elimination
-; GCN-O2-NEXT:         MachinePostDominator Tree Construction
-; GCN-O2-NEXT:         Machine code sinking
-; GCN-O2-NEXT:         Peephole Optimizations
-; GCN-O2-NEXT:         Remove dead machine instructions
-; GCN-O2-NEXT:         SI Fold Operands
-; GCN-O2-NEXT:         GCN DPP Combine
-; GCN-O2-NEXT:         SI Load Store Optimizer
-; GCN-O2-NEXT:         SI Peephole SDWA
-; GCN-O2-NEXT:         Machine Block Frequency Analysis
-; GCN-O2-NEXT:         MachineDominator Tree Construction
-; GCN-O2-NEXT:         Early Machine Loop Invariant Code Motion
-; GCN-O2-NEXT:         MachineDominator Tree Construction
-; GCN-O2-NEXT:         Machine Block Frequency Analysis
-; GCN-O2-NEXT:         Machine Common Subexpression Elimination
-; GCN-O2-NEXT:         SI Fold Operands
-; GCN-O2-NEXT:         Remove dead machine instructions
-; GCN-O2-NEXT:         SI Shrink Instructions
-; GCN-O2-NEXT:         Register Usage Information Propagation
-; GCN-O2-NEXT:         Detect Dead Lanes
-; GCN-O2-NEXT:         Remove dead machine instructions
-; GCN-O2-NEXT:         Process Implicit Definitions
-; GCN-O2-NEXT:         Remove unreachable machine basic blocks
-; GCN-O2-NEXT:         Live Variable Analysis
-; GCN-O2-NEXT:         SI Optimize VGPR LiveRange
-; GCN-O2-NEXT:         Eliminate PHI nodes for register allocation
-; GCN-O2-NEXT:         SI Lower control flow pseudo instructions
-; GCN-O2-NEXT:         Two-Address instruction pass
-; GCN-O2-NEXT:         MachineDominator Tree Construction
-; GCN-O2-NEXT:         Slot index numbering
-; GCN-O2-NEXT:         Live Interval Analysis
-; GCN-O2-NEXT:         Machine Natural Loop Construction
-; GCN-O2-NEXT:         Simple Register Coalescing
-; GCN-O2-NEXT:         Rename Disconnected Subregister Components
-; GCN-O2-NEXT:         AMDGPU Pre-RA optimizations
-; GCN-O2-NEXT:         Machine Instruction Scheduler
-; GCN-O2-NEXT:         MachinePostDominator Tree Construction
-; GCN-O2-NEXT:         SI Whole Quad Mode
-; GCN-O2-NEXT:         Virtual Register Map
-; GCN-O2-NEXT:         Live Register Matrix
-; GCN-O2-NEXT:         SI Pre-allocate WWM Registers
-; GCN-O2-NEXT:         SI optimize exec mask operations pre-RA
-; GCN-O2-NEXT:         SI Form memory clauses
-; GCN-O2-NEXT:         Machine Natural Loop Construction
-; GCN-O2-NEXT:         Machine Block Frequency Analysis
-; GCN-O2-NEXT:         Debug Variable Analysis
-; GCN-O2-NEXT:         Live Stack Slot Analysis
-; GCN-O2-NEXT:         Virtual Register Map
-; GCN-O2-NEXT:         Live Register Matrix
-; GCN-O2-NEXT:         Bundle Machine CFG Edges
-; GCN-O2-NEXT:         Spill Code Placement Analysis
-; GCN-O2-NEXT:         Lazy Machine Block Frequency Analysis
-; GCN-O2-NEXT:         Machine Optimization Remark Emitter
-; GCN-O2-NEXT:         Greedy Register Allocator
-; GCN-O2-NEXT:         Virtual Register Rewriter
-; GCN-O2-NEXT:         SI lower SGPR spill instructions
-; GCN-O2-NEXT:         Virtual Register Map
-; GCN-O2-NEXT:         Live Register Matrix
-; GCN-O2-NEXT:         Machine Optimization Remark Emitter
-; GCN-O2-NEXT:         Greedy Register Allocator
-; GCN-O2-NEXT:         GCN NSA Reassign
-; GCN-O2-NEXT:         Virtual Register Rewriter
-; GCN-O2-NEXT:         Stack Slot Coloring
-; GCN-O2-NEXT:         Machine Copy Propagation Pass
-; GCN-O2-NEXT:         Machine Loop Invariant Code Motion
-; GCN-O2-NEXT:         SI Fix VGPR copies
-; GCN-O2-NEXT:         SI optimize exec mask operations
-; GCN-O2-NEXT:         Fixup Statepoint Caller Saved
-; GCN-O2-NEXT:         PostRA Machine Sink
-; GCN-O2-NEXT:         MachineDominator Tree Construction
-; GCN-O2-NEXT:         Machine Natural Loop Construction
-; GCN-O2-NEXT:         Machine Block Frequency Analysis
-; GCN-O2-NEXT:         MachinePostDominator Tree Construction
-; GCN-O2-NEXT:         Lazy Machine Block Frequency Analysis
-; GCN-O2-NEXT:         Machine Optimization Remark Emitter
-; GCN-O2-NEXT:         Shrink Wrapping analysis
-; GCN-O2-NEXT:         Prologue/Epilogue Insertion & Frame Finalization
-; GCN-O2-NEXT:         Control Flow Optimizer
-; GCN-O2-NEXT:         Lazy Machine Block Frequency Analysis
-; GCN-O2-NEXT:         Tail Duplication
-; GCN-O2-NEXT:         Machine Copy Propagation Pass
-; GCN-O2-NEXT:         Post-RA pseudo instruction expansion pass
-; GCN-O2-NEXT:         SI post-RA bundler
-; GCN-O2-NEXT:         MachineDominator Tree Construction
-; GCN-O2-NEXT:         Machine Natural Loop Construction
-; GCN-O2-NEXT:         Post RA top-down list latency scheduler
-; GCN-O2-NEXT:         Machine Block Frequency Analysis
-; GCN-O2-NEXT:         MachinePostDominator Tree Construction
-; GCN-O2-NEXT:         Branch Probability Basic Block Placement
-; GCN-O2-NEXT:         Insert fentry calls
-; GCN-O2-NEXT:         Insert XRay ops
-; GCN-O2-NEXT:         SI Memory Legalizer
-; GCN-O2-NEXT:         MachinePostDominator Tree Construction
-; GCN-O2-NEXT:         SI insert wait instructions
-; GCN-O2-NEXT:         SI Shrink Instructions
-; GCN-O2-NEXT:         Insert required mode register values
-; GCN-O2-NEXT:         SI Insert Hard Clauses
-; GCN-O2-NEXT:         MachineDominator Tree Construction
-; GCN-O2-NEXT:         SI Final Branch Preparation
-; GCN-O2-NEXT:         SI peephole optimizations
-; GCN-O2-NEXT:         Post RA hazard recognizer
-; GCN-O2-NEXT:         Branch relaxation pass
-; GCN-O2-NEXT:         Register Usage Information Collector Pass
-; GCN-O2-NEXT:         Live DEBUG_VALUE analysis
-; GCN-O2-NEXT:         Lazy Machine Block Frequency Analysis
-; GCN-O2-NEXT:         Machine Optimization Remark Emitter
-; GCN-O2-NEXT:         AMDGPU Assembly Printer
-; GCN-O2-NEXT:         Free MachineFunction
-; GCN-O2-NEXT: Pass Arguments:  -domtree
-; GCN-O2-NEXT:   FunctionPass Manager
-; GCN-O2-NEXT:     Dominator Tree Construction
-
-; GCN-O3: Target Library Information
-; GCN-O3-NEXT: Target Pass Configuration
-; GCN-O3-NEXT: Machine Module Information
-; GCN-O3-NEXT: Target Transform Information
-; GCN-O3-NEXT: Assumption Cache Tracker
-; GCN-O3-NEXT: Profile summary info
-; GCN-O3-NEXT: AMDGPU Address space based Alias Analysis
-; GCN-O3-NEXT: External Alias Analysis
-; GCN-O3-NEXT: Type-Based Alias Analysis
-; GCN-O3-NEXT: Scoped NoAlias Alias Analysis
-; GCN-O3-NEXT: Argument Register Usage Information Storage
-; GCN-O3-NEXT: Create Garbage Collector Module Metadata
-; GCN-O3-NEXT: Machine Branch Probability Analysis
-; GCN-O3-NEXT: Register Usage Information Storage
-; GCN-O3-NEXT:   ModulePass Manager
-; GCN-O3-NEXT:     Pre-ISel Intrinsic Lowering
-; GCN-O3-NEXT:     AMDGPU Printf lowering
-; GCN-O3-NEXT:       FunctionPass Manager
-; GCN-O3-NEXT:         Dominator Tree Construction
-; GCN-O3-NEXT:     Fix function bitcasts for AMDGPU
-; GCN-O3-NEXT:     AMDGPU Lower Kernel Calls
-; GCN-O3-NEXT:     FunctionPass Manager
-; GCN-O3-NEXT:       Early propagate attributes from kernels to functions
-; GCN-O3-NEXT:     AMDGPU Lower Intrinsics
-; GCN-O3-NEXT:     AMDGPU Inline All Functions
-; GCN-O3-NEXT:     CallGraph Construction
-; GCN-O3-NEXT:     Call Graph SCC Pass Manager
-; GCN-O3-NEXT:       Inliner for always_inline functions
-; GCN-O3-NEXT:     A No-Op Barrier Pass
-; GCN-O3-NEXT:     Lower OpenCL enqueued blocks
-; GCN-O3-NEXT:     Lower uses of LDS variables from non-kernel functions
-; GCN-O3-NEXT:     FunctionPass Manager
-; GCN-O3-NEXT:       Infer address spaces
-; GCN-O3-NEXT:       Expand Atomic instructions
-; GCN-O3-NEXT:       AMDGPU Promote Alloca
-; GCN-O3-NEXT:       Dominator Tree Construction
-; GCN-O3-NEXT:       SROA
-; GCN-O3-NEXT:       Basic Alias Analysis (stateless AA impl)
-; GCN-O3-NEXT:       Function Alias Analysis Results
-; GCN-O3-NEXT:       Memory SSA
-; GCN-O3-NEXT:       Natural Loop Information
-; GCN-O3-NEXT:       Canonicalize natural loops
-; GCN-O3-NEXT:       LCSSA Verifier
-; GCN-O3-NEXT:       Loop-Closed SSA Form Pass
-; GCN-O3-NEXT:       Scalar Evolution Analysis
-; GCN-O3-NEXT:       Lazy Branch Probability Analysis
-; GCN-O3-NEXT:       Lazy Block Frequency Analysis
-; GCN-O3-NEXT:       Loop Pass Manager
-; GCN-O3-NEXT:         Loop Invariant Code Motion
-; GCN-O3-NEXT:       Split GEPs to a variadic base and a constant offset for better CSE
-; GCN-O3-NEXT:       Speculatively execute instructions
-; GCN-O3-NEXT:       Scalar Evolution Analysis
-; GCN-O3-NEXT:       Straight line strength reduction
-; GCN-O3-NEXT:       Phi Values Analysis
-; GCN-O3-NEXT:       Function Alias Analysis Results
-; GCN-O3-NEXT:       Memory Dependence Analysis
-; GCN-O3-NEXT:       Optimization Remark Emitter
-; GCN-O3-NEXT:       Global Value Numbering
-; GCN-O3-NEXT:       Scalar Evolution Analysis
-; GCN-O3-NEXT:       Nary reassociation
-; GCN-O3-NEXT:       Early CSE
-; GCN-O3-NEXT:       Post-Dominator Tree Construction
-; GCN-O3-NEXT:       Legacy Divergence Analysis
-; GCN-O3-NEXT:       AMDGPU IR optimizations
-; GCN-O3-NEXT:       Basic Alias Analysis (stateless AA impl)
-; GCN-O3-NEXT:       Canonicalize natural loops
-; GCN-O3-NEXT:       Scalar Evolution Analysis
-; GCN-O3-NEXT:       Loop Pass Manager
-; GCN-O3-NEXT:         Canonicalize Freeze Instructions in Loops
-; GCN-O3-NEXT:         Induction Variable Users
-; GCN-O3-NEXT:         Loop Strength Reduction
-; GCN-O3-NEXT:       Basic Alias Analysis (stateless AA impl)
-; GCN-O3-NEXT:       Function Alias Analysis Results
-; GCN-O3-NEXT:       Merge contiguous icmps into a memcmp
-; GCN-O3-NEXT:       Natural Loop Information
-; GCN-O3-NEXT:       Lazy Branch Probability Analysis
-; GCN-O3-NEXT:       Lazy Block Frequency Analysis
-; GCN-O3-NEXT:       Expand memcmp() to load/stores
-; GCN-O3-NEXT:       Lower constant intrinsics
-; GCN-O3-NEXT:       Remove unreachable blocks from the CFG
-; GCN-O3-NEXT:       Natural Loop Information
-; GCN-O3-NEXT:       Post-Dominator Tree Construction
-; GCN-O3-NEXT:       Branch Probability Analysis
-; GCN-O3-NEXT:       Block Frequency Analysis
-; GCN-O3-NEXT:       Constant Hoisting
-; GCN-O3-NEXT:       Replace intrinsics with calls to vector library
-; GCN-O3-NEXT:       Partially inline calls to library functions
-; GCN-O3-NEXT:       Expand vector predication intrinsics
-; GCN-O3-NEXT:       Scalarize Masked Memory Intrinsics
-; GCN-O3-NEXT:       Expand reduction intrinsics
-; GCN-O3-NEXT:       Natural Loop Information
-; GCN-O3-NEXT:       Phi Values Analysis
-; GCN-O3-NEXT:       Basic Alias Analysis (stateless AA impl)
-; GCN-O3-NEXT:       Function Alias Analysis Results
-; GCN-O3-NEXT:       Memory Dependence Analysis
-; GCN-O3-NEXT:       Lazy Branch Probability Analysis
-; GCN-O3-NEXT:       Lazy Block Frequency Analysis
-; GCN-O3-NEXT:       Optimization Remark Emitter
-; GCN-O3-NEXT:       Global Value Numbering
-; GCN-O3-NEXT:     CallGraph Construction
-; GCN-O3-NEXT:     Call Graph SCC Pass Manager
-; GCN-O3-NEXT:       AMDGPU Annotate Kernel Features
-; GCN-O3-NEXT:       FunctionPass Manager
-; GCN-O3-NEXT:         AMDGPU Lower Kernel Arguments
-; GCN-O3-NEXT:       Analysis if a function is memory bound
-; GCN-O3-NEXT:       FunctionPass Manager
-; GCN-O3-NEXT:         Dominator Tree Construction
-; GCN-O3-NEXT:         Natural Loop Information
-; GCN-O3-NEXT:         CodeGen Prepare
-; GCN-O3-NEXT:         Dominator Tree Construction
-; GCN-O3-NEXT:         Basic Alias Analysis (stateless AA impl)
-; GCN-O3-NEXT:         Function Alias Analysis Results
-; GCN-O3-NEXT:         Natural Loop Information
-; GCN-O3-NEXT:         Scalar Evolution Analysis
-; GCN-O3-NEXT:         GPU Load and Store Vectorizer
-; GCN-O3-NEXT:         Lazy Value Information Analysis
-; GCN-O3-NEXT:         Lower SwitchInst's to branches
-; GCN-O3-NEXT:         Lower invoke and unwind, for unwindless code generators
-; GCN-O3-NEXT:         Remove unreachable blocks from the CFG
-; GCN-O3-NEXT:         Dominator Tree Construction
-; GCN-O3-NEXT:         Basic Alias Analysis (stateless AA impl)
-; GCN-O3-NEXT:         Function Alias Analysis Results
-; GCN-O3-NEXT:         Flatten the CFG
-; GCN-O3-NEXT:         Dominator Tree Construction
-; GCN-O3-NEXT:         Post-Dominator Tree Construction
-; GCN-O3-NEXT:         Natural Loop Information
-; GCN-O3-NEXT:         Legacy Divergence Analysis
-; GCN-O3-NEXT:         AMDGPU IR late optimizations
-; GCN-O3-NEXT:         Basic Alias Analysis (stateless AA impl)
-; GCN-O3-NEXT:         Function Alias Analysis Results
-; GCN-O3-NEXT:         Code sinking
-; GCN-O3-NEXT:         Legacy Divergence Analysis
-; GCN-O3-NEXT:         Unify divergent function exit nodes
-; GCN-O3-NEXT:         Lazy Value Information Analysis
-; GCN-O3-NEXT:         Lower SwitchInst's to branches
-; GCN-O3-NEXT:         Dominator Tree Construction
-; GCN-O3-NEXT:         Natural Loop Information
-; GCN-O3-NEXT:         Convert irreducible control-flow into natural loops
-; GCN-O3-NEXT:         Fixup each natural loop to have a single exit block
-; GCN-O3-NEXT:         Post-Dominator Tree Construction
-; GCN-O3-NEXT:         Dominance Frontier Construction
-; GCN-O3-NEXT:         Detect single entry single exit regions
-; GCN-O3-NEXT:         Region Pass Manager
-; GCN-O3-NEXT:           Structurize control flow
-; GCN-O3-NEXT:         Post-Dominator Tree Construction
-; GCN-O3-NEXT:         Natural Loop Information
-; GCN-O3-NEXT:         Legacy Divergence Analysis
-; GCN-O3-NEXT:         Basic Alias Analysis (stateless AA impl)
-; GCN-O3-NEXT:         Function Alias Analysis Results
-; GCN-O3-NEXT:         Memory SSA
-; GCN-O3-NEXT:         AMDGPU Annotate Uniform Values
-; GCN-O3-NEXT:         SI annotate control flow
-; GCN-O3-NEXT:         LCSSA Verifier
-; GCN-O3-NEXT:         Loop-Closed SSA Form Pass
-; GCN-O3-NEXT:       DummyCGSCCPass
-; GCN-O3-NEXT:       FunctionPass Manager
-; GCN-O3-NEXT:         Safe Stack instrumentation pass
-; GCN-O3-NEXT:         Insert stack protectors
-; GCN-O3-NEXT:         Dominator Tree Construction
-; GCN-O3-NEXT:         Post-Dominator Tree Construction
-; GCN-O3-NEXT:         Natural Loop Information
-; GCN-O3-NEXT:         Legacy Divergence Analysis
-; GCN-O3-NEXT:         Basic Alias Analysis (stateless AA impl)
-; GCN-O3-NEXT:         Function Alias Analysis Results
-; GCN-O3-NEXT:         Branch Probability Analysis
-; GCN-O3-NEXT:         Lazy Branch Probability Analysis
-; GCN-O3-NEXT:         Lazy Block Frequency Analysis
-; GCN-O3-NEXT:         AMDGPU DAG->DAG Pattern Instruction Selection
-; GCN-O3-NEXT:         MachineDominator Tree Construction
-; GCN-O3-NEXT:         SI Fix SGPR copies
-; GCN-O3-NEXT:         MachinePostDominator Tree Construction
-; GCN-O3-NEXT:         SI Lower i1 Copies
-; GCN-O3-NEXT:         Finalize ISel and expand pseudo-instructions
-; GCN-O3-NEXT:         Lazy Machine Block Frequency Analysis
-; GCN-O3-NEXT:         Early Tail Duplication
-; GCN-O3-NEXT:         Optimize machine instruction PHIs
-; GCN-O3-NEXT:         Slot index numbering
-; GCN-O3-NEXT:         Merge disjoint stack slots
-; GCN-O3-NEXT:         Local Stack Slot Allocation
-; GCN-O3-NEXT:         Remove dead machine instructions
-; GCN-O3-NEXT:         MachineDominator Tree Construction
-; GCN-O3-NEXT:         Machine Natural Loop Construction
-; GCN-O3-NEXT:         Machine Block Frequency Analysis
-; GCN-O3-NEXT:         Early Machine Loop Invariant Code Motion
-; GCN-O3-NEXT:         MachineDominator Tree Construction
-; GCN-O3-NEXT:         Machine Block Frequency Analysis
-; GCN-O3-NEXT:         Machine Common Subexpression Elimination
-; GCN-O3-NEXT:         MachinePostDominator Tree Construction
-; GCN-O3-NEXT:         Machine code sinking
-; GCN-O3-NEXT:         Peephole Optimizations
-; GCN-O3-NEXT:         Remove dead machine instructions
-; GCN-O3-NEXT:         SI Fold Operands
-; GCN-O3-NEXT:         GCN DPP Combine
-; GCN-O3-NEXT:         SI Load Store Optimizer
-; GCN-O3-NEXT:         SI Peephole SDWA
-; GCN-O3-NEXT:         Machine Block Frequency Analysis
-; GCN-O3-NEXT:         MachineDominator Tree Construction
-; GCN-O3-NEXT:         Early Machine Loop Invariant Code Motion
-; GCN-O3-NEXT:         MachineDominator Tree Construction
-; GCN-O3-NEXT:         Machine Block Frequency Analysis
-; GCN-O3-NEXT:         Machine Common Subexpression Elimination
-; GCN-O3-NEXT:         SI Fold Operands
-; GCN-O3-NEXT:         Remove dead machine instructions
-; GCN-O3-NEXT:         SI Shrink Instructions
-; GCN-O3-NEXT:         Register Usage Information Propagation
-; GCN-O3-NEXT:         Detect Dead Lanes
-; GCN-O3-NEXT:         Remove dead machine instructions
-; GCN-O3-NEXT:         Process Implicit Definitions
-; GCN-O3-NEXT:         Remove unreachable machine basic blocks
-; GCN-O3-NEXT:         Live Variable Analysis
-; GCN-O3-NEXT:         SI Optimize VGPR LiveRange
-; GCN-O3-NEXT:         Eliminate PHI nodes for register allocation
-; GCN-O3-NEXT:         SI Lower control flow pseudo instructions
-; GCN-O3-NEXT:         Two-Address instruction pass
-; GCN-O3-NEXT:         MachineDominator Tree Construction
-; GCN-O3-NEXT:         Slot index numbering
-; GCN-O3-NEXT:         Live Interval Analysis
-; GCN-O3-NEXT:         Machine Natural Loop Construction
-; GCN-O3-NEXT:         Simple Register Coalescing
-; GCN-O3-NEXT:         Rename Disconnected Subregister Components
-; GCN-O3-NEXT:         AMDGPU Pre-RA optimizations
-; GCN-O3-NEXT:         Machine Instruction Scheduler
-; GCN-O3-NEXT:         MachinePostDominator Tree Construction
-; GCN-O3-NEXT:         SI Whole Quad Mode
-; GCN-O3-NEXT:         Virtual Register Map
-; GCN-O3-NEXT:         Live Register Matrix
-; GCN-O3-NEXT:         SI Pre-allocate WWM Registers
-; GCN-O3-NEXT:         SI optimize exec mask operations pre-RA
-; GCN-O3-NEXT:         SI Form memory clauses
-; GCN-O3-NEXT:         Machine Natural Loop Construction
-; GCN-O3-NEXT:         Machine Block Frequency Analysis
-; GCN-O3-NEXT:         Debug Variable Analysis
-; GCN-O3-NEXT:         Live Stack Slot Analysis
-; GCN-O3-NEXT:         Virtual Register Map
-; GCN-O3-NEXT:         Live Register Matrix
-; GCN-O3-NEXT:         Bundle Machine CFG Edges
-; GCN-O3-NEXT:         Spill Code Placement Analysis
-; GCN-O3-NEXT:         Lazy Machine Block Frequency Analysis
-; GCN-O3-NEXT:         Machine Optimization Remark Emitter
-; GCN-O3-NEXT:         Greedy Register Allocator
-; GCN-O3-NEXT:         Virtual Register Rewriter
-; GCN-O3-NEXT:         SI lower SGPR spill instructions
-; GCN-O3-NEXT:         Virtual Register Map
-; GCN-O3-NEXT:         Live Register Matrix
-; GCN-O3-NEXT:         Machine Optimization Remark Emitter
-; GCN-O3-NEXT:         Greedy Register Allocator
-; GCN-O3-NEXT:         GCN NSA Reassign
-; GCN-O3-NEXT:         Virtual Register Rewriter
-; GCN-O3-NEXT:         Stack Slot Coloring
-; GCN-O3-NEXT:         Machine Copy Propagation Pass
-; GCN-O3-NEXT:         Machine Loop Invariant Code Motion
-; GCN-O3-NEXT:         SI Fix VGPR copies
-; GCN-O3-NEXT:         SI optimize exec mask operations
-; GCN-O3-NEXT:         Fixup Statepoint Caller Saved
-; GCN-O3-NEXT:         PostRA Machine Sink
-; GCN-O3-NEXT:         MachineDominator Tree Construction
-; GCN-O3-NEXT:         Machine Natural Loop Construction
-; GCN-O3-NEXT:         Machine Block Frequency Analysis
-; GCN-O3-NEXT:         MachinePostDominator Tree Construction
-; GCN-O3-NEXT:         Lazy Machine Block Frequency Analysis
-; GCN-O3-NEXT:         Machine Optimization Remark Emitter
-; GCN-O3-NEXT:         Shrink Wrapping analysis
-; GCN-O3-NEXT:         Prologue/Epilogue Insertion & Frame Finalization
-; GCN-O3-NEXT:         Control Flow Optimizer
-; GCN-O3-NEXT:         Lazy Machine Block Frequency Analysis
-; GCN-O3-NEXT:         Tail Duplication
-; GCN-O3-NEXT:         Machine Copy Propagation Pass
-; GCN-O3-NEXT:         Post-RA pseudo instruction expansion pass
-; GCN-O3-NEXT:         SI post-RA bundler
-; GCN-O3-NEXT:         MachineDominator Tree Construction
-; GCN-O3-NEXT:         Machine Natural Loop Construction
-; GCN-O3-NEXT:         Post RA top-down list latency scheduler
-; GCN-O3-NEXT:         Machine Block Frequency Analysis
-; GCN-O3-NEXT:         MachinePostDominator Tree Construction
-; GCN-O3-NEXT:         Branch Probability Basic Block Placement
-; GCN-O3-NEXT:         Insert fentry calls
-; GCN-O3-NEXT:         Insert XRay ops
-; GCN-O3-NEXT:         SI Memory Legalizer
-; GCN-O3-NEXT:         MachinePostDominator Tree Construction
-; GCN-O3-NEXT:         SI insert wait instructions
-; GCN-O3-NEXT:         SI Shrink Instructions
-; GCN-O3-NEXT:         Insert required mode register values
-; GCN-O3-NEXT:         SI Insert Hard Clauses
-; GCN-O3-NEXT:         MachineDominator Tree Construction
-; GCN-O3-NEXT:         SI Final Branch Preparation
-; GCN-O3-NEXT:         SI peephole optimizations
-; GCN-O3-NEXT:         Post RA hazard recognizer
-; GCN-O3-NEXT:         Branch relaxation pass
-; GCN-O3-NEXT:         Register Usage Information Collector Pass
-; GCN-O3-NEXT:         Live DEBUG_VALUE analysis
-; GCN-O3-NEXT:         Lazy Machine Block Frequency Analysis
-; GCN-O3-NEXT:         Machine Optimization Remark Emitter
-; GCN-O3-NEXT:         AMDGPU Assembly Printer
-; GCN-O3-NEXT:         Free MachineFunction
-; GCN-O3-NEXT: Pass Arguments:  -domtree
-; GCN-O3-NEXT:   FunctionPass Manager
-; GCN-O3-NEXT:     Dominator Tree Construction
-=======
 ; GCN-O0:Target Library Information
 ; GCN-O0-NEXT:Target Pass Configuration
 ; GCN-O0-NEXT:Machine Module Information
@@ -1289,6 +32,7 @@
 ; GCN-O0-NEXT:      FunctionPass Manager
 ; GCN-O0-NEXT:        Dominator Tree Construction
 ; GCN-O0-NEXT:    Fix function bitcasts for AMDGPU
+; GCN-O0-NEXT:    AMDGPU Lower Kernel Calls
 ; GCN-O0-NEXT:    FunctionPass Manager
 ; GCN-O0-NEXT:      Early propagate attributes from kernels to functions
 ; GCN-O0-NEXT:    AMDGPU Lower Intrinsics
@@ -1423,6 +167,7 @@
 ; GCN-O1-NEXT:      FunctionPass Manager
 ; GCN-O1-NEXT:        Dominator Tree Construction
 ; GCN-O1-NEXT:    Fix function bitcasts for AMDGPU
+; GCN-O1-NEXT:    AMDGPU Lower Kernel Calls
 ; GCN-O1-NEXT:    FunctionPass Manager
 ; GCN-O1-NEXT:      Early propagate attributes from kernels to functions
 ; GCN-O1-NEXT:    AMDGPU Lower Intrinsics
@@ -1673,6 +418,7 @@
 ; GCN-O1-OPTS-NEXT:      FunctionPass Manager
 ; GCN-O1-OPTS-NEXT:        Dominator Tree Construction
 ; GCN-O1-OPTS-NEXT:    Fix function bitcasts for AMDGPU
+; GCN-O1-OPTS-NEXT:    AMDGPU Lower Kernel Calls
 ; GCN-O1-OPTS-NEXT:    FunctionPass Manager
 ; GCN-O1-OPTS-NEXT:      Early propagate attributes from kernels to functions
 ; GCN-O1-OPTS-NEXT:    AMDGPU Lower Intrinsics
@@ -1956,6 +702,7 @@
 ; GCN-O2-NEXT:      FunctionPass Manager
 ; GCN-O2-NEXT:        Dominator Tree Construction
 ; GCN-O2-NEXT:    Fix function bitcasts for AMDGPU
+; GCN-O2-NEXT:    AMDGPU Lower Kernel Calls
 ; GCN-O2-NEXT:    FunctionPass Manager
 ; GCN-O2-NEXT:      Early propagate attributes from kernels to functions
 ; GCN-O2-NEXT:    AMDGPU Lower Intrinsics
@@ -2241,6 +988,7 @@
 ; GCN-O3-NEXT:      FunctionPass Manager
 ; GCN-O3-NEXT:        Dominator Tree Construction
 ; GCN-O3-NEXT:    Fix function bitcasts for AMDGPU
+; GCN-O3-NEXT:    AMDGPU Lower Kernel Calls
 ; GCN-O3-NEXT:    FunctionPass Manager
 ; GCN-O3-NEXT:      Early propagate attributes from kernels to functions
 ; GCN-O3-NEXT:    AMDGPU Lower Intrinsics
@@ -2518,7 +1266,6 @@
 ; GCN-O3-NEXT:Pass Arguments:  -domtree
 ; GCN-O3-NEXT:  FunctionPass Manager
 ; GCN-O3-NEXT:    Dominator Tree Construction
->>>>>>> c63dbd85
 
 define void @empty() {
   ret void
