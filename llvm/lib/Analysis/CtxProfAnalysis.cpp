//===- CtxProfAnalysis.cpp - contextual profile analysis ------------------===//
//
// Part of the LLVM Project, under the Apache License v2.0 with LLVM Exceptions.
// See https://llvm.org/LICENSE.txt for license information.
// SPDX-License-Identifier: Apache-2.0 WITH LLVM-exception
//
//===----------------------------------------------------------------------===//
//
// Implementation of the contextual profile analysis, which maintains contextual
// profiling info through IPO passes.
//
//===----------------------------------------------------------------------===//

#include "llvm/Analysis/CtxProfAnalysis.h"
#include "llvm/ADT/STLExtras.h"
#include "llvm/IR/Analysis.h"
#include "llvm/IR/IntrinsicInst.h"
#include "llvm/IR/Module.h"
#include "llvm/IR/PassManager.h"
#include "llvm/ProfileData/PGOCtxProfReader.h"
<<<<<<< HEAD
#include "llvm/Support/JSON.h"
=======
#include "llvm/Support/CommandLine.h"
>>>>>>> c805df69
#include "llvm/Support/MemoryBuffer.h"
#include "llvm/Transforms/Instrumentation/PGOCtxProfLowering.h"

#define DEBUG_TYPE "ctx_prof"

using namespace llvm;
cl::opt<std::string>
    UseCtxProfile("use-ctx-profile", cl::init(""), cl::Hidden,
                  cl::desc("Use the specified contextual profile file"));

static cl::opt<CtxProfAnalysisPrinterPass::PrintMode> PrintLevel(
    "ctx-profile-printer-level",
    cl::init(CtxProfAnalysisPrinterPass::PrintMode::YAML), cl::Hidden,
    cl::values(clEnumValN(CtxProfAnalysisPrinterPass::PrintMode::Everything,
                          "everything", "print everything - most verbose"),
               clEnumValN(CtxProfAnalysisPrinterPass::PrintMode::YAML, "yaml",
                          "just the yaml representation of the profile")),
    cl::desc("Verbosity level of the contextual profile printer pass."));

<<<<<<< HEAD
namespace llvm {
namespace json {
Value toJSON(const PGOCtxProfContext &P) {
  Object Ret;
  Ret["Guid"] = P.guid();
  Ret["Counters"] = Array(P.counters());
  if (P.callsites().empty())
    return Ret;
  auto AllCS =
      ::llvm::map_range(P.callsites(), [](const auto &P) { return P.first; });
  auto MaxIt = ::llvm::max_element(AllCS);
  assert(MaxIt != AllCS.end() && "We should have a max value because the "
                                 "callsites collection is not empty.");
  Array CSites;
  // Iterate to, and including, the maximum index.
  for (auto I = 0U, Max = *MaxIt; I <= Max; ++I) {
    CSites.push_back(Array());
    Array &Targets = *CSites.back().getAsArray();
    if (P.hasCallsite(I))
      for (const auto &[_, Ctx] : P.callsite(I))
        Targets.push_back(toJSON(Ctx));
  }
  Ret["Callsites"] = std::move(CSites);

  return Ret;
}

Value toJSON(const PGOCtxProfContext::CallTargetMapTy &P) {
  Array Ret;
  for (const auto &[_, Ctx] : P)
    Ret.push_back(toJSON(Ctx));
  return Ret;
}
} // namespace json
} // namespace llvm

using namespace llvm;

=======
>>>>>>> c805df69
const char *AssignGUIDPass::GUIDMetadataName = "guid";

PreservedAnalyses AssignGUIDPass::run(Module &M, ModuleAnalysisManager &MAM) {
  for (auto &F : M.functions()) {
    if (F.isDeclaration())
      continue;
    if (F.getMetadata(GUIDMetadataName))
      continue;
    const GlobalValue::GUID GUID = F.getGUID();
    F.setMetadata(GUIDMetadataName,
                  MDNode::get(M.getContext(),
                              {ConstantAsMetadata::get(ConstantInt::get(
                                  Type::getInt64Ty(M.getContext()), GUID))}));
  }
  return PreservedAnalyses::none();
}

GlobalValue::GUID AssignGUIDPass::getGUID(const Function &F) {
  if (F.isDeclaration()) {
    assert(GlobalValue::isExternalLinkage(F.getLinkage()));
    return GlobalValue::getGUID(F.getGlobalIdentifier());
  }
  auto *MD = F.getMetadata(GUIDMetadataName);
  assert(MD && "guid not found for defined function");
  return cast<ConstantInt>(cast<ConstantAsMetadata>(MD->getOperand(0))
                               ->getValue()
                               ->stripPointerCasts())
      ->getZExtValue();
}
AnalysisKey CtxProfAnalysis::Key;

CtxProfAnalysis::CtxProfAnalysis(std::optional<StringRef> Profile)
    : Profile([&]() -> std::optional<StringRef> {
        if (Profile)
          return *Profile;
        if (UseCtxProfile.getNumOccurrences())
          return UseCtxProfile;
        return std::nullopt;
      }()) {}

PGOContextualProfile CtxProfAnalysis::run(Module &M,
                                          ModuleAnalysisManager &MAM) {
  if (!Profile)
    return {};
  ErrorOr<std::unique_ptr<MemoryBuffer>> MB = MemoryBuffer::getFile(*Profile);
  if (auto EC = MB.getError()) {
    M.getContext().emitError("could not open contextual profile file: " +
                             EC.message());
    return {};
  }
  PGOCtxProfileReader Reader(MB.get()->getBuffer());
  auto MaybeCtx = Reader.loadContexts();
  if (!MaybeCtx) {
    M.getContext().emitError("contextual profile file is invalid: " +
                             toString(MaybeCtx.takeError()));
    return {};
  }

  DenseSet<GlobalValue::GUID> ProfileRootsInModule;
  for (const auto &F : M)
    if (!F.isDeclaration())
      if (auto GUID = AssignGUIDPass::getGUID(F);
          MaybeCtx->find(GUID) != MaybeCtx->end())
        ProfileRootsInModule.insert(GUID);

  // Trim first the roots that aren't in this module.
  for (auto &[RootGuid, _] : llvm::make_early_inc_range(*MaybeCtx))
    if (!ProfileRootsInModule.contains(RootGuid))
      MaybeCtx->erase(RootGuid);
  // If none of the roots are in the module, we have no profile (for this
  // module)
  if (MaybeCtx->empty())
    return {};

  // OK, so we have a valid profile and it's applicable to roots in this module.
  PGOContextualProfile Result;

  for (const auto &F : M) {
    if (F.isDeclaration())
      continue;
    auto GUID = AssignGUIDPass::getGUID(F);
    assert(GUID && "guid not found for defined function");
    const auto &Entry = F.begin();
    uint32_t MaxCounters = 0; // we expect at least a counter.
    for (const auto &I : *Entry)
      if (auto *C = dyn_cast<InstrProfIncrementInst>(&I)) {
        MaxCounters =
            static_cast<uint32_t>(C->getNumCounters()->getZExtValue());
        break;
      }
    if (!MaxCounters)
      continue;
    uint32_t MaxCallsites = 0;
    for (const auto &BB : F)
      for (const auto &I : BB)
        if (auto *C = dyn_cast<InstrProfCallsite>(&I)) {
          MaxCallsites =
              static_cast<uint32_t>(C->getNumCounters()->getZExtValue());
          break;
        }
    auto [It, Ins] = Result.FuncInfo.insert(
        {GUID, PGOContextualProfile::FunctionInfo(F.getName())});
    (void)Ins;
    assert(Ins);
    It->second.NextCallsiteIndex = MaxCallsites;
    It->second.NextCounterIndex = MaxCounters;
  }
  // If we made it this far, the Result is valid - which we mark by setting
  // .Profiles.
  Result.Profiles = std::move(*MaybeCtx);
  Result.initIndex();
  return Result;
}

GlobalValue::GUID
PGOContextualProfile::getDefinedFunctionGUID(const Function &F) const {
  if (auto It = FuncInfo.find(AssignGUIDPass::getGUID(F)); It != FuncInfo.end())
    return It->first;
  return 0;
}

CtxProfAnalysisPrinterPass::CtxProfAnalysisPrinterPass(raw_ostream &OS)
    : OS(OS), Mode(PrintLevel) {}

PreservedAnalyses CtxProfAnalysisPrinterPass::run(Module &M,
                                                  ModuleAnalysisManager &MAM) {
  CtxProfAnalysis::Result &C = MAM.getResult<CtxProfAnalysis>(M);
  if (!C) {
    OS << "No contextual profile was provided.\n";
    return PreservedAnalyses::all();
  }

  if (Mode == PrintMode::Everything) {
    OS << "Function Info:\n";
    for (const auto &[Guid, FuncInfo] : C.FuncInfo)
      OS << Guid << " : " << FuncInfo.Name
         << ". MaxCounterID: " << FuncInfo.NextCounterIndex
         << ". MaxCallsiteID: " << FuncInfo.NextCallsiteIndex << "\n";
  }

  if (Mode == PrintMode::Everything)
    OS << "\nCurrent Profile:\n";
  convertCtxProfToYaml(OS, C.profiles());
  OS << "\n";
  if (Mode == PrintMode::YAML)
    return PreservedAnalyses::all();

  OS << "\nFlat Profile:\n";
  auto Flat = C.flatten();
  for (const auto &[Guid, Counters] : Flat) {
    OS << Guid << " : ";
    for (auto V : Counters)
      OS << V << " ";
    OS << "\n";
  }
  return PreservedAnalyses::all();
}

InstrProfCallsite *CtxProfAnalysis::getCallsiteInstrumentation(CallBase &CB) {
  if (!InstrProfCallsite::canInstrumentCallsite(CB))
    return nullptr;
  for (auto *Prev = CB.getPrevNode(); Prev; Prev = Prev->getPrevNode()) {
    if (auto *IPC = dyn_cast<InstrProfCallsite>(Prev))
      return IPC;
    assert(!isa<CallBase>(Prev) &&
           "didn't expect to find another call, that's not the callsite "
           "instrumentation, before an instrumentable callsite");
  }
  return nullptr;
}

InstrProfIncrementInst *CtxProfAnalysis::getBBInstrumentation(BasicBlock &BB) {
  for (auto &I : BB)
    if (auto *Incr = dyn_cast<InstrProfIncrementInst>(&I))
      if (!isa<InstrProfIncrementInstStep>(&I))
        return Incr;
  return nullptr;
}

InstrProfIncrementInstStep *
CtxProfAnalysis::getSelectInstrumentation(SelectInst &SI) {
  Instruction *Prev = &SI;
  while ((Prev = Prev->getPrevNode()))
    if (auto *Step = dyn_cast<InstrProfIncrementInstStep>(Prev))
      return Step;
  return nullptr;
}

template <class ProfilesTy, class ProfTy>
static void preorderVisit(ProfilesTy &Profiles,
                          function_ref<void(ProfTy &)> Visitor) {
  std::function<void(ProfTy &)> Traverser = [&](auto &Ctx) {
    Visitor(Ctx);
    for (auto &[_, SubCtxSet] : Ctx.callsites())
      for (auto &[__, Subctx] : SubCtxSet)
        Traverser(Subctx);
  };
  for (auto &[_, P] : Profiles)
    Traverser(P);
}

void PGOContextualProfile::initIndex() {
  // Initialize the head of the index list for each function. We don't need it
  // after this point.
  DenseMap<GlobalValue::GUID, PGOCtxProfContext *> InsertionPoints;
  for (auto &[Guid, FI] : FuncInfo)
    InsertionPoints[Guid] = &FI.Index;
  preorderVisit<PGOCtxProfContext::CallTargetMapTy, PGOCtxProfContext>(
      *Profiles, [&](PGOCtxProfContext &Ctx) {
        auto InsertIt = InsertionPoints.find(Ctx.guid());
        if (InsertIt == InsertionPoints.end())
          return;
        // Insert at the end of the list. Since we traverse in preorder, it
        // means that when we iterate the list from the beginning, we'd
        // encounter the contexts in the order we would have, should we have
        // performed a full preorder traversal.
        InsertIt->second->Next = &Ctx;
        Ctx.Previous = InsertIt->second;
        InsertIt->second = &Ctx;
      });
}

void PGOContextualProfile::update(Visitor V, const Function &F) {
  assert(isFunctionKnown(F));
  GlobalValue::GUID G = getDefinedFunctionGUID(F);
  for (auto *Node = FuncInfo.find(G)->second.Index.Next; Node;
       Node = Node->Next)
    V(*reinterpret_cast<PGOCtxProfContext *>(Node));
}

void PGOContextualProfile::visit(ConstVisitor V, const Function *F) const {
  if (!F)
    return preorderVisit<const PGOCtxProfContext::CallTargetMapTy,
                         const PGOCtxProfContext>(*Profiles, V);
  assert(isFunctionKnown(*F));
  GlobalValue::GUID G = getDefinedFunctionGUID(*F);
  for (const auto *Node = FuncInfo.find(G)->second.Index.Next; Node;
       Node = Node->Next)
    V(*reinterpret_cast<const PGOCtxProfContext *>(Node));
}

const CtxProfFlatProfile PGOContextualProfile::flatten() const {
  assert(Profiles.has_value());
  CtxProfFlatProfile Flat;
  preorderVisit<const PGOCtxProfContext::CallTargetMapTy,
                const PGOCtxProfContext>(
      *Profiles, [&](const PGOCtxProfContext &Ctx) {
        auto [It, Ins] = Flat.insert({Ctx.guid(), {}});
        if (Ins) {
          llvm::append_range(It->second, Ctx.counters());
          return;
        }
        assert(It->second.size() == Ctx.counters().size() &&
               "All contexts corresponding to a function should have the exact "
               "same number of counters.");
        for (size_t I = 0, E = It->second.size(); I < E; ++I)
          It->second[I] += Ctx.counters()[I];
      });
  return Flat;
}

void CtxProfAnalysis::collectIndirectCallPromotionList(
    CallBase &IC, Result &Profile,
    SetVector<std::pair<CallBase *, Function *>> &Candidates) {
  const auto *Instr = CtxProfAnalysis::getCallsiteInstrumentation(IC);
  if (!Instr)
    return;
  Module &M = *IC.getParent()->getModule();
  const uint32_t CallID = Instr->getIndex()->getZExtValue();
  Profile.visit(
      [&](const PGOCtxProfContext &Ctx) {
        const auto &Targets = Ctx.callsites().find(CallID);
        if (Targets == Ctx.callsites().end())
          return;
        for (const auto &[Guid, _] : Targets->second)
          if (auto Name = Profile.getFunctionName(Guid); !Name.empty())
            if (auto *Target = M.getFunction(Name))
              if (Target->hasFnAttribute(Attribute::AlwaysInline))
                Candidates.insert({&IC, Target});
      },
      IC.getCaller());
}<|MERGE_RESOLUTION|>--- conflicted
+++ resolved
@@ -18,11 +18,7 @@
 #include "llvm/IR/Module.h"
 #include "llvm/IR/PassManager.h"
 #include "llvm/ProfileData/PGOCtxProfReader.h"
-<<<<<<< HEAD
-#include "llvm/Support/JSON.h"
-=======
 #include "llvm/Support/CommandLine.h"
->>>>>>> c805df69
 #include "llvm/Support/MemoryBuffer.h"
 #include "llvm/Transforms/Instrumentation/PGOCtxProfLowering.h"
 
@@ -42,47 +38,6 @@
                           "just the yaml representation of the profile")),
     cl::desc("Verbosity level of the contextual profile printer pass."));
 
-<<<<<<< HEAD
-namespace llvm {
-namespace json {
-Value toJSON(const PGOCtxProfContext &P) {
-  Object Ret;
-  Ret["Guid"] = P.guid();
-  Ret["Counters"] = Array(P.counters());
-  if (P.callsites().empty())
-    return Ret;
-  auto AllCS =
-      ::llvm::map_range(P.callsites(), [](const auto &P) { return P.first; });
-  auto MaxIt = ::llvm::max_element(AllCS);
-  assert(MaxIt != AllCS.end() && "We should have a max value because the "
-                                 "callsites collection is not empty.");
-  Array CSites;
-  // Iterate to, and including, the maximum index.
-  for (auto I = 0U, Max = *MaxIt; I <= Max; ++I) {
-    CSites.push_back(Array());
-    Array &Targets = *CSites.back().getAsArray();
-    if (P.hasCallsite(I))
-      for (const auto &[_, Ctx] : P.callsite(I))
-        Targets.push_back(toJSON(Ctx));
-  }
-  Ret["Callsites"] = std::move(CSites);
-
-  return Ret;
-}
-
-Value toJSON(const PGOCtxProfContext::CallTargetMapTy &P) {
-  Array Ret;
-  for (const auto &[_, Ctx] : P)
-    Ret.push_back(toJSON(Ctx));
-  return Ret;
-}
-} // namespace json
-} // namespace llvm
-
-using namespace llvm;
-
-=======
->>>>>>> c805df69
 const char *AssignGUIDPass::GUIDMetadataName = "guid";
 
 PreservedAnalyses AssignGUIDPass::run(Module &M, ModuleAnalysisManager &MAM) {
