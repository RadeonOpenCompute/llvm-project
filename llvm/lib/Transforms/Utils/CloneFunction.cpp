//===- CloneFunction.cpp - Clone a function into another function ---------===//
//
// Part of the LLVM Project, under the Apache License v2.0 with LLVM Exceptions.
// See https://llvm.org/LICENSE.txt for license information.
// SPDX-License-Identifier: Apache-2.0 WITH LLVM-exception
//
//===----------------------------------------------------------------------===//
//
// This file implements the CloneFunctionInto interface, which is used as the
// low-level function cloner.  This is used by the CloneFunction and function
// inliner to do the dirty work of copying the body of a function around.
//
//===----------------------------------------------------------------------===//

#include "llvm/ADT/SmallSet.h"
#include "llvm/ADT/SmallVector.h"
#include "llvm/Analysis/ConstantFolding.h"
#include "llvm/Analysis/DomTreeUpdater.h"
#include "llvm/Analysis/InstructionSimplify.h"
#include "llvm/Analysis/LoopInfo.h"
#include "llvm/IR/AttributeMask.h"
#include "llvm/IR/CFG.h"
#include "llvm/IR/Constants.h"
#include "llvm/IR/DebugInfo.h"
#include "llvm/IR/DerivedTypes.h"
#include "llvm/IR/Function.h"
#include "llvm/IR/InstIterator.h"
#include "llvm/IR/Instructions.h"
#include "llvm/IR/IntrinsicInst.h"
#include "llvm/IR/LLVMContext.h"
#include "llvm/IR/MDBuilder.h"
#include "llvm/IR/Metadata.h"
#include "llvm/IR/Module.h"
#include "llvm/Transforms/Utils/BasicBlockUtils.h"
#include "llvm/Transforms/Utils/Cloning.h"
#include "llvm/Transforms/Utils/Local.h"
#include "llvm/Transforms/Utils/ValueMapper.h"
#include <map>
#include <optional>
using namespace llvm;

#define DEBUG_TYPE "clone-function"

namespace {
class LifetimeMaterializer final : public ValueMaterializer {
  ValueToValueMapTy &VMap;
  SmallSet<Metadata *, 16> GlobalFragments;

  Metadata *mapToMetadata(const Metadata *Key, Metadata *Val) {
    VMap.MD()[Key].reset(Val);
    return Val;
  }

  Metadata *mapLifetime(Metadata *M) {
    if (std::optional<Metadata *> Mapped = VMap.getMappedMD(M))
      return *Mapped;
    if (isa<DIFragment>(M) && !GlobalFragments.contains(M)) {
      M = mapToMetadata(
          M, MDNode::replaceWithDistinct(cast<DIFragment>(M)->clone()));
    }
    return M;
  };

public:
  LifetimeMaterializer(ValueToValueMapTy &VMap, const Function *Func)
      : VMap(VMap) {
    // FIXME: This is inefficient, and has to be repeated for each call to
    // CloneFunction. Caching this information, maybe as a "kind" on the
    // fragment, is one possible solution.
    unsigned KindID = Func->getContext().getMDKindID("dbg.def");
    SmallVector<MDNode *> MDs;
    for (const GlobalVariable &GV : Func->getParent()->globals()) {
      GV.getMetadata(KindID, MDs);
      GlobalFragments.insert(MDs.begin(), MDs.end());
    }
  }

  Value *materialize(Value *V) override {
    if (!isa<MetadataAsValue>(V))
      return nullptr;
    const auto *MDV = cast<MetadataAsValue>(V);
    const Metadata *MD = MDV->getMetadata();
    if (!isa<DILifetime>(MD))
      return nullptr;
    const auto *LT = cast<DILifetime>(MD);
    SmallVector<Metadata *> ArgObjects;
    for (auto *AO : LT->argObjects())
      ArgObjects.push_back(mapLifetime(AO));
    return VMap[V] = MetadataAsValue::get(
               V->getContext(),
               mapToMetadata(
                   LT, DILifetime::getDistinct(V->getContext(),
                                               mapLifetime(LT->getObject()),
                                               LT->getLocation(), ArgObjects)));
  }
};
} // namespace

/// See comments in Cloning.h.
BasicBlock *llvm::CloneBasicBlock(const BasicBlock *BB, ValueToValueMapTy &VMap,
                                  const Twine &NameSuffix, Function *F,
                                  ClonedCodeInfo *CodeInfo) {
  BasicBlock *NewBB = BasicBlock::Create(BB->getContext(), "", F);
  NewBB->IsNewDbgInfoFormat = BB->IsNewDbgInfoFormat;
  if (BB->hasName())
    NewBB->setName(BB->getName() + NameSuffix);

  bool hasCalls = false, hasDynamicAllocas = false, hasMemProfMetadata = false;

  // Loop over all instructions, and copy them over.
  for (const Instruction &I : *BB) {
    Instruction *NewInst = I.clone();
    if (I.hasName())
      NewInst->setName(I.getName() + NameSuffix);

    NewInst->insertBefore(*NewBB, NewBB->end());
    NewInst->cloneDebugInfoFrom(&I);

    VMap[&I] = NewInst; // Add instruction map to value.

    if (isa<CallInst>(I) && !I.isDebugOrPseudoInst()) {
      hasCalls = true;
      hasMemProfMetadata |= I.hasMetadata(LLVMContext::MD_memprof);
      hasMemProfMetadata |= I.hasMetadata(LLVMContext::MD_callsite);
    }
    if (const AllocaInst *AI = dyn_cast<AllocaInst>(&I)) {
      if (!AI->isStaticAlloca()) {
        hasDynamicAllocas = true;
      }
    }
  }

  if (CodeInfo) {
    CodeInfo->ContainsCalls |= hasCalls;
    CodeInfo->ContainsMemProfMetadata |= hasMemProfMetadata;
    CodeInfo->ContainsDynamicAllocas |= hasDynamicAllocas;
  }
  return NewBB;
}

void llvm::CloneFunctionAttributesInto(Function *NewFunc,
                                       const Function *OldFunc,
                                       ValueToValueMapTy &VMap,
                                       bool ModuleLevelChanges,
                                       ValueMapTypeRemapper *TypeMapper,
                                       ValueMaterializer *Materializer) {
  // Copy all attributes other than those stored in Function's AttributeList
  // which holds e.g. parameters and return value attributes.
  AttributeList NewAttrs = NewFunc->getAttributes();
  NewFunc->copyAttributesFrom(OldFunc);
  NewFunc->setAttributes(NewAttrs);

  const RemapFlags FuncGlobalRefFlags =
      ModuleLevelChanges ? RF_None : RF_NoModuleLevelChanges;

  // Fix up the personality function that got copied over.
  if (OldFunc->hasPersonalityFn())
    NewFunc->setPersonalityFn(MapValue(OldFunc->getPersonalityFn(), VMap,
                                       FuncGlobalRefFlags, TypeMapper,
                                       Materializer));

  if (OldFunc->hasPrefixData()) {
    NewFunc->setPrefixData(MapValue(OldFunc->getPrefixData(), VMap,
                                    FuncGlobalRefFlags, TypeMapper,
                                    Materializer));
  }

  if (OldFunc->hasPrologueData()) {
    NewFunc->setPrologueData(MapValue(OldFunc->getPrologueData(), VMap,
                                      FuncGlobalRefFlags, TypeMapper,
                                      Materializer));
  }

  SmallVector<AttributeSet, 4> NewArgAttrs(NewFunc->arg_size());
  AttributeList OldAttrs = OldFunc->getAttributes();

  // Clone any argument attributes that are present in the VMap.
  for (const Argument &OldArg : OldFunc->args()) {
    if (Argument *NewArg = dyn_cast<Argument>(VMap[&OldArg])) {
      // Remap the parameter indices.
      NewArgAttrs[NewArg->getArgNo()] =
          OldAttrs.getParamAttrs(OldArg.getArgNo());
    }
  }

  NewFunc->setAttributes(
      AttributeList::get(NewFunc->getContext(), OldAttrs.getFnAttrs(),
                         OldAttrs.getRetAttrs(), NewArgAttrs));
}

DISubprogram *llvm::CollectDebugInfoForCloning(const Function &F,
                                               CloneFunctionChangeType Changes,
                                               DebugInfoFinder &DIFinder) {
  DISubprogram *SPClonedWithinModule = nullptr;
  if (Changes < CloneFunctionChangeType::DifferentModule) {
    SPClonedWithinModule = F.getSubprogram();
  }
  if (SPClonedWithinModule)
    DIFinder.processSubprogram(SPClonedWithinModule);

  const Module *M = F.getParent();
  if (Changes != CloneFunctionChangeType::ClonedModule && M) {
    // Inspect instructions to process e.g. DILexicalBlocks of inlined functions
    for (const auto &I : instructions(F))
      DIFinder.processInstruction(*M, I);
  }

  return SPClonedWithinModule;
}

bool llvm::BuildDebugInfoMDMap(DenseMap<const Metadata *, TrackingMDRef> &MD,
                               CloneFunctionChangeType Changes,
                               DebugInfoFinder &DIFinder,
                               DISubprogram *SPClonedWithinModule) {
  bool ModuleLevelChanges = Changes > CloneFunctionChangeType::LocalChangesOnly;
  if (Changes < CloneFunctionChangeType::DifferentModule &&
      DIFinder.subprogram_count() > 0) {
    // Turn on module-level changes, since we need to clone (some of) the
    // debug info metadata.
    //
    // FIXME: Metadata effectively owned by a function should be made
    // local, and only that local metadata should be cloned.
    ModuleLevelChanges = true;

    auto mapToSelfIfNew = [&MD](MDNode *N) {
      // Avoid clobbering an existing mapping.
      (void)MD.try_emplace(N, N);
    };

    // Avoid cloning types, compile units, and (other) subprograms.
    SmallPtrSet<const DISubprogram *, 16> MappedToSelfSPs;
    for (DISubprogram *ISP : DIFinder.subprograms()) {
      if (ISP != SPClonedWithinModule) {
        mapToSelfIfNew(ISP);
        MappedToSelfSPs.insert(ISP);
      }
    }

    // If a subprogram isn't going to be cloned skip its lexical blocks as well.
    for (DIScope *S : DIFinder.scopes()) {
      auto *LScope = dyn_cast<DILocalScope>(S);
      if (LScope && MappedToSelfSPs.count(LScope->getSubprogram()))
        mapToSelfIfNew(S);
    }

    for (DICompileUnit *CU : DIFinder.compile_units())
      mapToSelfIfNew(CU);

    for (DIType *Type : DIFinder.types())
      mapToSelfIfNew(Type);
  } else {
    assert(!SPClonedWithinModule &&
           "Subprogram should be in DIFinder->subprogram_count()...");
  }

  return ModuleLevelChanges;
}

// Clone OldFunc into NewFunc, transforming the old arguments into references to
// VMap values.
void llvm::CloneFunctionInto(Function *NewFunc, const Function *OldFunc,
                             ValueToValueMapTy &VMap,
                             CloneFunctionChangeType Changes,
                             SmallVectorImpl<ReturnInst *> &Returns,
                             const char *NameSuffix, ClonedCodeInfo *CodeInfo,
                             ValueMapTypeRemapper *TypeMapper,
                             ValueMaterializer *Materializer) {
  NewFunc->setIsNewDbgInfoFormat(OldFunc->IsNewDbgInfoFormat);
  assert(NameSuffix && "NameSuffix cannot be null!");

#ifndef NDEBUG
  for (const Argument &I : OldFunc->args())
    assert(VMap.count(&I) && "No mapping from source argument specified!");
#endif

  bool ModuleLevelChanges = Changes > CloneFunctionChangeType::LocalChangesOnly;

  CloneFunctionAttributesInto(NewFunc, OldFunc, VMap, ModuleLevelChanges,
                              TypeMapper, Materializer);

  // Everything else beyond this point deals with function instructions,
  // so if we are dealing with a function declaration, we're done.
  if (OldFunc->isDeclaration())
    return;

  // When we remap instructions within the same module, we want to avoid
  // duplicating inlined DISubprograms, so record all subprograms we find as we
  // duplicate instructions and then freeze them in the MD map. We also record
  // information about dbg.value and dbg.declare to avoid duplicating the
  // types.
  DebugInfoFinder DIFinder;

  // Track the subprogram attachment that needs to be cloned to fine-tune the
  // mapping within the same module.
  if (Changes < CloneFunctionChangeType::DifferentModule) {
    // Need to find subprograms, types, and compile units.

    assert((NewFunc->getParent() == nullptr ||
            NewFunc->getParent() == OldFunc->getParent()) &&
           "Expected NewFunc to have the same parent, or no parent");
  } else {
    // Need to find all the compile units.

    assert((NewFunc->getParent() == nullptr ||
            NewFunc->getParent() != OldFunc->getParent()) &&
           "Expected NewFunc to have different parents, or no parent");

    if (Changes == CloneFunctionChangeType::DifferentModule) {
      assert(NewFunc->getParent() &&
             "Need parent of new function to maintain debug info invariants");
    }
  }

  DISubprogram *SPClonedWithinModule =
      CollectDebugInfoForCloning(*OldFunc, Changes, DIFinder);

<<<<<<< HEAD
  if (Changes < CloneFunctionChangeType::DifferentModule &&
      DIFinder.subprogram_count() > 0) {
    // Turn on module-level changes, since we need to clone (some of) the
    // debug info metadata.
    //
    // FIXME: Metadata effectively owned by a function should be made
    // local, and only that local metadata should be cloned.
    ModuleLevelChanges = true;

    auto mapToSelfIfNew = [&VMap](MDNode *N) {
      // Avoid clobbering an existing mapping.
      (void)VMap.MD().try_emplace(N, N);
    };

    // Avoid cloning types, compile units, and (other) subprograms.
    SmallPtrSet<const DISubprogram *, 16> MappedToSelfSPs;
    for (DISubprogram *ISP : DIFinder.subprograms()) {
      if (ISP != SPClonedWithinModule) {
        mapToSelfIfNew(ISP);
        MappedToSelfSPs.insert(ISP);
      }
    }

    // If a subprogram isn't going to be cloned skip its lexical blocks as well.
    for (DIScope *S : DIFinder.scopes()) {
      auto *LScope = dyn_cast<DILocalScope>(S);
      if (LScope && MappedToSelfSPs.count(LScope->getSubprogram()))
        mapToSelfIfNew(S);
    }

    for (DICompileUnit *CU : DIFinder.compile_units())
      mapToSelfIfNew(CU);

    for (DIType *Type : DIFinder.types())
      mapToSelfIfNew(Type);

    for (DIGlobalVariable *DGV : DIFinder.heterogeneous_global_variables())
      mapToSelfIfNew(DGV);

    // FIXME: This is inefficient, and has to be repeated for each call to
    // CloneFunction. Caching this information, maybe as a "kind" on the
    // fragment, is one possible solution.
    unsigned KindID = OldFunc->getContext().getMDKindID("dbg.def");
    SmallVector<MDNode *> MDs;
    for (const GlobalVariable &GV : OldFunc->getParent()->globals()) {
      GV.getMetadata(KindID, MDs);
      for (auto &MD : MDs)
        mapToSelfIfNew(MD);
    }
  } else {
    assert(!SPClonedWithinModule &&
           "Subprogram should be in DIFinder->subprogram_count()...");
  }
=======
  ModuleLevelChanges =
      BuildDebugInfoMDMap(VMap.MD(), Changes, DIFinder, SPClonedWithinModule);
>>>>>>> 0ed696e5

  const auto RemapFlag = ModuleLevelChanges ? RF_None : RF_NoModuleLevelChanges;
  // Duplicate the metadata that is attached to the cloned function.
  // Subprograms/CUs/types that were already mapped to themselves won't be
  // duplicated.
  SmallVector<std::pair<unsigned, MDNode *>, 1> MDs;
  OldFunc->getAllMetadata(MDs);
  for (auto MD : MDs) {
    NewFunc->addMetadata(MD.first, *MapMetadata(MD.second, VMap, RemapFlag,
                                                TypeMapper, Materializer));
  }

  // Loop over all of the basic blocks in the function, cloning them as
  // appropriate.  Note that we save BE this way in order to handle cloning of
  // recursive functions into themselves.
  for (const BasicBlock &BB : *OldFunc) {

    // Create a new basic block and copy instructions into it!
    BasicBlock *CBB = CloneBasicBlock(&BB, VMap, NameSuffix, NewFunc, CodeInfo);

    // Add basic block mapping.
    VMap[&BB] = CBB;

    // It is only legal to clone a function if a block address within that
    // function is never referenced outside of the function.  Given that, we
    // want to map block addresses from the old function to block addresses in
    // the clone. (This is different from the generic ValueMapper
    // implementation, which generates an invalid blockaddress when
    // cloning a function.)
    if (BB.hasAddressTaken()) {
      Constant *OldBBAddr = BlockAddress::get(const_cast<Function *>(OldFunc),
                                              const_cast<BasicBlock *>(&BB));
      VMap[OldBBAddr] = BlockAddress::get(NewFunc, CBB);
    }

    // Note return instructions for the caller.
    if (ReturnInst *RI = dyn_cast<ReturnInst>(CBB->getTerminator()))
      Returns.push_back(RI);
  }

  // Loop over all of the instructions in the new function, fixing up operand
  // references as we go. This uses VMap to do all the hard work.
  for (Function::iterator
           BB = cast<BasicBlock>(VMap[&OldFunc->front()])->getIterator(),
           BE = NewFunc->end();
       BB != BE; ++BB)
    // Loop over all instructions, fixing each one as we find it, and any
    // attached debug-info records.
    for (Instruction &II : *BB) {
      RemapInstruction(&II, VMap, RemapFlag, TypeMapper, Materializer);
      RemapDbgRecordRange(II.getModule(), II.getDbgRecordRange(), VMap,
                          RemapFlag, TypeMapper, Materializer);
    }

  // Only update !llvm.dbg.cu for DifferentModule (not CloneModule). In the
  // same module, the compile unit will already be listed (or not). When
  // cloning a module, CloneModule() will handle creating the named metadata.
  if (Changes != CloneFunctionChangeType::DifferentModule)
    return;

  // Update !llvm.dbg.cu with compile units added to the new module if this
  // function is being cloned in isolation.
  //
  // FIXME: This is making global / module-level changes, which doesn't seem
  // like the right encapsulation  Consider dropping the requirement to update
  // !llvm.dbg.cu (either obsoleting the node, or restricting it to
  // non-discardable compile units) instead of discovering compile units by
  // visiting the metadata attached to global values, which would allow this
  // code to be deleted. Alternatively, perhaps give responsibility for this
  // update to CloneFunctionInto's callers.
  auto *NewModule = NewFunc->getParent();
  auto *NMD = NewModule->getOrInsertNamedMetadata("llvm.dbg.cu");
  // Avoid multiple insertions of the same DICompileUnit to NMD.
  SmallPtrSet<const void *, 8> Visited;
  for (auto *Operand : NMD->operands())
    Visited.insert(Operand);
  for (auto *Unit : DIFinder.compile_units()) {
    MDNode *MappedUnit =
        MapMetadata(Unit, VMap, RF_None, TypeMapper, Materializer);
    if (Visited.insert(MappedUnit).second)
      NMD->addOperand(MappedUnit);
  }
  // FIXME: Does cloning a function semantically require any updates to
  // llvm.retainedNodes ? Even when the cloned function "overrides" a global
  // variable location, it doesn't imply that the global computed lifetime (if
  // any) is still valid in the new module?
}

/// Return a copy of the specified function and add it to that function's
/// module.  Also, any references specified in the VMap are changed to refer to
/// their mapped value instead of the original one.  If any of the arguments to
/// the function are in the VMap, the arguments are deleted from the resultant
/// function.  The VMap is updated to include mappings from all of the
/// instructions and basicblocks in the function from their old to new values.
///
Function *llvm::CloneFunction(Function *F, ValueToValueMapTy &VMap,
                              ClonedCodeInfo *CodeInfo) {
  std::vector<Type *> ArgTypes;

  // The user might be deleting arguments to the function by specifying them in
  // the VMap.  If so, we need to not add the arguments to the arg ty vector
  //
  for (const Argument &I : F->args())
    if (VMap.count(&I) == 0) // Haven't mapped the argument to anything yet?
      ArgTypes.push_back(I.getType());

  // Create a new function type...
  FunctionType *FTy =
      FunctionType::get(F->getFunctionType()->getReturnType(), ArgTypes,
                        F->getFunctionType()->isVarArg());

  // Create the new function...
  Function *NewF = Function::Create(FTy, F->getLinkage(), F->getAddressSpace(),
                                    F->getName(), F->getParent());
  NewF->setIsNewDbgInfoFormat(F->IsNewDbgInfoFormat);

  // Loop over the arguments, copying the names of the mapped arguments over...
  Function::arg_iterator DestI = NewF->arg_begin();
  for (const Argument &I : F->args())
    if (VMap.count(&I) == 0) {     // Is this argument preserved?
      DestI->setName(I.getName()); // Copy the name over...
      VMap[&I] = &*DestI++;        // Add mapping to VMap
    }

  SmallVector<ReturnInst *, 8> Returns; // Ignore returns cloned.
  CloneFunctionInto(NewF, F, VMap, CloneFunctionChangeType::LocalChangesOnly,
                    Returns, "", CodeInfo);

  return NewF;
}

namespace {
/// This is a private class used to implement CloneAndPruneFunctionInto.
struct PruningFunctionCloner {
  Function *NewFunc;
  const Function *OldFunc;
  ValueToValueMapTy &VMap;
  bool ModuleLevelChanges;
  const char *NameSuffix;
  ClonedCodeInfo *CodeInfo;
  bool HostFuncIsStrictFP;
  ValueMaterializer *Materializer;

  Instruction *cloneInstruction(BasicBlock::const_iterator II);

public:
  PruningFunctionCloner(Function *newFunc, const Function *oldFunc,
                        ValueToValueMapTy &valueMap, bool moduleLevelChanges,
                        const char *nameSuffix, ClonedCodeInfo *codeInfo,
                        ValueMaterializer *materializer)
      : NewFunc(newFunc), OldFunc(oldFunc), VMap(valueMap),
        ModuleLevelChanges(moduleLevelChanges), NameSuffix(nameSuffix),
        CodeInfo(codeInfo), Materializer(materializer) {
    HostFuncIsStrictFP =
        newFunc->getAttributes().hasFnAttr(Attribute::StrictFP);
  }

  /// The specified block is found to be reachable, clone it and
  /// anything that it can reach.
  void CloneBlock(const BasicBlock *BB, BasicBlock::const_iterator StartingInst,
                  std::vector<const BasicBlock *> &ToClone);
};
} // namespace

Instruction *
PruningFunctionCloner::cloneInstruction(BasicBlock::const_iterator II) {
  const Instruction &OldInst = *II;
  Instruction *NewInst = nullptr;
  if (HostFuncIsStrictFP) {
    Intrinsic::ID CIID = getConstrainedIntrinsicID(OldInst);
    if (CIID != Intrinsic::not_intrinsic) {
      // Instead of cloning the instruction, a call to constrained intrinsic
      // should be created.
      // Assume the first arguments of constrained intrinsics are the same as
      // the operands of original instruction.

      // Determine overloaded types of the intrinsic.
      SmallVector<Type *, 2> TParams;
      SmallVector<Intrinsic::IITDescriptor, 8> Descriptor;
      getIntrinsicInfoTableEntries(CIID, Descriptor);
      for (unsigned I = 0, E = Descriptor.size(); I != E; ++I) {
        Intrinsic::IITDescriptor Operand = Descriptor[I];
        switch (Operand.Kind) {
        case Intrinsic::IITDescriptor::Argument:
          if (Operand.getArgumentKind() !=
              Intrinsic::IITDescriptor::AK_MatchType) {
            if (I == 0)
              TParams.push_back(OldInst.getType());
            else
              TParams.push_back(OldInst.getOperand(I - 1)->getType());
          }
          break;
        case Intrinsic::IITDescriptor::SameVecWidthArgument:
          ++I;
          break;
        default:
          break;
        }
      }

      // Create intrinsic call.
      LLVMContext &Ctx = NewFunc->getContext();
      Function *IFn = Intrinsic::getOrInsertDeclaration(NewFunc->getParent(),
                                                        CIID, TParams);
      SmallVector<Value *, 4> Args;
      unsigned NumOperands = OldInst.getNumOperands();
      if (isa<CallInst>(OldInst))
        --NumOperands;
      for (unsigned I = 0; I < NumOperands; ++I) {
        Value *Op = OldInst.getOperand(I);
        Args.push_back(Op);
      }
      if (const auto *CmpI = dyn_cast<FCmpInst>(&OldInst)) {
        FCmpInst::Predicate Pred = CmpI->getPredicate();
        StringRef PredName = FCmpInst::getPredicateName(Pred);
        Args.push_back(MetadataAsValue::get(Ctx, MDString::get(Ctx, PredName)));
      }

      // The last arguments of a constrained intrinsic are metadata that
      // represent rounding mode (absents in some intrinsics) and exception
      // behavior. The inlined function uses default settings.
      if (Intrinsic::hasConstrainedFPRoundingModeOperand(CIID))
        Args.push_back(
            MetadataAsValue::get(Ctx, MDString::get(Ctx, "round.tonearest")));
      Args.push_back(
          MetadataAsValue::get(Ctx, MDString::get(Ctx, "fpexcept.ignore")));

      NewInst = CallInst::Create(IFn, Args, OldInst.getName() + ".strict");
    }
  }
  if (!NewInst)
    NewInst = II->clone();
  return NewInst;
}

/// The specified block is found to be reachable, clone it and
/// anything that it can reach.
void PruningFunctionCloner::CloneBlock(
    const BasicBlock *BB, BasicBlock::const_iterator StartingInst,
    std::vector<const BasicBlock *> &ToClone) {
  WeakTrackingVH &BBEntry = VMap[BB];

  // Have we already cloned this block?
  if (BBEntry)
    return;

  // Nope, clone it now.
  BasicBlock *NewBB;
  Twine NewName(BB->hasName() ? Twine(BB->getName()) + NameSuffix : "");
  BBEntry = NewBB = BasicBlock::Create(BB->getContext(), NewName, NewFunc);
  NewBB->IsNewDbgInfoFormat = BB->IsNewDbgInfoFormat;

  // It is only legal to clone a function if a block address within that
  // function is never referenced outside of the function.  Given that, we
  // want to map block addresses from the old function to block addresses in
  // the clone. (This is different from the generic ValueMapper
  // implementation, which generates an invalid blockaddress when
  // cloning a function.)
  //
  // Note that we don't need to fix the mapping for unreachable blocks;
  // the default mapping there is safe.
  if (BB->hasAddressTaken()) {
    Constant *OldBBAddr = BlockAddress::get(const_cast<Function *>(OldFunc),
                                            const_cast<BasicBlock *>(BB));
    VMap[OldBBAddr] = BlockAddress::get(NewFunc, NewBB);
  }

  bool hasCalls = false, hasDynamicAllocas = false, hasStaticAllocas = false;
  bool hasMemProfMetadata = false;

  // Keep a cursor pointing at the last place we cloned debug-info records from.
  BasicBlock::const_iterator DbgCursor = StartingInst;
  auto CloneDbgRecordsToHere =
      [NewBB, &DbgCursor](Instruction *NewInst, BasicBlock::const_iterator II) {
        if (!NewBB->IsNewDbgInfoFormat)
          return;

        // Clone debug-info records onto this instruction. Iterate through any
        // source-instructions we've cloned and then subsequently optimised
        // away, so that their debug-info doesn't go missing.
        for (; DbgCursor != II; ++DbgCursor)
          NewInst->cloneDebugInfoFrom(&*DbgCursor, std::nullopt, false);
        NewInst->cloneDebugInfoFrom(&*II);
        DbgCursor = std::next(II);
      };

  // Loop over all instructions, and copy them over, DCE'ing as we go.  This
  // loop doesn't include the terminator.
  for (BasicBlock::const_iterator II = StartingInst, IE = --BB->end(); II != IE;
       ++II) {

    // Don't clone fake_use as it may suppress many optimizations
    // due to inlining, especially SROA.
    if (auto *IntrInst = dyn_cast<IntrinsicInst>(II))
      if (IntrInst->getIntrinsicID() == Intrinsic::fake_use)
        continue;

    Instruction *NewInst = cloneInstruction(II);
    NewInst->insertInto(NewBB, NewBB->end());

    if (HostFuncIsStrictFP) {
      // All function calls in the inlined function must get 'strictfp'
      // attribute to prevent undesirable optimizations.
      if (auto *Call = dyn_cast<CallInst>(NewInst))
        Call->addFnAttr(Attribute::StrictFP);
    }

    // Eagerly remap operands to the newly cloned instruction, except for PHI
    // nodes for which we defer processing until we update the CFG. Also defer
    // debug intrinsic processing because they may contain use-before-defs.
    if (!isa<PHINode>(NewInst) && !isa<DbgVariableIntrinsic>(NewInst)) {
      RemapInstruction(NewInst, VMap,
                       ModuleLevelChanges ? RF_None : RF_NoModuleLevelChanges,
                       nullptr, Materializer);

      // Eagerly constant fold the newly cloned instruction. If successful, add
      // a mapping to the new value. Non-constant operands may be incomplete at
      // this stage, thus instruction simplification is performed after
      // processing phi-nodes.
      if (Value *V = ConstantFoldInstruction(
              NewInst, BB->getDataLayout())) {
        if (isInstructionTriviallyDead(NewInst)) {
          VMap[&*II] = V;
          NewInst->eraseFromParent();
          continue;
        }
      }
    }

    if (II->hasName())
      NewInst->setName(II->getName() + NameSuffix);
    VMap[&*II] = NewInst; // Add instruction map to value.
    if (isa<CallInst>(II) && !II->isDebugOrPseudoInst()) {
      hasCalls = true;
      hasMemProfMetadata |= II->hasMetadata(LLVMContext::MD_memprof);
      hasMemProfMetadata |= II->hasMetadata(LLVMContext::MD_callsite);
    }

    CloneDbgRecordsToHere(NewInst, II);

    if (CodeInfo) {
      CodeInfo->OrigVMap[&*II] = NewInst;
      if (auto *CB = dyn_cast<CallBase>(&*II))
        if (CB->hasOperandBundles())
          CodeInfo->OperandBundleCallSites.push_back(NewInst);
    }

    if (const AllocaInst *AI = dyn_cast<AllocaInst>(II)) {
      if (isa<ConstantInt>(AI->getArraySize()))
        hasStaticAllocas = true;
      else
        hasDynamicAllocas = true;
    }
  }

  // Finally, clone over the terminator.
  const Instruction *OldTI = BB->getTerminator();
  bool TerminatorDone = false;
  if (const BranchInst *BI = dyn_cast<BranchInst>(OldTI)) {
    if (BI->isConditional()) {
      // If the condition was a known constant in the callee...
      ConstantInt *Cond = dyn_cast<ConstantInt>(BI->getCondition());
      // Or is a known constant in the caller...
      if (!Cond) {
        Value *V = VMap.lookup(BI->getCondition());
        Cond = dyn_cast_or_null<ConstantInt>(V);
      }

      // Constant fold to uncond branch!
      if (Cond) {
        BasicBlock *Dest = BI->getSuccessor(!Cond->getZExtValue());
        VMap[OldTI] = BranchInst::Create(Dest, NewBB);
        ToClone.push_back(Dest);
        TerminatorDone = true;
      }
    }
  } else if (const SwitchInst *SI = dyn_cast<SwitchInst>(OldTI)) {
    // If switching on a value known constant in the caller.
    ConstantInt *Cond = dyn_cast<ConstantInt>(SI->getCondition());
    if (!Cond) { // Or known constant after constant prop in the callee...
      Value *V = VMap.lookup(SI->getCondition());
      Cond = dyn_cast_or_null<ConstantInt>(V);
    }
    if (Cond) { // Constant fold to uncond branch!
      SwitchInst::ConstCaseHandle Case = *SI->findCaseValue(Cond);
      BasicBlock *Dest = const_cast<BasicBlock *>(Case.getCaseSuccessor());
      VMap[OldTI] = BranchInst::Create(Dest, NewBB);
      ToClone.push_back(Dest);
      TerminatorDone = true;
    }
  }

  if (!TerminatorDone) {
    Instruction *NewInst = OldTI->clone();
    if (OldTI->hasName())
      NewInst->setName(OldTI->getName() + NameSuffix);
    NewInst->insertInto(NewBB, NewBB->end());

    CloneDbgRecordsToHere(NewInst, OldTI->getIterator());

    VMap[OldTI] = NewInst; // Add instruction map to value.

    if (CodeInfo) {
      CodeInfo->OrigVMap[OldTI] = NewInst;
      if (auto *CB = dyn_cast<CallBase>(OldTI))
        if (CB->hasOperandBundles())
          CodeInfo->OperandBundleCallSites.push_back(NewInst);
    }

    // Recursively clone any reachable successor blocks.
    append_range(ToClone, successors(BB->getTerminator()));
  } else {
    // If we didn't create a new terminator, clone DbgVariableRecords from the
    // old terminator onto the new terminator.
    Instruction *NewInst = NewBB->getTerminator();
    assert(NewInst);

    CloneDbgRecordsToHere(NewInst, OldTI->getIterator());
  }

  if (CodeInfo) {
    CodeInfo->ContainsCalls |= hasCalls;
    CodeInfo->ContainsMemProfMetadata |= hasMemProfMetadata;
    CodeInfo->ContainsDynamicAllocas |= hasDynamicAllocas;
    CodeInfo->ContainsDynamicAllocas |=
        hasStaticAllocas && BB != &BB->getParent()->front();
  }
}

/// This works like CloneAndPruneFunctionInto, except that it does not clone the
/// entire function. Instead it starts at an instruction provided by the caller
/// and copies (and prunes) only the code reachable from that instruction.
void llvm::CloneAndPruneIntoFromInst(Function *NewFunc, const Function *OldFunc,
                                     const Instruction *StartingInst,
                                     ValueToValueMapTy &VMap,
                                     bool ModuleLevelChanges,
                                     SmallVectorImpl<ReturnInst *> &Returns,
                                     const char *NameSuffix,
                                     ClonedCodeInfo *CodeInfo) {
  assert(NameSuffix && "NameSuffix cannot be null!");

  ValueMapTypeRemapper *TypeMapper = nullptr;
  LifetimeMaterializer LTMaterializer(VMap, OldFunc);
  ValueMaterializer *Materializer = &LTMaterializer;

#ifndef NDEBUG
  // If the cloning starts at the beginning of the function, verify that
  // the function arguments are mapped.
  if (!StartingInst)
    for (const Argument &II : OldFunc->args())
      assert(VMap.count(&II) && "No mapping from source argument specified!");
#endif

  PruningFunctionCloner PFC(NewFunc, OldFunc, VMap, ModuleLevelChanges,
                            NameSuffix, CodeInfo, Materializer);
  const BasicBlock *StartingBB;
  if (StartingInst)
    StartingBB = StartingInst->getParent();
  else {
    StartingBB = &OldFunc->getEntryBlock();
    StartingInst = &StartingBB->front();
  }

  // Collect debug intrinsics for remapping later.
  SmallVector<const DbgVariableIntrinsic *, 8> DbgIntrinsics;
  for (const auto &BB : *OldFunc) {
    for (const auto &I : BB) {
      if (const auto *DVI = dyn_cast<DbgVariableIntrinsic>(&I))
        DbgIntrinsics.push_back(DVI);
    }
  }

  // Clone the entry block, and anything recursively reachable from it.
  std::vector<const BasicBlock *> CloneWorklist;
  PFC.CloneBlock(StartingBB, StartingInst->getIterator(), CloneWorklist);
  while (!CloneWorklist.empty()) {
    const BasicBlock *BB = CloneWorklist.back();
    CloneWorklist.pop_back();
    PFC.CloneBlock(BB, BB->begin(), CloneWorklist);
  }

  // Loop over all of the basic blocks in the old function.  If the block was
  // reachable, we have cloned it and the old block is now in the value map:
  // insert it into the new function in the right order.  If not, ignore it.
  //
  // Defer PHI resolution until rest of function is resolved.
  SmallVector<const PHINode *, 16> PHIToResolve;
  for (const BasicBlock &BI : *OldFunc) {
    Value *V = VMap.lookup(&BI);
    BasicBlock *NewBB = cast_or_null<BasicBlock>(V);
    if (!NewBB)
      continue; // Dead block.

    // Move the new block to preserve the order in the original function.
    NewBB->moveBefore(NewFunc->end());

    // Handle PHI nodes specially, as we have to remove references to dead
    // blocks.
    for (const PHINode &PN : BI.phis()) {
      // PHI nodes may have been remapped to non-PHI nodes by the caller or
      // during the cloning process.
      if (isa<PHINode>(VMap[&PN]))
        PHIToResolve.push_back(&PN);
      else
        break;
    }

    // Finally, remap the terminator instructions, as those can't be remapped
    // until all BBs are mapped.
    RemapInstruction(NewBB->getTerminator(), VMap,
                     ModuleLevelChanges ? RF_None : RF_NoModuleLevelChanges,
                     TypeMapper, Materializer);
  }

  // Defer PHI resolution until rest of function is resolved, PHI resolution
  // requires the CFG to be up-to-date.
  for (unsigned phino = 0, e = PHIToResolve.size(); phino != e;) {
    const PHINode *OPN = PHIToResolve[phino];
    unsigned NumPreds = OPN->getNumIncomingValues();
    const BasicBlock *OldBB = OPN->getParent();
    BasicBlock *NewBB = cast<BasicBlock>(VMap[OldBB]);

    // Map operands for blocks that are live and remove operands for blocks
    // that are dead.
    for (; phino != PHIToResolve.size() &&
           PHIToResolve[phino]->getParent() == OldBB;
         ++phino) {
      OPN = PHIToResolve[phino];
      PHINode *PN = cast<PHINode>(VMap[OPN]);
      for (unsigned pred = 0, e = NumPreds; pred != e; ++pred) {
        Value *V = VMap.lookup(PN->getIncomingBlock(pred));
        if (BasicBlock *MappedBlock = cast_or_null<BasicBlock>(V)) {
          Value *InVal =
              MapValue(PN->getIncomingValue(pred), VMap,
                       ModuleLevelChanges ? RF_None : RF_NoModuleLevelChanges);
          assert(InVal && "Unknown input value?");
          PN->setIncomingValue(pred, InVal);
          PN->setIncomingBlock(pred, MappedBlock);
        } else {
          PN->removeIncomingValue(pred, false);
          --pred; // Revisit the next entry.
          --e;
        }
      }
    }

    // The loop above has removed PHI entries for those blocks that are dead
    // and has updated others.  However, if a block is live (i.e. copied over)
    // but its terminator has been changed to not go to this block, then our
    // phi nodes will have invalid entries.  Update the PHI nodes in this
    // case.
    PHINode *PN = cast<PHINode>(NewBB->begin());
    NumPreds = pred_size(NewBB);
    if (NumPreds != PN->getNumIncomingValues()) {
      assert(NumPreds < PN->getNumIncomingValues());
      // Count how many times each predecessor comes to this block.
      std::map<BasicBlock *, unsigned> PredCount;
      for (BasicBlock *Pred : predecessors(NewBB))
        --PredCount[Pred];

      // Figure out how many entries to remove from each PHI.
      for (unsigned i = 0, e = PN->getNumIncomingValues(); i != e; ++i)
        ++PredCount[PN->getIncomingBlock(i)];

      // At this point, the excess predecessor entries are positive in the
      // map.  Loop over all of the PHIs and remove excess predecessor
      // entries.
      BasicBlock::iterator I = NewBB->begin();
      for (; (PN = dyn_cast<PHINode>(I)); ++I) {
        for (const auto &PCI : PredCount) {
          BasicBlock *Pred = PCI.first;
          for (unsigned NumToRemove = PCI.second; NumToRemove; --NumToRemove)
            PN->removeIncomingValue(Pred, false);
        }
      }
    }

    // If the loops above have made these phi nodes have 0 or 1 operand,
    // replace them with poison or the input value.  We must do this for
    // correctness, because 0-operand phis are not valid.
    PN = cast<PHINode>(NewBB->begin());
    if (PN->getNumIncomingValues() == 0) {
      BasicBlock::iterator I = NewBB->begin();
      BasicBlock::const_iterator OldI = OldBB->begin();
      while ((PN = dyn_cast<PHINode>(I++))) {
        Value *NV = PoisonValue::get(PN->getType());
        PN->replaceAllUsesWith(NV);
        assert(VMap[&*OldI] == PN && "VMap mismatch");
        VMap[&*OldI] = NV;
        PN->eraseFromParent();
        ++OldI;
      }
    }
  }

  // Drop all incompatible return attributes that cannot be applied to NewFunc
  // during cloning, so as to allow instruction simplification to reason on the
  // old state of the function. The original attributes are restored later.
  AttributeList Attrs = NewFunc->getAttributes();
  AttributeMask IncompatibleAttrs = AttributeFuncs::typeIncompatible(
      OldFunc->getReturnType(), Attrs.getRetAttrs());
  NewFunc->removeRetAttrs(IncompatibleAttrs);

  // As phi-nodes have been now remapped, allow incremental simplification of
  // newly-cloned instructions.
  const DataLayout &DL = NewFunc->getDataLayout();
  for (const auto &BB : *OldFunc) {
    for (const auto &I : BB) {
      auto *NewI = dyn_cast_or_null<Instruction>(VMap.lookup(&I));
      if (!NewI)
        continue;

      if (Value *V = simplifyInstruction(NewI, DL)) {
        NewI->replaceAllUsesWith(V);

        if (isInstructionTriviallyDead(NewI)) {
          NewI->eraseFromParent();
        } else {
          // Did not erase it? Restore the new instruction into VMap previously
          // dropped by `ValueIsRAUWd`.
          VMap[&I] = NewI;
        }
      }
    }
  }

  // Restore attributes.
  NewFunc->setAttributes(Attrs);

  // Remap debug intrinsic operands now that all values have been mapped.
  // Doing this now (late) preserves use-before-defs in debug intrinsics. If
  // we didn't do this, ValueAsMetadata(use-before-def) operands would be
  // replaced by empty metadata. This would signal later cleanup passes to
  // remove the debug intrinsics, potentially causing incorrect locations.
  for (const auto *DVI : DbgIntrinsics) {
    if (DbgVariableIntrinsic *NewDVI =
            cast_or_null<DbgVariableIntrinsic>(VMap.lookup(DVI)))
      RemapInstruction(NewDVI, VMap,
                       ModuleLevelChanges ? RF_None : RF_NoModuleLevelChanges,
                       TypeMapper, Materializer);
  }

  // Do the same for DbgVariableRecords, touching all the instructions in the
  // cloned range of blocks.
  Function::iterator Begin = cast<BasicBlock>(VMap[StartingBB])->getIterator();
  for (BasicBlock &BB : make_range(Begin, NewFunc->end())) {
    for (Instruction &I : BB) {
      RemapDbgRecordRange(I.getModule(), I.getDbgRecordRange(), VMap,
                          ModuleLevelChanges ? RF_None
                                             : RF_NoModuleLevelChanges,
                          TypeMapper, Materializer);
    }
  }

  // Simplify conditional branches and switches with a constant operand. We try
  // to prune these out when cloning, but if the simplification required
  // looking through PHI nodes, those are only available after forming the full
  // basic block. That may leave some here, and we still want to prune the dead
  // code as early as possible.
  for (BasicBlock &BB : make_range(Begin, NewFunc->end()))
    ConstantFoldTerminator(&BB);

  // Some blocks may have become unreachable as a result. Find and delete them.
  {
    SmallPtrSet<BasicBlock *, 16> ReachableBlocks;
    SmallVector<BasicBlock *, 16> Worklist;
    Worklist.push_back(&*Begin);
    while (!Worklist.empty()) {
      BasicBlock *BB = Worklist.pop_back_val();
      if (ReachableBlocks.insert(BB).second)
        append_range(Worklist, successors(BB));
    }

    SmallVector<BasicBlock *, 16> UnreachableBlocks;
    for (BasicBlock &BB : make_range(Begin, NewFunc->end()))
      if (!ReachableBlocks.contains(&BB))
        UnreachableBlocks.push_back(&BB);
    DeleteDeadBlocks(UnreachableBlocks);
  }

  // Now that the inlined function body has been fully constructed, go through
  // and zap unconditional fall-through branches. This happens all the time when
  // specializing code: code specialization turns conditional branches into
  // uncond branches, and this code folds them.
  Function::iterator I = Begin;
  while (I != NewFunc->end()) {
    BranchInst *BI = dyn_cast<BranchInst>(I->getTerminator());
    if (!BI || BI->isConditional()) {
      ++I;
      continue;
    }

    BasicBlock *Dest = BI->getSuccessor(0);
    if (!Dest->getSinglePredecessor()) {
      ++I;
      continue;
    }

    // We shouldn't be able to get single-entry PHI nodes here, as instsimplify
    // above should have zapped all of them..
    assert(!isa<PHINode>(Dest->begin()));

    // We know all single-entry PHI nodes in the inlined function have been
    // removed, so we just need to splice the blocks.
    BI->eraseFromParent();

    // Make all PHI nodes that referred to Dest now refer to I as their source.
    Dest->replaceAllUsesWith(&*I);

    // Move all the instructions in the succ to the pred.
    I->splice(I->end(), Dest);

    // Remove the dest block.
    Dest->eraseFromParent();

    // Do not increment I, iteratively merge all things this block branches to.
  }

  // Make a final pass over the basic blocks from the old function to gather
  // any return instructions which survived folding. We have to do this here
  // because we can iteratively remove and merge returns above.
  for (Function::iterator I = cast<BasicBlock>(VMap[StartingBB])->getIterator(),
                          E = NewFunc->end();
       I != E; ++I)
    if (ReturnInst *RI = dyn_cast<ReturnInst>(I->getTerminator()))
      Returns.push_back(RI);
}

/// This works exactly like CloneFunctionInto,
/// except that it does some simple constant prop and DCE on the fly.  The
/// effect of this is to copy significantly less code in cases where (for
/// example) a function call with constant arguments is inlined, and those
/// constant arguments cause a significant amount of code in the callee to be
/// dead.  Since this doesn't produce an exact copy of the input, it can't be
/// used for things like CloneFunction or CloneModule.
void llvm::CloneAndPruneFunctionInto(
    Function *NewFunc, const Function *OldFunc, ValueToValueMapTy &VMap,
    bool ModuleLevelChanges, SmallVectorImpl<ReturnInst *> &Returns,
    const char *NameSuffix, ClonedCodeInfo *CodeInfo) {
  CloneAndPruneIntoFromInst(NewFunc, OldFunc, &OldFunc->front().front(), VMap,
                            ModuleLevelChanges, Returns, NameSuffix, CodeInfo);
}

/// Remaps instructions in \p Blocks using the mapping in \p VMap.
void llvm::remapInstructionsInBlocks(ArrayRef<BasicBlock *> Blocks,
                                     ValueToValueMapTy &VMap) {
  // Rewrite the code to refer to itself.
  for (auto *BB : Blocks) {
    for (auto &Inst : *BB) {
      RemapDbgRecordRange(Inst.getModule(), Inst.getDbgRecordRange(), VMap,
                          RF_NoModuleLevelChanges | RF_IgnoreMissingLocals);
      RemapInstruction(&Inst, VMap,
                       RF_NoModuleLevelChanges | RF_IgnoreMissingLocals);
    }
  }
}

/// Clones a loop \p OrigLoop.  Returns the loop and the blocks in \p
/// Blocks.
///
/// Updates LoopInfo and DominatorTree assuming the loop is dominated by block
/// \p LoopDomBB.  Insert the new blocks before block specified in \p Before.
Loop *llvm::cloneLoopWithPreheader(BasicBlock *Before, BasicBlock *LoopDomBB,
                                   Loop *OrigLoop, ValueToValueMapTy &VMap,
                                   const Twine &NameSuffix, LoopInfo *LI,
                                   DominatorTree *DT,
                                   SmallVectorImpl<BasicBlock *> &Blocks) {
  Function *F = OrigLoop->getHeader()->getParent();
  Loop *ParentLoop = OrigLoop->getParentLoop();
  DenseMap<Loop *, Loop *> LMap;

  Loop *NewLoop = LI->AllocateLoop();
  LMap[OrigLoop] = NewLoop;
  if (ParentLoop)
    ParentLoop->addChildLoop(NewLoop);
  else
    LI->addTopLevelLoop(NewLoop);

  BasicBlock *OrigPH = OrigLoop->getLoopPreheader();
  assert(OrigPH && "No preheader");
  BasicBlock *NewPH = CloneBasicBlock(OrigPH, VMap, NameSuffix, F);
  // To rename the loop PHIs.
  VMap[OrigPH] = NewPH;
  Blocks.push_back(NewPH);

  // Update LoopInfo.
  if (ParentLoop)
    ParentLoop->addBasicBlockToLoop(NewPH, *LI);

  // Update DominatorTree.
  DT->addNewBlock(NewPH, LoopDomBB);

  for (Loop *CurLoop : OrigLoop->getLoopsInPreorder()) {
    Loop *&NewLoop = LMap[CurLoop];
    if (!NewLoop) {
      NewLoop = LI->AllocateLoop();

      // Establish the parent/child relationship.
      Loop *OrigParent = CurLoop->getParentLoop();
      assert(OrigParent && "Could not find the original parent loop");
      Loop *NewParentLoop = LMap[OrigParent];
      assert(NewParentLoop && "Could not find the new parent loop");

      NewParentLoop->addChildLoop(NewLoop);
    }
  }

  for (BasicBlock *BB : OrigLoop->getBlocks()) {
    Loop *CurLoop = LI->getLoopFor(BB);
    Loop *&NewLoop = LMap[CurLoop];
    assert(NewLoop && "Expecting new loop to be allocated");

    BasicBlock *NewBB = CloneBasicBlock(BB, VMap, NameSuffix, F);
    VMap[BB] = NewBB;

    // Update LoopInfo.
    NewLoop->addBasicBlockToLoop(NewBB, *LI);

    // Add DominatorTree node. After seeing all blocks, update to correct
    // IDom.
    DT->addNewBlock(NewBB, NewPH);

    Blocks.push_back(NewBB);
  }

  for (BasicBlock *BB : OrigLoop->getBlocks()) {
    // Update loop headers.
    Loop *CurLoop = LI->getLoopFor(BB);
    if (BB == CurLoop->getHeader())
      LMap[CurLoop]->moveToHeader(cast<BasicBlock>(VMap[BB]));

    // Update DominatorTree.
    BasicBlock *IDomBB = DT->getNode(BB)->getIDom()->getBlock();
    DT->changeImmediateDominator(cast<BasicBlock>(VMap[BB]),
                                 cast<BasicBlock>(VMap[IDomBB]));
  }

  // Move them physically from the end of the block list.
  F->splice(Before->getIterator(), F, NewPH->getIterator());
  F->splice(Before->getIterator(), F, NewLoop->getHeader()->getIterator(),
            F->end());

  return NewLoop;
}

/// Duplicate non-Phi instructions from the beginning of block up to
/// StopAt instruction into a split block between BB and its predecessor.
BasicBlock *llvm::DuplicateInstructionsInSplitBetween(
    BasicBlock *BB, BasicBlock *PredBB, Instruction *StopAt,
    ValueToValueMapTy &ValueMapping, DomTreeUpdater &DTU) {

  assert(count(successors(PredBB), BB) == 1 &&
         "There must be a single edge between PredBB and BB!");
  // We are going to have to map operands from the original BB block to the new
  // copy of the block 'NewBB'.  If there are PHI nodes in BB, evaluate them to
  // account for entry from PredBB.
  BasicBlock::iterator BI = BB->begin();
  for (; PHINode *PN = dyn_cast<PHINode>(BI); ++BI)
    ValueMapping[PN] = PN->getIncomingValueForBlock(PredBB);

  BasicBlock *NewBB = SplitEdge(PredBB, BB);
  NewBB->setName(PredBB->getName() + ".split");
  Instruction *NewTerm = NewBB->getTerminator();

  // FIXME: SplitEdge does not yet take a DTU, so we include the split edge
  //        in the update set here.
  DTU.applyUpdates({{DominatorTree::Delete, PredBB, BB},
                    {DominatorTree::Insert, PredBB, NewBB},
                    {DominatorTree::Insert, NewBB, BB}});

  // Clone the non-phi instructions of BB into NewBB, keeping track of the
  // mapping and using it to remap operands in the cloned instructions.
  // Stop once we see the terminator too. This covers the case where BB's
  // terminator gets replaced and StopAt == BB's terminator.
  for (; StopAt != &*BI && BB->getTerminator() != &*BI; ++BI) {
    Instruction *New = BI->clone();
    New->setName(BI->getName());
    New->insertBefore(NewTerm);
    New->cloneDebugInfoFrom(&*BI);
    ValueMapping[&*BI] = New;

    // Remap operands to patch up intra-block references.
    for (unsigned i = 0, e = New->getNumOperands(); i != e; ++i)
      if (Instruction *Inst = dyn_cast<Instruction>(New->getOperand(i))) {
        auto I = ValueMapping.find(Inst);
        if (I != ValueMapping.end())
          New->setOperand(i, I->second);
      }

    // Remap debug variable operands.
    remapDebugVariable(ValueMapping, New);
  }

  return NewBB;
}

void llvm::cloneNoAliasScopes(ArrayRef<MDNode *> NoAliasDeclScopes,
                              DenseMap<MDNode *, MDNode *> &ClonedScopes,
                              StringRef Ext, LLVMContext &Context) {
  MDBuilder MDB(Context);

  for (auto *ScopeList : NoAliasDeclScopes) {
    for (const auto &MDOperand : ScopeList->operands()) {
      if (MDNode *MD = dyn_cast<MDNode>(MDOperand)) {
        AliasScopeNode SNANode(MD);

        std::string Name;
        auto ScopeName = SNANode.getName();
        if (!ScopeName.empty())
          Name = (Twine(ScopeName) + ":" + Ext).str();
        else
          Name = std::string(Ext);

        MDNode *NewScope = MDB.createAnonymousAliasScope(
            const_cast<MDNode *>(SNANode.getDomain()), Name);
        ClonedScopes.insert(std::make_pair(MD, NewScope));
      }
    }
  }
}

void llvm::adaptNoAliasScopes(Instruction *I,
                              const DenseMap<MDNode *, MDNode *> &ClonedScopes,
                              LLVMContext &Context) {
  auto CloneScopeList = [&](const MDNode *ScopeList) -> MDNode * {
    bool NeedsReplacement = false;
    SmallVector<Metadata *, 8> NewScopeList;
    for (const auto &MDOp : ScopeList->operands()) {
      if (MDNode *MD = dyn_cast<MDNode>(MDOp)) {
        if (auto *NewMD = ClonedScopes.lookup(MD)) {
          NewScopeList.push_back(NewMD);
          NeedsReplacement = true;
          continue;
        }
        NewScopeList.push_back(MD);
      }
    }
    if (NeedsReplacement)
      return MDNode::get(Context, NewScopeList);
    return nullptr;
  };

  if (auto *Decl = dyn_cast<NoAliasScopeDeclInst>(I))
    if (auto *NewScopeList = CloneScopeList(Decl->getScopeList()))
      Decl->setScopeList(NewScopeList);

  auto replaceWhenNeeded = [&](unsigned MD_ID) {
    if (const MDNode *CSNoAlias = I->getMetadata(MD_ID))
      if (auto *NewScopeList = CloneScopeList(CSNoAlias))
        I->setMetadata(MD_ID, NewScopeList);
  };
  replaceWhenNeeded(LLVMContext::MD_noalias);
  replaceWhenNeeded(LLVMContext::MD_alias_scope);
}

void llvm::cloneAndAdaptNoAliasScopes(ArrayRef<MDNode *> NoAliasDeclScopes,
                                      ArrayRef<BasicBlock *> NewBlocks,
                                      LLVMContext &Context, StringRef Ext) {
  if (NoAliasDeclScopes.empty())
    return;

  DenseMap<MDNode *, MDNode *> ClonedScopes;
  LLVM_DEBUG(dbgs() << "cloneAndAdaptNoAliasScopes: cloning "
                    << NoAliasDeclScopes.size() << " node(s)\n");

  cloneNoAliasScopes(NoAliasDeclScopes, ClonedScopes, Ext, Context);
  // Identify instructions using metadata that needs adaptation
  for (BasicBlock *NewBlock : NewBlocks)
    for (Instruction &I : *NewBlock)
      adaptNoAliasScopes(&I, ClonedScopes, Context);
}

void llvm::cloneAndAdaptNoAliasScopes(ArrayRef<MDNode *> NoAliasDeclScopes,
                                      Instruction *IStart, Instruction *IEnd,
                                      LLVMContext &Context, StringRef Ext) {
  if (NoAliasDeclScopes.empty())
    return;

  DenseMap<MDNode *, MDNode *> ClonedScopes;
  LLVM_DEBUG(dbgs() << "cloneAndAdaptNoAliasScopes: cloning "
                    << NoAliasDeclScopes.size() << " node(s)\n");

  cloneNoAliasScopes(NoAliasDeclScopes, ClonedScopes, Ext, Context);
  // Identify instructions using metadata that needs adaptation
  assert(IStart->getParent() == IEnd->getParent() && "different basic block ?");
  auto ItStart = IStart->getIterator();
  auto ItEnd = IEnd->getIterator();
  ++ItEnd; // IEnd is included, increment ItEnd to get the end of the range
  for (auto &I : llvm::make_range(ItStart, ItEnd))
    adaptNoAliasScopes(&I, ClonedScopes, Context);
}

void llvm::identifyNoAliasScopesToClone(
    ArrayRef<BasicBlock *> BBs, SmallVectorImpl<MDNode *> &NoAliasDeclScopes) {
  for (BasicBlock *BB : BBs)
    for (Instruction &I : *BB)
      if (auto *Decl = dyn_cast<NoAliasScopeDeclInst>(&I))
        NoAliasDeclScopes.push_back(Decl->getScopeList());
}

void llvm::identifyNoAliasScopesToClone(
    BasicBlock::iterator Start, BasicBlock::iterator End,
    SmallVectorImpl<MDNode *> &NoAliasDeclScopes) {
  for (Instruction &I : make_range(Start, End))
    if (auto *Decl = dyn_cast<NoAliasScopeDeclInst>(&I))
      NoAliasDeclScopes.push_back(Decl->getScopeList());
}<|MERGE_RESOLUTION|>--- conflicted
+++ resolved
@@ -211,7 +211,8 @@
 bool llvm::BuildDebugInfoMDMap(DenseMap<const Metadata *, TrackingMDRef> &MD,
                                CloneFunctionChangeType Changes,
                                DebugInfoFinder &DIFinder,
-                               DISubprogram *SPClonedWithinModule) {
+                               DISubprogram *SPClonedWithinModule,
+                               const Function *OldFunc) {
   bool ModuleLevelChanges = Changes > CloneFunctionChangeType::LocalChangesOnly;
   if (Changes < CloneFunctionChangeType::DifferentModule &&
       DIFinder.subprogram_count() > 0) {
@@ -248,6 +249,18 @@
 
     for (DIType *Type : DIFinder.types())
       mapToSelfIfNew(Type);
+
+    // FIXME: This is inefficient, and has to be repeated for each call to
+    // CloneFunction. Caching this information, maybe as a "kind" on the
+    // fragment, is one possible solution.
+    unsigned KindID = OldFunc->getContext().getMDKindID("dbg.def");
+    SmallVector<MDNode *> MDs;
+    for (const GlobalVariable &GV : OldFunc->getParent()->globals()) {
+      GV.getMetadata(KindID, MDs);
+      for (auto &MD : MDs)
+        mapToSelfIfNew(MD);
+    }
+
   } else {
     assert(!SPClonedWithinModule &&
            "Subprogram should be in DIFinder->subprogram_count()...");
@@ -314,64 +327,8 @@
   DISubprogram *SPClonedWithinModule =
       CollectDebugInfoForCloning(*OldFunc, Changes, DIFinder);
 
-<<<<<<< HEAD
-  if (Changes < CloneFunctionChangeType::DifferentModule &&
-      DIFinder.subprogram_count() > 0) {
-    // Turn on module-level changes, since we need to clone (some of) the
-    // debug info metadata.
-    //
-    // FIXME: Metadata effectively owned by a function should be made
-    // local, and only that local metadata should be cloned.
-    ModuleLevelChanges = true;
-
-    auto mapToSelfIfNew = [&VMap](MDNode *N) {
-      // Avoid clobbering an existing mapping.
-      (void)VMap.MD().try_emplace(N, N);
-    };
-
-    // Avoid cloning types, compile units, and (other) subprograms.
-    SmallPtrSet<const DISubprogram *, 16> MappedToSelfSPs;
-    for (DISubprogram *ISP : DIFinder.subprograms()) {
-      if (ISP != SPClonedWithinModule) {
-        mapToSelfIfNew(ISP);
-        MappedToSelfSPs.insert(ISP);
-      }
-    }
-
-    // If a subprogram isn't going to be cloned skip its lexical blocks as well.
-    for (DIScope *S : DIFinder.scopes()) {
-      auto *LScope = dyn_cast<DILocalScope>(S);
-      if (LScope && MappedToSelfSPs.count(LScope->getSubprogram()))
-        mapToSelfIfNew(S);
-    }
-
-    for (DICompileUnit *CU : DIFinder.compile_units())
-      mapToSelfIfNew(CU);
-
-    for (DIType *Type : DIFinder.types())
-      mapToSelfIfNew(Type);
-
-    for (DIGlobalVariable *DGV : DIFinder.heterogeneous_global_variables())
-      mapToSelfIfNew(DGV);
-
-    // FIXME: This is inefficient, and has to be repeated for each call to
-    // CloneFunction. Caching this information, maybe as a "kind" on the
-    // fragment, is one possible solution.
-    unsigned KindID = OldFunc->getContext().getMDKindID("dbg.def");
-    SmallVector<MDNode *> MDs;
-    for (const GlobalVariable &GV : OldFunc->getParent()->globals()) {
-      GV.getMetadata(KindID, MDs);
-      for (auto &MD : MDs)
-        mapToSelfIfNew(MD);
-    }
-  } else {
-    assert(!SPClonedWithinModule &&
-           "Subprogram should be in DIFinder->subprogram_count()...");
-  }
-=======
   ModuleLevelChanges =
-      BuildDebugInfoMDMap(VMap.MD(), Changes, DIFinder, SPClonedWithinModule);
->>>>>>> 0ed696e5
+      BuildDebugInfoMDMap(VMap.MD(), Changes, DIFinder, SPClonedWithinModule, OldFunc);
 
   const auto RemapFlag = ModuleLevelChanges ? RF_None : RF_NoModuleLevelChanges;
   // Duplicate the metadata that is attached to the cloned function.
