--- conflicted
+++ resolved
@@ -1828,15 +1828,8 @@
     if (ArgsInZeroAddressSpace && DL.getAllocaAddrSpace() != 0) {
       auto *StructSpaceCast = new AddrSpaceCastInst(
           Struct, PointerType ::get(Context, 0), "structArg.ascast");
-<<<<<<< HEAD
-      StructSpaceCast->insertAfter(Struct);
+      StructSpaceCast->insertAfter(Struct->getIterator());
       Struct = StructSpaceCast;
-=======
-      StructSpaceCast->insertAfter(Struct->getIterator());
-      params.push_back(StructSpaceCast);
-    } else {
-      params.push_back(Struct);
->>>>>>> c025b96e
     }
 
     params.push_back(Struct);
