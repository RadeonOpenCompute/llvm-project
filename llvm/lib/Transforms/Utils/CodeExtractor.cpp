--- conflicted
+++ resolved
@@ -1194,18 +1194,11 @@
     StructArgTy = StructType::get(newFunction->getContext(), ArgTypes);
     Struct = new AllocaInst(
         StructArgTy, DL.getAllocaAddrSpace(), nullptr, "structArg",
-<<<<<<< HEAD
-        AllocationBlock ? &*AllocationBlock->getFirstInsertionPt()
-                        : &codeReplacer->getParent()->front().front());
-    if (DL.getAllocaAddrSpace() != 0) {
-      StructSpaceCast = new AddrSpaceCastInst(
-=======
         AllocationBlock ? AllocationBlock->getFirstInsertionPt()
                         : codeReplacer->getParent()->front().begin());
 
     if (ArgsInZeroAddressSpace && DL.getAllocaAddrSpace() != 0) {
       auto *StructSpaceCast = new AddrSpaceCastInst(
->>>>>>> b1be69f4
           Struct, PointerType ::get(Context, 0), "structArg.ascast");
       StructSpaceCast->insertAfter(Struct);
       params.push_back(StructSpaceCast);
