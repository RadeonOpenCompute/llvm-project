//===- LoopVectorize.cpp - A Loop Vectorizer ------------------------------===//
//
// Part of the LLVM Project, under the Apache License v2.0 with LLVM Exceptions.
// See https://llvm.org/LICENSE.txt for license information.
// SPDX-License-Identifier: Apache-2.0 WITH LLVM-exception
//
//===----------------------------------------------------------------------===//
//
// This is the LLVM loop vectorizer. This pass modifies 'vectorizable' loops
// and generates target-independent LLVM-IR.
// The vectorizer uses the TargetTransformInfo analysis to estimate the costs
// of instructions in order to estimate the profitability of vectorization.
//
// The loop vectorizer combines consecutive loop iterations into a single
// 'wide' iteration. After this transformation the index is incremented
// by the SIMD vector width, and not by one.
//
// This pass has three parts:
// 1. The main loop pass that drives the different parts.
// 2. LoopVectorizationLegality - A unit that checks for the legality
//    of the vectorization.
// 3. InnerLoopVectorizer - A unit that performs the actual
//    widening of instructions.
// 4. LoopVectorizationCostModel - A unit that checks for the profitability
//    of vectorization. It decides on the optimal vector width, which
//    can be one, if vectorization is not profitable.
//
// There is a development effort going on to migrate loop vectorizer to the
// VPlan infrastructure and to introduce outer loop vectorization support (see
// docs/VectorizationPlan.rst and
// http://lists.llvm.org/pipermail/llvm-dev/2017-December/119523.html). For this
// purpose, we temporarily introduced the VPlan-native vectorization path: an
// alternative vectorization path that is natively implemented on top of the
// VPlan infrastructure. See EnableVPlanNativePath for enabling.
//
//===----------------------------------------------------------------------===//
//
// The reduction-variable vectorization is based on the paper:
//  D. Nuzman and R. Henderson. Multi-platform Auto-vectorization.
//
// Variable uniformity checks are inspired by:
//  Karrenberg, R. and Hack, S. Whole Function Vectorization.
//
// The interleaved access vectorization is based on the paper:
//  Dorit Nuzman, Ira Rosen and Ayal Zaks.  Auto-Vectorization of Interleaved
//  Data for SIMD
//
// Other ideas/concepts are from:
//  A. Zaks and D. Nuzman. Autovectorization in GCC-two years later.
//
//  S. Maleki, Y. Gao, M. Garzaran, T. Wong and D. Padua.  An Evaluation of
//  Vectorizing Compilers.
//
//===----------------------------------------------------------------------===//

#include "llvm/Transforms/Vectorize/LoopVectorize.h"
#include "LoopVectorizationPlanner.h"
#include "VPRecipeBuilder.h"
#include "VPlan.h"
#include "VPlanAnalysis.h"
#include "VPlanHCFGBuilder.h"
#include "VPlanTransforms.h"
#include "VPlanVerifier.h"
#include "llvm/ADT/APInt.h"
#include "llvm/ADT/ArrayRef.h"
#include "llvm/ADT/DenseMap.h"
#include "llvm/ADT/DenseMapInfo.h"
#include "llvm/ADT/Hashing.h"
#include "llvm/ADT/MapVector.h"
#include "llvm/ADT/STLExtras.h"
#include "llvm/ADT/SmallPtrSet.h"
#include "llvm/ADT/SmallSet.h"
#include "llvm/ADT/SmallVector.h"
#include "llvm/ADT/Statistic.h"
#include "llvm/ADT/StringRef.h"
#include "llvm/ADT/Twine.h"
#include "llvm/ADT/iterator_range.h"
#include "llvm/Analysis/AssumptionCache.h"
#include "llvm/Analysis/BasicAliasAnalysis.h"
#include "llvm/Analysis/BlockFrequencyInfo.h"
#include "llvm/Analysis/CFG.h"
#include "llvm/Analysis/CodeMetrics.h"
#include "llvm/Analysis/DemandedBits.h"
#include "llvm/Analysis/GlobalsModRef.h"
#include "llvm/Analysis/LoopAccessAnalysis.h"
#include "llvm/Analysis/LoopAnalysisManager.h"
#include "llvm/Analysis/LoopInfo.h"
#include "llvm/Analysis/LoopIterator.h"
#include "llvm/Analysis/OptimizationRemarkEmitter.h"
#include "llvm/Analysis/ProfileSummaryInfo.h"
#include "llvm/Analysis/ScalarEvolution.h"
#include "llvm/Analysis/ScalarEvolutionExpressions.h"
#include "llvm/Analysis/TargetLibraryInfo.h"
#include "llvm/Analysis/TargetTransformInfo.h"
#include "llvm/Analysis/ValueTracking.h"
#include "llvm/Analysis/VectorUtils.h"
#include "llvm/IR/Attributes.h"
#include "llvm/IR/BasicBlock.h"
#include "llvm/IR/CFG.h"
#include "llvm/IR/Constant.h"
#include "llvm/IR/Constants.h"
#include "llvm/IR/DataLayout.h"
#include "llvm/IR/DebugInfo.h"
#include "llvm/IR/DebugInfoMetadata.h"
#include "llvm/IR/DebugLoc.h"
#include "llvm/IR/DerivedTypes.h"
#include "llvm/IR/DiagnosticInfo.h"
#include "llvm/IR/Dominators.h"
#include "llvm/IR/Function.h"
#include "llvm/IR/IRBuilder.h"
#include "llvm/IR/InstrTypes.h"
#include "llvm/IR/Instruction.h"
#include "llvm/IR/Instructions.h"
#include "llvm/IR/IntrinsicInst.h"
#include "llvm/IR/Intrinsics.h"
#include "llvm/IR/MDBuilder.h"
#include "llvm/IR/Metadata.h"
#include "llvm/IR/Module.h"
#include "llvm/IR/Operator.h"
#include "llvm/IR/PatternMatch.h"
#include "llvm/IR/ProfDataUtils.h"
#include "llvm/IR/Type.h"
#include "llvm/IR/Use.h"
#include "llvm/IR/User.h"
#include "llvm/IR/Value.h"
#include "llvm/IR/ValueHandle.h"
#include "llvm/IR/Verifier.h"
#include "llvm/Support/Casting.h"
#include "llvm/Support/CommandLine.h"
#include "llvm/Support/Compiler.h"
#include "llvm/Support/Debug.h"
#include "llvm/Support/ErrorHandling.h"
#include "llvm/Support/InstructionCost.h"
#include "llvm/Support/MathExtras.h"
#include "llvm/Support/raw_ostream.h"
#include "llvm/Transforms/Utils/BasicBlockUtils.h"
#include "llvm/Transforms/Utils/InjectTLIMappings.h"
#include "llvm/Transforms/Utils/LoopSimplify.h"
#include "llvm/Transforms/Utils/LoopUtils.h"
#include "llvm/Transforms/Utils/LoopVersioning.h"
#include "llvm/Transforms/Utils/ScalarEvolutionExpander.h"
#include "llvm/Transforms/Utils/SizeOpts.h"
#include "llvm/Transforms/Vectorize/LoopVectorizationLegality.h"
#include <algorithm>
#include <cassert>
#include <cmath>
#include <cstdint>
#include <functional>
#include <iterator>
#include <limits>
#include <map>
#include <memory>
#include <string>
#include <tuple>
#include <utility>

using namespace llvm;

#define LV_NAME "loop-vectorize"
#define DEBUG_TYPE LV_NAME

#ifndef NDEBUG
const char VerboseDebug[] = DEBUG_TYPE "-verbose";
#endif

/// @{
/// Metadata attribute names
const char LLVMLoopVectorizeFollowupAll[] = "llvm.loop.vectorize.followup_all";
const char LLVMLoopVectorizeFollowupVectorized[] =
    "llvm.loop.vectorize.followup_vectorized";
const char LLVMLoopVectorizeFollowupEpilogue[] =
    "llvm.loop.vectorize.followup_epilogue";
/// @}

STATISTIC(LoopsVectorized, "Number of loops vectorized");
STATISTIC(LoopsAnalyzed, "Number of loops analyzed for vectorization");
STATISTIC(LoopsEpilogueVectorized, "Number of epilogues vectorized");

static cl::opt<bool> EnableEpilogueVectorization(
    "enable-epilogue-vectorization", cl::init(true), cl::Hidden,
    cl::desc("Enable vectorization of epilogue loops."));

static cl::opt<unsigned> EpilogueVectorizationForceVF(
    "epilogue-vectorization-force-VF", cl::init(1), cl::Hidden,
    cl::desc("When epilogue vectorization is enabled, and a value greater than "
             "1 is specified, forces the given VF for all applicable epilogue "
             "loops."));

static cl::opt<unsigned> EpilogueVectorizationMinVF(
    "epilogue-vectorization-minimum-VF", cl::init(16), cl::Hidden,
    cl::desc("Only loops with vectorization factor equal to or larger than "
             "the specified value are considered for epilogue vectorization."));

/// Loops with a known constant trip count below this number are vectorized only
/// if no scalar iteration overheads are incurred.
static cl::opt<unsigned> TinyTripCountVectorThreshold(
    "vectorizer-min-trip-count", cl::init(16), cl::Hidden,
    cl::desc("Loops with a constant trip count that is smaller than this "
             "value are vectorized only if no scalar iteration overheads "
             "are incurred."));

static cl::opt<unsigned> VectorizeMemoryCheckThreshold(
    "vectorize-memory-check-threshold", cl::init(128), cl::Hidden,
    cl::desc("The maximum allowed number of runtime memory checks"));

// Option prefer-predicate-over-epilogue indicates that an epilogue is undesired,
// that predication is preferred, and this lists all options. I.e., the
// vectorizer will try to fold the tail-loop (epilogue) into the vector body
// and predicate the instructions accordingly. If tail-folding fails, there are
// different fallback strategies depending on these values:
namespace PreferPredicateTy {
  enum Option {
    ScalarEpilogue = 0,
    PredicateElseScalarEpilogue,
    PredicateOrDontVectorize
  };
} // namespace PreferPredicateTy

static cl::opt<PreferPredicateTy::Option> PreferPredicateOverEpilogue(
    "prefer-predicate-over-epilogue",
    cl::init(PreferPredicateTy::ScalarEpilogue),
    cl::Hidden,
    cl::desc("Tail-folding and predication preferences over creating a scalar "
             "epilogue loop."),
    cl::values(clEnumValN(PreferPredicateTy::ScalarEpilogue,
                         "scalar-epilogue",
                         "Don't tail-predicate loops, create scalar epilogue"),
              clEnumValN(PreferPredicateTy::PredicateElseScalarEpilogue,
                         "predicate-else-scalar-epilogue",
                         "prefer tail-folding, create scalar epilogue if tail "
                         "folding fails."),
              clEnumValN(PreferPredicateTy::PredicateOrDontVectorize,
                         "predicate-dont-vectorize",
                         "prefers tail-folding, don't attempt vectorization if "
                         "tail-folding fails.")));

static cl::opt<TailFoldingStyle> ForceTailFoldingStyle(
    "force-tail-folding-style", cl::desc("Force the tail folding style"),
    cl::init(TailFoldingStyle::None),
    cl::values(
        clEnumValN(TailFoldingStyle::None, "none", "Disable tail folding"),
        clEnumValN(
            TailFoldingStyle::Data, "data",
            "Create lane mask for data only, using active.lane.mask intrinsic"),
        clEnumValN(TailFoldingStyle::DataWithoutLaneMask,
                   "data-without-lane-mask",
                   "Create lane mask with compare/stepvector"),
        clEnumValN(TailFoldingStyle::DataAndControlFlow, "data-and-control",
                   "Create lane mask using active.lane.mask intrinsic, and use "
                   "it for both data and control flow"),
        clEnumValN(
            TailFoldingStyle::DataAndControlFlowWithoutRuntimeCheck,
            "data-and-control-without-rt-check",
            "Similar to data-and-control, but remove the runtime check")));

static cl::opt<bool> MaximizeBandwidth(
    "vectorizer-maximize-bandwidth", cl::init(false), cl::Hidden,
    cl::desc("Maximize bandwidth when selecting vectorization factor which "
             "will be determined by the smallest type in loop."));

static cl::opt<bool> EnableInterleavedMemAccesses(
    "enable-interleaved-mem-accesses", cl::init(false), cl::Hidden,
    cl::desc("Enable vectorization on interleaved memory accesses in a loop"));

/// An interleave-group may need masking if it resides in a block that needs
/// predication, or in order to mask away gaps.
static cl::opt<bool> EnableMaskedInterleavedMemAccesses(
    "enable-masked-interleaved-mem-accesses", cl::init(false), cl::Hidden,
    cl::desc("Enable vectorization on masked interleaved memory accesses in a loop"));

static cl::opt<unsigned> ForceTargetNumScalarRegs(
    "force-target-num-scalar-regs", cl::init(0), cl::Hidden,
    cl::desc("A flag that overrides the target's number of scalar registers."));

static cl::opt<unsigned> ForceTargetNumVectorRegs(
    "force-target-num-vector-regs", cl::init(0), cl::Hidden,
    cl::desc("A flag that overrides the target's number of vector registers."));

static cl::opt<unsigned> ForceTargetMaxScalarInterleaveFactor(
    "force-target-max-scalar-interleave", cl::init(0), cl::Hidden,
    cl::desc("A flag that overrides the target's max interleave factor for "
             "scalar loops."));

static cl::opt<unsigned> ForceTargetMaxVectorInterleaveFactor(
    "force-target-max-vector-interleave", cl::init(0), cl::Hidden,
    cl::desc("A flag that overrides the target's max interleave factor for "
             "vectorized loops."));

static cl::opt<unsigned> ForceTargetInstructionCost(
    "force-target-instruction-cost", cl::init(0), cl::Hidden,
    cl::desc("A flag that overrides the target's expected cost for "
             "an instruction to a single constant value. Mostly "
             "useful for getting consistent testing."));

static cl::opt<bool> ForceTargetSupportsScalableVectors(
    "force-target-supports-scalable-vectors", cl::init(false), cl::Hidden,
    cl::desc(
        "Pretend that scalable vectors are supported, even if the target does "
        "not support them. This flag should only be used for testing."));

static cl::opt<unsigned> SmallLoopCost(
    "small-loop-cost", cl::init(20), cl::Hidden,
    cl::desc(
        "The cost of a loop that is considered 'small' by the interleaver."));

static cl::opt<bool> LoopVectorizeWithBlockFrequency(
    "loop-vectorize-with-block-frequency", cl::init(true), cl::Hidden,
    cl::desc("Enable the use of the block frequency analysis to access PGO "
             "heuristics minimizing code growth in cold regions and being more "
             "aggressive in hot regions."));

// Runtime interleave loops for load/store throughput.
static cl::opt<bool> EnableLoadStoreRuntimeInterleave(
    "enable-loadstore-runtime-interleave", cl::init(true), cl::Hidden,
    cl::desc(
        "Enable runtime interleaving until load/store ports are saturated"));

/// The number of stores in a loop that are allowed to need predication.
static cl::opt<unsigned> NumberOfStoresToPredicate(
    "vectorize-num-stores-pred", cl::init(1), cl::Hidden,
    cl::desc("Max number of stores to be predicated behind an if."));

static cl::opt<bool> EnableIndVarRegisterHeur(
    "enable-ind-var-reg-heur", cl::init(true), cl::Hidden,
    cl::desc("Count the induction variable only once when interleaving"));

static cl::opt<bool> EnableCondStoresVectorization(
    "enable-cond-stores-vec", cl::init(true), cl::Hidden,
    cl::desc("Enable if predication of stores during vectorization."));

static cl::opt<unsigned> MaxNestedScalarReductionIC(
    "max-nested-scalar-reduction-interleave", cl::init(2), cl::Hidden,
    cl::desc("The maximum interleave count to use when interleaving a scalar "
             "reduction in a nested loop."));

static cl::opt<bool>
    PreferInLoopReductions("prefer-inloop-reductions", cl::init(false),
                           cl::Hidden,
                           cl::desc("Prefer in-loop vector reductions, "
                                    "overriding the targets preference."));

static cl::opt<bool> ForceOrderedReductions(
    "force-ordered-reductions", cl::init(false), cl::Hidden,
    cl::desc("Enable the vectorisation of loops with in-order (strict) "
             "FP reductions"));

static cl::opt<bool> PreferPredicatedReductionSelect(
    "prefer-predicated-reduction-select", cl::init(false), cl::Hidden,
    cl::desc(
        "Prefer predicating a reduction operation over an after loop select."));

namespace llvm {
cl::opt<bool> EnableVPlanNativePath(
    "enable-vplan-native-path", cl::Hidden,
    cl::desc("Enable VPlan-native vectorization path with "
             "support for outer loop vectorization."));
}

// This flag enables the stress testing of the VPlan H-CFG construction in the
// VPlan-native vectorization path. It must be used in conjuction with
// -enable-vplan-native-path. -vplan-verify-hcfg can also be used to enable the
// verification of the H-CFGs built.
static cl::opt<bool> VPlanBuildStressTest(
    "vplan-build-stress-test", cl::init(false), cl::Hidden,
    cl::desc(
        "Build VPlan for every supported loop nest in the function and bail "
        "out right after the build (stress test the VPlan H-CFG construction "
        "in the VPlan-native vectorization path)."));

cl::opt<bool> llvm::EnableLoopInterleaving(
    "interleave-loops", cl::init(true), cl::Hidden,
    cl::desc("Enable loop interleaving in Loop vectorization passes"));
cl::opt<bool> llvm::EnableLoopVectorization(
    "vectorize-loops", cl::init(true), cl::Hidden,
    cl::desc("Run the Loop vectorization passes"));

static cl::opt<bool> PrintVPlansInDotFormat(
    "vplan-print-in-dot-format", cl::Hidden,
    cl::desc("Use dot format instead of plain text when dumping VPlans"));

static cl::opt<cl::boolOrDefault> ForceSafeDivisor(
    "force-widen-divrem-via-safe-divisor", cl::Hidden,
    cl::desc(
        "Override cost based safe divisor widening for div/rem instructions"));

static cl::opt<bool> UseWiderVFIfCallVariantsPresent(
    "vectorizer-maximize-bandwidth-for-vector-calls", cl::init(true),
    cl::Hidden,
    cl::desc("Try wider VFs if they enable the use of vector variants"));

// Likelyhood of bypassing the vectorized loop because assumptions about SCEV
// variables not overflowing do not hold. See `emitSCEVChecks`.
static constexpr uint32_t SCEVCheckBypassWeights[] = {1, 127};
// Likelyhood of bypassing the vectorized loop because pointers overlap. See
// `emitMemRuntimeChecks`.
static constexpr uint32_t MemCheckBypassWeights[] = {1, 127};
// Likelyhood of bypassing the vectorized loop because there are zero trips left
// after prolog. See `emitIterationCountCheck`.
static constexpr uint32_t MinItersBypassWeights[] = {1, 127};

/// A helper function that returns true if the given type is irregular. The
/// type is irregular if its allocated size doesn't equal the store size of an
/// element of the corresponding vector type.
static bool hasIrregularType(Type *Ty, const DataLayout &DL) {
  // Determine if an array of N elements of type Ty is "bitcast compatible"
  // with a <N x Ty> vector.
  // This is only true if there is no padding between the array elements.
  return DL.getTypeAllocSizeInBits(Ty) != DL.getTypeSizeInBits(Ty);
}

/// A helper function that returns the reciprocal of the block probability of
/// predicated blocks. If we return X, we are assuming the predicated block
/// will execute once for every X iterations of the loop header.
///
/// TODO: We should use actual block probability here, if available. Currently,
///       we always assume predicated blocks have a 50% chance of executing.
static unsigned getReciprocalPredBlockProb() { return 2; }

/// Returns "best known" trip count for the specified loop \p L as defined by
/// the following procedure:
///   1) Returns exact trip count if it is known.
///   2) Returns expected trip count according to profile data if any.
///   3) Returns upper bound estimate if it is known.
///   4) Returns std::nullopt if all of the above failed.
static std::optional<unsigned> getSmallBestKnownTC(ScalarEvolution &SE,
                                                   Loop *L) {
  // Check if exact trip count is known.
  if (unsigned ExpectedTC = SE.getSmallConstantTripCount(L))
    return ExpectedTC;

  // Check if there is an expected trip count available from profile data.
  if (LoopVectorizeWithBlockFrequency)
    if (auto EstimatedTC = getLoopEstimatedTripCount(L))
      return *EstimatedTC;

  // Check if upper bound estimate is known.
  if (unsigned ExpectedTC = SE.getSmallConstantMaxTripCount(L))
    return ExpectedTC;

  return std::nullopt;
}

/// Return a vector containing interleaved elements from multiple
/// smaller input vectors.
static Value *interleaveVectors(IRBuilderBase &Builder, ArrayRef<Value *> Vals,
                                const Twine &Name) {
  unsigned Factor = Vals.size();
  assert(Factor > 1 && "Tried to interleave invalid number of vectors");

  VectorType *VecTy = cast<VectorType>(Vals[0]->getType());
#ifndef NDEBUG
  for (Value *Val : Vals)
    assert(Val->getType() == VecTy && "Tried to interleave mismatched types");
#endif

  // Scalable vectors cannot use arbitrary shufflevectors (only splats), so
  // must use intrinsics to interleave.
  if (VecTy->isScalableTy()) {
    VectorType *WideVecTy = VectorType::getDoubleElementsVectorType(VecTy);
    return Builder.CreateIntrinsic(
        WideVecTy, Intrinsic::experimental_vector_interleave2, Vals,
        /*FMFSource=*/nullptr, Name);
  }

  // Fixed length. Start by concatenating all vectors into a wide vector.
  Value *WideVec = concatenateVectors(Builder, Vals);

  // Interleave the elements into the wide vector.
  const unsigned NumElts = VecTy->getElementCount().getFixedValue();
  return Builder.CreateShuffleVector(
      WideVec, createInterleaveMask(NumElts, Factor), Name);
}

namespace {
// Forward declare GeneratedRTChecks.
class GeneratedRTChecks;

using SCEV2ValueTy = DenseMap<const SCEV *, Value *>;
} // namespace

namespace llvm {

AnalysisKey ShouldRunExtraVectorPasses::Key;

/// InnerLoopVectorizer vectorizes loops which contain only one basic
/// block to a specified vectorization factor (VF).
/// This class performs the widening of scalars into vectors, or multiple
/// scalars. This class also implements the following features:
/// * It inserts an epilogue loop for handling loops that don't have iteration
///   counts that are known to be a multiple of the vectorization factor.
/// * It handles the code generation for reduction variables.
/// * Scalarization (implementation using scalars) of un-vectorizable
///   instructions.
/// InnerLoopVectorizer does not perform any vectorization-legality
/// checks, and relies on the caller to check for the different legality
/// aspects. The InnerLoopVectorizer relies on the
/// LoopVectorizationLegality class to provide information about the induction
/// and reduction variables that were found to a given vectorization factor.
class InnerLoopVectorizer {
public:
  InnerLoopVectorizer(Loop *OrigLoop, PredicatedScalarEvolution &PSE,
                      LoopInfo *LI, DominatorTree *DT,
                      const TargetLibraryInfo *TLI,
                      const TargetTransformInfo *TTI, AssumptionCache *AC,
                      OptimizationRemarkEmitter *ORE, ElementCount VecWidth,
                      ElementCount MinProfitableTripCount,
                      unsigned UnrollFactor, LoopVectorizationLegality *LVL,
                      LoopVectorizationCostModel *CM, BlockFrequencyInfo *BFI,
                      ProfileSummaryInfo *PSI, GeneratedRTChecks &RTChecks)
      : OrigLoop(OrigLoop), PSE(PSE), LI(LI), DT(DT), TLI(TLI), TTI(TTI),
        AC(AC), ORE(ORE), VF(VecWidth), UF(UnrollFactor),
        Builder(PSE.getSE()->getContext()), Legal(LVL), Cost(CM), BFI(BFI),
        PSI(PSI), RTChecks(RTChecks) {
    // Query this against the original loop and save it here because the profile
    // of the original loop header may change as the transformation happens.
    OptForSizeBasedOnProfile = llvm::shouldOptimizeForSize(
        OrigLoop->getHeader(), PSI, BFI, PGSOQueryType::IRPass);

    if (MinProfitableTripCount.isZero())
      this->MinProfitableTripCount = VecWidth;
    else
      this->MinProfitableTripCount = MinProfitableTripCount;
  }

  virtual ~InnerLoopVectorizer() = default;

  /// Create a new empty loop that will contain vectorized instructions later
  /// on, while the old loop will be used as the scalar remainder. Control flow
  /// is generated around the vectorized (and scalar epilogue) loops consisting
  /// of various checks and bypasses. Return the pre-header block of the new
  /// loop and the start value for the canonical induction, if it is != 0. The
  /// latter is the case when vectorizing the epilogue loop. In the case of
  /// epilogue vectorization, this function is overriden to handle the more
  /// complex control flow around the loops.  \p ExpandedSCEVs is used to
  /// look up SCEV expansions for expressions needed during skeleton creation.
  virtual std::pair<BasicBlock *, Value *>
  createVectorizedLoopSkeleton(const SCEV2ValueTy &ExpandedSCEVs);

  /// Fix the vectorized code, taking care of header phi's, live-outs, and more.
  void fixVectorizedLoop(VPTransformState &State, VPlan &Plan);

  // Return true if any runtime check is added.
  bool areSafetyChecksAdded() { return AddedSafetyChecks; }

  /// A type for vectorized values in the new loop. Each value from the
  /// original loop, when vectorized, is represented by UF vector values in the
  /// new unrolled loop, where UF is the unroll factor.
  using VectorParts = SmallVector<Value *, 2>;

  /// A helper function to scalarize a single Instruction in the innermost loop.
  /// Generates a sequence of scalar instances for each lane between \p MinLane
  /// and \p MaxLane, times each part between \p MinPart and \p MaxPart,
  /// inclusive. Uses the VPValue operands from \p RepRecipe instead of \p
  /// Instr's operands.
  void scalarizeInstruction(const Instruction *Instr,
                            VPReplicateRecipe *RepRecipe,
                            const VPIteration &Instance,
                            VPTransformState &State);

  /// Try to vectorize interleaved access group \p Group with the base address
  /// given in \p Addr, optionally masking the vector operations if \p
  /// BlockInMask is non-null. Use \p State to translate given VPValues to IR
  /// values in the vectorized loop.
  void vectorizeInterleaveGroup(const InterleaveGroup<Instruction> *Group,
                                ArrayRef<VPValue *> VPDefs,
                                VPTransformState &State, VPValue *Addr,
                                ArrayRef<VPValue *> StoredValues,
                                VPValue *BlockInMask, bool NeedsMaskForGaps);

  /// Fix the non-induction PHIs in \p Plan.
  void fixNonInductionPHIs(VPlan &Plan, VPTransformState &State);

  /// Returns true if the reordering of FP operations is not allowed, but we are
  /// able to vectorize with strict in-order reductions for the given RdxDesc.
  bool useOrderedReductions(const RecurrenceDescriptor &RdxDesc);

  /// Create a new phi node for the induction variable \p OrigPhi to resume
  /// iteration count in the scalar epilogue, from where the vectorized loop
  /// left off. \p Step is the SCEV-expanded induction step to use. In cases
  /// where the loop skeleton is more complicated (i.e., epilogue vectorization)
  /// and the resume values can come from an additional bypass block, the \p
  /// AdditionalBypass pair provides information about the bypass block and the
  /// end value on the edge from bypass to this loop.
  PHINode *createInductionResumeValue(
      PHINode *OrigPhi, const InductionDescriptor &ID, Value *Step,
      ArrayRef<BasicBlock *> BypassBlocks,
      std::pair<BasicBlock *, Value *> AdditionalBypass = {nullptr, nullptr});

  /// Returns the original loop trip count.
  Value *getTripCount() const { return TripCount; }

  /// Used to set the trip count after ILV's construction and after the
  /// preheader block has been executed. Note that this always holds the trip
  /// count of the original loop for both main loop and epilogue vectorization.
  void setTripCount(Value *TC) { TripCount = TC; }

protected:
  friend class LoopVectorizationPlanner;

  /// A small list of PHINodes.
  using PhiVector = SmallVector<PHINode *, 4>;

  /// A type for scalarized values in the new loop. Each value from the
  /// original loop, when scalarized, is represented by UF x VF scalar values
  /// in the new unrolled loop, where UF is the unroll factor and VF is the
  /// vectorization factor.
  using ScalarParts = SmallVector<SmallVector<Value *, 4>, 2>;

  /// Set up the values of the IVs correctly when exiting the vector loop.
  void fixupIVUsers(PHINode *OrigPhi, const InductionDescriptor &II,
                    Value *VectorTripCount, Value *EndValue,
                    BasicBlock *MiddleBlock, BasicBlock *VectorHeader,
                    VPlan &Plan, VPTransformState &State);

  /// Create the exit value of first order recurrences in the middle block and
  /// update their users.
  void fixFixedOrderRecurrence(VPFirstOrderRecurrencePHIRecipe *PhiR,
                               VPTransformState &State);

  /// Create code for the loop exit value of the reduction.
  void fixReduction(VPReductionPHIRecipe *Phi, VPTransformState &State);

  /// Iteratively sink the scalarized operands of a predicated instruction into
  /// the block that was created for it.
  void sinkScalarOperands(Instruction *PredInst);

  /// Returns (and creates if needed) the trip count of the widened loop.
  Value *getOrCreateVectorTripCount(BasicBlock *InsertBlock);

  /// Returns a bitcasted value to the requested vector type.
  /// Also handles bitcasts of vector<float> <-> vector<pointer> types.
  Value *createBitOrPointerCast(Value *V, VectorType *DstVTy,
                                const DataLayout &DL);

  /// Emit a bypass check to see if the vector trip count is zero, including if
  /// it overflows.
  void emitIterationCountCheck(BasicBlock *Bypass);

  /// Emit a bypass check to see if all of the SCEV assumptions we've
  /// had to make are correct. Returns the block containing the checks or
  /// nullptr if no checks have been added.
  BasicBlock *emitSCEVChecks(BasicBlock *Bypass);

  /// Emit bypass checks to check any memory assumptions we may have made.
  /// Returns the block containing the checks or nullptr if no checks have been
  /// added.
  BasicBlock *emitMemRuntimeChecks(BasicBlock *Bypass);

  /// Emit basic blocks (prefixed with \p Prefix) for the iteration check,
  /// vector loop preheader, middle block and scalar preheader.
  void createVectorLoopSkeleton(StringRef Prefix);

  /// Create new phi nodes for the induction variables to resume iteration count
  /// in the scalar epilogue, from where the vectorized loop left off.
  /// In cases where the loop skeleton is more complicated (eg. epilogue
  /// vectorization) and the resume values can come from an additional bypass
  /// block, the \p AdditionalBypass pair provides information about the bypass
  /// block and the end value on the edge from bypass to this loop.
  void createInductionResumeValues(
      const SCEV2ValueTy &ExpandedSCEVs,
      std::pair<BasicBlock *, Value *> AdditionalBypass = {nullptr, nullptr});

  /// Complete the loop skeleton by adding debug MDs, creating appropriate
  /// conditional branches in the middle block, preparing the builder and
  /// running the verifier. Return the preheader of the completed vector loop.
  BasicBlock *completeLoopSkeleton();

  /// Allow subclasses to override and print debug traces before/after vplan
  /// execution, when trace information is requested.
  virtual void printDebugTracesAtStart(){};
  virtual void printDebugTracesAtEnd(){};

  /// The original loop.
  Loop *OrigLoop;

  /// A wrapper around ScalarEvolution used to add runtime SCEV checks. Applies
  /// dynamic knowledge to simplify SCEV expressions and converts them to a
  /// more usable form.
  PredicatedScalarEvolution &PSE;

  /// Loop Info.
  LoopInfo *LI;

  /// Dominator Tree.
  DominatorTree *DT;

  /// Target Library Info.
  const TargetLibraryInfo *TLI;

  /// Target Transform Info.
  const TargetTransformInfo *TTI;

  /// Assumption Cache.
  AssumptionCache *AC;

  /// Interface to emit optimization remarks.
  OptimizationRemarkEmitter *ORE;

  /// The vectorization SIMD factor to use. Each vector will have this many
  /// vector elements.
  ElementCount VF;

  ElementCount MinProfitableTripCount;

  /// The vectorization unroll factor to use. Each scalar is vectorized to this
  /// many different vector instructions.
  unsigned UF;

  /// The builder that we use
  IRBuilder<> Builder;

  // --- Vectorization state ---

  /// The vector-loop preheader.
  BasicBlock *LoopVectorPreHeader;

  /// The scalar-loop preheader.
  BasicBlock *LoopScalarPreHeader;

  /// Middle Block between the vector and the scalar.
  BasicBlock *LoopMiddleBlock;

  /// The unique ExitBlock of the scalar loop if one exists.  Note that
  /// there can be multiple exiting edges reaching this block.
  BasicBlock *LoopExitBlock;

  /// The scalar loop body.
  BasicBlock *LoopScalarBody;

  /// A list of all bypass blocks. The first block is the entry of the loop.
  SmallVector<BasicBlock *, 4> LoopBypassBlocks;

  /// Store instructions that were predicated.
  SmallVector<Instruction *, 4> PredicatedInstructions;

  /// Trip count of the original loop.
  Value *TripCount = nullptr;

  /// Trip count of the widened loop (TripCount - TripCount % (VF*UF))
  Value *VectorTripCount = nullptr;

  /// The legality analysis.
  LoopVectorizationLegality *Legal;

  /// The profitablity analysis.
  LoopVectorizationCostModel *Cost;

  // Record whether runtime checks are added.
  bool AddedSafetyChecks = false;

  // Holds the end values for each induction variable. We save the end values
  // so we can later fix-up the external users of the induction variables.
  DenseMap<PHINode *, Value *> IVEndValues;

  /// BFI and PSI are used to check for profile guided size optimizations.
  BlockFrequencyInfo *BFI;
  ProfileSummaryInfo *PSI;

  // Whether this loop should be optimized for size based on profile guided size
  // optimizatios.
  bool OptForSizeBasedOnProfile;

  /// Structure to hold information about generated runtime checks, responsible
  /// for cleaning the checks, if vectorization turns out unprofitable.
  GeneratedRTChecks &RTChecks;

  // Holds the resume values for reductions in the loops, used to set the
  // correct start value of reduction PHIs when vectorizing the epilogue.
  SmallMapVector<const RecurrenceDescriptor *, PHINode *, 4>
      ReductionResumeValues;
};

class InnerLoopUnroller : public InnerLoopVectorizer {
public:
  InnerLoopUnroller(Loop *OrigLoop, PredicatedScalarEvolution &PSE,
                    LoopInfo *LI, DominatorTree *DT,
                    const TargetLibraryInfo *TLI,
                    const TargetTransformInfo *TTI, AssumptionCache *AC,
                    OptimizationRemarkEmitter *ORE, unsigned UnrollFactor,
                    LoopVectorizationLegality *LVL,
                    LoopVectorizationCostModel *CM, BlockFrequencyInfo *BFI,
                    ProfileSummaryInfo *PSI, GeneratedRTChecks &Check)
      : InnerLoopVectorizer(OrigLoop, PSE, LI, DT, TLI, TTI, AC, ORE,
                            ElementCount::getFixed(1),
                            ElementCount::getFixed(1), UnrollFactor, LVL, CM,
                            BFI, PSI, Check) {}
};

/// Encapsulate information regarding vectorization of a loop and its epilogue.
/// This information is meant to be updated and used across two stages of
/// epilogue vectorization.
struct EpilogueLoopVectorizationInfo {
  ElementCount MainLoopVF = ElementCount::getFixed(0);
  unsigned MainLoopUF = 0;
  ElementCount EpilogueVF = ElementCount::getFixed(0);
  unsigned EpilogueUF = 0;
  BasicBlock *MainLoopIterationCountCheck = nullptr;
  BasicBlock *EpilogueIterationCountCheck = nullptr;
  BasicBlock *SCEVSafetyCheck = nullptr;
  BasicBlock *MemSafetyCheck = nullptr;
  Value *TripCount = nullptr;
  Value *VectorTripCount = nullptr;

  EpilogueLoopVectorizationInfo(ElementCount MVF, unsigned MUF,
                                ElementCount EVF, unsigned EUF)
      : MainLoopVF(MVF), MainLoopUF(MUF), EpilogueVF(EVF), EpilogueUF(EUF) {
    assert(EUF == 1 &&
           "A high UF for the epilogue loop is likely not beneficial.");
  }
};

/// An extension of the inner loop vectorizer that creates a skeleton for a
/// vectorized loop that has its epilogue (residual) also vectorized.
/// The idea is to run the vplan on a given loop twice, firstly to setup the
/// skeleton and vectorize the main loop, and secondly to complete the skeleton
/// from the first step and vectorize the epilogue.  This is achieved by
/// deriving two concrete strategy classes from this base class and invoking
/// them in succession from the loop vectorizer planner.
class InnerLoopAndEpilogueVectorizer : public InnerLoopVectorizer {
public:
  InnerLoopAndEpilogueVectorizer(
      Loop *OrigLoop, PredicatedScalarEvolution &PSE, LoopInfo *LI,
      DominatorTree *DT, const TargetLibraryInfo *TLI,
      const TargetTransformInfo *TTI, AssumptionCache *AC,
      OptimizationRemarkEmitter *ORE, EpilogueLoopVectorizationInfo &EPI,
      LoopVectorizationLegality *LVL, llvm::LoopVectorizationCostModel *CM,
      BlockFrequencyInfo *BFI, ProfileSummaryInfo *PSI,
      GeneratedRTChecks &Checks)
      : InnerLoopVectorizer(OrigLoop, PSE, LI, DT, TLI, TTI, AC, ORE,
                            EPI.MainLoopVF, EPI.MainLoopVF, EPI.MainLoopUF, LVL,
                            CM, BFI, PSI, Checks),
        EPI(EPI) {}

  // Override this function to handle the more complex control flow around the
  // three loops.
  std::pair<BasicBlock *, Value *> createVectorizedLoopSkeleton(
      const SCEV2ValueTy &ExpandedSCEVs) final {
    return createEpilogueVectorizedLoopSkeleton(ExpandedSCEVs);
  }

  /// The interface for creating a vectorized skeleton using one of two
  /// different strategies, each corresponding to one execution of the vplan
  /// as described above.
  virtual std::pair<BasicBlock *, Value *>
  createEpilogueVectorizedLoopSkeleton(const SCEV2ValueTy &ExpandedSCEVs) = 0;

  /// Holds and updates state information required to vectorize the main loop
  /// and its epilogue in two separate passes. This setup helps us avoid
  /// regenerating and recomputing runtime safety checks. It also helps us to
  /// shorten the iteration-count-check path length for the cases where the
  /// iteration count of the loop is so small that the main vector loop is
  /// completely skipped.
  EpilogueLoopVectorizationInfo &EPI;
};

/// A specialized derived class of inner loop vectorizer that performs
/// vectorization of *main* loops in the process of vectorizing loops and their
/// epilogues.
class EpilogueVectorizerMainLoop : public InnerLoopAndEpilogueVectorizer {
public:
  EpilogueVectorizerMainLoop(
      Loop *OrigLoop, PredicatedScalarEvolution &PSE, LoopInfo *LI,
      DominatorTree *DT, const TargetLibraryInfo *TLI,
      const TargetTransformInfo *TTI, AssumptionCache *AC,
      OptimizationRemarkEmitter *ORE, EpilogueLoopVectorizationInfo &EPI,
      LoopVectorizationLegality *LVL, llvm::LoopVectorizationCostModel *CM,
      BlockFrequencyInfo *BFI, ProfileSummaryInfo *PSI,
      GeneratedRTChecks &Check)
      : InnerLoopAndEpilogueVectorizer(OrigLoop, PSE, LI, DT, TLI, TTI, AC, ORE,
                                       EPI, LVL, CM, BFI, PSI, Check) {}
  /// Implements the interface for creating a vectorized skeleton using the
  /// *main loop* strategy (ie the first pass of vplan execution).
  std::pair<BasicBlock *, Value *>
  createEpilogueVectorizedLoopSkeleton(const SCEV2ValueTy &ExpandedSCEVs) final;

protected:
  /// Emits an iteration count bypass check once for the main loop (when \p
  /// ForEpilogue is false) and once for the epilogue loop (when \p
  /// ForEpilogue is true).
  BasicBlock *emitIterationCountCheck(BasicBlock *Bypass, bool ForEpilogue);
  void printDebugTracesAtStart() override;
  void printDebugTracesAtEnd() override;
};

// A specialized derived class of inner loop vectorizer that performs
// vectorization of *epilogue* loops in the process of vectorizing loops and
// their epilogues.
class EpilogueVectorizerEpilogueLoop : public InnerLoopAndEpilogueVectorizer {
public:
  EpilogueVectorizerEpilogueLoop(
      Loop *OrigLoop, PredicatedScalarEvolution &PSE, LoopInfo *LI,
      DominatorTree *DT, const TargetLibraryInfo *TLI,
      const TargetTransformInfo *TTI, AssumptionCache *AC,
      OptimizationRemarkEmitter *ORE, EpilogueLoopVectorizationInfo &EPI,
      LoopVectorizationLegality *LVL, llvm::LoopVectorizationCostModel *CM,
      BlockFrequencyInfo *BFI, ProfileSummaryInfo *PSI,
      GeneratedRTChecks &Checks)
      : InnerLoopAndEpilogueVectorizer(OrigLoop, PSE, LI, DT, TLI, TTI, AC, ORE,
                                       EPI, LVL, CM, BFI, PSI, Checks) {
    TripCount = EPI.TripCount;
  }
  /// Implements the interface for creating a vectorized skeleton using the
  /// *epilogue loop* strategy (ie the second pass of vplan execution).
  std::pair<BasicBlock *, Value *>
  createEpilogueVectorizedLoopSkeleton(const SCEV2ValueTy &ExpandedSCEVs) final;

protected:
  /// Emits an iteration count bypass check after the main vector loop has
  /// finished to see if there are any iterations left to execute by either
  /// the vector epilogue or the scalar epilogue.
  BasicBlock *emitMinimumVectorEpilogueIterCountCheck(
                                                      BasicBlock *Bypass,
                                                      BasicBlock *Insert);
  void printDebugTracesAtStart() override;
  void printDebugTracesAtEnd() override;
};
} // end namespace llvm

/// Look for a meaningful debug location on the instruction or it's
/// operands.
static DebugLoc getDebugLocFromInstOrOperands(Instruction *I) {
  if (!I)
    return DebugLoc();

  DebugLoc Empty;
  if (I->getDebugLoc() != Empty)
    return I->getDebugLoc();

  for (Use &Op : I->operands()) {
    if (Instruction *OpInst = dyn_cast<Instruction>(Op))
      if (OpInst->getDebugLoc() != Empty)
        return OpInst->getDebugLoc();
  }

  return I->getDebugLoc();
}

/// Write a \p DebugMsg about vectorization to the debug output stream. If \p I
/// is passed, the message relates to that particular instruction.
#ifndef NDEBUG
static void debugVectorizationMessage(const StringRef Prefix,
                                      const StringRef DebugMsg,
                                      Instruction *I) {
  dbgs() << "LV: " << Prefix << DebugMsg;
  if (I != nullptr)
    dbgs() << " " << *I;
  else
    dbgs() << '.';
  dbgs() << '\n';
}
#endif

/// Create an analysis remark that explains why vectorization failed
///
/// \p PassName is the name of the pass (e.g. can be AlwaysPrint).  \p
/// RemarkName is the identifier for the remark.  If \p I is passed it is an
/// instruction that prevents vectorization.  Otherwise \p TheLoop is used for
/// the location of the remark.  \return the remark object that can be
/// streamed to.
static OptimizationRemarkAnalysis createLVAnalysis(const char *PassName,
    StringRef RemarkName, Loop *TheLoop, Instruction *I) {
  Value *CodeRegion = TheLoop->getHeader();
  DebugLoc DL = TheLoop->getStartLoc();

  if (I) {
    CodeRegion = I->getParent();
    // If there is no debug location attached to the instruction, revert back to
    // using the loop's.
    if (I->getDebugLoc())
      DL = I->getDebugLoc();
  }

  return OptimizationRemarkAnalysis(PassName, RemarkName, DL, CodeRegion);
}

namespace llvm {

/// Return a value for Step multiplied by VF.
Value *createStepForVF(IRBuilderBase &B, Type *Ty, ElementCount VF,
                       int64_t Step) {
  assert(Ty->isIntegerTy() && "Expected an integer step");
  return B.CreateElementCount(Ty, VF.multiplyCoefficientBy(Step));
}

/// Return the runtime value for VF.
Value *getRuntimeVF(IRBuilderBase &B, Type *Ty, ElementCount VF) {
  return B.CreateElementCount(Ty, VF);
}

const SCEV *createTripCountSCEV(Type *IdxTy, PredicatedScalarEvolution &PSE,
                                Loop *OrigLoop) {
  const SCEV *BackedgeTakenCount = PSE.getBackedgeTakenCount();
  assert(!isa<SCEVCouldNotCompute>(BackedgeTakenCount) && "Invalid loop count");

  ScalarEvolution &SE = *PSE.getSE();
  return SE.getTripCountFromExitCount(BackedgeTakenCount, IdxTy, OrigLoop);
}

void reportVectorizationFailure(const StringRef DebugMsg,
                                const StringRef OREMsg, const StringRef ORETag,
                                OptimizationRemarkEmitter *ORE, Loop *TheLoop,
                                Instruction *I) {
  LLVM_DEBUG(debugVectorizationMessage("Not vectorizing: ", DebugMsg, I));
  LoopVectorizeHints Hints(TheLoop, true /* doesn't matter */, *ORE);
  ORE->emit(
      createLVAnalysis(Hints.vectorizeAnalysisPassName(), ORETag, TheLoop, I)
      << "loop not vectorized: " << OREMsg);
}

void reportVectorizationInfo(const StringRef Msg, const StringRef ORETag,
                             OptimizationRemarkEmitter *ORE, Loop *TheLoop,
                             Instruction *I) {
  LLVM_DEBUG(debugVectorizationMessage("", Msg, I));
  LoopVectorizeHints Hints(TheLoop, true /* doesn't matter */, *ORE);
  ORE->emit(
      createLVAnalysis(Hints.vectorizeAnalysisPassName(), ORETag, TheLoop, I)
      << Msg);
}

/// Report successful vectorization of the loop. In case an outer loop is
/// vectorized, prepend "outer" to the vectorization remark.
static void reportVectorization(OptimizationRemarkEmitter *ORE, Loop *TheLoop,
                                VectorizationFactor VF, unsigned IC) {
  LLVM_DEBUG(debugVectorizationMessage(
      "Vectorizing: ", TheLoop->isInnermost() ? "innermost loop" : "outer loop",
      nullptr));
  StringRef LoopType = TheLoop->isInnermost() ? "" : "outer ";
  ORE->emit([&]() {
    return OptimizationRemark(LV_NAME, "Vectorized", TheLoop->getStartLoc(),
                              TheLoop->getHeader())
           << "vectorized " << LoopType << "loop (vectorization width: "
           << ore::NV("VectorizationFactor", VF.Width)
           << ", interleaved count: " << ore::NV("InterleaveCount", IC) << ")";
  });
}

} // end namespace llvm

#ifndef NDEBUG
/// \return string containing a file name and a line # for the given loop.
static std::string getDebugLocString(const Loop *L) {
  std::string Result;
  if (L) {
    raw_string_ostream OS(Result);
    if (const DebugLoc LoopDbgLoc = L->getStartLoc())
      LoopDbgLoc.print(OS);
    else
      // Just print the module name.
      OS << L->getHeader()->getParent()->getParent()->getModuleIdentifier();
    OS.flush();
  }
  return Result;
}
#endif

namespace llvm {

// Loop vectorization cost-model hints how the scalar epilogue loop should be
// lowered.
enum ScalarEpilogueLowering {

  // The default: allowing scalar epilogues.
  CM_ScalarEpilogueAllowed,

  // Vectorization with OptForSize: don't allow epilogues.
  CM_ScalarEpilogueNotAllowedOptSize,

  // A special case of vectorisation with OptForSize: loops with a very small
  // trip count are considered for vectorization under OptForSize, thereby
  // making sure the cost of their loop body is dominant, free of runtime
  // guards and scalar iteration overheads.
  CM_ScalarEpilogueNotAllowedLowTripLoop,

  // Loop hint predicate indicating an epilogue is undesired.
  CM_ScalarEpilogueNotNeededUsePredicate,

  // Directive indicating we must either tail fold or not vectorize
  CM_ScalarEpilogueNotAllowedUsePredicate
};

using InstructionVFPair = std::pair<Instruction *, ElementCount>;

/// LoopVectorizationCostModel - estimates the expected speedups due to
/// vectorization.
/// In many cases vectorization is not profitable. This can happen because of
/// a number of reasons. In this class we mainly attempt to predict the
/// expected speedup/slowdowns due to the supported instruction set. We use the
/// TargetTransformInfo to query the different backends for the cost of
/// different operations.
class LoopVectorizationCostModel {
public:
  LoopVectorizationCostModel(ScalarEpilogueLowering SEL, Loop *L,
                             PredicatedScalarEvolution &PSE, LoopInfo *LI,
                             LoopVectorizationLegality *Legal,
                             const TargetTransformInfo &TTI,
                             const TargetLibraryInfo *TLI, DemandedBits *DB,
                             AssumptionCache *AC,
                             OptimizationRemarkEmitter *ORE, const Function *F,
                             const LoopVectorizeHints *Hints,
                             InterleavedAccessInfo &IAI)
      : ScalarEpilogueStatus(SEL), TheLoop(L), PSE(PSE), LI(LI), Legal(Legal),
        TTI(TTI), TLI(TLI), DB(DB), AC(AC), ORE(ORE), TheFunction(F),
        Hints(Hints), InterleaveInfo(IAI) {}

  /// \return An upper bound for the vectorization factors (both fixed and
  /// scalable). If the factors are 0, vectorization and interleaving should be
  /// avoided up front.
  FixedScalableVFPair computeMaxVF(ElementCount UserVF, unsigned UserIC);

  /// \return True if runtime checks are required for vectorization, and false
  /// otherwise.
  bool runtimeChecksRequired();

  /// Setup cost-based decisions for user vectorization factor.
  /// \return true if the UserVF is a feasible VF to be chosen.
  bool selectUserVectorizationFactor(ElementCount UserVF) {
    collectUniformsAndScalars(UserVF);
    collectInstsToScalarize(UserVF);
    return expectedCost(UserVF).first.isValid();
  }

  /// \return The size (in bits) of the smallest and widest types in the code
  /// that needs to be vectorized. We ignore values that remain scalar such as
  /// 64 bit loop indices.
  std::pair<unsigned, unsigned> getSmallestAndWidestTypes();

  /// \return The desired interleave count.
  /// If interleave count has been specified by metadata it will be returned.
  /// Otherwise, the interleave count is computed and returned. VF and LoopCost
  /// are the selected vectorization factor and the cost of the selected VF.
  unsigned selectInterleaveCount(ElementCount VF, InstructionCost LoopCost);

  /// Memory access instruction may be vectorized in more than one way.
  /// Form of instruction after vectorization depends on cost.
  /// This function takes cost-based decisions for Load/Store instructions
  /// and collects them in a map. This decisions map is used for building
  /// the lists of loop-uniform and loop-scalar instructions.
  /// The calculated cost is saved with widening decision in order to
  /// avoid redundant calculations.
  void setCostBasedWideningDecision(ElementCount VF);

  /// A call may be vectorized in different ways depending on whether we have
  /// vectorized variants available and whether the target supports masking.
  /// This function analyzes all calls in the function at the supplied VF,
  /// makes a decision based on the costs of available options, and stores that
  /// decision in a map for use in planning and plan execution.
  void setVectorizedCallDecision(ElementCount VF);

  /// A struct that represents some properties of the register usage
  /// of a loop.
  struct RegisterUsage {
    /// Holds the number of loop invariant values that are used in the loop.
    /// The key is ClassID of target-provided register class.
    SmallMapVector<unsigned, unsigned, 4> LoopInvariantRegs;
    /// Holds the maximum number of concurrent live intervals in the loop.
    /// The key is ClassID of target-provided register class.
    SmallMapVector<unsigned, unsigned, 4> MaxLocalUsers;
  };

  /// \return Returns information about the register usages of the loop for the
  /// given vectorization factors.
  SmallVector<RegisterUsage, 8>
  calculateRegisterUsage(ArrayRef<ElementCount> VFs);

  /// Collect values we want to ignore in the cost model.
  void collectValuesToIgnore();

  /// Collect all element types in the loop for which widening is needed.
  void collectElementTypesForWidening();

  /// Split reductions into those that happen in the loop, and those that happen
  /// outside. In loop reductions are collected into InLoopReductions.
  void collectInLoopReductions();

  /// Returns true if we should use strict in-order reductions for the given
  /// RdxDesc. This is true if the -enable-strict-reductions flag is passed,
  /// the IsOrdered flag of RdxDesc is set and we do not allow reordering
  /// of FP operations.
  bool useOrderedReductions(const RecurrenceDescriptor &RdxDesc) const {
    return !Hints->allowReordering() && RdxDesc.isOrdered();
  }

  /// \returns The smallest bitwidth each instruction can be represented with.
  /// The vector equivalents of these instructions should be truncated to this
  /// type.
  const MapVector<Instruction *, uint64_t> &getMinimalBitwidths() const {
    return MinBWs;
  }

  /// \returns True if it is more profitable to scalarize instruction \p I for
  /// vectorization factor \p VF.
  bool isProfitableToScalarize(Instruction *I, ElementCount VF) const {
    assert(VF.isVector() &&
           "Profitable to scalarize relevant only for VF > 1.");
    assert(
        TheLoop->isInnermost() &&
        "cost-model should not be used for outer loops (in VPlan-native path)");

    auto Scalars = InstsToScalarize.find(VF);
    assert(Scalars != InstsToScalarize.end() &&
           "VF not yet analyzed for scalarization profitability");
    return Scalars->second.contains(I);
  }

  /// Returns true if \p I is known to be uniform after vectorization.
  bool isUniformAfterVectorization(Instruction *I, ElementCount VF) const {
    assert(
        TheLoop->isInnermost() &&
        "cost-model should not be used for outer loops (in VPlan-native path)");
    // Pseudo probe needs to be duplicated for each unrolled iteration and
    // vector lane so that profiled loop trip count can be accurately
    // accumulated instead of being under counted.
    if (isa<PseudoProbeInst>(I))
      return false;

    if (VF.isScalar())
      return true;

    auto UniformsPerVF = Uniforms.find(VF);
    assert(UniformsPerVF != Uniforms.end() &&
           "VF not yet analyzed for uniformity");
    return UniformsPerVF->second.count(I);
  }

  /// Returns true if \p I is known to be scalar after vectorization.
  bool isScalarAfterVectorization(Instruction *I, ElementCount VF) const {
    assert(
        TheLoop->isInnermost() &&
        "cost-model should not be used for outer loops (in VPlan-native path)");
    if (VF.isScalar())
      return true;

    auto ScalarsPerVF = Scalars.find(VF);
    assert(ScalarsPerVF != Scalars.end() &&
           "Scalar values are not calculated for VF");
    return ScalarsPerVF->second.count(I);
  }

  /// \returns True if instruction \p I can be truncated to a smaller bitwidth
  /// for vectorization factor \p VF.
  bool canTruncateToMinimalBitwidth(Instruction *I, ElementCount VF) const {
    return VF.isVector() && MinBWs.contains(I) &&
           !isProfitableToScalarize(I, VF) &&
           !isScalarAfterVectorization(I, VF);
  }

  /// Decision that was taken during cost calculation for memory instruction.
  enum InstWidening {
    CM_Unknown,
    CM_Widen,         // For consecutive accesses with stride +1.
    CM_Widen_Reverse, // For consecutive accesses with stride -1.
    CM_Interleave,
    CM_GatherScatter,
    CM_Scalarize,
    CM_VectorCall,
    CM_IntrinsicCall
  };

  /// Save vectorization decision \p W and \p Cost taken by the cost model for
  /// instruction \p I and vector width \p VF.
  void setWideningDecision(Instruction *I, ElementCount VF, InstWidening W,
                           InstructionCost Cost) {
    assert(VF.isVector() && "Expected VF >=2");
    WideningDecisions[std::make_pair(I, VF)] = std::make_pair(W, Cost);
  }

  /// Save vectorization decision \p W and \p Cost taken by the cost model for
  /// interleaving group \p Grp and vector width \p VF.
  void setWideningDecision(const InterleaveGroup<Instruction> *Grp,
                           ElementCount VF, InstWidening W,
                           InstructionCost Cost) {
    assert(VF.isVector() && "Expected VF >=2");
    /// Broadcast this decicion to all instructions inside the group.
    /// But the cost will be assigned to one instruction only.
    for (unsigned i = 0; i < Grp->getFactor(); ++i) {
      if (auto *I = Grp->getMember(i)) {
        if (Grp->getInsertPos() == I)
          WideningDecisions[std::make_pair(I, VF)] = std::make_pair(W, Cost);
        else
          WideningDecisions[std::make_pair(I, VF)] = std::make_pair(W, 0);
      }
    }
  }

  /// Return the cost model decision for the given instruction \p I and vector
  /// width \p VF. Return CM_Unknown if this instruction did not pass
  /// through the cost modeling.
  InstWidening getWideningDecision(Instruction *I, ElementCount VF) const {
    assert(VF.isVector() && "Expected VF to be a vector VF");
    assert(
        TheLoop->isInnermost() &&
        "cost-model should not be used for outer loops (in VPlan-native path)");

    std::pair<Instruction *, ElementCount> InstOnVF = std::make_pair(I, VF);
    auto Itr = WideningDecisions.find(InstOnVF);
    if (Itr == WideningDecisions.end())
      return CM_Unknown;
    return Itr->second.first;
  }

  /// Return the vectorization cost for the given instruction \p I and vector
  /// width \p VF.
  InstructionCost getWideningCost(Instruction *I, ElementCount VF) {
    assert(VF.isVector() && "Expected VF >=2");
    std::pair<Instruction *, ElementCount> InstOnVF = std::make_pair(I, VF);
    assert(WideningDecisions.contains(InstOnVF) &&
           "The cost is not calculated");
    return WideningDecisions[InstOnVF].second;
  }

  struct CallWideningDecision {
    InstWidening Kind;
    Function *Variant;
    Intrinsic::ID IID;
    std::optional<unsigned> MaskPos;
    InstructionCost Cost;
  };

  void setCallWideningDecision(CallInst *CI, ElementCount VF, InstWidening Kind,
                               Function *Variant, Intrinsic::ID IID,
                               std::optional<unsigned> MaskPos,
                               InstructionCost Cost) {
    assert(!VF.isScalar() && "Expected vector VF");
    CallWideningDecisions[std::make_pair(CI, VF)] = {Kind, Variant, IID,
                                                     MaskPos, Cost};
  }

  CallWideningDecision getCallWideningDecision(CallInst *CI,
                                               ElementCount VF) const {
    assert(!VF.isScalar() && "Expected vector VF");
    return CallWideningDecisions.at(std::make_pair(CI, VF));
  }

  /// Return True if instruction \p I is an optimizable truncate whose operand
  /// is an induction variable. Such a truncate will be removed by adding a new
  /// induction variable with the destination type.
  bool isOptimizableIVTruncate(Instruction *I, ElementCount VF) {
    // If the instruction is not a truncate, return false.
    auto *Trunc = dyn_cast<TruncInst>(I);
    if (!Trunc)
      return false;

    // Get the source and destination types of the truncate.
    Type *SrcTy = ToVectorTy(cast<CastInst>(I)->getSrcTy(), VF);
    Type *DestTy = ToVectorTy(cast<CastInst>(I)->getDestTy(), VF);

    // If the truncate is free for the given types, return false. Replacing a
    // free truncate with an induction variable would add an induction variable
    // update instruction to each iteration of the loop. We exclude from this
    // check the primary induction variable since it will need an update
    // instruction regardless.
    Value *Op = Trunc->getOperand(0);
    if (Op != Legal->getPrimaryInduction() && TTI.isTruncateFree(SrcTy, DestTy))
      return false;

    // If the truncated value is not an induction variable, return false.
    return Legal->isInductionPhi(Op);
  }

  /// Collects the instructions to scalarize for each predicated instruction in
  /// the loop.
  void collectInstsToScalarize(ElementCount VF);

  /// Collect Uniform and Scalar values for the given \p VF.
  /// The sets depend on CM decision for Load/Store instructions
  /// that may be vectorized as interleave, gather-scatter or scalarized.
  /// Also make a decision on what to do about call instructions in the loop
  /// at that VF -- scalarize, call a known vector routine, or call a
  /// vector intrinsic.
  void collectUniformsAndScalars(ElementCount VF) {
    // Do the analysis once.
    if (VF.isScalar() || Uniforms.contains(VF))
      return;
    setCostBasedWideningDecision(VF);
    setVectorizedCallDecision(VF);
    collectLoopUniforms(VF);
    collectLoopScalars(VF);
  }

  /// Returns true if the target machine supports masked store operation
  /// for the given \p DataType and kind of access to \p Ptr.
  bool isLegalMaskedStore(Type *DataType, Value *Ptr, Align Alignment) const {
    return Legal->isConsecutivePtr(DataType, Ptr) &&
           TTI.isLegalMaskedStore(DataType, Alignment);
  }

  /// Returns true if the target machine supports masked load operation
  /// for the given \p DataType and kind of access to \p Ptr.
  bool isLegalMaskedLoad(Type *DataType, Value *Ptr, Align Alignment) const {
    return Legal->isConsecutivePtr(DataType, Ptr) &&
           TTI.isLegalMaskedLoad(DataType, Alignment);
  }

  /// Returns true if the target machine can represent \p V as a masked gather
  /// or scatter operation.
  bool isLegalGatherOrScatter(Value *V, ElementCount VF) {
    bool LI = isa<LoadInst>(V);
    bool SI = isa<StoreInst>(V);
    if (!LI && !SI)
      return false;
    auto *Ty = getLoadStoreType(V);
    Align Align = getLoadStoreAlignment(V);
    if (VF.isVector())
      Ty = VectorType::get(Ty, VF);
    return (LI && TTI.isLegalMaskedGather(Ty, Align)) ||
           (SI && TTI.isLegalMaskedScatter(Ty, Align));
  }

  /// Returns true if the target machine supports all of the reduction
  /// variables found for the given VF.
  bool canVectorizeReductions(ElementCount VF) const {
    return (all_of(Legal->getReductionVars(), [&](auto &Reduction) -> bool {
      const RecurrenceDescriptor &RdxDesc = Reduction.second;
      return TTI.isLegalToVectorizeReduction(RdxDesc, VF);
    }));
  }

  /// Given costs for both strategies, return true if the scalar predication
  /// lowering should be used for div/rem.  This incorporates an override
  /// option so it is not simply a cost comparison.
  bool isDivRemScalarWithPredication(InstructionCost ScalarCost,
                                     InstructionCost SafeDivisorCost) const {
    switch (ForceSafeDivisor) {
    case cl::BOU_UNSET:
      return ScalarCost < SafeDivisorCost;
    case cl::BOU_TRUE:
      return false;
    case cl::BOU_FALSE:
      return true;
    };
    llvm_unreachable("impossible case value");
  }

  /// Returns true if \p I is an instruction which requires predication and
  /// for which our chosen predication strategy is scalarization (i.e. we
  /// don't have an alternate strategy such as masking available).
  /// \p VF is the vectorization factor that will be used to vectorize \p I.
  bool isScalarWithPredication(Instruction *I, ElementCount VF) const;

  /// Returns true if \p I is an instruction that needs to be predicated
  /// at runtime.  The result is independent of the predication mechanism.
  /// Superset of instructions that return true for isScalarWithPredication.
  bool isPredicatedInst(Instruction *I) const;

  /// Return the costs for our two available strategies for lowering a
  /// div/rem operation which requires speculating at least one lane.
  /// First result is for scalarization (will be invalid for scalable
  /// vectors); second is for the safe-divisor strategy.
  std::pair<InstructionCost, InstructionCost>
  getDivRemSpeculationCost(Instruction *I,
                           ElementCount VF) const;

  /// Returns true if \p I is a memory instruction with consecutive memory
  /// access that can be widened.
  bool memoryInstructionCanBeWidened(Instruction *I, ElementCount VF);

  /// Returns true if \p I is a memory instruction in an interleaved-group
  /// of memory accesses that can be vectorized with wide vector loads/stores
  /// and shuffles.
  bool interleavedAccessCanBeWidened(Instruction *I, ElementCount VF);

  /// Check if \p Instr belongs to any interleaved access group.
  bool isAccessInterleaved(Instruction *Instr) {
    return InterleaveInfo.isInterleaved(Instr);
  }

  /// Get the interleaved access group that \p Instr belongs to.
  const InterleaveGroup<Instruction> *
  getInterleavedAccessGroup(Instruction *Instr) {
    return InterleaveInfo.getInterleaveGroup(Instr);
  }

  /// Returns true if we're required to use a scalar epilogue for at least
  /// the final iteration of the original loop.
  bool requiresScalarEpilogue(bool IsVectorizing) const {
    if (!isScalarEpilogueAllowed())
      return false;
    // If we might exit from anywhere but the latch, must run the exiting
    // iteration in scalar form.
    if (TheLoop->getExitingBlock() != TheLoop->getLoopLatch())
      return true;
    return IsVectorizing && InterleaveInfo.requiresScalarEpilogue();
  }

  /// Returns true if we're required to use a scalar epilogue for at least
  /// the final iteration of the original loop for all VFs in \p Range.
  /// A scalar epilogue must either be required for all VFs in \p Range or for
  /// none.
  bool requiresScalarEpilogue(VFRange Range) const {
    auto RequiresScalarEpilogue = [this](ElementCount VF) {
      return requiresScalarEpilogue(VF.isVector());
    };
    bool IsRequired = all_of(Range, RequiresScalarEpilogue);
    assert(
        (IsRequired || none_of(Range, RequiresScalarEpilogue)) &&
        "all VFs in range must agree on whether a scalar epilogue is required");
    return IsRequired;
  }

  /// Returns true if a scalar epilogue is not allowed due to optsize or a
  /// loop hint annotation.
  bool isScalarEpilogueAllowed() const {
    return ScalarEpilogueStatus == CM_ScalarEpilogueAllowed;
  }

  /// Returns the TailFoldingStyle that is best for the current loop.
  TailFoldingStyle getTailFoldingStyle(bool IVUpdateMayOverflow = true) const {
    return IVUpdateMayOverflow ? ChosenTailFoldingStyle.first
                               : ChosenTailFoldingStyle.second;
  }

  /// Selects and saves TailFoldingStyle for 2 options - if IV update may
  /// overflow or not.
  void setTailFoldingStyles() {
    assert(ChosenTailFoldingStyle.first == TailFoldingStyle::None &&
           ChosenTailFoldingStyle.second == TailFoldingStyle::None &&
           "Tail folding must not be selected yet.");
    if (!Legal->prepareToFoldTailByMasking())
      return;

    if (ForceTailFoldingStyle.getNumOccurrences()) {
      ChosenTailFoldingStyle.first = ChosenTailFoldingStyle.second =
          ForceTailFoldingStyle;
      return;
    }

    ChosenTailFoldingStyle.first =
        TTI.getPreferredTailFoldingStyle(/*IVUpdateMayOverflow=*/true);
    ChosenTailFoldingStyle.second =
        TTI.getPreferredTailFoldingStyle(/*IVUpdateMayOverflow=*/false);
  }

  /// Returns true if all loop blocks should be masked to fold tail loop.
  bool foldTailByMasking() const {
    // TODO: check if it is possible to check for None style independent of
    // IVUpdateMayOverflow flag in getTailFoldingStyle.
    return getTailFoldingStyle() != TailFoldingStyle::None;
  }

  /// Returns true if the instructions in this block requires predication
  /// for any reason, e.g. because tail folding now requires a predicate
  /// or because the block in the original loop was predicated.
  bool blockNeedsPredicationForAnyReason(BasicBlock *BB) const {
    return foldTailByMasking() || Legal->blockNeedsPredication(BB);
  }

  /// Returns true if the Phi is part of an inloop reduction.
  bool isInLoopReduction(PHINode *Phi) const {
    return InLoopReductions.contains(Phi);
  }

  /// Estimate cost of an intrinsic call instruction CI if it were vectorized
  /// with factor VF.  Return the cost of the instruction, including
  /// scalarization overhead if it's needed.
  InstructionCost getVectorIntrinsicCost(CallInst *CI, ElementCount VF) const;

  /// Estimate cost of a call instruction CI if it were vectorized with factor
  /// VF. Return the cost of the instruction, including scalarization overhead
  /// if it's needed.
  InstructionCost getVectorCallCost(CallInst *CI, ElementCount VF) const;

  /// Invalidates decisions already taken by the cost model.
  void invalidateCostModelingDecisions() {
    WideningDecisions.clear();
    CallWideningDecisions.clear();
    Uniforms.clear();
    Scalars.clear();
  }

  /// The vectorization cost is a combination of the cost itself and a boolean
  /// indicating whether any of the contributing operations will actually
  /// operate on vector values after type legalization in the backend. If this
  /// latter value is false, then all operations will be scalarized (i.e. no
  /// vectorization has actually taken place).
  using VectorizationCostTy = std::pair<InstructionCost, bool>;

  /// Returns the expected execution cost. The unit of the cost does
  /// not matter because we use the 'cost' units to compare different
  /// vector widths. The cost that is returned is *not* normalized by
  /// the factor width. If \p Invalid is not nullptr, this function
  /// will add a pair(Instruction*, ElementCount) to \p Invalid for
  /// each instruction that has an Invalid cost for the given VF.
  VectorizationCostTy
  expectedCost(ElementCount VF,
               SmallVectorImpl<InstructionVFPair> *Invalid = nullptr);

  bool hasPredStores() const { return NumPredStores > 0; }

  /// Returns true if epilogue vectorization is considered profitable, and
  /// false otherwise.
  /// \p VF is the vectorization factor chosen for the original loop.
  bool isEpilogueVectorizationProfitable(const ElementCount VF) const;

private:
  unsigned NumPredStores = 0;

  /// \return An upper bound for the vectorization factors for both
  /// fixed and scalable vectorization, where the minimum-known number of
  /// elements is a power-of-2 larger than zero. If scalable vectorization is
  /// disabled or unsupported, then the scalable part will be equal to
  /// ElementCount::getScalable(0).
  FixedScalableVFPair computeFeasibleMaxVF(unsigned MaxTripCount,
                                           ElementCount UserVF,
                                           bool FoldTailByMasking);

  /// \return the maximized element count based on the targets vector
  /// registers and the loop trip-count, but limited to a maximum safe VF.
  /// This is a helper function of computeFeasibleMaxVF.
  ElementCount getMaximizedVFForTarget(unsigned MaxTripCount,
                                       unsigned SmallestType,
                                       unsigned WidestType,
                                       ElementCount MaxSafeVF,
                                       bool FoldTailByMasking);

  /// \return the maximum legal scalable VF, based on the safe max number
  /// of elements.
  ElementCount getMaxLegalScalableVF(unsigned MaxSafeElements);

  /// Returns the execution time cost of an instruction for a given vector
  /// width. Vector width of one means scalar.
  VectorizationCostTy getInstructionCost(Instruction *I, ElementCount VF);

  /// The cost-computation logic from getInstructionCost which provides
  /// the vector type as an output parameter.
  InstructionCost getInstructionCost(Instruction *I, ElementCount VF,
                                     Type *&VectorTy);

  /// Return the cost of instructions in an inloop reduction pattern, if I is
  /// part of that pattern.
  std::optional<InstructionCost>
  getReductionPatternCost(Instruction *I, ElementCount VF, Type *VectorTy,
                          TTI::TargetCostKind CostKind) const;

  /// Calculate vectorization cost of memory instruction \p I.
  InstructionCost getMemoryInstructionCost(Instruction *I, ElementCount VF);

  /// The cost computation for scalarized memory instruction.
  InstructionCost getMemInstScalarizationCost(Instruction *I, ElementCount VF);

  /// The cost computation for interleaving group of memory instructions.
  InstructionCost getInterleaveGroupCost(Instruction *I, ElementCount VF);

  /// The cost computation for Gather/Scatter instruction.
  InstructionCost getGatherScatterCost(Instruction *I, ElementCount VF);

  /// The cost computation for widening instruction \p I with consecutive
  /// memory access.
  InstructionCost getConsecutiveMemOpCost(Instruction *I, ElementCount VF);

  /// The cost calculation for Load/Store instruction \p I with uniform pointer -
  /// Load: scalar load + broadcast.
  /// Store: scalar store + (loop invariant value stored? 0 : extract of last
  /// element)
  InstructionCost getUniformMemOpCost(Instruction *I, ElementCount VF);

  /// Estimate the overhead of scalarizing an instruction. This is a
  /// convenience wrapper for the type-based getScalarizationOverhead API.
  InstructionCost getScalarizationOverhead(Instruction *I, ElementCount VF,
                                           TTI::TargetCostKind CostKind) const;

  /// Returns true if an artificially high cost for emulated masked memrefs
  /// should be used.
  bool useEmulatedMaskMemRefHack(Instruction *I, ElementCount VF);

  /// Map of scalar integer values to the smallest bitwidth they can be legally
  /// represented as. The vector equivalents of these values should be truncated
  /// to this type.
  MapVector<Instruction *, uint64_t> MinBWs;

  /// A type representing the costs for instructions if they were to be
  /// scalarized rather than vectorized. The entries are Instruction-Cost
  /// pairs.
  using ScalarCostsTy = DenseMap<Instruction *, InstructionCost>;

  /// A set containing all BasicBlocks that are known to present after
  /// vectorization as a predicated block.
  DenseMap<ElementCount, SmallPtrSet<BasicBlock *, 4>>
      PredicatedBBsAfterVectorization;

  /// Records whether it is allowed to have the original scalar loop execute at
  /// least once. This may be needed as a fallback loop in case runtime
  /// aliasing/dependence checks fail, or to handle the tail/remainder
  /// iterations when the trip count is unknown or doesn't divide by the VF,
  /// or as a peel-loop to handle gaps in interleave-groups.
  /// Under optsize and when the trip count is very small we don't allow any
  /// iterations to execute in the scalar loop.
  ScalarEpilogueLowering ScalarEpilogueStatus = CM_ScalarEpilogueAllowed;

  /// Control finally chosen tail folding style. The first element is used if
  /// the IV update may overflow, the second element - if it does not.
  std::pair<TailFoldingStyle, TailFoldingStyle> ChosenTailFoldingStyle =
      std::make_pair(TailFoldingStyle::None, TailFoldingStyle::None);

  /// A map holding scalar costs for different vectorization factors. The
  /// presence of a cost for an instruction in the mapping indicates that the
  /// instruction will be scalarized when vectorizing with the associated
  /// vectorization factor. The entries are VF-ScalarCostTy pairs.
  DenseMap<ElementCount, ScalarCostsTy> InstsToScalarize;

  /// Holds the instructions known to be uniform after vectorization.
  /// The data is collected per VF.
  DenseMap<ElementCount, SmallPtrSet<Instruction *, 4>> Uniforms;

  /// Holds the instructions known to be scalar after vectorization.
  /// The data is collected per VF.
  DenseMap<ElementCount, SmallPtrSet<Instruction *, 4>> Scalars;

  /// Holds the instructions (address computations) that are forced to be
  /// scalarized.
  DenseMap<ElementCount, SmallPtrSet<Instruction *, 4>> ForcedScalars;

  /// PHINodes of the reductions that should be expanded in-loop.
  SmallPtrSet<PHINode *, 4> InLoopReductions;

  /// A Map of inloop reduction operations and their immediate chain operand.
  /// FIXME: This can be removed once reductions can be costed correctly in
  /// VPlan. This was added to allow quick lookup of the inloop operations.
  DenseMap<Instruction *, Instruction *> InLoopReductionImmediateChains;

  /// Returns the expected difference in cost from scalarizing the expression
  /// feeding a predicated instruction \p PredInst. The instructions to
  /// scalarize and their scalar costs are collected in \p ScalarCosts. A
  /// non-negative return value implies the expression will be scalarized.
  /// Currently, only single-use chains are considered for scalarization.
  InstructionCost computePredInstDiscount(Instruction *PredInst,
                                          ScalarCostsTy &ScalarCosts,
                                          ElementCount VF);

  /// Collect the instructions that are uniform after vectorization. An
  /// instruction is uniform if we represent it with a single scalar value in
  /// the vectorized loop corresponding to each vector iteration. Examples of
  /// uniform instructions include pointer operands of consecutive or
  /// interleaved memory accesses. Note that although uniformity implies an
  /// instruction will be scalar, the reverse is not true. In general, a
  /// scalarized instruction will be represented by VF scalar values in the
  /// vectorized loop, each corresponding to an iteration of the original
  /// scalar loop.
  void collectLoopUniforms(ElementCount VF);

  /// Collect the instructions that are scalar after vectorization. An
  /// instruction is scalar if it is known to be uniform or will be scalarized
  /// during vectorization. collectLoopScalars should only add non-uniform nodes
  /// to the list if they are used by a load/store instruction that is marked as
  /// CM_Scalarize. Non-uniform scalarized instructions will be represented by
  /// VF values in the vectorized loop, each corresponding to an iteration of
  /// the original scalar loop.
  void collectLoopScalars(ElementCount VF);

  /// Keeps cost model vectorization decision and cost for instructions.
  /// Right now it is used for memory instructions only.
  using DecisionList = DenseMap<std::pair<Instruction *, ElementCount>,
                                std::pair<InstWidening, InstructionCost>>;

  DecisionList WideningDecisions;

  using CallDecisionList =
      DenseMap<std::pair<CallInst *, ElementCount>, CallWideningDecision>;

  CallDecisionList CallWideningDecisions;

  /// Returns true if \p V is expected to be vectorized and it needs to be
  /// extracted.
  bool needsExtract(Value *V, ElementCount VF) const {
    Instruction *I = dyn_cast<Instruction>(V);
    if (VF.isScalar() || !I || !TheLoop->contains(I) ||
        TheLoop->isLoopInvariant(I))
      return false;

    // Assume we can vectorize V (and hence we need extraction) if the
    // scalars are not computed yet. This can happen, because it is called
    // via getScalarizationOverhead from setCostBasedWideningDecision, before
    // the scalars are collected. That should be a safe assumption in most
    // cases, because we check if the operands have vectorizable types
    // beforehand in LoopVectorizationLegality.
    return !Scalars.contains(VF) || !isScalarAfterVectorization(I, VF);
  };

  /// Returns a range containing only operands needing to be extracted.
  SmallVector<Value *, 4> filterExtractingOperands(Instruction::op_range Ops,
                                                   ElementCount VF) const {
    return SmallVector<Value *, 4>(make_filter_range(
        Ops, [this, VF](Value *V) { return this->needsExtract(V, VF); }));
  }

public:
  /// The loop that we evaluate.
  Loop *TheLoop;

  /// Predicated scalar evolution analysis.
  PredicatedScalarEvolution &PSE;

  /// Loop Info analysis.
  LoopInfo *LI;

  /// Vectorization legality.
  LoopVectorizationLegality *Legal;

  /// Vector target information.
  const TargetTransformInfo &TTI;

  /// Target Library Info.
  const TargetLibraryInfo *TLI;

  /// Demanded bits analysis.
  DemandedBits *DB;

  /// Assumption cache.
  AssumptionCache *AC;

  /// Interface to emit optimization remarks.
  OptimizationRemarkEmitter *ORE;

  const Function *TheFunction;

  /// Loop Vectorize Hint.
  const LoopVectorizeHints *Hints;

  /// The interleave access information contains groups of interleaved accesses
  /// with the same stride and close to each other.
  InterleavedAccessInfo &InterleaveInfo;

  /// Values to ignore in the cost model.
  SmallPtrSet<const Value *, 16> ValuesToIgnore;

  /// Values to ignore in the cost model when VF > 1.
  SmallPtrSet<const Value *, 16> VecValuesToIgnore;

  /// All element types found in the loop.
  SmallPtrSet<Type *, 16> ElementTypesInLoop;
};
} // end namespace llvm

namespace {
/// Helper struct to manage generating runtime checks for vectorization.
///
/// The runtime checks are created up-front in temporary blocks to allow better
/// estimating the cost and un-linked from the existing IR. After deciding to
/// vectorize, the checks are moved back. If deciding not to vectorize, the
/// temporary blocks are completely removed.
class GeneratedRTChecks {
  /// Basic block which contains the generated SCEV checks, if any.
  BasicBlock *SCEVCheckBlock = nullptr;

  /// The value representing the result of the generated SCEV checks. If it is
  /// nullptr, either no SCEV checks have been generated or they have been used.
  Value *SCEVCheckCond = nullptr;

  /// Basic block which contains the generated memory runtime checks, if any.
  BasicBlock *MemCheckBlock = nullptr;

  /// The value representing the result of the generated memory runtime checks.
  /// If it is nullptr, either no memory runtime checks have been generated or
  /// they have been used.
  Value *MemRuntimeCheckCond = nullptr;

  DominatorTree *DT;
  LoopInfo *LI;
  TargetTransformInfo *TTI;

  SCEVExpander SCEVExp;
  SCEVExpander MemCheckExp;

  bool CostTooHigh = false;
  const bool AddBranchWeights;

  Loop *OuterLoop = nullptr;

public:
  GeneratedRTChecks(ScalarEvolution &SE, DominatorTree *DT, LoopInfo *LI,
                    TargetTransformInfo *TTI, const DataLayout &DL,
                    bool AddBranchWeights)
      : DT(DT), LI(LI), TTI(TTI), SCEVExp(SE, DL, "scev.check"),
        MemCheckExp(SE, DL, "scev.check"), AddBranchWeights(AddBranchWeights) {}

  /// Generate runtime checks in SCEVCheckBlock and MemCheckBlock, so we can
  /// accurately estimate the cost of the runtime checks. The blocks are
  /// un-linked from the IR and is added back during vector code generation. If
  /// there is no vector code generation, the check blocks are removed
  /// completely.
  void Create(Loop *L, const LoopAccessInfo &LAI,
              const SCEVPredicate &UnionPred, ElementCount VF, unsigned IC) {

    // Hard cutoff to limit compile-time increase in case a very large number of
    // runtime checks needs to be generated.
    // TODO: Skip cutoff if the loop is guaranteed to execute, e.g. due to
    // profile info.
    CostTooHigh =
        LAI.getNumRuntimePointerChecks() > VectorizeMemoryCheckThreshold;
    if (CostTooHigh)
      return;

    BasicBlock *LoopHeader = L->getHeader();
    BasicBlock *Preheader = L->getLoopPreheader();

    // Use SplitBlock to create blocks for SCEV & memory runtime checks to
    // ensure the blocks are properly added to LoopInfo & DominatorTree. Those
    // may be used by SCEVExpander. The blocks will be un-linked from their
    // predecessors and removed from LI & DT at the end of the function.
    if (!UnionPred.isAlwaysTrue()) {
      SCEVCheckBlock = SplitBlock(Preheader, Preheader->getTerminator(), DT, LI,
                                  nullptr, "vector.scevcheck");

      SCEVCheckCond = SCEVExp.expandCodeForPredicate(
          &UnionPred, SCEVCheckBlock->getTerminator());
    }

    const auto &RtPtrChecking = *LAI.getRuntimePointerChecking();
    if (RtPtrChecking.Need) {
      auto *Pred = SCEVCheckBlock ? SCEVCheckBlock : Preheader;
      MemCheckBlock = SplitBlock(Pred, Pred->getTerminator(), DT, LI, nullptr,
                                 "vector.memcheck");

      auto DiffChecks = RtPtrChecking.getDiffChecks();
      if (DiffChecks) {
        Value *RuntimeVF = nullptr;
        MemRuntimeCheckCond = addDiffRuntimeChecks(
            MemCheckBlock->getTerminator(), *DiffChecks, MemCheckExp,
            [VF, &RuntimeVF](IRBuilderBase &B, unsigned Bits) {
              if (!RuntimeVF)
                RuntimeVF = getRuntimeVF(B, B.getIntNTy(Bits), VF);
              return RuntimeVF;
            },
            IC);
      } else {
        MemRuntimeCheckCond = addRuntimeChecks(
            MemCheckBlock->getTerminator(), L, RtPtrChecking.getChecks(),
            MemCheckExp, VectorizerParams::HoistRuntimeChecks);
      }
      assert(MemRuntimeCheckCond &&
             "no RT checks generated although RtPtrChecking "
             "claimed checks are required");
    }

    if (!MemCheckBlock && !SCEVCheckBlock)
      return;

    // Unhook the temporary block with the checks, update various places
    // accordingly.
    if (SCEVCheckBlock)
      SCEVCheckBlock->replaceAllUsesWith(Preheader);
    if (MemCheckBlock)
      MemCheckBlock->replaceAllUsesWith(Preheader);

    if (SCEVCheckBlock) {
      SCEVCheckBlock->getTerminator()->moveBefore(Preheader->getTerminator());
      new UnreachableInst(Preheader->getContext(), SCEVCheckBlock);
      Preheader->getTerminator()->eraseFromParent();
    }
    if (MemCheckBlock) {
      MemCheckBlock->getTerminator()->moveBefore(Preheader->getTerminator());
      new UnreachableInst(Preheader->getContext(), MemCheckBlock);
      Preheader->getTerminator()->eraseFromParent();
    }

    DT->changeImmediateDominator(LoopHeader, Preheader);
    if (MemCheckBlock) {
      DT->eraseNode(MemCheckBlock);
      LI->removeBlock(MemCheckBlock);
    }
    if (SCEVCheckBlock) {
      DT->eraseNode(SCEVCheckBlock);
      LI->removeBlock(SCEVCheckBlock);
    }

    // Outer loop is used as part of the later cost calculations.
    OuterLoop = L->getParentLoop();
  }

  InstructionCost getCost() {
    if (SCEVCheckBlock || MemCheckBlock)
      LLVM_DEBUG(dbgs() << "Calculating cost of runtime checks:\n");

    if (CostTooHigh) {
      InstructionCost Cost;
      Cost.setInvalid();
      LLVM_DEBUG(dbgs() << "  number of checks exceeded threshold\n");
      return Cost;
    }

    InstructionCost RTCheckCost = 0;
    if (SCEVCheckBlock)
      for (Instruction &I : *SCEVCheckBlock) {
        if (SCEVCheckBlock->getTerminator() == &I)
          continue;
        InstructionCost C =
            TTI->getInstructionCost(&I, TTI::TCK_RecipThroughput);
        LLVM_DEBUG(dbgs() << "  " << C << "  for " << I << "\n");
        RTCheckCost += C;
      }
    if (MemCheckBlock) {
      InstructionCost MemCheckCost = 0;
      for (Instruction &I : *MemCheckBlock) {
        if (MemCheckBlock->getTerminator() == &I)
          continue;
        InstructionCost C =
            TTI->getInstructionCost(&I, TTI::TCK_RecipThroughput);
        LLVM_DEBUG(dbgs() << "  " << C << "  for " << I << "\n");
        MemCheckCost += C;
      }

      // If the runtime memory checks are being created inside an outer loop
      // we should find out if these checks are outer loop invariant. If so,
      // the checks will likely be hoisted out and so the effective cost will
      // reduce according to the outer loop trip count.
      if (OuterLoop) {
        ScalarEvolution *SE = MemCheckExp.getSE();
        // TODO: If profitable, we could refine this further by analysing every
        // individual memory check, since there could be a mixture of loop
        // variant and invariant checks that mean the final condition is
        // variant.
        const SCEV *Cond = SE->getSCEV(MemRuntimeCheckCond);
        if (SE->isLoopInvariant(Cond, OuterLoop)) {
          // It seems reasonable to assume that we can reduce the effective
          // cost of the checks even when we know nothing about the trip
          // count. Assume that the outer loop executes at least twice.
          unsigned BestTripCount = 2;

          // If exact trip count is known use that.
          if (unsigned SmallTC = SE->getSmallConstantTripCount(OuterLoop))
            BestTripCount = SmallTC;
          else if (LoopVectorizeWithBlockFrequency) {
            // Else use profile data if available.
            if (auto EstimatedTC = getLoopEstimatedTripCount(OuterLoop))
              BestTripCount = *EstimatedTC;
          }

          BestTripCount = std::max(BestTripCount, 1U);
          InstructionCost NewMemCheckCost = MemCheckCost / BestTripCount;

          // Let's ensure the cost is always at least 1.
          NewMemCheckCost = std::max(*NewMemCheckCost.getValue(),
                                     (InstructionCost::CostType)1);

          if (BestTripCount > 1)
            LLVM_DEBUG(dbgs()
                       << "We expect runtime memory checks to be hoisted "
                       << "out of the outer loop. Cost reduced from "
                       << MemCheckCost << " to " << NewMemCheckCost << '\n');

          MemCheckCost = NewMemCheckCost;
        }
      }

      RTCheckCost += MemCheckCost;
    }

    if (SCEVCheckBlock || MemCheckBlock)
      LLVM_DEBUG(dbgs() << "Total cost of runtime checks: " << RTCheckCost
                        << "\n");

    return RTCheckCost;
  }

  /// Remove the created SCEV & memory runtime check blocks & instructions, if
  /// unused.
  ~GeneratedRTChecks() {
    SCEVExpanderCleaner SCEVCleaner(SCEVExp);
    SCEVExpanderCleaner MemCheckCleaner(MemCheckExp);
    if (!SCEVCheckCond)
      SCEVCleaner.markResultUsed();

    if (!MemRuntimeCheckCond)
      MemCheckCleaner.markResultUsed();

    if (MemRuntimeCheckCond) {
      auto &SE = *MemCheckExp.getSE();
      // Memory runtime check generation creates compares that use expanded
      // values. Remove them before running the SCEVExpanderCleaners.
      for (auto &I : make_early_inc_range(reverse(*MemCheckBlock))) {
        if (MemCheckExp.isInsertedInstruction(&I))
          continue;
        SE.forgetValue(&I);
        I.eraseFromParent();
      }
    }
    MemCheckCleaner.cleanup();
    SCEVCleaner.cleanup();

    if (SCEVCheckCond)
      SCEVCheckBlock->eraseFromParent();
    if (MemRuntimeCheckCond)
      MemCheckBlock->eraseFromParent();
  }

  /// Adds the generated SCEVCheckBlock before \p LoopVectorPreHeader and
  /// adjusts the branches to branch to the vector preheader or \p Bypass,
  /// depending on the generated condition.
  BasicBlock *emitSCEVChecks(BasicBlock *Bypass,
                             BasicBlock *LoopVectorPreHeader,
                             BasicBlock *LoopExitBlock) {
    if (!SCEVCheckCond)
      return nullptr;

    Value *Cond = SCEVCheckCond;
    // Mark the check as used, to prevent it from being removed during cleanup.
    SCEVCheckCond = nullptr;
    if (auto *C = dyn_cast<ConstantInt>(Cond))
      if (C->isZero())
        return nullptr;

    auto *Pred = LoopVectorPreHeader->getSinglePredecessor();

    BranchInst::Create(LoopVectorPreHeader, SCEVCheckBlock);
    // Create new preheader for vector loop.
    if (OuterLoop)
      OuterLoop->addBasicBlockToLoop(SCEVCheckBlock, *LI);

    SCEVCheckBlock->getTerminator()->eraseFromParent();
    SCEVCheckBlock->moveBefore(LoopVectorPreHeader);
    Pred->getTerminator()->replaceSuccessorWith(LoopVectorPreHeader,
                                                SCEVCheckBlock);

    DT->addNewBlock(SCEVCheckBlock, Pred);
    DT->changeImmediateDominator(LoopVectorPreHeader, SCEVCheckBlock);

    BranchInst &BI = *BranchInst::Create(Bypass, LoopVectorPreHeader, Cond);
    if (AddBranchWeights)
      setBranchWeights(BI, SCEVCheckBypassWeights);
    ReplaceInstWithInst(SCEVCheckBlock->getTerminator(), &BI);
    return SCEVCheckBlock;
  }

  /// Adds the generated MemCheckBlock before \p LoopVectorPreHeader and adjusts
  /// the branches to branch to the vector preheader or \p Bypass, depending on
  /// the generated condition.
  BasicBlock *emitMemRuntimeChecks(BasicBlock *Bypass,
                                   BasicBlock *LoopVectorPreHeader) {
    // Check if we generated code that checks in runtime if arrays overlap.
    if (!MemRuntimeCheckCond)
      return nullptr;

    auto *Pred = LoopVectorPreHeader->getSinglePredecessor();
    Pred->getTerminator()->replaceSuccessorWith(LoopVectorPreHeader,
                                                MemCheckBlock);

    DT->addNewBlock(MemCheckBlock, Pred);
    DT->changeImmediateDominator(LoopVectorPreHeader, MemCheckBlock);
    MemCheckBlock->moveBefore(LoopVectorPreHeader);

    if (OuterLoop)
      OuterLoop->addBasicBlockToLoop(MemCheckBlock, *LI);

    BranchInst &BI =
        *BranchInst::Create(Bypass, LoopVectorPreHeader, MemRuntimeCheckCond);
    if (AddBranchWeights) {
      setBranchWeights(BI, MemCheckBypassWeights);
    }
    ReplaceInstWithInst(MemCheckBlock->getTerminator(), &BI);
    MemCheckBlock->getTerminator()->setDebugLoc(
        Pred->getTerminator()->getDebugLoc());

    // Mark the check as used, to prevent it from being removed during cleanup.
    MemRuntimeCheckCond = nullptr;
    return MemCheckBlock;
  }
};
} // namespace

static bool useActiveLaneMask(TailFoldingStyle Style) {
  return Style == TailFoldingStyle::Data ||
         Style == TailFoldingStyle::DataAndControlFlow ||
         Style == TailFoldingStyle::DataAndControlFlowWithoutRuntimeCheck;
}

static bool useActiveLaneMaskForControlFlow(TailFoldingStyle Style) {
  return Style == TailFoldingStyle::DataAndControlFlow ||
         Style == TailFoldingStyle::DataAndControlFlowWithoutRuntimeCheck;
}

// Return true if \p OuterLp is an outer loop annotated with hints for explicit
// vectorization. The loop needs to be annotated with #pragma omp simd
// simdlen(#) or #pragma clang vectorize(enable) vectorize_width(#). If the
// vector length information is not provided, vectorization is not considered
// explicit. Interleave hints are not allowed either. These limitations will be
// relaxed in the future.
// Please, note that we are currently forced to abuse the pragma 'clang
// vectorize' semantics. This pragma provides *auto-vectorization hints*
// (i.e., LV must check that vectorization is legal) whereas pragma 'omp simd'
// provides *explicit vectorization hints* (LV can bypass legal checks and
// assume that vectorization is legal). However, both hints are implemented
// using the same metadata (llvm.loop.vectorize, processed by
// LoopVectorizeHints). This will be fixed in the future when the native IR
// representation for pragma 'omp simd' is introduced.
static bool isExplicitVecOuterLoop(Loop *OuterLp,
                                   OptimizationRemarkEmitter *ORE) {
  assert(!OuterLp->isInnermost() && "This is not an outer loop");
  LoopVectorizeHints Hints(OuterLp, true /*DisableInterleaving*/, *ORE);

  // Only outer loops with an explicit vectorization hint are supported.
  // Unannotated outer loops are ignored.
  if (Hints.getForce() == LoopVectorizeHints::FK_Undefined)
    return false;

  Function *Fn = OuterLp->getHeader()->getParent();
  if (!Hints.allowVectorization(Fn, OuterLp,
                                true /*VectorizeOnlyWhenForced*/)) {
    LLVM_DEBUG(dbgs() << "LV: Loop hints prevent outer loop vectorization.\n");
    return false;
  }

  if (Hints.getInterleave() > 1) {
    // TODO: Interleave support is future work.
    LLVM_DEBUG(dbgs() << "LV: Not vectorizing: Interleave is not supported for "
                         "outer loops.\n");
    Hints.emitRemarkWithHints();
    return false;
  }

  return true;
}

static void collectSupportedLoops(Loop &L, LoopInfo *LI,
                                  OptimizationRemarkEmitter *ORE,
                                  SmallVectorImpl<Loop *> &V) {
  // Collect inner loops and outer loops without irreducible control flow. For
  // now, only collect outer loops that have explicit vectorization hints. If we
  // are stress testing the VPlan H-CFG construction, we collect the outermost
  // loop of every loop nest.
  if (L.isInnermost() || VPlanBuildStressTest ||
      (EnableVPlanNativePath && isExplicitVecOuterLoop(&L, ORE))) {
    LoopBlocksRPO RPOT(&L);
    RPOT.perform(LI);
    if (!containsIrreducibleCFG<const BasicBlock *>(RPOT, *LI)) {
      V.push_back(&L);
      // TODO: Collect inner loops inside marked outer loops in case
      // vectorization fails for the outer loop. Do not invoke
      // 'containsIrreducibleCFG' again for inner loops when the outer loop is
      // already known to be reducible. We can use an inherited attribute for
      // that.
      return;
    }
  }
  for (Loop *InnerL : L)
    collectSupportedLoops(*InnerL, LI, ORE, V);
}

//===----------------------------------------------------------------------===//
// Implementation of LoopVectorizationLegality, InnerLoopVectorizer and
// LoopVectorizationCostModel and LoopVectorizationPlanner.
//===----------------------------------------------------------------------===//

/// Compute the transformed value of Index at offset StartValue using step
/// StepValue.
/// For integer induction, returns StartValue + Index * StepValue.
/// For pointer induction, returns StartValue[Index * StepValue].
/// FIXME: The newly created binary instructions should contain nsw/nuw
/// flags, which can be found from the original scalar operations.
static Value *
emitTransformedIndex(IRBuilderBase &B, Value *Index, Value *StartValue,
                     Value *Step,
                     InductionDescriptor::InductionKind InductionKind,
                     const BinaryOperator *InductionBinOp) {
  Type *StepTy = Step->getType();
  Value *CastedIndex = StepTy->isIntegerTy()
                           ? B.CreateSExtOrTrunc(Index, StepTy)
                           : B.CreateCast(Instruction::SIToFP, Index, StepTy);
  if (CastedIndex != Index) {
    CastedIndex->setName(CastedIndex->getName() + ".cast");
    Index = CastedIndex;
  }

  // Note: the IR at this point is broken. We cannot use SE to create any new
  // SCEV and then expand it, hoping that SCEV's simplification will give us
  // a more optimal code. Unfortunately, attempt of doing so on invalid IR may
  // lead to various SCEV crashes. So all we can do is to use builder and rely
  // on InstCombine for future simplifications. Here we handle some trivial
  // cases only.
  auto CreateAdd = [&B](Value *X, Value *Y) {
    assert(X->getType() == Y->getType() && "Types don't match!");
    if (auto *CX = dyn_cast<ConstantInt>(X))
      if (CX->isZero())
        return Y;
    if (auto *CY = dyn_cast<ConstantInt>(Y))
      if (CY->isZero())
        return X;
    return B.CreateAdd(X, Y);
  };

  // We allow X to be a vector type, in which case Y will potentially be
  // splatted into a vector with the same element count.
  auto CreateMul = [&B](Value *X, Value *Y) {
    assert(X->getType()->getScalarType() == Y->getType() &&
           "Types don't match!");
    if (auto *CX = dyn_cast<ConstantInt>(X))
      if (CX->isOne())
        return Y;
    if (auto *CY = dyn_cast<ConstantInt>(Y))
      if (CY->isOne())
        return X;
    VectorType *XVTy = dyn_cast<VectorType>(X->getType());
    if (XVTy && !isa<VectorType>(Y->getType()))
      Y = B.CreateVectorSplat(XVTy->getElementCount(), Y);
    return B.CreateMul(X, Y);
  };

  switch (InductionKind) {
  case InductionDescriptor::IK_IntInduction: {
    assert(!isa<VectorType>(Index->getType()) &&
           "Vector indices not supported for integer inductions yet");
    assert(Index->getType() == StartValue->getType() &&
           "Index type does not match StartValue type");
    if (isa<ConstantInt>(Step) && cast<ConstantInt>(Step)->isMinusOne())
      return B.CreateSub(StartValue, Index);
    auto *Offset = CreateMul(Index, Step);
    return CreateAdd(StartValue, Offset);
  }
  case InductionDescriptor::IK_PtrInduction:
    return B.CreatePtrAdd(StartValue, CreateMul(Index, Step));
  case InductionDescriptor::IK_FpInduction: {
    assert(!isa<VectorType>(Index->getType()) &&
           "Vector indices not supported for FP inductions yet");
    assert(Step->getType()->isFloatingPointTy() && "Expected FP Step value");
    assert(InductionBinOp &&
           (InductionBinOp->getOpcode() == Instruction::FAdd ||
            InductionBinOp->getOpcode() == Instruction::FSub) &&
           "Original bin op should be defined for FP induction");

    Value *MulExp = B.CreateFMul(Step, Index);
    return B.CreateBinOp(InductionBinOp->getOpcode(), StartValue, MulExp,
                         "induction");
  }
  case InductionDescriptor::IK_NoInduction:
    return nullptr;
  }
  llvm_unreachable("invalid enum");
}

std::optional<unsigned> getMaxVScale(const Function &F,
                                     const TargetTransformInfo &TTI) {
  if (std::optional<unsigned> MaxVScale = TTI.getMaxVScale())
    return MaxVScale;

  if (F.hasFnAttribute(Attribute::VScaleRange))
    return F.getFnAttribute(Attribute::VScaleRange).getVScaleRangeMax();

  return std::nullopt;
}

/// For the given VF and UF and maximum trip count computed for the loop, return
/// whether the induction variable might overflow in the vectorized loop. If not,
/// then we know a runtime overflow check always evaluates to false and can be
/// removed.
static bool isIndvarOverflowCheckKnownFalse(
    const LoopVectorizationCostModel *Cost,
    ElementCount VF, std::optional<unsigned> UF = std::nullopt) {
  // Always be conservative if we don't know the exact unroll factor.
  unsigned MaxUF = UF ? *UF : Cost->TTI.getMaxInterleaveFactor(VF);

  Type *IdxTy = Cost->Legal->getWidestInductionType();
  APInt MaxUIntTripCount = cast<IntegerType>(IdxTy)->getMask();

  // We know the runtime overflow check is known false iff the (max) trip-count
  // is known and (max) trip-count + (VF * UF) does not overflow in the type of
  // the vector loop induction variable.
  if (unsigned TC =
          Cost->PSE.getSE()->getSmallConstantMaxTripCount(Cost->TheLoop)) {
    uint64_t MaxVF = VF.getKnownMinValue();
    if (VF.isScalable()) {
      std::optional<unsigned> MaxVScale =
          getMaxVScale(*Cost->TheFunction, Cost->TTI);
      if (!MaxVScale)
        return false;
      MaxVF *= *MaxVScale;
    }

    return (MaxUIntTripCount - TC).ugt(MaxVF * MaxUF);
  }

  return false;
}

// Return whether we allow using masked interleave-groups (for dealing with
// strided loads/stores that reside in predicated blocks, or for dealing
// with gaps).
static bool useMaskedInterleavedAccesses(const TargetTransformInfo &TTI) {
  // If an override option has been passed in for interleaved accesses, use it.
  if (EnableMaskedInterleavedMemAccesses.getNumOccurrences() > 0)
    return EnableMaskedInterleavedMemAccesses;

  return TTI.enableMaskedInterleavedAccessVectorization();
}

// Try to vectorize the interleave group that \p Instr belongs to.
//
// E.g. Translate following interleaved load group (factor = 3):
//   for (i = 0; i < N; i+=3) {
//     R = Pic[i];             // Member of index 0
//     G = Pic[i+1];           // Member of index 1
//     B = Pic[i+2];           // Member of index 2
//     ... // do something to R, G, B
//   }
// To:
//   %wide.vec = load <12 x i32>                       ; Read 4 tuples of R,G,B
//   %R.vec = shuffle %wide.vec, poison, <0, 3, 6, 9>   ; R elements
//   %G.vec = shuffle %wide.vec, poison, <1, 4, 7, 10>  ; G elements
//   %B.vec = shuffle %wide.vec, poison, <2, 5, 8, 11>  ; B elements
//
// Or translate following interleaved store group (factor = 3):
//   for (i = 0; i < N; i+=3) {
//     ... do something to R, G, B
//     Pic[i]   = R;           // Member of index 0
//     Pic[i+1] = G;           // Member of index 1
//     Pic[i+2] = B;           // Member of index 2
//   }
// To:
//   %R_G.vec = shuffle %R.vec, %G.vec, <0, 1, 2, ..., 7>
//   %B_U.vec = shuffle %B.vec, poison, <0, 1, 2, 3, u, u, u, u>
//   %interleaved.vec = shuffle %R_G.vec, %B_U.vec,
//        <0, 4, 8, 1, 5, 9, 2, 6, 10, 3, 7, 11>    ; Interleave R,G,B elements
//   store <12 x i32> %interleaved.vec              ; Write 4 tuples of R,G,B
void InnerLoopVectorizer::vectorizeInterleaveGroup(
    const InterleaveGroup<Instruction> *Group, ArrayRef<VPValue *> VPDefs,
    VPTransformState &State, VPValue *Addr, ArrayRef<VPValue *> StoredValues,
    VPValue *BlockInMask, bool NeedsMaskForGaps) {
  Instruction *Instr = Group->getInsertPos();
  const DataLayout &DL = Instr->getModule()->getDataLayout();

  // Prepare for the vector type of the interleaved load/store.
  Type *ScalarTy = getLoadStoreType(Instr);
  unsigned InterleaveFactor = Group->getFactor();
  auto *VecTy = VectorType::get(ScalarTy, VF * InterleaveFactor);

  // Prepare for the new pointers.
  SmallVector<Value *, 2> AddrParts;
  unsigned Index = Group->getIndex(Instr);

  // TODO: extend the masked interleaved-group support to reversed access.
  assert((!BlockInMask || !Group->isReverse()) &&
         "Reversed masked interleave-group not supported.");

  Value *Idx;
  // If the group is reverse, adjust the index to refer to the last vector lane
  // instead of the first. We adjust the index from the first vector lane,
  // rather than directly getting the pointer for lane VF - 1, because the
  // pointer operand of the interleaved access is supposed to be uniform. For
  // uniform instructions, we're only required to generate a value for the
  // first vector lane in each unroll iteration.
  if (Group->isReverse()) {
    Value *RuntimeVF = getRuntimeVF(Builder, Builder.getInt32Ty(), VF);
    Idx = Builder.CreateSub(RuntimeVF, Builder.getInt32(1));
    Idx = Builder.CreateMul(Idx, Builder.getInt32(Group->getFactor()));
    Idx = Builder.CreateAdd(Idx, Builder.getInt32(Index));
    Idx = Builder.CreateNeg(Idx);
  } else
    Idx = Builder.getInt32(-Index);

  for (unsigned Part = 0; Part < UF; Part++) {
    Value *AddrPart = State.get(Addr, VPIteration(Part, 0));
    if (auto *I = dyn_cast<Instruction>(AddrPart))
      State.setDebugLocFrom(I->getDebugLoc());

    // Notice current instruction could be any index. Need to adjust the address
    // to the member of index 0.
    //
    // E.g.  a = A[i+1];     // Member of index 1 (Current instruction)
    //       b = A[i];       // Member of index 0
    // Current pointer is pointed to A[i+1], adjust it to A[i].
    //
    // E.g.  A[i+1] = a;     // Member of index 1
    //       A[i]   = b;     // Member of index 0
    //       A[i+2] = c;     // Member of index 2 (Current instruction)
    // Current pointer is pointed to A[i+2], adjust it to A[i].

    bool InBounds = false;
    if (auto *gep = dyn_cast<GetElementPtrInst>(AddrPart->stripPointerCasts()))
      InBounds = gep->isInBounds();
    AddrPart = Builder.CreateGEP(ScalarTy, AddrPart, Idx, "", InBounds);
    AddrParts.push_back(AddrPart);
  }

  State.setDebugLocFrom(Instr->getDebugLoc());
  Value *PoisonVec = PoisonValue::get(VecTy);

  auto CreateGroupMask = [this, &BlockInMask, &State, &InterleaveFactor](
                             unsigned Part, Value *MaskForGaps) -> Value * {
    if (VF.isScalable()) {
      assert(!MaskForGaps && "Interleaved groups with gaps are not supported.");
      assert(InterleaveFactor == 2 &&
             "Unsupported deinterleave factor for scalable vectors");
      auto *BlockInMaskPart = State.get(BlockInMask, Part);
      SmallVector<Value *, 2> Ops = {BlockInMaskPart, BlockInMaskPart};
      auto *MaskTy =
          VectorType::get(Builder.getInt1Ty(), VF.getKnownMinValue() * 2, true);
      return Builder.CreateIntrinsic(
          MaskTy, Intrinsic::experimental_vector_interleave2, Ops,
          /*FMFSource=*/nullptr, "interleaved.mask");
    }

    if (!BlockInMask)
      return MaskForGaps;

    Value *BlockInMaskPart = State.get(BlockInMask, Part);
    Value *ShuffledMask = Builder.CreateShuffleVector(
        BlockInMaskPart,
        createReplicatedMask(InterleaveFactor, VF.getKnownMinValue()),
        "interleaved.mask");
    return MaskForGaps ? Builder.CreateBinOp(Instruction::And, ShuffledMask,
                                             MaskForGaps)
                       : ShuffledMask;
  };

  // Vectorize the interleaved load group.
  if (isa<LoadInst>(Instr)) {
    Value *MaskForGaps = nullptr;
    if (NeedsMaskForGaps) {
      MaskForGaps =
          createBitMaskForGaps(Builder, VF.getKnownMinValue(), *Group);
      assert(MaskForGaps && "Mask for Gaps is required but it is null");
    }

    // For each unroll part, create a wide load for the group.
    SmallVector<Value *, 2> NewLoads;
    for (unsigned Part = 0; Part < UF; Part++) {
      Instruction *NewLoad;
      if (BlockInMask || MaskForGaps) {
        assert(useMaskedInterleavedAccesses(*TTI) &&
               "masked interleaved groups are not allowed.");
        Value *GroupMask = CreateGroupMask(Part, MaskForGaps);
        NewLoad =
            Builder.CreateMaskedLoad(VecTy, AddrParts[Part], Group->getAlign(),
                                     GroupMask, PoisonVec, "wide.masked.vec");
      }
      else
        NewLoad = Builder.CreateAlignedLoad(VecTy, AddrParts[Part],
                                            Group->getAlign(), "wide.vec");
      Group->addMetadata(NewLoad);
      NewLoads.push_back(NewLoad);
    }

    if (VecTy->isScalableTy()) {
      assert(InterleaveFactor == 2 &&
             "Unsupported deinterleave factor for scalable vectors");

      for (unsigned Part = 0; Part < UF; ++Part) {
        // Scalable vectors cannot use arbitrary shufflevectors (only splats),
        // so must use intrinsics to deinterleave.
        Value *DI = Builder.CreateIntrinsic(
            Intrinsic::experimental_vector_deinterleave2, VecTy, NewLoads[Part],
            /*FMFSource=*/nullptr, "strided.vec");
        unsigned J = 0;
        for (unsigned I = 0; I < InterleaveFactor; ++I) {
          Instruction *Member = Group->getMember(I);

          if (!Member)
            continue;

          Value *StridedVec = Builder.CreateExtractValue(DI, I);
          // If this member has different type, cast the result type.
          if (Member->getType() != ScalarTy) {
            VectorType *OtherVTy = VectorType::get(Member->getType(), VF);
            StridedVec = createBitOrPointerCast(StridedVec, OtherVTy, DL);
          }

          if (Group->isReverse())
            StridedVec = Builder.CreateVectorReverse(StridedVec, "reverse");

          State.set(VPDefs[J], StridedVec, Part);
          ++J;
        }
      }

      return;
    }

    // For each member in the group, shuffle out the appropriate data from the
    // wide loads.
    unsigned J = 0;
    for (unsigned I = 0; I < InterleaveFactor; ++I) {
      Instruction *Member = Group->getMember(I);

      // Skip the gaps in the group.
      if (!Member)
        continue;

      auto StrideMask =
          createStrideMask(I, InterleaveFactor, VF.getKnownMinValue());
      for (unsigned Part = 0; Part < UF; Part++) {
        Value *StridedVec = Builder.CreateShuffleVector(
            NewLoads[Part], StrideMask, "strided.vec");

        // If this member has different type, cast the result type.
        if (Member->getType() != ScalarTy) {
          assert(!VF.isScalable() && "VF is assumed to be non scalable.");
          VectorType *OtherVTy = VectorType::get(Member->getType(), VF);
          StridedVec = createBitOrPointerCast(StridedVec, OtherVTy, DL);
        }

        if (Group->isReverse())
          StridedVec = Builder.CreateVectorReverse(StridedVec, "reverse");

        State.set(VPDefs[J], StridedVec, Part);
      }
      ++J;
    }
    return;
  }

  // The sub vector type for current instruction.
  auto *SubVT = VectorType::get(ScalarTy, VF);

  // Vectorize the interleaved store group.
  Value *MaskForGaps =
      createBitMaskForGaps(Builder, VF.getKnownMinValue(), *Group);
  assert((!MaskForGaps || useMaskedInterleavedAccesses(*TTI)) &&
         "masked interleaved groups are not allowed.");
  assert((!MaskForGaps || !VF.isScalable()) &&
         "masking gaps for scalable vectors is not yet supported.");
  for (unsigned Part = 0; Part < UF; Part++) {
    // Collect the stored vector from each member.
    SmallVector<Value *, 4> StoredVecs;
    unsigned StoredIdx = 0;
    for (unsigned i = 0; i < InterleaveFactor; i++) {
      assert((Group->getMember(i) || MaskForGaps) &&
             "Fail to get a member from an interleaved store group");
      Instruction *Member = Group->getMember(i);

      // Skip the gaps in the group.
      if (!Member) {
        Value *Undef = PoisonValue::get(SubVT);
        StoredVecs.push_back(Undef);
        continue;
      }

      Value *StoredVec = State.get(StoredValues[StoredIdx], Part);
      ++StoredIdx;

      if (Group->isReverse())
        StoredVec = Builder.CreateVectorReverse(StoredVec, "reverse");

      // If this member has different type, cast it to a unified type.

      if (StoredVec->getType() != SubVT)
        StoredVec = createBitOrPointerCast(StoredVec, SubVT, DL);

      StoredVecs.push_back(StoredVec);
    }

    // Interleave all the smaller vectors into one wider vector.
    Value *IVec = interleaveVectors(Builder, StoredVecs, "interleaved.vec");
    Instruction *NewStoreInstr;
    if (BlockInMask || MaskForGaps) {
      Value *GroupMask = CreateGroupMask(Part, MaskForGaps);
      NewStoreInstr = Builder.CreateMaskedStore(IVec, AddrParts[Part],
                                                Group->getAlign(), GroupMask);
    } else
      NewStoreInstr =
          Builder.CreateAlignedStore(IVec, AddrParts[Part], Group->getAlign());

    Group->addMetadata(NewStoreInstr);
  }
}

void InnerLoopVectorizer::scalarizeInstruction(const Instruction *Instr,
                                               VPReplicateRecipe *RepRecipe,
                                               const VPIteration &Instance,
                                               VPTransformState &State) {
  assert(!Instr->getType()->isAggregateType() && "Can't handle vectors");

  // llvm.experimental.noalias.scope.decl intrinsics must only be duplicated for
  // the first lane and part.
  if (isa<NoAliasScopeDeclInst>(Instr))
    if (!Instance.isFirstIteration())
      return;

  // Does this instruction return a value ?
  bool IsVoidRetTy = Instr->getType()->isVoidTy();

  Instruction *Cloned = Instr->clone();
  if (!IsVoidRetTy) {
    Cloned->setName(Instr->getName() + ".cloned");
#if !defined(NDEBUG)
    // Verify that VPlan type inference results agree with the type of the
    // generated values.
    assert(State.TypeAnalysis.inferScalarType(RepRecipe) == Cloned->getType() &&
           "inferred type and type from generated instructions do not match");
#endif
  }

  RepRecipe->setFlags(Cloned);

  if (auto DL = Instr->getDebugLoc())
    State.setDebugLocFrom(DL);

  // Replace the operands of the cloned instructions with their scalar
  // equivalents in the new loop.
  for (const auto &I : enumerate(RepRecipe->operands())) {
    auto InputInstance = Instance;
    VPValue *Operand = I.value();
    if (vputils::isUniformAfterVectorization(Operand))
      InputInstance.Lane = VPLane::getFirstLane();
    Cloned->setOperand(I.index(), State.get(Operand, InputInstance));
  }
  State.addNewMetadata(Cloned, Instr);

  // Place the cloned scalar in the new loop.
  State.Builder.Insert(Cloned);

  State.set(RepRecipe, Cloned, Instance);

  // If we just cloned a new assumption, add it the assumption cache.
  if (auto *II = dyn_cast<AssumeInst>(Cloned))
    AC->registerAssumption(II);

  // End if-block.
  bool IfPredicateInstr = RepRecipe->getParent()->getParent()->isReplicator();
  if (IfPredicateInstr)
    PredicatedInstructions.push_back(Cloned);
}

Value *
InnerLoopVectorizer::getOrCreateVectorTripCount(BasicBlock *InsertBlock) {
  if (VectorTripCount)
    return VectorTripCount;

  Value *TC = getTripCount();
  IRBuilder<> Builder(InsertBlock->getTerminator());

  Type *Ty = TC->getType();
  // This is where we can make the step a runtime constant.
  Value *Step = createStepForVF(Builder, Ty, VF, UF);

  // If the tail is to be folded by masking, round the number of iterations N
  // up to a multiple of Step instead of rounding down. This is done by first
  // adding Step-1 and then rounding down. Note that it's ok if this addition
  // overflows: the vector induction variable will eventually wrap to zero given
  // that it starts at zero and its Step is a power of two; the loop will then
  // exit, with the last early-exit vector comparison also producing all-true.
  // For scalable vectors the VF is not guaranteed to be a power of 2, but this
  // is accounted for in emitIterationCountCheck that adds an overflow check.
  if (Cost->foldTailByMasking()) {
    assert(isPowerOf2_32(VF.getKnownMinValue() * UF) &&
           "VF*UF must be a power of 2 when folding tail by masking");
    Value *NumLanes = getRuntimeVF(Builder, Ty, VF * UF);
    TC = Builder.CreateAdd(
        TC, Builder.CreateSub(NumLanes, ConstantInt::get(Ty, 1)), "n.rnd.up");
  }

  // Now we need to generate the expression for the part of the loop that the
  // vectorized body will execute. This is equal to N - (N % Step) if scalar
  // iterations are not required for correctness, or N - Step, otherwise. Step
  // is equal to the vectorization factor (number of SIMD elements) times the
  // unroll factor (number of SIMD instructions).
  Value *R = Builder.CreateURem(TC, Step, "n.mod.vf");

  // There are cases where we *must* run at least one iteration in the remainder
  // loop.  See the cost model for when this can happen.  If the step evenly
  // divides the trip count, we set the remainder to be equal to the step. If
  // the step does not evenly divide the trip count, no adjustment is necessary
  // since there will already be scalar iterations. Note that the minimum
  // iterations check ensures that N >= Step.
  if (Cost->requiresScalarEpilogue(VF.isVector())) {
    auto *IsZero = Builder.CreateICmpEQ(R, ConstantInt::get(R->getType(), 0));
    R = Builder.CreateSelect(IsZero, Step, R);
  }

  VectorTripCount = Builder.CreateSub(TC, R, "n.vec");

  return VectorTripCount;
}

Value *InnerLoopVectorizer::createBitOrPointerCast(Value *V, VectorType *DstVTy,
                                                   const DataLayout &DL) {
  // Verify that V is a vector type with same number of elements as DstVTy.
  auto *DstFVTy = cast<VectorType>(DstVTy);
  auto VF = DstFVTy->getElementCount();
  auto *SrcVecTy = cast<VectorType>(V->getType());
  assert(VF == SrcVecTy->getElementCount() && "Vector dimensions do not match");
  Type *SrcElemTy = SrcVecTy->getElementType();
  Type *DstElemTy = DstFVTy->getElementType();
  assert((DL.getTypeSizeInBits(SrcElemTy) == DL.getTypeSizeInBits(DstElemTy)) &&
         "Vector elements must have same size");

  // Do a direct cast if element types are castable.
  if (CastInst::isBitOrNoopPointerCastable(SrcElemTy, DstElemTy, DL)) {
    return Builder.CreateBitOrPointerCast(V, DstFVTy);
  }
  // V cannot be directly casted to desired vector type.
  // May happen when V is a floating point vector but DstVTy is a vector of
  // pointers or vice-versa. Handle this using a two-step bitcast using an
  // intermediate Integer type for the bitcast i.e. Ptr <-> Int <-> Float.
  assert((DstElemTy->isPointerTy() != SrcElemTy->isPointerTy()) &&
         "Only one type should be a pointer type");
  assert((DstElemTy->isFloatingPointTy() != SrcElemTy->isFloatingPointTy()) &&
         "Only one type should be a floating point type");
  Type *IntTy =
      IntegerType::getIntNTy(V->getContext(), DL.getTypeSizeInBits(SrcElemTy));
  auto *VecIntTy = VectorType::get(IntTy, VF);
  Value *CastVal = Builder.CreateBitOrPointerCast(V, VecIntTy);
  return Builder.CreateBitOrPointerCast(CastVal, DstFVTy);
}

void InnerLoopVectorizer::emitIterationCountCheck(BasicBlock *Bypass) {
  Value *Count = getTripCount();
  // Reuse existing vector loop preheader for TC checks.
  // Note that new preheader block is generated for vector loop.
  BasicBlock *const TCCheckBlock = LoopVectorPreHeader;
  IRBuilder<> Builder(TCCheckBlock->getTerminator());

  // Generate code to check if the loop's trip count is less than VF * UF, or
  // equal to it in case a scalar epilogue is required; this implies that the
  // vector trip count is zero. This check also covers the case where adding one
  // to the backedge-taken count overflowed leading to an incorrect trip count
  // of zero. In this case we will also jump to the scalar loop.
  auto P = Cost->requiresScalarEpilogue(VF.isVector()) ? ICmpInst::ICMP_ULE
                                                       : ICmpInst::ICMP_ULT;

  // If tail is to be folded, vector loop takes care of all iterations.
  Type *CountTy = Count->getType();
  Value *CheckMinIters = Builder.getFalse();
  auto CreateStep = [&]() -> Value * {
    // Create step with max(MinProTripCount, UF * VF).
    if (UF * VF.getKnownMinValue() >= MinProfitableTripCount.getKnownMinValue())
      return createStepForVF(Builder, CountTy, VF, UF);

    Value *MinProfTC =
        createStepForVF(Builder, CountTy, MinProfitableTripCount, 1);
    if (!VF.isScalable())
      return MinProfTC;
    return Builder.CreateBinaryIntrinsic(
        Intrinsic::umax, MinProfTC, createStepForVF(Builder, CountTy, VF, UF));
  };

  TailFoldingStyle Style = Cost->getTailFoldingStyle();
  if (Style == TailFoldingStyle::None)
    CheckMinIters =
        Builder.CreateICmp(P, Count, CreateStep(), "min.iters.check");
  else if (VF.isScalable() &&
           !isIndvarOverflowCheckKnownFalse(Cost, VF, UF) &&
           Style != TailFoldingStyle::DataAndControlFlowWithoutRuntimeCheck) {
    // vscale is not necessarily a power-of-2, which means we cannot guarantee
    // an overflow to zero when updating induction variables and so an
    // additional overflow check is required before entering the vector loop.

    // Get the maximum unsigned value for the type.
    Value *MaxUIntTripCount =
        ConstantInt::get(CountTy, cast<IntegerType>(CountTy)->getMask());
    Value *LHS = Builder.CreateSub(MaxUIntTripCount, Count);

    // Don't execute the vector loop if (UMax - n) < (VF * UF).
    CheckMinIters = Builder.CreateICmp(ICmpInst::ICMP_ULT, LHS, CreateStep());
  }

  // Create new preheader for vector loop.
  LoopVectorPreHeader =
      SplitBlock(TCCheckBlock, TCCheckBlock->getTerminator(), DT, LI, nullptr,
                 "vector.ph");

  assert(DT->properlyDominates(DT->getNode(TCCheckBlock),
                               DT->getNode(Bypass)->getIDom()) &&
         "TC check is expected to dominate Bypass");

  // Update dominator for Bypass & LoopExit (if needed).
  DT->changeImmediateDominator(Bypass, TCCheckBlock);
  if (!Cost->requiresScalarEpilogue(VF.isVector()))
    // If there is an epilogue which must run, there's no edge from the
    // middle block to exit blocks  and thus no need to update the immediate
    // dominator of the exit blocks.
    DT->changeImmediateDominator(LoopExitBlock, TCCheckBlock);

  BranchInst &BI =
      *BranchInst::Create(Bypass, LoopVectorPreHeader, CheckMinIters);
  if (hasBranchWeightMD(*OrigLoop->getLoopLatch()->getTerminator()))
    setBranchWeights(BI, MinItersBypassWeights);
  ReplaceInstWithInst(TCCheckBlock->getTerminator(), &BI);
  LoopBypassBlocks.push_back(TCCheckBlock);
}

BasicBlock *InnerLoopVectorizer::emitSCEVChecks(BasicBlock *Bypass) {
  BasicBlock *const SCEVCheckBlock =
      RTChecks.emitSCEVChecks(Bypass, LoopVectorPreHeader, LoopExitBlock);
  if (!SCEVCheckBlock)
    return nullptr;

  assert(!(SCEVCheckBlock->getParent()->hasOptSize() ||
           (OptForSizeBasedOnProfile &&
            Cost->Hints->getForce() != LoopVectorizeHints::FK_Enabled)) &&
         "Cannot SCEV check stride or overflow when optimizing for size");


  // Update dominator only if this is first RT check.
  if (LoopBypassBlocks.empty()) {
    DT->changeImmediateDominator(Bypass, SCEVCheckBlock);
    if (!Cost->requiresScalarEpilogue(VF.isVector()))
      // If there is an epilogue which must run, there's no edge from the
      // middle block to exit blocks  and thus no need to update the immediate
      // dominator of the exit blocks.
      DT->changeImmediateDominator(LoopExitBlock, SCEVCheckBlock);
  }

  LoopBypassBlocks.push_back(SCEVCheckBlock);
  AddedSafetyChecks = true;
  return SCEVCheckBlock;
}

BasicBlock *InnerLoopVectorizer::emitMemRuntimeChecks(BasicBlock *Bypass) {
  // VPlan-native path does not do any analysis for runtime checks currently.
  if (EnableVPlanNativePath)
    return nullptr;

  BasicBlock *const MemCheckBlock =
      RTChecks.emitMemRuntimeChecks(Bypass, LoopVectorPreHeader);

  // Check if we generated code that checks in runtime if arrays overlap. We put
  // the checks into a separate block to make the more common case of few
  // elements faster.
  if (!MemCheckBlock)
    return nullptr;

  if (MemCheckBlock->getParent()->hasOptSize() || OptForSizeBasedOnProfile) {
    assert(Cost->Hints->getForce() == LoopVectorizeHints::FK_Enabled &&
           "Cannot emit memory checks when optimizing for size, unless forced "
           "to vectorize.");
    ORE->emit([&]() {
      return OptimizationRemarkAnalysis(DEBUG_TYPE, "VectorizationCodeSize",
                                        OrigLoop->getStartLoc(),
                                        OrigLoop->getHeader())
             << "Code-size may be reduced by not forcing "
                "vectorization, or by source-code modifications "
                "eliminating the need for runtime checks "
                "(e.g., adding 'restrict').";
    });
  }

  LoopBypassBlocks.push_back(MemCheckBlock);

  AddedSafetyChecks = true;

  return MemCheckBlock;
}

void InnerLoopVectorizer::createVectorLoopSkeleton(StringRef Prefix) {
  LoopScalarBody = OrigLoop->getHeader();
  LoopVectorPreHeader = OrigLoop->getLoopPreheader();
  assert(LoopVectorPreHeader && "Invalid loop structure");
  LoopExitBlock = OrigLoop->getUniqueExitBlock(); // may be nullptr
  assert((LoopExitBlock || Cost->requiresScalarEpilogue(VF.isVector())) &&
         "multiple exit loop without required epilogue?");

  LoopMiddleBlock =
      SplitBlock(LoopVectorPreHeader, LoopVectorPreHeader->getTerminator(), DT,
                 LI, nullptr, Twine(Prefix) + "middle.block");
  LoopScalarPreHeader =
      SplitBlock(LoopMiddleBlock, LoopMiddleBlock->getTerminator(), DT, LI,
                 nullptr, Twine(Prefix) + "scalar.ph");

  auto *ScalarLatchTerm = OrigLoop->getLoopLatch()->getTerminator();

  // Set up the middle block terminator.  Two cases:
  // 1) If we know that we must execute the scalar epilogue, emit an
  //    unconditional branch.
  // 2) Otherwise, we must have a single unique exit block (due to how we
  //    implement the multiple exit case).  In this case, set up a conditional
  //    branch from the middle block to the loop scalar preheader, and the
  //    exit block.  completeLoopSkeleton will update the condition to use an
  //    iteration check, if required to decide whether to execute the remainder.
  BranchInst *BrInst =
      Cost->requiresScalarEpilogue(VF.isVector())
          ? BranchInst::Create(LoopScalarPreHeader)
          : BranchInst::Create(LoopExitBlock, LoopScalarPreHeader,
                               Builder.getTrue());
  BrInst->setDebugLoc(ScalarLatchTerm->getDebugLoc());
  ReplaceInstWithInst(LoopMiddleBlock->getTerminator(), BrInst);

  // Update dominator for loop exit. During skeleton creation, only the vector
  // pre-header and the middle block are created. The vector loop is entirely
  // created during VPlan exection.
  if (!Cost->requiresScalarEpilogue(VF.isVector()))
    // If there is an epilogue which must run, there's no edge from the
    // middle block to exit blocks  and thus no need to update the immediate
    // dominator of the exit blocks.
    DT->changeImmediateDominator(LoopExitBlock, LoopMiddleBlock);
}

PHINode *InnerLoopVectorizer::createInductionResumeValue(
    PHINode *OrigPhi, const InductionDescriptor &II, Value *Step,
    ArrayRef<BasicBlock *> BypassBlocks,
    std::pair<BasicBlock *, Value *> AdditionalBypass) {
  Value *VectorTripCount = getOrCreateVectorTripCount(LoopVectorPreHeader);
  assert(VectorTripCount && "Expected valid arguments");

  Instruction *OldInduction = Legal->getPrimaryInduction();
  Value *&EndValue = IVEndValues[OrigPhi];
  Value *EndValueFromAdditionalBypass = AdditionalBypass.second;
  if (OrigPhi == OldInduction) {
    // We know what the end value is.
    EndValue = VectorTripCount;
  } else {
    IRBuilder<> B(LoopVectorPreHeader->getTerminator());

    // Fast-math-flags propagate from the original induction instruction.
    if (II.getInductionBinOp() && isa<FPMathOperator>(II.getInductionBinOp()))
      B.setFastMathFlags(II.getInductionBinOp()->getFastMathFlags());

    EndValue = emitTransformedIndex(B, VectorTripCount, II.getStartValue(),
                                    Step, II.getKind(), II.getInductionBinOp());
    EndValue->setName("ind.end");

    // Compute the end value for the additional bypass (if applicable).
    if (AdditionalBypass.first) {
      B.SetInsertPoint(AdditionalBypass.first,
                       AdditionalBypass.first->getFirstInsertionPt());
      EndValueFromAdditionalBypass =
          emitTransformedIndex(B, AdditionalBypass.second, II.getStartValue(),
                               Step, II.getKind(), II.getInductionBinOp());
      EndValueFromAdditionalBypass->setName("ind.end");
    }
  }

  // Create phi nodes to merge from the  backedge-taken check block.
  PHINode *BCResumeVal =
      PHINode::Create(OrigPhi->getType(), 3, "bc.resume.val",
                      LoopScalarPreHeader->getTerminator()->getIterator());
  // Copy original phi DL over to the new one.
  BCResumeVal->setDebugLoc(OrigPhi->getDebugLoc());

  // The new PHI merges the original incoming value, in case of a bypass,
  // or the value at the end of the vectorized loop.
  BCResumeVal->addIncoming(EndValue, LoopMiddleBlock);

  // Fix the scalar body counter (PHI node).
  // The old induction's phi node in the scalar body needs the truncated
  // value.
  for (BasicBlock *BB : BypassBlocks)
    BCResumeVal->addIncoming(II.getStartValue(), BB);

  if (AdditionalBypass.first)
    BCResumeVal->setIncomingValueForBlock(AdditionalBypass.first,
                                          EndValueFromAdditionalBypass);
  return BCResumeVal;
}

/// Return the expanded step for \p ID using \p ExpandedSCEVs to look up SCEV
/// expansion results.
static Value *getExpandedStep(const InductionDescriptor &ID,
                              const SCEV2ValueTy &ExpandedSCEVs) {
  const SCEV *Step = ID.getStep();
  if (auto *C = dyn_cast<SCEVConstant>(Step))
    return C->getValue();
  if (auto *U = dyn_cast<SCEVUnknown>(Step))
    return U->getValue();
  auto I = ExpandedSCEVs.find(Step);
  assert(I != ExpandedSCEVs.end() && "SCEV must be expanded at this point");
  return I->second;
}

void InnerLoopVectorizer::createInductionResumeValues(
    const SCEV2ValueTy &ExpandedSCEVs,
    std::pair<BasicBlock *, Value *> AdditionalBypass) {
  assert(((AdditionalBypass.first && AdditionalBypass.second) ||
          (!AdditionalBypass.first && !AdditionalBypass.second)) &&
         "Inconsistent information about additional bypass.");
  // We are going to resume the execution of the scalar loop.
  // Go over all of the induction variables that we found and fix the
  // PHIs that are left in the scalar version of the loop.
  // The starting values of PHI nodes depend on the counter of the last
  // iteration in the vectorized loop.
  // If we come from a bypass edge then we need to start from the original
  // start value.
  for (const auto &InductionEntry : Legal->getInductionVars()) {
    PHINode *OrigPhi = InductionEntry.first;
    const InductionDescriptor &II = InductionEntry.second;
    PHINode *BCResumeVal = createInductionResumeValue(
        OrigPhi, II, getExpandedStep(II, ExpandedSCEVs), LoopBypassBlocks,
        AdditionalBypass);
    OrigPhi->setIncomingValueForBlock(LoopScalarPreHeader, BCResumeVal);
  }
}

BasicBlock *InnerLoopVectorizer::completeLoopSkeleton() {
  // The trip counts should be cached by now.
  Value *Count = getTripCount();
  Value *VectorTripCount = getOrCreateVectorTripCount(LoopVectorPreHeader);

  auto *ScalarLatchTerm = OrigLoop->getLoopLatch()->getTerminator();

  // Add a check in the middle block to see if we have completed
  // all of the iterations in the first vector loop.  Three cases:
  // 1) If we require a scalar epilogue, there is no conditional branch as
  //    we unconditionally branch to the scalar preheader.  Do nothing.
  // 2) If (N - N%VF) == N, then we *don't* need to run the remainder.
  //    Thus if tail is to be folded, we know we don't need to run the
  //    remainder and we can use the previous value for the condition (true).
  // 3) Otherwise, construct a runtime check.
  if (!Cost->requiresScalarEpilogue(VF.isVector()) &&
      !Cost->foldTailByMasking()) {
    // Here we use the same DebugLoc as the scalar loop latch terminator instead
    // of the corresponding compare because they may have ended up with
    // different line numbers and we want to avoid awkward line stepping while
    // debugging. Eg. if the compare has got a line number inside the loop.
    // TODO: At the moment, CreateICmpEQ will simplify conditions with constant
    // operands. Perform simplification directly on VPlan once the branch is
    // modeled there.
    IRBuilder<> B(LoopMiddleBlock->getTerminator());
    B.SetCurrentDebugLocation(ScalarLatchTerm->getDebugLoc());
    Value *CmpN = B.CreateICmpEQ(Count, VectorTripCount, "cmp.n");
    BranchInst &BI = *cast<BranchInst>(LoopMiddleBlock->getTerminator());
    BI.setCondition(CmpN);
    if (hasBranchWeightMD(*ScalarLatchTerm)) {
      // Assume that `Count % VectorTripCount` is equally distributed.
      unsigned TripCount = UF * VF.getKnownMinValue();
      assert(TripCount > 0 && "trip count should not be zero");
      const uint32_t Weights[] = {1, TripCount - 1};
      setBranchWeights(BI, Weights);
    }
  }

#ifdef EXPENSIVE_CHECKS
  assert(DT->verify(DominatorTree::VerificationLevel::Fast));
#endif

  return LoopVectorPreHeader;
}

std::pair<BasicBlock *, Value *>
InnerLoopVectorizer::createVectorizedLoopSkeleton(
    const SCEV2ValueTy &ExpandedSCEVs) {
  /*
   In this function we generate a new loop. The new loop will contain
   the vectorized instructions while the old loop will continue to run the
   scalar remainder.

       [ ] <-- old preheader - loop iteration number check and SCEVs in Plan's
     /  |      preheader are expanded here. Eventually all required SCEV
    /   |      expansion should happen here.
   /    v
  |    [ ] <-- vector loop bypass (may consist of multiple blocks).
  |  /  |
  | /   v
  ||   [ ]     <-- vector pre header.
  |/    |
  |     v
  |    [  ] \
  |    [  ]_|   <-- vector loop (created during VPlan execution).
  |     |
  |     v
  \   -[ ]   <--- middle-block.
   \/   |
   /\   v
   | ->[ ]     <--- new preheader.
   |    |
 (opt)  v      <-- edge from middle to exit iff epilogue is not required.
   |   [ ] \
   |   [ ]_|   <-- old scalar loop to handle remainder (scalar epilogue).
    \   |
     \  v
      >[ ]     <-- exit block(s).
   ...
   */

  // Create an empty vector loop, and prepare basic blocks for the runtime
  // checks.
  createVectorLoopSkeleton("");

  // Now, compare the new count to zero. If it is zero skip the vector loop and
  // jump to the scalar loop. This check also covers the case where the
  // backedge-taken count is uint##_max: adding one to it will overflow leading
  // to an incorrect trip count of zero. In this (rare) case we will also jump
  // to the scalar loop.
  emitIterationCountCheck(LoopScalarPreHeader);

  // Generate the code to check any assumptions that we've made for SCEV
  // expressions.
  emitSCEVChecks(LoopScalarPreHeader);

  // Generate the code that checks in runtime if arrays overlap. We put the
  // checks into a separate block to make the more common case of few elements
  // faster.
  emitMemRuntimeChecks(LoopScalarPreHeader);

  // Emit phis for the new starting index of the scalar loop.
  createInductionResumeValues(ExpandedSCEVs);

  return {completeLoopSkeleton(), nullptr};
}

// Fix up external users of the induction variable. At this point, we are
// in LCSSA form, with all external PHIs that use the IV having one input value,
// coming from the remainder loop. We need those PHIs to also have a correct
// value for the IV when arriving directly from the middle block.
void InnerLoopVectorizer::fixupIVUsers(PHINode *OrigPhi,
                                       const InductionDescriptor &II,
                                       Value *VectorTripCount, Value *EndValue,
                                       BasicBlock *MiddleBlock,
                                       BasicBlock *VectorHeader, VPlan &Plan,
                                       VPTransformState &State) {
  // There are two kinds of external IV usages - those that use the value
  // computed in the last iteration (the PHI) and those that use the penultimate
  // value (the value that feeds into the phi from the loop latch).
  // We allow both, but they, obviously, have different values.

  assert(OrigLoop->getUniqueExitBlock() && "Expected a single exit block");

  DenseMap<Value *, Value *> MissingVals;

  // An external user of the last iteration's value should see the value that
  // the remainder loop uses to initialize its own IV.
  Value *PostInc = OrigPhi->getIncomingValueForBlock(OrigLoop->getLoopLatch());
  for (User *U : PostInc->users()) {
    Instruction *UI = cast<Instruction>(U);
    if (!OrigLoop->contains(UI)) {
      assert(isa<PHINode>(UI) && "Expected LCSSA form");
      MissingVals[UI] = EndValue;
    }
  }

  // An external user of the penultimate value need to see EndValue - Step.
  // The simplest way to get this is to recompute it from the constituent SCEVs,
  // that is Start + (Step * (CRD - 1)).
  for (User *U : OrigPhi->users()) {
    auto *UI = cast<Instruction>(U);
    if (!OrigLoop->contains(UI)) {
      assert(isa<PHINode>(UI) && "Expected LCSSA form");
      IRBuilder<> B(MiddleBlock->getTerminator());

      // Fast-math-flags propagate from the original induction instruction.
      if (II.getInductionBinOp() && isa<FPMathOperator>(II.getInductionBinOp()))
        B.setFastMathFlags(II.getInductionBinOp()->getFastMathFlags());

      Value *CountMinusOne = B.CreateSub(
          VectorTripCount, ConstantInt::get(VectorTripCount->getType(), 1));
      CountMinusOne->setName("cmo");

      VPValue *StepVPV = Plan.getSCEVExpansion(II.getStep());
      assert(StepVPV && "step must have been expanded during VPlan execution");
      Value *Step = StepVPV->isLiveIn() ? StepVPV->getLiveInIRValue()
                                        : State.get(StepVPV, {0, 0});
      Value *Escape =
          emitTransformedIndex(B, CountMinusOne, II.getStartValue(), Step,
                               II.getKind(), II.getInductionBinOp());
      Escape->setName("ind.escape");
      MissingVals[UI] = Escape;
    }
  }

  for (auto &I : MissingVals) {
    PHINode *PHI = cast<PHINode>(I.first);
    // One corner case we have to handle is two IVs "chasing" each-other,
    // that is %IV2 = phi [...], [ %IV1, %latch ]
    // In this case, if IV1 has an external use, we need to avoid adding both
    // "last value of IV1" and "penultimate value of IV2". So, verify that we
    // don't already have an incoming value for the middle block.
    if (PHI->getBasicBlockIndex(MiddleBlock) == -1) {
      PHI->addIncoming(I.second, MiddleBlock);
      Plan.removeLiveOut(PHI);
    }
  }
}

namespace {

struct CSEDenseMapInfo {
  static bool canHandle(const Instruction *I) {
    return isa<InsertElementInst>(I) || isa<ExtractElementInst>(I) ||
           isa<ShuffleVectorInst>(I) || isa<GetElementPtrInst>(I);
  }

  static inline Instruction *getEmptyKey() {
    return DenseMapInfo<Instruction *>::getEmptyKey();
  }

  static inline Instruction *getTombstoneKey() {
    return DenseMapInfo<Instruction *>::getTombstoneKey();
  }

  static unsigned getHashValue(const Instruction *I) {
    assert(canHandle(I) && "Unknown instruction!");
    return hash_combine(I->getOpcode(), hash_combine_range(I->value_op_begin(),
                                                           I->value_op_end()));
  }

  static bool isEqual(const Instruction *LHS, const Instruction *RHS) {
    if (LHS == getEmptyKey() || RHS == getEmptyKey() ||
        LHS == getTombstoneKey() || RHS == getTombstoneKey())
      return LHS == RHS;
    return LHS->isIdenticalTo(RHS);
  }
};

} // end anonymous namespace

///Perform cse of induction variable instructions.
static void cse(BasicBlock *BB) {
  // Perform simple cse.
  SmallDenseMap<Instruction *, Instruction *, 4, CSEDenseMapInfo> CSEMap;
  for (Instruction &In : llvm::make_early_inc_range(*BB)) {
    if (!CSEDenseMapInfo::canHandle(&In))
      continue;

    // Check if we can replace this instruction with any of the
    // visited instructions.
    if (Instruction *V = CSEMap.lookup(&In)) {
      In.replaceAllUsesWith(V);
      In.eraseFromParent();
      continue;
    }

    CSEMap[&In] = &In;
  }
}

InstructionCost
LoopVectorizationCostModel::getVectorCallCost(CallInst *CI,
                                              ElementCount VF) const {
  // We only need to calculate a cost if the VF is scalar; for actual vectors
  // we should already have a pre-calculated cost at each VF.
  if (!VF.isScalar())
    return CallWideningDecisions.at(std::make_pair(CI, VF)).Cost;

  TTI::TargetCostKind CostKind = TTI::TCK_RecipThroughput;
  Type *RetTy = CI->getType();
  if (RecurrenceDescriptor::isFMulAddIntrinsic(CI))
    if (auto RedCost = getReductionPatternCost(CI, VF, RetTy, CostKind))
      return *RedCost;

  SmallVector<Type *, 4> Tys;
  for (auto &ArgOp : CI->args())
    Tys.push_back(ArgOp->getType());

  InstructionCost ScalarCallCost =
      TTI.getCallInstrCost(CI->getCalledFunction(), RetTy, Tys, CostKind);

  // If this is an intrinsic we may have a lower cost for it.
  if (getVectorIntrinsicIDForCall(CI, TLI)) {
    InstructionCost IntrinsicCost = getVectorIntrinsicCost(CI, VF);
    return std::min(ScalarCallCost, IntrinsicCost);
  }
  return ScalarCallCost;
}

static Type *MaybeVectorizeType(Type *Elt, ElementCount VF) {
  if (VF.isScalar() || (!Elt->isIntOrPtrTy() && !Elt->isFloatingPointTy()))
    return Elt;
  return VectorType::get(Elt, VF);
}

InstructionCost
LoopVectorizationCostModel::getVectorIntrinsicCost(CallInst *CI,
                                                   ElementCount VF) const {
  Intrinsic::ID ID = getVectorIntrinsicIDForCall(CI, TLI);
  assert(ID && "Expected intrinsic call!");
  Type *RetTy = MaybeVectorizeType(CI->getType(), VF);
  FastMathFlags FMF;
  if (auto *FPMO = dyn_cast<FPMathOperator>(CI))
    FMF = FPMO->getFastMathFlags();

  SmallVector<const Value *> Arguments(CI->args());
  FunctionType *FTy = CI->getCalledFunction()->getFunctionType();
  SmallVector<Type *> ParamTys;
  std::transform(FTy->param_begin(), FTy->param_end(),
                 std::back_inserter(ParamTys),
                 [&](Type *Ty) { return MaybeVectorizeType(Ty, VF); });

  IntrinsicCostAttributes CostAttrs(ID, RetTy, Arguments, ParamTys, FMF,
                                    dyn_cast<IntrinsicInst>(CI));
  return TTI.getIntrinsicInstrCost(CostAttrs,
                                   TargetTransformInfo::TCK_RecipThroughput);
}

static Type *smallestIntegerVectorType(Type *T1, Type *T2) {
  auto *I1 = cast<IntegerType>(cast<VectorType>(T1)->getElementType());
  auto *I2 = cast<IntegerType>(cast<VectorType>(T2)->getElementType());
  return I1->getBitWidth() < I2->getBitWidth() ? T1 : T2;
}

static Type *largestIntegerVectorType(Type *T1, Type *T2) {
  auto *I1 = cast<IntegerType>(cast<VectorType>(T1)->getElementType());
  auto *I2 = cast<IntegerType>(cast<VectorType>(T2)->getElementType());
  return I1->getBitWidth() > I2->getBitWidth() ? T1 : T2;
}

void InnerLoopVectorizer::fixVectorizedLoop(VPTransformState &State,
                                            VPlan &Plan) {
  // Fix widened non-induction PHIs by setting up the PHI operands.
  if (EnableVPlanNativePath)
    fixNonInductionPHIs(Plan, State);

  // At this point every instruction in the original loop is widened to a
  // vector form. Now we need to fix the recurrences in the loop. These PHI
  // nodes are currently empty because we did not want to introduce cycles.
  // This is the second stage of vectorizing recurrences. Note that fixing
  // reduction phis are already modeled in VPlan.
  // TODO: Also model fixing fixed-order recurrence phis in VPlan.
  VPRegionBlock *VectorRegion = State.Plan->getVectorLoopRegion();
  VPBasicBlock *HeaderVPBB = VectorRegion->getEntryBasicBlock();
  for (VPRecipeBase &R : HeaderVPBB->phis()) {
    if (auto *FOR = dyn_cast<VPFirstOrderRecurrencePHIRecipe>(&R))
      fixFixedOrderRecurrence(FOR, State);
  }

  // Forget the original basic block.
  PSE.getSE()->forgetLoop(OrigLoop);
  PSE.getSE()->forgetBlockAndLoopDispositions();

  // After vectorization, the exit blocks of the original loop will have
  // additional predecessors. Invalidate SCEVs for the exit phis in case SE
  // looked through single-entry phis.
  SmallVector<BasicBlock *> ExitBlocks;
  OrigLoop->getExitBlocks(ExitBlocks);
  for (BasicBlock *Exit : ExitBlocks)
    for (PHINode &PN : Exit->phis())
      PSE.getSE()->forgetLcssaPhiWithNewPredecessor(OrigLoop, &PN);

  VPBasicBlock *LatchVPBB = VectorRegion->getExitingBasicBlock();
  Loop *VectorLoop = LI->getLoopFor(State.CFG.VPBB2IRBB[LatchVPBB]);
  if (Cost->requiresScalarEpilogue(VF.isVector())) {
    // No edge from the middle block to the unique exit block has been inserted
    // and there is nothing to fix from vector loop; phis should have incoming
    // from scalar loop only.
  } else {
    // TODO: Check VPLiveOuts to see if IV users need fixing instead of checking
    // the cost model.

    // If we inserted an edge from the middle block to the unique exit block,
    // update uses outside the loop (phis) to account for the newly inserted
    // edge.

    // Fix-up external users of the induction variables.
    for (const auto &Entry : Legal->getInductionVars())
      fixupIVUsers(Entry.first, Entry.second,
                   getOrCreateVectorTripCount(VectorLoop->getLoopPreheader()),
                   IVEndValues[Entry.first], LoopMiddleBlock,
                   VectorLoop->getHeader(), Plan, State);
  }

  // Fix LCSSA phis not already fixed earlier. Extracts may need to be generated
  // in the exit block, so update the builder.
  State.Builder.SetInsertPoint(State.CFG.ExitBB,
                               State.CFG.ExitBB->getFirstNonPHIIt());
  for (const auto &KV : Plan.getLiveOuts())
    KV.second->fixPhi(Plan, State);

  for (Instruction *PI : PredicatedInstructions)
    sinkScalarOperands(&*PI);

  // Remove redundant induction instructions.
  cse(VectorLoop->getHeader());

  // Set/update profile weights for the vector and remainder loops as original
  // loop iterations are now distributed among them. Note that original loop
  // represented by LoopScalarBody becomes remainder loop after vectorization.
  //
  // For cases like foldTailByMasking() and requiresScalarEpiloque() we may
  // end up getting slightly roughened result but that should be OK since
  // profile is not inherently precise anyway. Note also possible bypass of
  // vector code caused by legality checks is ignored, assigning all the weight
  // to the vector loop, optimistically.
  //
  // For scalable vectorization we can't know at compile time how many iterations
  // of the loop are handled in one vector iteration, so instead assume a pessimistic
  // vscale of '1'.
  setProfileInfoAfterUnrolling(LI->getLoopFor(LoopScalarBody), VectorLoop,
                               LI->getLoopFor(LoopScalarBody),
                               VF.getKnownMinValue() * UF);
}

void InnerLoopVectorizer::fixFixedOrderRecurrence(
    VPFirstOrderRecurrencePHIRecipe *PhiR, VPTransformState &State) {
  // This is the second phase of vectorizing first-order recurrences. An
  // overview of the transformation is described below. Suppose we have the
  // following loop.
  //
  //   for (int i = 0; i < n; ++i)
  //     b[i] = a[i] - a[i - 1];
  //
  // There is a first-order recurrence on "a". For this loop, the shorthand
  // scalar IR looks like:
  //
  //   scalar.ph:
  //     s_init = a[-1]
  //     br scalar.body
  //
  //   scalar.body:
  //     i = phi [0, scalar.ph], [i+1, scalar.body]
  //     s1 = phi [s_init, scalar.ph], [s2, scalar.body]
  //     s2 = a[i]
  //     b[i] = s2 - s1
  //     br cond, scalar.body, ...
  //
  // In this example, s1 is a recurrence because it's value depends on the
  // previous iteration. In the first phase of vectorization, we created a
  // vector phi v1 for s1. We now complete the vectorization and produce the
  // shorthand vector IR shown below (for VF = 4, UF = 1).
  //
  //   vector.ph:
  //     v_init = vector(..., ..., ..., a[-1])
  //     br vector.body
  //
  //   vector.body
  //     i = phi [0, vector.ph], [i+4, vector.body]
  //     v1 = phi [v_init, vector.ph], [v2, vector.body]
  //     v2 = a[i, i+1, i+2, i+3];
  //     v3 = vector(v1(3), v2(0, 1, 2))
  //     b[i, i+1, i+2, i+3] = v2 - v3
  //     br cond, vector.body, middle.block
  //
  //   middle.block:
  //     x = v2(3)
  //     br scalar.ph
  //
  //   scalar.ph:
  //     s_init = phi [x, middle.block], [a[-1], otherwise]
  //     br scalar.body
  //
  // After execution completes the vector loop, we extract the next value of
  // the recurrence (x) to use as the initial value in the scalar loop.

  // Extract the last vector element in the middle block. This will be the
  // initial value for the recurrence when jumping to the scalar loop.
  VPValue *PreviousDef = PhiR->getBackedgeValue();
  Value *Incoming = State.get(PreviousDef, UF - 1);
  auto *ExtractForScalar = Incoming;
  auto *IdxTy = Builder.getInt32Ty();
  Value *RuntimeVF = nullptr;
  if (VF.isVector()) {
    auto *One = ConstantInt::get(IdxTy, 1);
    Builder.SetInsertPoint(LoopMiddleBlock->getTerminator());
    RuntimeVF = getRuntimeVF(Builder, IdxTy, VF);
    auto *LastIdx = Builder.CreateSub(RuntimeVF, One);
    ExtractForScalar =
        Builder.CreateExtractElement(Incoming, LastIdx, "vector.recur.extract");
  }

  auto RecurSplice = cast<VPInstruction>(*PhiR->user_begin());
  assert(PhiR->getNumUsers() == 1 &&
         RecurSplice->getOpcode() ==
             VPInstruction::FirstOrderRecurrenceSplice &&
         "recurrence phi must have a single user: FirstOrderRecurrenceSplice");
  SmallVector<VPLiveOut *> LiveOuts;
  for (VPUser *U : RecurSplice->users())
    if (auto *LiveOut = dyn_cast<VPLiveOut>(U))
      LiveOuts.push_back(LiveOut);

  if (!LiveOuts.empty()) {
    // Extract the second last element in the middle block if the
    // Phi is used outside the loop. We need to extract the phi itself
    // and not the last element (the phi update in the current iteration). This
    // will be the value when jumping to the exit block from the
    // LoopMiddleBlock, when the scalar loop is not run at all.
    Value *ExtractForPhiUsedOutsideLoop = nullptr;
    if (VF.isVector()) {
      auto *Idx = Builder.CreateSub(RuntimeVF, ConstantInt::get(IdxTy, 2));
      ExtractForPhiUsedOutsideLoop = Builder.CreateExtractElement(
          Incoming, Idx, "vector.recur.extract.for.phi");
    } else {
      assert(UF > 1 && "VF and UF cannot both be 1");
      // When loop is unrolled without vectorizing, initialize
      // ExtractForPhiUsedOutsideLoop with the value just prior to unrolled
      // value of `Incoming`. This is analogous to the vectorized case above:
      // extracting the second last element when VF > 1.
      ExtractForPhiUsedOutsideLoop = State.get(PreviousDef, UF - 2);
    }

    for (VPLiveOut *LiveOut : LiveOuts) {
      assert(!Cost->requiresScalarEpilogue(VF.isVector()));
      PHINode *LCSSAPhi = LiveOut->getPhi();
      LCSSAPhi->addIncoming(ExtractForPhiUsedOutsideLoop, LoopMiddleBlock);
      State.Plan->removeLiveOut(LCSSAPhi);
    }
  }

  // Fix the initial value of the original recurrence in the scalar loop.
  Builder.SetInsertPoint(LoopScalarPreHeader, LoopScalarPreHeader->begin());
  PHINode *Phi = cast<PHINode>(PhiR->getUnderlyingValue());
  auto *Start = Builder.CreatePHI(Phi->getType(), 2, "scalar.recur.init");
  auto *ScalarInit = PhiR->getStartValue()->getLiveInIRValue();
  for (auto *BB : predecessors(LoopScalarPreHeader)) {
    auto *Incoming = BB == LoopMiddleBlock ? ExtractForScalar : ScalarInit;
    Start->addIncoming(Incoming, BB);
  }

  Phi->setIncomingValueForBlock(LoopScalarPreHeader, Start);
  Phi->setName("scalar.recur");
}

void InnerLoopVectorizer::sinkScalarOperands(Instruction *PredInst) {
  // The basic block and loop containing the predicated instruction.
  auto *PredBB = PredInst->getParent();
  auto *VectorLoop = LI->getLoopFor(PredBB);

  // Initialize a worklist with the operands of the predicated instruction.
  SetVector<Value *> Worklist(PredInst->op_begin(), PredInst->op_end());

  // Holds instructions that we need to analyze again. An instruction may be
  // reanalyzed if we don't yet know if we can sink it or not.
  SmallVector<Instruction *, 8> InstsToReanalyze;

  // Returns true if a given use occurs in the predicated block. Phi nodes use
  // their operands in their corresponding predecessor blocks.
  auto isBlockOfUsePredicated = [&](Use &U) -> bool {
    auto *I = cast<Instruction>(U.getUser());
    BasicBlock *BB = I->getParent();
    if (auto *Phi = dyn_cast<PHINode>(I))
      BB = Phi->getIncomingBlock(
          PHINode::getIncomingValueNumForOperand(U.getOperandNo()));
    return BB == PredBB;
  };

  // Iteratively sink the scalarized operands of the predicated instruction
  // into the block we created for it. When an instruction is sunk, it's
  // operands are then added to the worklist. The algorithm ends after one pass
  // through the worklist doesn't sink a single instruction.
  bool Changed;
  do {
    // Add the instructions that need to be reanalyzed to the worklist, and
    // reset the changed indicator.
    Worklist.insert(InstsToReanalyze.begin(), InstsToReanalyze.end());
    InstsToReanalyze.clear();
    Changed = false;

    while (!Worklist.empty()) {
      auto *I = dyn_cast<Instruction>(Worklist.pop_back_val());

      // We can't sink an instruction if it is a phi node, is not in the loop,
      // may have side effects or may read from memory.
      // TODO Could dor more granular checking to allow sinking a load past non-store instructions.
      if (!I || isa<PHINode>(I) || !VectorLoop->contains(I) ||
          I->mayHaveSideEffects() || I->mayReadFromMemory())
          continue;

      // If the instruction is already in PredBB, check if we can sink its
      // operands. In that case, VPlan's sinkScalarOperands() succeeded in
      // sinking the scalar instruction I, hence it appears in PredBB; but it
      // may have failed to sink I's operands (recursively), which we try
      // (again) here.
      if (I->getParent() == PredBB) {
        Worklist.insert(I->op_begin(), I->op_end());
        continue;
      }

      // It's legal to sink the instruction if all its uses occur in the
      // predicated block. Otherwise, there's nothing to do yet, and we may
      // need to reanalyze the instruction.
      if (!llvm::all_of(I->uses(), isBlockOfUsePredicated)) {
        InstsToReanalyze.push_back(I);
        continue;
      }

      // Move the instruction to the beginning of the predicated block, and add
      // it's operands to the worklist.
      I->moveBefore(&*PredBB->getFirstInsertionPt());
      Worklist.insert(I->op_begin(), I->op_end());

      // The sinking may have enabled other instructions to be sunk, so we will
      // need to iterate.
      Changed = true;
    }
  } while (Changed);
}

void InnerLoopVectorizer::fixNonInductionPHIs(VPlan &Plan,
                                              VPTransformState &State) {
  auto Iter = vp_depth_first_deep(Plan.getEntry());
  for (VPBasicBlock *VPBB : VPBlockUtils::blocksOnly<VPBasicBlock>(Iter)) {
    for (VPRecipeBase &P : VPBB->phis()) {
      VPWidenPHIRecipe *VPPhi = dyn_cast<VPWidenPHIRecipe>(&P);
      if (!VPPhi)
        continue;
      PHINode *NewPhi = cast<PHINode>(State.get(VPPhi, 0));
      // Make sure the builder has a valid insert point.
      Builder.SetInsertPoint(NewPhi);
      for (unsigned i = 0; i < VPPhi->getNumOperands(); ++i) {
        VPValue *Inc = VPPhi->getIncomingValue(i);
        VPBasicBlock *VPBB = VPPhi->getIncomingBlock(i);
        NewPhi->addIncoming(State.get(Inc, 0), State.CFG.VPBB2IRBB[VPBB]);
      }
    }
  }
}

bool InnerLoopVectorizer::useOrderedReductions(
    const RecurrenceDescriptor &RdxDesc) {
  return Cost->useOrderedReductions(RdxDesc);
}

void LoopVectorizationCostModel::collectLoopScalars(ElementCount VF) {
  // We should not collect Scalars more than once per VF. Right now, this
  // function is called from collectUniformsAndScalars(), which already does
  // this check. Collecting Scalars for VF=1 does not make any sense.
  assert(VF.isVector() && !Scalars.contains(VF) &&
         "This function should not be visited twice for the same VF");

  // This avoids any chances of creating a REPLICATE recipe during planning
  // since that would result in generation of scalarized code during execution,
  // which is not supported for scalable vectors.
  if (VF.isScalable()) {
    Scalars[VF].insert(Uniforms[VF].begin(), Uniforms[VF].end());
    return;
  }

  SmallSetVector<Instruction *, 8> Worklist;

  // These sets are used to seed the analysis with pointers used by memory
  // accesses that will remain scalar.
  SmallSetVector<Instruction *, 8> ScalarPtrs;
  SmallPtrSet<Instruction *, 8> PossibleNonScalarPtrs;
  auto *Latch = TheLoop->getLoopLatch();

  // A helper that returns true if the use of Ptr by MemAccess will be scalar.
  // The pointer operands of loads and stores will be scalar as long as the
  // memory access is not a gather or scatter operation. The value operand of a
  // store will remain scalar if the store is scalarized.
  auto isScalarUse = [&](Instruction *MemAccess, Value *Ptr) {
    InstWidening WideningDecision = getWideningDecision(MemAccess, VF);
    assert(WideningDecision != CM_Unknown &&
           "Widening decision should be ready at this moment");
    if (auto *Store = dyn_cast<StoreInst>(MemAccess))
      if (Ptr == Store->getValueOperand())
        return WideningDecision == CM_Scalarize;
    assert(Ptr == getLoadStorePointerOperand(MemAccess) &&
           "Ptr is neither a value or pointer operand");
    return WideningDecision != CM_GatherScatter;
  };

  // A helper that returns true if the given value is a bitcast or
  // getelementptr instruction contained in the loop.
  auto isLoopVaryingBitCastOrGEP = [&](Value *V) {
    return ((isa<BitCastInst>(V) && V->getType()->isPointerTy()) ||
            isa<GetElementPtrInst>(V)) &&
           !TheLoop->isLoopInvariant(V);
  };

  // A helper that evaluates a memory access's use of a pointer. If the use will
  // be a scalar use and the pointer is only used by memory accesses, we place
  // the pointer in ScalarPtrs. Otherwise, the pointer is placed in
  // PossibleNonScalarPtrs.
  auto evaluatePtrUse = [&](Instruction *MemAccess, Value *Ptr) {
    // We only care about bitcast and getelementptr instructions contained in
    // the loop.
    if (!isLoopVaryingBitCastOrGEP(Ptr))
      return;

    // If the pointer has already been identified as scalar (e.g., if it was
    // also identified as uniform), there's nothing to do.
    auto *I = cast<Instruction>(Ptr);
    if (Worklist.count(I))
      return;

    // If the use of the pointer will be a scalar use, and all users of the
    // pointer are memory accesses, place the pointer in ScalarPtrs. Otherwise,
    // place the pointer in PossibleNonScalarPtrs.
    if (isScalarUse(MemAccess, Ptr) && llvm::all_of(I->users(), [&](User *U) {
          return isa<LoadInst>(U) || isa<StoreInst>(U);
        }))
      ScalarPtrs.insert(I);
    else
      PossibleNonScalarPtrs.insert(I);
  };

  // We seed the scalars analysis with three classes of instructions: (1)
  // instructions marked uniform-after-vectorization and (2) bitcast,
  // getelementptr and (pointer) phi instructions used by memory accesses
  // requiring a scalar use.
  //
  // (1) Add to the worklist all instructions that have been identified as
  // uniform-after-vectorization.
  Worklist.insert(Uniforms[VF].begin(), Uniforms[VF].end());

  // (2) Add to the worklist all bitcast and getelementptr instructions used by
  // memory accesses requiring a scalar use. The pointer operands of loads and
  // stores will be scalar as long as the memory accesses is not a gather or
  // scatter operation. The value operand of a store will remain scalar if the
  // store is scalarized.
  for (auto *BB : TheLoop->blocks())
    for (auto &I : *BB) {
      if (auto *Load = dyn_cast<LoadInst>(&I)) {
        evaluatePtrUse(Load, Load->getPointerOperand());
      } else if (auto *Store = dyn_cast<StoreInst>(&I)) {
        evaluatePtrUse(Store, Store->getPointerOperand());
        evaluatePtrUse(Store, Store->getValueOperand());
      }
    }
  for (auto *I : ScalarPtrs)
    if (!PossibleNonScalarPtrs.count(I)) {
      LLVM_DEBUG(dbgs() << "LV: Found scalar instruction: " << *I << "\n");
      Worklist.insert(I);
    }

  // Insert the forced scalars.
  // FIXME: Currently VPWidenPHIRecipe() often creates a dead vector
  // induction variable when the PHI user is scalarized.
  auto ForcedScalar = ForcedScalars.find(VF);
  if (ForcedScalar != ForcedScalars.end())
    for (auto *I : ForcedScalar->second) {
      LLVM_DEBUG(dbgs() << "LV: Found (forced) scalar instruction: " << *I << "\n");
      Worklist.insert(I);
    }

  // Expand the worklist by looking through any bitcasts and getelementptr
  // instructions we've already identified as scalar. This is similar to the
  // expansion step in collectLoopUniforms(); however, here we're only
  // expanding to include additional bitcasts and getelementptr instructions.
  unsigned Idx = 0;
  while (Idx != Worklist.size()) {
    Instruction *Dst = Worklist[Idx++];
    if (!isLoopVaryingBitCastOrGEP(Dst->getOperand(0)))
      continue;
    auto *Src = cast<Instruction>(Dst->getOperand(0));
    if (llvm::all_of(Src->users(), [&](User *U) -> bool {
          auto *J = cast<Instruction>(U);
          return !TheLoop->contains(J) || Worklist.count(J) ||
                 ((isa<LoadInst>(J) || isa<StoreInst>(J)) &&
                  isScalarUse(J, Src));
        })) {
      Worklist.insert(Src);
      LLVM_DEBUG(dbgs() << "LV: Found scalar instruction: " << *Src << "\n");
    }
  }

  // An induction variable will remain scalar if all users of the induction
  // variable and induction variable update remain scalar.
  for (const auto &Induction : Legal->getInductionVars()) {
    auto *Ind = Induction.first;
    auto *IndUpdate = cast<Instruction>(Ind->getIncomingValueForBlock(Latch));

    // If tail-folding is applied, the primary induction variable will be used
    // to feed a vector compare.
    if (Ind == Legal->getPrimaryInduction() && foldTailByMasking())
      continue;

    // Returns true if \p Indvar is a pointer induction that is used directly by
    // load/store instruction \p I.
    auto IsDirectLoadStoreFromPtrIndvar = [&](Instruction *Indvar,
                                              Instruction *I) {
      return Induction.second.getKind() ==
                 InductionDescriptor::IK_PtrInduction &&
             (isa<LoadInst>(I) || isa<StoreInst>(I)) &&
             Indvar == getLoadStorePointerOperand(I) && isScalarUse(I, Indvar);
    };

    // Determine if all users of the induction variable are scalar after
    // vectorization.
    auto ScalarInd = llvm::all_of(Ind->users(), [&](User *U) -> bool {
      auto *I = cast<Instruction>(U);
      return I == IndUpdate || !TheLoop->contains(I) || Worklist.count(I) ||
             IsDirectLoadStoreFromPtrIndvar(Ind, I);
    });
    if (!ScalarInd)
      continue;

    // Determine if all users of the induction variable update instruction are
    // scalar after vectorization.
    auto ScalarIndUpdate =
        llvm::all_of(IndUpdate->users(), [&](User *U) -> bool {
          auto *I = cast<Instruction>(U);
          return I == Ind || !TheLoop->contains(I) || Worklist.count(I) ||
                 IsDirectLoadStoreFromPtrIndvar(IndUpdate, I);
        });
    if (!ScalarIndUpdate)
      continue;

    // The induction variable and its update instruction will remain scalar.
    Worklist.insert(Ind);
    Worklist.insert(IndUpdate);
    LLVM_DEBUG(dbgs() << "LV: Found scalar instruction: " << *Ind << "\n");
    LLVM_DEBUG(dbgs() << "LV: Found scalar instruction: " << *IndUpdate
                      << "\n");
  }

  Scalars[VF].insert(Worklist.begin(), Worklist.end());
}

bool LoopVectorizationCostModel::isScalarWithPredication(
    Instruction *I, ElementCount VF) const {
  if (!isPredicatedInst(I))
    return false;

  // Do we have a non-scalar lowering for this predicated
  // instruction? No - it is scalar with predication.
  switch(I->getOpcode()) {
  default:
    return true;
  case Instruction::Call:
    if (VF.isScalar())
      return true;
    return CallWideningDecisions.at(std::make_pair(cast<CallInst>(I), VF))
               .Kind == CM_Scalarize;
  case Instruction::Load:
  case Instruction::Store: {
    auto *Ptr = getLoadStorePointerOperand(I);
    auto *Ty = getLoadStoreType(I);
    Type *VTy = Ty;
    if (VF.isVector())
      VTy = VectorType::get(Ty, VF);
    const Align Alignment = getLoadStoreAlignment(I);
    return isa<LoadInst>(I) ? !(isLegalMaskedLoad(Ty, Ptr, Alignment) ||
                                TTI.isLegalMaskedGather(VTy, Alignment))
                            : !(isLegalMaskedStore(Ty, Ptr, Alignment) ||
                                TTI.isLegalMaskedScatter(VTy, Alignment));
  }
  case Instruction::UDiv:
  case Instruction::SDiv:
  case Instruction::SRem:
  case Instruction::URem: {
    // We have the option to use the safe-divisor idiom to avoid predication.
    // The cost based decision here will always select safe-divisor for
    // scalable vectors as scalarization isn't legal.
    const auto [ScalarCost, SafeDivisorCost] = getDivRemSpeculationCost(I, VF);
    return isDivRemScalarWithPredication(ScalarCost, SafeDivisorCost);
  }
  }
}

bool LoopVectorizationCostModel::isPredicatedInst(Instruction *I) const {
  if (!blockNeedsPredicationForAnyReason(I->getParent()))
    return false;

  // Can we prove this instruction is safe to unconditionally execute?
  // If not, we must use some form of predication.
  switch(I->getOpcode()) {
  default:
    return false;
  case Instruction::Load:
  case Instruction::Store: {
    if (!Legal->isMaskRequired(I))
      return false;
    // When we know the load's address is loop invariant and the instruction
    // in the original scalar loop was unconditionally executed then we
    // don't need to mark it as a predicated instruction. Tail folding may
    // introduce additional predication, but we're guaranteed to always have
    // at least one active lane.  We call Legal->blockNeedsPredication here
    // because it doesn't query tail-folding.  For stores, we need to prove
    // both speculation safety (which follows from the same argument as loads),
    // but also must prove the value being stored is correct.  The easiest
    // form of the later is to require that all values stored are the same.
    if (Legal->isInvariant(getLoadStorePointerOperand(I)) &&
        (isa<LoadInst>(I) ||
         (isa<StoreInst>(I) &&
          TheLoop->isLoopInvariant(cast<StoreInst>(I)->getValueOperand()))) &&
        !Legal->blockNeedsPredication(I->getParent()))
      return false;
    return true;
  }
  case Instruction::UDiv:
  case Instruction::SDiv:
  case Instruction::SRem:
  case Instruction::URem:
    // TODO: We can use the loop-preheader as context point here and get
    // context sensitive reasoning
    return !isSafeToSpeculativelyExecute(I);
  case Instruction::Call:
    return Legal->isMaskRequired(I);
  }
}

std::pair<InstructionCost, InstructionCost>
LoopVectorizationCostModel::getDivRemSpeculationCost(Instruction *I,
                                                    ElementCount VF) const {
  assert(I->getOpcode() == Instruction::UDiv ||
         I->getOpcode() == Instruction::SDiv ||
         I->getOpcode() == Instruction::SRem ||
         I->getOpcode() == Instruction::URem);
  assert(!isSafeToSpeculativelyExecute(I));

  const TTI::TargetCostKind CostKind = TTI::TCK_RecipThroughput;

  // Scalarization isn't legal for scalable vector types
  InstructionCost ScalarizationCost = InstructionCost::getInvalid();
  if (!VF.isScalable()) {
    // Get the scalarization cost and scale this amount by the probability of
    // executing the predicated block. If the instruction is not predicated,
    // we fall through to the next case.
    ScalarizationCost = 0;

    // These instructions have a non-void type, so account for the phi nodes
    // that we will create. This cost is likely to be zero. The phi node
    // cost, if any, should be scaled by the block probability because it
    // models a copy at the end of each predicated block.
    ScalarizationCost += VF.getKnownMinValue() *
      TTI.getCFInstrCost(Instruction::PHI, CostKind);

    // The cost of the non-predicated instruction.
    ScalarizationCost += VF.getKnownMinValue() *
      TTI.getArithmeticInstrCost(I->getOpcode(), I->getType(), CostKind);

    // The cost of insertelement and extractelement instructions needed for
    // scalarization.
    ScalarizationCost += getScalarizationOverhead(I, VF, CostKind);

    // Scale the cost by the probability of executing the predicated blocks.
    // This assumes the predicated block for each vector lane is equally
    // likely.
    ScalarizationCost = ScalarizationCost / getReciprocalPredBlockProb();
  }
  InstructionCost SafeDivisorCost = 0;

  auto *VecTy = ToVectorTy(I->getType(), VF);

  // The cost of the select guard to ensure all lanes are well defined
  // after we speculate above any internal control flow.
  SafeDivisorCost += TTI.getCmpSelInstrCost(
    Instruction::Select, VecTy,
    ToVectorTy(Type::getInt1Ty(I->getContext()), VF),
    CmpInst::BAD_ICMP_PREDICATE, CostKind);

  // Certain instructions can be cheaper to vectorize if they have a constant
  // second vector operand. One example of this are shifts on x86.
  Value *Op2 = I->getOperand(1);
  auto Op2Info = TTI.getOperandInfo(Op2);
  if (Op2Info.Kind == TargetTransformInfo::OK_AnyValue &&
      Legal->isInvariant(Op2))
    Op2Info.Kind = TargetTransformInfo::OK_UniformValue;

  SmallVector<const Value *, 4> Operands(I->operand_values());
  SafeDivisorCost += TTI.getArithmeticInstrCost(
    I->getOpcode(), VecTy, CostKind,
    {TargetTransformInfo::OK_AnyValue, TargetTransformInfo::OP_None},
    Op2Info, Operands, I);
  return {ScalarizationCost, SafeDivisorCost};
}

bool LoopVectorizationCostModel::interleavedAccessCanBeWidened(
    Instruction *I, ElementCount VF) {
  assert(isAccessInterleaved(I) && "Expecting interleaved access.");
  assert(getWideningDecision(I, VF) == CM_Unknown &&
         "Decision should not be set yet.");
  auto *Group = getInterleavedAccessGroup(I);
  assert(Group && "Must have a group.");

  // If the instruction's allocated size doesn't equal it's type size, it
  // requires padding and will be scalarized.
  auto &DL = I->getModule()->getDataLayout();
  auto *ScalarTy = getLoadStoreType(I);
  if (hasIrregularType(ScalarTy, DL))
    return false;

  // If the group involves a non-integral pointer, we may not be able to
  // losslessly cast all values to a common type.
  unsigned InterleaveFactor = Group->getFactor();
  bool ScalarNI = DL.isNonIntegralPointerType(ScalarTy);
  for (unsigned i = 0; i < InterleaveFactor; i++) {
    Instruction *Member = Group->getMember(i);
    if (!Member)
      continue;
    auto *MemberTy = getLoadStoreType(Member);
    bool MemberNI = DL.isNonIntegralPointerType(MemberTy);
    // Don't coerce non-integral pointers to integers or vice versa.
    if (MemberNI != ScalarNI) {
      // TODO: Consider adding special nullptr value case here
      return false;
    } else if (MemberNI && ScalarNI &&
               ScalarTy->getPointerAddressSpace() !=
               MemberTy->getPointerAddressSpace()) {
      return false;
    }
  }

  // Check if masking is required.
  // A Group may need masking for one of two reasons: it resides in a block that
  // needs predication, or it was decided to use masking to deal with gaps
  // (either a gap at the end of a load-access that may result in a speculative
  // load, or any gaps in a store-access).
  bool PredicatedAccessRequiresMasking =
      blockNeedsPredicationForAnyReason(I->getParent()) &&
      Legal->isMaskRequired(I);
  bool LoadAccessWithGapsRequiresEpilogMasking =
      isa<LoadInst>(I) && Group->requiresScalarEpilogue() &&
      !isScalarEpilogueAllowed();
  bool StoreAccessWithGapsRequiresMasking =
      isa<StoreInst>(I) && (Group->getNumMembers() < Group->getFactor());
  if (!PredicatedAccessRequiresMasking &&
      !LoadAccessWithGapsRequiresEpilogMasking &&
      !StoreAccessWithGapsRequiresMasking)
    return true;

  // If masked interleaving is required, we expect that the user/target had
  // enabled it, because otherwise it either wouldn't have been created or
  // it should have been invalidated by the CostModel.
  assert(useMaskedInterleavedAccesses(TTI) &&
         "Masked interleave-groups for predicated accesses are not enabled.");

  if (Group->isReverse())
    return false;

  auto *Ty = getLoadStoreType(I);
  const Align Alignment = getLoadStoreAlignment(I);
  return isa<LoadInst>(I) ? TTI.isLegalMaskedLoad(Ty, Alignment)
                          : TTI.isLegalMaskedStore(Ty, Alignment);
}

bool LoopVectorizationCostModel::memoryInstructionCanBeWidened(
    Instruction *I, ElementCount VF) {
  // Get and ensure we have a valid memory instruction.
  assert((isa<LoadInst, StoreInst>(I)) && "Invalid memory instruction");

  auto *Ptr = getLoadStorePointerOperand(I);
  auto *ScalarTy = getLoadStoreType(I);

  // In order to be widened, the pointer should be consecutive, first of all.
  if (!Legal->isConsecutivePtr(ScalarTy, Ptr))
    return false;

  // If the instruction is a store located in a predicated block, it will be
  // scalarized.
  if (isScalarWithPredication(I, VF))
    return false;

  // If the instruction's allocated size doesn't equal it's type size, it
  // requires padding and will be scalarized.
  auto &DL = I->getModule()->getDataLayout();
  if (hasIrregularType(ScalarTy, DL))
    return false;

  return true;
}

void LoopVectorizationCostModel::collectLoopUniforms(ElementCount VF) {
  // We should not collect Uniforms more than once per VF. Right now,
  // this function is called from collectUniformsAndScalars(), which
  // already does this check. Collecting Uniforms for VF=1 does not make any
  // sense.

  assert(VF.isVector() && !Uniforms.contains(VF) &&
         "This function should not be visited twice for the same VF");

  // Visit the list of Uniforms. If we'll not find any uniform value, we'll
  // not analyze again.  Uniforms.count(VF) will return 1.
  Uniforms[VF].clear();

  // We now know that the loop is vectorizable!
  // Collect instructions inside the loop that will remain uniform after
  // vectorization.

  // Global values, params and instructions outside of current loop are out of
  // scope.
  auto isOutOfScope = [&](Value *V) -> bool {
    Instruction *I = dyn_cast<Instruction>(V);
    return (!I || !TheLoop->contains(I));
  };

  // Worklist containing uniform instructions demanding lane 0.
  SetVector<Instruction *> Worklist;
  BasicBlock *Latch = TheLoop->getLoopLatch();

  // Add uniform instructions demanding lane 0 to the worklist. Instructions
  // that are scalar with predication must not be considered uniform after
  // vectorization, because that would create an erroneous replicating region
  // where only a single instance out of VF should be formed.
  // TODO: optimize such seldom cases if found important, see PR40816.
  auto addToWorklistIfAllowed = [&](Instruction *I) -> void {
    if (isOutOfScope(I)) {
      LLVM_DEBUG(dbgs() << "LV: Found not uniform due to scope: "
                        << *I << "\n");
      return;
    }
    if (isScalarWithPredication(I, VF)) {
      LLVM_DEBUG(dbgs() << "LV: Found not uniform being ScalarWithPredication: "
                        << *I << "\n");
      return;
    }
    LLVM_DEBUG(dbgs() << "LV: Found uniform instruction: " << *I << "\n");
    Worklist.insert(I);
  };

  // Start with the conditional branch. If the branch condition is an
  // instruction contained in the loop that is only used by the branch, it is
  // uniform.
  auto *Cmp = dyn_cast<Instruction>(Latch->getTerminator()->getOperand(0));
  if (Cmp && TheLoop->contains(Cmp) && Cmp->hasOneUse())
    addToWorklistIfAllowed(Cmp);

  auto PrevVF = VF.divideCoefficientBy(2);
  // Return true if all lanes perform the same memory operation, and we can
  // thus chose to execute only one.
  auto isUniformMemOpUse = [&](Instruction *I) {
    // If the value was already known to not be uniform for the previous
    // (smaller VF), it cannot be uniform for the larger VF.
    if (PrevVF.isVector()) {
      auto Iter = Uniforms.find(PrevVF);
      if (Iter != Uniforms.end() && !Iter->second.contains(I))
        return false;
    }
    if (!Legal->isUniformMemOp(*I, VF))
      return false;
    if (isa<LoadInst>(I))
      // Loading the same address always produces the same result - at least
      // assuming aliasing and ordering which have already been checked.
      return true;
    // Storing the same value on every iteration.
    return TheLoop->isLoopInvariant(cast<StoreInst>(I)->getValueOperand());
  };

  auto isUniformDecision = [&](Instruction *I, ElementCount VF) {
    InstWidening WideningDecision = getWideningDecision(I, VF);
    assert(WideningDecision != CM_Unknown &&
           "Widening decision should be ready at this moment");

    if (isUniformMemOpUse(I))
      return true;

    return (WideningDecision == CM_Widen ||
            WideningDecision == CM_Widen_Reverse ||
            WideningDecision == CM_Interleave);
  };

  // Returns true if Ptr is the pointer operand of a memory access instruction
  // I, I is known to not require scalarization, and the pointer is not also
  // stored.
  auto isVectorizedMemAccessUse = [&](Instruction *I, Value *Ptr) -> bool {
    if (isa<StoreInst>(I) && I->getOperand(0) == Ptr)
      return false;
    return getLoadStorePointerOperand(I) == Ptr &&
           (isUniformDecision(I, VF) || Legal->isInvariant(Ptr));
  };

  // Holds a list of values which are known to have at least one uniform use.
  // Note that there may be other uses which aren't uniform.  A "uniform use"
  // here is something which only demands lane 0 of the unrolled iterations;
  // it does not imply that all lanes produce the same value (e.g. this is not
  // the usual meaning of uniform)
  SetVector<Value *> HasUniformUse;

  // Scan the loop for instructions which are either a) known to have only
  // lane 0 demanded or b) are uses which demand only lane 0 of their operand.
  for (auto *BB : TheLoop->blocks())
    for (auto &I : *BB) {
      if (IntrinsicInst *II = dyn_cast<IntrinsicInst>(&I)) {
        switch (II->getIntrinsicID()) {
        case Intrinsic::sideeffect:
        case Intrinsic::experimental_noalias_scope_decl:
        case Intrinsic::assume:
        case Intrinsic::lifetime_start:
        case Intrinsic::lifetime_end:
          if (TheLoop->hasLoopInvariantOperands(&I))
            addToWorklistIfAllowed(&I);
          break;
        default:
          break;
        }
      }

      // ExtractValue instructions must be uniform, because the operands are
      // known to be loop-invariant.
      if (auto *EVI = dyn_cast<ExtractValueInst>(&I)) {
        assert(isOutOfScope(EVI->getAggregateOperand()) &&
               "Expected aggregate value to be loop invariant");
        addToWorklistIfAllowed(EVI);
        continue;
      }

      // If there's no pointer operand, there's nothing to do.
      auto *Ptr = getLoadStorePointerOperand(&I);
      if (!Ptr)
        continue;

      if (isUniformMemOpUse(&I))
        addToWorklistIfAllowed(&I);

      if (isVectorizedMemAccessUse(&I, Ptr))
        HasUniformUse.insert(Ptr);
    }

  // Add to the worklist any operands which have *only* uniform (e.g. lane 0
  // demanding) users.  Since loops are assumed to be in LCSSA form, this
  // disallows uses outside the loop as well.
  for (auto *V : HasUniformUse) {
    if (isOutOfScope(V))
      continue;
    auto *I = cast<Instruction>(V);
    auto UsersAreMemAccesses =
      llvm::all_of(I->users(), [&](User *U) -> bool {
        return isVectorizedMemAccessUse(cast<Instruction>(U), V);
      });
    if (UsersAreMemAccesses)
      addToWorklistIfAllowed(I);
  }

  // Expand Worklist in topological order: whenever a new instruction
  // is added , its users should be already inside Worklist.  It ensures
  // a uniform instruction will only be used by uniform instructions.
  unsigned idx = 0;
  while (idx != Worklist.size()) {
    Instruction *I = Worklist[idx++];

    for (auto *OV : I->operand_values()) {
      // isOutOfScope operands cannot be uniform instructions.
      if (isOutOfScope(OV))
        continue;
      // First order recurrence Phi's should typically be considered
      // non-uniform.
      auto *OP = dyn_cast<PHINode>(OV);
      if (OP && Legal->isFixedOrderRecurrence(OP))
        continue;
      // If all the users of the operand are uniform, then add the
      // operand into the uniform worklist.
      auto *OI = cast<Instruction>(OV);
      if (llvm::all_of(OI->users(), [&](User *U) -> bool {
            auto *J = cast<Instruction>(U);
            return Worklist.count(J) || isVectorizedMemAccessUse(J, OI);
          }))
        addToWorklistIfAllowed(OI);
    }
  }

  // For an instruction to be added into Worklist above, all its users inside
  // the loop should also be in Worklist. However, this condition cannot be
  // true for phi nodes that form a cyclic dependence. We must process phi
  // nodes separately. An induction variable will remain uniform if all users
  // of the induction variable and induction variable update remain uniform.
  // The code below handles both pointer and non-pointer induction variables.
  for (const auto &Induction : Legal->getInductionVars()) {
    auto *Ind = Induction.first;
    auto *IndUpdate = cast<Instruction>(Ind->getIncomingValueForBlock(Latch));

    // Determine if all users of the induction variable are uniform after
    // vectorization.
    auto UniformInd = llvm::all_of(Ind->users(), [&](User *U) -> bool {
      auto *I = cast<Instruction>(U);
      return I == IndUpdate || !TheLoop->contains(I) || Worklist.count(I) ||
             isVectorizedMemAccessUse(I, Ind);
    });
    if (!UniformInd)
      continue;

    // Determine if all users of the induction variable update instruction are
    // uniform after vectorization.
    auto UniformIndUpdate =
        llvm::all_of(IndUpdate->users(), [&](User *U) -> bool {
          auto *I = cast<Instruction>(U);
          return I == Ind || !TheLoop->contains(I) || Worklist.count(I) ||
                 isVectorizedMemAccessUse(I, IndUpdate);
        });
    if (!UniformIndUpdate)
      continue;

    // The induction variable and its update instruction will remain uniform.
    addToWorklistIfAllowed(Ind);
    addToWorklistIfAllowed(IndUpdate);
  }

  Uniforms[VF].insert(Worklist.begin(), Worklist.end());
}

bool LoopVectorizationCostModel::runtimeChecksRequired() {
  LLVM_DEBUG(dbgs() << "LV: Performing code size checks.\n");

  if (Legal->getRuntimePointerChecking()->Need) {
    reportVectorizationFailure("Runtime ptr check is required with -Os/-Oz",
        "runtime pointer checks needed. Enable vectorization of this "
        "loop with '#pragma clang loop vectorize(enable)' when "
        "compiling with -Os/-Oz",
        "CantVersionLoopWithOptForSize", ORE, TheLoop);
    return true;
  }

  if (!PSE.getPredicate().isAlwaysTrue()) {
    reportVectorizationFailure("Runtime SCEV check is required with -Os/-Oz",
        "runtime SCEV checks needed. Enable vectorization of this "
        "loop with '#pragma clang loop vectorize(enable)' when "
        "compiling with -Os/-Oz",
        "CantVersionLoopWithOptForSize", ORE, TheLoop);
    return true;
  }

  // FIXME: Avoid specializing for stride==1 instead of bailing out.
  if (!Legal->getLAI()->getSymbolicStrides().empty()) {
    reportVectorizationFailure("Runtime stride check for small trip count",
        "runtime stride == 1 checks needed. Enable vectorization of "
        "this loop without such check by compiling with -Os/-Oz",
        "CantVersionLoopWithOptForSize", ORE, TheLoop);
    return true;
  }

  return false;
}

ElementCount
LoopVectorizationCostModel::getMaxLegalScalableVF(unsigned MaxSafeElements) {
  if (!TTI.supportsScalableVectors() && !ForceTargetSupportsScalableVectors)
    return ElementCount::getScalable(0);

  if (Hints->isScalableVectorizationDisabled()) {
    reportVectorizationInfo("Scalable vectorization is explicitly disabled",
                            "ScalableVectorizationDisabled", ORE, TheLoop);
    return ElementCount::getScalable(0);
  }

  LLVM_DEBUG(dbgs() << "LV: Scalable vectorization is available\n");

  auto MaxScalableVF = ElementCount::getScalable(
      std::numeric_limits<ElementCount::ScalarTy>::max());

  // Test that the loop-vectorizer can legalize all operations for this MaxVF.
  // FIXME: While for scalable vectors this is currently sufficient, this should
  // be replaced by a more detailed mechanism that filters out specific VFs,
  // instead of invalidating vectorization for a whole set of VFs based on the
  // MaxVF.

  // Disable scalable vectorization if the loop contains unsupported reductions.
  if (!canVectorizeReductions(MaxScalableVF)) {
    reportVectorizationInfo(
        "Scalable vectorization not supported for the reduction "
        "operations found in this loop.",
        "ScalableVFUnfeasible", ORE, TheLoop);
    return ElementCount::getScalable(0);
  }

  // Disable scalable vectorization if the loop contains any instructions
  // with element types not supported for scalable vectors.
  if (any_of(ElementTypesInLoop, [&](Type *Ty) {
        return !Ty->isVoidTy() &&
               !this->TTI.isElementTypeLegalForScalableVector(Ty);
      })) {
    reportVectorizationInfo("Scalable vectorization is not supported "
                            "for all element types found in this loop.",
                            "ScalableVFUnfeasible", ORE, TheLoop);
    return ElementCount::getScalable(0);
  }

  if (Legal->isSafeForAnyVectorWidth())
    return MaxScalableVF;

  // Limit MaxScalableVF by the maximum safe dependence distance.
  if (std::optional<unsigned> MaxVScale = getMaxVScale(*TheFunction, TTI))
    MaxScalableVF = ElementCount::getScalable(MaxSafeElements / *MaxVScale);
  else
    MaxScalableVF = ElementCount::getScalable(0);

  if (!MaxScalableVF)
    reportVectorizationInfo(
        "Max legal vector width too small, scalable vectorization "
        "unfeasible.",
        "ScalableVFUnfeasible", ORE, TheLoop);

  return MaxScalableVF;
}

FixedScalableVFPair LoopVectorizationCostModel::computeFeasibleMaxVF(
    unsigned MaxTripCount, ElementCount UserVF, bool FoldTailByMasking) {
  MinBWs = computeMinimumValueSizes(TheLoop->getBlocks(), *DB, &TTI);
  unsigned SmallestType, WidestType;
  std::tie(SmallestType, WidestType) = getSmallestAndWidestTypes();

  // Get the maximum safe dependence distance in bits computed by LAA.
  // It is computed by MaxVF * sizeOf(type) * 8, where type is taken from
  // the memory accesses that is most restrictive (involved in the smallest
  // dependence distance).
  unsigned MaxSafeElements =
      llvm::bit_floor(Legal->getMaxSafeVectorWidthInBits() / WidestType);

  auto MaxSafeFixedVF = ElementCount::getFixed(MaxSafeElements);
  auto MaxSafeScalableVF = getMaxLegalScalableVF(MaxSafeElements);

  LLVM_DEBUG(dbgs() << "LV: The max safe fixed VF is: " << MaxSafeFixedVF
                    << ".\n");
  LLVM_DEBUG(dbgs() << "LV: The max safe scalable VF is: " << MaxSafeScalableVF
                    << ".\n");

  // First analyze the UserVF, fall back if the UserVF should be ignored.
  if (UserVF) {
    auto MaxSafeUserVF =
        UserVF.isScalable() ? MaxSafeScalableVF : MaxSafeFixedVF;

    if (ElementCount::isKnownLE(UserVF, MaxSafeUserVF)) {
      // If `VF=vscale x N` is safe, then so is `VF=N`
      if (UserVF.isScalable())
        return FixedScalableVFPair(
            ElementCount::getFixed(UserVF.getKnownMinValue()), UserVF);
      else
        return UserVF;
    }

    assert(ElementCount::isKnownGT(UserVF, MaxSafeUserVF));

    // Only clamp if the UserVF is not scalable. If the UserVF is scalable, it
    // is better to ignore the hint and let the compiler choose a suitable VF.
    if (!UserVF.isScalable()) {
      LLVM_DEBUG(dbgs() << "LV: User VF=" << UserVF
                        << " is unsafe, clamping to max safe VF="
                        << MaxSafeFixedVF << ".\n");
      ORE->emit([&]() {
        return OptimizationRemarkAnalysis(DEBUG_TYPE, "VectorizationFactor",
                                          TheLoop->getStartLoc(),
                                          TheLoop->getHeader())
               << "User-specified vectorization factor "
               << ore::NV("UserVectorizationFactor", UserVF)
               << " is unsafe, clamping to maximum safe vectorization factor "
               << ore::NV("VectorizationFactor", MaxSafeFixedVF);
      });
      return MaxSafeFixedVF;
    }

    if (!TTI.supportsScalableVectors() && !ForceTargetSupportsScalableVectors) {
      LLVM_DEBUG(dbgs() << "LV: User VF=" << UserVF
                        << " is ignored because scalable vectors are not "
                           "available.\n");
      ORE->emit([&]() {
        return OptimizationRemarkAnalysis(DEBUG_TYPE, "VectorizationFactor",
                                          TheLoop->getStartLoc(),
                                          TheLoop->getHeader())
               << "User-specified vectorization factor "
               << ore::NV("UserVectorizationFactor", UserVF)
               << " is ignored because the target does not support scalable "
                  "vectors. The compiler will pick a more suitable value.";
      });
    } else {
      LLVM_DEBUG(dbgs() << "LV: User VF=" << UserVF
                        << " is unsafe. Ignoring scalable UserVF.\n");
      ORE->emit([&]() {
        return OptimizationRemarkAnalysis(DEBUG_TYPE, "VectorizationFactor",
                                          TheLoop->getStartLoc(),
                                          TheLoop->getHeader())
               << "User-specified vectorization factor "
               << ore::NV("UserVectorizationFactor", UserVF)
               << " is unsafe. Ignoring the hint to let the compiler pick a "
                  "more suitable value.";
      });
    }
  }

  LLVM_DEBUG(dbgs() << "LV: The Smallest and Widest types: " << SmallestType
                    << " / " << WidestType << " bits.\n");

  FixedScalableVFPair Result(ElementCount::getFixed(1),
                             ElementCount::getScalable(0));
  if (auto MaxVF =
          getMaximizedVFForTarget(MaxTripCount, SmallestType, WidestType,
                                  MaxSafeFixedVF, FoldTailByMasking))
    Result.FixedVF = MaxVF;

  if (auto MaxVF =
          getMaximizedVFForTarget(MaxTripCount, SmallestType, WidestType,
                                  MaxSafeScalableVF, FoldTailByMasking))
    if (MaxVF.isScalable()) {
      Result.ScalableVF = MaxVF;
      LLVM_DEBUG(dbgs() << "LV: Found feasible scalable VF = " << MaxVF
                        << "\n");
    }

  return Result;
}

FixedScalableVFPair
LoopVectorizationCostModel::computeMaxVF(ElementCount UserVF, unsigned UserIC) {
  if (Legal->getRuntimePointerChecking()->Need && TTI.hasBranchDivergence()) {
    // TODO: It may by useful to do since it's still likely to be dynamically
    // uniform if the target can skip.
    reportVectorizationFailure(
        "Not inserting runtime ptr check for divergent target",
        "runtime pointer checks needed. Not enabled for divergent target",
        "CantVersionLoopWithDivergentTarget", ORE, TheLoop);
    return FixedScalableVFPair::getNone();
  }

  unsigned TC = PSE.getSE()->getSmallConstantTripCount(TheLoop);
  unsigned MaxTC = PSE.getSE()->getSmallConstantMaxTripCount(TheLoop);
  LLVM_DEBUG(dbgs() << "LV: Found trip count: " << TC << '\n');
  if (TC == 1) {
    reportVectorizationFailure("Single iteration (non) loop",
        "loop trip count is one, irrelevant for vectorization",
        "SingleIterationLoop", ORE, TheLoop);
    return FixedScalableVFPair::getNone();
  }

  switch (ScalarEpilogueStatus) {
  case CM_ScalarEpilogueAllowed:
    return computeFeasibleMaxVF(MaxTC, UserVF, false);
  case CM_ScalarEpilogueNotAllowedUsePredicate:
    [[fallthrough]];
  case CM_ScalarEpilogueNotNeededUsePredicate:
    LLVM_DEBUG(
        dbgs() << "LV: vector predicate hint/switch found.\n"
               << "LV: Not allowing scalar epilogue, creating predicated "
               << "vector loop.\n");
    break;
  case CM_ScalarEpilogueNotAllowedLowTripLoop:
    // fallthrough as a special case of OptForSize
  case CM_ScalarEpilogueNotAllowedOptSize:
    if (ScalarEpilogueStatus == CM_ScalarEpilogueNotAllowedOptSize)
      LLVM_DEBUG(
          dbgs() << "LV: Not allowing scalar epilogue due to -Os/-Oz.\n");
    else
      LLVM_DEBUG(dbgs() << "LV: Not allowing scalar epilogue due to low trip "
                        << "count.\n");

    // Bail if runtime checks are required, which are not good when optimising
    // for size.
    if (runtimeChecksRequired())
      return FixedScalableVFPair::getNone();

    break;
  }

  // The only loops we can vectorize without a scalar epilogue, are loops with
  // a bottom-test and a single exiting block. We'd have to handle the fact
  // that not every instruction executes on the last iteration.  This will
  // require a lane mask which varies through the vector loop body.  (TODO)
  if (TheLoop->getExitingBlock() != TheLoop->getLoopLatch()) {
    // If there was a tail-folding hint/switch, but we can't fold the tail by
    // masking, fallback to a vectorization with a scalar epilogue.
    if (ScalarEpilogueStatus == CM_ScalarEpilogueNotNeededUsePredicate) {
      LLVM_DEBUG(dbgs() << "LV: Cannot fold tail by masking: vectorize with a "
                           "scalar epilogue instead.\n");
      ScalarEpilogueStatus = CM_ScalarEpilogueAllowed;
      return computeFeasibleMaxVF(MaxTC, UserVF, false);
    }
    return FixedScalableVFPair::getNone();
  }

  // Now try the tail folding

  // Invalidate interleave groups that require an epilogue if we can't mask
  // the interleave-group.
  if (!useMaskedInterleavedAccesses(TTI)) {
    assert(WideningDecisions.empty() && Uniforms.empty() && Scalars.empty() &&
           "No decisions should have been taken at this point");
    // Note: There is no need to invalidate any cost modeling decisions here, as
    // non where taken so far.
    InterleaveInfo.invalidateGroupsRequiringScalarEpilogue();
  }

  FixedScalableVFPair MaxFactors = computeFeasibleMaxVF(MaxTC, UserVF, true);

  // Avoid tail folding if the trip count is known to be a multiple of any VF
  // we choose.
  std::optional<unsigned> MaxPowerOf2RuntimeVF =
      MaxFactors.FixedVF.getFixedValue();
  if (MaxFactors.ScalableVF) {
    std::optional<unsigned> MaxVScale = getMaxVScale(*TheFunction, TTI);
    if (MaxVScale && TTI.isVScaleKnownToBeAPowerOfTwo()) {
      MaxPowerOf2RuntimeVF = std::max<unsigned>(
          *MaxPowerOf2RuntimeVF,
          *MaxVScale * MaxFactors.ScalableVF.getKnownMinValue());
    } else
      MaxPowerOf2RuntimeVF = std::nullopt; // Stick with tail-folding for now.
  }

  if (MaxPowerOf2RuntimeVF && *MaxPowerOf2RuntimeVF > 0) {
    assert((UserVF.isNonZero() || isPowerOf2_32(*MaxPowerOf2RuntimeVF)) &&
           "MaxFixedVF must be a power of 2");
    unsigned MaxVFtimesIC =
        UserIC ? *MaxPowerOf2RuntimeVF * UserIC : *MaxPowerOf2RuntimeVF;
    ScalarEvolution *SE = PSE.getSE();
    const SCEV *BackedgeTakenCount = PSE.getBackedgeTakenCount();
    const SCEV *ExitCount = SE->getAddExpr(
        BackedgeTakenCount, SE->getOne(BackedgeTakenCount->getType()));
    const SCEV *Rem = SE->getURemExpr(
        SE->applyLoopGuards(ExitCount, TheLoop),
        SE->getConstant(BackedgeTakenCount->getType(), MaxVFtimesIC));
    if (Rem->isZero()) {
      // Accept MaxFixedVF if we do not have a tail.
      LLVM_DEBUG(dbgs() << "LV: No tail will remain for any chosen VF.\n");
      return MaxFactors;
    }
  }

  // If we don't know the precise trip count, or if the trip count that we
  // found modulo the vectorization factor is not zero, try to fold the tail
  // by masking.
  // FIXME: look for a smaller MaxVF that does divide TC rather than masking.
  setTailFoldingStyles();
  if (foldTailByMasking())
    return MaxFactors;

  // If there was a tail-folding hint/switch, but we can't fold the tail by
  // masking, fallback to a vectorization with a scalar epilogue.
  if (ScalarEpilogueStatus == CM_ScalarEpilogueNotNeededUsePredicate) {
    LLVM_DEBUG(dbgs() << "LV: Cannot fold tail by masking: vectorize with a "
                         "scalar epilogue instead.\n");
    ScalarEpilogueStatus = CM_ScalarEpilogueAllowed;
    return MaxFactors;
  }

  if (ScalarEpilogueStatus == CM_ScalarEpilogueNotAllowedUsePredicate) {
    LLVM_DEBUG(dbgs() << "LV: Can't fold tail by masking: don't vectorize\n");
    return FixedScalableVFPair::getNone();
  }

  if (TC == 0) {
    reportVectorizationFailure(
        "Unable to calculate the loop count due to complex control flow",
        "unable to calculate the loop count due to complex control flow",
        "UnknownLoopCountComplexCFG", ORE, TheLoop);
    return FixedScalableVFPair::getNone();
  }

  reportVectorizationFailure(
      "Cannot optimize for size and vectorize at the same time.",
      "cannot optimize for size and vectorize at the same time. "
      "Enable vectorization of this loop with '#pragma clang loop "
      "vectorize(enable)' when compiling with -Os/-Oz",
      "NoTailLoopWithOptForSize", ORE, TheLoop);
  return FixedScalableVFPair::getNone();
}

ElementCount LoopVectorizationCostModel::getMaximizedVFForTarget(
    unsigned MaxTripCount, unsigned SmallestType, unsigned WidestType,
    ElementCount MaxSafeVF, bool FoldTailByMasking) {
  bool ComputeScalableMaxVF = MaxSafeVF.isScalable();
  const TypeSize WidestRegister = TTI.getRegisterBitWidth(
      ComputeScalableMaxVF ? TargetTransformInfo::RGK_ScalableVector
                           : TargetTransformInfo::RGK_FixedWidthVector);

  // Convenience function to return the minimum of two ElementCounts.
  auto MinVF = [](const ElementCount &LHS, const ElementCount &RHS) {
    assert((LHS.isScalable() == RHS.isScalable()) &&
           "Scalable flags must match");
    return ElementCount::isKnownLT(LHS, RHS) ? LHS : RHS;
  };

  // Ensure MaxVF is a power of 2; the dependence distance bound may not be.
  // Note that both WidestRegister and WidestType may not be a powers of 2.
  auto MaxVectorElementCount = ElementCount::get(
      llvm::bit_floor(WidestRegister.getKnownMinValue() / WidestType),
      ComputeScalableMaxVF);
  MaxVectorElementCount = MinVF(MaxVectorElementCount, MaxSafeVF);
  LLVM_DEBUG(dbgs() << "LV: The Widest register safe to use is: "
                    << (MaxVectorElementCount * WidestType) << " bits.\n");

  if (!MaxVectorElementCount) {
    LLVM_DEBUG(dbgs() << "LV: The target has no "
                      << (ComputeScalableMaxVF ? "scalable" : "fixed")
                      << " vector registers.\n");
    return ElementCount::getFixed(1);
  }

  unsigned WidestRegisterMinEC = MaxVectorElementCount.getKnownMinValue();
  if (MaxVectorElementCount.isScalable() &&
      TheFunction->hasFnAttribute(Attribute::VScaleRange)) {
    auto Attr = TheFunction->getFnAttribute(Attribute::VScaleRange);
    auto Min = Attr.getVScaleRangeMin();
    WidestRegisterMinEC *= Min;
  }

  // When a scalar epilogue is required, at least one iteration of the scalar
  // loop has to execute. Adjust MaxTripCount accordingly to avoid picking a
  // max VF that results in a dead vector loop.
  if (MaxTripCount > 0 && requiresScalarEpilogue(true))
    MaxTripCount -= 1;

  if (MaxTripCount && MaxTripCount <= WidestRegisterMinEC &&
      (!FoldTailByMasking || isPowerOf2_32(MaxTripCount))) {
    // If upper bound loop trip count (TC) is known at compile time there is no
    // point in choosing VF greater than TC (as done in the loop below). Select
    // maximum power of two which doesn't exceed TC. If MaxVectorElementCount is
    // scalable, we only fall back on a fixed VF when the TC is less than or
    // equal to the known number of lanes.
    auto ClampedUpperTripCount = llvm::bit_floor(MaxTripCount);
    LLVM_DEBUG(dbgs() << "LV: Clamping the MaxVF to maximum power of two not "
                         "exceeding the constant trip count: "
                      << ClampedUpperTripCount << "\n");
    return ElementCount::get(
        ClampedUpperTripCount,
        FoldTailByMasking ? MaxVectorElementCount.isScalable() : false);
  }

  TargetTransformInfo::RegisterKind RegKind =
      ComputeScalableMaxVF ? TargetTransformInfo::RGK_ScalableVector
                           : TargetTransformInfo::RGK_FixedWidthVector;
  ElementCount MaxVF = MaxVectorElementCount;
  if (MaximizeBandwidth ||
      (MaximizeBandwidth.getNumOccurrences() == 0 &&
       (TTI.shouldMaximizeVectorBandwidth(RegKind) ||
        (UseWiderVFIfCallVariantsPresent && Legal->hasVectorCallVariants())))) {
    auto MaxVectorElementCountMaxBW = ElementCount::get(
        llvm::bit_floor(WidestRegister.getKnownMinValue() / SmallestType),
        ComputeScalableMaxVF);
    MaxVectorElementCountMaxBW = MinVF(MaxVectorElementCountMaxBW, MaxSafeVF);

    // Collect all viable vectorization factors larger than the default MaxVF
    // (i.e. MaxVectorElementCount).
    SmallVector<ElementCount, 8> VFs;
    for (ElementCount VS = MaxVectorElementCount * 2;
         ElementCount::isKnownLE(VS, MaxVectorElementCountMaxBW); VS *= 2)
      VFs.push_back(VS);

    // For each VF calculate its register usage.
    auto RUs = calculateRegisterUsage(VFs);

    // Select the largest VF which doesn't require more registers than existing
    // ones.
    for (int i = RUs.size() - 1; i >= 0; --i) {
      bool Selected = true;
      for (auto &pair : RUs[i].MaxLocalUsers) {
        unsigned TargetNumRegisters = TTI.getNumberOfRegisters(pair.first);
        if (pair.second > TargetNumRegisters)
          Selected = false;
      }
      if (Selected) {
        MaxVF = VFs[i];
        break;
      }
    }
    if (ElementCount MinVF =
            TTI.getMinimumVF(SmallestType, ComputeScalableMaxVF)) {
      if (ElementCount::isKnownLT(MaxVF, MinVF)) {
        LLVM_DEBUG(dbgs() << "LV: Overriding calculated MaxVF(" << MaxVF
                          << ") with target's minimum: " << MinVF << '\n');
        MaxVF = MinVF;
      }
    }

    // Invalidate any widening decisions we might have made, in case the loop
    // requires prediction (decided later), but we have already made some
    // load/store widening decisions.
    invalidateCostModelingDecisions();
  }
  return MaxVF;
}

/// Convenience function that returns the value of vscale_range iff
/// vscale_range.min == vscale_range.max or otherwise returns the value
/// returned by the corresponding TTI method.
static std::optional<unsigned>
getVScaleForTuning(const Loop *L, const TargetTransformInfo &TTI) {
  const Function *Fn = L->getHeader()->getParent();
  if (Fn->hasFnAttribute(Attribute::VScaleRange)) {
    auto Attr = Fn->getFnAttribute(Attribute::VScaleRange);
    auto Min = Attr.getVScaleRangeMin();
    auto Max = Attr.getVScaleRangeMax();
    if (Max && Min == Max)
      return Max;
  }

  return TTI.getVScaleForTuning();
}

bool LoopVectorizationPlanner::isMoreProfitable(
    const VectorizationFactor &A, const VectorizationFactor &B) const {
  InstructionCost CostA = A.Cost;
  InstructionCost CostB = B.Cost;

  unsigned MaxTripCount = PSE.getSE()->getSmallConstantMaxTripCount(OrigLoop);

  if (!A.Width.isScalable() && !B.Width.isScalable() && MaxTripCount) {
    // If the trip count is a known (possibly small) constant, the trip count
    // will be rounded up to an integer number of iterations under
    // FoldTailByMasking. The total cost in that case will be
    // VecCost*ceil(TripCount/VF). When not folding the tail, the total
    // cost will be VecCost*floor(TC/VF) + ScalarCost*(TC%VF). There will be
    // some extra overheads, but for the purpose of comparing the costs of
    // different VFs we can use this to compare the total loop-body cost
    // expected after vectorization.
    auto GetCostForTC = [MaxTripCount, this](unsigned VF,
                                             InstructionCost VectorCost,
                                             InstructionCost ScalarCost) {
      return CM.foldTailByMasking() ? VectorCost * divideCeil(MaxTripCount, VF)
                                    : VectorCost * (MaxTripCount / VF) +
                                          ScalarCost * (MaxTripCount % VF);
    };
    auto RTCostA = GetCostForTC(A.Width.getFixedValue(), CostA, A.ScalarCost);
    auto RTCostB = GetCostForTC(B.Width.getFixedValue(), CostB, B.ScalarCost);

    return RTCostA < RTCostB;
  }

  // Improve estimate for the vector width if it is scalable.
  unsigned EstimatedWidthA = A.Width.getKnownMinValue();
  unsigned EstimatedWidthB = B.Width.getKnownMinValue();
  if (std::optional<unsigned> VScale = getVScaleForTuning(OrigLoop, TTI)) {
    if (A.Width.isScalable())
      EstimatedWidthA *= *VScale;
    if (B.Width.isScalable())
      EstimatedWidthB *= *VScale;
  }

  // Assume vscale may be larger than 1 (or the value being tuned for),
  // so that scalable vectorization is slightly favorable over fixed-width
  // vectorization.
  if (A.Width.isScalable() && !B.Width.isScalable())
    return (CostA * B.Width.getFixedValue()) <= (CostB * EstimatedWidthA);

  // To avoid the need for FP division:
  //      (CostA / A.Width) < (CostB / B.Width)
  // <=>  (CostA * B.Width) < (CostB * A.Width)
  return (CostA * EstimatedWidthB) < (CostB * EstimatedWidthA);
}

static void emitInvalidCostRemarks(SmallVector<InstructionVFPair> InvalidCosts,
                                   OptimizationRemarkEmitter *ORE,
                                   Loop *TheLoop) {
  if (InvalidCosts.empty())
    return;

  // Emit a report of VFs with invalid costs in the loop.

  // Group the remarks per instruction, keeping the instruction order from
  // InvalidCosts.
  std::map<Instruction *, unsigned> Numbering;
  unsigned I = 0;
  for (auto &Pair : InvalidCosts)
    if (!Numbering.count(Pair.first))
      Numbering[Pair.first] = I++;

  // Sort the list, first on instruction(number) then on VF.
  sort(InvalidCosts, [&Numbering](InstructionVFPair &A, InstructionVFPair &B) {
    if (Numbering[A.first] != Numbering[B.first])
      return Numbering[A.first] < Numbering[B.first];
    ElementCountComparator ECC;
    return ECC(A.second, B.second);
  });

  // For a list of ordered instruction-vf pairs:
  //   [(load, vf1), (load, vf2), (store, vf1)]
  // Group the instructions together to emit separate remarks for:
  //   load  (vf1, vf2)
  //   store (vf1)
  auto Tail = ArrayRef<InstructionVFPair>(InvalidCosts);
  auto Subset = ArrayRef<InstructionVFPair>();
  do {
    if (Subset.empty())
      Subset = Tail.take_front(1);

    Instruction *I = Subset.front().first;

    // If the next instruction is different, or if there are no other pairs,
    // emit a remark for the collated subset. e.g.
    //   [(load, vf1), (load, vf2))]
    // to emit:
    //  remark: invalid costs for 'load' at VF=(vf, vf2)
    if (Subset == Tail || Tail[Subset.size()].first != I) {
      std::string OutString;
      raw_string_ostream OS(OutString);
      assert(!Subset.empty() && "Unexpected empty range");
      OS << "Instruction with invalid costs prevented vectorization at VF=(";
      for (const auto &Pair : Subset)
        OS << (Pair.second == Subset.front().second ? "" : ", ") << Pair.second;
      OS << "):";
      if (auto *CI = dyn_cast<CallInst>(I))
        OS << " call to " << CI->getCalledFunction()->getName();
      else
        OS << " " << I->getOpcodeName();
      OS.flush();
      reportVectorizationInfo(OutString, "InvalidCost", ORE, TheLoop, I);
      Tail = Tail.drop_front(Subset.size());
      Subset = {};
    } else
      // Grow the subset by one element
      Subset = Tail.take_front(Subset.size() + 1);
  } while (!Tail.empty());
}

VectorizationFactor LoopVectorizationPlanner::selectVectorizationFactor(
    const ElementCountSet &VFCandidates) {
  InstructionCost ExpectedCost =
      CM.expectedCost(ElementCount::getFixed(1)).first;
  LLVM_DEBUG(dbgs() << "LV: Scalar loop costs: " << ExpectedCost << ".\n");
  assert(ExpectedCost.isValid() && "Unexpected invalid cost for scalar loop");
  assert(VFCandidates.count(ElementCount::getFixed(1)) &&
         "Expected Scalar VF to be a candidate");

  const VectorizationFactor ScalarCost(ElementCount::getFixed(1), ExpectedCost,
                                       ExpectedCost);
  VectorizationFactor ChosenFactor = ScalarCost;

  bool ForceVectorization = Hints.getForce() == LoopVectorizeHints::FK_Enabled;
  if (ForceVectorization && VFCandidates.size() > 1) {
    // Ignore scalar width, because the user explicitly wants vectorization.
    // Initialize cost to max so that VF = 2 is, at least, chosen during cost
    // evaluation.
    ChosenFactor.Cost = InstructionCost::getMax();
  }

  SmallVector<InstructionVFPair> InvalidCosts;
  for (const auto &i : VFCandidates) {
    // The cost for scalar VF=1 is already calculated, so ignore it.
    if (i.isScalar())
      continue;

    LoopVectorizationCostModel::VectorizationCostTy C =
        CM.expectedCost(i, &InvalidCosts);
    VectorizationFactor Candidate(i, C.first, ScalarCost.ScalarCost);

#ifndef NDEBUG
    unsigned AssumedMinimumVscale =
        getVScaleForTuning(OrigLoop, TTI).value_or(1);
    unsigned Width =
        Candidate.Width.isScalable()
            ? Candidate.Width.getKnownMinValue() * AssumedMinimumVscale
            : Candidate.Width.getFixedValue();
    LLVM_DEBUG(dbgs() << "LV: Vector loop of width " << i
                      << " costs: " << (Candidate.Cost / Width));
    if (i.isScalable())
      LLVM_DEBUG(dbgs() << " (assuming a minimum vscale of "
                        << AssumedMinimumVscale << ")");
    LLVM_DEBUG(dbgs() << ".\n");
#endif

    if (!C.second && !ForceVectorization) {
      LLVM_DEBUG(
          dbgs() << "LV: Not considering vector loop of width " << i
                 << " because it will not generate any vector instructions.\n");
      continue;
    }

    // If profitable add it to ProfitableVF list.
    if (isMoreProfitable(Candidate, ScalarCost))
      ProfitableVFs.push_back(Candidate);

    if (isMoreProfitable(Candidate, ChosenFactor))
      ChosenFactor = Candidate;
  }

  emitInvalidCostRemarks(InvalidCosts, ORE, OrigLoop);

  if (!EnableCondStoresVectorization && CM.hasPredStores()) {
    reportVectorizationFailure(
        "There are conditional stores.",
        "store that is conditionally executed prevents vectorization",
        "ConditionalStore", ORE, OrigLoop);
    ChosenFactor = ScalarCost;
  }

  LLVM_DEBUG(if (ForceVectorization && !ChosenFactor.Width.isScalar() &&
                 !isMoreProfitable(ChosenFactor, ScalarCost)) dbgs()
             << "LV: Vectorization seems to be not beneficial, "
             << "but was forced by a user.\n");
  LLVM_DEBUG(dbgs() << "LV: Selecting VF: " << ChosenFactor.Width << ".\n");
  return ChosenFactor;
}

bool LoopVectorizationPlanner::isCandidateForEpilogueVectorization(
    ElementCount VF) const {
  // Cross iteration phis such as reductions need special handling and are
  // currently unsupported.
  if (any_of(OrigLoop->getHeader()->phis(),
             [&](PHINode &Phi) { return Legal->isFixedOrderRecurrence(&Phi); }))
    return false;

  // Phis with uses outside of the loop require special handling and are
  // currently unsupported.
  for (const auto &Entry : Legal->getInductionVars()) {
    // Look for uses of the value of the induction at the last iteration.
    Value *PostInc =
        Entry.first->getIncomingValueForBlock(OrigLoop->getLoopLatch());
    for (User *U : PostInc->users())
      if (!OrigLoop->contains(cast<Instruction>(U)))
        return false;
    // Look for uses of penultimate value of the induction.
    for (User *U : Entry.first->users())
      if (!OrigLoop->contains(cast<Instruction>(U)))
        return false;
  }

  // Epilogue vectorization code has not been auditted to ensure it handles
  // non-latch exits properly.  It may be fine, but it needs auditted and
  // tested.
  if (OrigLoop->getExitingBlock() != OrigLoop->getLoopLatch())
    return false;

  return true;
}

bool LoopVectorizationCostModel::isEpilogueVectorizationProfitable(
    const ElementCount VF) const {
  // FIXME: We need a much better cost-model to take different parameters such
  // as register pressure, code size increase and cost of extra branches into
  // account. For now we apply a very crude heuristic and only consider loops
  // with vectorization factors larger than a certain value.

  // Allow the target to opt out entirely.
  if (!TTI.preferEpilogueVectorization())
    return false;

  // We also consider epilogue vectorization unprofitable for targets that don't
  // consider interleaving beneficial (eg. MVE).
  if (TTI.getMaxInterleaveFactor(VF) <= 1)
    return false;

  unsigned Multiplier = 1;
  if (VF.isScalable())
    Multiplier = getVScaleForTuning(TheLoop, TTI).value_or(1);
  if ((Multiplier * VF.getKnownMinValue()) >= EpilogueVectorizationMinVF)
    return true;
  return false;
}

VectorizationFactor LoopVectorizationPlanner::selectEpilogueVectorizationFactor(
    const ElementCount MainLoopVF, unsigned IC) {
  VectorizationFactor Result = VectorizationFactor::Disabled();
  if (!EnableEpilogueVectorization) {
    LLVM_DEBUG(dbgs() << "LEV: Epilogue vectorization is disabled.\n");
    return Result;
  }

  if (!CM.isScalarEpilogueAllowed()) {
    LLVM_DEBUG(dbgs() << "LEV: Unable to vectorize epilogue because no "
                         "epilogue is allowed.\n");
    return Result;
  }

  // Not really a cost consideration, but check for unsupported cases here to
  // simplify the logic.
  if (!isCandidateForEpilogueVectorization(MainLoopVF)) {
    LLVM_DEBUG(dbgs() << "LEV: Unable to vectorize epilogue because the loop "
                         "is not a supported candidate.\n");
    return Result;
  }

  if (EpilogueVectorizationForceVF > 1) {
    LLVM_DEBUG(dbgs() << "LEV: Epilogue vectorization factor is forced.\n");
    ElementCount ForcedEC = ElementCount::getFixed(EpilogueVectorizationForceVF);
    if (hasPlanWithVF(ForcedEC))
      return {ForcedEC, 0, 0};
    else {
      LLVM_DEBUG(dbgs() << "LEV: Epilogue vectorization forced factor is not "
                           "viable.\n");
      return Result;
    }
  }

  if (OrigLoop->getHeader()->getParent()->hasOptSize() ||
      OrigLoop->getHeader()->getParent()->hasMinSize()) {
    LLVM_DEBUG(
        dbgs() << "LEV: Epilogue vectorization skipped due to opt for size.\n");
    return Result;
  }

  if (!CM.isEpilogueVectorizationProfitable(MainLoopVF)) {
    LLVM_DEBUG(dbgs() << "LEV: Epilogue vectorization is not profitable for "
                         "this loop\n");
    return Result;
  }

  // If MainLoopVF = vscale x 2, and vscale is expected to be 4, then we know
  // the main loop handles 8 lanes per iteration. We could still benefit from
  // vectorizing the epilogue loop with VF=4.
  ElementCount EstimatedRuntimeVF = MainLoopVF;
  if (MainLoopVF.isScalable()) {
    EstimatedRuntimeVF = ElementCount::getFixed(MainLoopVF.getKnownMinValue());
    if (std::optional<unsigned> VScale = getVScaleForTuning(OrigLoop, TTI))
      EstimatedRuntimeVF *= *VScale;
  }

  ScalarEvolution &SE = *PSE.getSE();
  Type *TCType = Legal->getWidestInductionType();
  const SCEV *RemainingIterations = nullptr;
  for (auto &NextVF : ProfitableVFs) {
    // Skip candidate VFs without a corresponding VPlan.
    if (!hasPlanWithVF(NextVF.Width))
      continue;

    // Skip candidate VFs with widths >= the estimate runtime VF (scalable
    // vectors) or the VF of the main loop (fixed vectors).
    if ((!NextVF.Width.isScalable() && MainLoopVF.isScalable() &&
         ElementCount::isKnownGE(NextVF.Width, EstimatedRuntimeVF)) ||
        ElementCount::isKnownGE(NextVF.Width, MainLoopVF))
      continue;

    // If NextVF is greater than the number of remaining iterations, the
    // epilogue loop would be dead. Skip such factors.
    if (!MainLoopVF.isScalable() && !NextVF.Width.isScalable()) {
      // TODO: extend to support scalable VFs.
      if (!RemainingIterations) {
        const SCEV *TC = createTripCountSCEV(TCType, PSE, OrigLoop);
        RemainingIterations = SE.getURemExpr(
            TC, SE.getConstant(TCType, MainLoopVF.getKnownMinValue() * IC));
      }
      if (SE.isKnownPredicate(
              CmpInst::ICMP_UGT,
              SE.getConstant(TCType, NextVF.Width.getKnownMinValue()),
              RemainingIterations))
        continue;
    }

    if (Result.Width.isScalar() || isMoreProfitable(NextVF, Result))
      Result = NextVF;
  }

  if (Result != VectorizationFactor::Disabled())
    LLVM_DEBUG(dbgs() << "LEV: Vectorizing epilogue loop with VF = "
                      << Result.Width << "\n");
  return Result;
}

std::pair<unsigned, unsigned>
LoopVectorizationCostModel::getSmallestAndWidestTypes() {
  unsigned MinWidth = -1U;
  unsigned MaxWidth = 8;
  const DataLayout &DL = TheFunction->getParent()->getDataLayout();
  // For in-loop reductions, no element types are added to ElementTypesInLoop
  // if there are no loads/stores in the loop. In this case, check through the
  // reduction variables to determine the maximum width.
  if (ElementTypesInLoop.empty() && !Legal->getReductionVars().empty()) {
    // Reset MaxWidth so that we can find the smallest type used by recurrences
    // in the loop.
    MaxWidth = -1U;
    for (const auto &PhiDescriptorPair : Legal->getReductionVars()) {
      const RecurrenceDescriptor &RdxDesc = PhiDescriptorPair.second;
      // When finding the min width used by the recurrence we need to account
      // for casts on the input operands of the recurrence.
      MaxWidth = std::min<unsigned>(
          MaxWidth, std::min<unsigned>(
                        RdxDesc.getMinWidthCastToRecurrenceTypeInBits(),
                        RdxDesc.getRecurrenceType()->getScalarSizeInBits()));
    }
  } else {
    for (Type *T : ElementTypesInLoop) {
      MinWidth = std::min<unsigned>(
          MinWidth, DL.getTypeSizeInBits(T->getScalarType()).getFixedValue());
      MaxWidth = std::max<unsigned>(
          MaxWidth, DL.getTypeSizeInBits(T->getScalarType()).getFixedValue());
    }
  }
  return {MinWidth, MaxWidth};
}

void LoopVectorizationCostModel::collectElementTypesForWidening() {
  ElementTypesInLoop.clear();
  // For each block.
  for (BasicBlock *BB : TheLoop->blocks()) {
    // For each instruction in the loop.
    for (Instruction &I : BB->instructionsWithoutDebug()) {
      Type *T = I.getType();

      // Skip ignored values.
      if (ValuesToIgnore.count(&I))
        continue;

      // Only examine Loads, Stores and PHINodes.
      if (!isa<LoadInst>(I) && !isa<StoreInst>(I) && !isa<PHINode>(I))
        continue;

      // Examine PHI nodes that are reduction variables. Update the type to
      // account for the recurrence type.
      if (auto *PN = dyn_cast<PHINode>(&I)) {
        if (!Legal->isReductionVariable(PN))
          continue;
        const RecurrenceDescriptor &RdxDesc =
            Legal->getReductionVars().find(PN)->second;
        if (PreferInLoopReductions || useOrderedReductions(RdxDesc) ||
            TTI.preferInLoopReduction(RdxDesc.getOpcode(),
                                      RdxDesc.getRecurrenceType(),
                                      TargetTransformInfo::ReductionFlags()))
          continue;
        T = RdxDesc.getRecurrenceType();
      }

      // Examine the stored values.
      if (auto *ST = dyn_cast<StoreInst>(&I))
        T = ST->getValueOperand()->getType();

      assert(T->isSized() &&
             "Expected the load/store/recurrence type to be sized");

      ElementTypesInLoop.insert(T);
    }
  }
}

unsigned
LoopVectorizationCostModel::selectInterleaveCount(ElementCount VF,
                                                  InstructionCost LoopCost) {
  // -- The interleave heuristics --
  // We interleave the loop in order to expose ILP and reduce the loop overhead.
  // There are many micro-architectural considerations that we can't predict
  // at this level. For example, frontend pressure (on decode or fetch) due to
  // code size, or the number and capabilities of the execution ports.
  //
  // We use the following heuristics to select the interleave count:
  // 1. If the code has reductions, then we interleave to break the cross
  // iteration dependency.
  // 2. If the loop is really small, then we interleave to reduce the loop
  // overhead.
  // 3. We don't interleave if we think that we will spill registers to memory
  // due to the increased register pressure.

  if (!isScalarEpilogueAllowed())
    return 1;

  // We used the distance for the interleave count.
  if (!Legal->isSafeForAnyVectorWidth())
    return 1;

  auto BestKnownTC = getSmallBestKnownTC(*PSE.getSE(), TheLoop);
  const bool HasReductions = !Legal->getReductionVars().empty();

  // If we did not calculate the cost for VF (because the user selected the VF)
  // then we calculate the cost of VF here.
  if (LoopCost == 0) {
    LoopCost = expectedCost(VF).first;
    assert(LoopCost.isValid() && "Expected to have chosen a VF with valid cost");

    // Loop body is free and there is no need for interleaving.
    if (LoopCost == 0)
      return 1;
  }

  RegisterUsage R = calculateRegisterUsage({VF})[0];
  // We divide by these constants so assume that we have at least one
  // instruction that uses at least one register.
  for (auto& pair : R.MaxLocalUsers) {
    pair.second = std::max(pair.second, 1U);
  }

  // We calculate the interleave count using the following formula.
  // Subtract the number of loop invariants from the number of available
  // registers. These registers are used by all of the interleaved instances.
  // Next, divide the remaining registers by the number of registers that is
  // required by the loop, in order to estimate how many parallel instances
  // fit without causing spills. All of this is rounded down if necessary to be
  // a power of two. We want power of two interleave count to simplify any
  // addressing operations or alignment considerations.
  // We also want power of two interleave counts to ensure that the induction
  // variable of the vector loop wraps to zero, when tail is folded by masking;
  // this currently happens when OptForSize, in which case IC is set to 1 above.
  unsigned IC = UINT_MAX;

  for (auto& pair : R.MaxLocalUsers) {
    unsigned TargetNumRegisters = TTI.getNumberOfRegisters(pair.first);
    LLVM_DEBUG(dbgs() << "LV: The target has " << TargetNumRegisters
                      << " registers of "
                      << TTI.getRegisterClassName(pair.first) << " register class\n");
    if (VF.isScalar()) {
      if (ForceTargetNumScalarRegs.getNumOccurrences() > 0)
        TargetNumRegisters = ForceTargetNumScalarRegs;
    } else {
      if (ForceTargetNumVectorRegs.getNumOccurrences() > 0)
        TargetNumRegisters = ForceTargetNumVectorRegs;
    }
    unsigned MaxLocalUsers = pair.second;
    unsigned LoopInvariantRegs = 0;
    if (R.LoopInvariantRegs.find(pair.first) != R.LoopInvariantRegs.end())
      LoopInvariantRegs = R.LoopInvariantRegs[pair.first];

    unsigned TmpIC = llvm::bit_floor((TargetNumRegisters - LoopInvariantRegs) /
                                     MaxLocalUsers);
    // Don't count the induction variable as interleaved.
    if (EnableIndVarRegisterHeur) {
      TmpIC = llvm::bit_floor((TargetNumRegisters - LoopInvariantRegs - 1) /
                              std::max(1U, (MaxLocalUsers - 1)));
    }

    IC = std::min(IC, TmpIC);
  }

  // Clamp the interleave ranges to reasonable counts.
  unsigned MaxInterleaveCount = TTI.getMaxInterleaveFactor(VF);

  // Check if the user has overridden the max.
  if (VF.isScalar()) {
    if (ForceTargetMaxScalarInterleaveFactor.getNumOccurrences() > 0)
      MaxInterleaveCount = ForceTargetMaxScalarInterleaveFactor;
  } else {
    if (ForceTargetMaxVectorInterleaveFactor.getNumOccurrences() > 0)
      MaxInterleaveCount = ForceTargetMaxVectorInterleaveFactor;
  }

  unsigned EstimatedVF = VF.getKnownMinValue();
  if (VF.isScalable()) {
    if (std::optional<unsigned> VScale = getVScaleForTuning(TheLoop, TTI))
      EstimatedVF *= *VScale;
  }
  assert(EstimatedVF >= 1 && "Estimated VF shouldn't be less than 1");

  unsigned KnownTC = PSE.getSE()->getSmallConstantTripCount(TheLoop);
  if (KnownTC > 0) {
    // At least one iteration must be scalar when this constraint holds. So the
    // maximum available iterations for interleaving is one less.
    unsigned AvailableTC =
        requiresScalarEpilogue(VF.isVector()) ? KnownTC - 1 : KnownTC;

    // If trip count is known we select between two prospective ICs, where
    // 1) the aggressive IC is capped by the trip count divided by VF
    // 2) the conservative IC is capped by the trip count divided by (VF * 2)
    // The final IC is selected in a way that the epilogue loop trip count is
    // minimized while maximizing the IC itself, so that we either run the
    // vector loop at least once if it generates a small epilogue loop, or else
    // we run the vector loop at least twice.

    unsigned InterleaveCountUB = bit_floor(
        std::max(1u, std::min(AvailableTC / EstimatedVF, MaxInterleaveCount)));
    unsigned InterleaveCountLB = bit_floor(std::max(
        1u, std::min(AvailableTC / (EstimatedVF * 2), MaxInterleaveCount)));
    MaxInterleaveCount = InterleaveCountLB;

    if (InterleaveCountUB != InterleaveCountLB) {
      unsigned TailTripCountUB =
          (AvailableTC % (EstimatedVF * InterleaveCountUB));
      unsigned TailTripCountLB =
          (AvailableTC % (EstimatedVF * InterleaveCountLB));
      // If both produce same scalar tail, maximize the IC to do the same work
      // in fewer vector loop iterations
      if (TailTripCountUB == TailTripCountLB)
        MaxInterleaveCount = InterleaveCountUB;
    }
  } else if (BestKnownTC && *BestKnownTC > 0) {
    // At least one iteration must be scalar when this constraint holds. So the
    // maximum available iterations for interleaving is one less.
    unsigned AvailableTC = requiresScalarEpilogue(VF.isVector())
                               ? (*BestKnownTC) - 1
                               : *BestKnownTC;

    // If trip count is an estimated compile time constant, limit the
    // IC to be capped by the trip count divided by VF * 2, such that the vector
    // loop runs at least twice to make interleaving seem profitable when there
    // is an epilogue loop present. Since exact Trip count is not known we
    // choose to be conservative in our IC estimate.
    MaxInterleaveCount = bit_floor(std::max(
        1u, std::min(AvailableTC / (EstimatedVF * 2), MaxInterleaveCount)));
  }

  assert(MaxInterleaveCount > 0 &&
         "Maximum interleave count must be greater than 0");

  // Clamp the calculated IC to be between the 1 and the max interleave count
  // that the target and trip count allows.
  if (IC > MaxInterleaveCount)
    IC = MaxInterleaveCount;
  else
    // Make sure IC is greater than 0.
    IC = std::max(1u, IC);

  assert(IC > 0 && "Interleave count must be greater than 0.");

  // Interleave if we vectorized this loop and there is a reduction that could
  // benefit from interleaving.
  if (VF.isVector() && HasReductions) {
    LLVM_DEBUG(dbgs() << "LV: Interleaving because of reductions.\n");
    return IC;
  }

  // For any scalar loop that either requires runtime checks or predication we
  // are better off leaving this to the unroller. Note that if we've already
  // vectorized the loop we will have done the runtime check and so interleaving
  // won't require further checks.
  bool ScalarInterleavingRequiresPredication =
      (VF.isScalar() && any_of(TheLoop->blocks(), [this](BasicBlock *BB) {
         return Legal->blockNeedsPredication(BB);
       }));
  bool ScalarInterleavingRequiresRuntimePointerCheck =
      (VF.isScalar() && Legal->getRuntimePointerChecking()->Need);

  // We want to interleave small loops in order to reduce the loop overhead and
  // potentially expose ILP opportunities.
  LLVM_DEBUG(dbgs() << "LV: Loop cost is " << LoopCost << '\n'
                    << "LV: IC is " << IC << '\n'
                    << "LV: VF is " << VF << '\n');
  const bool AggressivelyInterleaveReductions =
      TTI.enableAggressiveInterleaving(HasReductions);
  if (!ScalarInterleavingRequiresRuntimePointerCheck &&
      !ScalarInterleavingRequiresPredication && LoopCost < SmallLoopCost) {
    // We assume that the cost overhead is 1 and we use the cost model
    // to estimate the cost of the loop and interleave until the cost of the
    // loop overhead is about 5% of the cost of the loop.
    unsigned SmallIC = std::min(IC, (unsigned)llvm::bit_floor<uint64_t>(
                                        SmallLoopCost / *LoopCost.getValue()));

    // Interleave until store/load ports (estimated by max interleave count) are
    // saturated.
    unsigned NumStores = Legal->getNumStores();
    unsigned NumLoads = Legal->getNumLoads();
    unsigned StoresIC = IC / (NumStores ? NumStores : 1);
    unsigned LoadsIC = IC / (NumLoads ? NumLoads : 1);

    // There is little point in interleaving for reductions containing selects
    // and compares when VF=1 since it may just create more overhead than it's
    // worth for loops with small trip counts. This is because we still have to
    // do the final reduction after the loop.
    bool HasSelectCmpReductions =
        HasReductions &&
        any_of(Legal->getReductionVars(), [&](auto &Reduction) -> bool {
          const RecurrenceDescriptor &RdxDesc = Reduction.second;
          return RecurrenceDescriptor::isAnyOfRecurrenceKind(
              RdxDesc.getRecurrenceKind());
        });
    if (HasSelectCmpReductions) {
      LLVM_DEBUG(dbgs() << "LV: Not interleaving select-cmp reductions.\n");
      return 1;
    }

    // If we have a scalar reduction (vector reductions are already dealt with
    // by this point), we can increase the critical path length if the loop
    // we're interleaving is inside another loop. For tree-wise reductions
    // set the limit to 2, and for ordered reductions it's best to disable
    // interleaving entirely.
    if (HasReductions && TheLoop->getLoopDepth() > 1) {
      bool HasOrderedReductions =
          any_of(Legal->getReductionVars(), [&](auto &Reduction) -> bool {
            const RecurrenceDescriptor &RdxDesc = Reduction.second;
            return RdxDesc.isOrdered();
          });
      if (HasOrderedReductions) {
        LLVM_DEBUG(
            dbgs() << "LV: Not interleaving scalar ordered reductions.\n");
        return 1;
      }

      unsigned F = static_cast<unsigned>(MaxNestedScalarReductionIC);
      SmallIC = std::min(SmallIC, F);
      StoresIC = std::min(StoresIC, F);
      LoadsIC = std::min(LoadsIC, F);
    }

    if (EnableLoadStoreRuntimeInterleave &&
        std::max(StoresIC, LoadsIC) > SmallIC) {
      LLVM_DEBUG(
          dbgs() << "LV: Interleaving to saturate store or load ports.\n");
      return std::max(StoresIC, LoadsIC);
    }

    // If there are scalar reductions and TTI has enabled aggressive
    // interleaving for reductions, we will interleave to expose ILP.
    if (VF.isScalar() && AggressivelyInterleaveReductions) {
      LLVM_DEBUG(dbgs() << "LV: Interleaving to expose ILP.\n");
      // Interleave no less than SmallIC but not as aggressive as the normal IC
      // to satisfy the rare situation when resources are too limited.
      return std::max(IC / 2, SmallIC);
    } else {
      LLVM_DEBUG(dbgs() << "LV: Interleaving to reduce branch cost.\n");
      return SmallIC;
    }
  }

  // Interleave if this is a large loop (small loops are already dealt with by
  // this point) that could benefit from interleaving.
  if (AggressivelyInterleaveReductions) {
    LLVM_DEBUG(dbgs() << "LV: Interleaving to expose ILP.\n");
    return IC;
  }

  LLVM_DEBUG(dbgs() << "LV: Not Interleaving.\n");
  return 1;
}

SmallVector<LoopVectorizationCostModel::RegisterUsage, 8>
LoopVectorizationCostModel::calculateRegisterUsage(ArrayRef<ElementCount> VFs) {
  // This function calculates the register usage by measuring the highest number
  // of values that are alive at a single location. Obviously, this is a very
  // rough estimation. We scan the loop in a topological order in order and
  // assign a number to each instruction. We use RPO to ensure that defs are
  // met before their users. We assume that each instruction that has in-loop
  // users starts an interval. We record every time that an in-loop value is
  // used, so we have a list of the first and last occurrences of each
  // instruction. Next, we transpose this data structure into a multi map that
  // holds the list of intervals that *end* at a specific location. This multi
  // map allows us to perform a linear search. We scan the instructions linearly
  // and record each time that a new interval starts, by placing it in a set.
  // If we find this value in the multi-map then we remove it from the set.
  // The max register usage is the maximum size of the set.
  // We also search for instructions that are defined outside the loop, but are
  // used inside the loop. We need this number separately from the max-interval
  // usage number because when we unroll, loop-invariant values do not take
  // more register.
  LoopBlocksDFS DFS(TheLoop);
  DFS.perform(LI);

  RegisterUsage RU;

  // Each 'key' in the map opens a new interval. The values
  // of the map are the index of the 'last seen' usage of the
  // instruction that is the key.
  using IntervalMap = DenseMap<Instruction *, unsigned>;

  // Maps instruction to its index.
  SmallVector<Instruction *, 64> IdxToInstr;
  // Marks the end of each interval.
  IntervalMap EndPoint;
  // Saves the list of instruction indices that are used in the loop.
  SmallPtrSet<Instruction *, 8> Ends;
  // Saves the list of values that are used in the loop but are defined outside
  // the loop (not including non-instruction values such as arguments and
  // constants).
  SmallSetVector<Instruction *, 8> LoopInvariants;

  for (BasicBlock *BB : make_range(DFS.beginRPO(), DFS.endRPO())) {
    for (Instruction &I : BB->instructionsWithoutDebug()) {
      IdxToInstr.push_back(&I);

      // Save the end location of each USE.
      for (Value *U : I.operands()) {
        auto *Instr = dyn_cast<Instruction>(U);

        // Ignore non-instruction values such as arguments, constants, etc.
        // FIXME: Might need some motivation why these values are ignored. If
        // for example an argument is used inside the loop it will increase the
        // register pressure (so shouldn't we add it to LoopInvariants).
        if (!Instr)
          continue;

        // If this instruction is outside the loop then record it and continue.
        if (!TheLoop->contains(Instr)) {
          LoopInvariants.insert(Instr);
          continue;
        }

        // Overwrite previous end points.
        EndPoint[Instr] = IdxToInstr.size();
        Ends.insert(Instr);
      }
    }
  }

  // Saves the list of intervals that end with the index in 'key'.
  using InstrList = SmallVector<Instruction *, 2>;
  DenseMap<unsigned, InstrList> TransposeEnds;

  // Transpose the EndPoints to a list of values that end at each index.
  for (auto &Interval : EndPoint)
    TransposeEnds[Interval.second].push_back(Interval.first);

  SmallPtrSet<Instruction *, 8> OpenIntervals;
  SmallVector<RegisterUsage, 8> RUs(VFs.size());
  SmallVector<SmallMapVector<unsigned, unsigned, 4>, 8> MaxUsages(VFs.size());

  LLVM_DEBUG(dbgs() << "LV(REG): Calculating max register usage:\n");

  const auto &TTICapture = TTI;
  auto GetRegUsage = [&TTICapture](Type *Ty, ElementCount VF) -> unsigned {
    if (Ty->isTokenTy() || !VectorType::isValidElementType(Ty))
      return 0;
    return TTICapture.getRegUsageForType(VectorType::get(Ty, VF));
  };

  for (unsigned int i = 0, s = IdxToInstr.size(); i < s; ++i) {
    Instruction *I = IdxToInstr[i];

    // Remove all of the instructions that end at this location.
    InstrList &List = TransposeEnds[i];
    for (Instruction *ToRemove : List)
      OpenIntervals.erase(ToRemove);

    // Ignore instructions that are never used within the loop.
    if (!Ends.count(I))
      continue;

    // Skip ignored values.
    if (ValuesToIgnore.count(I))
      continue;

    collectInLoopReductions();

    // For each VF find the maximum usage of registers.
    for (unsigned j = 0, e = VFs.size(); j < e; ++j) {
      // Count the number of registers used, per register class, given all open
      // intervals.
      // Note that elements in this SmallMapVector will be default constructed
      // as 0. So we can use "RegUsage[ClassID] += n" in the code below even if
      // there is no previous entry for ClassID.
      SmallMapVector<unsigned, unsigned, 4> RegUsage;

      if (VFs[j].isScalar()) {
        for (auto *Inst : OpenIntervals) {
          unsigned ClassID =
              TTI.getRegisterClassForType(false, Inst->getType());
          // FIXME: The target might use more than one register for the type
          // even in the scalar case.
          RegUsage[ClassID] += 1;
        }
      } else {
        collectUniformsAndScalars(VFs[j]);
        for (auto *Inst : OpenIntervals) {
          // Skip ignored values for VF > 1.
          if (VecValuesToIgnore.count(Inst))
            continue;
          if (isScalarAfterVectorization(Inst, VFs[j])) {
            unsigned ClassID =
                TTI.getRegisterClassForType(false, Inst->getType());
            // FIXME: The target might use more than one register for the type
            // even in the scalar case.
            RegUsage[ClassID] += 1;
          } else {
            unsigned ClassID =
                TTI.getRegisterClassForType(true, Inst->getType());
            RegUsage[ClassID] += GetRegUsage(Inst->getType(), VFs[j]);
          }
        }
      }

      for (auto& pair : RegUsage) {
        auto &Entry = MaxUsages[j][pair.first];
        Entry = std::max(Entry, pair.second);
      }
    }

    LLVM_DEBUG(dbgs() << "LV(REG): At #" << i << " Interval # "
                      << OpenIntervals.size() << '\n');

    // Add the current instruction to the list of open intervals.
    OpenIntervals.insert(I);
  }

  for (unsigned i = 0, e = VFs.size(); i < e; ++i) {
    // Note that elements in this SmallMapVector will be default constructed
    // as 0. So we can use "Invariant[ClassID] += n" in the code below even if
    // there is no previous entry for ClassID.
    SmallMapVector<unsigned, unsigned, 4> Invariant;

    for (auto *Inst : LoopInvariants) {
      // FIXME: The target might use more than one register for the type
      // even in the scalar case.
      bool IsScalar = all_of(Inst->users(), [&](User *U) {
        auto *I = cast<Instruction>(U);
        return TheLoop != LI->getLoopFor(I->getParent()) ||
               isScalarAfterVectorization(I, VFs[i]);
      });

      ElementCount VF = IsScalar ? ElementCount::getFixed(1) : VFs[i];
      unsigned ClassID =
          TTI.getRegisterClassForType(VF.isVector(), Inst->getType());
      Invariant[ClassID] += GetRegUsage(Inst->getType(), VF);
    }

    LLVM_DEBUG({
      dbgs() << "LV(REG): VF = " << VFs[i] << '\n';
      dbgs() << "LV(REG): Found max usage: " << MaxUsages[i].size()
             << " item\n";
      for (const auto &pair : MaxUsages[i]) {
        dbgs() << "LV(REG): RegisterClass: "
               << TTI.getRegisterClassName(pair.first) << ", " << pair.second
               << " registers\n";
      }
      dbgs() << "LV(REG): Found invariant usage: " << Invariant.size()
             << " item\n";
      for (const auto &pair : Invariant) {
        dbgs() << "LV(REG): RegisterClass: "
               << TTI.getRegisterClassName(pair.first) << ", " << pair.second
               << " registers\n";
      }
    });

    RU.LoopInvariantRegs = Invariant;
    RU.MaxLocalUsers = MaxUsages[i];
    RUs[i] = RU;
  }

  return RUs;
}

bool LoopVectorizationCostModel::useEmulatedMaskMemRefHack(Instruction *I,
                                                           ElementCount VF) {
  // TODO: Cost model for emulated masked load/store is completely
  // broken. This hack guides the cost model to use an artificially
  // high enough value to practically disable vectorization with such
  // operations, except where previously deployed legality hack allowed
  // using very low cost values. This is to avoid regressions coming simply
  // from moving "masked load/store" check from legality to cost model.
  // Masked Load/Gather emulation was previously never allowed.
  // Limited number of Masked Store/Scatter emulation was allowed.
  assert((isPredicatedInst(I)) &&
         "Expecting a scalar emulated instruction");
  return isa<LoadInst>(I) ||
         (isa<StoreInst>(I) &&
          NumPredStores > NumberOfStoresToPredicate);
}

void LoopVectorizationCostModel::collectInstsToScalarize(ElementCount VF) {
  // If we aren't vectorizing the loop, or if we've already collected the
  // instructions to scalarize, there's nothing to do. Collection may already
  // have occurred if we have a user-selected VF and are now computing the
  // expected cost for interleaving.
  if (VF.isScalar() || VF.isZero() || InstsToScalarize.contains(VF))
    return;

  // Initialize a mapping for VF in InstsToScalalarize. If we find that it's
  // not profitable to scalarize any instructions, the presence of VF in the
  // map will indicate that we've analyzed it already.
  ScalarCostsTy &ScalarCostsVF = InstsToScalarize[VF];

  PredicatedBBsAfterVectorization[VF].clear();

  // Find all the instructions that are scalar with predication in the loop and
  // determine if it would be better to not if-convert the blocks they are in.
  // If so, we also record the instructions to scalarize.
  for (BasicBlock *BB : TheLoop->blocks()) {
    if (!blockNeedsPredicationForAnyReason(BB))
      continue;
    for (Instruction &I : *BB)
      if (isScalarWithPredication(&I, VF)) {
        ScalarCostsTy ScalarCosts;
        // Do not apply discount if scalable, because that would lead to
        // invalid scalarization costs.
        // Do not apply discount logic if hacked cost is needed
        // for emulated masked memrefs.
        if (!VF.isScalable() && !useEmulatedMaskMemRefHack(&I, VF) &&
            computePredInstDiscount(&I, ScalarCosts, VF) >= 0)
          ScalarCostsVF.insert(ScalarCosts.begin(), ScalarCosts.end());
        // Remember that BB will remain after vectorization.
        PredicatedBBsAfterVectorization[VF].insert(BB);
      }
  }
}

InstructionCost LoopVectorizationCostModel::computePredInstDiscount(
    Instruction *PredInst, ScalarCostsTy &ScalarCosts, ElementCount VF) {
  assert(!isUniformAfterVectorization(PredInst, VF) &&
         "Instruction marked uniform-after-vectorization will be predicated");

  // Initialize the discount to zero, meaning that the scalar version and the
  // vector version cost the same.
  InstructionCost Discount = 0;

  // Holds instructions to analyze. The instructions we visit are mapped in
  // ScalarCosts. Those instructions are the ones that would be scalarized if
  // we find that the scalar version costs less.
  SmallVector<Instruction *, 8> Worklist;

  // Returns true if the given instruction can be scalarized.
  auto canBeScalarized = [&](Instruction *I) -> bool {
    // We only attempt to scalarize instructions forming a single-use chain
    // from the original predicated block that would otherwise be vectorized.
    // Although not strictly necessary, we give up on instructions we know will
    // already be scalar to avoid traversing chains that are unlikely to be
    // beneficial.
    if (!I->hasOneUse() || PredInst->getParent() != I->getParent() ||
        isScalarAfterVectorization(I, VF))
      return false;

    // If the instruction is scalar with predication, it will be analyzed
    // separately. We ignore it within the context of PredInst.
    if (isScalarWithPredication(I, VF))
      return false;

    // If any of the instruction's operands are uniform after vectorization,
    // the instruction cannot be scalarized. This prevents, for example, a
    // masked load from being scalarized.
    //
    // We assume we will only emit a value for lane zero of an instruction
    // marked uniform after vectorization, rather than VF identical values.
    // Thus, if we scalarize an instruction that uses a uniform, we would
    // create uses of values corresponding to the lanes we aren't emitting code
    // for. This behavior can be changed by allowing getScalarValue to clone
    // the lane zero values for uniforms rather than asserting.
    for (Use &U : I->operands())
      if (auto *J = dyn_cast<Instruction>(U.get()))
        if (isUniformAfterVectorization(J, VF))
          return false;

    // Otherwise, we can scalarize the instruction.
    return true;
  };

  // Compute the expected cost discount from scalarizing the entire expression
  // feeding the predicated instruction. We currently only consider expressions
  // that are single-use instruction chains.
  Worklist.push_back(PredInst);
  while (!Worklist.empty()) {
    Instruction *I = Worklist.pop_back_val();

    // If we've already analyzed the instruction, there's nothing to do.
    if (ScalarCosts.contains(I))
      continue;

    // Compute the cost of the vector instruction. Note that this cost already
    // includes the scalarization overhead of the predicated instruction.
    InstructionCost VectorCost = getInstructionCost(I, VF).first;

    // Compute the cost of the scalarized instruction. This cost is the cost of
    // the instruction as if it wasn't if-converted and instead remained in the
    // predicated block. We will scale this cost by block probability after
    // computing the scalarization overhead.
    InstructionCost ScalarCost =
        VF.getFixedValue() *
        getInstructionCost(I, ElementCount::getFixed(1)).first;

    // Compute the scalarization overhead of needed insertelement instructions
    // and phi nodes.
    TTI::TargetCostKind CostKind = TTI::TCK_RecipThroughput;
    if (isScalarWithPredication(I, VF) && !I->getType()->isVoidTy()) {
      ScalarCost += TTI.getScalarizationOverhead(
          cast<VectorType>(ToVectorTy(I->getType(), VF)),
          APInt::getAllOnes(VF.getFixedValue()), /*Insert*/ true,
          /*Extract*/ false, CostKind);
      ScalarCost +=
          VF.getFixedValue() * TTI.getCFInstrCost(Instruction::PHI, CostKind);
    }

    // Compute the scalarization overhead of needed extractelement
    // instructions. For each of the instruction's operands, if the operand can
    // be scalarized, add it to the worklist; otherwise, account for the
    // overhead.
    for (Use &U : I->operands())
      if (auto *J = dyn_cast<Instruction>(U.get())) {
        assert(VectorType::isValidElementType(J->getType()) &&
               "Instruction has non-scalar type");
        if (canBeScalarized(J))
          Worklist.push_back(J);
        else if (needsExtract(J, VF)) {
          ScalarCost += TTI.getScalarizationOverhead(
              cast<VectorType>(ToVectorTy(J->getType(), VF)),
              APInt::getAllOnes(VF.getFixedValue()), /*Insert*/ false,
              /*Extract*/ true, CostKind);
        }
      }

    // Scale the total scalar cost by block probability.
    ScalarCost /= getReciprocalPredBlockProb();

    // Compute the discount. A non-negative discount means the vector version
    // of the instruction costs more, and scalarizing would be beneficial.
    Discount += VectorCost - ScalarCost;
    ScalarCosts[I] = ScalarCost;
  }

  return Discount;
}

LoopVectorizationCostModel::VectorizationCostTy
LoopVectorizationCostModel::expectedCost(
    ElementCount VF, SmallVectorImpl<InstructionVFPair> *Invalid) {
  VectorizationCostTy Cost;

  // For each block.
  for (BasicBlock *BB : TheLoop->blocks()) {
    VectorizationCostTy BlockCost;

    // For each instruction in the old loop.
    for (Instruction &I : BB->instructionsWithoutDebug()) {
      // Skip ignored values.
      if (ValuesToIgnore.count(&I) ||
          (VF.isVector() && VecValuesToIgnore.count(&I)))
        continue;

      VectorizationCostTy C = getInstructionCost(&I, VF);

      // Check if we should override the cost.
      if (C.first.isValid() &&
          ForceTargetInstructionCost.getNumOccurrences() > 0)
        C.first = InstructionCost(ForceTargetInstructionCost);

      // Keep a list of instructions with invalid costs.
      if (Invalid && !C.first.isValid())
        Invalid->emplace_back(&I, VF);

      BlockCost.first += C.first;
      BlockCost.second |= C.second;
      LLVM_DEBUG(dbgs() << "LV: Found an estimated cost of " << C.first
                        << " for VF " << VF << " For instruction: " << I
                        << '\n');
    }

    // If we are vectorizing a predicated block, it will have been
    // if-converted. This means that the block's instructions (aside from
    // stores and instructions that may divide by zero) will now be
    // unconditionally executed. For the scalar case, we may not always execute
    // the predicated block, if it is an if-else block. Thus, scale the block's
    // cost by the probability of executing it. blockNeedsPredication from
    // Legal is used so as to not include all blocks in tail folded loops.
    if (VF.isScalar() && Legal->blockNeedsPredication(BB))
      BlockCost.first /= getReciprocalPredBlockProb();

    Cost.first += BlockCost.first;
    Cost.second |= BlockCost.second;
  }

  return Cost;
}

/// Gets Address Access SCEV after verifying that the access pattern
/// is loop invariant except the induction variable dependence.
///
/// This SCEV can be sent to the Target in order to estimate the address
/// calculation cost.
static const SCEV *getAddressAccessSCEV(
              Value *Ptr,
              LoopVectorizationLegality *Legal,
              PredicatedScalarEvolution &PSE,
              const Loop *TheLoop) {

  auto *Gep = dyn_cast<GetElementPtrInst>(Ptr);
  if (!Gep)
    return nullptr;

  // We are looking for a gep with all loop invariant indices except for one
  // which should be an induction variable.
  auto SE = PSE.getSE();
  unsigned NumOperands = Gep->getNumOperands();
  for (unsigned i = 1; i < NumOperands; ++i) {
    Value *Opd = Gep->getOperand(i);
    if (!SE->isLoopInvariant(SE->getSCEV(Opd), TheLoop) &&
        !Legal->isInductionVariable(Opd))
      return nullptr;
  }

  // Now we know we have a GEP ptr, %inv, %ind, %inv. return the Ptr SCEV.
  return PSE.getSCEV(Ptr);
}

InstructionCost
LoopVectorizationCostModel::getMemInstScalarizationCost(Instruction *I,
                                                        ElementCount VF) {
  assert(VF.isVector() &&
         "Scalarization cost of instruction implies vectorization.");
  if (VF.isScalable())
    return InstructionCost::getInvalid();

  Type *ValTy = getLoadStoreType(I);
  auto SE = PSE.getSE();

  unsigned AS = getLoadStoreAddressSpace(I);
  Value *Ptr = getLoadStorePointerOperand(I);
  Type *PtrTy = ToVectorTy(Ptr->getType(), VF);
  // NOTE: PtrTy is a vector to signal `TTI::getAddressComputationCost`
  //       that it is being called from this specific place.

  // Figure out whether the access is strided and get the stride value
  // if it's known in compile time
  const SCEV *PtrSCEV = getAddressAccessSCEV(Ptr, Legal, PSE, TheLoop);

  // Get the cost of the scalar memory instruction and address computation.
  InstructionCost Cost =
      VF.getKnownMinValue() * TTI.getAddressComputationCost(PtrTy, SE, PtrSCEV);

  // Don't pass *I here, since it is scalar but will actually be part of a
  // vectorized loop where the user of it is a vectorized instruction.
  TTI::TargetCostKind CostKind = TTI::TCK_RecipThroughput;
  const Align Alignment = getLoadStoreAlignment(I);
  Cost += VF.getKnownMinValue() * TTI.getMemoryOpCost(I->getOpcode(),
                                                      ValTy->getScalarType(),
                                                      Alignment, AS, CostKind);

  // Get the overhead of the extractelement and insertelement instructions
  // we might create due to scalarization.
  Cost += getScalarizationOverhead(I, VF, CostKind);

  // If we have a predicated load/store, it will need extra i1 extracts and
  // conditional branches, but may not be executed for each vector lane. Scale
  // the cost by the probability of executing the predicated block.
  if (isPredicatedInst(I)) {
    Cost /= getReciprocalPredBlockProb();

    // Add the cost of an i1 extract and a branch
    auto *Vec_i1Ty =
        VectorType::get(IntegerType::getInt1Ty(ValTy->getContext()), VF);
    Cost += TTI.getScalarizationOverhead(
        Vec_i1Ty, APInt::getAllOnes(VF.getKnownMinValue()),
        /*Insert=*/false, /*Extract=*/true, CostKind);
    Cost += TTI.getCFInstrCost(Instruction::Br, CostKind);

    if (useEmulatedMaskMemRefHack(I, VF))
      // Artificially setting to a high enough value to practically disable
      // vectorization with such operations.
      Cost = 3000000;
  }

  return Cost;
}

InstructionCost
LoopVectorizationCostModel::getConsecutiveMemOpCost(Instruction *I,
                                                    ElementCount VF) {
  Type *ValTy = getLoadStoreType(I);
  auto *VectorTy = cast<VectorType>(ToVectorTy(ValTy, VF));
  Value *Ptr = getLoadStorePointerOperand(I);
  unsigned AS = getLoadStoreAddressSpace(I);
  int ConsecutiveStride = Legal->isConsecutivePtr(ValTy, Ptr);
  enum TTI::TargetCostKind CostKind = TTI::TCK_RecipThroughput;

  assert((ConsecutiveStride == 1 || ConsecutiveStride == -1) &&
         "Stride should be 1 or -1 for consecutive memory access");
  const Align Alignment = getLoadStoreAlignment(I);
  InstructionCost Cost = 0;
  if (Legal->isMaskRequired(I)) {
    Cost += TTI.getMaskedMemoryOpCost(I->getOpcode(), VectorTy, Alignment, AS,
                                      CostKind);
  } else {
    TTI::OperandValueInfo OpInfo = TTI::getOperandInfo(I->getOperand(0));
    Cost += TTI.getMemoryOpCost(I->getOpcode(), VectorTy, Alignment, AS,
                                CostKind, OpInfo, I);
  }

  bool Reverse = ConsecutiveStride < 0;
  if (Reverse)
    Cost += TTI.getShuffleCost(TargetTransformInfo::SK_Reverse, VectorTy,
                               std::nullopt, CostKind, 0);
  return Cost;
}

InstructionCost
LoopVectorizationCostModel::getUniformMemOpCost(Instruction *I,
                                                ElementCount VF) {
  assert(Legal->isUniformMemOp(*I, VF));

  Type *ValTy = getLoadStoreType(I);
  auto *VectorTy = cast<VectorType>(ToVectorTy(ValTy, VF));
  const Align Alignment = getLoadStoreAlignment(I);
  unsigned AS = getLoadStoreAddressSpace(I);
  enum TTI::TargetCostKind CostKind = TTI::TCK_RecipThroughput;
  if (isa<LoadInst>(I)) {
    return TTI.getAddressComputationCost(ValTy) +
           TTI.getMemoryOpCost(Instruction::Load, ValTy, Alignment, AS,
                               CostKind) +
           TTI.getShuffleCost(TargetTransformInfo::SK_Broadcast, VectorTy);
  }
  StoreInst *SI = cast<StoreInst>(I);

  bool isLoopInvariantStoreValue = Legal->isInvariant(SI->getValueOperand());
  return TTI.getAddressComputationCost(ValTy) +
         TTI.getMemoryOpCost(Instruction::Store, ValTy, Alignment, AS,
                             CostKind) +
         (isLoopInvariantStoreValue
              ? 0
              : TTI.getVectorInstrCost(Instruction::ExtractElement, VectorTy,
                                       CostKind, VF.getKnownMinValue() - 1));
}

InstructionCost
LoopVectorizationCostModel::getGatherScatterCost(Instruction *I,
                                                 ElementCount VF) {
  Type *ValTy = getLoadStoreType(I);
  auto *VectorTy = cast<VectorType>(ToVectorTy(ValTy, VF));
  const Align Alignment = getLoadStoreAlignment(I);
  const Value *Ptr = getLoadStorePointerOperand(I);

  return TTI.getAddressComputationCost(VectorTy) +
         TTI.getGatherScatterOpCost(
             I->getOpcode(), VectorTy, Ptr, Legal->isMaskRequired(I), Alignment,
             TargetTransformInfo::TCK_RecipThroughput, I);
}

InstructionCost
LoopVectorizationCostModel::getInterleaveGroupCost(Instruction *I,
                                                   ElementCount VF) {
  Type *ValTy = getLoadStoreType(I);
  auto *VectorTy = cast<VectorType>(ToVectorTy(ValTy, VF));
  unsigned AS = getLoadStoreAddressSpace(I);
  enum TTI::TargetCostKind CostKind = TTI::TCK_RecipThroughput;

  auto Group = getInterleavedAccessGroup(I);
  assert(Group && "Fail to get an interleaved access group.");

  unsigned InterleaveFactor = Group->getFactor();
  auto *WideVecTy = VectorType::get(ValTy, VF * InterleaveFactor);

  // Holds the indices of existing members in the interleaved group.
  SmallVector<unsigned, 4> Indices;
  for (unsigned IF = 0; IF < InterleaveFactor; IF++)
    if (Group->getMember(IF))
      Indices.push_back(IF);

  // Calculate the cost of the whole interleaved group.
  bool UseMaskForGaps =
      (Group->requiresScalarEpilogue() && !isScalarEpilogueAllowed()) ||
      (isa<StoreInst>(I) && (Group->getNumMembers() < Group->getFactor()));
  InstructionCost Cost = TTI.getInterleavedMemoryOpCost(
      I->getOpcode(), WideVecTy, Group->getFactor(), Indices, Group->getAlign(),
      AS, CostKind, Legal->isMaskRequired(I), UseMaskForGaps);

  if (Group->isReverse()) {
    // TODO: Add support for reversed masked interleaved access.
    assert(!Legal->isMaskRequired(I) &&
           "Reverse masked interleaved access not supported.");
    Cost += Group->getNumMembers() *
            TTI.getShuffleCost(TargetTransformInfo::SK_Reverse, VectorTy,
                               std::nullopt, CostKind, 0);
  }
  return Cost;
}

std::optional<InstructionCost>
LoopVectorizationCostModel::getReductionPatternCost(
    Instruction *I, ElementCount VF, Type *Ty,
    TTI::TargetCostKind CostKind) const {
  using namespace llvm::PatternMatch;
  // Early exit for no inloop reductions
  if (InLoopReductions.empty() || VF.isScalar() || !isa<VectorType>(Ty))
    return std::nullopt;
  auto *VectorTy = cast<VectorType>(Ty);

  // We are looking for a pattern of, and finding the minimal acceptable cost:
  //  reduce(mul(ext(A), ext(B))) or
  //  reduce(mul(A, B)) or
  //  reduce(ext(A)) or
  //  reduce(A).
  // The basic idea is that we walk down the tree to do that, finding the root
  // reduction instruction in InLoopReductionImmediateChains. From there we find
  // the pattern of mul/ext and test the cost of the entire pattern vs the cost
  // of the components. If the reduction cost is lower then we return it for the
  // reduction instruction and 0 for the other instructions in the pattern. If
  // it is not we return an invalid cost specifying the orignal cost method
  // should be used.
  Instruction *RetI = I;
  if (match(RetI, m_ZExtOrSExt(m_Value()))) {
    if (!RetI->hasOneUser())
      return std::nullopt;
    RetI = RetI->user_back();
  }

  if (match(RetI, m_OneUse(m_Mul(m_Value(), m_Value()))) &&
      RetI->user_back()->getOpcode() == Instruction::Add) {
    RetI = RetI->user_back();
  }

  // Test if the found instruction is a reduction, and if not return an invalid
  // cost specifying the parent to use the original cost modelling.
  if (!InLoopReductionImmediateChains.count(RetI))
    return std::nullopt;

  // Find the reduction this chain is a part of and calculate the basic cost of
  // the reduction on its own.
  Instruction *LastChain = InLoopReductionImmediateChains.at(RetI);
  Instruction *ReductionPhi = LastChain;
  while (!isa<PHINode>(ReductionPhi))
    ReductionPhi = InLoopReductionImmediateChains.at(ReductionPhi);

  const RecurrenceDescriptor &RdxDesc =
      Legal->getReductionVars().find(cast<PHINode>(ReductionPhi))->second;

  InstructionCost BaseCost = TTI.getArithmeticReductionCost(
      RdxDesc.getOpcode(), VectorTy, RdxDesc.getFastMathFlags(), CostKind);

  // For a call to the llvm.fmuladd intrinsic we need to add the cost of a
  // normal fmul instruction to the cost of the fadd reduction.
  if (RdxDesc.getRecurrenceKind() == RecurKind::FMulAdd)
    BaseCost +=
        TTI.getArithmeticInstrCost(Instruction::FMul, VectorTy, CostKind);

  // If we're using ordered reductions then we can just return the base cost
  // here, since getArithmeticReductionCost calculates the full ordered
  // reduction cost when FP reassociation is not allowed.
  if (useOrderedReductions(RdxDesc))
    return BaseCost;

  // Get the operand that was not the reduction chain and match it to one of the
  // patterns, returning the better cost if it is found.
  Instruction *RedOp = RetI->getOperand(1) == LastChain
                           ? dyn_cast<Instruction>(RetI->getOperand(0))
                           : dyn_cast<Instruction>(RetI->getOperand(1));

  VectorTy = VectorType::get(I->getOperand(0)->getType(), VectorTy);

  Instruction *Op0, *Op1;
  if (RedOp && RdxDesc.getOpcode() == Instruction::Add &&
      match(RedOp,
            m_ZExtOrSExt(m_Mul(m_Instruction(Op0), m_Instruction(Op1)))) &&
      match(Op0, m_ZExtOrSExt(m_Value())) &&
      Op0->getOpcode() == Op1->getOpcode() &&
      Op0->getOperand(0)->getType() == Op1->getOperand(0)->getType() &&
      !TheLoop->isLoopInvariant(Op0) && !TheLoop->isLoopInvariant(Op1) &&
      (Op0->getOpcode() == RedOp->getOpcode() || Op0 == Op1)) {

    // Matched reduce.add(ext(mul(ext(A), ext(B)))
    // Note that the extend opcodes need to all match, or if A==B they will have
    // been converted to zext(mul(sext(A), sext(A))) as it is known positive,
    // which is equally fine.
    bool IsUnsigned = isa<ZExtInst>(Op0);
    auto *ExtType = VectorType::get(Op0->getOperand(0)->getType(), VectorTy);
    auto *MulType = VectorType::get(Op0->getType(), VectorTy);

    InstructionCost ExtCost =
        TTI.getCastInstrCost(Op0->getOpcode(), MulType, ExtType,
                             TTI::CastContextHint::None, CostKind, Op0);
    InstructionCost MulCost =
        TTI.getArithmeticInstrCost(Instruction::Mul, MulType, CostKind);
    InstructionCost Ext2Cost =
        TTI.getCastInstrCost(RedOp->getOpcode(), VectorTy, MulType,
                             TTI::CastContextHint::None, CostKind, RedOp);

    InstructionCost RedCost = TTI.getMulAccReductionCost(
        IsUnsigned, RdxDesc.getRecurrenceType(), ExtType, CostKind);

    if (RedCost.isValid() &&
        RedCost < ExtCost * 2 + MulCost + Ext2Cost + BaseCost)
      return I == RetI ? RedCost : 0;
  } else if (RedOp && match(RedOp, m_ZExtOrSExt(m_Value())) &&
             !TheLoop->isLoopInvariant(RedOp)) {
    // Matched reduce(ext(A))
    bool IsUnsigned = isa<ZExtInst>(RedOp);
    auto *ExtType = VectorType::get(RedOp->getOperand(0)->getType(), VectorTy);
    InstructionCost RedCost = TTI.getExtendedReductionCost(
        RdxDesc.getOpcode(), IsUnsigned, RdxDesc.getRecurrenceType(), ExtType,
        RdxDesc.getFastMathFlags(), CostKind);

    InstructionCost ExtCost =
        TTI.getCastInstrCost(RedOp->getOpcode(), VectorTy, ExtType,
                             TTI::CastContextHint::None, CostKind, RedOp);
    if (RedCost.isValid() && RedCost < BaseCost + ExtCost)
      return I == RetI ? RedCost : 0;
  } else if (RedOp && RdxDesc.getOpcode() == Instruction::Add &&
             match(RedOp, m_Mul(m_Instruction(Op0), m_Instruction(Op1)))) {
    if (match(Op0, m_ZExtOrSExt(m_Value())) &&
        Op0->getOpcode() == Op1->getOpcode() &&
        !TheLoop->isLoopInvariant(Op0) && !TheLoop->isLoopInvariant(Op1)) {
      bool IsUnsigned = isa<ZExtInst>(Op0);
      Type *Op0Ty = Op0->getOperand(0)->getType();
      Type *Op1Ty = Op1->getOperand(0)->getType();
      Type *LargestOpTy =
          Op0Ty->getIntegerBitWidth() < Op1Ty->getIntegerBitWidth() ? Op1Ty
                                                                    : Op0Ty;
      auto *ExtType = VectorType::get(LargestOpTy, VectorTy);

      // Matched reduce.add(mul(ext(A), ext(B))), where the two ext may be of
      // different sizes. We take the largest type as the ext to reduce, and add
      // the remaining cost as, for example reduce(mul(ext(ext(A)), ext(B))).
      InstructionCost ExtCost0 = TTI.getCastInstrCost(
          Op0->getOpcode(), VectorTy, VectorType::get(Op0Ty, VectorTy),
          TTI::CastContextHint::None, CostKind, Op0);
      InstructionCost ExtCost1 = TTI.getCastInstrCost(
          Op1->getOpcode(), VectorTy, VectorType::get(Op1Ty, VectorTy),
          TTI::CastContextHint::None, CostKind, Op1);
      InstructionCost MulCost =
          TTI.getArithmeticInstrCost(Instruction::Mul, VectorTy, CostKind);

      InstructionCost RedCost = TTI.getMulAccReductionCost(
          IsUnsigned, RdxDesc.getRecurrenceType(), ExtType, CostKind);
      InstructionCost ExtraExtCost = 0;
      if (Op0Ty != LargestOpTy || Op1Ty != LargestOpTy) {
        Instruction *ExtraExtOp = (Op0Ty != LargestOpTy) ? Op0 : Op1;
        ExtraExtCost = TTI.getCastInstrCost(
            ExtraExtOp->getOpcode(), ExtType,
            VectorType::get(ExtraExtOp->getOperand(0)->getType(), VectorTy),
            TTI::CastContextHint::None, CostKind, ExtraExtOp);
      }

      if (RedCost.isValid() &&
          (RedCost + ExtraExtCost) < (ExtCost0 + ExtCost1 + MulCost + BaseCost))
        return I == RetI ? RedCost : 0;
    } else if (!match(I, m_ZExtOrSExt(m_Value()))) {
      // Matched reduce.add(mul())
      InstructionCost MulCost =
          TTI.getArithmeticInstrCost(Instruction::Mul, VectorTy, CostKind);

      InstructionCost RedCost = TTI.getMulAccReductionCost(
          true, RdxDesc.getRecurrenceType(), VectorTy, CostKind);

      if (RedCost.isValid() && RedCost < MulCost + BaseCost)
        return I == RetI ? RedCost : 0;
    }
  }

  return I == RetI ? std::optional<InstructionCost>(BaseCost) : std::nullopt;
}

InstructionCost
LoopVectorizationCostModel::getMemoryInstructionCost(Instruction *I,
                                                     ElementCount VF) {
  // Calculate scalar cost only. Vectorization cost should be ready at this
  // moment.
  if (VF.isScalar()) {
    Type *ValTy = getLoadStoreType(I);
    const Align Alignment = getLoadStoreAlignment(I);
    unsigned AS = getLoadStoreAddressSpace(I);

    TTI::OperandValueInfo OpInfo = TTI::getOperandInfo(I->getOperand(0));
    return TTI.getAddressComputationCost(ValTy) +
           TTI.getMemoryOpCost(I->getOpcode(), ValTy, Alignment, AS,
                               TTI::TCK_RecipThroughput, OpInfo, I);
  }
  return getWideningCost(I, VF);
}

LoopVectorizationCostModel::VectorizationCostTy
LoopVectorizationCostModel::getInstructionCost(Instruction *I,
                                               ElementCount VF) {
  // If we know that this instruction will remain uniform, check the cost of
  // the scalar version.
  if (isUniformAfterVectorization(I, VF))
    VF = ElementCount::getFixed(1);

  if (VF.isVector() && isProfitableToScalarize(I, VF))
    return VectorizationCostTy(InstsToScalarize[VF][I], false);

  // Forced scalars do not have any scalarization overhead.
  auto ForcedScalar = ForcedScalars.find(VF);
  if (VF.isVector() && ForcedScalar != ForcedScalars.end()) {
    auto InstSet = ForcedScalar->second;
    if (InstSet.count(I))
      return VectorizationCostTy(
          (getInstructionCost(I, ElementCount::getFixed(1)).first *
           VF.getKnownMinValue()),
          false);
  }

  Type *VectorTy;
  InstructionCost C = getInstructionCost(I, VF, VectorTy);

  bool TypeNotScalarized = false;
  if (VF.isVector() && VectorTy->isVectorTy()) {
    if (unsigned NumParts = TTI.getNumberOfParts(VectorTy)) {
      if (VF.isScalable())
        // <vscale x 1 x iN> is assumed to be profitable over iN because
        // scalable registers are a distinct register class from scalar ones.
        // If we ever find a target which wants to lower scalable vectors
        // back to scalars, we'll need to update this code to explicitly
        // ask TTI about the register class uses for each part.
        TypeNotScalarized = NumParts <= VF.getKnownMinValue();
      else
        TypeNotScalarized = NumParts < VF.getKnownMinValue();
    } else
      C = InstructionCost::getInvalid();
  }
  return VectorizationCostTy(C, TypeNotScalarized);
}

InstructionCost LoopVectorizationCostModel::getScalarizationOverhead(
    Instruction *I, ElementCount VF, TTI::TargetCostKind CostKind) const {

  // There is no mechanism yet to create a scalable scalarization loop,
  // so this is currently Invalid.
  if (VF.isScalable())
    return InstructionCost::getInvalid();

  if (VF.isScalar())
    return 0;

  InstructionCost Cost = 0;
  Type *RetTy = ToVectorTy(I->getType(), VF);
  if (!RetTy->isVoidTy() &&
      (!isa<LoadInst>(I) || !TTI.supportsEfficientVectorElementLoadStore()))
    Cost += TTI.getScalarizationOverhead(
        cast<VectorType>(RetTy), APInt::getAllOnes(VF.getKnownMinValue()),
        /*Insert*/ true,
        /*Extract*/ false, CostKind);

  // Some targets keep addresses scalar.
  if (isa<LoadInst>(I) && !TTI.prefersVectorizedAddressing())
    return Cost;

  // Some targets support efficient element stores.
  if (isa<StoreInst>(I) && TTI.supportsEfficientVectorElementLoadStore())
    return Cost;

  // Collect operands to consider.
  CallInst *CI = dyn_cast<CallInst>(I);
  Instruction::op_range Ops = CI ? CI->args() : I->operands();

  // Skip operands that do not require extraction/scalarization and do not incur
  // any overhead.
  SmallVector<Type *> Tys;
  for (auto *V : filterExtractingOperands(Ops, VF))
    Tys.push_back(MaybeVectorizeType(V->getType(), VF));
  return Cost + TTI.getOperandsScalarizationOverhead(
                    filterExtractingOperands(Ops, VF), Tys, CostKind);
}

void LoopVectorizationCostModel::setCostBasedWideningDecision(ElementCount VF) {
  if (VF.isScalar())
    return;
  NumPredStores = 0;
  for (BasicBlock *BB : TheLoop->blocks()) {
    // For each instruction in the old loop.
    for (Instruction &I : *BB) {
      Value *Ptr =  getLoadStorePointerOperand(&I);
      if (!Ptr)
        continue;

      // TODO: We should generate better code and update the cost model for
      // predicated uniform stores. Today they are treated as any other
      // predicated store (see added test cases in
      // invariant-store-vectorization.ll).
      if (isa<StoreInst>(&I) && isScalarWithPredication(&I, VF))
        NumPredStores++;

      if (Legal->isUniformMemOp(I, VF)) {
        auto isLegalToScalarize = [&]() {
          if (!VF.isScalable())
            // Scalarization of fixed length vectors "just works".
            return true;

          // We have dedicated lowering for unpredicated uniform loads and
          // stores.  Note that even with tail folding we know that at least
          // one lane is active (i.e. generalized predication is not possible
          // here), and the logic below depends on this fact.
          if (!foldTailByMasking())
            return true;

          // For scalable vectors, a uniform memop load is always
          // uniform-by-parts  and we know how to scalarize that.
          if (isa<LoadInst>(I))
            return true;

          // A uniform store isn't neccessarily uniform-by-part
          // and we can't assume scalarization.
          auto &SI = cast<StoreInst>(I);
          return TheLoop->isLoopInvariant(SI.getValueOperand());
        };

        const InstructionCost GatherScatterCost =
          isLegalGatherOrScatter(&I, VF) ?
          getGatherScatterCost(&I, VF) : InstructionCost::getInvalid();

        // Load: Scalar load + broadcast
        // Store: Scalar store + isLoopInvariantStoreValue ? 0 : extract
        // FIXME: This cost is a significant under-estimate for tail folded
        // memory ops.
        const InstructionCost ScalarizationCost = isLegalToScalarize() ?
          getUniformMemOpCost(&I, VF) : InstructionCost::getInvalid();

        // Choose better solution for the current VF,  Note that Invalid
        // costs compare as maximumal large.  If both are invalid, we get
        // scalable invalid which signals a failure and a vectorization abort.
        if (GatherScatterCost < ScalarizationCost)
          setWideningDecision(&I, VF, CM_GatherScatter, GatherScatterCost);
        else
          setWideningDecision(&I, VF, CM_Scalarize, ScalarizationCost);
        continue;
      }

      // We assume that widening is the best solution when possible.
      if (memoryInstructionCanBeWidened(&I, VF)) {
        InstructionCost Cost = getConsecutiveMemOpCost(&I, VF);
        int ConsecutiveStride = Legal->isConsecutivePtr(
            getLoadStoreType(&I), getLoadStorePointerOperand(&I));
        assert((ConsecutiveStride == 1 || ConsecutiveStride == -1) &&
               "Expected consecutive stride.");
        InstWidening Decision =
            ConsecutiveStride == 1 ? CM_Widen : CM_Widen_Reverse;
        setWideningDecision(&I, VF, Decision, Cost);
        continue;
      }

      // Choose between Interleaving, Gather/Scatter or Scalarization.
      InstructionCost InterleaveCost = InstructionCost::getInvalid();
      unsigned NumAccesses = 1;
      if (isAccessInterleaved(&I)) {
        auto Group = getInterleavedAccessGroup(&I);
        assert(Group && "Fail to get an interleaved access group.");

        // Make one decision for the whole group.
        if (getWideningDecision(&I, VF) != CM_Unknown)
          continue;

        NumAccesses = Group->getNumMembers();
        if (interleavedAccessCanBeWidened(&I, VF))
          InterleaveCost = getInterleaveGroupCost(&I, VF);
      }

      InstructionCost GatherScatterCost =
          isLegalGatherOrScatter(&I, VF)
              ? getGatherScatterCost(&I, VF) * NumAccesses
              : InstructionCost::getInvalid();

      InstructionCost ScalarizationCost =
          getMemInstScalarizationCost(&I, VF) * NumAccesses;

      // Choose better solution for the current VF,
      // write down this decision and use it during vectorization.
      InstructionCost Cost;
      InstWidening Decision;
      if (InterleaveCost <= GatherScatterCost &&
          InterleaveCost < ScalarizationCost) {
        Decision = CM_Interleave;
        Cost = InterleaveCost;
      } else if (GatherScatterCost < ScalarizationCost) {
        Decision = CM_GatherScatter;
        Cost = GatherScatterCost;
      } else {
        Decision = CM_Scalarize;
        Cost = ScalarizationCost;
      }
      // If the instructions belongs to an interleave group, the whole group
      // receives the same decision. The whole group receives the cost, but
      // the cost will actually be assigned to one instruction.
      if (auto Group = getInterleavedAccessGroup(&I))
        setWideningDecision(Group, VF, Decision, Cost);
      else
        setWideningDecision(&I, VF, Decision, Cost);
    }
  }

  // Make sure that any load of address and any other address computation
  // remains scalar unless there is gather/scatter support. This avoids
  // inevitable extracts into address registers, and also has the benefit of
  // activating LSR more, since that pass can't optimize vectorized
  // addresses.
  if (TTI.prefersVectorizedAddressing())
    return;

  // Start with all scalar pointer uses.
  SmallPtrSet<Instruction *, 8> AddrDefs;
  for (BasicBlock *BB : TheLoop->blocks())
    for (Instruction &I : *BB) {
      Instruction *PtrDef =
        dyn_cast_or_null<Instruction>(getLoadStorePointerOperand(&I));
      if (PtrDef && TheLoop->contains(PtrDef) &&
          getWideningDecision(&I, VF) != CM_GatherScatter)
        AddrDefs.insert(PtrDef);
    }

  // Add all instructions used to generate the addresses.
  SmallVector<Instruction *, 4> Worklist;
  append_range(Worklist, AddrDefs);
  while (!Worklist.empty()) {
    Instruction *I = Worklist.pop_back_val();
    for (auto &Op : I->operands())
      if (auto *InstOp = dyn_cast<Instruction>(Op))
        if ((InstOp->getParent() == I->getParent()) && !isa<PHINode>(InstOp) &&
            AddrDefs.insert(InstOp).second)
          Worklist.push_back(InstOp);
  }

  for (auto *I : AddrDefs) {
    if (isa<LoadInst>(I)) {
      // Setting the desired widening decision should ideally be handled in
      // by cost functions, but since this involves the task of finding out
      // if the loaded register is involved in an address computation, it is
      // instead changed here when we know this is the case.
      InstWidening Decision = getWideningDecision(I, VF);
      if (Decision == CM_Widen || Decision == CM_Widen_Reverse)
        // Scalarize a widened load of address.
        setWideningDecision(
            I, VF, CM_Scalarize,
            (VF.getKnownMinValue() *
             getMemoryInstructionCost(I, ElementCount::getFixed(1))));
      else if (auto Group = getInterleavedAccessGroup(I)) {
        // Scalarize an interleave group of address loads.
        for (unsigned I = 0; I < Group->getFactor(); ++I) {
          if (Instruction *Member = Group->getMember(I))
            setWideningDecision(
                Member, VF, CM_Scalarize,
                (VF.getKnownMinValue() *
                 getMemoryInstructionCost(Member, ElementCount::getFixed(1))));
        }
      }
    } else
      // Make sure I gets scalarized and a cost estimate without
      // scalarization overhead.
      ForcedScalars[VF].insert(I);
  }
}

void LoopVectorizationCostModel::setVectorizedCallDecision(ElementCount VF) {
  assert(!VF.isScalar() &&
         "Trying to set a vectorization decision for a scalar VF");

  for (BasicBlock *BB : TheLoop->blocks()) {
    // For each instruction in the old loop.
    for (Instruction &I : *BB) {
      CallInst *CI = dyn_cast<CallInst>(&I);

      if (!CI)
        continue;

      InstructionCost ScalarCost = InstructionCost::getInvalid();
      InstructionCost VectorCost = InstructionCost::getInvalid();
      InstructionCost IntrinsicCost = InstructionCost::getInvalid();
      TTI::TargetCostKind CostKind = TTI::TCK_RecipThroughput;

      Function *ScalarFunc = CI->getCalledFunction();
      Type *ScalarRetTy = CI->getType();
      SmallVector<Type *, 4> Tys, ScalarTys;
      bool MaskRequired = Legal->isMaskRequired(CI);
      for (auto &ArgOp : CI->args())
        ScalarTys.push_back(ArgOp->getType());

      // Compute corresponding vector type for return value and arguments.
      Type *RetTy = ToVectorTy(ScalarRetTy, VF);
      for (Type *ScalarTy : ScalarTys)
        Tys.push_back(ToVectorTy(ScalarTy, VF));

      // An in-loop reduction using an fmuladd intrinsic is a special case;
      // we don't want the normal cost for that intrinsic.
      if (RecurrenceDescriptor::isFMulAddIntrinsic(CI))
        if (auto RedCost = getReductionPatternCost(CI, VF, RetTy, CostKind)) {
          setCallWideningDecision(CI, VF, CM_IntrinsicCall, nullptr,
                                  getVectorIntrinsicIDForCall(CI, TLI),
                                  std::nullopt, *RedCost);
          continue;
        }

      // Estimate cost of scalarized vector call. The source operands are
      // assumed to be vectors, so we need to extract individual elements from
      // there, execute VF scalar calls, and then gather the result into the
      // vector return value.
      InstructionCost ScalarCallCost =
          TTI.getCallInstrCost(ScalarFunc, ScalarRetTy, ScalarTys, CostKind);

      // Compute costs of unpacking argument values for the scalar calls and
      // packing the return values to a vector.
      InstructionCost ScalarizationCost =
          getScalarizationOverhead(CI, VF, CostKind);

      ScalarCost = ScalarCallCost * VF.getKnownMinValue() + ScalarizationCost;

      // Find the cost of vectorizing the call, if we can find a suitable
      // vector variant of the function.
      bool UsesMask = false;
      VFInfo FuncInfo;
      Function *VecFunc = nullptr;
      // Search through any available variants for one we can use at this VF.
      for (VFInfo &Info : VFDatabase::getMappings(*CI)) {
        // Must match requested VF.
        if (Info.Shape.VF != VF)
          continue;

        // Must take a mask argument if one is required
        if (MaskRequired && !Info.isMasked())
          continue;

        // Check that all parameter kinds are supported
        bool ParamsOk = true;
        for (VFParameter Param : Info.Shape.Parameters) {
          switch (Param.ParamKind) {
          case VFParamKind::Vector:
            break;
          case VFParamKind::OMP_Uniform: {
            Value *ScalarParam = CI->getArgOperand(Param.ParamPos);
            // Make sure the scalar parameter in the loop is invariant.
            if (!PSE.getSE()->isLoopInvariant(PSE.getSCEV(ScalarParam),
                                              TheLoop))
              ParamsOk = false;
            break;
          }
          case VFParamKind::OMP_Linear: {
            Value *ScalarParam = CI->getArgOperand(Param.ParamPos);
            // Find the stride for the scalar parameter in this loop and see if
            // it matches the stride for the variant.
            // TODO: do we need to figure out the cost of an extract to get the
            // first lane? Or do we hope that it will be folded away?
            ScalarEvolution *SE = PSE.getSE();
            const auto *SAR =
                dyn_cast<SCEVAddRecExpr>(SE->getSCEV(ScalarParam));

            if (!SAR || SAR->getLoop() != TheLoop) {
              ParamsOk = false;
              break;
            }

            const SCEVConstant *Step =
                dyn_cast<SCEVConstant>(SAR->getStepRecurrence(*SE));

            if (!Step ||
                Step->getAPInt().getSExtValue() != Param.LinearStepOrPos)
              ParamsOk = false;

            break;
          }
          case VFParamKind::GlobalPredicate:
            UsesMask = true;
            break;
          default:
            ParamsOk = false;
            break;
          }
        }

        if (!ParamsOk)
          continue;

        // Found a suitable candidate, stop here.
        VecFunc = CI->getModule()->getFunction(Info.VectorName);
        FuncInfo = Info;
        break;
      }

      // Add in the cost of synthesizing a mask if one wasn't required.
      InstructionCost MaskCost = 0;
      if (VecFunc && UsesMask && !MaskRequired)
        MaskCost = TTI.getShuffleCost(
            TargetTransformInfo::SK_Broadcast,
            VectorType::get(IntegerType::getInt1Ty(
                                VecFunc->getFunctionType()->getContext()),
                            VF));

      if (TLI && VecFunc && !CI->isNoBuiltin())
        VectorCost =
            TTI.getCallInstrCost(nullptr, RetTy, Tys, CostKind) + MaskCost;

      // Find the cost of an intrinsic; some targets may have instructions that
      // perform the operation without needing an actual call.
      Intrinsic::ID IID = getVectorIntrinsicIDForCall(CI, TLI);
      if (IID != Intrinsic::not_intrinsic)
        IntrinsicCost = getVectorIntrinsicCost(CI, VF);

      InstructionCost Cost = ScalarCost;
      InstWidening Decision = CM_Scalarize;

      if (VectorCost <= Cost) {
        Cost = VectorCost;
        Decision = CM_VectorCall;
      }

      if (IntrinsicCost <= Cost) {
        Cost = IntrinsicCost;
        Decision = CM_IntrinsicCall;
      }

      setCallWideningDecision(CI, VF, Decision, VecFunc, IID,
                              FuncInfo.getParamIndexForOptionalMask(), Cost);
    }
  }
}

InstructionCost
LoopVectorizationCostModel::getInstructionCost(Instruction *I, ElementCount VF,
                                               Type *&VectorTy) {
  Type *RetTy = I->getType();
  if (canTruncateToMinimalBitwidth(I, VF))
    RetTy = IntegerType::get(RetTy->getContext(), MinBWs[I]);
  auto SE = PSE.getSE();
  TTI::TargetCostKind CostKind = TTI::TCK_RecipThroughput;

  auto hasSingleCopyAfterVectorization = [this](Instruction *I,
                                                ElementCount VF) -> bool {
    if (VF.isScalar())
      return true;

    auto Scalarized = InstsToScalarize.find(VF);
    assert(Scalarized != InstsToScalarize.end() &&
           "VF not yet analyzed for scalarization profitability");
    return !Scalarized->second.count(I) &&
           llvm::all_of(I->users(), [&](User *U) {
             auto *UI = cast<Instruction>(U);
             return !Scalarized->second.count(UI);
           });
  };
  (void) hasSingleCopyAfterVectorization;

  if (isScalarAfterVectorization(I, VF)) {
    // With the exception of GEPs and PHIs, after scalarization there should
    // only be one copy of the instruction generated in the loop. This is
    // because the VF is either 1, or any instructions that need scalarizing
    // have already been dealt with by the time we get here. As a result,
    // it means we don't have to multiply the instruction cost by VF.
    assert(I->getOpcode() == Instruction::GetElementPtr ||
           I->getOpcode() == Instruction::PHI ||
           (I->getOpcode() == Instruction::BitCast &&
            I->getType()->isPointerTy()) ||
           hasSingleCopyAfterVectorization(I, VF));
    VectorTy = RetTy;
  } else
    VectorTy = ToVectorTy(RetTy, VF);

  // TODO: We need to estimate the cost of intrinsic calls.
  switch (I->getOpcode()) {
  case Instruction::GetElementPtr:
    // We mark this instruction as zero-cost because the cost of GEPs in
    // vectorized code depends on whether the corresponding memory instruction
    // is scalarized or not. Therefore, we handle GEPs with the memory
    // instruction cost.
    return 0;
  case Instruction::Br: {
    // In cases of scalarized and predicated instructions, there will be VF
    // predicated blocks in the vectorized loop. Each branch around these
    // blocks requires also an extract of its vector compare i1 element.
    bool ScalarPredicatedBB = false;
    BranchInst *BI = cast<BranchInst>(I);
    if (VF.isVector() && BI->isConditional() &&
        (PredicatedBBsAfterVectorization[VF].count(BI->getSuccessor(0)) ||
         PredicatedBBsAfterVectorization[VF].count(BI->getSuccessor(1))))
      ScalarPredicatedBB = true;

    if (ScalarPredicatedBB) {
      // Not possible to scalarize scalable vector with predicated instructions.
      if (VF.isScalable())
        return InstructionCost::getInvalid();
      // Return cost for branches around scalarized and predicated blocks.
      auto *Vec_i1Ty =
          VectorType::get(IntegerType::getInt1Ty(RetTy->getContext()), VF);
      return (
          TTI.getScalarizationOverhead(
              Vec_i1Ty, APInt::getAllOnes(VF.getFixedValue()),
              /*Insert*/ false, /*Extract*/ true, CostKind) +
          (TTI.getCFInstrCost(Instruction::Br, CostKind) * VF.getFixedValue()));
    } else if (I->getParent() == TheLoop->getLoopLatch() || VF.isScalar())
      // The back-edge branch will remain, as will all scalar branches.
      return TTI.getCFInstrCost(Instruction::Br, CostKind);
    else
      // This branch will be eliminated by if-conversion.
      return 0;
    // Note: We currently assume zero cost for an unconditional branch inside
    // a predicated block since it will become a fall-through, although we
    // may decide in the future to call TTI for all branches.
  }
  case Instruction::PHI: {
    auto *Phi = cast<PHINode>(I);

    // First-order recurrences are replaced by vector shuffles inside the loop.
    if (VF.isVector() && Legal->isFixedOrderRecurrence(Phi)) {
      SmallVector<int> Mask(VF.getKnownMinValue());
      std::iota(Mask.begin(), Mask.end(), VF.getKnownMinValue() - 1);
      return TTI.getShuffleCost(TargetTransformInfo::SK_Splice,
                                cast<VectorType>(VectorTy), Mask, CostKind,
                                VF.getKnownMinValue() - 1);
    }

    // Phi nodes in non-header blocks (not inductions, reductions, etc.) are
    // converted into select instructions. We require N - 1 selects per phi
    // node, where N is the number of incoming values.
    if (VF.isVector() && Phi->getParent() != TheLoop->getHeader())
      return (Phi->getNumIncomingValues() - 1) *
             TTI.getCmpSelInstrCost(
                 Instruction::Select, ToVectorTy(Phi->getType(), VF),
                 ToVectorTy(Type::getInt1Ty(Phi->getContext()), VF),
                 CmpInst::BAD_ICMP_PREDICATE, CostKind);

    return TTI.getCFInstrCost(Instruction::PHI, CostKind);
  }
  case Instruction::UDiv:
  case Instruction::SDiv:
  case Instruction::URem:
  case Instruction::SRem:
    if (VF.isVector() && isPredicatedInst(I)) {
      const auto [ScalarCost, SafeDivisorCost] = getDivRemSpeculationCost(I, VF);
      return isDivRemScalarWithPredication(ScalarCost, SafeDivisorCost) ?
        ScalarCost : SafeDivisorCost;
    }
    // We've proven all lanes safe to speculate, fall through.
    [[fallthrough]];
  case Instruction::Add:
  case Instruction::FAdd:
  case Instruction::Sub:
  case Instruction::FSub:
  case Instruction::Mul:
  case Instruction::FMul:
  case Instruction::FDiv:
  case Instruction::FRem:
  case Instruction::Shl:
  case Instruction::LShr:
  case Instruction::AShr:
  case Instruction::And:
  case Instruction::Or:
  case Instruction::Xor: {
    // If we're speculating on the stride being 1, the multiplication may
    // fold away.  We can generalize this for all operations using the notion
    // of neutral elements.  (TODO)
    if (I->getOpcode() == Instruction::Mul &&
        (PSE.getSCEV(I->getOperand(0))->isOne() ||
         PSE.getSCEV(I->getOperand(1))->isOne()))
      return 0;

    // Detect reduction patterns
    if (auto RedCost = getReductionPatternCost(I, VF, VectorTy, CostKind))
      return *RedCost;

    // Certain instructions can be cheaper to vectorize if they have a constant
    // second vector operand. One example of this are shifts on x86.
    Value *Op2 = I->getOperand(1);
    auto Op2Info = TTI.getOperandInfo(Op2);
    if (Op2Info.Kind == TargetTransformInfo::OK_AnyValue &&
        Legal->isInvariant(Op2))
      Op2Info.Kind = TargetTransformInfo::OK_UniformValue;

    SmallVector<const Value *, 4> Operands(I->operand_values());
    return TTI.getArithmeticInstrCost(
        I->getOpcode(), VectorTy, CostKind,
        {TargetTransformInfo::OK_AnyValue, TargetTransformInfo::OP_None},
        Op2Info, Operands, I, TLI);
  }
  case Instruction::FNeg: {
    return TTI.getArithmeticInstrCost(
        I->getOpcode(), VectorTy, CostKind,
        {TargetTransformInfo::OK_AnyValue, TargetTransformInfo::OP_None},
        {TargetTransformInfo::OK_AnyValue, TargetTransformInfo::OP_None},
        I->getOperand(0), I);
  }
  case Instruction::Select: {
    SelectInst *SI = cast<SelectInst>(I);
    const SCEV *CondSCEV = SE->getSCEV(SI->getCondition());
    bool ScalarCond = (SE->isLoopInvariant(CondSCEV, TheLoop));

    const Value *Op0, *Op1;
    using namespace llvm::PatternMatch;
    if (!ScalarCond && (match(I, m_LogicalAnd(m_Value(Op0), m_Value(Op1))) ||
                        match(I, m_LogicalOr(m_Value(Op0), m_Value(Op1))))) {
      // select x, y, false --> x & y
      // select x, true, y --> x | y
      const auto [Op1VK, Op1VP] = TTI::getOperandInfo(Op0);
      const auto [Op2VK, Op2VP] = TTI::getOperandInfo(Op1);
      assert(Op0->getType()->getScalarSizeInBits() == 1 &&
              Op1->getType()->getScalarSizeInBits() == 1);

      SmallVector<const Value *, 2> Operands{Op0, Op1};
      return TTI.getArithmeticInstrCost(
          match(I, m_LogicalOr()) ? Instruction::Or : Instruction::And, VectorTy,
          CostKind, {Op1VK, Op1VP}, {Op2VK, Op2VP}, Operands, I);
    }

    Type *CondTy = SI->getCondition()->getType();
    if (!ScalarCond)
      CondTy = VectorType::get(CondTy, VF);

    CmpInst::Predicate Pred = CmpInst::BAD_ICMP_PREDICATE;
    if (auto *Cmp = dyn_cast<CmpInst>(SI->getCondition()))
      Pred = Cmp->getPredicate();
    return TTI.getCmpSelInstrCost(I->getOpcode(), VectorTy, CondTy, Pred,
                                  CostKind, I);
  }
  case Instruction::ICmp:
  case Instruction::FCmp: {
    Type *ValTy = I->getOperand(0)->getType();
    Instruction *Op0AsInstruction = dyn_cast<Instruction>(I->getOperand(0));
    if (canTruncateToMinimalBitwidth(Op0AsInstruction, VF))
      ValTy = IntegerType::get(ValTy->getContext(), MinBWs[Op0AsInstruction]);
    VectorTy = ToVectorTy(ValTy, VF);
    return TTI.getCmpSelInstrCost(I->getOpcode(), VectorTy, nullptr,
                                  cast<CmpInst>(I)->getPredicate(), CostKind,
                                  I);
  }
  case Instruction::Store:
  case Instruction::Load: {
    ElementCount Width = VF;
    if (Width.isVector()) {
      InstWidening Decision = getWideningDecision(I, Width);
      assert(Decision != CM_Unknown &&
             "CM decision should be taken at this point");
      if (getWideningCost(I, VF) == InstructionCost::getInvalid())
        return InstructionCost::getInvalid();
      if (Decision == CM_Scalarize)
        Width = ElementCount::getFixed(1);
    }
    VectorTy = ToVectorTy(getLoadStoreType(I), Width);
    return getMemoryInstructionCost(I, VF);
  }
  case Instruction::BitCast:
    if (I->getType()->isPointerTy())
      return 0;
    [[fallthrough]];
  case Instruction::ZExt:
  case Instruction::SExt:
  case Instruction::FPToUI:
  case Instruction::FPToSI:
  case Instruction::FPExt:
  case Instruction::PtrToInt:
  case Instruction::IntToPtr:
  case Instruction::SIToFP:
  case Instruction::UIToFP:
  case Instruction::Trunc:
  case Instruction::FPTrunc: {
    // Computes the CastContextHint from a Load/Store instruction.
    auto ComputeCCH = [&](Instruction *I) -> TTI::CastContextHint {
      assert((isa<LoadInst>(I) || isa<StoreInst>(I)) &&
             "Expected a load or a store!");

      if (VF.isScalar() || !TheLoop->contains(I))
        return TTI::CastContextHint::Normal;

      switch (getWideningDecision(I, VF)) {
      case LoopVectorizationCostModel::CM_GatherScatter:
        return TTI::CastContextHint::GatherScatter;
      case LoopVectorizationCostModel::CM_Interleave:
        return TTI::CastContextHint::Interleave;
      case LoopVectorizationCostModel::CM_Scalarize:
      case LoopVectorizationCostModel::CM_Widen:
        return Legal->isMaskRequired(I) ? TTI::CastContextHint::Masked
                                        : TTI::CastContextHint::Normal;
      case LoopVectorizationCostModel::CM_Widen_Reverse:
        return TTI::CastContextHint::Reversed;
      case LoopVectorizationCostModel::CM_Unknown:
        llvm_unreachable("Instr did not go through cost modelling?");
      case LoopVectorizationCostModel::CM_VectorCall:
      case LoopVectorizationCostModel::CM_IntrinsicCall:
        llvm_unreachable_internal("Instr has invalid widening decision");
      }

      llvm_unreachable("Unhandled case!");
    };

    unsigned Opcode = I->getOpcode();
    TTI::CastContextHint CCH = TTI::CastContextHint::None;
    // For Trunc, the context is the only user, which must be a StoreInst.
    if (Opcode == Instruction::Trunc || Opcode == Instruction::FPTrunc) {
      if (I->hasOneUse())
        if (StoreInst *Store = dyn_cast<StoreInst>(*I->user_begin()))
          CCH = ComputeCCH(Store);
    }
    // For Z/Sext, the context is the operand, which must be a LoadInst.
    else if (Opcode == Instruction::ZExt || Opcode == Instruction::SExt ||
             Opcode == Instruction::FPExt) {
      if (LoadInst *Load = dyn_cast<LoadInst>(I->getOperand(0)))
        CCH = ComputeCCH(Load);
    }

    // We optimize the truncation of induction variables having constant
    // integer steps. The cost of these truncations is the same as the scalar
    // operation.
    if (isOptimizableIVTruncate(I, VF)) {
      auto *Trunc = cast<TruncInst>(I);
      return TTI.getCastInstrCost(Instruction::Trunc, Trunc->getDestTy(),
                                  Trunc->getSrcTy(), CCH, CostKind, Trunc);
    }

    // Detect reduction patterns
    if (auto RedCost = getReductionPatternCost(I, VF, VectorTy, CostKind))
      return *RedCost;

    Type *SrcScalarTy = I->getOperand(0)->getType();
    Type *SrcVecTy =
        VectorTy->isVectorTy() ? ToVectorTy(SrcScalarTy, VF) : SrcScalarTy;
    if (canTruncateToMinimalBitwidth(I, VF)) {
      // This cast is going to be shrunk. This may remove the cast or it might
      // turn it into slightly different cast. For example, if MinBW == 16,
      // "zext i8 %1 to i32" becomes "zext i8 %1 to i16".
      //
      // Calculate the modified src and dest types.
      Type *MinVecTy = VectorTy;
      if (Opcode == Instruction::Trunc) {
        SrcVecTy = smallestIntegerVectorType(SrcVecTy, MinVecTy);
        VectorTy =
            largestIntegerVectorType(ToVectorTy(I->getType(), VF), MinVecTy);
      } else if (Opcode == Instruction::ZExt || Opcode == Instruction::SExt) {
        // Leave SrcVecTy unchanged - we only shrink the destination element
        // type.
        VectorTy =
            smallestIntegerVectorType(ToVectorTy(I->getType(), VF), MinVecTy);
      }
    }

    return TTI.getCastInstrCost(Opcode, VectorTy, SrcVecTy, CCH, CostKind, I);
  }
  case Instruction::Call:
    return getVectorCallCost(cast<CallInst>(I), VF);
  case Instruction::ExtractValue:
    return TTI.getInstructionCost(I, TTI::TCK_RecipThroughput);
  case Instruction::Alloca:
    // We cannot easily widen alloca to a scalable alloca, as
    // the result would need to be a vector of pointers.
    if (VF.isScalable())
      return InstructionCost::getInvalid();
    [[fallthrough]];
  default:
    // This opcode is unknown. Assume that it is the same as 'mul'.
    return TTI.getArithmeticInstrCost(Instruction::Mul, VectorTy, CostKind);
  } // end of switch.
}

void LoopVectorizationCostModel::collectValuesToIgnore() {
  // Ignore ephemeral values.
  CodeMetrics::collectEphemeralValues(TheLoop, AC, ValuesToIgnore);

  // Find all stores to invariant variables. Since they are going to sink
  // outside the loop we do not need calculate cost for them.
  for (BasicBlock *BB : TheLoop->blocks())
    for (Instruction &I : *BB) {
      StoreInst *SI;
      if ((SI = dyn_cast<StoreInst>(&I)) &&
          Legal->isInvariantAddressOfReduction(SI->getPointerOperand()))
        ValuesToIgnore.insert(&I);
    }

  // Ignore type-promoting instructions we identified during reduction
  // detection.
  for (const auto &Reduction : Legal->getReductionVars()) {
    const RecurrenceDescriptor &RedDes = Reduction.second;
    const SmallPtrSetImpl<Instruction *> &Casts = RedDes.getCastInsts();
    VecValuesToIgnore.insert(Casts.begin(), Casts.end());
  }
  // Ignore type-casting instructions we identified during induction
  // detection.
  for (const auto &Induction : Legal->getInductionVars()) {
    const InductionDescriptor &IndDes = Induction.second;
    const SmallVectorImpl<Instruction *> &Casts = IndDes.getCastInsts();
    VecValuesToIgnore.insert(Casts.begin(), Casts.end());
  }
}

void LoopVectorizationCostModel::collectInLoopReductions() {
  for (const auto &Reduction : Legal->getReductionVars()) {
    PHINode *Phi = Reduction.first;
    const RecurrenceDescriptor &RdxDesc = Reduction.second;

    // We don't collect reductions that are type promoted (yet).
    if (RdxDesc.getRecurrenceType() != Phi->getType())
      continue;

    // If the target would prefer this reduction to happen "in-loop", then we
    // want to record it as such.
    unsigned Opcode = RdxDesc.getOpcode();
    if (!PreferInLoopReductions && !useOrderedReductions(RdxDesc) &&
        !TTI.preferInLoopReduction(Opcode, Phi->getType(),
                                   TargetTransformInfo::ReductionFlags()))
      continue;

    // Check that we can correctly put the reductions into the loop, by
    // finding the chain of operations that leads from the phi to the loop
    // exit value.
    SmallVector<Instruction *, 4> ReductionOperations =
        RdxDesc.getReductionOpChain(Phi, TheLoop);
    bool InLoop = !ReductionOperations.empty();

    if (InLoop) {
      InLoopReductions.insert(Phi);
      // Add the elements to InLoopReductionImmediateChains for cost modelling.
      Instruction *LastChain = Phi;
      for (auto *I : ReductionOperations) {
        InLoopReductionImmediateChains[I] = LastChain;
        LastChain = I;
      }
    }
    LLVM_DEBUG(dbgs() << "LV: Using " << (InLoop ? "inloop" : "out of loop")
                      << " reduction for phi: " << *Phi << "\n");
  }
}

VPValue *VPBuilder::createICmp(CmpInst::Predicate Pred, VPValue *A, VPValue *B,
                               DebugLoc DL, const Twine &Name) {
  assert(Pred >= CmpInst::FIRST_ICMP_PREDICATE &&
         Pred <= CmpInst::LAST_ICMP_PREDICATE && "invalid predicate");
  return tryInsertInstruction(
      new VPInstruction(Instruction::ICmp, Pred, A, B, DL, Name));
}

// This function will select a scalable VF if the target supports scalable
// vectors and a fixed one otherwise.
// TODO: we could return a pair of values that specify the max VF and
// min VF, to be used in `buildVPlans(MinVF, MaxVF)` instead of
// `buildVPlans(VF, VF)`. We cannot do it because VPLAN at the moment
// doesn't have a cost model that can choose which plan to execute if
// more than one is generated.
static ElementCount determineVPlanVF(const TargetTransformInfo &TTI,
                                     LoopVectorizationCostModel &CM) {
  unsigned WidestType;
  std::tie(std::ignore, WidestType) = CM.getSmallestAndWidestTypes();

  TargetTransformInfo::RegisterKind RegKind =
      TTI.enableScalableVectorization()
          ? TargetTransformInfo::RGK_ScalableVector
          : TargetTransformInfo::RGK_FixedWidthVector;

  TypeSize RegSize = TTI.getRegisterBitWidth(RegKind);
  unsigned N = RegSize.getKnownMinValue() / WidestType;
  return ElementCount::get(N, RegSize.isScalable());
}

VectorizationFactor
LoopVectorizationPlanner::planInVPlanNativePath(ElementCount UserVF) {
  ElementCount VF = UserVF;
  // Outer loop handling: They may require CFG and instruction level
  // transformations before even evaluating whether vectorization is profitable.
  // Since we cannot modify the incoming IR, we need to build VPlan upfront in
  // the vectorization pipeline.
  if (!OrigLoop->isInnermost()) {
    // If the user doesn't provide a vectorization factor, determine a
    // reasonable one.
    if (UserVF.isZero()) {
      VF = determineVPlanVF(TTI, CM);
      LLVM_DEBUG(dbgs() << "LV: VPlan computed VF " << VF << ".\n");

      // Make sure we have a VF > 1 for stress testing.
      if (VPlanBuildStressTest && (VF.isScalar() || VF.isZero())) {
        LLVM_DEBUG(dbgs() << "LV: VPlan stress testing: "
                          << "overriding computed VF.\n");
        VF = ElementCount::getFixed(4);
      }
    } else if (UserVF.isScalable() && !TTI.supportsScalableVectors() &&
               !ForceTargetSupportsScalableVectors) {
      LLVM_DEBUG(dbgs() << "LV: Not vectorizing. Scalable VF requested, but "
                        << "not supported by the target.\n");
      reportVectorizationFailure(
          "Scalable vectorization requested but not supported by the target",
          "the scalable user-specified vectorization width for outer-loop "
          "vectorization cannot be used because the target does not support "
          "scalable vectors.",
          "ScalableVFUnfeasible", ORE, OrigLoop);
      return VectorizationFactor::Disabled();
    }
    assert(EnableVPlanNativePath && "VPlan-native path is not enabled.");
    assert(isPowerOf2_32(VF.getKnownMinValue()) &&
           "VF needs to be a power of two");
    LLVM_DEBUG(dbgs() << "LV: Using " << (!UserVF.isZero() ? "user " : "")
                      << "VF " << VF << " to build VPlans.\n");
    buildVPlans(VF, VF);

    // For VPlan build stress testing, we bail out after VPlan construction.
    if (VPlanBuildStressTest)
      return VectorizationFactor::Disabled();

    return {VF, 0 /*Cost*/, 0 /* ScalarCost */};
  }

  LLVM_DEBUG(
      dbgs() << "LV: Not vectorizing. Inner loops aren't supported in the "
                "VPlan-native path.\n");
  return VectorizationFactor::Disabled();
}

std::optional<VectorizationFactor>
LoopVectorizationPlanner::plan(ElementCount UserVF, unsigned UserIC) {
  assert(OrigLoop->isInnermost() && "Inner loop expected.");
  CM.collectValuesToIgnore();
  CM.collectElementTypesForWidening();

  FixedScalableVFPair MaxFactors = CM.computeMaxVF(UserVF, UserIC);
  if (!MaxFactors) // Cases that should not to be vectorized nor interleaved.
    return std::nullopt;

  // Invalidate interleave groups if all blocks of loop will be predicated.
  if (CM.blockNeedsPredicationForAnyReason(OrigLoop->getHeader()) &&
      !useMaskedInterleavedAccesses(TTI)) {
    LLVM_DEBUG(
        dbgs()
        << "LV: Invalidate all interleaved groups due to fold-tail by masking "
           "which requires masked-interleaved support.\n");
    if (CM.InterleaveInfo.invalidateGroups())
      // Invalidating interleave groups also requires invalidating all decisions
      // based on them, which includes widening decisions and uniform and scalar
      // values.
      CM.invalidateCostModelingDecisions();
  }

  ElementCount MaxUserVF =
      UserVF.isScalable() ? MaxFactors.ScalableVF : MaxFactors.FixedVF;
  bool UserVFIsLegal = ElementCount::isKnownLE(UserVF, MaxUserVF);
  if (!UserVF.isZero() && UserVFIsLegal) {
    assert(isPowerOf2_32(UserVF.getKnownMinValue()) &&
           "VF needs to be a power of two");
    // Collect the instructions (and their associated costs) that will be more
    // profitable to scalarize.
    CM.collectInLoopReductions();
    if (CM.selectUserVectorizationFactor(UserVF)) {
      LLVM_DEBUG(dbgs() << "LV: Using user VF " << UserVF << ".\n");
      buildVPlansWithVPRecipes(UserVF, UserVF);
      if (!hasPlanWithVF(UserVF)) {
        LLVM_DEBUG(dbgs() << "LV: No VPlan could be built for " << UserVF
                          << ".\n");
        return std::nullopt;
      }

      LLVM_DEBUG(printPlans(dbgs()));
      return {{UserVF, 0, 0}};
    } else
      reportVectorizationInfo("UserVF ignored because of invalid costs.",
                              "InvalidCost", ORE, OrigLoop);
  }

  // Populate the set of Vectorization Factor Candidates.
  ElementCountSet VFCandidates;
  for (auto VF = ElementCount::getFixed(1);
       ElementCount::isKnownLE(VF, MaxFactors.FixedVF); VF *= 2)
    VFCandidates.insert(VF);
  for (auto VF = ElementCount::getScalable(1);
       ElementCount::isKnownLE(VF, MaxFactors.ScalableVF); VF *= 2)
    VFCandidates.insert(VF);

  CM.collectInLoopReductions();
  for (const auto &VF : VFCandidates) {
    // Collect Uniform and Scalar instructions after vectorization with VF.
    CM.collectUniformsAndScalars(VF);

    // Collect the instructions (and their associated costs) that will be more
    // profitable to scalarize.
    if (VF.isVector())
      CM.collectInstsToScalarize(VF);
  }

  buildVPlansWithVPRecipes(ElementCount::getFixed(1), MaxFactors.FixedVF);
  buildVPlansWithVPRecipes(ElementCount::getScalable(1), MaxFactors.ScalableVF);

  LLVM_DEBUG(printPlans(dbgs()));
  if (!MaxFactors.hasVector())
    return VectorizationFactor::Disabled();

  // Select the optimal vectorization factor.
  VectorizationFactor VF = selectVectorizationFactor(VFCandidates);
  assert((VF.Width.isScalar() || VF.ScalarCost > 0) && "when vectorizing, the scalar cost must be non-zero.");
  if (!hasPlanWithVF(VF.Width)) {
    LLVM_DEBUG(dbgs() << "LV: No VPlan could be built for " << VF.Width
                      << ".\n");
    return std::nullopt;
  }
  return VF;
}

VPlan &LoopVectorizationPlanner::getBestPlanFor(ElementCount VF) const {
  assert(count_if(VPlans,
                  [VF](const VPlanPtr &Plan) { return Plan->hasVF(VF); }) ==
             1 &&
         "Best VF has not a single VPlan.");

  for (const VPlanPtr &Plan : VPlans) {
    if (Plan->hasVF(VF))
      return *Plan.get();
  }
  llvm_unreachable("No plan found!");
}

static void AddRuntimeUnrollDisableMetaData(Loop *L) {
  SmallVector<Metadata *, 4> MDs;
  // Reserve first location for self reference to the LoopID metadata node.
  MDs.push_back(nullptr);
  bool IsUnrollMetadata = false;
  MDNode *LoopID = L->getLoopID();
  if (LoopID) {
    // First find existing loop unrolling disable metadata.
    for (unsigned i = 1, ie = LoopID->getNumOperands(); i < ie; ++i) {
      auto *MD = dyn_cast<MDNode>(LoopID->getOperand(i));
      if (MD) {
        const auto *S = dyn_cast<MDString>(MD->getOperand(0));
        IsUnrollMetadata =
            S && S->getString().starts_with("llvm.loop.unroll.disable");
      }
      MDs.push_back(LoopID->getOperand(i));
    }
  }

  if (!IsUnrollMetadata) {
    // Add runtime unroll disable metadata.
    LLVMContext &Context = L->getHeader()->getContext();
    SmallVector<Metadata *, 1> DisableOperands;
    DisableOperands.push_back(
        MDString::get(Context, "llvm.loop.unroll.runtime.disable"));
    MDNode *DisableNode = MDNode::get(Context, DisableOperands);
    MDs.push_back(DisableNode);
    MDNode *NewLoopID = MDNode::get(Context, MDs);
    // Set operand 0 to refer to the loop id itself.
    NewLoopID->replaceOperandWith(0, NewLoopID);
    L->setLoopID(NewLoopID);
  }
}

// Check if \p RedResult is a ComputeReductionResult instruction, and if it is
// create a merge phi node for it and add it to \p ReductionResumeValues.
static void createAndCollectMergePhiForReduction(
    VPInstruction *RedResult,
    DenseMap<const RecurrenceDescriptor *, Value *> &ReductionResumeValues,
    VPTransformState &State, Loop *OrigLoop, BasicBlock *LoopMiddleBlock) {
  if (!RedResult ||
      RedResult->getOpcode() != VPInstruction::ComputeReductionResult)
    return;

  auto *PhiR = cast<VPReductionPHIRecipe>(RedResult->getOperand(0));
  const RecurrenceDescriptor &RdxDesc = PhiR->getRecurrenceDescriptor();

  TrackingVH<Value> ReductionStartValue = RdxDesc.getRecurrenceStartValue();
  Value *FinalValue =
      State.get(RedResult, VPIteration(State.UF - 1, VPLane::getFirstLane()));
  auto *ResumePhi =
      dyn_cast<PHINode>(PhiR->getStartValue()->getUnderlyingValue());

  // TODO: bc.merge.rdx should not be created here, instead it should be
  // modeled in VPlan.
  BasicBlock *LoopScalarPreHeader = OrigLoop->getLoopPreheader();
  // Create a phi node that merges control-flow from the backedge-taken check
  // block and the middle block.
  auto *BCBlockPhi =
      PHINode::Create(FinalValue->getType(), 2, "bc.merge.rdx",
                      LoopScalarPreHeader->getTerminator()->getIterator());

  // If we are fixing reductions in the epilogue loop then we should already
  // have created a bc.merge.rdx Phi after the main vector body. Ensure that
  // we carry over the incoming values correctly.
  for (auto *Incoming : predecessors(LoopScalarPreHeader)) {
    if (Incoming == LoopMiddleBlock)
      BCBlockPhi->addIncoming(FinalValue, Incoming);
    else if (ResumePhi && is_contained(ResumePhi->blocks(), Incoming))
      BCBlockPhi->addIncoming(ResumePhi->getIncomingValueForBlock(Incoming),
                              Incoming);
    else
      BCBlockPhi->addIncoming(ReductionStartValue, Incoming);
  }

  auto *OrigPhi = cast<PHINode>(PhiR->getUnderlyingValue());
  // TODO: This fixup should instead be modeled in VPlan.
  // Fix the scalar loop reduction variable with the incoming reduction sum
  // from the vector body and from the backedge value.
  int IncomingEdgeBlockIdx =
      OrigPhi->getBasicBlockIndex(OrigLoop->getLoopLatch());
  assert(IncomingEdgeBlockIdx >= 0 && "Invalid block index");
  // Pick the other block.
  int SelfEdgeBlockIdx = (IncomingEdgeBlockIdx ? 0 : 1);
  OrigPhi->setIncomingValue(SelfEdgeBlockIdx, BCBlockPhi);
  Instruction *LoopExitInst = RdxDesc.getLoopExitInstr();
  OrigPhi->setIncomingValue(IncomingEdgeBlockIdx, LoopExitInst);

  ReductionResumeValues[&RdxDesc] = BCBlockPhi;
}

std::pair<DenseMap<const SCEV *, Value *>,
          DenseMap<const RecurrenceDescriptor *, Value *>>
LoopVectorizationPlanner::executePlan(
    ElementCount BestVF, unsigned BestUF, VPlan &BestVPlan,
    InnerLoopVectorizer &ILV, DominatorTree *DT, bool IsEpilogueVectorization,
    const DenseMap<const SCEV *, Value *> *ExpandedSCEVs) {
  assert(BestVPlan.hasVF(BestVF) &&
         "Trying to execute plan with unsupported VF");
  assert(BestVPlan.hasUF(BestUF) &&
         "Trying to execute plan with unsupported UF");
  assert(
      (IsEpilogueVectorization || !ExpandedSCEVs) &&
      "expanded SCEVs to reuse can only be used during epilogue vectorization");

  if (!IsEpilogueVectorization)
    VPlanTransforms::optimizeForVFAndUF(BestVPlan, BestVF, BestUF, PSE);

  LLVM_DEBUG(dbgs() << "Executing best plan with VF=" << BestVF
                    << ", UF=" << BestUF << '\n');
  BestVPlan.setName("Final VPlan");
  LLVM_DEBUG(BestVPlan.dump());

  // Perform the actual loop transformation.
  VPTransformState State(BestVF, BestUF, LI, DT, ILV.Builder, &ILV, &BestVPlan,
                         OrigLoop->getHeader()->getContext());

  // 0. Generate SCEV-dependent code into the preheader, including TripCount,
  // before making any changes to the CFG.
  if (!BestVPlan.getPreheader()->empty()) {
    State.CFG.PrevBB = OrigLoop->getLoopPreheader();
    State.Builder.SetInsertPoint(OrigLoop->getLoopPreheader()->getTerminator());
    BestVPlan.getPreheader()->execute(&State);
  }
  if (!ILV.getTripCount())
    ILV.setTripCount(State.get(BestVPlan.getTripCount(), {0, 0}));
  else
    assert(IsEpilogueVectorization && "should only re-use the existing trip "
                                      "count during epilogue vectorization");

  // 1. Set up the skeleton for vectorization, including vector pre-header and
  // middle block. The vector loop is created during VPlan execution.
  Value *CanonicalIVStartValue;
  std::tie(State.CFG.PrevBB, CanonicalIVStartValue) =
      ILV.createVectorizedLoopSkeleton(ExpandedSCEVs ? *ExpandedSCEVs
                                                     : State.ExpandedSCEVs);

  // Only use noalias metadata when using memory checks guaranteeing no overlap
  // across all iterations.
  const LoopAccessInfo *LAI = ILV.Legal->getLAI();
  std::unique_ptr<LoopVersioning> LVer = nullptr;
  if (LAI && !LAI->getRuntimePointerChecking()->getChecks().empty() &&
      !LAI->getRuntimePointerChecking()->getDiffChecks()) {

    //  We currently don't use LoopVersioning for the actual loop cloning but we
    //  still use it to add the noalias metadata.
    //  TODO: Find a better way to re-use LoopVersioning functionality to add
    //        metadata.
    LVer = std::make_unique<LoopVersioning>(
        *LAI, LAI->getRuntimePointerChecking()->getChecks(), OrigLoop, LI, DT,
        PSE.getSE());
    State.LVer = &*LVer;
    State.LVer->prepareNoAliasMetadata();
  }

  ILV.printDebugTracesAtStart();

  //===------------------------------------------------===//
  //
  // Notice: any optimization or new instruction that go
  // into the code below should also be implemented in
  // the cost-model.
  //
  //===------------------------------------------------===//

  // 2. Copy and widen instructions from the old loop into the new loop.
  BestVPlan.prepareToExecute(ILV.getTripCount(),
                             ILV.getOrCreateVectorTripCount(nullptr),
                             CanonicalIVStartValue, State);

  BestVPlan.execute(&State);

  // 2.5 Collect reduction resume values.
  DenseMap<const RecurrenceDescriptor *, Value *> ReductionResumeValues;
  auto *ExitVPBB =
      cast<VPBasicBlock>(BestVPlan.getVectorLoopRegion()->getSingleSuccessor());
  for (VPRecipeBase &R : *ExitVPBB) {
    createAndCollectMergePhiForReduction(dyn_cast<VPInstruction>(&R),
                                         ReductionResumeValues, State, OrigLoop,
                                         State.CFG.VPBB2IRBB[ExitVPBB]);
  }

  // 2.6. Maintain Loop Hints
  // Keep all loop hints from the original loop on the vector loop (we'll
  // replace the vectorizer-specific hints below).
  MDNode *OrigLoopID = OrigLoop->getLoopID();

  std::optional<MDNode *> VectorizedLoopID =
      makeFollowupLoopID(OrigLoopID, {LLVMLoopVectorizeFollowupAll,
                                      LLVMLoopVectorizeFollowupVectorized});

  VPBasicBlock *HeaderVPBB =
      BestVPlan.getVectorLoopRegion()->getEntryBasicBlock();
  Loop *L = LI->getLoopFor(State.CFG.VPBB2IRBB[HeaderVPBB]);
  if (VectorizedLoopID)
    L->setLoopID(*VectorizedLoopID);
  else {
    // Keep all loop hints from the original loop on the vector loop (we'll
    // replace the vectorizer-specific hints below).
    if (MDNode *LID = OrigLoop->getLoopID())
      L->setLoopID(LID);

    LoopVectorizeHints Hints(L, true, *ORE);
    Hints.setAlreadyVectorized();
  }
  TargetTransformInfo::UnrollingPreferences UP;
  TTI.getUnrollingPreferences(L, *PSE.getSE(), UP, ORE);
  if (!UP.UnrollVectorizedLoop || CanonicalIVStartValue)
    AddRuntimeUnrollDisableMetaData(L);

  // 3. Fix the vectorized code: take care of header phi's, live-outs,
  //    predication, updating analyses.
  ILV.fixVectorizedLoop(State, BestVPlan);

  ILV.printDebugTracesAtEnd();

  return {State.ExpandedSCEVs, ReductionResumeValues};
}

#if !defined(NDEBUG) || defined(LLVM_ENABLE_DUMP)
void LoopVectorizationPlanner::printPlans(raw_ostream &O) {
  for (const auto &Plan : VPlans)
    if (PrintVPlansInDotFormat)
      Plan->printDOT(O);
    else
      Plan->print(O);
}
#endif

//===--------------------------------------------------------------------===//
// EpilogueVectorizerMainLoop
//===--------------------------------------------------------------------===//

/// This function is partially responsible for generating the control flow
/// depicted in https://llvm.org/docs/Vectorizers.html#epilogue-vectorization.
std::pair<BasicBlock *, Value *>
EpilogueVectorizerMainLoop::createEpilogueVectorizedLoopSkeleton(
    const SCEV2ValueTy &ExpandedSCEVs) {
  createVectorLoopSkeleton("");

  // Generate the code to check the minimum iteration count of the vector
  // epilogue (see below).
  EPI.EpilogueIterationCountCheck =
      emitIterationCountCheck(LoopScalarPreHeader, true);
  EPI.EpilogueIterationCountCheck->setName("iter.check");

  // Generate the code to check any assumptions that we've made for SCEV
  // expressions.
  EPI.SCEVSafetyCheck = emitSCEVChecks(LoopScalarPreHeader);

  // Generate the code that checks at runtime if arrays overlap. We put the
  // checks into a separate block to make the more common case of few elements
  // faster.
  EPI.MemSafetyCheck = emitMemRuntimeChecks(LoopScalarPreHeader);

  // Generate the iteration count check for the main loop, *after* the check
  // for the epilogue loop, so that the path-length is shorter for the case
  // that goes directly through the vector epilogue. The longer-path length for
  // the main loop is compensated for, by the gain from vectorizing the larger
  // trip count. Note: the branch will get updated later on when we vectorize
  // the epilogue.
  EPI.MainLoopIterationCountCheck =
      emitIterationCountCheck(LoopScalarPreHeader, false);

  // Generate the induction variable.
  EPI.VectorTripCount = getOrCreateVectorTripCount(LoopVectorPreHeader);

  // Skip induction resume value creation here because they will be created in
  // the second pass for the scalar loop. The induction resume values for the
  // inductions in the epilogue loop are created before executing the plan for
  // the epilogue loop.

  return {completeLoopSkeleton(), nullptr};
}

void EpilogueVectorizerMainLoop::printDebugTracesAtStart() {
  LLVM_DEBUG({
    dbgs() << "Create Skeleton for epilogue vectorized loop (first pass)\n"
           << "Main Loop VF:" << EPI.MainLoopVF
           << ", Main Loop UF:" << EPI.MainLoopUF
           << ", Epilogue Loop VF:" << EPI.EpilogueVF
           << ", Epilogue Loop UF:" << EPI.EpilogueUF << "\n";
  });
}

void EpilogueVectorizerMainLoop::printDebugTracesAtEnd() {
  DEBUG_WITH_TYPE(VerboseDebug, {
    dbgs() << "intermediate fn:\n"
           << *OrigLoop->getHeader()->getParent() << "\n";
  });
}

BasicBlock *
EpilogueVectorizerMainLoop::emitIterationCountCheck(BasicBlock *Bypass,
                                                    bool ForEpilogue) {
  assert(Bypass && "Expected valid bypass basic block.");
  ElementCount VFactor = ForEpilogue ? EPI.EpilogueVF : VF;
  unsigned UFactor = ForEpilogue ? EPI.EpilogueUF : UF;
  Value *Count = getTripCount();
  // Reuse existing vector loop preheader for TC checks.
  // Note that new preheader block is generated for vector loop.
  BasicBlock *const TCCheckBlock = LoopVectorPreHeader;
  IRBuilder<> Builder(TCCheckBlock->getTerminator());

  // Generate code to check if the loop's trip count is less than VF * UF of the
  // main vector loop.
  auto P = Cost->requiresScalarEpilogue(ForEpilogue ? EPI.EpilogueVF.isVector()
                                                    : VF.isVector())
               ? ICmpInst::ICMP_ULE
               : ICmpInst::ICMP_ULT;

  Value *CheckMinIters = Builder.CreateICmp(
      P, Count, createStepForVF(Builder, Count->getType(), VFactor, UFactor),
      "min.iters.check");

  if (!ForEpilogue)
    TCCheckBlock->setName("vector.main.loop.iter.check");

  // Create new preheader for vector loop.
  LoopVectorPreHeader = SplitBlock(TCCheckBlock, TCCheckBlock->getTerminator(),
                                   DT, LI, nullptr, "vector.ph");

  if (ForEpilogue) {
    assert(DT->properlyDominates(DT->getNode(TCCheckBlock),
                                 DT->getNode(Bypass)->getIDom()) &&
           "TC check is expected to dominate Bypass");

    // Update dominator for Bypass & LoopExit.
    DT->changeImmediateDominator(Bypass, TCCheckBlock);
    if (!Cost->requiresScalarEpilogue(EPI.EpilogueVF.isVector()))
      // For loops with multiple exits, there's no edge from the middle block
      // to exit blocks (as the epilogue must run) and thus no need to update
      // the immediate dominator of the exit blocks.
      DT->changeImmediateDominator(LoopExitBlock, TCCheckBlock);

    LoopBypassBlocks.push_back(TCCheckBlock);

    // Save the trip count so we don't have to regenerate it in the
    // vec.epilog.iter.check. This is safe to do because the trip count
    // generated here dominates the vector epilog iter check.
    EPI.TripCount = Count;
  }

  BranchInst &BI =
      *BranchInst::Create(Bypass, LoopVectorPreHeader, CheckMinIters);
  if (hasBranchWeightMD(*OrigLoop->getLoopLatch()->getTerminator()))
    setBranchWeights(BI, MinItersBypassWeights);
  ReplaceInstWithInst(TCCheckBlock->getTerminator(), &BI);

  return TCCheckBlock;
}

//===--------------------------------------------------------------------===//
// EpilogueVectorizerEpilogueLoop
//===--------------------------------------------------------------------===//

/// This function is partially responsible for generating the control flow
/// depicted in https://llvm.org/docs/Vectorizers.html#epilogue-vectorization.
std::pair<BasicBlock *, Value *>
EpilogueVectorizerEpilogueLoop::createEpilogueVectorizedLoopSkeleton(
    const SCEV2ValueTy &ExpandedSCEVs) {
  createVectorLoopSkeleton("vec.epilog.");

  // Now, compare the remaining count and if there aren't enough iterations to
  // execute the vectorized epilogue skip to the scalar part.
  BasicBlock *VecEpilogueIterationCountCheck = LoopVectorPreHeader;
  VecEpilogueIterationCountCheck->setName("vec.epilog.iter.check");
  LoopVectorPreHeader =
      SplitBlock(LoopVectorPreHeader, LoopVectorPreHeader->getTerminator(), DT,
                 LI, nullptr, "vec.epilog.ph");
  emitMinimumVectorEpilogueIterCountCheck(LoopScalarPreHeader,
                                          VecEpilogueIterationCountCheck);

  // Adjust the control flow taking the state info from the main loop
  // vectorization into account.
  assert(EPI.MainLoopIterationCountCheck && EPI.EpilogueIterationCountCheck &&
         "expected this to be saved from the previous pass.");
  EPI.MainLoopIterationCountCheck->getTerminator()->replaceUsesOfWith(
      VecEpilogueIterationCountCheck, LoopVectorPreHeader);

  DT->changeImmediateDominator(LoopVectorPreHeader,
                               EPI.MainLoopIterationCountCheck);

  EPI.EpilogueIterationCountCheck->getTerminator()->replaceUsesOfWith(
      VecEpilogueIterationCountCheck, LoopScalarPreHeader);

  if (EPI.SCEVSafetyCheck)
    EPI.SCEVSafetyCheck->getTerminator()->replaceUsesOfWith(
        VecEpilogueIterationCountCheck, LoopScalarPreHeader);
  if (EPI.MemSafetyCheck)
    EPI.MemSafetyCheck->getTerminator()->replaceUsesOfWith(
        VecEpilogueIterationCountCheck, LoopScalarPreHeader);

  DT->changeImmediateDominator(
      VecEpilogueIterationCountCheck,
      VecEpilogueIterationCountCheck->getSinglePredecessor());

  DT->changeImmediateDominator(LoopScalarPreHeader,
                               EPI.EpilogueIterationCountCheck);
  if (!Cost->requiresScalarEpilogue(EPI.EpilogueVF.isVector()))
    // If there is an epilogue which must run, there's no edge from the
    // middle block to exit blocks  and thus no need to update the immediate
    // dominator of the exit blocks.
    DT->changeImmediateDominator(LoopExitBlock,
                                 EPI.EpilogueIterationCountCheck);

  // Keep track of bypass blocks, as they feed start values to the induction and
  // reduction phis in the scalar loop preheader.
  if (EPI.SCEVSafetyCheck)
    LoopBypassBlocks.push_back(EPI.SCEVSafetyCheck);
  if (EPI.MemSafetyCheck)
    LoopBypassBlocks.push_back(EPI.MemSafetyCheck);
  LoopBypassBlocks.push_back(EPI.EpilogueIterationCountCheck);

  // The vec.epilog.iter.check block may contain Phi nodes from inductions or
  // reductions which merge control-flow from the latch block and the middle
  // block. Update the incoming values here and move the Phi into the preheader.
  SmallVector<PHINode *, 4> PhisInBlock;
  for (PHINode &Phi : VecEpilogueIterationCountCheck->phis())
    PhisInBlock.push_back(&Phi);

  for (PHINode *Phi : PhisInBlock) {
    Phi->moveBefore(LoopVectorPreHeader->getFirstNonPHI());
    Phi->replaceIncomingBlockWith(
        VecEpilogueIterationCountCheck->getSinglePredecessor(),
        VecEpilogueIterationCountCheck);

    // If the phi doesn't have an incoming value from the
    // EpilogueIterationCountCheck, we are done. Otherwise remove the incoming
    // value and also those from other check blocks. This is needed for
    // reduction phis only.
    if (none_of(Phi->blocks(), [&](BasicBlock *IncB) {
          return EPI.EpilogueIterationCountCheck == IncB;
        }))
      continue;
    Phi->removeIncomingValue(EPI.EpilogueIterationCountCheck);
    if (EPI.SCEVSafetyCheck)
      Phi->removeIncomingValue(EPI.SCEVSafetyCheck);
    if (EPI.MemSafetyCheck)
      Phi->removeIncomingValue(EPI.MemSafetyCheck);
  }

  // Generate a resume induction for the vector epilogue and put it in the
  // vector epilogue preheader
  Type *IdxTy = Legal->getWidestInductionType();
  PHINode *EPResumeVal = PHINode::Create(IdxTy, 2, "vec.epilog.resume.val");
  EPResumeVal->insertBefore(LoopVectorPreHeader->getFirstNonPHIIt());
  EPResumeVal->addIncoming(EPI.VectorTripCount, VecEpilogueIterationCountCheck);
  EPResumeVal->addIncoming(ConstantInt::get(IdxTy, 0),
                           EPI.MainLoopIterationCountCheck);

  // Generate induction resume values. These variables save the new starting
  // indexes for the scalar loop. They are used to test if there are any tail
  // iterations left once the vector loop has completed.
  // Note that when the vectorized epilogue is skipped due to iteration count
  // check, then the resume value for the induction variable comes from
  // the trip count of the main vector loop, hence passing the AdditionalBypass
  // argument.
  createInductionResumeValues(ExpandedSCEVs,
                              {VecEpilogueIterationCountCheck,
                               EPI.VectorTripCount} /* AdditionalBypass */);

  return {completeLoopSkeleton(), EPResumeVal};
}

BasicBlock *
EpilogueVectorizerEpilogueLoop::emitMinimumVectorEpilogueIterCountCheck(
    BasicBlock *Bypass, BasicBlock *Insert) {

  assert(EPI.TripCount &&
         "Expected trip count to have been safed in the first pass.");
  assert(
      (!isa<Instruction>(EPI.TripCount) ||
       DT->dominates(cast<Instruction>(EPI.TripCount)->getParent(), Insert)) &&
      "saved trip count does not dominate insertion point.");
  Value *TC = EPI.TripCount;
  IRBuilder<> Builder(Insert->getTerminator());
  Value *Count = Builder.CreateSub(TC, EPI.VectorTripCount, "n.vec.remaining");

  // Generate code to check if the loop's trip count is less than VF * UF of the
  // vector epilogue loop.
  auto P = Cost->requiresScalarEpilogue(EPI.EpilogueVF.isVector())
               ? ICmpInst::ICMP_ULE
               : ICmpInst::ICMP_ULT;

  Value *CheckMinIters =
      Builder.CreateICmp(P, Count,
                         createStepForVF(Builder, Count->getType(),
                                         EPI.EpilogueVF, EPI.EpilogueUF),
                         "min.epilog.iters.check");

  BranchInst &BI =
      *BranchInst::Create(Bypass, LoopVectorPreHeader, CheckMinIters);
  if (hasBranchWeightMD(*OrigLoop->getLoopLatch()->getTerminator())) {
    unsigned MainLoopStep = UF * VF.getKnownMinValue();
    unsigned EpilogueLoopStep =
        EPI.EpilogueUF * EPI.EpilogueVF.getKnownMinValue();
    // We assume the remaining `Count` is equally distributed in
    // [0, MainLoopStep)
    // So the probability for `Count < EpilogueLoopStep` should be
    // min(MainLoopStep, EpilogueLoopStep) / MainLoopStep
    unsigned EstimatedSkipCount = std::min(MainLoopStep, EpilogueLoopStep);
    const uint32_t Weights[] = {EstimatedSkipCount,
                                MainLoopStep - EstimatedSkipCount};
    setBranchWeights(BI, Weights);
  }
  ReplaceInstWithInst(Insert->getTerminator(), &BI);

  LoopBypassBlocks.push_back(Insert);
  return Insert;
}

void EpilogueVectorizerEpilogueLoop::printDebugTracesAtStart() {
  LLVM_DEBUG({
    dbgs() << "Create Skeleton for epilogue vectorized loop (second pass)\n"
           << "Epilogue Loop VF:" << EPI.EpilogueVF
           << ", Epilogue Loop UF:" << EPI.EpilogueUF << "\n";
  });
}

void EpilogueVectorizerEpilogueLoop::printDebugTracesAtEnd() {
  DEBUG_WITH_TYPE(VerboseDebug, {
    dbgs() << "final fn:\n" << *OrigLoop->getHeader()->getParent() << "\n";
  });
}

bool LoopVectorizationPlanner::getDecisionAndClampRange(
    const std::function<bool(ElementCount)> &Predicate, VFRange &Range) {
  assert(!Range.isEmpty() && "Trying to test an empty VF range.");
  bool PredicateAtRangeStart = Predicate(Range.Start);

  for (ElementCount TmpVF : VFRange(Range.Start * 2, Range.End))
    if (Predicate(TmpVF) != PredicateAtRangeStart) {
      Range.End = TmpVF;
      break;
    }

  return PredicateAtRangeStart;
}

/// Build VPlans for the full range of feasible VF's = {\p MinVF, 2 * \p MinVF,
/// 4 * \p MinVF, ..., \p MaxVF} by repeatedly building a VPlan for a sub-range
/// of VF's starting at a given VF and extending it as much as possible. Each
/// vectorization decision can potentially shorten this sub-range during
/// buildVPlan().
void LoopVectorizationPlanner::buildVPlans(ElementCount MinVF,
                                           ElementCount MaxVF) {
  auto MaxVFTimes2 = MaxVF * 2;
  for (ElementCount VF = MinVF; ElementCount::isKnownLT(VF, MaxVFTimes2);) {
    VFRange SubRange = {VF, MaxVFTimes2};
    VPlans.push_back(buildVPlan(SubRange));
    VF = SubRange.End;
  }
}

iterator_range<mapped_iterator<Use *, std::function<VPValue *(Value *)>>>
VPRecipeBuilder::mapToVPValues(User::op_range Operands) {
  std::function<VPValue *(Value *)> Fn = [this](Value *Op) {
    if (auto *I = dyn_cast<Instruction>(Op)) {
      if (auto *R = Ingredient2Recipe.lookup(I))
        return R->getVPSingleValue();
    }
    return Plan.getVPValueOrAddLiveIn(Op);
  };
  return map_range(Operands, Fn);
}

VPValue *VPRecipeBuilder::createEdgeMask(BasicBlock *Src, BasicBlock *Dst) {
  assert(is_contained(predecessors(Dst), Src) && "Invalid edge");

  // Look for cached value.
  std::pair<BasicBlock *, BasicBlock *> Edge(Src, Dst);
  EdgeMaskCacheTy::iterator ECEntryIt = EdgeMaskCache.find(Edge);
  if (ECEntryIt != EdgeMaskCache.end())
    return ECEntryIt->second;

  VPValue *SrcMask = getBlockInMask(Src);

  // The terminator has to be a branch inst!
  BranchInst *BI = dyn_cast<BranchInst>(Src->getTerminator());
  assert(BI && "Unexpected terminator found");

  if (!BI->isConditional() || BI->getSuccessor(0) == BI->getSuccessor(1))
    return EdgeMaskCache[Edge] = SrcMask;

  // If source is an exiting block, we know the exit edge is dynamically dead
  // in the vector loop, and thus we don't need to restrict the mask.  Avoid
  // adding uses of an otherwise potentially dead instruction.
  if (OrigLoop->isLoopExiting(Src))
    return EdgeMaskCache[Edge] = SrcMask;

  VPValue *EdgeMask = getVPValueOrAddLiveIn(BI->getCondition(), Plan);
  assert(EdgeMask && "No Edge Mask found for condition");

  if (BI->getSuccessor(0) != Dst)
    EdgeMask = Builder.createNot(EdgeMask, BI->getDebugLoc());

  if (SrcMask) { // Otherwise block in-mask is all-one, no need to AND.
    // The condition is 'SrcMask && EdgeMask', which is equivalent to
    // 'select i1 SrcMask, i1 EdgeMask, i1 false'.
    // The select version does not introduce new UB if SrcMask is false and
    // EdgeMask is poison. Using 'and' here introduces undefined behavior.
    VPValue *False = Plan.getVPValueOrAddLiveIn(
        ConstantInt::getFalse(BI->getCondition()->getType()));
    EdgeMask =
        Builder.createSelect(SrcMask, EdgeMask, False, BI->getDebugLoc());
  }

  return EdgeMaskCache[Edge] = EdgeMask;
}

VPValue *VPRecipeBuilder::getEdgeMask(BasicBlock *Src, BasicBlock *Dst) const {
  assert(is_contained(predecessors(Dst), Src) && "Invalid edge");

  // Look for cached value.
  std::pair<BasicBlock *, BasicBlock *> Edge(Src, Dst);
  EdgeMaskCacheTy::const_iterator ECEntryIt = EdgeMaskCache.find(Edge);
  assert(ECEntryIt != EdgeMaskCache.end() &&
         "looking up mask for edge which has not been created");
  return ECEntryIt->second;
}

void VPRecipeBuilder::createHeaderMask() {
  BasicBlock *Header = OrigLoop->getHeader();

  // When not folding the tail, use nullptr to model all-true mask.
  if (!CM.foldTailByMasking()) {
    BlockMaskCache[Header] = nullptr;
    return;
  }

  // Introduce the early-exit compare IV <= BTC to form header block mask.
  // This is used instead of IV < TC because TC may wrap, unlike BTC. Start by
  // constructing the desired canonical IV in the header block as its first
  // non-phi instructions.

  VPBasicBlock *HeaderVPBB = Plan.getVectorLoopRegion()->getEntryBasicBlock();
  auto NewInsertionPoint = HeaderVPBB->getFirstNonPhi();
  auto *IV = new VPWidenCanonicalIVRecipe(Plan.getCanonicalIV());
  HeaderVPBB->insert(IV, NewInsertionPoint);

  VPBuilder::InsertPointGuard Guard(Builder);
  Builder.setInsertPoint(HeaderVPBB, NewInsertionPoint);
  VPValue *BlockMask = nullptr;
  VPValue *BTC = Plan.getOrCreateBackedgeTakenCount();
  BlockMask = Builder.createICmp(CmpInst::ICMP_ULE, IV, BTC);
  BlockMaskCache[Header] = BlockMask;
}

VPValue *VPRecipeBuilder::getBlockInMask(BasicBlock *BB) const {
  // Return the cached value.
  BlockMaskCacheTy::const_iterator BCEntryIt = BlockMaskCache.find(BB);
  assert(BCEntryIt != BlockMaskCache.end() &&
         "Trying to access mask for block without one.");
  return BCEntryIt->second;
}

void VPRecipeBuilder::createBlockInMask(BasicBlock *BB) {
  assert(OrigLoop->contains(BB) && "Block is not a part of a loop");
  assert(BlockMaskCache.count(BB) == 0 && "Mask for block already computed");
  assert(OrigLoop->getHeader() != BB &&
         "Loop header must have cached block mask");

  // All-one mask is modelled as no-mask following the convention for masked
  // load/store/gather/scatter. Initialize BlockMask to no-mask.
  VPValue *BlockMask = nullptr;
  // This is the block mask. We OR all incoming edges.
  for (auto *Predecessor : predecessors(BB)) {
    VPValue *EdgeMask = createEdgeMask(Predecessor, BB);
    if (!EdgeMask) { // Mask of predecessor is all-one so mask of block is too.
      BlockMaskCache[BB] = EdgeMask;
      return;
    }

    if (!BlockMask) { // BlockMask has its initialized nullptr value.
      BlockMask = EdgeMask;
      continue;
    }

    BlockMask = Builder.createOr(BlockMask, EdgeMask, {});
  }

  BlockMaskCache[BB] = BlockMask;
}

VPWidenMemoryInstructionRecipe *
VPRecipeBuilder::tryToWidenMemory(Instruction *I, ArrayRef<VPValue *> Operands,
                                  VFRange &Range) {
  assert((isa<LoadInst>(I) || isa<StoreInst>(I)) &&
         "Must be called with either a load or store");

  auto willWiden = [&](ElementCount VF) -> bool {
    LoopVectorizationCostModel::InstWidening Decision =
        CM.getWideningDecision(I, VF);
    assert(Decision != LoopVectorizationCostModel::CM_Unknown &&
           "CM decision should be taken at this point.");
    if (Decision == LoopVectorizationCostModel::CM_Interleave)
      return true;
    if (CM.isScalarAfterVectorization(I, VF) ||
        CM.isProfitableToScalarize(I, VF))
      return false;
    return Decision != LoopVectorizationCostModel::CM_Scalarize;
  };

  if (!LoopVectorizationPlanner::getDecisionAndClampRange(willWiden, Range))
    return nullptr;

  VPValue *Mask = nullptr;
  if (Legal->isMaskRequired(I))
    Mask = getBlockInMask(I->getParent());

  // Determine if the pointer operand of the access is either consecutive or
  // reverse consecutive.
  LoopVectorizationCostModel::InstWidening Decision =
      CM.getWideningDecision(I, Range.Start);
  bool Reverse = Decision == LoopVectorizationCostModel::CM_Widen_Reverse;
  bool Consecutive =
      Reverse || Decision == LoopVectorizationCostModel::CM_Widen;

  VPValue *Ptr = isa<LoadInst>(I) ? Operands[0] : Operands[1];
  if (Consecutive) {
    auto *GEP = dyn_cast<GetElementPtrInst>(
        Ptr->getUnderlyingValue()->stripPointerCasts());
    auto *VectorPtr = new VPVectorPointerRecipe(
        Ptr, getLoadStoreType(I), Reverse, GEP ? GEP->isInBounds() : false,
        I->getDebugLoc());
    Builder.getInsertBlock()->appendRecipe(VectorPtr);
    Ptr = VectorPtr;
  }
  if (LoadInst *Load = dyn_cast<LoadInst>(I))
    return new VPWidenMemoryInstructionRecipe(*Load, Ptr, Mask, Consecutive,
                                              Reverse);

  StoreInst *Store = cast<StoreInst>(I);
  return new VPWidenMemoryInstructionRecipe(*Store, Ptr, Operands[0], Mask,
                                            Consecutive, Reverse);
}

/// Creates a VPWidenIntOrFpInductionRecpipe for \p Phi. If needed, it will also
/// insert a recipe to expand the step for the induction recipe.
static VPWidenIntOrFpInductionRecipe *
createWidenInductionRecipes(PHINode *Phi, Instruction *PhiOrTrunc,
                            VPValue *Start, const InductionDescriptor &IndDesc,
                            VPlan &Plan, ScalarEvolution &SE, Loop &OrigLoop,
                            VFRange &Range) {
  assert(IndDesc.getStartValue() ==
         Phi->getIncomingValueForBlock(OrigLoop.getLoopPreheader()));
  assert(SE.isLoopInvariant(IndDesc.getStep(), &OrigLoop) &&
         "step must be loop invariant");

  VPValue *Step =
      vputils::getOrCreateVPValueForSCEVExpr(Plan, IndDesc.getStep(), SE);
  if (auto *TruncI = dyn_cast<TruncInst>(PhiOrTrunc)) {
    return new VPWidenIntOrFpInductionRecipe(Phi, Start, Step, IndDesc, TruncI);
  }
  assert(isa<PHINode>(PhiOrTrunc) && "must be a phi node here");
  return new VPWidenIntOrFpInductionRecipe(Phi, Start, Step, IndDesc);
}

VPHeaderPHIRecipe *VPRecipeBuilder::tryToOptimizeInductionPHI(
    PHINode *Phi, ArrayRef<VPValue *> Operands, VFRange &Range) {

  // Check if this is an integer or fp induction. If so, build the recipe that
  // produces its scalar and vector values.
  if (auto *II = Legal->getIntOrFpInductionDescriptor(Phi))
    return createWidenInductionRecipes(Phi, Phi, Operands[0], *II, Plan,
                                       *PSE.getSE(), *OrigLoop, Range);

  // Check if this is pointer induction. If so, build the recipe for it.
  if (auto *II = Legal->getPointerInductionDescriptor(Phi)) {
    VPValue *Step = vputils::getOrCreateVPValueForSCEVExpr(Plan, II->getStep(),
                                                           *PSE.getSE());
    return new VPWidenPointerInductionRecipe(
        Phi, Operands[0], Step, *II,
        LoopVectorizationPlanner::getDecisionAndClampRange(
            [&](ElementCount VF) {
              return CM.isScalarAfterVectorization(Phi, VF);
            },
            Range));
  }
  return nullptr;
}

VPWidenIntOrFpInductionRecipe *VPRecipeBuilder::tryToOptimizeInductionTruncate(
    TruncInst *I, ArrayRef<VPValue *> Operands, VFRange &Range) {
  // Optimize the special case where the source is a constant integer
  // induction variable. Notice that we can only optimize the 'trunc' case
  // because (a) FP conversions lose precision, (b) sext/zext may wrap, and
  // (c) other casts depend on pointer size.

  // Determine whether \p K is a truncation based on an induction variable that
  // can be optimized.
  auto isOptimizableIVTruncate =
      [&](Instruction *K) -> std::function<bool(ElementCount)> {
    return [=](ElementCount VF) -> bool {
      return CM.isOptimizableIVTruncate(K, VF);
    };
  };

  if (LoopVectorizationPlanner::getDecisionAndClampRange(
          isOptimizableIVTruncate(I), Range)) {

    auto *Phi = cast<PHINode>(I->getOperand(0));
    const InductionDescriptor &II = *Legal->getIntOrFpInductionDescriptor(Phi);
    VPValue *Start = Plan.getVPValueOrAddLiveIn(II.getStartValue());
    return createWidenInductionRecipes(Phi, I, Start, II, Plan, *PSE.getSE(),
                                       *OrigLoop, Range);
  }
  return nullptr;
}

VPBlendRecipe *VPRecipeBuilder::tryToBlend(PHINode *Phi,
                                           ArrayRef<VPValue *> Operands) {
  unsigned NumIncoming = Phi->getNumIncomingValues();

  // We know that all PHIs in non-header blocks are converted into selects, so
  // we don't have to worry about the insertion order and we can just use the
  // builder. At this point we generate the predication tree. There may be
  // duplications since this is a simple recursive scan, but future
  // optimizations will clean it up.
  SmallVector<VPValue *, 2> OperandsWithMask;

  for (unsigned In = 0; In < NumIncoming; In++) {
    OperandsWithMask.push_back(Operands[In]);
    VPValue *EdgeMask =
        createEdgeMask(Phi->getIncomingBlock(In), Phi->getParent());
    if (!EdgeMask) {
      assert(In == 0 && "Both null and non-null edge masks found");
      assert(all_equal(Operands) &&
             "Distinct incoming values with one having a full mask");
      break;
    }
    OperandsWithMask.push_back(EdgeMask);
  }
  return new VPBlendRecipe(Phi, OperandsWithMask);
}

VPWidenCallRecipe *VPRecipeBuilder::tryToWidenCall(CallInst *CI,
                                                   ArrayRef<VPValue *> Operands,
                                                   VFRange &Range) {
  bool IsPredicated = LoopVectorizationPlanner::getDecisionAndClampRange(
      [this, CI](ElementCount VF) {
        return CM.isScalarWithPredication(CI, VF);
      },
      Range);

  if (IsPredicated)
    return nullptr;

  Intrinsic::ID ID = getVectorIntrinsicIDForCall(CI, TLI);
  if (ID && (ID == Intrinsic::assume || ID == Intrinsic::lifetime_end ||
             ID == Intrinsic::lifetime_start || ID == Intrinsic::sideeffect ||
             ID == Intrinsic::pseudoprobe ||
             ID == Intrinsic::experimental_noalias_scope_decl))
    return nullptr;

  SmallVector<VPValue *, 4> Ops(Operands.take_front(CI->arg_size()));

  // Is it beneficial to perform intrinsic call compared to lib call?
  bool ShouldUseVectorIntrinsic =
      ID && LoopVectorizationPlanner::getDecisionAndClampRange(
                [&](ElementCount VF) -> bool {
                  return CM.getCallWideningDecision(CI, VF).Kind ==
                         LoopVectorizationCostModel::CM_IntrinsicCall;
                },
                Range);
  if (ShouldUseVectorIntrinsic)
    return new VPWidenCallRecipe(*CI, make_range(Ops.begin(), Ops.end()), ID,
                                 CI->getDebugLoc());

  Function *Variant = nullptr;
  std::optional<unsigned> MaskPos;
  // Is better to call a vectorized version of the function than to to scalarize
  // the call?
  auto ShouldUseVectorCall = LoopVectorizationPlanner::getDecisionAndClampRange(
      [&](ElementCount VF) -> bool {
        // The following case may be scalarized depending on the VF.
        // The flag shows whether we can use a usual Call for vectorized
        // version of the instruction.

        // If we've found a variant at a previous VF, then stop looking. A
        // vectorized variant of a function expects input in a certain shape
        // -- basically the number of input registers, the number of lanes
        // per register, and whether there's a mask required.
        // We store a pointer to the variant in the VPWidenCallRecipe, so
        // once we have an appropriate variant it's only valid for that VF.
        // This will force a different vplan to be generated for each VF that
        // finds a valid variant.
        if (Variant)
          return false;
        LoopVectorizationCostModel::CallWideningDecision Decision =
            CM.getCallWideningDecision(CI, VF);
        if (Decision.Kind == LoopVectorizationCostModel::CM_VectorCall) {
          Variant = Decision.Variant;
          MaskPos = Decision.MaskPos;
          return true;
        }

        return false;
      },
      Range);
  if (ShouldUseVectorCall) {
    if (MaskPos.has_value()) {
      // We have 2 cases that would require a mask:
      //   1) The block needs to be predicated, either due to a conditional
      //      in the scalar loop or use of an active lane mask with
      //      tail-folding, and we use the appropriate mask for the block.
      //   2) No mask is required for the block, but the only available
      //      vector variant at this VF requires a mask, so we synthesize an
      //      all-true mask.
      VPValue *Mask = nullptr;
      if (Legal->isMaskRequired(CI))
        Mask = getBlockInMask(CI->getParent());
      else
        Mask = Plan.getVPValueOrAddLiveIn(ConstantInt::getTrue(
            IntegerType::getInt1Ty(Variant->getFunctionType()->getContext())));

      Ops.insert(Ops.begin() + *MaskPos, Mask);
    }

    return new VPWidenCallRecipe(*CI, make_range(Ops.begin(), Ops.end()),
                                 Intrinsic::not_intrinsic, CI->getDebugLoc(),
                                 Variant);
  }

  return nullptr;
}

bool VPRecipeBuilder::shouldWiden(Instruction *I, VFRange &Range) const {
  assert(!isa<BranchInst>(I) && !isa<PHINode>(I) && !isa<LoadInst>(I) &&
         !isa<StoreInst>(I) && "Instruction should have been handled earlier");
  // Instruction should be widened, unless it is scalar after vectorization,
  // scalarization is profitable or it is predicated.
  auto WillScalarize = [this, I](ElementCount VF) -> bool {
    return CM.isScalarAfterVectorization(I, VF) ||
           CM.isProfitableToScalarize(I, VF) ||
           CM.isScalarWithPredication(I, VF);
  };
  return !LoopVectorizationPlanner::getDecisionAndClampRange(WillScalarize,
                                                             Range);
}

VPWidenRecipe *VPRecipeBuilder::tryToWiden(Instruction *I,
                                           ArrayRef<VPValue *> Operands,
                                           VPBasicBlock *VPBB) {
  switch (I->getOpcode()) {
  default:
    return nullptr;
  case Instruction::SDiv:
  case Instruction::UDiv:
  case Instruction::SRem:
  case Instruction::URem: {
    // If not provably safe, use a select to form a safe divisor before widening the
    // div/rem operation itself.  Otherwise fall through to general handling below.
    if (CM.isPredicatedInst(I)) {
      SmallVector<VPValue *> Ops(Operands.begin(), Operands.end());
      VPValue *Mask = getBlockInMask(I->getParent());
      VPValue *One =
          Plan.getVPValueOrAddLiveIn(ConstantInt::get(I->getType(), 1u, false));
      auto *SafeRHS =
         new VPInstruction(Instruction::Select, {Mask, Ops[1], One},
                           I->getDebugLoc());
      VPBB->appendRecipe(SafeRHS);
      Ops[1] = SafeRHS;
      return new VPWidenRecipe(*I, make_range(Ops.begin(), Ops.end()));
    }
    [[fallthrough]];
  }
  case Instruction::Add:
  case Instruction::And:
  case Instruction::AShr:
  case Instruction::FAdd:
  case Instruction::FCmp:
  case Instruction::FDiv:
  case Instruction::FMul:
  case Instruction::FNeg:
  case Instruction::FRem:
  case Instruction::FSub:
  case Instruction::ICmp:
  case Instruction::LShr:
  case Instruction::Mul:
  case Instruction::Or:
  case Instruction::Select:
  case Instruction::Shl:
  case Instruction::Sub:
  case Instruction::Xor:
  case Instruction::Freeze:
    return new VPWidenRecipe(*I, make_range(Operands.begin(), Operands.end()));
  };
}

void VPRecipeBuilder::fixHeaderPhis() {
  BasicBlock *OrigLatch = OrigLoop->getLoopLatch();
  for (VPHeaderPHIRecipe *R : PhisToFix) {
    auto *PN = cast<PHINode>(R->getUnderlyingValue());
    VPRecipeBase *IncR =
        getRecipe(cast<Instruction>(PN->getIncomingValueForBlock(OrigLatch)));
    R->addOperand(IncR->getVPSingleValue());
  }
}

VPReplicateRecipe *VPRecipeBuilder::handleReplication(Instruction *I,
                                                      VFRange &Range) {
  bool IsUniform = LoopVectorizationPlanner::getDecisionAndClampRange(
      [&](ElementCount VF) { return CM.isUniformAfterVectorization(I, VF); },
      Range);

  bool IsPredicated = CM.isPredicatedInst(I);

  // Even if the instruction is not marked as uniform, there are certain
  // intrinsic calls that can be effectively treated as such, so we check for
  // them here. Conservatively, we only do this for scalable vectors, since
  // for fixed-width VFs we can always fall back on full scalarization.
  if (!IsUniform && Range.Start.isScalable() && isa<IntrinsicInst>(I)) {
    switch (cast<IntrinsicInst>(I)->getIntrinsicID()) {
    case Intrinsic::assume:
    case Intrinsic::lifetime_start:
    case Intrinsic::lifetime_end:
      // For scalable vectors if one of the operands is variant then we still
      // want to mark as uniform, which will generate one instruction for just
      // the first lane of the vector. We can't scalarize the call in the same
      // way as for fixed-width vectors because we don't know how many lanes
      // there are.
      //
      // The reasons for doing it this way for scalable vectors are:
      //   1. For the assume intrinsic generating the instruction for the first
      //      lane is still be better than not generating any at all. For
      //      example, the input may be a splat across all lanes.
      //   2. For the lifetime start/end intrinsics the pointer operand only
      //      does anything useful when the input comes from a stack object,
      //      which suggests it should always be uniform. For non-stack objects
      //      the effect is to poison the object, which still allows us to
      //      remove the call.
      IsUniform = true;
      break;
    default:
      break;
    }
  }
  VPValue *BlockInMask = nullptr;
  if (!IsPredicated) {
    // Finalize the recipe for Instr, first if it is not predicated.
    LLVM_DEBUG(dbgs() << "LV: Scalarizing:" << *I << "\n");
  } else {
    LLVM_DEBUG(dbgs() << "LV: Scalarizing and predicating:" << *I << "\n");
    // Instructions marked for predication are replicated and a mask operand is
    // added initially. Masked replicate recipes will later be placed under an
    // if-then construct to prevent side-effects. Generate recipes to compute
    // the block mask for this region.
    BlockInMask = getBlockInMask(I->getParent());
  }

  auto *Recipe = new VPReplicateRecipe(I, mapToVPValues(I->operands()),
                                       IsUniform, BlockInMask);
  return Recipe;
}

VPRecipeBase *
VPRecipeBuilder::tryToCreateWidenRecipe(Instruction *Instr,
                                        ArrayRef<VPValue *> Operands,
                                        VFRange &Range, VPBasicBlock *VPBB) {
  // First, check for specific widening recipes that deal with inductions, Phi
  // nodes, calls and memory operations.
  VPRecipeBase *Recipe;
  if (auto Phi = dyn_cast<PHINode>(Instr)) {
    if (Phi->getParent() != OrigLoop->getHeader())
      return tryToBlend(Phi, Operands);

    if ((Recipe = tryToOptimizeInductionPHI(Phi, Operands, Range)))
      return Recipe;

    VPHeaderPHIRecipe *PhiRecipe = nullptr;
    assert((Legal->isReductionVariable(Phi) ||
            Legal->isFixedOrderRecurrence(Phi)) &&
           "can only widen reductions and fixed-order recurrences here");
    VPValue *StartV = Operands[0];
    if (Legal->isReductionVariable(Phi)) {
      const RecurrenceDescriptor &RdxDesc =
          Legal->getReductionVars().find(Phi)->second;
      assert(RdxDesc.getRecurrenceStartValue() ==
             Phi->getIncomingValueForBlock(OrigLoop->getLoopPreheader()));
      PhiRecipe = new VPReductionPHIRecipe(Phi, RdxDesc, *StartV,
                                           CM.isInLoopReduction(Phi),
                                           CM.useOrderedReductions(RdxDesc));
    } else {
      // TODO: Currently fixed-order recurrences are modeled as chains of
      // first-order recurrences. If there are no users of the intermediate
      // recurrences in the chain, the fixed order recurrence should be modeled
      // directly, enabling more efficient codegen.
      PhiRecipe = new VPFirstOrderRecurrencePHIRecipe(Phi, *StartV);
    }

    PhisToFix.push_back(PhiRecipe);
    return PhiRecipe;
  }

  if (isa<TruncInst>(Instr) && (Recipe = tryToOptimizeInductionTruncate(
                                    cast<TruncInst>(Instr), Operands, Range)))
    return Recipe;

  // All widen recipes below deal only with VF > 1.
  if (LoopVectorizationPlanner::getDecisionAndClampRange(
          [&](ElementCount VF) { return VF.isScalar(); }, Range))
    return nullptr;

  if (auto *CI = dyn_cast<CallInst>(Instr))
    return tryToWidenCall(CI, Operands, Range);

  if (isa<LoadInst>(Instr) || isa<StoreInst>(Instr))
    return tryToWidenMemory(Instr, Operands, Range);

  if (!shouldWiden(Instr, Range))
    return nullptr;

  if (auto GEP = dyn_cast<GetElementPtrInst>(Instr))
    return new VPWidenGEPRecipe(GEP,
                                make_range(Operands.begin(), Operands.end()));

  if (auto *SI = dyn_cast<SelectInst>(Instr)) {
    return new VPWidenSelectRecipe(
        *SI, make_range(Operands.begin(), Operands.end()));
  }

  if (auto *CI = dyn_cast<CastInst>(Instr)) {
    return new VPWidenCastRecipe(CI->getOpcode(), Operands[0], CI->getType(),
                                 *CI);
  }

  return tryToWiden(Instr, Operands, VPBB);
}

void LoopVectorizationPlanner::buildVPlansWithVPRecipes(ElementCount MinVF,
                                                        ElementCount MaxVF) {
  assert(OrigLoop->isInnermost() && "Inner loop expected.");

  auto MaxVFTimes2 = MaxVF * 2;
  for (ElementCount VF = MinVF; ElementCount::isKnownLT(VF, MaxVFTimes2);) {
    VFRange SubRange = {VF, MaxVFTimes2};
    if (auto Plan = tryToBuildVPlanWithVPRecipes(SubRange)) {
      // Now optimize the initial VPlan.
      if (!Plan->hasVF(ElementCount::getFixed(1)))
        VPlanTransforms::truncateToMinimalBitwidths(
            *Plan, CM.getMinimalBitwidths(), PSE.getSE()->getContext());
      VPlanTransforms::optimize(*Plan, *PSE.getSE());
      assert(verifyVPlanIsValid(*Plan) && "VPlan is invalid");
      VPlans.push_back(std::move(Plan));
    }
    VF = SubRange.End;
  }
}

// Add the necessary canonical IV and branch recipes required to control the
// loop.
static void addCanonicalIVRecipes(VPlan &Plan, Type *IdxTy, bool HasNUW,
                                  DebugLoc DL) {
  Value *StartIdx = ConstantInt::get(IdxTy, 0);
  auto *StartV = Plan.getVPValueOrAddLiveIn(StartIdx);

  // Add a VPCanonicalIVPHIRecipe starting at 0 to the header.
  auto *CanonicalIVPHI = new VPCanonicalIVPHIRecipe(StartV, DL);
  VPRegionBlock *TopRegion = Plan.getVectorLoopRegion();
  VPBasicBlock *Header = TopRegion->getEntryBasicBlock();
  Header->insert(CanonicalIVPHI, Header->begin());

  VPBuilder Builder(TopRegion->getExitingBasicBlock());
  // Add a VPInstruction to increment the scalar canonical IV by VF * UF.
  auto *CanonicalIVIncrement = Builder.createOverflowingOp(
      Instruction::Add, {CanonicalIVPHI, &Plan.getVFxUF()}, {HasNUW, false}, DL,
      "index.next");
  CanonicalIVPHI->addOperand(CanonicalIVIncrement);

  // Add the BranchOnCount VPInstruction to the latch.
  Builder.createNaryOp(VPInstruction::BranchOnCount,
                       {CanonicalIVIncrement, &Plan.getVectorTripCount()}, DL);
}

// Add exit values to \p Plan. VPLiveOuts are added for each LCSSA phi in the
// original exit block.
static void addUsersInExitBlock(VPBasicBlock *HeaderVPBB, Loop *OrigLoop,
                                VPRecipeBuilder &Builder, VPlan &Plan) {
  BasicBlock *ExitBB = OrigLoop->getUniqueExitBlock();
  BasicBlock *ExitingBB = OrigLoop->getExitingBlock();
  // Only handle single-exit loops with unique exit blocks for now.
  if (!ExitBB || !ExitBB->getSinglePredecessor() || !ExitingBB)
    return;

  // Introduce VPUsers modeling the exit values.
  for (PHINode &ExitPhi : ExitBB->phis()) {
    Value *IncomingValue =
        ExitPhi.getIncomingValueForBlock(ExitingBB);
    VPValue *V = Builder.getVPValueOrAddLiveIn(IncomingValue, Plan);
    Plan.addLiveOut(&ExitPhi, V);
  }
}

VPlanPtr
LoopVectorizationPlanner::tryToBuildVPlanWithVPRecipes(VFRange &Range) {

  SmallPtrSet<const InterleaveGroup<Instruction> *, 1> InterleaveGroups;

  // ---------------------------------------------------------------------------
  // Build initial VPlan: Scan the body of the loop in a topological order to
  // visit each basic block after having visited its predecessor basic blocks.
  // ---------------------------------------------------------------------------

  // Create initial VPlan skeleton, having a basic block for the pre-header
  // which contains SCEV expansions that need to happen before the CFG is
  // modified; a basic block for the vector pre-header, followed by a region for
  // the vector loop, followed by the middle basic block. The skeleton vector
  // loop region contains a header and latch basic blocks.
  VPlanPtr Plan = VPlan::createInitialVPlan(
      createTripCountSCEV(Legal->getWidestInductionType(), PSE, OrigLoop),
      *PSE.getSE());
  VPBasicBlock *HeaderVPBB = new VPBasicBlock("vector.body");
  VPBasicBlock *LatchVPBB = new VPBasicBlock("vector.latch");
  VPBlockUtils::insertBlockAfter(LatchVPBB, HeaderVPBB);
  Plan->getVectorLoopRegion()->setEntry(HeaderVPBB);
  Plan->getVectorLoopRegion()->setExiting(LatchVPBB);

  // Don't use getDecisionAndClampRange here, because we don't know the UF
  // so this function is better to be conservative, rather than to split
  // it up into different VPlans.
  // TODO: Consider using getDecisionAndClampRange here to split up VPlans.
  bool IVUpdateMayOverflow = false;
  for (ElementCount VF : Range)
    IVUpdateMayOverflow |= !isIndvarOverflowCheckKnownFalse(&CM, VF);

  DebugLoc DL = getDebugLocFromInstOrOperands(Legal->getPrimaryInduction());
  TailFoldingStyle Style = CM.getTailFoldingStyle(IVUpdateMayOverflow);
  // When not folding the tail, we know that the induction increment will not
  // overflow.
  bool HasNUW = Style == TailFoldingStyle::None;
  addCanonicalIVRecipes(*Plan, Legal->getWidestInductionType(), HasNUW, DL);

  VPRecipeBuilder RecipeBuilder(*Plan, OrigLoop, TLI, Legal, CM, PSE, Builder);

  // ---------------------------------------------------------------------------
  // Pre-construction: record ingredients whose recipes we'll need to further
  // process after constructing the initial VPlan.
  // ---------------------------------------------------------------------------

  // For each interleave group which is relevant for this (possibly trimmed)
  // Range, add it to the set of groups to be later applied to the VPlan and add
  // placeholders for its members' Recipes which we'll be replacing with a
  // single VPInterleaveRecipe.
  for (InterleaveGroup<Instruction> *IG : IAI.getInterleaveGroups()) {
    auto applyIG = [IG, this](ElementCount VF) -> bool {
      bool Result = (VF.isVector() && // Query is illegal for VF == 1
                     CM.getWideningDecision(IG->getInsertPos(), VF) ==
                         LoopVectorizationCostModel::CM_Interleave);
      // For scalable vectors, the only interleave factor currently supported
      // is 2 since we require the (de)interleave2 intrinsics instead of
      // shufflevectors.
      assert((!Result || !VF.isScalable() || IG->getFactor() == 2) &&
             "Unsupported interleave factor for scalable vectors");
      return Result;
    };
    if (!getDecisionAndClampRange(applyIG, Range))
      continue;
    InterleaveGroups.insert(IG);
  };

  // ---------------------------------------------------------------------------
  // Construct recipes for the instructions in the loop
  // ---------------------------------------------------------------------------

  // Scan the body of the loop in a topological order to visit each basic block
  // after having visited its predecessor basic blocks.
  LoopBlocksDFS DFS(OrigLoop);
  DFS.perform(LI);

  VPBasicBlock *VPBB = HeaderVPBB;
  BasicBlock *HeaderBB = OrigLoop->getHeader();
  bool NeedsMasks =
      CM.foldTailByMasking() ||
      any_of(OrigLoop->blocks(), [this, HeaderBB](BasicBlock *BB) {
        bool NeedsBlends = BB != HeaderBB && !BB->phis().empty();
        return Legal->blockNeedsPredication(BB) || NeedsBlends;
      });
  for (BasicBlock *BB : make_range(DFS.beginRPO(), DFS.endRPO())) {
    // Relevant instructions from basic block BB will be grouped into VPRecipe
    // ingredients and fill a new VPBasicBlock.
    if (VPBB != HeaderVPBB)
      VPBB->setName(BB->getName());
    Builder.setInsertPoint(VPBB);

    if (VPBB == HeaderVPBB)
      RecipeBuilder.createHeaderMask();
    else if (NeedsMasks)
      RecipeBuilder.createBlockInMask(BB);

    // Introduce each ingredient into VPlan.
    // TODO: Model and preserve debug intrinsics in VPlan.
    for (Instruction &I : drop_end(BB->instructionsWithoutDebug(false))) {
      Instruction *Instr = &I;
      SmallVector<VPValue *, 4> Operands;
      auto *Phi = dyn_cast<PHINode>(Instr);
      if (Phi && Phi->getParent() == HeaderBB) {
        Operands.push_back(Plan->getVPValueOrAddLiveIn(
            Phi->getIncomingValueForBlock(OrigLoop->getLoopPreheader())));
      } else {
        auto OpRange = RecipeBuilder.mapToVPValues(Instr->operands());
        Operands = {OpRange.begin(), OpRange.end()};
      }

      // Invariant stores inside loop will be deleted and a single store
      // with the final reduction value will be added to the exit block
      StoreInst *SI;
      if ((SI = dyn_cast<StoreInst>(&I)) &&
          Legal->isInvariantAddressOfReduction(SI->getPointerOperand()))
        continue;

      VPRecipeBase *Recipe =
          RecipeBuilder.tryToCreateWidenRecipe(Instr, Operands, Range, VPBB);
      if (!Recipe)
        Recipe = RecipeBuilder.handleReplication(Instr, Range);

      RecipeBuilder.setRecipe(Instr, Recipe);
      if (isa<VPHeaderPHIRecipe>(Recipe)) {
        // VPHeaderPHIRecipes must be kept in the phi section of HeaderVPBB. In
        // the following cases, VPHeaderPHIRecipes may be created after non-phi
        // recipes and need to be moved to the phi section of HeaderVPBB:
        // * tail-folding (non-phi recipes computing the header mask are
        // introduced earlier than regular header phi recipes, and should appear
        // after them)
        // * Optimizing truncates to VPWidenIntOrFpInductionRecipe.

        assert((HeaderVPBB->getFirstNonPhi() == VPBB->end() ||
                CM.foldTailByMasking() || isa<TruncInst>(Instr)) &&
               "unexpected recipe needs moving");
        Recipe->insertBefore(*HeaderVPBB, HeaderVPBB->getFirstNonPhi());
      } else
        VPBB->appendRecipe(Recipe);
    }

    VPBlockUtils::insertBlockAfter(new VPBasicBlock(), VPBB);
    VPBB = cast<VPBasicBlock>(VPBB->getSingleSuccessor());
  }

  // After here, VPBB should not be used.
  VPBB = nullptr;

  if (CM.requiresScalarEpilogue(Range)) {
    // No edge from the middle block to the unique exit block has been inserted
    // and there is nothing to fix from vector loop; phis should have incoming
    // from scalar loop only.
  } else
    addUsersInExitBlock(HeaderVPBB, OrigLoop, RecipeBuilder, *Plan);

  assert(isa<VPRegionBlock>(Plan->getVectorLoopRegion()) &&
         !Plan->getVectorLoopRegion()->getEntryBasicBlock()->empty() &&
         "entry block must be set to a VPRegionBlock having a non-empty entry "
         "VPBasicBlock");
  RecipeBuilder.fixHeaderPhis();

  // ---------------------------------------------------------------------------
  // Transform initial VPlan: Apply previously taken decisions, in order, to
  // bring the VPlan to its final state.
  // ---------------------------------------------------------------------------

  // Adjust the recipes for any inloop reductions.
  adjustRecipesForReductions(LatchVPBB, Plan, RecipeBuilder, Range.Start);

  // Interleave memory: for each Interleave Group we marked earlier as relevant
  // for this VPlan, replace the Recipes widening its memory instructions with a
  // single VPInterleaveRecipe at its insertion point.
  for (const auto *IG : InterleaveGroups) {
    auto *Recipe = cast<VPWidenMemoryInstructionRecipe>(
        RecipeBuilder.getRecipe(IG->getInsertPos()));
    SmallVector<VPValue *, 4> StoredValues;
    for (unsigned i = 0; i < IG->getFactor(); ++i)
      if (auto *SI = dyn_cast_or_null<StoreInst>(IG->getMember(i))) {
        auto *StoreR =
            cast<VPWidenMemoryInstructionRecipe>(RecipeBuilder.getRecipe(SI));
        StoredValues.push_back(StoreR->getStoredValue());
      }

    bool NeedsMaskForGaps =
        IG->requiresScalarEpilogue() && !CM.isScalarEpilogueAllowed();
    auto *VPIG = new VPInterleaveRecipe(IG, Recipe->getAddr(), StoredValues,
                                        Recipe->getMask(), NeedsMaskForGaps);
    VPIG->insertBefore(Recipe);
    unsigned J = 0;
    for (unsigned i = 0; i < IG->getFactor(); ++i)
      if (Instruction *Member = IG->getMember(i)) {
        VPRecipeBase *MemberR = RecipeBuilder.getRecipe(Member);
        if (!Member->getType()->isVoidTy()) {
          VPValue *OriginalV = MemberR->getVPSingleValue();
          OriginalV->replaceAllUsesWith(VPIG->getVPValue(J));
          J++;
        }
        MemberR->eraseFromParent();
      }
  }

  for (ElementCount VF : Range)
    Plan->addVF(VF);
  Plan->setName("Initial VPlan");

<<<<<<< HEAD
  // From this point onwards, VPlan-to-VPlan transformations may change the plan
  // in ways that accessing values using original IR values is incorrect.
  Plan->disableValue2VPValue();
=======
  // Replace VPValues for known constant strides guaranteed by predicate scalar
  // evolution.
  for (auto [_, Stride] : Legal->getLAI()->getSymbolicStrides()) {
    auto *StrideV = cast<SCEVUnknown>(Stride)->getValue();
    auto *ScevStride = dyn_cast<SCEVConstant>(PSE.getSCEV(StrideV));
    // Only handle constant strides for now.
    if (!ScevStride)
      continue;
    Constant *CI = ConstantInt::get(Stride->getType(), ScevStride->getAPInt());

    auto *ConstVPV = Plan->getVPValueOrAddLiveIn(CI);
    // The versioned value may not be used in the loop directly, so just add a
    // new live-in in those cases.
    Plan->getVPValueOrAddLiveIn(StrideV)->replaceAllUsesWith(ConstVPV);
  }
>>>>>>> 39c8e877

  VPlanTransforms::dropPoisonGeneratingRecipes(*Plan, [this](BasicBlock *BB) {
    return Legal->blockNeedsPredication(BB);
  });

  // Sink users of fixed-order recurrence past the recipe defining the previous
  // value and introduce FirstOrderRecurrenceSplice VPInstructions.
  if (!VPlanTransforms::adjustFixedOrderRecurrences(*Plan, Builder))
    return nullptr;

  if (useActiveLaneMask(Style)) {
    // TODO: Move checks to VPlanTransforms::addActiveLaneMask once
    // TailFoldingStyle is visible there.
    bool ForControlFlow = useActiveLaneMaskForControlFlow(Style);
    bool WithoutRuntimeCheck =
        Style == TailFoldingStyle::DataAndControlFlowWithoutRuntimeCheck;
    VPlanTransforms::addActiveLaneMask(*Plan, ForControlFlow,
                                       WithoutRuntimeCheck);
  }
  return Plan;
}

VPlanPtr LoopVectorizationPlanner::buildVPlan(VFRange &Range) {
  // Outer loop handling: They may require CFG and instruction level
  // transformations before even evaluating whether vectorization is profitable.
  // Since we cannot modify the incoming IR, we need to build VPlan upfront in
  // the vectorization pipeline.
  assert(!OrigLoop->isInnermost());
  assert(EnableVPlanNativePath && "VPlan-native path is not enabled.");

  // Create new empty VPlan
  auto Plan = VPlan::createInitialVPlan(
      createTripCountSCEV(Legal->getWidestInductionType(), PSE, OrigLoop),
      *PSE.getSE());

  // Build hierarchical CFG
  VPlanHCFGBuilder HCFGBuilder(OrigLoop, LI, *Plan);
  HCFGBuilder.buildHierarchicalCFG();

  for (ElementCount VF : Range)
    Plan->addVF(VF);

  VPlanTransforms::VPInstructionsToVPRecipes(
      Plan,
      [this](PHINode *P) { return Legal->getIntOrFpInductionDescriptor(P); },
      *PSE.getSE(), *TLI);

  // Remove the existing terminator of the exiting block of the top-most region.
  // A BranchOnCount will be added instead when adding the canonical IV recipes.
  auto *Term =
      Plan->getVectorLoopRegion()->getExitingBasicBlock()->getTerminator();
  Term->eraseFromParent();

  // Tail folding is not supported for outer loops, so the induction increment
  // is guaranteed to not wrap.
  bool HasNUW = true;
  addCanonicalIVRecipes(*Plan, Legal->getWidestInductionType(), HasNUW,
                        DebugLoc());
  assert(verifyVPlanIsValid(*Plan) && "VPlan is invalid");
  return Plan;
}

// Adjust the recipes for reductions. For in-loop reductions the chain of
// instructions leading from the loop exit instr to the phi need to be converted
// to reductions, with one operand being vector and the other being the scalar
// reduction chain. For other reductions, a select is introduced between the phi
// and live-out recipes when folding the tail.
//
// A ComputeReductionResult recipe is added to the middle block, also for
// in-loop reductions which compute their result in-loop, because generating
// the subsequent bc.merge.rdx phi is driven by ComputeReductionResult recipes.
void LoopVectorizationPlanner::adjustRecipesForReductions(
    VPBasicBlock *LatchVPBB, VPlanPtr &Plan, VPRecipeBuilder &RecipeBuilder,
    ElementCount MinVF) {
  VPRegionBlock *VectorLoopRegion = Plan->getVectorLoopRegion();
  VPBasicBlock *Header = VectorLoopRegion->getEntryBasicBlock();
  // Gather all VPReductionPHIRecipe and sort them so that Intermediate stores
  // sank outside of the loop would keep the same order as they had in the
  // original loop.
  SmallVector<VPReductionPHIRecipe *> ReductionPHIList;
  for (VPRecipeBase &R : Header->phis()) {
    if (auto *ReductionPhi = dyn_cast<VPReductionPHIRecipe>(&R))
      ReductionPHIList.emplace_back(ReductionPhi);
  }
  bool HasIntermediateStore = false;
  stable_sort(ReductionPHIList,
              [this, &HasIntermediateStore](const VPReductionPHIRecipe *R1,
                                            const VPReductionPHIRecipe *R2) {
                auto *IS1 = R1->getRecurrenceDescriptor().IntermediateStore;
                auto *IS2 = R2->getRecurrenceDescriptor().IntermediateStore;
                HasIntermediateStore |= IS1 || IS2;

                // If neither of the recipes has an intermediate store, keep the
                // order the same.
                if (!IS1 && !IS2)
                  return false;

                // If only one of the recipes has an intermediate store, then
                // move it towards the beginning of the list.
                if (IS1 && !IS2)
                  return true;

                if (!IS1 && IS2)
                  return false;

                // If both recipes have an intermediate store, then the recipe
                // with the later store should be processed earlier. So it
                // should go to the beginning of the list.
                return DT->dominates(IS2, IS1);
              });

  if (HasIntermediateStore && ReductionPHIList.size() > 1)
    for (VPRecipeBase *R : ReductionPHIList)
      R->moveBefore(*Header, Header->getFirstNonPhi());

  for (VPRecipeBase &R : Header->phis()) {
    auto *PhiR = dyn_cast<VPReductionPHIRecipe>(&R);
    if (!PhiR || !PhiR->isInLoop() || (MinVF.isScalar() && !PhiR->isOrdered()))
      continue;

    const RecurrenceDescriptor &RdxDesc = PhiR->getRecurrenceDescriptor();
    RecurKind Kind = RdxDesc.getRecurrenceKind();
    assert(!RecurrenceDescriptor::isAnyOfRecurrenceKind(Kind) &&
           "AnyOf reductions are not allowed for in-loop reductions");

    // Collect the chain of "link" recipes for the reduction starting at PhiR.
    SetVector<VPSingleDefRecipe *> Worklist;
    Worklist.insert(PhiR);
    for (unsigned I = 0; I != Worklist.size(); ++I) {
      VPSingleDefRecipe *Cur = Worklist[I];
      for (VPUser *U : Cur->users()) {
        auto *UserRecipe = dyn_cast<VPSingleDefRecipe>(U);
        if (!UserRecipe) {
          assert(isa<VPLiveOut>(U) &&
                 "U must either be a VPSingleDef or VPLiveOut");
          continue;
        }
        Worklist.insert(UserRecipe);
      }
    }

    // Visit operation "Links" along the reduction chain top-down starting from
    // the phi until LoopExitValue. We keep track of the previous item
    // (PreviousLink) to tell which of the two operands of a Link will remain
    // scalar and which will be reduced. For minmax by select(cmp), Link will be
    // the select instructions. Blend recipes of in-loop reduction phi's  will
    // get folded to their non-phi operand, as the reduction recipe handles the
    // condition directly.
    VPSingleDefRecipe *PreviousLink = PhiR; // Aka Worklist[0].
    for (VPSingleDefRecipe *CurrentLink : Worklist.getArrayRef().drop_front()) {
      Instruction *CurrentLinkI = CurrentLink->getUnderlyingInstr();

      // Index of the first operand which holds a non-mask vector operand.
      unsigned IndexOfFirstOperand;
      // Recognize a call to the llvm.fmuladd intrinsic.
      bool IsFMulAdd = (Kind == RecurKind::FMulAdd);
      VPValue *VecOp;
      VPBasicBlock *LinkVPBB = CurrentLink->getParent();
      if (IsFMulAdd) {
        assert(
            RecurrenceDescriptor::isFMulAddIntrinsic(CurrentLinkI) &&
            "Expected instruction to be a call to the llvm.fmuladd intrinsic");
        assert(((MinVF.isScalar() && isa<VPReplicateRecipe>(CurrentLink)) ||
                isa<VPWidenCallRecipe>(CurrentLink)) &&
               CurrentLink->getOperand(2) == PreviousLink &&
               "expected a call where the previous link is the added operand");

        // If the instruction is a call to the llvm.fmuladd intrinsic then we
        // need to create an fmul recipe (multiplying the first two operands of
        // the fmuladd together) to use as the vector operand for the fadd
        // reduction.
        VPInstruction *FMulRecipe = new VPInstruction(
            Instruction::FMul,
            {CurrentLink->getOperand(0), CurrentLink->getOperand(1)},
            CurrentLinkI->getFastMathFlags());
        LinkVPBB->insert(FMulRecipe, CurrentLink->getIterator());
        VecOp = FMulRecipe;
      } else {
        auto *Blend = dyn_cast<VPBlendRecipe>(CurrentLink);
        if (PhiR->isInLoop() && Blend) {
          assert(Blend->getNumIncomingValues() == 2 &&
                 "Blend must have 2 incoming values");
          if (Blend->getIncomingValue(0) == PhiR)
            Blend->replaceAllUsesWith(Blend->getIncomingValue(1));
          else {
            assert(Blend->getIncomingValue(1) == PhiR &&
                   "PhiR must be an operand of the blend");
            Blend->replaceAllUsesWith(Blend->getIncomingValue(0));
          }
          continue;
        }

        if (RecurrenceDescriptor::isMinMaxRecurrenceKind(Kind)) {
          if (isa<VPWidenRecipe>(CurrentLink)) {
            assert(isa<CmpInst>(CurrentLinkI) &&
                   "need to have the compare of the select");
            continue;
          }
          assert(isa<VPWidenSelectRecipe>(CurrentLink) &&
                 "must be a select recipe");
          IndexOfFirstOperand = 1;
        } else {
          assert((MinVF.isScalar() || isa<VPWidenRecipe>(CurrentLink)) &&
                 "Expected to replace a VPWidenSC");
          IndexOfFirstOperand = 0;
        }
        // Note that for non-commutable operands (cmp-selects), the semantics of
        // the cmp-select are captured in the recurrence kind.
        unsigned VecOpId =
            CurrentLink->getOperand(IndexOfFirstOperand) == PreviousLink
                ? IndexOfFirstOperand + 1
                : IndexOfFirstOperand;
        VecOp = CurrentLink->getOperand(VecOpId);
        assert(VecOp != PreviousLink &&
               CurrentLink->getOperand(CurrentLink->getNumOperands() - 1 -
                                       (VecOpId - IndexOfFirstOperand)) ==
                   PreviousLink &&
               "PreviousLink must be the operand other than VecOp");
      }

      BasicBlock *BB = CurrentLinkI->getParent();
      VPValue *CondOp = nullptr;
      if (CM.blockNeedsPredicationForAnyReason(BB))
        CondOp = RecipeBuilder.getBlockInMask(BB);

      VPReductionRecipe *RedRecipe = new VPReductionRecipe(
          RdxDesc, CurrentLinkI, PreviousLink, VecOp, CondOp);
      // Append the recipe to the end of the VPBasicBlock because we need to
      // ensure that it comes after all of it's inputs, including CondOp.
      // Note that this transformation may leave over dead recipes (including
      // CurrentLink), which will be cleaned by a later VPlan transform.
      LinkVPBB->appendRecipe(RedRecipe);
      CurrentLink->replaceAllUsesWith(RedRecipe);
      PreviousLink = RedRecipe;
    }
  }
  Builder.setInsertPoint(&*LatchVPBB->begin());
  for (VPRecipeBase &R :
       Plan->getVectorLoopRegion()->getEntryBasicBlock()->phis()) {
    VPReductionPHIRecipe *PhiR = dyn_cast<VPReductionPHIRecipe>(&R);
    if (!PhiR)
      continue;

    const RecurrenceDescriptor &RdxDesc = PhiR->getRecurrenceDescriptor();
    // If tail is folded by masking, introduce selects between the phi
    // and the live-out instruction of each reduction, at the beginning of the
    // dedicated latch block.
    auto *OrigExitingVPV = PhiR->getBackedgeValue();
    auto *NewExitingVPV = PhiR->getBackedgeValue();
    if (!PhiR->isInLoop() && CM.foldTailByMasking()) {
      VPValue *Cond = RecipeBuilder.getBlockInMask(OrigLoop->getHeader());
      assert(OrigExitingVPV->getDefiningRecipe()->getParent() != LatchVPBB &&
             "reduction recipe must be defined before latch");
      Type *PhiTy = PhiR->getOperand(0)->getLiveInIRValue()->getType();
      std::optional<FastMathFlags> FMFs =
          PhiTy->isFloatingPointTy()
              ? std::make_optional(RdxDesc.getFastMathFlags())
              : std::nullopt;
      NewExitingVPV =
          Builder.createSelect(Cond, OrigExitingVPV, PhiR, {}, "", FMFs);
      OrigExitingVPV->replaceUsesWithIf(NewExitingVPV, [](VPUser &U, unsigned) {
        return isa<VPInstruction>(&U) &&
               cast<VPInstruction>(&U)->getOpcode() ==
                   VPInstruction::ComputeReductionResult;
      });
      if (PreferPredicatedReductionSelect ||
          TTI.preferPredicatedReductionSelect(
              PhiR->getRecurrenceDescriptor().getOpcode(), PhiTy,
              TargetTransformInfo::ReductionFlags()))
        PhiR->setOperand(1, NewExitingVPV);
    }

    // If the vector reduction can be performed in a smaller type, we truncate
    // then extend the loop exit value to enable InstCombine to evaluate the
    // entire expression in the smaller type.
    Type *PhiTy = PhiR->getStartValue()->getLiveInIRValue()->getType();
    if (MinVF.isVector() && PhiTy != RdxDesc.getRecurrenceType()) {
      assert(!PhiR->isInLoop() && "Unexpected truncated inloop reduction!");
      Type *RdxTy = RdxDesc.getRecurrenceType();
      auto *Trunc =
          new VPWidenCastRecipe(Instruction::Trunc, NewExitingVPV, RdxTy);
      auto *Extnd =
          RdxDesc.isSigned()
              ? new VPWidenCastRecipe(Instruction::SExt, Trunc, PhiTy)
              : new VPWidenCastRecipe(Instruction::ZExt, Trunc, PhiTy);

      Trunc->insertAfter(NewExitingVPV->getDefiningRecipe());
      Extnd->insertAfter(Trunc);
      if (PhiR->getOperand(1) == NewExitingVPV)
        PhiR->setOperand(1, Extnd->getVPSingleValue());
      NewExitingVPV = Extnd;
    }

    // We want code in the middle block to appear to execute on the location of
    // the scalar loop's latch terminator because: (a) it is all compiler
    // generated, (b) these instructions are always executed after evaluating
    // the latch conditional branch, and (c) other passes may add new
    // predecessors which terminate on this line. This is the easiest way to
    // ensure we don't accidentally cause an extra step back into the loop while
    // debugging.
    DebugLoc ExitDL = OrigLoop->getLoopLatch()->getTerminator()->getDebugLoc();

    // TODO: At the moment ComputeReductionResult also drives creation of the
    // bc.merge.rdx phi nodes, hence it needs to be created unconditionally here
    // even for in-loop reductions, until the reduction resume value handling is
    // also modeled in VPlan.
    auto *FinalReductionResult = new VPInstruction(
        VPInstruction::ComputeReductionResult, {PhiR, NewExitingVPV}, ExitDL);
    cast<VPBasicBlock>(VectorLoopRegion->getSingleSuccessor())
        ->appendRecipe(FinalReductionResult);
    OrigExitingVPV->replaceUsesWithIf(
        FinalReductionResult,
        [](VPUser &User, unsigned) { return isa<VPLiveOut>(&User); });
  }

  VPlanTransforms::clearReductionWrapFlags(*Plan);
}

#if !defined(NDEBUG) || defined(LLVM_ENABLE_DUMP)
void VPInterleaveRecipe::print(raw_ostream &O, const Twine &Indent,
                               VPSlotTracker &SlotTracker) const {
  O << Indent << "INTERLEAVE-GROUP with factor " << IG->getFactor() << " at ";
  IG->getInsertPos()->printAsOperand(O, false);
  O << ", ";
  getAddr()->printAsOperand(O, SlotTracker);
  VPValue *Mask = getMask();
  if (Mask) {
    O << ", ";
    Mask->printAsOperand(O, SlotTracker);
  }

  unsigned OpIdx = 0;
  for (unsigned i = 0; i < IG->getFactor(); ++i) {
    if (!IG->getMember(i))
      continue;
    if (getNumStoreOperands() > 0) {
      O << "\n" << Indent << "  store ";
      getOperand(1 + OpIdx)->printAsOperand(O, SlotTracker);
      O << " to index " << i;
    } else {
      O << "\n" << Indent << "  ";
      getVPValue(OpIdx)->printAsOperand(O, SlotTracker);
      O << " = load from index " << i;
    }
    ++OpIdx;
  }
}
#endif

void VPWidenPointerInductionRecipe::execute(VPTransformState &State) {
  assert(IndDesc.getKind() == InductionDescriptor::IK_PtrInduction &&
         "Not a pointer induction according to InductionDescriptor!");
  assert(cast<PHINode>(getUnderlyingInstr())->getType()->isPointerTy() &&
         "Unexpected type.");

  auto *IVR = getParent()->getPlan()->getCanonicalIV();
  PHINode *CanonicalIV = cast<PHINode>(State.get(IVR, 0, /*IsScalar*/ true));

  if (onlyScalarsGenerated(State.VF.isScalable())) {
    // This is the normalized GEP that starts counting at zero.
    Value *PtrInd = State.Builder.CreateSExtOrTrunc(
        CanonicalIV, IndDesc.getStep()->getType());
    // Determine the number of scalars we need to generate for each unroll
    // iteration. If the instruction is uniform, we only need to generate the
    // first lane. Otherwise, we generate all VF values.
    bool IsUniform = vputils::onlyFirstLaneUsed(this);
    assert((IsUniform || !State.VF.isScalable()) &&
           "Cannot scalarize a scalable VF");
    unsigned Lanes = IsUniform ? 1 : State.VF.getFixedValue();

    for (unsigned Part = 0; Part < State.UF; ++Part) {
      Value *PartStart =
          createStepForVF(State.Builder, PtrInd->getType(), State.VF, Part);

      for (unsigned Lane = 0; Lane < Lanes; ++Lane) {
        Value *Idx = State.Builder.CreateAdd(
            PartStart, ConstantInt::get(PtrInd->getType(), Lane));
        Value *GlobalIdx = State.Builder.CreateAdd(PtrInd, Idx);

        Value *Step = State.get(getOperand(1), VPIteration(Part, Lane));
        Value *SclrGep = emitTransformedIndex(
            State.Builder, GlobalIdx, IndDesc.getStartValue(), Step,
            IndDesc.getKind(), IndDesc.getInductionBinOp());
        SclrGep->setName("next.gep");
        State.set(this, SclrGep, VPIteration(Part, Lane));
      }
    }
    return;
  }

  Type *PhiType = IndDesc.getStep()->getType();

  // Build a pointer phi
  Value *ScalarStartValue = getStartValue()->getLiveInIRValue();
  Type *ScStValueType = ScalarStartValue->getType();
  PHINode *NewPointerPhi = PHINode::Create(ScStValueType, 2, "pointer.phi",
                                           CanonicalIV->getIterator());

  BasicBlock *VectorPH = State.CFG.getPreheaderBBFor(this);
  NewPointerPhi->addIncoming(ScalarStartValue, VectorPH);

  // A pointer induction, performed by using a gep
  BasicBlock::iterator InductionLoc = State.Builder.GetInsertPoint();

  Value *ScalarStepValue = State.get(getOperand(1), VPIteration(0, 0));
  Value *RuntimeVF = getRuntimeVF(State.Builder, PhiType, State.VF);
  Value *NumUnrolledElems =
      State.Builder.CreateMul(RuntimeVF, ConstantInt::get(PhiType, State.UF));
  Value *InductionGEP = GetElementPtrInst::Create(
      State.Builder.getInt8Ty(), NewPointerPhi,
      State.Builder.CreateMul(ScalarStepValue, NumUnrolledElems), "ptr.ind",
      InductionLoc);
  // Add induction update using an incorrect block temporarily. The phi node
  // will be fixed after VPlan execution. Note that at this point the latch
  // block cannot be used, as it does not exist yet.
  // TODO: Model increment value in VPlan, by turning the recipe into a
  // multi-def and a subclass of VPHeaderPHIRecipe.
  NewPointerPhi->addIncoming(InductionGEP, VectorPH);

  // Create UF many actual address geps that use the pointer
  // phi as base and a vectorized version of the step value
  // (<step*0, ..., step*N>) as offset.
  for (unsigned Part = 0; Part < State.UF; ++Part) {
    Type *VecPhiType = VectorType::get(PhiType, State.VF);
    Value *StartOffsetScalar =
        State.Builder.CreateMul(RuntimeVF, ConstantInt::get(PhiType, Part));
    Value *StartOffset =
        State.Builder.CreateVectorSplat(State.VF, StartOffsetScalar);
    // Create a vector of consecutive numbers from zero to VF.
    StartOffset = State.Builder.CreateAdd(
        StartOffset, State.Builder.CreateStepVector(VecPhiType));

    assert(ScalarStepValue == State.get(getOperand(1), VPIteration(Part, 0)) &&
           "scalar step must be the same across all parts");
    Value *GEP = State.Builder.CreateGEP(
        State.Builder.getInt8Ty(), NewPointerPhi,
        State.Builder.CreateMul(
            StartOffset,
            State.Builder.CreateVectorSplat(State.VF, ScalarStepValue),
            "vector.gep"));
    State.set(this, GEP, Part);
  }
}

void VPDerivedIVRecipe::execute(VPTransformState &State) {
  assert(!State.Instance && "VPDerivedIVRecipe being replicated.");

  // Fast-math-flags propagate from the original induction instruction.
  IRBuilder<>::FastMathFlagGuard FMFG(State.Builder);
  if (FPBinOp)
    State.Builder.setFastMathFlags(FPBinOp->getFastMathFlags());

  Value *Step = State.get(getStepValue(), VPIteration(0, 0));
  Value *CanonicalIV = State.get(getCanonicalIV(), VPIteration(0, 0));
  Value *DerivedIV = emitTransformedIndex(
      State.Builder, CanonicalIV, getStartValue()->getLiveInIRValue(), Step,
      Kind, cast_if_present<BinaryOperator>(FPBinOp));
  DerivedIV->setName("offset.idx");
  assert(DerivedIV != CanonicalIV && "IV didn't need transforming?");

  State.set(this, DerivedIV, VPIteration(0, 0));
}

void VPInterleaveRecipe::execute(VPTransformState &State) {
  assert(!State.Instance && "Interleave group being replicated.");
  State.ILV->vectorizeInterleaveGroup(IG, definedValues(), State, getAddr(),
                                      getStoredValues(), getMask(),
                                      NeedsMaskForGaps);
}

void VPReductionRecipe::execute(VPTransformState &State) {
  assert(!State.Instance && "Reduction being replicated.");
  Value *PrevInChain = State.get(getChainOp(), 0, /*IsScalar*/ true);
  RecurKind Kind = RdxDesc.getRecurrenceKind();
  bool IsOrdered = State.ILV->useOrderedReductions(RdxDesc);
  // Propagate the fast-math flags carried by the underlying instruction.
  IRBuilderBase::FastMathFlagGuard FMFGuard(State.Builder);
  State.Builder.setFastMathFlags(RdxDesc.getFastMathFlags());
  for (unsigned Part = 0; Part < State.UF; ++Part) {
    Value *NewVecOp = State.get(getVecOp(), Part);
    if (VPValue *Cond = getCondOp()) {
      Value *NewCond = State.get(Cond, Part, State.VF.isScalar());
      VectorType *VecTy = dyn_cast<VectorType>(NewVecOp->getType());
      Type *ElementTy = VecTy ? VecTy->getElementType() : NewVecOp->getType();
      Value *Iden = RdxDesc.getRecurrenceIdentity(Kind, ElementTy,
                                                  RdxDesc.getFastMathFlags());
      if (State.VF.isVector()) {
        Iden =
            State.Builder.CreateVectorSplat(VecTy->getElementCount(), Iden);
      }

      Value *Select = State.Builder.CreateSelect(NewCond, NewVecOp, Iden);
      NewVecOp = Select;
    }
    Value *NewRed;
    Value *NextInChain;
    if (IsOrdered) {
      if (State.VF.isVector())
        NewRed = createOrderedReduction(State.Builder, RdxDesc, NewVecOp,
                                        PrevInChain);
      else
        NewRed = State.Builder.CreateBinOp(
            (Instruction::BinaryOps)RdxDesc.getOpcode(Kind), PrevInChain,
            NewVecOp);
      PrevInChain = NewRed;
    } else {
      PrevInChain = State.get(getChainOp(), Part, /*IsScalar*/ true);
      NewRed = createTargetReduction(State.Builder, RdxDesc, NewVecOp);
    }
    if (RecurrenceDescriptor::isMinMaxRecurrenceKind(Kind)) {
      NextInChain = createMinMaxOp(State.Builder, RdxDesc.getRecurrenceKind(),
                                   NewRed, PrevInChain);
    } else if (IsOrdered)
      NextInChain = NewRed;
    else
      NextInChain = State.Builder.CreateBinOp(
          (Instruction::BinaryOps)RdxDesc.getOpcode(Kind), NewRed, PrevInChain);
    State.set(this, NextInChain, Part, /*IsScalar*/ true);
  }
}

void VPReplicateRecipe::execute(VPTransformState &State) {
  Instruction *UI = getUnderlyingInstr();
  if (State.Instance) { // Generate a single instance.
    assert(!State.VF.isScalable() && "Can't scalarize a scalable vector");
    State.ILV->scalarizeInstruction(UI, this, *State.Instance, State);
    // Insert scalar instance packing it into a vector.
    if (State.VF.isVector() && shouldPack()) {
      // If we're constructing lane 0, initialize to start from poison.
      if (State.Instance->Lane.isFirstLane()) {
        assert(!State.VF.isScalable() && "VF is assumed to be non scalable.");
        Value *Poison = PoisonValue::get(
            VectorType::get(UI->getType(), State.VF));
        State.set(this, Poison, State.Instance->Part);
      }
      State.packScalarIntoVectorValue(this, *State.Instance);
    }
    return;
  }

  if (IsUniform) {
    // If the recipe is uniform across all parts (instead of just per VF), only
    // generate a single instance.
    if ((isa<LoadInst>(UI) || isa<StoreInst>(UI)) &&
        all_of(operands(), [](VPValue *Op) {
          return Op->isDefinedOutsideVectorRegions();
        })) {
      State.ILV->scalarizeInstruction(UI, this, VPIteration(0, 0), State);
      if (user_begin() != user_end()) {
        for (unsigned Part = 1; Part < State.UF; ++Part)
          State.set(this, State.get(this, VPIteration(0, 0)),
                    VPIteration(Part, 0));
      }
      return;
    }

    // Uniform within VL means we need to generate lane 0 only for each
    // unrolled copy.
    for (unsigned Part = 0; Part < State.UF; ++Part)
      State.ILV->scalarizeInstruction(UI, this, VPIteration(Part, 0), State);
    return;
  }

  // A store of a loop varying value to a uniform address only needs the last
  // copy of the store.
  if (isa<StoreInst>(UI) &&
      vputils::isUniformAfterVectorization(getOperand(1))) {
    auto Lane = VPLane::getLastLaneForVF(State.VF);
    State.ILV->scalarizeInstruction(UI, this, VPIteration(State.UF - 1, Lane),
                                    State);
    return;
  }

  // Generate scalar instances for all VF lanes of all UF parts.
  assert(!State.VF.isScalable() && "Can't scalarize a scalable vector");
  const unsigned EndLane = State.VF.getKnownMinValue();
  for (unsigned Part = 0; Part < State.UF; ++Part)
    for (unsigned Lane = 0; Lane < EndLane; ++Lane)
      State.ILV->scalarizeInstruction(UI, this, VPIteration(Part, Lane), State);
}

void VPWidenMemoryInstructionRecipe::execute(VPTransformState &State) {
  VPValue *StoredValue = isStore() ? getStoredValue() : nullptr;

  // Attempt to issue a wide load.
  LoadInst *LI = dyn_cast<LoadInst>(&Ingredient);
  StoreInst *SI = dyn_cast<StoreInst>(&Ingredient);

  assert((LI || SI) && "Invalid Load/Store instruction");
  assert((!SI || StoredValue) && "No stored value provided for widened store");
  assert((!LI || !StoredValue) && "Stored value provided for widened load");

  Type *ScalarDataTy = getLoadStoreType(&Ingredient);

  auto *DataTy = VectorType::get(ScalarDataTy, State.VF);
  const Align Alignment = getLoadStoreAlignment(&Ingredient);
  bool CreateGatherScatter = !isConsecutive();

  auto &Builder = State.Builder;
  InnerLoopVectorizer::VectorParts BlockInMaskParts(State.UF);
  bool isMaskRequired = getMask();
  if (isMaskRequired) {
    // Mask reversal is only needed for non-all-one (null) masks, as reverse of
    // a null all-one mask is a null mask.
    for (unsigned Part = 0; Part < State.UF; ++Part) {
      Value *Mask = State.get(getMask(), Part);
      if (isReverse())
        Mask = Builder.CreateVectorReverse(Mask, "reverse");
      BlockInMaskParts[Part] = Mask;
    }
  }

  // Handle Stores:
  if (SI) {
    State.setDebugLocFrom(SI->getDebugLoc());

    for (unsigned Part = 0; Part < State.UF; ++Part) {
      Instruction *NewSI = nullptr;
      Value *StoredVal = State.get(StoredValue, Part);
      if (CreateGatherScatter) {
        Value *MaskPart = isMaskRequired ? BlockInMaskParts[Part] : nullptr;
        Value *VectorGep = State.get(getAddr(), Part);
        NewSI = Builder.CreateMaskedScatter(StoredVal, VectorGep, Alignment,
                                            MaskPart);
      } else {
        if (isReverse()) {
          // If we store to reverse consecutive memory locations, then we need
          // to reverse the order of elements in the stored value.
          StoredVal = Builder.CreateVectorReverse(StoredVal, "reverse");
          // We don't want to update the value in the map as it might be used in
          // another expression. So don't call resetVectorValue(StoredVal).
        }
        auto *VecPtr = State.get(getAddr(), Part, /*IsScalar*/ true);
        if (isMaskRequired)
          NewSI = Builder.CreateMaskedStore(StoredVal, VecPtr, Alignment,
                                            BlockInMaskParts[Part]);
        else
          NewSI = Builder.CreateAlignedStore(StoredVal, VecPtr, Alignment);
      }
      State.addMetadata(NewSI, SI);
    }
    return;
  }

  // Handle loads.
  assert(LI && "Must have a load instruction");
  State.setDebugLocFrom(LI->getDebugLoc());
  for (unsigned Part = 0; Part < State.UF; ++Part) {
    Value *NewLI;
    if (CreateGatherScatter) {
      Value *MaskPart = isMaskRequired ? BlockInMaskParts[Part] : nullptr;
      Value *VectorGep = State.get(getAddr(), Part);
      NewLI = Builder.CreateMaskedGather(DataTy, VectorGep, Alignment, MaskPart,
                                         nullptr, "wide.masked.gather");
      State.addMetadata(NewLI, LI);
    } else {
      auto *VecPtr = State.get(getAddr(), Part, /*IsScalar*/ true);
      if (isMaskRequired)
        NewLI = Builder.CreateMaskedLoad(
            DataTy, VecPtr, Alignment, BlockInMaskParts[Part],
            PoisonValue::get(DataTy), "wide.masked.load");
      else
        NewLI =
            Builder.CreateAlignedLoad(DataTy, VecPtr, Alignment, "wide.load");

      // Add metadata to the load, but setVectorValue to the reverse shuffle.
      State.addMetadata(NewLI, LI);
      if (Reverse)
        NewLI = Builder.CreateVectorReverse(NewLI, "reverse");
    }

    State.set(getVPSingleValue(), NewLI, Part);
  }
}

// Determine how to lower the scalar epilogue, which depends on 1) optimising
// for minimum code-size, 2) predicate compiler options, 3) loop hints forcing
// predication, and 4) a TTI hook that analyses whether the loop is suitable
// for predication.
static ScalarEpilogueLowering getScalarEpilogueLowering(
    Function *F, Loop *L, LoopVectorizeHints &Hints, ProfileSummaryInfo *PSI,
    BlockFrequencyInfo *BFI, TargetTransformInfo *TTI, TargetLibraryInfo *TLI,
    LoopVectorizationLegality &LVL, InterleavedAccessInfo *IAI) {
  // 1) OptSize takes precedence over all other options, i.e. if this is set,
  // don't look at hints or options, and don't request a scalar epilogue.
  // (For PGSO, as shouldOptimizeForSize isn't currently accessible from
  // LoopAccessInfo (due to code dependency and not being able to reliably get
  // PSI/BFI from a loop analysis under NPM), we cannot suppress the collection
  // of strides in LoopAccessInfo::analyzeLoop() and vectorize without
  // versioning when the vectorization is forced, unlike hasOptSize. So revert
  // back to the old way and vectorize with versioning when forced. See D81345.)
  if (F->hasOptSize() || (llvm::shouldOptimizeForSize(L->getHeader(), PSI, BFI,
                                                      PGSOQueryType::IRPass) &&
                          Hints.getForce() != LoopVectorizeHints::FK_Enabled))
    return CM_ScalarEpilogueNotAllowedOptSize;

  // 2) If set, obey the directives
  if (PreferPredicateOverEpilogue.getNumOccurrences()) {
    switch (PreferPredicateOverEpilogue) {
    case PreferPredicateTy::ScalarEpilogue:
      return CM_ScalarEpilogueAllowed;
    case PreferPredicateTy::PredicateElseScalarEpilogue:
      return CM_ScalarEpilogueNotNeededUsePredicate;
    case PreferPredicateTy::PredicateOrDontVectorize:
      return CM_ScalarEpilogueNotAllowedUsePredicate;
    };
  }

  // 3) If set, obey the hints
  switch (Hints.getPredicate()) {
  case LoopVectorizeHints::FK_Enabled:
    return CM_ScalarEpilogueNotNeededUsePredicate;
  case LoopVectorizeHints::FK_Disabled:
    return CM_ScalarEpilogueAllowed;
  };

  // 4) if the TTI hook indicates this is profitable, request predication.
  TailFoldingInfo TFI(TLI, &LVL, IAI);
  if (TTI->preferPredicateOverEpilogue(&TFI))
    return CM_ScalarEpilogueNotNeededUsePredicate;

  return CM_ScalarEpilogueAllowed;
}

// Process the loop in the VPlan-native vectorization path. This path builds
// VPlan upfront in the vectorization pipeline, which allows to apply
// VPlan-to-VPlan transformations from the very beginning without modifying the
// input LLVM IR.
static bool processLoopInVPlanNativePath(
    Loop *L, PredicatedScalarEvolution &PSE, LoopInfo *LI, DominatorTree *DT,
    LoopVectorizationLegality *LVL, TargetTransformInfo *TTI,
    TargetLibraryInfo *TLI, DemandedBits *DB, AssumptionCache *AC,
    OptimizationRemarkEmitter *ORE, BlockFrequencyInfo *BFI,
    ProfileSummaryInfo *PSI, LoopVectorizeHints &Hints,
    LoopVectorizationRequirements &Requirements) {

  if (isa<SCEVCouldNotCompute>(PSE.getBackedgeTakenCount())) {
    LLVM_DEBUG(dbgs() << "LV: cannot compute the outer-loop trip count\n");
    return false;
  }
  assert(EnableVPlanNativePath && "VPlan-native path is disabled.");
  Function *F = L->getHeader()->getParent();
  InterleavedAccessInfo IAI(PSE, L, DT, LI, LVL->getLAI());

  ScalarEpilogueLowering SEL =
      getScalarEpilogueLowering(F, L, Hints, PSI, BFI, TTI, TLI, *LVL, &IAI);

  LoopVectorizationCostModel CM(SEL, L, PSE, LI, LVL, *TTI, TLI, DB, AC, ORE, F,
                                &Hints, IAI);
  // Use the planner for outer loop vectorization.
  // TODO: CM is not used at this point inside the planner. Turn CM into an
  // optional argument if we don't need it in the future.
  LoopVectorizationPlanner LVP(L, LI, DT, TLI, *TTI, LVL, CM, IAI, PSE, Hints,
                               ORE);

  // Get user vectorization factor.
  ElementCount UserVF = Hints.getWidth();

  CM.collectElementTypesForWidening();

  // Plan how to best vectorize, return the best VF and its cost.
  const VectorizationFactor VF = LVP.planInVPlanNativePath(UserVF);

  // If we are stress testing VPlan builds, do not attempt to generate vector
  // code. Masked vector code generation support will follow soon.
  // Also, do not attempt to vectorize if no vector code will be produced.
  if (VPlanBuildStressTest || VectorizationFactor::Disabled() == VF)
    return false;

  VPlan &BestPlan = LVP.getBestPlanFor(VF.Width);

  {
    bool AddBranchWeights =
        hasBranchWeightMD(*L->getLoopLatch()->getTerminator());
    GeneratedRTChecks Checks(*PSE.getSE(), DT, LI, TTI,
                             F->getParent()->getDataLayout(), AddBranchWeights);
    InnerLoopVectorizer LB(L, PSE, LI, DT, TLI, TTI, AC, ORE, VF.Width,
                           VF.Width, 1, LVL, &CM, BFI, PSI, Checks);
    LLVM_DEBUG(dbgs() << "Vectorizing outer loop in \""
                      << L->getHeader()->getParent()->getName() << "\"\n");
    LVP.executePlan(VF.Width, 1, BestPlan, LB, DT, false);
  }

  reportVectorization(ORE, L, VF, 1);

  // Mark the loop as already vectorized to avoid vectorizing again.
  Hints.setAlreadyVectorized();
  assert(!verifyFunction(*L->getHeader()->getParent(), &dbgs()));
  return true;
}

// Emit a remark if there are stores to floats that required a floating point
// extension. If the vectorized loop was generated with floating point there
// will be a performance penalty from the conversion overhead and the change in
// the vector width.
static void checkMixedPrecision(Loop *L, OptimizationRemarkEmitter *ORE) {
  SmallVector<Instruction *, 4> Worklist;
  for (BasicBlock *BB : L->getBlocks()) {
    for (Instruction &Inst : *BB) {
      if (auto *S = dyn_cast<StoreInst>(&Inst)) {
        if (S->getValueOperand()->getType()->isFloatTy())
          Worklist.push_back(S);
      }
    }
  }

  // Traverse the floating point stores upwards searching, for floating point
  // conversions.
  SmallPtrSet<const Instruction *, 4> Visited;
  SmallPtrSet<const Instruction *, 4> EmittedRemark;
  while (!Worklist.empty()) {
    auto *I = Worklist.pop_back_val();
    if (!L->contains(I))
      continue;
    if (!Visited.insert(I).second)
      continue;

    // Emit a remark if the floating point store required a floating
    // point conversion.
    // TODO: More work could be done to identify the root cause such as a
    // constant or a function return type and point the user to it.
    if (isa<FPExtInst>(I) && EmittedRemark.insert(I).second)
      ORE->emit([&]() {
        return OptimizationRemarkAnalysis(LV_NAME, "VectorMixedPrecision",
                                          I->getDebugLoc(), L->getHeader())
               << "floating point conversion changes vector width. "
               << "Mixed floating point precision requires an up/down "
               << "cast that will negatively impact performance.";
      });

    for (Use &Op : I->operands())
      if (auto *OpI = dyn_cast<Instruction>(Op))
        Worklist.push_back(OpI);
  }
}

static bool areRuntimeChecksProfitable(GeneratedRTChecks &Checks,
                                       VectorizationFactor &VF,
                                       std::optional<unsigned> VScale, Loop *L,
                                       ScalarEvolution &SE,
                                       ScalarEpilogueLowering SEL) {
  InstructionCost CheckCost = Checks.getCost();
  if (!CheckCost.isValid())
    return false;

  // When interleaving only scalar and vector cost will be equal, which in turn
  // would lead to a divide by 0. Fall back to hard threshold.
  if (VF.Width.isScalar()) {
    if (CheckCost > VectorizeMemoryCheckThreshold) {
      LLVM_DEBUG(
          dbgs()
          << "LV: Interleaving only is not profitable due to runtime checks\n");
      return false;
    }
    return true;
  }

  // The scalar cost should only be 0 when vectorizing with a user specified VF/IC. In those cases, runtime checks should always be generated.
  double ScalarC = *VF.ScalarCost.getValue();
  if (ScalarC == 0)
    return true;

  // First, compute the minimum iteration count required so that the vector
  // loop outperforms the scalar loop.
  //  The total cost of the scalar loop is
  //   ScalarC * TC
  //  where
  //  * TC is the actual trip count of the loop.
  //  * ScalarC is the cost of a single scalar iteration.
  //
  //  The total cost of the vector loop is
  //    RtC + VecC * (TC / VF) + EpiC
  //  where
  //  * RtC is the cost of the generated runtime checks
  //  * VecC is the cost of a single vector iteration.
  //  * TC is the actual trip count of the loop
  //  * VF is the vectorization factor
  //  * EpiCost is the cost of the generated epilogue, including the cost
  //    of the remaining scalar operations.
  //
  // Vectorization is profitable once the total vector cost is less than the
  // total scalar cost:
  //   RtC + VecC * (TC / VF) + EpiC <  ScalarC * TC
  //
  // Now we can compute the minimum required trip count TC as
  //   (RtC + EpiC) / (ScalarC - (VecC / VF)) < TC
  //
  // For now we assume the epilogue cost EpiC = 0 for simplicity. Note that
  // the computations are performed on doubles, not integers and the result
  // is rounded up, hence we get an upper estimate of the TC.
  unsigned IntVF = VF.Width.getKnownMinValue();
  if (VF.Width.isScalable()) {
    unsigned AssumedMinimumVscale = 1;
    if (VScale)
      AssumedMinimumVscale = *VScale;
    IntVF *= AssumedMinimumVscale;
  }
  double VecCOverVF = double(*VF.Cost.getValue()) / IntVF;
  double RtC = *CheckCost.getValue();
  double MinTC1 = RtC / (ScalarC - VecCOverVF);

  // Second, compute a minimum iteration count so that the cost of the
  // runtime checks is only a fraction of the total scalar loop cost. This
  // adds a loop-dependent bound on the overhead incurred if the runtime
  // checks fail. In case the runtime checks fail, the cost is RtC + ScalarC
  // * TC. To bound the runtime check to be a fraction 1/X of the scalar
  // cost, compute
  //   RtC < ScalarC * TC * (1 / X)  ==>  RtC * X / ScalarC < TC
  double MinTC2 = RtC * 10 / ScalarC;

  // Now pick the larger minimum. If it is not a multiple of VF and a scalar
  // epilogue is allowed, choose the next closest multiple of VF. This should
  // partly compensate for ignoring the epilogue cost.
  uint64_t MinTC = std::ceil(std::max(MinTC1, MinTC2));
  if (SEL == CM_ScalarEpilogueAllowed)
    MinTC = alignTo(MinTC, IntVF);
  VF.MinProfitableTripCount = ElementCount::getFixed(MinTC);

  LLVM_DEBUG(
      dbgs() << "LV: Minimum required TC for runtime checks to be profitable:"
             << VF.MinProfitableTripCount << "\n");

  // Skip vectorization if the expected trip count is less than the minimum
  // required trip count.
  if (auto ExpectedTC = getSmallBestKnownTC(SE, L)) {
    if (ElementCount::isKnownLT(ElementCount::getFixed(*ExpectedTC),
                                VF.MinProfitableTripCount)) {
      LLVM_DEBUG(dbgs() << "LV: Vectorization is not beneficial: expected "
                           "trip count < minimum profitable VF ("
                        << *ExpectedTC << " < " << VF.MinProfitableTripCount
                        << ")\n");

      return false;
    }
  }
  return true;
}

LoopVectorizePass::LoopVectorizePass(LoopVectorizeOptions Opts)
    : InterleaveOnlyWhenForced(Opts.InterleaveOnlyWhenForced ||
                               !EnableLoopInterleaving),
      VectorizeOnlyWhenForced(Opts.VectorizeOnlyWhenForced ||
                              !EnableLoopVectorization) {}

bool LoopVectorizePass::processLoop(Loop *L) {
  assert((EnableVPlanNativePath || L->isInnermost()) &&
         "VPlan-native path is not enabled. Only process inner loops.");

#ifndef NDEBUG
  const std::string DebugLocStr = getDebugLocString(L);
#endif /* NDEBUG */

  LLVM_DEBUG(dbgs() << "\nLV: Checking a loop in '"
                    << L->getHeader()->getParent()->getName() << "' from "
                    << DebugLocStr << "\n");

  LoopVectorizeHints Hints(L, InterleaveOnlyWhenForced, *ORE, TTI);

  LLVM_DEBUG(
      dbgs() << "LV: Loop hints:"
             << " force="
             << (Hints.getForce() == LoopVectorizeHints::FK_Disabled
                     ? "disabled"
                     : (Hints.getForce() == LoopVectorizeHints::FK_Enabled
                            ? "enabled"
                            : "?"))
             << " width=" << Hints.getWidth()
             << " interleave=" << Hints.getInterleave() << "\n");

  // Function containing loop
  Function *F = L->getHeader()->getParent();

  // Looking at the diagnostic output is the only way to determine if a loop
  // was vectorized (other than looking at the IR or machine code), so it
  // is important to generate an optimization remark for each loop. Most of
  // these messages are generated as OptimizationRemarkAnalysis. Remarks
  // generated as OptimizationRemark and OptimizationRemarkMissed are
  // less verbose reporting vectorized loops and unvectorized loops that may
  // benefit from vectorization, respectively.

  if (!Hints.allowVectorization(F, L, VectorizeOnlyWhenForced)) {
    LLVM_DEBUG(dbgs() << "LV: Loop hints prevent vectorization.\n");
    return false;
  }

  PredicatedScalarEvolution PSE(*SE, *L);

  // Check if it is legal to vectorize the loop.
  LoopVectorizationRequirements Requirements;
  LoopVectorizationLegality LVL(L, PSE, DT, TTI, TLI, F, *LAIs, LI, ORE,
                                &Requirements, &Hints, DB, AC, BFI, PSI);
  if (!LVL.canVectorize(EnableVPlanNativePath)) {
    LLVM_DEBUG(dbgs() << "LV: Not vectorizing: Cannot prove legality.\n");
    Hints.emitRemarkWithHints();
    return false;
  }

  // Entrance to the VPlan-native vectorization path. Outer loops are processed
  // here. They may require CFG and instruction level transformations before
  // even evaluating whether vectorization is profitable. Since we cannot modify
  // the incoming IR, we need to build VPlan upfront in the vectorization
  // pipeline.
  if (!L->isInnermost())
    return processLoopInVPlanNativePath(L, PSE, LI, DT, &LVL, TTI, TLI, DB, AC,
                                        ORE, BFI, PSI, Hints, Requirements);

  assert(L->isInnermost() && "Inner loop expected.");

  InterleavedAccessInfo IAI(PSE, L, DT, LI, LVL.getLAI());
  bool UseInterleaved = TTI->enableInterleavedAccessVectorization();

  // If an override option has been passed in for interleaved accesses, use it.
  if (EnableInterleavedMemAccesses.getNumOccurrences() > 0)
    UseInterleaved = EnableInterleavedMemAccesses;

  // Analyze interleaved memory accesses.
  if (UseInterleaved)
    IAI.analyzeInterleaving(useMaskedInterleavedAccesses(*TTI));

  // Check the function attributes and profiles to find out if this function
  // should be optimized for size.
  ScalarEpilogueLowering SEL =
      getScalarEpilogueLowering(F, L, Hints, PSI, BFI, TTI, TLI, LVL, &IAI);

  // Check the loop for a trip count threshold: vectorize loops with a tiny trip
  // count by optimizing for size, to minimize overheads.
  auto ExpectedTC = getSmallBestKnownTC(*SE, L);
  if (ExpectedTC && *ExpectedTC < TinyTripCountVectorThreshold) {
    LLVM_DEBUG(dbgs() << "LV: Found a loop with a very small trip count. "
                      << "This loop is worth vectorizing only if no scalar "
                      << "iteration overheads are incurred.");
    if (Hints.getForce() == LoopVectorizeHints::FK_Enabled)
      LLVM_DEBUG(dbgs() << " But vectorizing was explicitly forced.\n");
    else {
      if (*ExpectedTC > TTI->getMinTripCountTailFoldingThreshold()) {
        LLVM_DEBUG(dbgs() << "\n");
        // Predicate tail-folded loops are efficient even when the loop
        // iteration count is low. However, setting the epilogue policy to
        // `CM_ScalarEpilogueNotAllowedLowTripLoop` prevents vectorizing loops
        // with runtime checks. It's more effective to let
        // `areRuntimeChecksProfitable` determine if vectorization is beneficial
        // for the loop.
        if (SEL != CM_ScalarEpilogueNotNeededUsePredicate)
          SEL = CM_ScalarEpilogueNotAllowedLowTripLoop;
      } else {
        LLVM_DEBUG(dbgs() << " But the target considers the trip count too "
                             "small to consider vectorizing.\n");
        reportVectorizationFailure(
            "The trip count is below the minial threshold value.",
            "loop trip count is too low, avoiding vectorization",
            "LowTripCount", ORE, L);
        Hints.emitRemarkWithHints();
        return false;
      }
    }
  }

  // Check the function attributes to see if implicit floats or vectors are
  // allowed.
  if (F->hasFnAttribute(Attribute::NoImplicitFloat)) {
    reportVectorizationFailure(
        "Can't vectorize when the NoImplicitFloat attribute is used",
        "loop not vectorized due to NoImplicitFloat attribute",
        "NoImplicitFloat", ORE, L);
    Hints.emitRemarkWithHints();
    return false;
  }

  // Check if the target supports potentially unsafe FP vectorization.
  // FIXME: Add a check for the type of safety issue (denormal, signaling)
  // for the target we're vectorizing for, to make sure none of the
  // additional fp-math flags can help.
  if (Hints.isPotentiallyUnsafe() &&
      TTI->isFPVectorizationPotentiallyUnsafe()) {
    reportVectorizationFailure(
        "Potentially unsafe FP op prevents vectorization",
        "loop not vectorized due to unsafe FP support.",
        "UnsafeFP", ORE, L);
    Hints.emitRemarkWithHints();
    return false;
  }

  bool AllowOrderedReductions;
  // If the flag is set, use that instead and override the TTI behaviour.
  if (ForceOrderedReductions.getNumOccurrences() > 0)
    AllowOrderedReductions = ForceOrderedReductions;
  else
    AllowOrderedReductions = TTI->enableOrderedReductions();
  if (!LVL.canVectorizeFPMath(AllowOrderedReductions)) {
    ORE->emit([&]() {
      auto *ExactFPMathInst = Requirements.getExactFPInst();
      return OptimizationRemarkAnalysisFPCommute(DEBUG_TYPE, "CantReorderFPOps",
                                                 ExactFPMathInst->getDebugLoc(),
                                                 ExactFPMathInst->getParent())
             << "loop not vectorized: cannot prove it is safe to reorder "
                "floating-point operations";
    });
    LLVM_DEBUG(dbgs() << "LV: loop not vectorized: cannot prove it is safe to "
                         "reorder floating-point operations\n");
    Hints.emitRemarkWithHints();
    return false;
  }

  // Use the cost model.
  LoopVectorizationCostModel CM(SEL, L, PSE, LI, &LVL, *TTI, TLI, DB, AC, ORE,
                                F, &Hints, IAI);
  // Use the planner for vectorization.
  LoopVectorizationPlanner LVP(L, LI, DT, TLI, *TTI, &LVL, CM, IAI, PSE, Hints,
                               ORE);

  // Get user vectorization factor and interleave count.
  ElementCount UserVF = Hints.getWidth();
  unsigned UserIC = Hints.getInterleave();

  // Plan how to best vectorize, return the best VF and its cost.
  std::optional<VectorizationFactor> MaybeVF = LVP.plan(UserVF, UserIC);

  VectorizationFactor VF = VectorizationFactor::Disabled();
  unsigned IC = 1;

  bool AddBranchWeights =
      hasBranchWeightMD(*L->getLoopLatch()->getTerminator());
  GeneratedRTChecks Checks(*PSE.getSE(), DT, LI, TTI,
                           F->getParent()->getDataLayout(), AddBranchWeights);
  if (MaybeVF) {
    VF = *MaybeVF;
    // Select the interleave count.
    IC = CM.selectInterleaveCount(VF.Width, VF.Cost);

    unsigned SelectedIC = std::max(IC, UserIC);
    //  Optimistically generate runtime checks if they are needed. Drop them if
    //  they turn out to not be profitable.
    if (VF.Width.isVector() || SelectedIC > 1)
      Checks.Create(L, *LVL.getLAI(), PSE.getPredicate(), VF.Width, SelectedIC);

    // Check if it is profitable to vectorize with runtime checks.
    bool ForceVectorization =
        Hints.getForce() == LoopVectorizeHints::FK_Enabled;
    if (!ForceVectorization &&
        !areRuntimeChecksProfitable(Checks, VF, getVScaleForTuning(L, *TTI), L,
                                    *PSE.getSE(), SEL)) {
      ORE->emit([&]() {
        return OptimizationRemarkAnalysisAliasing(
                   DEBUG_TYPE, "CantReorderMemOps", L->getStartLoc(),
                   L->getHeader())
               << "loop not vectorized: cannot prove it is safe to reorder "
                  "memory operations";
      });
      LLVM_DEBUG(dbgs() << "LV: Too many memory checks needed.\n");
      Hints.emitRemarkWithHints();
      return false;
    }
  }

  // Identify the diagnostic messages that should be produced.
  std::pair<StringRef, std::string> VecDiagMsg, IntDiagMsg;
  bool VectorizeLoop = true, InterleaveLoop = true;
  if (VF.Width.isScalar()) {
    LLVM_DEBUG(dbgs() << "LV: Vectorization is possible but not beneficial.\n");
    VecDiagMsg = std::make_pair(
        "VectorizationNotBeneficial",
        "the cost-model indicates that vectorization is not beneficial");
    VectorizeLoop = false;
  }

  if (!MaybeVF && UserIC > 1) {
    // Tell the user interleaving was avoided up-front, despite being explicitly
    // requested.
    LLVM_DEBUG(dbgs() << "LV: Ignoring UserIC, because vectorization and "
                         "interleaving should be avoided up front\n");
    IntDiagMsg = std::make_pair(
        "InterleavingAvoided",
        "Ignoring UserIC, because interleaving was avoided up front");
    InterleaveLoop = false;
  } else if (IC == 1 && UserIC <= 1) {
    // Tell the user interleaving is not beneficial.
    LLVM_DEBUG(dbgs() << "LV: Interleaving is not beneficial.\n");
    IntDiagMsg = std::make_pair(
        "InterleavingNotBeneficial",
        "the cost-model indicates that interleaving is not beneficial");
    InterleaveLoop = false;
    if (UserIC == 1) {
      IntDiagMsg.first = "InterleavingNotBeneficialAndDisabled";
      IntDiagMsg.second +=
          " and is explicitly disabled or interleave count is set to 1";
    }
  } else if (IC > 1 && UserIC == 1) {
    // Tell the user interleaving is beneficial, but it explicitly disabled.
    LLVM_DEBUG(
        dbgs() << "LV: Interleaving is beneficial but is explicitly disabled.");
    IntDiagMsg = std::make_pair(
        "InterleavingBeneficialButDisabled",
        "the cost-model indicates that interleaving is beneficial "
        "but is explicitly disabled or interleave count is set to 1");
    InterleaveLoop = false;
  }

  // Override IC if user provided an interleave count.
  IC = UserIC > 0 ? UserIC : IC;

  // Emit diagnostic messages, if any.
  const char *VAPassName = Hints.vectorizeAnalysisPassName();
  if (!VectorizeLoop && !InterleaveLoop) {
    // Do not vectorize or interleaving the loop.
    ORE->emit([&]() {
      return OptimizationRemarkMissed(VAPassName, VecDiagMsg.first,
                                      L->getStartLoc(), L->getHeader())
             << VecDiagMsg.second;
    });
    ORE->emit([&]() {
      return OptimizationRemarkMissed(LV_NAME, IntDiagMsg.first,
                                      L->getStartLoc(), L->getHeader())
             << IntDiagMsg.second;
    });
    return false;
  } else if (!VectorizeLoop && InterleaveLoop) {
    LLVM_DEBUG(dbgs() << "LV: Interleave Count is " << IC << '\n');
    ORE->emit([&]() {
      return OptimizationRemarkAnalysis(VAPassName, VecDiagMsg.first,
                                        L->getStartLoc(), L->getHeader())
             << VecDiagMsg.second;
    });
  } else if (VectorizeLoop && !InterleaveLoop) {
    LLVM_DEBUG(dbgs() << "LV: Found a vectorizable loop (" << VF.Width
                      << ") in " << DebugLocStr << '\n');
    ORE->emit([&]() {
      return OptimizationRemarkAnalysis(LV_NAME, IntDiagMsg.first,
                                        L->getStartLoc(), L->getHeader())
             << IntDiagMsg.second;
    });
  } else if (VectorizeLoop && InterleaveLoop) {
    LLVM_DEBUG(dbgs() << "LV: Found a vectorizable loop (" << VF.Width
                      << ") in " << DebugLocStr << '\n');
    LLVM_DEBUG(dbgs() << "LV: Interleave Count is " << IC << '\n');
  }

  bool DisableRuntimeUnroll = false;
  MDNode *OrigLoopID = L->getLoopID();
  {
    using namespace ore;
    if (!VectorizeLoop) {
      assert(IC > 1 && "interleave count should not be 1 or 0");
      // If we decided that it is not legal to vectorize the loop, then
      // interleave it.
      InnerLoopUnroller Unroller(L, PSE, LI, DT, TLI, TTI, AC, ORE, IC, &LVL,
                                 &CM, BFI, PSI, Checks);

      VPlan &BestPlan = LVP.getBestPlanFor(VF.Width);
      LVP.executePlan(VF.Width, IC, BestPlan, Unroller, DT, false);

      ORE->emit([&]() {
        return OptimizationRemark(LV_NAME, "Interleaved", L->getStartLoc(),
                                  L->getHeader())
               << "interleaved loop (interleaved count: "
               << NV("InterleaveCount", IC) << ")";
      });
    } else {
      // If we decided that it is *legal* to vectorize the loop, then do it.

      // Consider vectorizing the epilogue too if it's profitable.
      VectorizationFactor EpilogueVF =
          LVP.selectEpilogueVectorizationFactor(VF.Width, IC);
      if (EpilogueVF.Width.isVector()) {

        // The first pass vectorizes the main loop and creates a scalar epilogue
        // to be vectorized by executing the plan (potentially with a different
        // factor) again shortly afterwards.
        EpilogueLoopVectorizationInfo EPI(VF.Width, IC, EpilogueVF.Width, 1);
        EpilogueVectorizerMainLoop MainILV(L, PSE, LI, DT, TLI, TTI, AC, ORE,
                                           EPI, &LVL, &CM, BFI, PSI, Checks);

        std::unique_ptr<VPlan> BestMainPlan(
            LVP.getBestPlanFor(EPI.MainLoopVF).duplicate());
        const auto &[ExpandedSCEVs, ReductionResumeValues] = LVP.executePlan(
            EPI.MainLoopVF, EPI.MainLoopUF, *BestMainPlan, MainILV, DT, true);
        ++LoopsVectorized;

        // Second pass vectorizes the epilogue and adjusts the control flow
        // edges from the first pass.
        EPI.MainLoopVF = EPI.EpilogueVF;
        EPI.MainLoopUF = EPI.EpilogueUF;
        EpilogueVectorizerEpilogueLoop EpilogILV(L, PSE, LI, DT, TLI, TTI, AC,
                                                 ORE, EPI, &LVL, &CM, BFI, PSI,
                                                 Checks);

        VPlan &BestEpiPlan = LVP.getBestPlanFor(EPI.EpilogueVF);
        VPRegionBlock *VectorLoop = BestEpiPlan.getVectorLoopRegion();
        VPBasicBlock *Header = VectorLoop->getEntryBasicBlock();
        Header->setName("vec.epilog.vector.body");

        // Re-use the trip count and steps expanded for the main loop, as
        // skeleton creation needs it as a value that dominates both the scalar
        // and vector epilogue loops
        // TODO: This is a workaround needed for epilogue vectorization and it
        // should be removed once induction resume value creation is done
        // directly in VPlan.
        EpilogILV.setTripCount(MainILV.getTripCount());
        for (auto &R : make_early_inc_range(*BestEpiPlan.getPreheader())) {
          auto *ExpandR = cast<VPExpandSCEVRecipe>(&R);
          auto *ExpandedVal = BestEpiPlan.getVPValueOrAddLiveIn(
              ExpandedSCEVs.find(ExpandR->getSCEV())->second);
          ExpandR->replaceAllUsesWith(ExpandedVal);
          if (BestEpiPlan.getTripCount() == ExpandR)
            BestEpiPlan.resetTripCount(ExpandedVal);
          ExpandR->eraseFromParent();
        }

        // Ensure that the start values for any VPWidenIntOrFpInductionRecipe,
        // VPWidenPointerInductionRecipe and VPReductionPHIRecipes are updated
        // before vectorizing the epilogue loop.
        for (VPRecipeBase &R : Header->phis()) {
          if (isa<VPCanonicalIVPHIRecipe>(&R))
            continue;

          Value *ResumeV = nullptr;
          // TODO: Move setting of resume values to prepareToExecute.
          if (auto *ReductionPhi = dyn_cast<VPReductionPHIRecipe>(&R)) {
            ResumeV = ReductionResumeValues
                          .find(&ReductionPhi->getRecurrenceDescriptor())
                          ->second;
          } else {
            // Create induction resume values for both widened pointer and
            // integer/fp inductions and update the start value of the induction
            // recipes to use the resume value.
            PHINode *IndPhi = nullptr;
            const InductionDescriptor *ID;
            if (auto *Ind = dyn_cast<VPWidenPointerInductionRecipe>(&R)) {
              IndPhi = cast<PHINode>(Ind->getUnderlyingValue());
              ID = &Ind->getInductionDescriptor();
            } else {
              auto *WidenInd = cast<VPWidenIntOrFpInductionRecipe>(&R);
              IndPhi = WidenInd->getPHINode();
              ID = &WidenInd->getInductionDescriptor();
            }

            ResumeV = MainILV.createInductionResumeValue(
                IndPhi, *ID, getExpandedStep(*ID, ExpandedSCEVs),
                {EPI.MainLoopIterationCountCheck});
          }
          assert(ResumeV && "Must have a resume value");
          VPValue *StartVal = BestEpiPlan.getVPValueOrAddLiveIn(ResumeV);
          cast<VPHeaderPHIRecipe>(&R)->setStartValue(StartVal);
        }

        LVP.executePlan(EPI.EpilogueVF, EPI.EpilogueUF, BestEpiPlan, EpilogILV,
                        DT, true, &ExpandedSCEVs);
        ++LoopsEpilogueVectorized;

        if (!MainILV.areSafetyChecksAdded())
          DisableRuntimeUnroll = true;
      } else {
        InnerLoopVectorizer LB(L, PSE, LI, DT, TLI, TTI, AC, ORE, VF.Width,
                               VF.MinProfitableTripCount, IC, &LVL, &CM, BFI,
                               PSI, Checks);

        VPlan &BestPlan = LVP.getBestPlanFor(VF.Width);
        LVP.executePlan(VF.Width, IC, BestPlan, LB, DT, false);
        ++LoopsVectorized;

        // Add metadata to disable runtime unrolling a scalar loop when there
        // are no runtime checks about strides and memory. A scalar loop that is
        // rarely used is not worth unrolling.
        if (!LB.areSafetyChecksAdded())
          DisableRuntimeUnroll = true;
      }
      // Report the vectorization decision.
      reportVectorization(ORE, L, VF, IC);
    }

    if (ORE->allowExtraAnalysis(LV_NAME))
      checkMixedPrecision(L, ORE);
  }

  std::optional<MDNode *> RemainderLoopID =
      makeFollowupLoopID(OrigLoopID, {LLVMLoopVectorizeFollowupAll,
                                      LLVMLoopVectorizeFollowupEpilogue});
  if (RemainderLoopID) {
    L->setLoopID(*RemainderLoopID);
  } else {
    if (DisableRuntimeUnroll)
      AddRuntimeUnrollDisableMetaData(L);

    // Mark the loop as already vectorized to avoid vectorizing again.
    Hints.setAlreadyVectorized();
  }

  assert(!verifyFunction(*L->getHeader()->getParent(), &dbgs()));
  return true;
}

LoopVectorizeResult LoopVectorizePass::runImpl(
    Function &F, ScalarEvolution &SE_, LoopInfo &LI_, TargetTransformInfo &TTI_,
    DominatorTree &DT_, BlockFrequencyInfo *BFI_, TargetLibraryInfo *TLI_,
    DemandedBits &DB_, AssumptionCache &AC_, LoopAccessInfoManager &LAIs_,
    OptimizationRemarkEmitter &ORE_, ProfileSummaryInfo *PSI_) {
  SE = &SE_;
  LI = &LI_;
  TTI = &TTI_;
  DT = &DT_;
  BFI = BFI_;
  TLI = TLI_;
  AC = &AC_;
  LAIs = &LAIs_;
  DB = &DB_;
  ORE = &ORE_;
  PSI = PSI_;

  // Don't attempt if
  // 1. the target claims to have no vector registers, and
  // 2. interleaving won't help ILP.
  //
  // The second condition is necessary because, even if the target has no
  // vector registers, loop vectorization may still enable scalar
  // interleaving.
  if (!TTI->getNumberOfRegisters(TTI->getRegisterClassForType(true)) &&
      TTI->getMaxInterleaveFactor(ElementCount::getFixed(1)) < 2)
    return LoopVectorizeResult(false, false);

  bool Changed = false, CFGChanged = false;

  // The vectorizer requires loops to be in simplified form.
  // Since simplification may add new inner loops, it has to run before the
  // legality and profitability checks. This means running the loop vectorizer
  // will simplify all loops, regardless of whether anything end up being
  // vectorized.
  for (const auto &L : *LI)
    Changed |= CFGChanged |=
        simplifyLoop(L, DT, LI, SE, AC, nullptr, false /* PreserveLCSSA */);

  // Build up a worklist of inner-loops to vectorize. This is necessary as
  // the act of vectorizing or partially unrolling a loop creates new loops
  // and can invalidate iterators across the loops.
  SmallVector<Loop *, 8> Worklist;

  for (Loop *L : *LI)
    collectSupportedLoops(*L, LI, ORE, Worklist);

  LoopsAnalyzed += Worklist.size();

  // Now walk the identified inner loops.
  while (!Worklist.empty()) {
    Loop *L = Worklist.pop_back_val();

    // For the inner loops we actually process, form LCSSA to simplify the
    // transform.
    Changed |= formLCSSARecursively(*L, *DT, LI, SE);

    Changed |= CFGChanged |= processLoop(L);

    if (Changed) {
      LAIs->clear();

#ifndef NDEBUG
      if (VerifySCEV)
        SE->verify();
#endif
    }
  }

  // Process each loop nest in the function.
  return LoopVectorizeResult(Changed, CFGChanged);
}

PreservedAnalyses LoopVectorizePass::run(Function &F,
                                         FunctionAnalysisManager &AM) {
    auto &LI = AM.getResult<LoopAnalysis>(F);
    // There are no loops in the function. Return before computing other expensive
    // analyses.
    if (LI.empty())
      return PreservedAnalyses::all();
    auto &SE = AM.getResult<ScalarEvolutionAnalysis>(F);
    auto &TTI = AM.getResult<TargetIRAnalysis>(F);
    auto &DT = AM.getResult<DominatorTreeAnalysis>(F);
    auto &TLI = AM.getResult<TargetLibraryAnalysis>(F);
    auto &AC = AM.getResult<AssumptionAnalysis>(F);
    auto &DB = AM.getResult<DemandedBitsAnalysis>(F);
    auto &ORE = AM.getResult<OptimizationRemarkEmitterAnalysis>(F);

    LoopAccessInfoManager &LAIs = AM.getResult<LoopAccessAnalysis>(F);
    auto &MAMProxy = AM.getResult<ModuleAnalysisManagerFunctionProxy>(F);
    ProfileSummaryInfo *PSI =
        MAMProxy.getCachedResult<ProfileSummaryAnalysis>(*F.getParent());
    BlockFrequencyInfo *BFI = nullptr;
    if (PSI && PSI->hasProfileSummary())
      BFI = &AM.getResult<BlockFrequencyAnalysis>(F);
    LoopVectorizeResult Result =
        runImpl(F, SE, LI, TTI, DT, BFI, &TLI, DB, AC, LAIs, ORE, PSI);
    if (!Result.MadeAnyChange)
      return PreservedAnalyses::all();
    PreservedAnalyses PA;

    if (isAssignmentTrackingEnabled(*F.getParent())) {
      for (auto &BB : F)
        RemoveRedundantDbgInstrs(&BB);
    }

    // We currently do not preserve loopinfo/dominator analyses with outer loop
    // vectorization. Until this is addressed, mark these analyses as preserved
    // only for non-VPlan-native path.
    // TODO: Preserve Loop and Dominator analyses for VPlan-native path.
    if (!EnableVPlanNativePath) {
      PA.preserve<LoopAnalysis>();
      PA.preserve<DominatorTreeAnalysis>();
      PA.preserve<ScalarEvolutionAnalysis>();
    }

    if (Result.MadeCFGChange) {
      // Making CFG changes likely means a loop got vectorized. Indicate that
      // extra simplification passes should be run.
      // TODO: MadeCFGChanges is not a prefect proxy. Extra passes should only
      // be run if runtime checks have been added.
      AM.getResult<ShouldRunExtraVectorPasses>(F);
      PA.preserve<ShouldRunExtraVectorPasses>();
    } else {
      PA.preserveSet<CFGAnalyses>();
    }
    return PA;
}

void LoopVectorizePass::printPipeline(
    raw_ostream &OS, function_ref<StringRef(StringRef)> MapClassName2PassName) {
  static_cast<PassInfoMixin<LoopVectorizePass> *>(this)->printPipeline(
      OS, MapClassName2PassName);

  OS << '<';
  OS << (InterleaveOnlyWhenForced ? "" : "no-") << "interleave-forced-only;";
  OS << (VectorizeOnlyWhenForced ? "" : "no-") << "vectorize-forced-only;";
  OS << '>';
}<|MERGE_RESOLUTION|>--- conflicted
+++ resolved
@@ -8742,11 +8742,6 @@
     Plan->addVF(VF);
   Plan->setName("Initial VPlan");
 
-<<<<<<< HEAD
-  // From this point onwards, VPlan-to-VPlan transformations may change the plan
-  // in ways that accessing values using original IR values is incorrect.
-  Plan->disableValue2VPValue();
-=======
   // Replace VPValues for known constant strides guaranteed by predicate scalar
   // evolution.
   for (auto [_, Stride] : Legal->getLAI()->getSymbolicStrides()) {
@@ -8762,7 +8757,6 @@
     // new live-in in those cases.
     Plan->getVPValueOrAddLiveIn(StrideV)->replaceAllUsesWith(ConstVPV);
   }
->>>>>>> 39c8e877
 
   VPlanTransforms::dropPoisonGeneratingRecipes(*Plan, [this](BasicBlock *BB) {
     return Legal->blockNeedsPredication(BB);
