//===- LoopVectorize.cpp - A Loop Vectorizer ------------------------------===//
//
// Part of the LLVM Project, under the Apache License v2.0 with LLVM Exceptions.
// See https://llvm.org/LICENSE.txt for license information.
// SPDX-License-Identifier: Apache-2.0 WITH LLVM-exception
//
//===----------------------------------------------------------------------===//
//
// This is the LLVM loop vectorizer. This pass modifies 'vectorizable' loops
// and generates target-independent LLVM-IR.
// The vectorizer uses the TargetTransformInfo analysis to estimate the costs
// of instructions in order to estimate the profitability of vectorization.
//
// The loop vectorizer combines consecutive loop iterations into a single
// 'wide' iteration. After this transformation the index is incremented
// by the SIMD vector width, and not by one.
//
// This pass has three parts:
// 1. The main loop pass that drives the different parts.
// 2. LoopVectorizationLegality - A unit that checks for the legality
//    of the vectorization.
// 3. InnerLoopVectorizer - A unit that performs the actual
//    widening of instructions.
// 4. LoopVectorizationCostModel - A unit that checks for the profitability
//    of vectorization. It decides on the optimal vector width, which
//    can be one, if vectorization is not profitable.
//
// There is a development effort going on to migrate loop vectorizer to the
// VPlan infrastructure and to introduce outer loop vectorization support (see
// docs/VectorizationPlan.rst and
// http://lists.llvm.org/pipermail/llvm-dev/2017-December/119523.html). For this
// purpose, we temporarily introduced the VPlan-native vectorization path: an
// alternative vectorization path that is natively implemented on top of the
// VPlan infrastructure. See EnableVPlanNativePath for enabling.
//
//===----------------------------------------------------------------------===//
//
// The reduction-variable vectorization is based on the paper:
//  D. Nuzman and R. Henderson. Multi-platform Auto-vectorization.
//
// Variable uniformity checks are inspired by:
//  Karrenberg, R. and Hack, S. Whole Function Vectorization.
//
// The interleaved access vectorization is based on the paper:
//  Dorit Nuzman, Ira Rosen and Ayal Zaks.  Auto-Vectorization of Interleaved
//  Data for SIMD
//
// Other ideas/concepts are from:
//  A. Zaks and D. Nuzman. Autovectorization in GCC-two years later.
//
//  S. Maleki, Y. Gao, M. Garzaran, T. Wong and D. Padua.  An Evaluation of
//  Vectorizing Compilers.
//
//===----------------------------------------------------------------------===//

#include "llvm/Transforms/Vectorize/LoopVectorize.h"
#include "LoopVectorizationPlanner.h"
#include "VPRecipeBuilder.h"
#include "VPlan.h"
#include "VPlanAnalysis.h"
#include "VPlanHCFGBuilder.h"
#include "VPlanPatternMatch.h"
#include "VPlanTransforms.h"
#include "VPlanVerifier.h"
#include "llvm/ADT/APInt.h"
#include "llvm/ADT/ArrayRef.h"
#include "llvm/ADT/DenseMap.h"
#include "llvm/ADT/DenseMapInfo.h"
#include "llvm/ADT/Hashing.h"
#include "llvm/ADT/MapVector.h"
#include "llvm/ADT/STLExtras.h"
#include "llvm/ADT/SmallPtrSet.h"
#include "llvm/ADT/SmallSet.h"
#include "llvm/ADT/SmallVector.h"
#include "llvm/ADT/Statistic.h"
#include "llvm/ADT/StringRef.h"
#include "llvm/ADT/Twine.h"
#include "llvm/ADT/TypeSwitch.h"
#include "llvm/ADT/iterator_range.h"
#include "llvm/Analysis/AssumptionCache.h"
#include "llvm/Analysis/BasicAliasAnalysis.h"
#include "llvm/Analysis/BlockFrequencyInfo.h"
#include "llvm/Analysis/CFG.h"
#include "llvm/Analysis/CodeMetrics.h"
#include "llvm/Analysis/DemandedBits.h"
#include "llvm/Analysis/GlobalsModRef.h"
#include "llvm/Analysis/LoopAccessAnalysis.h"
#include "llvm/Analysis/LoopAnalysisManager.h"
#include "llvm/Analysis/LoopInfo.h"
#include "llvm/Analysis/LoopIterator.h"
#include "llvm/Analysis/OptimizationRemarkEmitter.h"
#include "llvm/Analysis/ProfileSummaryInfo.h"
#include "llvm/Analysis/ScalarEvolution.h"
#include "llvm/Analysis/ScalarEvolutionExpressions.h"
#include "llvm/Analysis/TargetLibraryInfo.h"
#include "llvm/Analysis/TargetTransformInfo.h"
#include "llvm/Analysis/ValueTracking.h"
#include "llvm/Analysis/VectorUtils.h"
#include "llvm/IR/Attributes.h"
#include "llvm/IR/BasicBlock.h"
#include "llvm/IR/CFG.h"
#include "llvm/IR/Constant.h"
#include "llvm/IR/Constants.h"
#include "llvm/IR/DataLayout.h"
#include "llvm/IR/DebugInfo.h"
#include "llvm/IR/DebugInfoMetadata.h"
#include "llvm/IR/DebugLoc.h"
#include "llvm/IR/DerivedTypes.h"
#include "llvm/IR/DiagnosticInfo.h"
#include "llvm/IR/Dominators.h"
#include "llvm/IR/Function.h"
#include "llvm/IR/IRBuilder.h"
#include "llvm/IR/InstrTypes.h"
#include "llvm/IR/Instruction.h"
#include "llvm/IR/Instructions.h"
#include "llvm/IR/IntrinsicInst.h"
#include "llvm/IR/Intrinsics.h"
#include "llvm/IR/MDBuilder.h"
#include "llvm/IR/Metadata.h"
#include "llvm/IR/Module.h"
#include "llvm/IR/Operator.h"
#include "llvm/IR/PatternMatch.h"
#include "llvm/IR/ProfDataUtils.h"
#include "llvm/IR/Type.h"
#include "llvm/IR/Use.h"
#include "llvm/IR/User.h"
#include "llvm/IR/Value.h"
#include "llvm/IR/ValueHandle.h"
#include "llvm/IR/VectorBuilder.h"
#include "llvm/IR/Verifier.h"
#include "llvm/Support/Casting.h"
#include "llvm/Support/CommandLine.h"
#include "llvm/Support/Compiler.h"
#include "llvm/Support/Debug.h"
#include "llvm/Support/ErrorHandling.h"
#include "llvm/Support/InstructionCost.h"
#include "llvm/Support/MathExtras.h"
#include "llvm/Support/raw_ostream.h"
#include "llvm/Transforms/Utils/BasicBlockUtils.h"
#include "llvm/Transforms/Utils/InjectTLIMappings.h"
#include "llvm/Transforms/Utils/Local.h"
#include "llvm/Transforms/Utils/LoopSimplify.h"
#include "llvm/Transforms/Utils/LoopUtils.h"
#include "llvm/Transforms/Utils/LoopVersioning.h"
#include "llvm/Transforms/Utils/ScalarEvolutionExpander.h"
#include "llvm/Transforms/Utils/SizeOpts.h"
#include "llvm/Transforms/Vectorize/LoopVectorizationLegality.h"
#include <algorithm>
#include <cassert>
#include <cmath>
#include <cstdint>
#include <functional>
#include <iterator>
#include <limits>
#include <map>
#include <memory>
#include <string>
#include <tuple>
#include <utility>

using namespace llvm;

#define LV_NAME "loop-vectorize"
#define DEBUG_TYPE LV_NAME

#ifndef NDEBUG
const char VerboseDebug[] = DEBUG_TYPE "-verbose";
#endif

/// @{
/// Metadata attribute names
const char LLVMLoopVectorizeFollowupAll[] = "llvm.loop.vectorize.followup_all";
const char LLVMLoopVectorizeFollowupVectorized[] =
    "llvm.loop.vectorize.followup_vectorized";
const char LLVMLoopVectorizeFollowupEpilogue[] =
    "llvm.loop.vectorize.followup_epilogue";
/// @}

STATISTIC(LoopsVectorized, "Number of loops vectorized");
STATISTIC(LoopsAnalyzed, "Number of loops analyzed for vectorization");
STATISTIC(LoopsEpilogueVectorized, "Number of epilogues vectorized");

static cl::opt<bool> EnableEpilogueVectorization(
    "enable-epilogue-vectorization", cl::init(true), cl::Hidden,
    cl::desc("Enable vectorization of epilogue loops."));

static cl::opt<unsigned> EpilogueVectorizationForceVF(
    "epilogue-vectorization-force-VF", cl::init(1), cl::Hidden,
    cl::desc("When epilogue vectorization is enabled, and a value greater than "
             "1 is specified, forces the given VF for all applicable epilogue "
             "loops."));

static cl::opt<unsigned> EpilogueVectorizationMinVF(
    "epilogue-vectorization-minimum-VF", cl::init(16), cl::Hidden,
    cl::desc("Only loops with vectorization factor equal to or larger than "
             "the specified value are considered for epilogue vectorization."));

/// Loops with a known constant trip count below this number are vectorized only
/// if no scalar iteration overheads are incurred.
static cl::opt<unsigned> TinyTripCountVectorThreshold(
    "vectorizer-min-trip-count", cl::init(16), cl::Hidden,
    cl::desc("Loops with a constant trip count that is smaller than this "
             "value are vectorized only if no scalar iteration overheads "
             "are incurred."));

static cl::opt<unsigned> VectorizeMemoryCheckThreshold(
    "vectorize-memory-check-threshold", cl::init(128), cl::Hidden,
    cl::desc("The maximum allowed number of runtime memory checks"));

// Option prefer-predicate-over-epilogue indicates that an epilogue is undesired,
// that predication is preferred, and this lists all options. I.e., the
// vectorizer will try to fold the tail-loop (epilogue) into the vector body
// and predicate the instructions accordingly. If tail-folding fails, there are
// different fallback strategies depending on these values:
namespace PreferPredicateTy {
  enum Option {
    ScalarEpilogue = 0,
    PredicateElseScalarEpilogue,
    PredicateOrDontVectorize
  };
} // namespace PreferPredicateTy

static cl::opt<PreferPredicateTy::Option> PreferPredicateOverEpilogue(
    "prefer-predicate-over-epilogue",
    cl::init(PreferPredicateTy::ScalarEpilogue),
    cl::Hidden,
    cl::desc("Tail-folding and predication preferences over creating a scalar "
             "epilogue loop."),
    cl::values(clEnumValN(PreferPredicateTy::ScalarEpilogue,
                         "scalar-epilogue",
                         "Don't tail-predicate loops, create scalar epilogue"),
              clEnumValN(PreferPredicateTy::PredicateElseScalarEpilogue,
                         "predicate-else-scalar-epilogue",
                         "prefer tail-folding, create scalar epilogue if tail "
                         "folding fails."),
              clEnumValN(PreferPredicateTy::PredicateOrDontVectorize,
                         "predicate-dont-vectorize",
                         "prefers tail-folding, don't attempt vectorization if "
                         "tail-folding fails.")));

static cl::opt<TailFoldingStyle> ForceTailFoldingStyle(
    "force-tail-folding-style", cl::desc("Force the tail folding style"),
    cl::init(TailFoldingStyle::None),
    cl::values(
        clEnumValN(TailFoldingStyle::None, "none", "Disable tail folding"),
        clEnumValN(
            TailFoldingStyle::Data, "data",
            "Create lane mask for data only, using active.lane.mask intrinsic"),
        clEnumValN(TailFoldingStyle::DataWithoutLaneMask,
                   "data-without-lane-mask",
                   "Create lane mask with compare/stepvector"),
        clEnumValN(TailFoldingStyle::DataAndControlFlow, "data-and-control",
                   "Create lane mask using active.lane.mask intrinsic, and use "
                   "it for both data and control flow"),
        clEnumValN(TailFoldingStyle::DataAndControlFlowWithoutRuntimeCheck,
                   "data-and-control-without-rt-check",
                   "Similar to data-and-control, but remove the runtime check"),
        clEnumValN(TailFoldingStyle::DataWithEVL, "data-with-evl",
                   "Use predicated EVL instructions for tail folding. If EVL "
                   "is unsupported, fallback to data-without-lane-mask.")));

static cl::opt<bool> MaximizeBandwidth(
    "vectorizer-maximize-bandwidth", cl::init(false), cl::Hidden,
    cl::desc("Maximize bandwidth when selecting vectorization factor which "
             "will be determined by the smallest type in loop."));

static cl::opt<bool> EnableInterleavedMemAccesses(
    "enable-interleaved-mem-accesses", cl::init(false), cl::Hidden,
    cl::desc("Enable vectorization on interleaved memory accesses in a loop"));

/// An interleave-group may need masking if it resides in a block that needs
/// predication, or in order to mask away gaps.
static cl::opt<bool> EnableMaskedInterleavedMemAccesses(
    "enable-masked-interleaved-mem-accesses", cl::init(false), cl::Hidden,
    cl::desc("Enable vectorization on masked interleaved memory accesses in a loop"));

static cl::opt<unsigned> ForceTargetNumScalarRegs(
    "force-target-num-scalar-regs", cl::init(0), cl::Hidden,
    cl::desc("A flag that overrides the target's number of scalar registers."));

static cl::opt<unsigned> ForceTargetNumVectorRegs(
    "force-target-num-vector-regs", cl::init(0), cl::Hidden,
    cl::desc("A flag that overrides the target's number of vector registers."));

static cl::opt<unsigned> ForceTargetMaxScalarInterleaveFactor(
    "force-target-max-scalar-interleave", cl::init(0), cl::Hidden,
    cl::desc("A flag that overrides the target's max interleave factor for "
             "scalar loops."));

static cl::opt<unsigned> ForceTargetMaxVectorInterleaveFactor(
    "force-target-max-vector-interleave", cl::init(0), cl::Hidden,
    cl::desc("A flag that overrides the target's max interleave factor for "
             "vectorized loops."));

cl::opt<unsigned> ForceTargetInstructionCost(
    "force-target-instruction-cost", cl::init(0), cl::Hidden,
    cl::desc("A flag that overrides the target's expected cost for "
             "an instruction to a single constant value. Mostly "
             "useful for getting consistent testing."));

static cl::opt<bool> ForceTargetSupportsScalableVectors(
    "force-target-supports-scalable-vectors", cl::init(false), cl::Hidden,
    cl::desc(
        "Pretend that scalable vectors are supported, even if the target does "
        "not support them. This flag should only be used for testing."));

static cl::opt<unsigned> SmallLoopCost(
    "small-loop-cost", cl::init(20), cl::Hidden,
    cl::desc(
        "The cost of a loop that is considered 'small' by the interleaver."));

static cl::opt<bool> LoopVectorizeWithBlockFrequency(
    "loop-vectorize-with-block-frequency", cl::init(true), cl::Hidden,
    cl::desc("Enable the use of the block frequency analysis to access PGO "
             "heuristics minimizing code growth in cold regions and being more "
             "aggressive in hot regions."));

// Runtime interleave loops for load/store throughput.
static cl::opt<bool> EnableLoadStoreRuntimeInterleave(
    "enable-loadstore-runtime-interleave", cl::init(true), cl::Hidden,
    cl::desc(
        "Enable runtime interleaving until load/store ports are saturated"));

/// The number of stores in a loop that are allowed to need predication.
static cl::opt<unsigned> NumberOfStoresToPredicate(
    "vectorize-num-stores-pred", cl::init(1), cl::Hidden,
    cl::desc("Max number of stores to be predicated behind an if."));

static cl::opt<bool> EnableIndVarRegisterHeur(
    "enable-ind-var-reg-heur", cl::init(true), cl::Hidden,
    cl::desc("Count the induction variable only once when interleaving"));

static cl::opt<bool> EnableCondStoresVectorization(
    "enable-cond-stores-vec", cl::init(true), cl::Hidden,
    cl::desc("Enable if predication of stores during vectorization."));

static cl::opt<unsigned> MaxNestedScalarReductionIC(
    "max-nested-scalar-reduction-interleave", cl::init(2), cl::Hidden,
    cl::desc("The maximum interleave count to use when interleaving a scalar "
             "reduction in a nested loop."));

static cl::opt<bool>
    PreferInLoopReductions("prefer-inloop-reductions", cl::init(false),
                           cl::Hidden,
                           cl::desc("Prefer in-loop vector reductions, "
                                    "overriding the targets preference."));

static cl::opt<bool> ForceOrderedReductions(
    "force-ordered-reductions", cl::init(false), cl::Hidden,
    cl::desc("Enable the vectorisation of loops with in-order (strict) "
             "FP reductions"));

static cl::opt<bool> PreferPredicatedReductionSelect(
    "prefer-predicated-reduction-select", cl::init(false), cl::Hidden,
    cl::desc(
        "Prefer predicating a reduction operation over an after loop select."));

namespace llvm {
cl::opt<bool> EnableVPlanNativePath(
    "enable-vplan-native-path", cl::Hidden,
    cl::desc("Enable VPlan-native vectorization path with "
             "support for outer loop vectorization."));
}

// This flag enables the stress testing of the VPlan H-CFG construction in the
// VPlan-native vectorization path. It must be used in conjuction with
// -enable-vplan-native-path. -vplan-verify-hcfg can also be used to enable the
// verification of the H-CFGs built.
static cl::opt<bool> VPlanBuildStressTest(
    "vplan-build-stress-test", cl::init(false), cl::Hidden,
    cl::desc(
        "Build VPlan for every supported loop nest in the function and bail "
        "out right after the build (stress test the VPlan H-CFG construction "
        "in the VPlan-native vectorization path)."));

cl::opt<bool> llvm::EnableLoopInterleaving(
    "interleave-loops", cl::init(true), cl::Hidden,
    cl::desc("Enable loop interleaving in Loop vectorization passes"));
cl::opt<bool> llvm::EnableLoopVectorization(
    "vectorize-loops", cl::init(true), cl::Hidden,
    cl::desc("Run the Loop vectorization passes"));

static cl::opt<cl::boolOrDefault> ForceSafeDivisor(
    "force-widen-divrem-via-safe-divisor", cl::Hidden,
    cl::desc(
        "Override cost based safe divisor widening for div/rem instructions"));

static cl::opt<bool> UseWiderVFIfCallVariantsPresent(
    "vectorizer-maximize-bandwidth-for-vector-calls", cl::init(true),
    cl::Hidden,
    cl::desc("Try wider VFs if they enable the use of vector variants"));

// Likelyhood of bypassing the vectorized loop because assumptions about SCEV
// variables not overflowing do not hold. See `emitSCEVChecks`.
static constexpr uint32_t SCEVCheckBypassWeights[] = {1, 127};
// Likelyhood of bypassing the vectorized loop because pointers overlap. See
// `emitMemRuntimeChecks`.
static constexpr uint32_t MemCheckBypassWeights[] = {1, 127};
// Likelyhood of bypassing the vectorized loop because there are zero trips left
// after prolog. See `emitIterationCountCheck`.
static constexpr uint32_t MinItersBypassWeights[] = {1, 127};

/// A helper function that returns true if the given type is irregular. The
/// type is irregular if its allocated size doesn't equal the store size of an
/// element of the corresponding vector type.
static bool hasIrregularType(Type *Ty, const DataLayout &DL) {
  // Determine if an array of N elements of type Ty is "bitcast compatible"
  // with a <N x Ty> vector.
  // This is only true if there is no padding between the array elements.
  return DL.getTypeAllocSizeInBits(Ty) != DL.getTypeSizeInBits(Ty);
}

/// Returns "best known" trip count for the specified loop \p L as defined by
/// the following procedure:
///   1) Returns exact trip count if it is known.
///   2) Returns expected trip count according to profile data if any.
///   3) Returns upper bound estimate if it is known.
///   4) Returns std::nullopt if all of the above failed.
static std::optional<unsigned> getSmallBestKnownTC(ScalarEvolution &SE,
                                                   Loop *L) {
  // Check if exact trip count is known.
  if (unsigned ExpectedTC = SE.getSmallConstantTripCount(L))
    return ExpectedTC;

  // Check if there is an expected trip count available from profile data.
  if (LoopVectorizeWithBlockFrequency)
    if (auto EstimatedTC = getLoopEstimatedTripCount(L))
      return *EstimatedTC;

  // Check if upper bound estimate is known.
  if (unsigned ExpectedTC = SE.getSmallConstantMaxTripCount(L))
    return ExpectedTC;

  return std::nullopt;
}

namespace {
// Forward declare GeneratedRTChecks.
class GeneratedRTChecks;

using SCEV2ValueTy = DenseMap<const SCEV *, Value *>;
} // namespace

namespace llvm {

AnalysisKey ShouldRunExtraVectorPasses::Key;

/// InnerLoopVectorizer vectorizes loops which contain only one basic
/// block to a specified vectorization factor (VF).
/// This class performs the widening of scalars into vectors, or multiple
/// scalars. This class also implements the following features:
/// * It inserts an epilogue loop for handling loops that don't have iteration
///   counts that are known to be a multiple of the vectorization factor.
/// * It handles the code generation for reduction variables.
/// * Scalarization (implementation using scalars) of un-vectorizable
///   instructions.
/// InnerLoopVectorizer does not perform any vectorization-legality
/// checks, and relies on the caller to check for the different legality
/// aspects. The InnerLoopVectorizer relies on the
/// LoopVectorizationLegality class to provide information about the induction
/// and reduction variables that were found to a given vectorization factor.
class InnerLoopVectorizer {
public:
  InnerLoopVectorizer(Loop *OrigLoop, PredicatedScalarEvolution &PSE,
                      LoopInfo *LI, DominatorTree *DT,
                      const TargetLibraryInfo *TLI,
                      const TargetTransformInfo *TTI, AssumptionCache *AC,
                      OptimizationRemarkEmitter *ORE, ElementCount VecWidth,
                      ElementCount MinProfitableTripCount,
                      unsigned UnrollFactor, LoopVectorizationLegality *LVL,
                      LoopVectorizationCostModel *CM, BlockFrequencyInfo *BFI,
                      ProfileSummaryInfo *PSI, GeneratedRTChecks &RTChecks)
      : OrigLoop(OrigLoop), PSE(PSE), LI(LI), DT(DT), TLI(TLI), TTI(TTI),
        AC(AC), ORE(ORE), VF(VecWidth), UF(UnrollFactor),
        Builder(PSE.getSE()->getContext()), Legal(LVL), Cost(CM), BFI(BFI),
        PSI(PSI), RTChecks(RTChecks) {
    // Query this against the original loop and save it here because the profile
    // of the original loop header may change as the transformation happens.
    OptForSizeBasedOnProfile = llvm::shouldOptimizeForSize(
        OrigLoop->getHeader(), PSI, BFI, PGSOQueryType::IRPass);

    if (MinProfitableTripCount.isZero())
      this->MinProfitableTripCount = VecWidth;
    else
      this->MinProfitableTripCount = MinProfitableTripCount;
  }

  virtual ~InnerLoopVectorizer() = default;

  /// Create a new empty loop that will contain vectorized instructions later
  /// on, while the old loop will be used as the scalar remainder. Control flow
  /// is generated around the vectorized (and scalar epilogue) loops consisting
  /// of various checks and bypasses. Return the pre-header block of the new
  /// loop and the start value for the canonical induction, if it is != 0. The
  /// latter is the case when vectorizing the epilogue loop. In the case of
  /// epilogue vectorization, this function is overriden to handle the more
  /// complex control flow around the loops.  \p ExpandedSCEVs is used to
  /// look up SCEV expansions for expressions needed during skeleton creation.
  virtual std::pair<BasicBlock *, Value *>
  createVectorizedLoopSkeleton(const SCEV2ValueTy &ExpandedSCEVs);

  /// Fix the vectorized code, taking care of header phi's, live-outs, and more.
  void fixVectorizedLoop(VPTransformState &State, VPlan &Plan);

  // Return true if any runtime check is added.
  bool areSafetyChecksAdded() { return AddedSafetyChecks; }

  /// A helper function to scalarize a single Instruction in the innermost loop.
  /// Generates a sequence of scalar instances for each lane between \p MinLane
  /// and \p MaxLane, times each part between \p MinPart and \p MaxPart,
  /// inclusive. Uses the VPValue operands from \p RepRecipe instead of \p
  /// Instr's operands.
  void scalarizeInstruction(const Instruction *Instr,
                            VPReplicateRecipe *RepRecipe,
                            const VPIteration &Instance,
                            VPTransformState &State);

  /// Fix the non-induction PHIs in \p Plan.
  void fixNonInductionPHIs(VPlan &Plan, VPTransformState &State);

  /// Create a new phi node for the induction variable \p OrigPhi to resume
  /// iteration count in the scalar epilogue, from where the vectorized loop
  /// left off. \p Step is the SCEV-expanded induction step to use. In cases
  /// where the loop skeleton is more complicated (i.e., epilogue vectorization)
  /// and the resume values can come from an additional bypass block, the \p
  /// AdditionalBypass pair provides information about the bypass block and the
  /// end value on the edge from bypass to this loop.
  PHINode *createInductionResumeValue(
      PHINode *OrigPhi, const InductionDescriptor &ID, Value *Step,
      ArrayRef<BasicBlock *> BypassBlocks,
      std::pair<BasicBlock *, Value *> AdditionalBypass = {nullptr, nullptr});

  /// Returns the original loop trip count.
  Value *getTripCount() const { return TripCount; }

  /// Used to set the trip count after ILV's construction and after the
  /// preheader block has been executed. Note that this always holds the trip
  /// count of the original loop for both main loop and epilogue vectorization.
  void setTripCount(Value *TC) { TripCount = TC; }

protected:
  friend class LoopVectorizationPlanner;

  /// A small list of PHINodes.
  using PhiVector = SmallVector<PHINode *, 4>;

  /// A type for scalarized values in the new loop. Each value from the
  /// original loop, when scalarized, is represented by UF x VF scalar values
  /// in the new unrolled loop, where UF is the unroll factor and VF is the
  /// vectorization factor.
  using ScalarParts = SmallVector<SmallVector<Value *, 4>, 2>;

  /// Set up the values of the IVs correctly when exiting the vector loop.
  void fixupIVUsers(PHINode *OrigPhi, const InductionDescriptor &II,
                    Value *VectorTripCount, Value *EndValue,
                    BasicBlock *MiddleBlock, BasicBlock *VectorHeader,
                    VPlan &Plan, VPTransformState &State);

  /// Iteratively sink the scalarized operands of a predicated instruction into
  /// the block that was created for it.
  void sinkScalarOperands(Instruction *PredInst);

  /// Returns (and creates if needed) the trip count of the widened loop.
  Value *getOrCreateVectorTripCount(BasicBlock *InsertBlock);

  /// Emit a bypass check to see if the vector trip count is zero, including if
  /// it overflows.
  void emitIterationCountCheck(BasicBlock *Bypass);

  /// Emit a bypass check to see if all of the SCEV assumptions we've
  /// had to make are correct. Returns the block containing the checks or
  /// nullptr if no checks have been added.
  BasicBlock *emitSCEVChecks(BasicBlock *Bypass);

  /// Emit bypass checks to check any memory assumptions we may have made.
  /// Returns the block containing the checks or nullptr if no checks have been
  /// added.
  BasicBlock *emitMemRuntimeChecks(BasicBlock *Bypass);

  /// Emit basic blocks (prefixed with \p Prefix) for the iteration check,
  /// vector loop preheader, middle block and scalar preheader.
  void createVectorLoopSkeleton(StringRef Prefix);

  /// Create new phi nodes for the induction variables to resume iteration count
  /// in the scalar epilogue, from where the vectorized loop left off.
  /// In cases where the loop skeleton is more complicated (eg. epilogue
  /// vectorization) and the resume values can come from an additional bypass
  /// block, the \p AdditionalBypass pair provides information about the bypass
  /// block and the end value on the edge from bypass to this loop.
  void createInductionResumeValues(
      const SCEV2ValueTy &ExpandedSCEVs,
      std::pair<BasicBlock *, Value *> AdditionalBypass = {nullptr, nullptr});

  /// Complete the loop skeleton by adding debug MDs, creating appropriate
  /// conditional branches in the middle block, preparing the builder and
  /// running the verifier. Return the preheader of the completed vector loop.
  BasicBlock *completeLoopSkeleton();

  /// Allow subclasses to override and print debug traces before/after vplan
  /// execution, when trace information is requested.
  virtual void printDebugTracesAtStart(){};
  virtual void printDebugTracesAtEnd(){};

  /// The original loop.
  Loop *OrigLoop;

  /// A wrapper around ScalarEvolution used to add runtime SCEV checks. Applies
  /// dynamic knowledge to simplify SCEV expressions and converts them to a
  /// more usable form.
  PredicatedScalarEvolution &PSE;

  /// Loop Info.
  LoopInfo *LI;

  /// Dominator Tree.
  DominatorTree *DT;

  /// Target Library Info.
  const TargetLibraryInfo *TLI;

  /// Target Transform Info.
  const TargetTransformInfo *TTI;

  /// Assumption Cache.
  AssumptionCache *AC;

  /// Interface to emit optimization remarks.
  OptimizationRemarkEmitter *ORE;

  /// The vectorization SIMD factor to use. Each vector will have this many
  /// vector elements.
  ElementCount VF;

  ElementCount MinProfitableTripCount;

  /// The vectorization unroll factor to use. Each scalar is vectorized to this
  /// many different vector instructions.
  unsigned UF;

  /// The builder that we use
  IRBuilder<> Builder;

  // --- Vectorization state ---

  /// The vector-loop preheader.
  BasicBlock *LoopVectorPreHeader;

  /// The scalar-loop preheader.
  BasicBlock *LoopScalarPreHeader;

  /// Middle Block between the vector and the scalar.
  BasicBlock *LoopMiddleBlock;

  /// The unique ExitBlock of the scalar loop if one exists.  Note that
  /// there can be multiple exiting edges reaching this block.
  BasicBlock *LoopExitBlock;

  /// The scalar loop body.
  BasicBlock *LoopScalarBody;

  /// A list of all bypass blocks. The first block is the entry of the loop.
  SmallVector<BasicBlock *, 4> LoopBypassBlocks;

  /// Store instructions that were predicated.
  SmallVector<Instruction *, 4> PredicatedInstructions;

  /// Trip count of the original loop.
  Value *TripCount = nullptr;

  /// Trip count of the widened loop (TripCount - TripCount % (VF*UF))
  Value *VectorTripCount = nullptr;

  /// The legality analysis.
  LoopVectorizationLegality *Legal;

  /// The profitablity analysis.
  LoopVectorizationCostModel *Cost;

  // Record whether runtime checks are added.
  bool AddedSafetyChecks = false;

  // Holds the end values for each induction variable. We save the end values
  // so we can later fix-up the external users of the induction variables.
  DenseMap<PHINode *, Value *> IVEndValues;

  /// BFI and PSI are used to check for profile guided size optimizations.
  BlockFrequencyInfo *BFI;
  ProfileSummaryInfo *PSI;

  // Whether this loop should be optimized for size based on profile guided size
  // optimizatios.
  bool OptForSizeBasedOnProfile;

  /// Structure to hold information about generated runtime checks, responsible
  /// for cleaning the checks, if vectorization turns out unprofitable.
  GeneratedRTChecks &RTChecks;

  // Holds the resume values for reductions in the loops, used to set the
  // correct start value of reduction PHIs when vectorizing the epilogue.
  SmallMapVector<const RecurrenceDescriptor *, PHINode *, 4>
      ReductionResumeValues;
};

class InnerLoopUnroller : public InnerLoopVectorizer {
public:
  InnerLoopUnroller(Loop *OrigLoop, PredicatedScalarEvolution &PSE,
                    LoopInfo *LI, DominatorTree *DT,
                    const TargetLibraryInfo *TLI,
                    const TargetTransformInfo *TTI, AssumptionCache *AC,
                    OptimizationRemarkEmitter *ORE, unsigned UnrollFactor,
                    LoopVectorizationLegality *LVL,
                    LoopVectorizationCostModel *CM, BlockFrequencyInfo *BFI,
                    ProfileSummaryInfo *PSI, GeneratedRTChecks &Check)
      : InnerLoopVectorizer(OrigLoop, PSE, LI, DT, TLI, TTI, AC, ORE,
                            ElementCount::getFixed(1),
                            ElementCount::getFixed(1), UnrollFactor, LVL, CM,
                            BFI, PSI, Check) {}
};

/// Encapsulate information regarding vectorization of a loop and its epilogue.
/// This information is meant to be updated and used across two stages of
/// epilogue vectorization.
struct EpilogueLoopVectorizationInfo {
  ElementCount MainLoopVF = ElementCount::getFixed(0);
  unsigned MainLoopUF = 0;
  ElementCount EpilogueVF = ElementCount::getFixed(0);
  unsigned EpilogueUF = 0;
  BasicBlock *MainLoopIterationCountCheck = nullptr;
  BasicBlock *EpilogueIterationCountCheck = nullptr;
  BasicBlock *SCEVSafetyCheck = nullptr;
  BasicBlock *MemSafetyCheck = nullptr;
  Value *TripCount = nullptr;
  Value *VectorTripCount = nullptr;

  EpilogueLoopVectorizationInfo(ElementCount MVF, unsigned MUF,
                                ElementCount EVF, unsigned EUF)
      : MainLoopVF(MVF), MainLoopUF(MUF), EpilogueVF(EVF), EpilogueUF(EUF) {
    assert(EUF == 1 &&
           "A high UF for the epilogue loop is likely not beneficial.");
  }
};

/// An extension of the inner loop vectorizer that creates a skeleton for a
/// vectorized loop that has its epilogue (residual) also vectorized.
/// The idea is to run the vplan on a given loop twice, firstly to setup the
/// skeleton and vectorize the main loop, and secondly to complete the skeleton
/// from the first step and vectorize the epilogue.  This is achieved by
/// deriving two concrete strategy classes from this base class and invoking
/// them in succession from the loop vectorizer planner.
class InnerLoopAndEpilogueVectorizer : public InnerLoopVectorizer {
public:
  InnerLoopAndEpilogueVectorizer(
      Loop *OrigLoop, PredicatedScalarEvolution &PSE, LoopInfo *LI,
      DominatorTree *DT, const TargetLibraryInfo *TLI,
      const TargetTransformInfo *TTI, AssumptionCache *AC,
      OptimizationRemarkEmitter *ORE, EpilogueLoopVectorizationInfo &EPI,
      LoopVectorizationLegality *LVL, llvm::LoopVectorizationCostModel *CM,
      BlockFrequencyInfo *BFI, ProfileSummaryInfo *PSI,
      GeneratedRTChecks &Checks)
      : InnerLoopVectorizer(OrigLoop, PSE, LI, DT, TLI, TTI, AC, ORE,
                            EPI.MainLoopVF, EPI.MainLoopVF, EPI.MainLoopUF, LVL,
                            CM, BFI, PSI, Checks),
        EPI(EPI) {}

  // Override this function to handle the more complex control flow around the
  // three loops.
  std::pair<BasicBlock *, Value *> createVectorizedLoopSkeleton(
      const SCEV2ValueTy &ExpandedSCEVs) final {
    return createEpilogueVectorizedLoopSkeleton(ExpandedSCEVs);
  }

  /// The interface for creating a vectorized skeleton using one of two
  /// different strategies, each corresponding to one execution of the vplan
  /// as described above.
  virtual std::pair<BasicBlock *, Value *>
  createEpilogueVectorizedLoopSkeleton(const SCEV2ValueTy &ExpandedSCEVs) = 0;

  /// Holds and updates state information required to vectorize the main loop
  /// and its epilogue in two separate passes. This setup helps us avoid
  /// regenerating and recomputing runtime safety checks. It also helps us to
  /// shorten the iteration-count-check path length for the cases where the
  /// iteration count of the loop is so small that the main vector loop is
  /// completely skipped.
  EpilogueLoopVectorizationInfo &EPI;
};

/// A specialized derived class of inner loop vectorizer that performs
/// vectorization of *main* loops in the process of vectorizing loops and their
/// epilogues.
class EpilogueVectorizerMainLoop : public InnerLoopAndEpilogueVectorizer {
public:
  EpilogueVectorizerMainLoop(
      Loop *OrigLoop, PredicatedScalarEvolution &PSE, LoopInfo *LI,
      DominatorTree *DT, const TargetLibraryInfo *TLI,
      const TargetTransformInfo *TTI, AssumptionCache *AC,
      OptimizationRemarkEmitter *ORE, EpilogueLoopVectorizationInfo &EPI,
      LoopVectorizationLegality *LVL, llvm::LoopVectorizationCostModel *CM,
      BlockFrequencyInfo *BFI, ProfileSummaryInfo *PSI,
      GeneratedRTChecks &Check)
      : InnerLoopAndEpilogueVectorizer(OrigLoop, PSE, LI, DT, TLI, TTI, AC, ORE,
                                       EPI, LVL, CM, BFI, PSI, Check) {}
  /// Implements the interface for creating a vectorized skeleton using the
  /// *main loop* strategy (ie the first pass of vplan execution).
  std::pair<BasicBlock *, Value *>
  createEpilogueVectorizedLoopSkeleton(const SCEV2ValueTy &ExpandedSCEVs) final;

protected:
  /// Emits an iteration count bypass check once for the main loop (when \p
  /// ForEpilogue is false) and once for the epilogue loop (when \p
  /// ForEpilogue is true).
  BasicBlock *emitIterationCountCheck(BasicBlock *Bypass, bool ForEpilogue);
  void printDebugTracesAtStart() override;
  void printDebugTracesAtEnd() override;
};

// A specialized derived class of inner loop vectorizer that performs
// vectorization of *epilogue* loops in the process of vectorizing loops and
// their epilogues.
class EpilogueVectorizerEpilogueLoop : public InnerLoopAndEpilogueVectorizer {
public:
  EpilogueVectorizerEpilogueLoop(
      Loop *OrigLoop, PredicatedScalarEvolution &PSE, LoopInfo *LI,
      DominatorTree *DT, const TargetLibraryInfo *TLI,
      const TargetTransformInfo *TTI, AssumptionCache *AC,
      OptimizationRemarkEmitter *ORE, EpilogueLoopVectorizationInfo &EPI,
      LoopVectorizationLegality *LVL, llvm::LoopVectorizationCostModel *CM,
      BlockFrequencyInfo *BFI, ProfileSummaryInfo *PSI,
      GeneratedRTChecks &Checks)
      : InnerLoopAndEpilogueVectorizer(OrigLoop, PSE, LI, DT, TLI, TTI, AC, ORE,
                                       EPI, LVL, CM, BFI, PSI, Checks) {
    TripCount = EPI.TripCount;
  }
  /// Implements the interface for creating a vectorized skeleton using the
  /// *epilogue loop* strategy (ie the second pass of vplan execution).
  std::pair<BasicBlock *, Value *>
  createEpilogueVectorizedLoopSkeleton(const SCEV2ValueTy &ExpandedSCEVs) final;

protected:
  /// Emits an iteration count bypass check after the main vector loop has
  /// finished to see if there are any iterations left to execute by either
  /// the vector epilogue or the scalar epilogue.
  BasicBlock *emitMinimumVectorEpilogueIterCountCheck(
                                                      BasicBlock *Bypass,
                                                      BasicBlock *Insert);
  void printDebugTracesAtStart() override;
  void printDebugTracesAtEnd() override;
};
} // end namespace llvm

/// Look for a meaningful debug location on the instruction or it's
/// operands.
static DebugLoc getDebugLocFromInstOrOperands(Instruction *I) {
  if (!I)
    return DebugLoc();

  DebugLoc Empty;
  if (I->getDebugLoc() != Empty)
    return I->getDebugLoc();

  for (Use &Op : I->operands()) {
    if (Instruction *OpInst = dyn_cast<Instruction>(Op))
      if (OpInst->getDebugLoc() != Empty)
        return OpInst->getDebugLoc();
  }

  return I->getDebugLoc();
}

/// Write a \p DebugMsg about vectorization to the debug output stream. If \p I
/// is passed, the message relates to that particular instruction.
#ifndef NDEBUG
static void debugVectorizationMessage(const StringRef Prefix,
                                      const StringRef DebugMsg,
                                      Instruction *I) {
  dbgs() << "LV: " << Prefix << DebugMsg;
  if (I != nullptr)
    dbgs() << " " << *I;
  else
    dbgs() << '.';
  dbgs() << '\n';
}
#endif

/// Create an analysis remark that explains why vectorization failed
///
/// \p PassName is the name of the pass (e.g. can be AlwaysPrint).  \p
/// RemarkName is the identifier for the remark.  If \p I is passed it is an
/// instruction that prevents vectorization.  Otherwise \p TheLoop is used for
/// the location of the remark. If \p DL is passed, use it as debug location for
/// the remark. \return the remark object that can be streamed to.
static OptimizationRemarkAnalysis
createLVAnalysis(const char *PassName, StringRef RemarkName, Loop *TheLoop,
                 Instruction *I, DebugLoc DL = {}) {
  Value *CodeRegion = I ? I->getParent() : TheLoop->getHeader();
  // If debug location is attached to the instruction, use it. Otherwise if DL
  // was not provided, use the loop's.
  if (I && I->getDebugLoc())
    DL = I->getDebugLoc();
  else if (!DL)
    DL = TheLoop->getStartLoc();

  return OptimizationRemarkAnalysis(PassName, RemarkName, DL, CodeRegion);
}

namespace llvm {

/// Return a value for Step multiplied by VF.
Value *createStepForVF(IRBuilderBase &B, Type *Ty, ElementCount VF,
                       int64_t Step) {
  assert(Ty->isIntegerTy() && "Expected an integer step");
  return B.CreateElementCount(Ty, VF.multiplyCoefficientBy(Step));
}

/// Return the runtime value for VF.
Value *getRuntimeVF(IRBuilderBase &B, Type *Ty, ElementCount VF) {
  return B.CreateElementCount(Ty, VF);
}

const SCEV *createTripCountSCEV(Type *IdxTy, PredicatedScalarEvolution &PSE,
                                Loop *OrigLoop) {
  const SCEV *BackedgeTakenCount = PSE.getBackedgeTakenCount();
  assert(!isa<SCEVCouldNotCompute>(BackedgeTakenCount) && "Invalid loop count");

  ScalarEvolution &SE = *PSE.getSE();
  return SE.getTripCountFromExitCount(BackedgeTakenCount, IdxTy, OrigLoop);
}

void reportVectorizationFailure(const StringRef DebugMsg,
                                const StringRef OREMsg, const StringRef ORETag,
                                OptimizationRemarkEmitter *ORE, Loop *TheLoop,
                                Instruction *I) {
  LLVM_DEBUG(debugVectorizationMessage("Not vectorizing: ", DebugMsg, I));
  LoopVectorizeHints Hints(TheLoop, true /* doesn't matter */, *ORE);
  ORE->emit(
      createLVAnalysis(Hints.vectorizeAnalysisPassName(), ORETag, TheLoop, I)
      << "loop not vectorized: " << OREMsg);
}

/// Reports an informative message: print \p Msg for debugging purposes as well
/// as an optimization remark. Uses either \p I as location of the remark, or
/// otherwise \p TheLoop. If \p DL is passed, use it as debug location for the
/// remark. If \p DL is passed, use it as debug location for the remark.
static void reportVectorizationInfo(const StringRef Msg, const StringRef ORETag,
                                    OptimizationRemarkEmitter *ORE,
                                    Loop *TheLoop, Instruction *I = nullptr,
                                    DebugLoc DL = {}) {
  LLVM_DEBUG(debugVectorizationMessage("", Msg, I));
  LoopVectorizeHints Hints(TheLoop, true /* doesn't matter */, *ORE);
  ORE->emit(createLVAnalysis(Hints.vectorizeAnalysisPassName(), ORETag, TheLoop,
                             I, DL)
            << Msg);
}

/// Report successful vectorization of the loop. In case an outer loop is
/// vectorized, prepend "outer" to the vectorization remark.
static void reportVectorization(OptimizationRemarkEmitter *ORE, Loop *TheLoop,
                                VectorizationFactor VF, unsigned IC) {
  LLVM_DEBUG(debugVectorizationMessage(
      "Vectorizing: ", TheLoop->isInnermost() ? "innermost loop" : "outer loop",
      nullptr));
  StringRef LoopType = TheLoop->isInnermost() ? "" : "outer ";
  ORE->emit([&]() {
    return OptimizationRemark(LV_NAME, "Vectorized", TheLoop->getStartLoc(),
                              TheLoop->getHeader())
           << "vectorized " << LoopType << "loop (vectorization width: "
           << ore::NV("VectorizationFactor", VF.Width)
           << ", interleaved count: " << ore::NV("InterleaveCount", IC) << ")";
  });
}

} // end namespace llvm

namespace llvm {

// Loop vectorization cost-model hints how the scalar epilogue loop should be
// lowered.
enum ScalarEpilogueLowering {

  // The default: allowing scalar epilogues.
  CM_ScalarEpilogueAllowed,

  // Vectorization with OptForSize: don't allow epilogues.
  CM_ScalarEpilogueNotAllowedOptSize,

  // A special case of vectorisation with OptForSize: loops with a very small
  // trip count are considered for vectorization under OptForSize, thereby
  // making sure the cost of their loop body is dominant, free of runtime
  // guards and scalar iteration overheads.
  CM_ScalarEpilogueNotAllowedLowTripLoop,

  // Loop hint predicate indicating an epilogue is undesired.
  CM_ScalarEpilogueNotNeededUsePredicate,

  // Directive indicating we must either tail fold or not vectorize
  CM_ScalarEpilogueNotAllowedUsePredicate
};

using InstructionVFPair = std::pair<Instruction *, ElementCount>;

/// LoopVectorizationCostModel - estimates the expected speedups due to
/// vectorization.
/// In many cases vectorization is not profitable. This can happen because of
/// a number of reasons. In this class we mainly attempt to predict the
/// expected speedup/slowdowns due to the supported instruction set. We use the
/// TargetTransformInfo to query the different backends for the cost of
/// different operations.
class LoopVectorizationCostModel {
public:
  LoopVectorizationCostModel(ScalarEpilogueLowering SEL, Loop *L,
                             PredicatedScalarEvolution &PSE, LoopInfo *LI,
                             LoopVectorizationLegality *Legal,
                             const TargetTransformInfo &TTI,
                             const TargetLibraryInfo *TLI, DemandedBits *DB,
                             AssumptionCache *AC,
                             OptimizationRemarkEmitter *ORE, const Function *F,
                             const LoopVectorizeHints *Hints,
                             InterleavedAccessInfo &IAI)
      : ScalarEpilogueStatus(SEL), TheLoop(L), PSE(PSE), LI(LI), Legal(Legal),
        TTI(TTI), TLI(TLI), DB(DB), AC(AC), ORE(ORE), TheFunction(F),
        Hints(Hints), InterleaveInfo(IAI) {}

  /// \return An upper bound for the vectorization factors (both fixed and
  /// scalable). If the factors are 0, vectorization and interleaving should be
  /// avoided up front.
  FixedScalableVFPair computeMaxVF(ElementCount UserVF, unsigned UserIC);

  /// \return True if runtime checks are required for vectorization, and false
  /// otherwise.
  bool runtimeChecksRequired();

  /// Setup cost-based decisions for user vectorization factor.
  /// \return true if the UserVF is a feasible VF to be chosen.
  bool selectUserVectorizationFactor(ElementCount UserVF) {
    collectUniformsAndScalars(UserVF);
    collectInstsToScalarize(UserVF);
    return expectedCost(UserVF).isValid();
  }

  /// \return The size (in bits) of the smallest and widest types in the code
  /// that needs to be vectorized. We ignore values that remain scalar such as
  /// 64 bit loop indices.
  std::pair<unsigned, unsigned> getSmallestAndWidestTypes();

  /// \return The desired interleave count.
  /// If interleave count has been specified by metadata it will be returned.
  /// Otherwise, the interleave count is computed and returned. VF and LoopCost
  /// are the selected vectorization factor and the cost of the selected VF.
  unsigned selectInterleaveCount(ElementCount VF, InstructionCost LoopCost);

  /// Memory access instruction may be vectorized in more than one way.
  /// Form of instruction after vectorization depends on cost.
  /// This function takes cost-based decisions for Load/Store instructions
  /// and collects them in a map. This decisions map is used for building
  /// the lists of loop-uniform and loop-scalar instructions.
  /// The calculated cost is saved with widening decision in order to
  /// avoid redundant calculations.
  void setCostBasedWideningDecision(ElementCount VF);

  /// A call may be vectorized in different ways depending on whether we have
  /// vectorized variants available and whether the target supports masking.
  /// This function analyzes all calls in the function at the supplied VF,
  /// makes a decision based on the costs of available options, and stores that
  /// decision in a map for use in planning and plan execution.
  void setVectorizedCallDecision(ElementCount VF);

  /// A struct that represents some properties of the register usage
  /// of a loop.
  struct RegisterUsage {
    /// Holds the number of loop invariant values that are used in the loop.
    /// The key is ClassID of target-provided register class.
    SmallMapVector<unsigned, unsigned, 4> LoopInvariantRegs;
    /// Holds the maximum number of concurrent live intervals in the loop.
    /// The key is ClassID of target-provided register class.
    SmallMapVector<unsigned, unsigned, 4> MaxLocalUsers;
  };

  /// \return Returns information about the register usages of the loop for the
  /// given vectorization factors.
  SmallVector<RegisterUsage, 8>
  calculateRegisterUsage(ArrayRef<ElementCount> VFs);

  /// Collect values we want to ignore in the cost model.
  void collectValuesToIgnore();

  /// Collect all element types in the loop for which widening is needed.
  void collectElementTypesForWidening();

  /// Split reductions into those that happen in the loop, and those that happen
  /// outside. In loop reductions are collected into InLoopReductions.
  void collectInLoopReductions();

  /// Returns true if we should use strict in-order reductions for the given
  /// RdxDesc. This is true if the -enable-strict-reductions flag is passed,
  /// the IsOrdered flag of RdxDesc is set and we do not allow reordering
  /// of FP operations.
  bool useOrderedReductions(const RecurrenceDescriptor &RdxDesc) const {
    return !Hints->allowReordering() && RdxDesc.isOrdered();
  }

  /// \returns The smallest bitwidth each instruction can be represented with.
  /// The vector equivalents of these instructions should be truncated to this
  /// type.
  const MapVector<Instruction *, uint64_t> &getMinimalBitwidths() const {
    return MinBWs;
  }

  /// \returns True if it is more profitable to scalarize instruction \p I for
  /// vectorization factor \p VF.
  bool isProfitableToScalarize(Instruction *I, ElementCount VF) const {
    assert(VF.isVector() &&
           "Profitable to scalarize relevant only for VF > 1.");
    assert(
        TheLoop->isInnermost() &&
        "cost-model should not be used for outer loops (in VPlan-native path)");

    auto Scalars = InstsToScalarize.find(VF);
    assert(Scalars != InstsToScalarize.end() &&
           "VF not yet analyzed for scalarization profitability");
    return Scalars->second.contains(I);
  }

  /// Returns true if \p I is known to be uniform after vectorization.
  bool isUniformAfterVectorization(Instruction *I, ElementCount VF) const {
    assert(
        TheLoop->isInnermost() &&
        "cost-model should not be used for outer loops (in VPlan-native path)");
    // Pseudo probe needs to be duplicated for each unrolled iteration and
    // vector lane so that profiled loop trip count can be accurately
    // accumulated instead of being under counted.
    if (isa<PseudoProbeInst>(I))
      return false;

    if (VF.isScalar())
      return true;

    auto UniformsPerVF = Uniforms.find(VF);
    assert(UniformsPerVF != Uniforms.end() &&
           "VF not yet analyzed for uniformity");
    return UniformsPerVF->second.count(I);
  }

  /// Returns true if \p I is known to be scalar after vectorization.
  bool isScalarAfterVectorization(Instruction *I, ElementCount VF) const {
    assert(
        TheLoop->isInnermost() &&
        "cost-model should not be used for outer loops (in VPlan-native path)");
    if (VF.isScalar())
      return true;

    auto ScalarsPerVF = Scalars.find(VF);
    assert(ScalarsPerVF != Scalars.end() &&
           "Scalar values are not calculated for VF");
    return ScalarsPerVF->second.count(I);
  }

  /// \returns True if instruction \p I can be truncated to a smaller bitwidth
  /// for vectorization factor \p VF.
  bool canTruncateToMinimalBitwidth(Instruction *I, ElementCount VF) const {
    return VF.isVector() && MinBWs.contains(I) &&
           !isProfitableToScalarize(I, VF) &&
           !isScalarAfterVectorization(I, VF);
  }

  /// Decision that was taken during cost calculation for memory instruction.
  enum InstWidening {
    CM_Unknown,
    CM_Widen,         // For consecutive accesses with stride +1.
    CM_Widen_Reverse, // For consecutive accesses with stride -1.
    CM_Interleave,
    CM_GatherScatter,
    CM_Scalarize,
    CM_VectorCall,
    CM_IntrinsicCall
  };

  /// Save vectorization decision \p W and \p Cost taken by the cost model for
  /// instruction \p I and vector width \p VF.
  void setWideningDecision(Instruction *I, ElementCount VF, InstWidening W,
                           InstructionCost Cost) {
    assert(VF.isVector() && "Expected VF >=2");
    WideningDecisions[std::make_pair(I, VF)] = std::make_pair(W, Cost);
  }

  /// Save vectorization decision \p W and \p Cost taken by the cost model for
  /// interleaving group \p Grp and vector width \p VF.
  void setWideningDecision(const InterleaveGroup<Instruction> *Grp,
                           ElementCount VF, InstWidening W,
                           InstructionCost Cost) {
    assert(VF.isVector() && "Expected VF >=2");
    /// Broadcast this decicion to all instructions inside the group.
    /// But the cost will be assigned to one instruction only.
    for (unsigned i = 0; i < Grp->getFactor(); ++i) {
      if (auto *I = Grp->getMember(i)) {
        if (Grp->getInsertPos() == I)
          WideningDecisions[std::make_pair(I, VF)] = std::make_pair(W, Cost);
        else
          WideningDecisions[std::make_pair(I, VF)] = std::make_pair(W, 0);
      }
    }
  }

  /// Return the cost model decision for the given instruction \p I and vector
  /// width \p VF. Return CM_Unknown if this instruction did not pass
  /// through the cost modeling.
  InstWidening getWideningDecision(Instruction *I, ElementCount VF) const {
    assert(VF.isVector() && "Expected VF to be a vector VF");
    assert(
        TheLoop->isInnermost() &&
        "cost-model should not be used for outer loops (in VPlan-native path)");

    std::pair<Instruction *, ElementCount> InstOnVF = std::make_pair(I, VF);
    auto Itr = WideningDecisions.find(InstOnVF);
    if (Itr == WideningDecisions.end())
      return CM_Unknown;
    return Itr->second.first;
  }

  /// Return the vectorization cost for the given instruction \p I and vector
  /// width \p VF.
  InstructionCost getWideningCost(Instruction *I, ElementCount VF) {
    assert(VF.isVector() && "Expected VF >=2");
    std::pair<Instruction *, ElementCount> InstOnVF = std::make_pair(I, VF);
    assert(WideningDecisions.contains(InstOnVF) &&
           "The cost is not calculated");
    return WideningDecisions[InstOnVF].second;
  }

  struct CallWideningDecision {
    InstWidening Kind;
    Function *Variant;
    Intrinsic::ID IID;
    std::optional<unsigned> MaskPos;
    InstructionCost Cost;
  };

  void setCallWideningDecision(CallInst *CI, ElementCount VF, InstWidening Kind,
                               Function *Variant, Intrinsic::ID IID,
                               std::optional<unsigned> MaskPos,
                               InstructionCost Cost) {
    assert(!VF.isScalar() && "Expected vector VF");
    CallWideningDecisions[std::make_pair(CI, VF)] = {Kind, Variant, IID,
                                                     MaskPos, Cost};
  }

  CallWideningDecision getCallWideningDecision(CallInst *CI,
                                               ElementCount VF) const {
    assert(!VF.isScalar() && "Expected vector VF");
    return CallWideningDecisions.at(std::make_pair(CI, VF));
  }

  /// Return True if instruction \p I is an optimizable truncate whose operand
  /// is an induction variable. Such a truncate will be removed by adding a new
  /// induction variable with the destination type.
  bool isOptimizableIVTruncate(Instruction *I, ElementCount VF) {
    // If the instruction is not a truncate, return false.
    auto *Trunc = dyn_cast<TruncInst>(I);
    if (!Trunc)
      return false;

    // Get the source and destination types of the truncate.
    Type *SrcTy = ToVectorTy(cast<CastInst>(I)->getSrcTy(), VF);
    Type *DestTy = ToVectorTy(cast<CastInst>(I)->getDestTy(), VF);

    // If the truncate is free for the given types, return false. Replacing a
    // free truncate with an induction variable would add an induction variable
    // update instruction to each iteration of the loop. We exclude from this
    // check the primary induction variable since it will need an update
    // instruction regardless.
    Value *Op = Trunc->getOperand(0);
    if (Op != Legal->getPrimaryInduction() && TTI.isTruncateFree(SrcTy, DestTy))
      return false;

    // If the truncated value is not an induction variable, return false.
    return Legal->isInductionPhi(Op);
  }

  /// Collects the instructions to scalarize for each predicated instruction in
  /// the loop.
  void collectInstsToScalarize(ElementCount VF);

  /// Collect Uniform and Scalar values for the given \p VF.
  /// The sets depend on CM decision for Load/Store instructions
  /// that may be vectorized as interleave, gather-scatter or scalarized.
  /// Also make a decision on what to do about call instructions in the loop
  /// at that VF -- scalarize, call a known vector routine, or call a
  /// vector intrinsic.
  void collectUniformsAndScalars(ElementCount VF) {
    // Do the analysis once.
    if (VF.isScalar() || Uniforms.contains(VF))
      return;
    setCostBasedWideningDecision(VF);
    setVectorizedCallDecision(VF);
    collectLoopUniforms(VF);
    collectLoopScalars(VF);
  }

  /// Returns true if the target machine supports masked store operation
  /// for the given \p DataType and kind of access to \p Ptr.
  bool isLegalMaskedStore(Type *DataType, Value *Ptr, Align Alignment) const {
    return Legal->isConsecutivePtr(DataType, Ptr) &&
           TTI.isLegalMaskedStore(DataType, Alignment);
  }

  /// Returns true if the target machine supports masked load operation
  /// for the given \p DataType and kind of access to \p Ptr.
  bool isLegalMaskedLoad(Type *DataType, Value *Ptr, Align Alignment) const {
    return Legal->isConsecutivePtr(DataType, Ptr) &&
           TTI.isLegalMaskedLoad(DataType, Alignment);
  }

  /// Returns true if the target machine can represent \p V as a masked gather
  /// or scatter operation.
  bool isLegalGatherOrScatter(Value *V, ElementCount VF) {
    bool LI = isa<LoadInst>(V);
    bool SI = isa<StoreInst>(V);
    if (!LI && !SI)
      return false;
    auto *Ty = getLoadStoreType(V);
    Align Align = getLoadStoreAlignment(V);
    if (VF.isVector())
      Ty = VectorType::get(Ty, VF);
    return (LI && TTI.isLegalMaskedGather(Ty, Align)) ||
           (SI && TTI.isLegalMaskedScatter(Ty, Align));
  }

  /// Returns true if the target machine supports all of the reduction
  /// variables found for the given VF.
  bool canVectorizeReductions(ElementCount VF) const {
    return (all_of(Legal->getReductionVars(), [&](auto &Reduction) -> bool {
      const RecurrenceDescriptor &RdxDesc = Reduction.second;
      return TTI.isLegalToVectorizeReduction(RdxDesc, VF);
    }));
  }

  /// Given costs for both strategies, return true if the scalar predication
  /// lowering should be used for div/rem.  This incorporates an override
  /// option so it is not simply a cost comparison.
  bool isDivRemScalarWithPredication(InstructionCost ScalarCost,
                                     InstructionCost SafeDivisorCost) const {
    switch (ForceSafeDivisor) {
    case cl::BOU_UNSET:
      return ScalarCost < SafeDivisorCost;
    case cl::BOU_TRUE:
      return false;
    case cl::BOU_FALSE:
      return true;
    };
    llvm_unreachable("impossible case value");
  }

  /// Returns true if \p I is an instruction which requires predication and
  /// for which our chosen predication strategy is scalarization (i.e. we
  /// don't have an alternate strategy such as masking available).
  /// \p VF is the vectorization factor that will be used to vectorize \p I.
  bool isScalarWithPredication(Instruction *I, ElementCount VF) const;

  /// Returns true if \p I is an instruction that needs to be predicated
  /// at runtime.  The result is independent of the predication mechanism.
  /// Superset of instructions that return true for isScalarWithPredication.
  bool isPredicatedInst(Instruction *I) const;

  /// Return the costs for our two available strategies for lowering a
  /// div/rem operation which requires speculating at least one lane.
  /// First result is for scalarization (will be invalid for scalable
  /// vectors); second is for the safe-divisor strategy.
  std::pair<InstructionCost, InstructionCost>
  getDivRemSpeculationCost(Instruction *I,
                           ElementCount VF) const;

  /// Returns true if \p I is a memory instruction with consecutive memory
  /// access that can be widened.
  bool memoryInstructionCanBeWidened(Instruction *I, ElementCount VF);

  /// Returns true if \p I is a memory instruction in an interleaved-group
  /// of memory accesses that can be vectorized with wide vector loads/stores
  /// and shuffles.
  bool interleavedAccessCanBeWidened(Instruction *I, ElementCount VF) const;

  /// Check if \p Instr belongs to any interleaved access group.
  bool isAccessInterleaved(Instruction *Instr) const {
    return InterleaveInfo.isInterleaved(Instr);
  }

  /// Get the interleaved access group that \p Instr belongs to.
  const InterleaveGroup<Instruction> *
  getInterleavedAccessGroup(Instruction *Instr) const {
    return InterleaveInfo.getInterleaveGroup(Instr);
  }

  /// Returns true if we're required to use a scalar epilogue for at least
  /// the final iteration of the original loop.
  bool requiresScalarEpilogue(bool IsVectorizing) const {
    if (!isScalarEpilogueAllowed()) {
      LLVM_DEBUG(dbgs() << "LV: Loop does not require scalar epilogue\n");
      return false;
    }
    // If we might exit from anywhere but the latch, must run the exiting
    // iteration in scalar form.
    if (TheLoop->getExitingBlock() != TheLoop->getLoopLatch()) {
      LLVM_DEBUG(
          dbgs() << "LV: Loop requires scalar epilogue: multiple exits\n");
      return true;
    }
    if (IsVectorizing && InterleaveInfo.requiresScalarEpilogue()) {
      LLVM_DEBUG(dbgs() << "LV: Loop requires scalar epilogue: "
                           "interleaved group requires scalar epilogue\n");
      return true;
    }
    LLVM_DEBUG(dbgs() << "LV: Loop does not require scalar epilogue\n");
    return false;
  }

  /// Returns true if we're required to use a scalar epilogue for at least
  /// the final iteration of the original loop for all VFs in \p Range.
  /// A scalar epilogue must either be required for all VFs in \p Range or for
  /// none.
  bool requiresScalarEpilogue(VFRange Range) const {
    auto RequiresScalarEpilogue = [this](ElementCount VF) {
      return requiresScalarEpilogue(VF.isVector());
    };
    bool IsRequired = all_of(Range, RequiresScalarEpilogue);
    assert(
        (IsRequired || none_of(Range, RequiresScalarEpilogue)) &&
        "all VFs in range must agree on whether a scalar epilogue is required");
    return IsRequired;
  }

  /// Returns true if a scalar epilogue is not allowed due to optsize or a
  /// loop hint annotation.
  bool isScalarEpilogueAllowed() const {
    return ScalarEpilogueStatus == CM_ScalarEpilogueAllowed;
  }

  /// Returns the TailFoldingStyle that is best for the current loop.
  TailFoldingStyle getTailFoldingStyle(bool IVUpdateMayOverflow = true) const {
    if (!ChosenTailFoldingStyle)
      return TailFoldingStyle::None;
    return IVUpdateMayOverflow ? ChosenTailFoldingStyle->first
                               : ChosenTailFoldingStyle->second;
  }

  /// Selects and saves TailFoldingStyle for 2 options - if IV update may
  /// overflow or not.
  /// \param IsScalableVF true if scalable vector factors enabled.
  /// \param UserIC User specific interleave count.
  void setTailFoldingStyles(bool IsScalableVF, unsigned UserIC) {
    assert(!ChosenTailFoldingStyle && "Tail folding must not be selected yet.");
    if (!Legal->canFoldTailByMasking()) {
      ChosenTailFoldingStyle =
          std::make_pair(TailFoldingStyle::None, TailFoldingStyle::None);
      return;
    }

    if (!ForceTailFoldingStyle.getNumOccurrences()) {
      ChosenTailFoldingStyle = std::make_pair(
          TTI.getPreferredTailFoldingStyle(/*IVUpdateMayOverflow=*/true),
          TTI.getPreferredTailFoldingStyle(/*IVUpdateMayOverflow=*/false));
      return;
    }

    // Set styles when forced.
    ChosenTailFoldingStyle = std::make_pair(ForceTailFoldingStyle.getValue(),
                                            ForceTailFoldingStyle.getValue());
    if (ForceTailFoldingStyle != TailFoldingStyle::DataWithEVL)
      return;
    // Override forced styles if needed.
    // FIXME: use actual opcode/data type for analysis here.
    // FIXME: Investigate opportunity for fixed vector factor.
    bool EVLIsLegal =
        IsScalableVF && UserIC <= 1 &&
        TTI.hasActiveVectorLength(0, nullptr, Align()) &&
        !EnableVPlanNativePath &&
        // FIXME: implement support for max safe dependency distance.
        Legal->isSafeForAnyVectorWidth();
    if (!EVLIsLegal) {
      // If for some reason EVL mode is unsupported, fallback to
      // DataWithoutLaneMask to try to vectorize the loop with folded tail
      // in a generic way.
      ChosenTailFoldingStyle =
          std::make_pair(TailFoldingStyle::DataWithoutLaneMask,
                         TailFoldingStyle::DataWithoutLaneMask);
      LLVM_DEBUG(
          dbgs()
          << "LV: Preference for VP intrinsics indicated. Will "
             "not try to generate VP Intrinsics "
          << (UserIC > 1
                  ? "since interleave count specified is greater than 1.\n"
                  : "due to non-interleaving reasons.\n"));
    }
  }

  /// Returns true if all loop blocks should be masked to fold tail loop.
  bool foldTailByMasking() const {
    // TODO: check if it is possible to check for None style independent of
    // IVUpdateMayOverflow flag in getTailFoldingStyle.
    return getTailFoldingStyle() != TailFoldingStyle::None;
  }

  /// Returns true if the instructions in this block requires predication
  /// for any reason, e.g. because tail folding now requires a predicate
  /// or because the block in the original loop was predicated.
  bool blockNeedsPredicationForAnyReason(BasicBlock *BB) const {
    return foldTailByMasking() || Legal->blockNeedsPredication(BB);
  }

  /// Returns true if VP intrinsics with explicit vector length support should
  /// be generated in the tail folded loop.
  bool foldTailWithEVL() const {
    return getTailFoldingStyle() == TailFoldingStyle::DataWithEVL;
  }

  /// Returns true if the Phi is part of an inloop reduction.
  bool isInLoopReduction(PHINode *Phi) const {
    return InLoopReductions.contains(Phi);
  }

  /// Estimate cost of an intrinsic call instruction CI if it were vectorized
  /// with factor VF.  Return the cost of the instruction, including
  /// scalarization overhead if it's needed.
  InstructionCost getVectorIntrinsicCost(CallInst *CI, ElementCount VF) const;

  /// Estimate cost of a call instruction CI if it were vectorized with factor
  /// VF. Return the cost of the instruction, including scalarization overhead
  /// if it's needed.
  InstructionCost getVectorCallCost(CallInst *CI, ElementCount VF) const;

  /// Invalidates decisions already taken by the cost model.
  void invalidateCostModelingDecisions() {
    WideningDecisions.clear();
    CallWideningDecisions.clear();
    Uniforms.clear();
    Scalars.clear();
  }

  /// Returns the expected execution cost. The unit of the cost does
  /// not matter because we use the 'cost' units to compare different
  /// vector widths. The cost that is returned is *not* normalized by
  /// the factor width.
  InstructionCost expectedCost(ElementCount VF);

  bool hasPredStores() const { return NumPredStores > 0; }

  /// Returns true if epilogue vectorization is considered profitable, and
  /// false otherwise.
  /// \p VF is the vectorization factor chosen for the original loop.
  bool isEpilogueVectorizationProfitable(const ElementCount VF) const;

  /// Returns the execution time cost of an instruction for a given vector
  /// width. Vector width of one means scalar.
  InstructionCost getInstructionCost(Instruction *I, ElementCount VF);

  /// Return the cost of instructions in an inloop reduction pattern, if I is
  /// part of that pattern.
  std::optional<InstructionCost>
  getReductionPatternCost(Instruction *I, ElementCount VF, Type *VectorTy,
                          TTI::TargetCostKind CostKind) const;

private:
  unsigned NumPredStores = 0;

  /// \return An upper bound for the vectorization factors for both
  /// fixed and scalable vectorization, where the minimum-known number of
  /// elements is a power-of-2 larger than zero. If scalable vectorization is
  /// disabled or unsupported, then the scalable part will be equal to
  /// ElementCount::getScalable(0).
  FixedScalableVFPair computeFeasibleMaxVF(unsigned MaxTripCount,
                                           ElementCount UserVF,
                                           bool FoldTailByMasking);

  /// \return the maximized element count based on the targets vector
  /// registers and the loop trip-count, but limited to a maximum safe VF.
  /// This is a helper function of computeFeasibleMaxVF.
  ElementCount getMaximizedVFForTarget(unsigned MaxTripCount,
                                       unsigned SmallestType,
                                       unsigned WidestType,
                                       ElementCount MaxSafeVF,
                                       bool FoldTailByMasking);

  /// Checks if scalable vectorization is supported and enabled. Caches the
  /// result to avoid repeated debug dumps for repeated queries.
  bool isScalableVectorizationAllowed();

  /// \return the maximum legal scalable VF, based on the safe max number
  /// of elements.
  ElementCount getMaxLegalScalableVF(unsigned MaxSafeElements);

  /// Calculate vectorization cost of memory instruction \p I.
  InstructionCost getMemoryInstructionCost(Instruction *I, ElementCount VF);

  /// The cost computation for scalarized memory instruction.
  InstructionCost getMemInstScalarizationCost(Instruction *I, ElementCount VF);

  /// The cost computation for interleaving group of memory instructions.
  InstructionCost getInterleaveGroupCost(Instruction *I, ElementCount VF);

  /// The cost computation for Gather/Scatter instruction.
  InstructionCost getGatherScatterCost(Instruction *I, ElementCount VF);

  /// The cost computation for widening instruction \p I with consecutive
  /// memory access.
  InstructionCost getConsecutiveMemOpCost(Instruction *I, ElementCount VF);

  /// The cost calculation for Load/Store instruction \p I with uniform pointer -
  /// Load: scalar load + broadcast.
  /// Store: scalar store + (loop invariant value stored? 0 : extract of last
  /// element)
  InstructionCost getUniformMemOpCost(Instruction *I, ElementCount VF);

  /// Estimate the overhead of scalarizing an instruction. This is a
  /// convenience wrapper for the type-based getScalarizationOverhead API.
  InstructionCost getScalarizationOverhead(Instruction *I, ElementCount VF,
                                           TTI::TargetCostKind CostKind) const;

  /// Returns true if an artificially high cost for emulated masked memrefs
  /// should be used.
  bool useEmulatedMaskMemRefHack(Instruction *I, ElementCount VF);

  /// Map of scalar integer values to the smallest bitwidth they can be legally
  /// represented as. The vector equivalents of these values should be truncated
  /// to this type.
  MapVector<Instruction *, uint64_t> MinBWs;

  /// A type representing the costs for instructions if they were to be
  /// scalarized rather than vectorized. The entries are Instruction-Cost
  /// pairs.
  using ScalarCostsTy = DenseMap<Instruction *, InstructionCost>;

  /// A set containing all BasicBlocks that are known to present after
  /// vectorization as a predicated block.
  DenseMap<ElementCount, SmallPtrSet<BasicBlock *, 4>>
      PredicatedBBsAfterVectorization;

  /// Records whether it is allowed to have the original scalar loop execute at
  /// least once. This may be needed as a fallback loop in case runtime
  /// aliasing/dependence checks fail, or to handle the tail/remainder
  /// iterations when the trip count is unknown or doesn't divide by the VF,
  /// or as a peel-loop to handle gaps in interleave-groups.
  /// Under optsize and when the trip count is very small we don't allow any
  /// iterations to execute in the scalar loop.
  ScalarEpilogueLowering ScalarEpilogueStatus = CM_ScalarEpilogueAllowed;

  /// Control finally chosen tail folding style. The first element is used if
  /// the IV update may overflow, the second element - if it does not.
  std::optional<std::pair<TailFoldingStyle, TailFoldingStyle>>
      ChosenTailFoldingStyle;

  /// true if scalable vectorization is supported and enabled.
  std::optional<bool> IsScalableVectorizationAllowed;

  /// A map holding scalar costs for different vectorization factors. The
  /// presence of a cost for an instruction in the mapping indicates that the
  /// instruction will be scalarized when vectorizing with the associated
  /// vectorization factor. The entries are VF-ScalarCostTy pairs.
  DenseMap<ElementCount, ScalarCostsTy> InstsToScalarize;

  /// Holds the instructions known to be uniform after vectorization.
  /// The data is collected per VF.
  DenseMap<ElementCount, SmallPtrSet<Instruction *, 4>> Uniforms;

  /// Holds the instructions known to be scalar after vectorization.
  /// The data is collected per VF.
  DenseMap<ElementCount, SmallPtrSet<Instruction *, 4>> Scalars;

  /// Holds the instructions (address computations) that are forced to be
  /// scalarized.
  DenseMap<ElementCount, SmallPtrSet<Instruction *, 4>> ForcedScalars;

  /// PHINodes of the reductions that should be expanded in-loop.
  SmallPtrSet<PHINode *, 4> InLoopReductions;

  /// A Map of inloop reduction operations and their immediate chain operand.
  /// FIXME: This can be removed once reductions can be costed correctly in
  /// VPlan. This was added to allow quick lookup of the inloop operations.
  DenseMap<Instruction *, Instruction *> InLoopReductionImmediateChains;

  /// Returns the expected difference in cost from scalarizing the expression
  /// feeding a predicated instruction \p PredInst. The instructions to
  /// scalarize and their scalar costs are collected in \p ScalarCosts. A
  /// non-negative return value implies the expression will be scalarized.
  /// Currently, only single-use chains are considered for scalarization.
  InstructionCost computePredInstDiscount(Instruction *PredInst,
                                          ScalarCostsTy &ScalarCosts,
                                          ElementCount VF);

  /// Collect the instructions that are uniform after vectorization. An
  /// instruction is uniform if we represent it with a single scalar value in
  /// the vectorized loop corresponding to each vector iteration. Examples of
  /// uniform instructions include pointer operands of consecutive or
  /// interleaved memory accesses. Note that although uniformity implies an
  /// instruction will be scalar, the reverse is not true. In general, a
  /// scalarized instruction will be represented by VF scalar values in the
  /// vectorized loop, each corresponding to an iteration of the original
  /// scalar loop.
  void collectLoopUniforms(ElementCount VF);

  /// Collect the instructions that are scalar after vectorization. An
  /// instruction is scalar if it is known to be uniform or will be scalarized
  /// during vectorization. collectLoopScalars should only add non-uniform nodes
  /// to the list if they are used by a load/store instruction that is marked as
  /// CM_Scalarize. Non-uniform scalarized instructions will be represented by
  /// VF values in the vectorized loop, each corresponding to an iteration of
  /// the original scalar loop.
  void collectLoopScalars(ElementCount VF);

  /// Keeps cost model vectorization decision and cost for instructions.
  /// Right now it is used for memory instructions only.
  using DecisionList = DenseMap<std::pair<Instruction *, ElementCount>,
                                std::pair<InstWidening, InstructionCost>>;

  DecisionList WideningDecisions;

  using CallDecisionList =
      DenseMap<std::pair<CallInst *, ElementCount>, CallWideningDecision>;

  CallDecisionList CallWideningDecisions;

  /// Returns true if \p V is expected to be vectorized and it needs to be
  /// extracted.
  bool needsExtract(Value *V, ElementCount VF) const {
    Instruction *I = dyn_cast<Instruction>(V);
    if (VF.isScalar() || !I || !TheLoop->contains(I) ||
        TheLoop->isLoopInvariant(I))
      return false;

    // Assume we can vectorize V (and hence we need extraction) if the
    // scalars are not computed yet. This can happen, because it is called
    // via getScalarizationOverhead from setCostBasedWideningDecision, before
    // the scalars are collected. That should be a safe assumption in most
    // cases, because we check if the operands have vectorizable types
    // beforehand in LoopVectorizationLegality.
    return !Scalars.contains(VF) || !isScalarAfterVectorization(I, VF);
  };

  /// Returns a range containing only operands needing to be extracted.
  SmallVector<Value *, 4> filterExtractingOperands(Instruction::op_range Ops,
                                                   ElementCount VF) const {
    return SmallVector<Value *, 4>(make_filter_range(
        Ops, [this, VF](Value *V) { return this->needsExtract(V, VF); }));
  }

public:
  /// The loop that we evaluate.
  Loop *TheLoop;

  /// Predicated scalar evolution analysis.
  PredicatedScalarEvolution &PSE;

  /// Loop Info analysis.
  LoopInfo *LI;

  /// Vectorization legality.
  LoopVectorizationLegality *Legal;

  /// Vector target information.
  const TargetTransformInfo &TTI;

  /// Target Library Info.
  const TargetLibraryInfo *TLI;

  /// Demanded bits analysis.
  DemandedBits *DB;

  /// Assumption cache.
  AssumptionCache *AC;

  /// Interface to emit optimization remarks.
  OptimizationRemarkEmitter *ORE;

  const Function *TheFunction;

  /// Loop Vectorize Hint.
  const LoopVectorizeHints *Hints;

  /// The interleave access information contains groups of interleaved accesses
  /// with the same stride and close to each other.
  InterleavedAccessInfo &InterleaveInfo;

  /// Values to ignore in the cost model.
  SmallPtrSet<const Value *, 16> ValuesToIgnore;

  /// Values to ignore in the cost model when VF > 1.
  SmallPtrSet<const Value *, 16> VecValuesToIgnore;

  /// All element types found in the loop.
  SmallPtrSet<Type *, 16> ElementTypesInLoop;
};
} // end namespace llvm

namespace {
/// Helper struct to manage generating runtime checks for vectorization.
///
/// The runtime checks are created up-front in temporary blocks to allow better
/// estimating the cost and un-linked from the existing IR. After deciding to
/// vectorize, the checks are moved back. If deciding not to vectorize, the
/// temporary blocks are completely removed.
class GeneratedRTChecks {
  /// Basic block which contains the generated SCEV checks, if any.
  BasicBlock *SCEVCheckBlock = nullptr;

  /// The value representing the result of the generated SCEV checks. If it is
  /// nullptr, either no SCEV checks have been generated or they have been used.
  Value *SCEVCheckCond = nullptr;

  /// Basic block which contains the generated memory runtime checks, if any.
  BasicBlock *MemCheckBlock = nullptr;

  /// The value representing the result of the generated memory runtime checks.
  /// If it is nullptr, either no memory runtime checks have been generated or
  /// they have been used.
  Value *MemRuntimeCheckCond = nullptr;

  DominatorTree *DT;
  LoopInfo *LI;
  TargetTransformInfo *TTI;

  SCEVExpander SCEVExp;
  SCEVExpander MemCheckExp;

  bool CostTooHigh = false;
  const bool AddBranchWeights;

  Loop *OuterLoop = nullptr;

public:
  GeneratedRTChecks(ScalarEvolution &SE, DominatorTree *DT, LoopInfo *LI,
                    TargetTransformInfo *TTI, const DataLayout &DL,
                    bool AddBranchWeights)
      : DT(DT), LI(LI), TTI(TTI), SCEVExp(SE, DL, "scev.check"),
        MemCheckExp(SE, DL, "scev.check"), AddBranchWeights(AddBranchWeights) {}

  /// Generate runtime checks in SCEVCheckBlock and MemCheckBlock, so we can
  /// accurately estimate the cost of the runtime checks. The blocks are
  /// un-linked from the IR and is added back during vector code generation. If
  /// there is no vector code generation, the check blocks are removed
  /// completely.
  void Create(Loop *L, const LoopAccessInfo &LAI,
              const SCEVPredicate &UnionPred, ElementCount VF, unsigned IC) {

    // Hard cutoff to limit compile-time increase in case a very large number of
    // runtime checks needs to be generated.
    // TODO: Skip cutoff if the loop is guaranteed to execute, e.g. due to
    // profile info.
    CostTooHigh =
        LAI.getNumRuntimePointerChecks() > VectorizeMemoryCheckThreshold;
    if (CostTooHigh)
      return;

    BasicBlock *LoopHeader = L->getHeader();
    BasicBlock *Preheader = L->getLoopPreheader();

    // Use SplitBlock to create blocks for SCEV & memory runtime checks to
    // ensure the blocks are properly added to LoopInfo & DominatorTree. Those
    // may be used by SCEVExpander. The blocks will be un-linked from their
    // predecessors and removed from LI & DT at the end of the function.
    if (!UnionPred.isAlwaysTrue()) {
      SCEVCheckBlock = SplitBlock(Preheader, Preheader->getTerminator(), DT, LI,
                                  nullptr, "vector.scevcheck");

      SCEVCheckCond = SCEVExp.expandCodeForPredicate(
          &UnionPred, SCEVCheckBlock->getTerminator());
    }

    const auto &RtPtrChecking = *LAI.getRuntimePointerChecking();
    if (RtPtrChecking.Need) {
      auto *Pred = SCEVCheckBlock ? SCEVCheckBlock : Preheader;
      MemCheckBlock = SplitBlock(Pred, Pred->getTerminator(), DT, LI, nullptr,
                                 "vector.memcheck");

      auto DiffChecks = RtPtrChecking.getDiffChecks();
      if (DiffChecks) {
        Value *RuntimeVF = nullptr;
        MemRuntimeCheckCond = addDiffRuntimeChecks(
            MemCheckBlock->getTerminator(), *DiffChecks, MemCheckExp,
            [VF, &RuntimeVF](IRBuilderBase &B, unsigned Bits) {
              if (!RuntimeVF)
                RuntimeVF = getRuntimeVF(B, B.getIntNTy(Bits), VF);
              return RuntimeVF;
            },
            IC);
      } else {
        MemRuntimeCheckCond = addRuntimeChecks(
            MemCheckBlock->getTerminator(), L, RtPtrChecking.getChecks(),
            MemCheckExp, VectorizerParams::HoistRuntimeChecks);
      }
      assert(MemRuntimeCheckCond &&
             "no RT checks generated although RtPtrChecking "
             "claimed checks are required");
    }

    if (!MemCheckBlock && !SCEVCheckBlock)
      return;

    // Unhook the temporary block with the checks, update various places
    // accordingly.
    if (SCEVCheckBlock)
      SCEVCheckBlock->replaceAllUsesWith(Preheader);
    if (MemCheckBlock)
      MemCheckBlock->replaceAllUsesWith(Preheader);

    if (SCEVCheckBlock) {
      SCEVCheckBlock->getTerminator()->moveBefore(Preheader->getTerminator());
      new UnreachableInst(Preheader->getContext(), SCEVCheckBlock);
      Preheader->getTerminator()->eraseFromParent();
    }
    if (MemCheckBlock) {
      MemCheckBlock->getTerminator()->moveBefore(Preheader->getTerminator());
      new UnreachableInst(Preheader->getContext(), MemCheckBlock);
      Preheader->getTerminator()->eraseFromParent();
    }

    DT->changeImmediateDominator(LoopHeader, Preheader);
    if (MemCheckBlock) {
      DT->eraseNode(MemCheckBlock);
      LI->removeBlock(MemCheckBlock);
    }
    if (SCEVCheckBlock) {
      DT->eraseNode(SCEVCheckBlock);
      LI->removeBlock(SCEVCheckBlock);
    }

    // Outer loop is used as part of the later cost calculations.
    OuterLoop = L->getParentLoop();
  }

  InstructionCost getCost() {
    if (SCEVCheckBlock || MemCheckBlock)
      LLVM_DEBUG(dbgs() << "Calculating cost of runtime checks:\n");

    if (CostTooHigh) {
      InstructionCost Cost;
      Cost.setInvalid();
      LLVM_DEBUG(dbgs() << "  number of checks exceeded threshold\n");
      return Cost;
    }

    InstructionCost RTCheckCost = 0;
    if (SCEVCheckBlock)
      for (Instruction &I : *SCEVCheckBlock) {
        if (SCEVCheckBlock->getTerminator() == &I)
          continue;
        InstructionCost C =
            TTI->getInstructionCost(&I, TTI::TCK_RecipThroughput);
        LLVM_DEBUG(dbgs() << "  " << C << "  for " << I << "\n");
        RTCheckCost += C;
      }
    if (MemCheckBlock) {
      InstructionCost MemCheckCost = 0;
      for (Instruction &I : *MemCheckBlock) {
        if (MemCheckBlock->getTerminator() == &I)
          continue;
        InstructionCost C =
            TTI->getInstructionCost(&I, TTI::TCK_RecipThroughput);
        LLVM_DEBUG(dbgs() << "  " << C << "  for " << I << "\n");
        MemCheckCost += C;
      }

      // If the runtime memory checks are being created inside an outer loop
      // we should find out if these checks are outer loop invariant. If so,
      // the checks will likely be hoisted out and so the effective cost will
      // reduce according to the outer loop trip count.
      if (OuterLoop) {
        ScalarEvolution *SE = MemCheckExp.getSE();
        // TODO: If profitable, we could refine this further by analysing every
        // individual memory check, since there could be a mixture of loop
        // variant and invariant checks that mean the final condition is
        // variant.
        const SCEV *Cond = SE->getSCEV(MemRuntimeCheckCond);
        if (SE->isLoopInvariant(Cond, OuterLoop)) {
          // It seems reasonable to assume that we can reduce the effective
          // cost of the checks even when we know nothing about the trip
          // count. Assume that the outer loop executes at least twice.
          unsigned BestTripCount = 2;

          // If exact trip count is known use that.
          if (unsigned SmallTC = SE->getSmallConstantTripCount(OuterLoop))
            BestTripCount = SmallTC;
          else if (LoopVectorizeWithBlockFrequency) {
            // Else use profile data if available.
            if (auto EstimatedTC = getLoopEstimatedTripCount(OuterLoop))
              BestTripCount = *EstimatedTC;
          }

          BestTripCount = std::max(BestTripCount, 1U);
          InstructionCost NewMemCheckCost = MemCheckCost / BestTripCount;

          // Let's ensure the cost is always at least 1.
          NewMemCheckCost = std::max(*NewMemCheckCost.getValue(),
                                     (InstructionCost::CostType)1);

          if (BestTripCount > 1)
            LLVM_DEBUG(dbgs()
                       << "We expect runtime memory checks to be hoisted "
                       << "out of the outer loop. Cost reduced from "
                       << MemCheckCost << " to " << NewMemCheckCost << '\n');

          MemCheckCost = NewMemCheckCost;
        }
      }

      RTCheckCost += MemCheckCost;
    }

    if (SCEVCheckBlock || MemCheckBlock)
      LLVM_DEBUG(dbgs() << "Total cost of runtime checks: " << RTCheckCost
                        << "\n");

    return RTCheckCost;
  }

  /// Remove the created SCEV & memory runtime check blocks & instructions, if
  /// unused.
  ~GeneratedRTChecks() {
    SCEVExpanderCleaner SCEVCleaner(SCEVExp);
    SCEVExpanderCleaner MemCheckCleaner(MemCheckExp);
    if (!SCEVCheckCond)
      SCEVCleaner.markResultUsed();

    if (!MemRuntimeCheckCond)
      MemCheckCleaner.markResultUsed();

    if (MemRuntimeCheckCond) {
      auto &SE = *MemCheckExp.getSE();
      // Memory runtime check generation creates compares that use expanded
      // values. Remove them before running the SCEVExpanderCleaners.
      for (auto &I : make_early_inc_range(reverse(*MemCheckBlock))) {
        if (MemCheckExp.isInsertedInstruction(&I))
          continue;
        SE.forgetValue(&I);
        I.eraseFromParent();
      }
    }
    MemCheckCleaner.cleanup();
    SCEVCleaner.cleanup();

    if (SCEVCheckCond)
      SCEVCheckBlock->eraseFromParent();
    if (MemRuntimeCheckCond)
      MemCheckBlock->eraseFromParent();
  }

  /// Adds the generated SCEVCheckBlock before \p LoopVectorPreHeader and
  /// adjusts the branches to branch to the vector preheader or \p Bypass,
  /// depending on the generated condition.
  BasicBlock *emitSCEVChecks(BasicBlock *Bypass,
                             BasicBlock *LoopVectorPreHeader,
                             BasicBlock *LoopExitBlock) {
    if (!SCEVCheckCond)
      return nullptr;

    Value *Cond = SCEVCheckCond;
    // Mark the check as used, to prevent it from being removed during cleanup.
    SCEVCheckCond = nullptr;
    if (auto *C = dyn_cast<ConstantInt>(Cond))
      if (C->isZero())
        return nullptr;

    auto *Pred = LoopVectorPreHeader->getSinglePredecessor();

    BranchInst::Create(LoopVectorPreHeader, SCEVCheckBlock);
    // Create new preheader for vector loop.
    if (OuterLoop)
      OuterLoop->addBasicBlockToLoop(SCEVCheckBlock, *LI);

    SCEVCheckBlock->getTerminator()->eraseFromParent();
    SCEVCheckBlock->moveBefore(LoopVectorPreHeader);
    Pred->getTerminator()->replaceSuccessorWith(LoopVectorPreHeader,
                                                SCEVCheckBlock);

    DT->addNewBlock(SCEVCheckBlock, Pred);
    DT->changeImmediateDominator(LoopVectorPreHeader, SCEVCheckBlock);

    BranchInst &BI = *BranchInst::Create(Bypass, LoopVectorPreHeader, Cond);
    if (AddBranchWeights)
      setBranchWeights(BI, SCEVCheckBypassWeights, /*IsExpected=*/false);
    ReplaceInstWithInst(SCEVCheckBlock->getTerminator(), &BI);
    return SCEVCheckBlock;
  }

  /// Adds the generated MemCheckBlock before \p LoopVectorPreHeader and adjusts
  /// the branches to branch to the vector preheader or \p Bypass, depending on
  /// the generated condition.
  BasicBlock *emitMemRuntimeChecks(BasicBlock *Bypass,
                                   BasicBlock *LoopVectorPreHeader) {
    // Check if we generated code that checks in runtime if arrays overlap.
    if (!MemRuntimeCheckCond)
      return nullptr;

    auto *Pred = LoopVectorPreHeader->getSinglePredecessor();
    Pred->getTerminator()->replaceSuccessorWith(LoopVectorPreHeader,
                                                MemCheckBlock);

    DT->addNewBlock(MemCheckBlock, Pred);
    DT->changeImmediateDominator(LoopVectorPreHeader, MemCheckBlock);
    MemCheckBlock->moveBefore(LoopVectorPreHeader);

    if (OuterLoop)
      OuterLoop->addBasicBlockToLoop(MemCheckBlock, *LI);

    BranchInst &BI =
        *BranchInst::Create(Bypass, LoopVectorPreHeader, MemRuntimeCheckCond);
    if (AddBranchWeights) {
      setBranchWeights(BI, MemCheckBypassWeights, /*IsExpected=*/false);
    }
    ReplaceInstWithInst(MemCheckBlock->getTerminator(), &BI);
    MemCheckBlock->getTerminator()->setDebugLoc(
        Pred->getTerminator()->getDebugLoc());

    // Mark the check as used, to prevent it from being removed during cleanup.
    MemRuntimeCheckCond = nullptr;
    return MemCheckBlock;
  }
};
} // namespace

static bool useActiveLaneMask(TailFoldingStyle Style) {
  return Style == TailFoldingStyle::Data ||
         Style == TailFoldingStyle::DataAndControlFlow ||
         Style == TailFoldingStyle::DataAndControlFlowWithoutRuntimeCheck;
}

static bool useActiveLaneMaskForControlFlow(TailFoldingStyle Style) {
  return Style == TailFoldingStyle::DataAndControlFlow ||
         Style == TailFoldingStyle::DataAndControlFlowWithoutRuntimeCheck;
}

// Return true if \p OuterLp is an outer loop annotated with hints for explicit
// vectorization. The loop needs to be annotated with #pragma omp simd
// simdlen(#) or #pragma clang vectorize(enable) vectorize_width(#). If the
// vector length information is not provided, vectorization is not considered
// explicit. Interleave hints are not allowed either. These limitations will be
// relaxed in the future.
// Please, note that we are currently forced to abuse the pragma 'clang
// vectorize' semantics. This pragma provides *auto-vectorization hints*
// (i.e., LV must check that vectorization is legal) whereas pragma 'omp simd'
// provides *explicit vectorization hints* (LV can bypass legal checks and
// assume that vectorization is legal). However, both hints are implemented
// using the same metadata (llvm.loop.vectorize, processed by
// LoopVectorizeHints). This will be fixed in the future when the native IR
// representation for pragma 'omp simd' is introduced.
static bool isExplicitVecOuterLoop(Loop *OuterLp,
                                   OptimizationRemarkEmitter *ORE) {
  assert(!OuterLp->isInnermost() && "This is not an outer loop");
  LoopVectorizeHints Hints(OuterLp, true /*DisableInterleaving*/, *ORE);

  // Only outer loops with an explicit vectorization hint are supported.
  // Unannotated outer loops are ignored.
  if (Hints.getForce() == LoopVectorizeHints::FK_Undefined)
    return false;

  Function *Fn = OuterLp->getHeader()->getParent();
  if (!Hints.allowVectorization(Fn, OuterLp,
                                true /*VectorizeOnlyWhenForced*/)) {
    LLVM_DEBUG(dbgs() << "LV: Loop hints prevent outer loop vectorization.\n");
    return false;
  }

  if (Hints.getInterleave() > 1) {
    // TODO: Interleave support is future work.
    LLVM_DEBUG(dbgs() << "LV: Not vectorizing: Interleave is not supported for "
                         "outer loops.\n");
    Hints.emitRemarkWithHints();
    return false;
  }

  return true;
}

static void collectSupportedLoops(Loop &L, LoopInfo *LI,
                                  OptimizationRemarkEmitter *ORE,
                                  SmallVectorImpl<Loop *> &V) {
  // Collect inner loops and outer loops without irreducible control flow. For
  // now, only collect outer loops that have explicit vectorization hints. If we
  // are stress testing the VPlan H-CFG construction, we collect the outermost
  // loop of every loop nest.
  if (L.isInnermost() || VPlanBuildStressTest ||
      (EnableVPlanNativePath && isExplicitVecOuterLoop(&L, ORE))) {
    LoopBlocksRPO RPOT(&L);
    RPOT.perform(LI);
    if (!containsIrreducibleCFG<const BasicBlock *>(RPOT, *LI)) {
      V.push_back(&L);
      // TODO: Collect inner loops inside marked outer loops in case
      // vectorization fails for the outer loop. Do not invoke
      // 'containsIrreducibleCFG' again for inner loops when the outer loop is
      // already known to be reducible. We can use an inherited attribute for
      // that.
      return;
    }
  }
  for (Loop *InnerL : L)
    collectSupportedLoops(*InnerL, LI, ORE, V);
}

//===----------------------------------------------------------------------===//
// Implementation of LoopVectorizationLegality, InnerLoopVectorizer and
// LoopVectorizationCostModel and LoopVectorizationPlanner.
//===----------------------------------------------------------------------===//

/// Compute the transformed value of Index at offset StartValue using step
/// StepValue.
/// For integer induction, returns StartValue + Index * StepValue.
/// For pointer induction, returns StartValue[Index * StepValue].
/// FIXME: The newly created binary instructions should contain nsw/nuw
/// flags, which can be found from the original scalar operations.
static Value *
emitTransformedIndex(IRBuilderBase &B, Value *Index, Value *StartValue,
                     Value *Step,
                     InductionDescriptor::InductionKind InductionKind,
                     const BinaryOperator *InductionBinOp) {
  Type *StepTy = Step->getType();
  Value *CastedIndex = StepTy->isIntegerTy()
                           ? B.CreateSExtOrTrunc(Index, StepTy)
                           : B.CreateCast(Instruction::SIToFP, Index, StepTy);
  if (CastedIndex != Index) {
    CastedIndex->setName(CastedIndex->getName() + ".cast");
    Index = CastedIndex;
  }

  // Note: the IR at this point is broken. We cannot use SE to create any new
  // SCEV and then expand it, hoping that SCEV's simplification will give us
  // a more optimal code. Unfortunately, attempt of doing so on invalid IR may
  // lead to various SCEV crashes. So all we can do is to use builder and rely
  // on InstCombine for future simplifications. Here we handle some trivial
  // cases only.
  auto CreateAdd = [&B](Value *X, Value *Y) {
    assert(X->getType() == Y->getType() && "Types don't match!");
    if (auto *CX = dyn_cast<ConstantInt>(X))
      if (CX->isZero())
        return Y;
    if (auto *CY = dyn_cast<ConstantInt>(Y))
      if (CY->isZero())
        return X;
    return B.CreateAdd(X, Y);
  };

  // We allow X to be a vector type, in which case Y will potentially be
  // splatted into a vector with the same element count.
  auto CreateMul = [&B](Value *X, Value *Y) {
    assert(X->getType()->getScalarType() == Y->getType() &&
           "Types don't match!");
    if (auto *CX = dyn_cast<ConstantInt>(X))
      if (CX->isOne())
        return Y;
    if (auto *CY = dyn_cast<ConstantInt>(Y))
      if (CY->isOne())
        return X;
    VectorType *XVTy = dyn_cast<VectorType>(X->getType());
    if (XVTy && !isa<VectorType>(Y->getType()))
      Y = B.CreateVectorSplat(XVTy->getElementCount(), Y);
    return B.CreateMul(X, Y);
  };

  switch (InductionKind) {
  case InductionDescriptor::IK_IntInduction: {
    assert(!isa<VectorType>(Index->getType()) &&
           "Vector indices not supported for integer inductions yet");
    assert(Index->getType() == StartValue->getType() &&
           "Index type does not match StartValue type");
    if (isa<ConstantInt>(Step) && cast<ConstantInt>(Step)->isMinusOne())
      return B.CreateSub(StartValue, Index);
    auto *Offset = CreateMul(Index, Step);
    return CreateAdd(StartValue, Offset);
  }
  case InductionDescriptor::IK_PtrInduction:
    return B.CreatePtrAdd(StartValue, CreateMul(Index, Step));
  case InductionDescriptor::IK_FpInduction: {
    assert(!isa<VectorType>(Index->getType()) &&
           "Vector indices not supported for FP inductions yet");
    assert(Step->getType()->isFloatingPointTy() && "Expected FP Step value");
    assert(InductionBinOp &&
           (InductionBinOp->getOpcode() == Instruction::FAdd ||
            InductionBinOp->getOpcode() == Instruction::FSub) &&
           "Original bin op should be defined for FP induction");

    Value *MulExp = B.CreateFMul(Step, Index);
    return B.CreateBinOp(InductionBinOp->getOpcode(), StartValue, MulExp,
                         "induction");
  }
  case InductionDescriptor::IK_NoInduction:
    return nullptr;
  }
  llvm_unreachable("invalid enum");
}

std::optional<unsigned> getMaxVScale(const Function &F,
                                     const TargetTransformInfo &TTI) {
  if (std::optional<unsigned> MaxVScale = TTI.getMaxVScale())
    return MaxVScale;

  if (F.hasFnAttribute(Attribute::VScaleRange))
    return F.getFnAttribute(Attribute::VScaleRange).getVScaleRangeMax();

  return std::nullopt;
}

/// For the given VF and UF and maximum trip count computed for the loop, return
/// whether the induction variable might overflow in the vectorized loop. If not,
/// then we know a runtime overflow check always evaluates to false and can be
/// removed.
static bool isIndvarOverflowCheckKnownFalse(
    const LoopVectorizationCostModel *Cost,
    ElementCount VF, std::optional<unsigned> UF = std::nullopt) {
  // Always be conservative if we don't know the exact unroll factor.
  unsigned MaxUF = UF ? *UF : Cost->TTI.getMaxInterleaveFactor(VF);

  Type *IdxTy = Cost->Legal->getWidestInductionType();
  APInt MaxUIntTripCount = cast<IntegerType>(IdxTy)->getMask();

  // We know the runtime overflow check is known false iff the (max) trip-count
  // is known and (max) trip-count + (VF * UF) does not overflow in the type of
  // the vector loop induction variable.
  if (unsigned TC =
          Cost->PSE.getSE()->getSmallConstantMaxTripCount(Cost->TheLoop)) {
    uint64_t MaxVF = VF.getKnownMinValue();
    if (VF.isScalable()) {
      std::optional<unsigned> MaxVScale =
          getMaxVScale(*Cost->TheFunction, Cost->TTI);
      if (!MaxVScale)
        return false;
      MaxVF *= *MaxVScale;
    }

    return (MaxUIntTripCount - TC).ugt(MaxVF * MaxUF);
  }

  return false;
}

// Return whether we allow using masked interleave-groups (for dealing with
// strided loads/stores that reside in predicated blocks, or for dealing
// with gaps).
static bool useMaskedInterleavedAccesses(const TargetTransformInfo &TTI) {
  // If an override option has been passed in for interleaved accesses, use it.
  if (EnableMaskedInterleavedMemAccesses.getNumOccurrences() > 0)
    return EnableMaskedInterleavedMemAccesses;

  return TTI.enableMaskedInterleavedAccessVectorization();
}

void InnerLoopVectorizer::scalarizeInstruction(const Instruction *Instr,
                                               VPReplicateRecipe *RepRecipe,
                                               const VPIteration &Instance,
                                               VPTransformState &State) {
  assert(!Instr->getType()->isAggregateType() && "Can't handle vectors");

  // llvm.experimental.noalias.scope.decl intrinsics must only be duplicated for
  // the first lane and part.
  if (isa<NoAliasScopeDeclInst>(Instr))
    if (!Instance.isFirstIteration())
      return;

  // Does this instruction return a value ?
  bool IsVoidRetTy = Instr->getType()->isVoidTy();

  Instruction *Cloned = Instr->clone();
  if (!IsVoidRetTy) {
    Cloned->setName(Instr->getName() + ".cloned");
#if !defined(NDEBUG)
    // Verify that VPlan type inference results agree with the type of the
    // generated values.
    assert(State.TypeAnalysis.inferScalarType(RepRecipe) == Cloned->getType() &&
           "inferred type and type from generated instructions do not match");
#endif
  }

  RepRecipe->setFlags(Cloned);

  if (auto DL = Instr->getDebugLoc())
    State.setDebugLocFrom(DL);

  // Replace the operands of the cloned instructions with their scalar
  // equivalents in the new loop.
  for (const auto &I : enumerate(RepRecipe->operands())) {
    auto InputInstance = Instance;
    VPValue *Operand = I.value();
    if (vputils::isUniformAfterVectorization(Operand))
      InputInstance.Lane = VPLane::getFirstLane();
    Cloned->setOperand(I.index(), State.get(Operand, InputInstance));
  }
  State.addNewMetadata(Cloned, Instr);

  // Place the cloned scalar in the new loop.
  State.Builder.Insert(Cloned);

  State.set(RepRecipe, Cloned, Instance);

  // If we just cloned a new assumption, add it the assumption cache.
  if (auto *II = dyn_cast<AssumeInst>(Cloned))
    AC->registerAssumption(II);

  // End if-block.
  bool IfPredicateInstr = RepRecipe->getParent()->getParent()->isReplicator();
  if (IfPredicateInstr)
    PredicatedInstructions.push_back(Cloned);
}

Value *
InnerLoopVectorizer::getOrCreateVectorTripCount(BasicBlock *InsertBlock) {
  if (VectorTripCount)
    return VectorTripCount;

  Value *TC = getTripCount();
  IRBuilder<> Builder(InsertBlock->getTerminator());

  Type *Ty = TC->getType();
  // This is where we can make the step a runtime constant.
  Value *Step = createStepForVF(Builder, Ty, VF, UF);

  // If the tail is to be folded by masking, round the number of iterations N
  // up to a multiple of Step instead of rounding down. This is done by first
  // adding Step-1 and then rounding down. Note that it's ok if this addition
  // overflows: the vector induction variable will eventually wrap to zero given
  // that it starts at zero and its Step is a power of two; the loop will then
  // exit, with the last early-exit vector comparison also producing all-true.
  // For scalable vectors the VF is not guaranteed to be a power of 2, but this
  // is accounted for in emitIterationCountCheck that adds an overflow check.
  if (Cost->foldTailByMasking()) {
    assert(isPowerOf2_32(VF.getKnownMinValue() * UF) &&
           "VF*UF must be a power of 2 when folding tail by masking");
    TC = Builder.CreateAdd(TC, Builder.CreateSub(Step, ConstantInt::get(Ty, 1)),
                           "n.rnd.up");
  }

  // Now we need to generate the expression for the part of the loop that the
  // vectorized body will execute. This is equal to N - (N % Step) if scalar
  // iterations are not required for correctness, or N - Step, otherwise. Step
  // is equal to the vectorization factor (number of SIMD elements) times the
  // unroll factor (number of SIMD instructions).
  Value *R = Builder.CreateURem(TC, Step, "n.mod.vf");

  // There are cases where we *must* run at least one iteration in the remainder
  // loop.  See the cost model for when this can happen.  If the step evenly
  // divides the trip count, we set the remainder to be equal to the step. If
  // the step does not evenly divide the trip count, no adjustment is necessary
  // since there will already be scalar iterations. Note that the minimum
  // iterations check ensures that N >= Step.
  if (Cost->requiresScalarEpilogue(VF.isVector())) {
    auto *IsZero = Builder.CreateICmpEQ(R, ConstantInt::get(R->getType(), 0));
    R = Builder.CreateSelect(IsZero, Step, R);
  }

  VectorTripCount = Builder.CreateSub(TC, R, "n.vec");

  return VectorTripCount;
}

void InnerLoopVectorizer::emitIterationCountCheck(BasicBlock *Bypass) {
  Value *Count = getTripCount();
  // Reuse existing vector loop preheader for TC checks.
  // Note that new preheader block is generated for vector loop.
  BasicBlock *const TCCheckBlock = LoopVectorPreHeader;
  IRBuilder<> Builder(TCCheckBlock->getTerminator());

  // Generate code to check if the loop's trip count is less than VF * UF, or
  // equal to it in case a scalar epilogue is required; this implies that the
  // vector trip count is zero. This check also covers the case where adding one
  // to the backedge-taken count overflowed leading to an incorrect trip count
  // of zero. In this case we will also jump to the scalar loop.
  auto P = Cost->requiresScalarEpilogue(VF.isVector()) ? ICmpInst::ICMP_ULE
                                                       : ICmpInst::ICMP_ULT;

  // If tail is to be folded, vector loop takes care of all iterations.
  Type *CountTy = Count->getType();
  Value *CheckMinIters = Builder.getFalse();
  auto CreateStep = [&]() -> Value * {
    // Create step with max(MinProTripCount, UF * VF).
    if (UF * VF.getKnownMinValue() >= MinProfitableTripCount.getKnownMinValue())
      return createStepForVF(Builder, CountTy, VF, UF);

    Value *MinProfTC =
        createStepForVF(Builder, CountTy, MinProfitableTripCount, 1);
    if (!VF.isScalable())
      return MinProfTC;
    return Builder.CreateBinaryIntrinsic(
        Intrinsic::umax, MinProfTC, createStepForVF(Builder, CountTy, VF, UF));
  };

  TailFoldingStyle Style = Cost->getTailFoldingStyle();
  if (Style == TailFoldingStyle::None)
    CheckMinIters =
        Builder.CreateICmp(P, Count, CreateStep(), "min.iters.check");
  else if (VF.isScalable() &&
           !isIndvarOverflowCheckKnownFalse(Cost, VF, UF) &&
           Style != TailFoldingStyle::DataAndControlFlowWithoutRuntimeCheck) {
    // vscale is not necessarily a power-of-2, which means we cannot guarantee
    // an overflow to zero when updating induction variables and so an
    // additional overflow check is required before entering the vector loop.

    // Get the maximum unsigned value for the type.
    Value *MaxUIntTripCount =
        ConstantInt::get(CountTy, cast<IntegerType>(CountTy)->getMask());
    Value *LHS = Builder.CreateSub(MaxUIntTripCount, Count);

    // Don't execute the vector loop if (UMax - n) < (VF * UF).
    CheckMinIters = Builder.CreateICmp(ICmpInst::ICMP_ULT, LHS, CreateStep());
  }

  // Create new preheader for vector loop.
  LoopVectorPreHeader =
      SplitBlock(TCCheckBlock, TCCheckBlock->getTerminator(), DT, LI, nullptr,
                 "vector.ph");

  assert(DT->properlyDominates(DT->getNode(TCCheckBlock),
                               DT->getNode(Bypass)->getIDom()) &&
         "TC check is expected to dominate Bypass");

  // Update dominator for Bypass & LoopExit (if needed).
  DT->changeImmediateDominator(Bypass, TCCheckBlock);
  BranchInst &BI =
      *BranchInst::Create(Bypass, LoopVectorPreHeader, CheckMinIters);
  if (hasBranchWeightMD(*OrigLoop->getLoopLatch()->getTerminator()))
    setBranchWeights(BI, MinItersBypassWeights, /*IsExpected=*/false);
  ReplaceInstWithInst(TCCheckBlock->getTerminator(), &BI);
  LoopBypassBlocks.push_back(TCCheckBlock);
}

BasicBlock *InnerLoopVectorizer::emitSCEVChecks(BasicBlock *Bypass) {
  BasicBlock *const SCEVCheckBlock =
      RTChecks.emitSCEVChecks(Bypass, LoopVectorPreHeader, LoopExitBlock);
  if (!SCEVCheckBlock)
    return nullptr;

  assert(!(SCEVCheckBlock->getParent()->hasOptSize() ||
           (OptForSizeBasedOnProfile &&
            Cost->Hints->getForce() != LoopVectorizeHints::FK_Enabled)) &&
         "Cannot SCEV check stride or overflow when optimizing for size");


  // Update dominator only if this is first RT check.
  if (LoopBypassBlocks.empty()) {
    DT->changeImmediateDominator(Bypass, SCEVCheckBlock);
    if (!Cost->requiresScalarEpilogue(VF.isVector()))
      // If there is an epilogue which must run, there's no edge from the
      // middle block to exit blocks  and thus no need to update the immediate
      // dominator of the exit blocks.
      DT->changeImmediateDominator(LoopExitBlock, SCEVCheckBlock);
  }

  LoopBypassBlocks.push_back(SCEVCheckBlock);
  AddedSafetyChecks = true;
  return SCEVCheckBlock;
}

BasicBlock *InnerLoopVectorizer::emitMemRuntimeChecks(BasicBlock *Bypass) {
  // VPlan-native path does not do any analysis for runtime checks currently.
  if (EnableVPlanNativePath)
    return nullptr;

  BasicBlock *const MemCheckBlock =
      RTChecks.emitMemRuntimeChecks(Bypass, LoopVectorPreHeader);

  // Check if we generated code that checks in runtime if arrays overlap. We put
  // the checks into a separate block to make the more common case of few
  // elements faster.
  if (!MemCheckBlock)
    return nullptr;

  if (MemCheckBlock->getParent()->hasOptSize() || OptForSizeBasedOnProfile) {
    assert(Cost->Hints->getForce() == LoopVectorizeHints::FK_Enabled &&
           "Cannot emit memory checks when optimizing for size, unless forced "
           "to vectorize.");
    ORE->emit([&]() {
      return OptimizationRemarkAnalysis(DEBUG_TYPE, "VectorizationCodeSize",
                                        OrigLoop->getStartLoc(),
                                        OrigLoop->getHeader())
             << "Code-size may be reduced by not forcing "
                "vectorization, or by source-code modifications "
                "eliminating the need for runtime checks "
                "(e.g., adding 'restrict').";
    });
  }

  LoopBypassBlocks.push_back(MemCheckBlock);

  AddedSafetyChecks = true;

  return MemCheckBlock;
}

void InnerLoopVectorizer::createVectorLoopSkeleton(StringRef Prefix) {
  LoopScalarBody = OrigLoop->getHeader();
  LoopVectorPreHeader = OrigLoop->getLoopPreheader();
  assert(LoopVectorPreHeader && "Invalid loop structure");
  LoopExitBlock = OrigLoop->getUniqueExitBlock(); // may be nullptr
  assert((LoopExitBlock || Cost->requiresScalarEpilogue(VF.isVector())) &&
         "multiple exit loop without required epilogue?");

  LoopMiddleBlock =
      SplitBlock(LoopVectorPreHeader, LoopVectorPreHeader->getTerminator(), DT,
                 LI, nullptr, Twine(Prefix) + "middle.block");
  LoopScalarPreHeader =
      SplitBlock(LoopMiddleBlock, LoopMiddleBlock->getTerminator(), DT, LI,
                 nullptr, Twine(Prefix) + "scalar.ph");
}

PHINode *InnerLoopVectorizer::createInductionResumeValue(
    PHINode *OrigPhi, const InductionDescriptor &II, Value *Step,
    ArrayRef<BasicBlock *> BypassBlocks,
    std::pair<BasicBlock *, Value *> AdditionalBypass) {
  Value *VectorTripCount = getOrCreateVectorTripCount(LoopVectorPreHeader);
  assert(VectorTripCount && "Expected valid arguments");

  Instruction *OldInduction = Legal->getPrimaryInduction();
  Value *&EndValue = IVEndValues[OrigPhi];
  Value *EndValueFromAdditionalBypass = AdditionalBypass.second;
  if (OrigPhi == OldInduction) {
    // We know what the end value is.
    EndValue = VectorTripCount;
  } else {
    IRBuilder<> B(LoopVectorPreHeader->getTerminator());

    // Fast-math-flags propagate from the original induction instruction.
    if (II.getInductionBinOp() && isa<FPMathOperator>(II.getInductionBinOp()))
      B.setFastMathFlags(II.getInductionBinOp()->getFastMathFlags());

    EndValue = emitTransformedIndex(B, VectorTripCount, II.getStartValue(),
                                    Step, II.getKind(), II.getInductionBinOp());
    EndValue->setName("ind.end");

    // Compute the end value for the additional bypass (if applicable).
    if (AdditionalBypass.first) {
      B.SetInsertPoint(AdditionalBypass.first,
                       AdditionalBypass.first->getFirstInsertionPt());
      EndValueFromAdditionalBypass =
          emitTransformedIndex(B, AdditionalBypass.second, II.getStartValue(),
                               Step, II.getKind(), II.getInductionBinOp());
      EndValueFromAdditionalBypass->setName("ind.end");
    }
  }

  // Create phi nodes to merge from the  backedge-taken check block.
  PHINode *BCResumeVal =
      PHINode::Create(OrigPhi->getType(), 3, "bc.resume.val",
                      LoopScalarPreHeader->getFirstNonPHIIt());
  // Copy original phi DL over to the new one.
  BCResumeVal->setDebugLoc(OrigPhi->getDebugLoc());

  // The new PHI merges the original incoming value, in case of a bypass,
  // or the value at the end of the vectorized loop.
  BCResumeVal->addIncoming(EndValue, LoopMiddleBlock);

  // Fix the scalar body counter (PHI node).
  // The old induction's phi node in the scalar body needs the truncated
  // value.
  for (BasicBlock *BB : BypassBlocks)
    BCResumeVal->addIncoming(II.getStartValue(), BB);

  if (AdditionalBypass.first)
    BCResumeVal->setIncomingValueForBlock(AdditionalBypass.first,
                                          EndValueFromAdditionalBypass);
  return BCResumeVal;
}

/// Return the expanded step for \p ID using \p ExpandedSCEVs to look up SCEV
/// expansion results.
static Value *getExpandedStep(const InductionDescriptor &ID,
                              const SCEV2ValueTy &ExpandedSCEVs) {
  const SCEV *Step = ID.getStep();
  if (auto *C = dyn_cast<SCEVConstant>(Step))
    return C->getValue();
  if (auto *U = dyn_cast<SCEVUnknown>(Step))
    return U->getValue();
  auto I = ExpandedSCEVs.find(Step);
  assert(I != ExpandedSCEVs.end() && "SCEV must be expanded at this point");
  return I->second;
}

void InnerLoopVectorizer::createInductionResumeValues(
    const SCEV2ValueTy &ExpandedSCEVs,
    std::pair<BasicBlock *, Value *> AdditionalBypass) {
  assert(((AdditionalBypass.first && AdditionalBypass.second) ||
          (!AdditionalBypass.first && !AdditionalBypass.second)) &&
         "Inconsistent information about additional bypass.");
  // We are going to resume the execution of the scalar loop.
  // Go over all of the induction variables that we found and fix the
  // PHIs that are left in the scalar version of the loop.
  // The starting values of PHI nodes depend on the counter of the last
  // iteration in the vectorized loop.
  // If we come from a bypass edge then we need to start from the original
  // start value.
  for (const auto &InductionEntry : Legal->getInductionVars()) {
    PHINode *OrigPhi = InductionEntry.first;
    const InductionDescriptor &II = InductionEntry.second;
    PHINode *BCResumeVal = createInductionResumeValue(
        OrigPhi, II, getExpandedStep(II, ExpandedSCEVs), LoopBypassBlocks,
        AdditionalBypass);
    OrigPhi->setIncomingValueForBlock(LoopScalarPreHeader, BCResumeVal);
  }
}

std::pair<BasicBlock *, Value *>
InnerLoopVectorizer::createVectorizedLoopSkeleton(
    const SCEV2ValueTy &ExpandedSCEVs) {
  /*
   In this function we generate a new loop. The new loop will contain
   the vectorized instructions while the old loop will continue to run the
   scalar remainder.

       [ ] <-- old preheader - loop iteration number check and SCEVs in Plan's
     /  |      preheader are expanded here. Eventually all required SCEV
    /   |      expansion should happen here.
   /    v
  |    [ ] <-- vector loop bypass (may consist of multiple blocks).
  |  /  |
  | /   v
  ||   [ ]     <-- vector pre header.
  |/    |
  |     v
  |    [  ] \
  |    [  ]_|   <-- vector loop (created during VPlan execution).
  |     |
  |     v
  \   -[ ]   <--- middle-block (wrapped in VPIRBasicBlock with the branch to
   |    |                       successors created during VPlan execution)
   \/   |
   /\   v
   | ->[ ]     <--- new preheader (wrapped in VPIRBasicBlock).
   |    |
 (opt)  v      <-- edge from middle to exit iff epilogue is not required.
   |   [ ] \
   |   [ ]_|   <-- old scalar loop to handle remainder (scalar epilogue).
    \   |
     \  v
      >[ ]     <-- exit block(s). (wrapped in VPIRBasicBlock)
   ...
   */

  // Create an empty vector loop, and prepare basic blocks for the runtime
  // checks.
  createVectorLoopSkeleton("");

  // Now, compare the new count to zero. If it is zero skip the vector loop and
  // jump to the scalar loop. This check also covers the case where the
  // backedge-taken count is uint##_max: adding one to it will overflow leading
  // to an incorrect trip count of zero. In this (rare) case we will also jump
  // to the scalar loop.
  emitIterationCountCheck(LoopScalarPreHeader);

  // Generate the code to check any assumptions that we've made for SCEV
  // expressions.
  emitSCEVChecks(LoopScalarPreHeader);

  // Generate the code that checks in runtime if arrays overlap. We put the
  // checks into a separate block to make the more common case of few elements
  // faster.
  emitMemRuntimeChecks(LoopScalarPreHeader);

  // Emit phis for the new starting index of the scalar loop.
  createInductionResumeValues(ExpandedSCEVs);

  return {LoopVectorPreHeader, nullptr};
}

// Fix up external users of the induction variable. At this point, we are
// in LCSSA form, with all external PHIs that use the IV having one input value,
// coming from the remainder loop. We need those PHIs to also have a correct
// value for the IV when arriving directly from the middle block.
void InnerLoopVectorizer::fixupIVUsers(PHINode *OrigPhi,
                                       const InductionDescriptor &II,
                                       Value *VectorTripCount, Value *EndValue,
                                       BasicBlock *MiddleBlock,
                                       BasicBlock *VectorHeader, VPlan &Plan,
                                       VPTransformState &State) {
  // There are two kinds of external IV usages - those that use the value
  // computed in the last iteration (the PHI) and those that use the penultimate
  // value (the value that feeds into the phi from the loop latch).
  // We allow both, but they, obviously, have different values.

  assert(OrigLoop->getUniqueExitBlock() && "Expected a single exit block");

  DenseMap<Value *, Value *> MissingVals;

  // An external user of the last iteration's value should see the value that
  // the remainder loop uses to initialize its own IV.
  Value *PostInc = OrigPhi->getIncomingValueForBlock(OrigLoop->getLoopLatch());
  for (User *U : PostInc->users()) {
    Instruction *UI = cast<Instruction>(U);
    if (!OrigLoop->contains(UI)) {
      assert(isa<PHINode>(UI) && "Expected LCSSA form");
      MissingVals[UI] = EndValue;
    }
  }

  // An external user of the penultimate value need to see EndValue - Step.
  // The simplest way to get this is to recompute it from the constituent SCEVs,
  // that is Start + (Step * (CRD - 1)).
  for (User *U : OrigPhi->users()) {
    auto *UI = cast<Instruction>(U);
    if (!OrigLoop->contains(UI)) {
      assert(isa<PHINode>(UI) && "Expected LCSSA form");
      IRBuilder<> B(MiddleBlock->getTerminator());

      // Fast-math-flags propagate from the original induction instruction.
      if (II.getInductionBinOp() && isa<FPMathOperator>(II.getInductionBinOp()))
        B.setFastMathFlags(II.getInductionBinOp()->getFastMathFlags());

      Value *CountMinusOne = B.CreateSub(
          VectorTripCount, ConstantInt::get(VectorTripCount->getType(), 1));
      CountMinusOne->setName("cmo");

      VPValue *StepVPV = Plan.getSCEVExpansion(II.getStep());
      assert(StepVPV && "step must have been expanded during VPlan execution");
      Value *Step = StepVPV->isLiveIn() ? StepVPV->getLiveInIRValue()
                                        : State.get(StepVPV, {0, 0});
      Value *Escape =
          emitTransformedIndex(B, CountMinusOne, II.getStartValue(), Step,
                               II.getKind(), II.getInductionBinOp());
      Escape->setName("ind.escape");
      MissingVals[UI] = Escape;
    }
  }

  for (auto &I : MissingVals) {
    PHINode *PHI = cast<PHINode>(I.first);
    // One corner case we have to handle is two IVs "chasing" each-other,
    // that is %IV2 = phi [...], [ %IV1, %latch ]
    // In this case, if IV1 has an external use, we need to avoid adding both
    // "last value of IV1" and "penultimate value of IV2". So, verify that we
    // don't already have an incoming value for the middle block.
    if (PHI->getBasicBlockIndex(MiddleBlock) == -1)
      PHI->addIncoming(I.second, MiddleBlock);
  }
}

namespace {

struct CSEDenseMapInfo {
  static bool canHandle(const Instruction *I) {
    return isa<InsertElementInst>(I) || isa<ExtractElementInst>(I) ||
           isa<ShuffleVectorInst>(I) || isa<GetElementPtrInst>(I);
  }

  static inline Instruction *getEmptyKey() {
    return DenseMapInfo<Instruction *>::getEmptyKey();
  }

  static inline Instruction *getTombstoneKey() {
    return DenseMapInfo<Instruction *>::getTombstoneKey();
  }

  static unsigned getHashValue(const Instruction *I) {
    assert(canHandle(I) && "Unknown instruction!");
    return hash_combine(I->getOpcode(), hash_combine_range(I->value_op_begin(),
                                                           I->value_op_end()));
  }

  static bool isEqual(const Instruction *LHS, const Instruction *RHS) {
    if (LHS == getEmptyKey() || RHS == getEmptyKey() ||
        LHS == getTombstoneKey() || RHS == getTombstoneKey())
      return LHS == RHS;
    return LHS->isIdenticalTo(RHS);
  }
};

} // end anonymous namespace

///Perform cse of induction variable instructions.
static void cse(BasicBlock *BB) {
  // Perform simple cse.
  SmallDenseMap<Instruction *, Instruction *, 4, CSEDenseMapInfo> CSEMap;
  for (Instruction &In : llvm::make_early_inc_range(*BB)) {
    if (!CSEDenseMapInfo::canHandle(&In))
      continue;

    // Check if we can replace this instruction with any of the
    // visited instructions.
    if (Instruction *V = CSEMap.lookup(&In)) {
      In.replaceAllUsesWith(V);
      In.eraseFromParent();
      continue;
    }

    CSEMap[&In] = &In;
  }
}

InstructionCost
LoopVectorizationCostModel::getVectorCallCost(CallInst *CI,
                                              ElementCount VF) const {
  // We only need to calculate a cost if the VF is scalar; for actual vectors
  // we should already have a pre-calculated cost at each VF.
  if (!VF.isScalar())
    return CallWideningDecisions.at(std::make_pair(CI, VF)).Cost;

  TTI::TargetCostKind CostKind = TTI::TCK_RecipThroughput;
  Type *RetTy = CI->getType();
  if (RecurrenceDescriptor::isFMulAddIntrinsic(CI))
    if (auto RedCost = getReductionPatternCost(CI, VF, RetTy, CostKind))
      return *RedCost;

  SmallVector<Type *, 4> Tys;
  for (auto &ArgOp : CI->args())
    Tys.push_back(ArgOp->getType());

  InstructionCost ScalarCallCost =
      TTI.getCallInstrCost(CI->getCalledFunction(), RetTy, Tys, CostKind);

  // If this is an intrinsic we may have a lower cost for it.
  if (getVectorIntrinsicIDForCall(CI, TLI)) {
    InstructionCost IntrinsicCost = getVectorIntrinsicCost(CI, VF);
    return std::min(ScalarCallCost, IntrinsicCost);
  }
  return ScalarCallCost;
}

static Type *MaybeVectorizeType(Type *Elt, ElementCount VF) {
  if (VF.isScalar() || (!Elt->isIntOrPtrTy() && !Elt->isFloatingPointTy()))
    return Elt;
  return VectorType::get(Elt, VF);
}

InstructionCost
LoopVectorizationCostModel::getVectorIntrinsicCost(CallInst *CI,
                                                   ElementCount VF) const {
  Intrinsic::ID ID = getVectorIntrinsicIDForCall(CI, TLI);
  assert(ID && "Expected intrinsic call!");
  Type *RetTy = MaybeVectorizeType(CI->getType(), VF);
  FastMathFlags FMF;
  if (auto *FPMO = dyn_cast<FPMathOperator>(CI))
    FMF = FPMO->getFastMathFlags();

  SmallVector<const Value *> Arguments(CI->args());
  FunctionType *FTy = CI->getCalledFunction()->getFunctionType();
  SmallVector<Type *> ParamTys;
  std::transform(FTy->param_begin(), FTy->param_end(),
                 std::back_inserter(ParamTys),
                 [&](Type *Ty) { return MaybeVectorizeType(Ty, VF); });

  IntrinsicCostAttributes CostAttrs(ID, RetTy, Arguments, ParamTys, FMF,
                                    dyn_cast<IntrinsicInst>(CI));
  return TTI.getIntrinsicInstrCost(CostAttrs,
                                   TargetTransformInfo::TCK_RecipThroughput);
}

void InnerLoopVectorizer::fixVectorizedLoop(VPTransformState &State,
                                            VPlan &Plan) {
  // Fix widened non-induction PHIs by setting up the PHI operands.
  if (EnableVPlanNativePath)
    fixNonInductionPHIs(Plan, State);

  // Forget the original basic block.
  PSE.getSE()->forgetLoop(OrigLoop);
  PSE.getSE()->forgetBlockAndLoopDispositions();

  // After vectorization, the exit blocks of the original loop will have
  // additional predecessors. Invalidate SCEVs for the exit phis in case SE
  // looked through single-entry phis.
  SmallVector<BasicBlock *> ExitBlocks;
  OrigLoop->getExitBlocks(ExitBlocks);
  for (BasicBlock *Exit : ExitBlocks)
    for (PHINode &PN : Exit->phis())
      PSE.getSE()->forgetLcssaPhiWithNewPredecessor(OrigLoop, &PN);

  VPRegionBlock *VectorRegion = State.Plan->getVectorLoopRegion();
  VPBasicBlock *LatchVPBB = VectorRegion->getExitingBasicBlock();
  Loop *VectorLoop = LI->getLoopFor(State.CFG.VPBB2IRBB[LatchVPBB]);
  if (Cost->requiresScalarEpilogue(VF.isVector())) {
    // No edge from the middle block to the unique exit block has been inserted
    // and there is nothing to fix from vector loop; phis should have incoming
    // from scalar loop only.
  } else {
    // TODO: Check VPLiveOuts to see if IV users need fixing instead of checking
    // the cost model.

    // If we inserted an edge from the middle block to the unique exit block,
    // update uses outside the loop (phis) to account for the newly inserted
    // edge.

    // Fix-up external users of the induction variables.
    for (const auto &Entry : Legal->getInductionVars())
      fixupIVUsers(Entry.first, Entry.second,
                   getOrCreateVectorTripCount(VectorLoop->getLoopPreheader()),
                   IVEndValues[Entry.first], LoopMiddleBlock,
                   VectorLoop->getHeader(), Plan, State);
  }

  // Fix live-out phis not already fixed earlier.
  for (const auto &KV : Plan.getLiveOuts())
    KV.second->fixPhi(Plan, State);

  for (Instruction *PI : PredicatedInstructions)
    sinkScalarOperands(&*PI);

  // Remove redundant induction instructions.
  cse(VectorLoop->getHeader());

  // Set/update profile weights for the vector and remainder loops as original
  // loop iterations are now distributed among them. Note that original loop
  // represented by LoopScalarBody becomes remainder loop after vectorization.
  //
  // For cases like foldTailByMasking() and requiresScalarEpiloque() we may
  // end up getting slightly roughened result but that should be OK since
  // profile is not inherently precise anyway. Note also possible bypass of
  // vector code caused by legality checks is ignored, assigning all the weight
  // to the vector loop, optimistically.
  //
  // For scalable vectorization we can't know at compile time how many iterations
  // of the loop are handled in one vector iteration, so instead assume a pessimistic
  // vscale of '1'.
  setProfileInfoAfterUnrolling(LI->getLoopFor(LoopScalarBody), VectorLoop,
                               LI->getLoopFor(LoopScalarBody),
                               VF.getKnownMinValue() * UF);
}

void InnerLoopVectorizer::sinkScalarOperands(Instruction *PredInst) {
  // The basic block and loop containing the predicated instruction.
  auto *PredBB = PredInst->getParent();
  auto *VectorLoop = LI->getLoopFor(PredBB);

  // Initialize a worklist with the operands of the predicated instruction.
  SetVector<Value *> Worklist(PredInst->op_begin(), PredInst->op_end());

  // Holds instructions that we need to analyze again. An instruction may be
  // reanalyzed if we don't yet know if we can sink it or not.
  SmallVector<Instruction *, 8> InstsToReanalyze;

  // Returns true if a given use occurs in the predicated block. Phi nodes use
  // their operands in their corresponding predecessor blocks.
  auto isBlockOfUsePredicated = [&](Use &U) -> bool {
    auto *I = cast<Instruction>(U.getUser());
    BasicBlock *BB = I->getParent();
    if (auto *Phi = dyn_cast<PHINode>(I))
      BB = Phi->getIncomingBlock(
          PHINode::getIncomingValueNumForOperand(U.getOperandNo()));
    return BB == PredBB;
  };

  // Iteratively sink the scalarized operands of the predicated instruction
  // into the block we created for it. When an instruction is sunk, it's
  // operands are then added to the worklist. The algorithm ends after one pass
  // through the worklist doesn't sink a single instruction.
  bool Changed;
  do {
    // Add the instructions that need to be reanalyzed to the worklist, and
    // reset the changed indicator.
    Worklist.insert(InstsToReanalyze.begin(), InstsToReanalyze.end());
    InstsToReanalyze.clear();
    Changed = false;

    while (!Worklist.empty()) {
      auto *I = dyn_cast<Instruction>(Worklist.pop_back_val());

      // We can't sink an instruction if it is a phi node, is not in the loop,
      // may have side effects or may read from memory.
      // TODO Could dor more granular checking to allow sinking a load past non-store instructions.
      if (!I || isa<PHINode>(I) || !VectorLoop->contains(I) ||
          I->mayHaveSideEffects() || I->mayReadFromMemory())
          continue;

      // If the instruction is already in PredBB, check if we can sink its
      // operands. In that case, VPlan's sinkScalarOperands() succeeded in
      // sinking the scalar instruction I, hence it appears in PredBB; but it
      // may have failed to sink I's operands (recursively), which we try
      // (again) here.
      if (I->getParent() == PredBB) {
        Worklist.insert(I->op_begin(), I->op_end());
        continue;
      }

      // It's legal to sink the instruction if all its uses occur in the
      // predicated block. Otherwise, there's nothing to do yet, and we may
      // need to reanalyze the instruction.
      if (!llvm::all_of(I->uses(), isBlockOfUsePredicated)) {
        InstsToReanalyze.push_back(I);
        continue;
      }

      // Move the instruction to the beginning of the predicated block, and add
      // it's operands to the worklist.
      I->moveBefore(&*PredBB->getFirstInsertionPt());
      Worklist.insert(I->op_begin(), I->op_end());

      // The sinking may have enabled other instructions to be sunk, so we will
      // need to iterate.
      Changed = true;
    }
  } while (Changed);
}

void InnerLoopVectorizer::fixNonInductionPHIs(VPlan &Plan,
                                              VPTransformState &State) {
  auto Iter = vp_depth_first_deep(Plan.getEntry());
  for (VPBasicBlock *VPBB : VPBlockUtils::blocksOnly<VPBasicBlock>(Iter)) {
    for (VPRecipeBase &P : VPBB->phis()) {
      VPWidenPHIRecipe *VPPhi = dyn_cast<VPWidenPHIRecipe>(&P);
      if (!VPPhi)
        continue;
      PHINode *NewPhi = cast<PHINode>(State.get(VPPhi, 0));
      // Make sure the builder has a valid insert point.
      Builder.SetInsertPoint(NewPhi);
      for (unsigned i = 0; i < VPPhi->getNumOperands(); ++i) {
        VPValue *Inc = VPPhi->getIncomingValue(i);
        VPBasicBlock *VPBB = VPPhi->getIncomingBlock(i);
        NewPhi->addIncoming(State.get(Inc, 0), State.CFG.VPBB2IRBB[VPBB]);
      }
    }
  }
}

void LoopVectorizationCostModel::collectLoopScalars(ElementCount VF) {
  // We should not collect Scalars more than once per VF. Right now, this
  // function is called from collectUniformsAndScalars(), which already does
  // this check. Collecting Scalars for VF=1 does not make any sense.
  assert(VF.isVector() && !Scalars.contains(VF) &&
         "This function should not be visited twice for the same VF");

  // This avoids any chances of creating a REPLICATE recipe during planning
  // since that would result in generation of scalarized code during execution,
  // which is not supported for scalable vectors.
  if (VF.isScalable()) {
    Scalars[VF].insert(Uniforms[VF].begin(), Uniforms[VF].end());
    return;
  }

  SmallSetVector<Instruction *, 8> Worklist;

  // These sets are used to seed the analysis with pointers used by memory
  // accesses that will remain scalar.
  SmallSetVector<Instruction *, 8> ScalarPtrs;
  SmallPtrSet<Instruction *, 8> PossibleNonScalarPtrs;
  auto *Latch = TheLoop->getLoopLatch();

  // A helper that returns true if the use of Ptr by MemAccess will be scalar.
  // The pointer operands of loads and stores will be scalar as long as the
  // memory access is not a gather or scatter operation. The value operand of a
  // store will remain scalar if the store is scalarized.
  auto isScalarUse = [&](Instruction *MemAccess, Value *Ptr) {
    InstWidening WideningDecision = getWideningDecision(MemAccess, VF);
    assert(WideningDecision != CM_Unknown &&
           "Widening decision should be ready at this moment");
    if (auto *Store = dyn_cast<StoreInst>(MemAccess))
      if (Ptr == Store->getValueOperand())
        return WideningDecision == CM_Scalarize;
    assert(Ptr == getLoadStorePointerOperand(MemAccess) &&
           "Ptr is neither a value or pointer operand");
    return WideningDecision != CM_GatherScatter;
  };

  // A helper that returns true if the given value is a getelementptr
  // instruction contained in the loop.
  auto isLoopVaryingGEP = [&](Value *V) {
    return isa<GetElementPtrInst>(V) && !TheLoop->isLoopInvariant(V);
  };

  // A helper that evaluates a memory access's use of a pointer. If the use will
  // be a scalar use and the pointer is only used by memory accesses, we place
  // the pointer in ScalarPtrs. Otherwise, the pointer is placed in
  // PossibleNonScalarPtrs.
  auto evaluatePtrUse = [&](Instruction *MemAccess, Value *Ptr) {
    // We only care about bitcast and getelementptr instructions contained in
    // the loop.
    if (!isLoopVaryingGEP(Ptr))
      return;

    // If the pointer has already been identified as scalar (e.g., if it was
    // also identified as uniform), there's nothing to do.
    auto *I = cast<Instruction>(Ptr);
    if (Worklist.count(I))
      return;

    // If the use of the pointer will be a scalar use, and all users of the
    // pointer are memory accesses, place the pointer in ScalarPtrs. Otherwise,
    // place the pointer in PossibleNonScalarPtrs.
    if (isScalarUse(MemAccess, Ptr) && llvm::all_of(I->users(), [&](User *U) {
          return isa<LoadInst>(U) || isa<StoreInst>(U);
        }))
      ScalarPtrs.insert(I);
    else
      PossibleNonScalarPtrs.insert(I);
  };

  // We seed the scalars analysis with three classes of instructions: (1)
  // instructions marked uniform-after-vectorization and (2) bitcast,
  // getelementptr and (pointer) phi instructions used by memory accesses
  // requiring a scalar use.
  //
  // (1) Add to the worklist all instructions that have been identified as
  // uniform-after-vectorization.
  Worklist.insert(Uniforms[VF].begin(), Uniforms[VF].end());

  // (2) Add to the worklist all bitcast and getelementptr instructions used by
  // memory accesses requiring a scalar use. The pointer operands of loads and
  // stores will be scalar as long as the memory accesses is not a gather or
  // scatter operation. The value operand of a store will remain scalar if the
  // store is scalarized.
  for (auto *BB : TheLoop->blocks())
    for (auto &I : *BB) {
      if (auto *Load = dyn_cast<LoadInst>(&I)) {
        evaluatePtrUse(Load, Load->getPointerOperand());
      } else if (auto *Store = dyn_cast<StoreInst>(&I)) {
        evaluatePtrUse(Store, Store->getPointerOperand());
        evaluatePtrUse(Store, Store->getValueOperand());
      }
    }
  for (auto *I : ScalarPtrs)
    if (!PossibleNonScalarPtrs.count(I)) {
      LLVM_DEBUG(dbgs() << "LV: Found scalar instruction: " << *I << "\n");
      Worklist.insert(I);
    }

  // Insert the forced scalars.
  // FIXME: Currently VPWidenPHIRecipe() often creates a dead vector
  // induction variable when the PHI user is scalarized.
  auto ForcedScalar = ForcedScalars.find(VF);
  if (ForcedScalar != ForcedScalars.end())
    for (auto *I : ForcedScalar->second) {
      LLVM_DEBUG(dbgs() << "LV: Found (forced) scalar instruction: " << *I << "\n");
      Worklist.insert(I);
    }

  // Expand the worklist by looking through any bitcasts and getelementptr
  // instructions we've already identified as scalar. This is similar to the
  // expansion step in collectLoopUniforms(); however, here we're only
  // expanding to include additional bitcasts and getelementptr instructions.
  unsigned Idx = 0;
  while (Idx != Worklist.size()) {
    Instruction *Dst = Worklist[Idx++];
    if (!isLoopVaryingGEP(Dst->getOperand(0)))
      continue;
    auto *Src = cast<Instruction>(Dst->getOperand(0));
    if (llvm::all_of(Src->users(), [&](User *U) -> bool {
          auto *J = cast<Instruction>(U);
          return !TheLoop->contains(J) || Worklist.count(J) ||
                 ((isa<LoadInst>(J) || isa<StoreInst>(J)) &&
                  isScalarUse(J, Src));
        })) {
      Worklist.insert(Src);
      LLVM_DEBUG(dbgs() << "LV: Found scalar instruction: " << *Src << "\n");
    }
  }

  // An induction variable will remain scalar if all users of the induction
  // variable and induction variable update remain scalar.
  for (const auto &Induction : Legal->getInductionVars()) {
    auto *Ind = Induction.first;
    auto *IndUpdate = cast<Instruction>(Ind->getIncomingValueForBlock(Latch));

    // If tail-folding is applied, the primary induction variable will be used
    // to feed a vector compare.
    if (Ind == Legal->getPrimaryInduction() && foldTailByMasking())
      continue;

    // Returns true if \p Indvar is a pointer induction that is used directly by
    // load/store instruction \p I.
    auto IsDirectLoadStoreFromPtrIndvar = [&](Instruction *Indvar,
                                              Instruction *I) {
      return Induction.second.getKind() ==
                 InductionDescriptor::IK_PtrInduction &&
             (isa<LoadInst>(I) || isa<StoreInst>(I)) &&
             Indvar == getLoadStorePointerOperand(I) && isScalarUse(I, Indvar);
    };

    // Determine if all users of the induction variable are scalar after
    // vectorization.
    auto ScalarInd = llvm::all_of(Ind->users(), [&](User *U) -> bool {
      auto *I = cast<Instruction>(U);
      return I == IndUpdate || !TheLoop->contains(I) || Worklist.count(I) ||
             IsDirectLoadStoreFromPtrIndvar(Ind, I);
    });
    if (!ScalarInd)
      continue;

    // If the induction variable update is a fixed-order recurrence, neither the
    // induction variable or its update should be marked scalar after
    // vectorization.
    auto *IndUpdatePhi = dyn_cast<PHINode>(IndUpdate);
    if (IndUpdatePhi && Legal->isFixedOrderRecurrence(IndUpdatePhi))
      continue;

    // Determine if all users of the induction variable update instruction are
    // scalar after vectorization.
    auto ScalarIndUpdate =
        llvm::all_of(IndUpdate->users(), [&](User *U) -> bool {
          auto *I = cast<Instruction>(U);
          return I == Ind || !TheLoop->contains(I) || Worklist.count(I) ||
                 IsDirectLoadStoreFromPtrIndvar(IndUpdate, I);
        });
    if (!ScalarIndUpdate)
      continue;

    // The induction variable and its update instruction will remain scalar.
    Worklist.insert(Ind);
    Worklist.insert(IndUpdate);
    LLVM_DEBUG(dbgs() << "LV: Found scalar instruction: " << *Ind << "\n");
    LLVM_DEBUG(dbgs() << "LV: Found scalar instruction: " << *IndUpdate
                      << "\n");
  }

  Scalars[VF].insert(Worklist.begin(), Worklist.end());
}

bool LoopVectorizationCostModel::isScalarWithPredication(
    Instruction *I, ElementCount VF) const {
  if (!isPredicatedInst(I))
    return false;

  // Do we have a non-scalar lowering for this predicated
  // instruction? No - it is scalar with predication.
  switch(I->getOpcode()) {
  default:
    return true;
  case Instruction::Call:
    if (VF.isScalar())
      return true;
    return CallWideningDecisions.at(std::make_pair(cast<CallInst>(I), VF))
               .Kind == CM_Scalarize;
  case Instruction::Load:
  case Instruction::Store: {
    auto *Ptr = getLoadStorePointerOperand(I);
    auto *Ty = getLoadStoreType(I);
    Type *VTy = Ty;
    if (VF.isVector())
      VTy = VectorType::get(Ty, VF);
    const Align Alignment = getLoadStoreAlignment(I);
    return isa<LoadInst>(I) ? !(isLegalMaskedLoad(Ty, Ptr, Alignment) ||
                                TTI.isLegalMaskedGather(VTy, Alignment))
                            : !(isLegalMaskedStore(Ty, Ptr, Alignment) ||
                                TTI.isLegalMaskedScatter(VTy, Alignment));
  }
  case Instruction::UDiv:
  case Instruction::SDiv:
  case Instruction::SRem:
  case Instruction::URem: {
    // We have the option to use the safe-divisor idiom to avoid predication.
    // The cost based decision here will always select safe-divisor for
    // scalable vectors as scalarization isn't legal.
    const auto [ScalarCost, SafeDivisorCost] = getDivRemSpeculationCost(I, VF);
    return isDivRemScalarWithPredication(ScalarCost, SafeDivisorCost);
  }
  }
}

// TODO: Fold into LoopVectorizationLegality::isMaskRequired.
bool LoopVectorizationCostModel::isPredicatedInst(Instruction *I) const {
  // If predication is not needed, avoid it.
  // TODO: We can use the loop-preheader as context point here and get
  // context sensitive reasoning for isSafeToSpeculativelyExecute.
  if (!blockNeedsPredicationForAnyReason(I->getParent()) ||
      isSafeToSpeculativelyExecute(I) ||
      (isa<LoadInst, StoreInst, CallInst>(I) && !Legal->isMaskRequired(I)) ||
      isa<BranchInst, SwitchInst, PHINode, AllocaInst>(I))
    return false;

  // If the instruction was executed conditionally in the original scalar loop,
  // predication is needed with a mask whose lanes are all possibly inactive.
  if (Legal->blockNeedsPredication(I->getParent()))
    return true;

  // All that remain are instructions with side-effects originally executed in
  // the loop unconditionally, but now execute under a tail-fold mask (only)
  // having at least one active lane (the first). If the side-effects of the
  // instruction are invariant, executing it w/o (the tail-folding) mask is safe
  // - it will cause the same side-effects as when masked.
  switch(I->getOpcode()) {
  default:
    llvm_unreachable(
        "instruction should have been considered by earlier checks");
  case Instruction::Call:
    // Side-effects of a Call are assumed to be non-invariant, needing a
    // (fold-tail) mask.
    assert(Legal->isMaskRequired(I) &&
           "should have returned earlier for calls not needing a mask");
    return true;
  case Instruction::Load:
    // If the address is loop invariant no predication is needed.
    return !Legal->isInvariant(getLoadStorePointerOperand(I));
  case Instruction::Store: {
    // For stores, we need to prove both speculation safety (which follows from
    // the same argument as loads), but also must prove the value being stored
    // is correct.  The easiest form of the later is to require that all values
    // stored are the same.
    return !(Legal->isInvariant(getLoadStorePointerOperand(I)) &&
             TheLoop->isLoopInvariant(cast<StoreInst>(I)->getValueOperand()));
  }
  case Instruction::UDiv:
  case Instruction::SDiv:
  case Instruction::SRem:
  case Instruction::URem:
    // If the divisor is loop-invariant no predication is needed.
    return !TheLoop->isLoopInvariant(I->getOperand(1));
  }
}

std::pair<InstructionCost, InstructionCost>
LoopVectorizationCostModel::getDivRemSpeculationCost(Instruction *I,
                                                    ElementCount VF) const {
  assert(I->getOpcode() == Instruction::UDiv ||
         I->getOpcode() == Instruction::SDiv ||
         I->getOpcode() == Instruction::SRem ||
         I->getOpcode() == Instruction::URem);
  assert(!isSafeToSpeculativelyExecute(I));

  const TTI::TargetCostKind CostKind = TTI::TCK_RecipThroughput;

  // Scalarization isn't legal for scalable vector types
  InstructionCost ScalarizationCost = InstructionCost::getInvalid();
  if (!VF.isScalable()) {
    // Get the scalarization cost and scale this amount by the probability of
    // executing the predicated block. If the instruction is not predicated,
    // we fall through to the next case.
    ScalarizationCost = 0;

    // These instructions have a non-void type, so account for the phi nodes
    // that we will create. This cost is likely to be zero. The phi node
    // cost, if any, should be scaled by the block probability because it
    // models a copy at the end of each predicated block.
    ScalarizationCost += VF.getKnownMinValue() *
      TTI.getCFInstrCost(Instruction::PHI, CostKind);

    // The cost of the non-predicated instruction.
    ScalarizationCost += VF.getKnownMinValue() *
      TTI.getArithmeticInstrCost(I->getOpcode(), I->getType(), CostKind);

    // The cost of insertelement and extractelement instructions needed for
    // scalarization.
    ScalarizationCost += getScalarizationOverhead(I, VF, CostKind);

    // Scale the cost by the probability of executing the predicated blocks.
    // This assumes the predicated block for each vector lane is equally
    // likely.
    ScalarizationCost = ScalarizationCost / getReciprocalPredBlockProb();
  }
  InstructionCost SafeDivisorCost = 0;

  auto *VecTy = ToVectorTy(I->getType(), VF);

  // The cost of the select guard to ensure all lanes are well defined
  // after we speculate above any internal control flow.
  SafeDivisorCost += TTI.getCmpSelInstrCost(
    Instruction::Select, VecTy,
    ToVectorTy(Type::getInt1Ty(I->getContext()), VF),
    CmpInst::BAD_ICMP_PREDICATE, CostKind);

  // Certain instructions can be cheaper to vectorize if they have a constant
  // second vector operand. One example of this are shifts on x86.
  Value *Op2 = I->getOperand(1);
  auto Op2Info = TTI.getOperandInfo(Op2);
  if (Op2Info.Kind == TargetTransformInfo::OK_AnyValue &&
      Legal->isInvariant(Op2))
    Op2Info.Kind = TargetTransformInfo::OK_UniformValue;

  SmallVector<const Value *, 4> Operands(I->operand_values());
  SafeDivisorCost += TTI.getArithmeticInstrCost(
    I->getOpcode(), VecTy, CostKind,
    {TargetTransformInfo::OK_AnyValue, TargetTransformInfo::OP_None},
    Op2Info, Operands, I);
  return {ScalarizationCost, SafeDivisorCost};
}

bool LoopVectorizationCostModel::interleavedAccessCanBeWidened(
    Instruction *I, ElementCount VF) const {
  assert(isAccessInterleaved(I) && "Expecting interleaved access.");
  assert(getWideningDecision(I, VF) == CM_Unknown &&
         "Decision should not be set yet.");
  auto *Group = getInterleavedAccessGroup(I);
  assert(Group && "Must have a group.");

  // If the instruction's allocated size doesn't equal it's type size, it
  // requires padding and will be scalarized.
  auto &DL = I->getDataLayout();
  auto *ScalarTy = getLoadStoreType(I);
  if (hasIrregularType(ScalarTy, DL))
    return false;

  // If the group involves a non-integral pointer, we may not be able to
  // losslessly cast all values to a common type.
  unsigned InterleaveFactor = Group->getFactor();
  bool ScalarNI = DL.isNonIntegralPointerType(ScalarTy);
  for (unsigned i = 0; i < InterleaveFactor; i++) {
    Instruction *Member = Group->getMember(i);
    if (!Member)
      continue;
    auto *MemberTy = getLoadStoreType(Member);
    bool MemberNI = DL.isNonIntegralPointerType(MemberTy);
    // Don't coerce non-integral pointers to integers or vice versa.
    if (MemberNI != ScalarNI) {
      // TODO: Consider adding special nullptr value case here
      return false;
    } else if (MemberNI && ScalarNI &&
               ScalarTy->getPointerAddressSpace() !=
               MemberTy->getPointerAddressSpace()) {
      return false;
    }
  }

  // Check if masking is required.
  // A Group may need masking for one of two reasons: it resides in a block that
  // needs predication, or it was decided to use masking to deal with gaps
  // (either a gap at the end of a load-access that may result in a speculative
  // load, or any gaps in a store-access).
  bool PredicatedAccessRequiresMasking =
      blockNeedsPredicationForAnyReason(I->getParent()) &&
      Legal->isMaskRequired(I);
  bool LoadAccessWithGapsRequiresEpilogMasking =
      isa<LoadInst>(I) && Group->requiresScalarEpilogue() &&
      !isScalarEpilogueAllowed();
  bool StoreAccessWithGapsRequiresMasking =
      isa<StoreInst>(I) && (Group->getNumMembers() < Group->getFactor());
  if (!PredicatedAccessRequiresMasking &&
      !LoadAccessWithGapsRequiresEpilogMasking &&
      !StoreAccessWithGapsRequiresMasking)
    return true;

  // If masked interleaving is required, we expect that the user/target had
  // enabled it, because otherwise it either wouldn't have been created or
  // it should have been invalidated by the CostModel.
  assert(useMaskedInterleavedAccesses(TTI) &&
         "Masked interleave-groups for predicated accesses are not enabled.");

  if (Group->isReverse())
    return false;

  auto *Ty = getLoadStoreType(I);
  const Align Alignment = getLoadStoreAlignment(I);
  return isa<LoadInst>(I) ? TTI.isLegalMaskedLoad(Ty, Alignment)
                          : TTI.isLegalMaskedStore(Ty, Alignment);
}

bool LoopVectorizationCostModel::memoryInstructionCanBeWidened(
    Instruction *I, ElementCount VF) {
  // Get and ensure we have a valid memory instruction.
  assert((isa<LoadInst, StoreInst>(I)) && "Invalid memory instruction");

  auto *Ptr = getLoadStorePointerOperand(I);
  auto *ScalarTy = getLoadStoreType(I);

  // In order to be widened, the pointer should be consecutive, first of all.
  if (!Legal->isConsecutivePtr(ScalarTy, Ptr))
    return false;

  // If the instruction is a store located in a predicated block, it will be
  // scalarized.
  if (isScalarWithPredication(I, VF))
    return false;

  // If the instruction's allocated size doesn't equal it's type size, it
  // requires padding and will be scalarized.
  auto &DL = I->getDataLayout();
  if (hasIrregularType(ScalarTy, DL))
    return false;

  return true;
}

void LoopVectorizationCostModel::collectLoopUniforms(ElementCount VF) {
  // We should not collect Uniforms more than once per VF. Right now,
  // this function is called from collectUniformsAndScalars(), which
  // already does this check. Collecting Uniforms for VF=1 does not make any
  // sense.

  assert(VF.isVector() && !Uniforms.contains(VF) &&
         "This function should not be visited twice for the same VF");

  // Visit the list of Uniforms. If we'll not find any uniform value, we'll
  // not analyze again.  Uniforms.count(VF) will return 1.
  Uniforms[VF].clear();

  // We now know that the loop is vectorizable!
  // Collect instructions inside the loop that will remain uniform after
  // vectorization.

  // Global values, params and instructions outside of current loop are out of
  // scope.
  auto isOutOfScope = [&](Value *V) -> bool {
    Instruction *I = dyn_cast<Instruction>(V);
    return (!I || !TheLoop->contains(I));
  };

  // Worklist containing uniform instructions demanding lane 0.
  SetVector<Instruction *> Worklist;

  // Add uniform instructions demanding lane 0 to the worklist. Instructions
  // that require predication must not be considered uniform after
  // vectorization, because that would create an erroneous replicating region
  // where only a single instance out of VF should be formed.
  auto addToWorklistIfAllowed = [&](Instruction *I) -> void {
    if (isOutOfScope(I)) {
      LLVM_DEBUG(dbgs() << "LV: Found not uniform due to scope: "
                        << *I << "\n");
      return;
    }
    if (isPredicatedInst(I)) {
      LLVM_DEBUG(
          dbgs() << "LV: Found not uniform due to requiring predication: " << *I
                 << "\n");
      return;
    }
    LLVM_DEBUG(dbgs() << "LV: Found uniform instruction: " << *I << "\n");
    Worklist.insert(I);
  };

  // Start with the conditional branches exiting the loop. If the branch
  // condition is an instruction contained in the loop that is only used by the
  // branch, it is uniform.
  SmallVector<BasicBlock *> Exiting;
  TheLoop->getExitingBlocks(Exiting);
  for (BasicBlock *E : Exiting) {
    auto *Cmp = dyn_cast<Instruction>(E->getTerminator()->getOperand(0));
    if (Cmp && TheLoop->contains(Cmp) && Cmp->hasOneUse())
      addToWorklistIfAllowed(Cmp);
  }

  auto PrevVF = VF.divideCoefficientBy(2);
  // Return true if all lanes perform the same memory operation, and we can
  // thus chose to execute only one.
  auto isUniformMemOpUse = [&](Instruction *I) {
    // If the value was already known to not be uniform for the previous
    // (smaller VF), it cannot be uniform for the larger VF.
    if (PrevVF.isVector()) {
      auto Iter = Uniforms.find(PrevVF);
      if (Iter != Uniforms.end() && !Iter->second.contains(I))
        return false;
    }
    if (!Legal->isUniformMemOp(*I, VF))
      return false;
    if (isa<LoadInst>(I))
      // Loading the same address always produces the same result - at least
      // assuming aliasing and ordering which have already been checked.
      return true;
    // Storing the same value on every iteration.
    return TheLoop->isLoopInvariant(cast<StoreInst>(I)->getValueOperand());
  };

  auto isUniformDecision = [&](Instruction *I, ElementCount VF) {
    InstWidening WideningDecision = getWideningDecision(I, VF);
    assert(WideningDecision != CM_Unknown &&
           "Widening decision should be ready at this moment");

    if (isUniformMemOpUse(I))
      return true;

    return (WideningDecision == CM_Widen ||
            WideningDecision == CM_Widen_Reverse ||
            WideningDecision == CM_Interleave);
  };

  // Returns true if Ptr is the pointer operand of a memory access instruction
  // I, I is known to not require scalarization, and the pointer is not also
  // stored.
  auto isVectorizedMemAccessUse = [&](Instruction *I, Value *Ptr) -> bool {
    if (isa<StoreInst>(I) && I->getOperand(0) == Ptr)
      return false;
    return getLoadStorePointerOperand(I) == Ptr &&
           (isUniformDecision(I, VF) || Legal->isInvariant(Ptr));
  };

  // Holds a list of values which are known to have at least one uniform use.
  // Note that there may be other uses which aren't uniform.  A "uniform use"
  // here is something which only demands lane 0 of the unrolled iterations;
  // it does not imply that all lanes produce the same value (e.g. this is not
  // the usual meaning of uniform)
  SetVector<Value *> HasUniformUse;

  // Scan the loop for instructions which are either a) known to have only
  // lane 0 demanded or b) are uses which demand only lane 0 of their operand.
  for (auto *BB : TheLoop->blocks())
    for (auto &I : *BB) {
      if (IntrinsicInst *II = dyn_cast<IntrinsicInst>(&I)) {
        switch (II->getIntrinsicID()) {
        case Intrinsic::sideeffect:
        case Intrinsic::experimental_noalias_scope_decl:
        case Intrinsic::assume:
        case Intrinsic::lifetime_start:
        case Intrinsic::lifetime_end:
          if (TheLoop->hasLoopInvariantOperands(&I))
            addToWorklistIfAllowed(&I);
          break;
        default:
          break;
        }
      }

      // ExtractValue instructions must be uniform, because the operands are
      // known to be loop-invariant.
      if (auto *EVI = dyn_cast<ExtractValueInst>(&I)) {
        assert(isOutOfScope(EVI->getAggregateOperand()) &&
               "Expected aggregate value to be loop invariant");
        addToWorklistIfAllowed(EVI);
        continue;
      }

      // If there's no pointer operand, there's nothing to do.
      auto *Ptr = getLoadStorePointerOperand(&I);
      if (!Ptr)
        continue;

      if (isUniformMemOpUse(&I))
        addToWorklistIfAllowed(&I);

      if (isVectorizedMemAccessUse(&I, Ptr))
        HasUniformUse.insert(Ptr);
    }

  // Add to the worklist any operands which have *only* uniform (e.g. lane 0
  // demanding) users.  Since loops are assumed to be in LCSSA form, this
  // disallows uses outside the loop as well.
  for (auto *V : HasUniformUse) {
    if (isOutOfScope(V))
      continue;
    auto *I = cast<Instruction>(V);
    auto UsersAreMemAccesses =
      llvm::all_of(I->users(), [&](User *U) -> bool {
        auto *UI = cast<Instruction>(U);
        return TheLoop->contains(UI) && isVectorizedMemAccessUse(UI, V);
      });
    if (UsersAreMemAccesses)
      addToWorklistIfAllowed(I);
  }

  // Expand Worklist in topological order: whenever a new instruction
  // is added , its users should be already inside Worklist.  It ensures
  // a uniform instruction will only be used by uniform instructions.
  unsigned idx = 0;
  while (idx != Worklist.size()) {
    Instruction *I = Worklist[idx++];

    for (auto *OV : I->operand_values()) {
      // isOutOfScope operands cannot be uniform instructions.
      if (isOutOfScope(OV))
        continue;
      // First order recurrence Phi's should typically be considered
      // non-uniform.
      auto *OP = dyn_cast<PHINode>(OV);
      if (OP && Legal->isFixedOrderRecurrence(OP))
        continue;
      // If all the users of the operand are uniform, then add the
      // operand into the uniform worklist.
      auto *OI = cast<Instruction>(OV);
      if (llvm::all_of(OI->users(), [&](User *U) -> bool {
            auto *J = cast<Instruction>(U);
            return Worklist.count(J) || isVectorizedMemAccessUse(J, OI);
          }))
        addToWorklistIfAllowed(OI);
    }
  }

  // For an instruction to be added into Worklist above, all its users inside
  // the loop should also be in Worklist. However, this condition cannot be
  // true for phi nodes that form a cyclic dependence. We must process phi
  // nodes separately. An induction variable will remain uniform if all users
  // of the induction variable and induction variable update remain uniform.
  // The code below handles both pointer and non-pointer induction variables.
  BasicBlock *Latch = TheLoop->getLoopLatch();
  for (const auto &Induction : Legal->getInductionVars()) {
    auto *Ind = Induction.first;
    auto *IndUpdate = cast<Instruction>(Ind->getIncomingValueForBlock(Latch));

    // Determine if all users of the induction variable are uniform after
    // vectorization.
    auto UniformInd = llvm::all_of(Ind->users(), [&](User *U) -> bool {
      auto *I = cast<Instruction>(U);
      return I == IndUpdate || !TheLoop->contains(I) || Worklist.count(I) ||
             isVectorizedMemAccessUse(I, Ind);
    });
    if (!UniformInd)
      continue;

    // Determine if all users of the induction variable update instruction are
    // uniform after vectorization.
    auto UniformIndUpdate =
        llvm::all_of(IndUpdate->users(), [&](User *U) -> bool {
          auto *I = cast<Instruction>(U);
          return I == Ind || !TheLoop->contains(I) || Worklist.count(I) ||
                 isVectorizedMemAccessUse(I, IndUpdate);
        });
    if (!UniformIndUpdate)
      continue;

    // The induction variable and its update instruction will remain uniform.
    addToWorklistIfAllowed(Ind);
    addToWorklistIfAllowed(IndUpdate);
  }

  Uniforms[VF].insert(Worklist.begin(), Worklist.end());
}

bool LoopVectorizationCostModel::runtimeChecksRequired() {
  LLVM_DEBUG(dbgs() << "LV: Performing code size checks.\n");

  if (Legal->getRuntimePointerChecking()->Need) {
    reportVectorizationFailure("Runtime ptr check is required with -Os/-Oz",
        "runtime pointer checks needed. Enable vectorization of this "
        "loop with '#pragma clang loop vectorize(enable)' when "
        "compiling with -Os/-Oz",
        "CantVersionLoopWithOptForSize", ORE, TheLoop);
    return true;
  }

  if (!PSE.getPredicate().isAlwaysTrue()) {
    reportVectorizationFailure("Runtime SCEV check is required with -Os/-Oz",
        "runtime SCEV checks needed. Enable vectorization of this "
        "loop with '#pragma clang loop vectorize(enable)' when "
        "compiling with -Os/-Oz",
        "CantVersionLoopWithOptForSize", ORE, TheLoop);
    return true;
  }

  // FIXME: Avoid specializing for stride==1 instead of bailing out.
  if (!Legal->getLAI()->getSymbolicStrides().empty()) {
    reportVectorizationFailure("Runtime stride check for small trip count",
        "runtime stride == 1 checks needed. Enable vectorization of "
        "this loop without such check by compiling with -Os/-Oz",
        "CantVersionLoopWithOptForSize", ORE, TheLoop);
    return true;
  }

  return false;
}

bool LoopVectorizationCostModel::isScalableVectorizationAllowed() {
  if (IsScalableVectorizationAllowed)
    return *IsScalableVectorizationAllowed;

  IsScalableVectorizationAllowed = false;
  if (!TTI.supportsScalableVectors() && !ForceTargetSupportsScalableVectors)
    return false;

  if (Hints->isScalableVectorizationDisabled()) {
    reportVectorizationInfo("Scalable vectorization is explicitly disabled",
                            "ScalableVectorizationDisabled", ORE, TheLoop);
    return false;
  }

  LLVM_DEBUG(dbgs() << "LV: Scalable vectorization is available\n");

  auto MaxScalableVF = ElementCount::getScalable(
      std::numeric_limits<ElementCount::ScalarTy>::max());

  // Test that the loop-vectorizer can legalize all operations for this MaxVF.
  // FIXME: While for scalable vectors this is currently sufficient, this should
  // be replaced by a more detailed mechanism that filters out specific VFs,
  // instead of invalidating vectorization for a whole set of VFs based on the
  // MaxVF.

  // Disable scalable vectorization if the loop contains unsupported reductions.
  if (!canVectorizeReductions(MaxScalableVF)) {
    reportVectorizationInfo(
        "Scalable vectorization not supported for the reduction "
        "operations found in this loop.",
        "ScalableVFUnfeasible", ORE, TheLoop);
    return false;
  }

  // Disable scalable vectorization if the loop contains any instructions
  // with element types not supported for scalable vectors.
  if (any_of(ElementTypesInLoop, [&](Type *Ty) {
        return !Ty->isVoidTy() &&
               !this->TTI.isElementTypeLegalForScalableVector(Ty);
      })) {
    reportVectorizationInfo("Scalable vectorization is not supported "
                            "for all element types found in this loop.",
                            "ScalableVFUnfeasible", ORE, TheLoop);
    return false;
  }

  if (!Legal->isSafeForAnyVectorWidth() && !getMaxVScale(*TheFunction, TTI)) {
    reportVectorizationInfo("The target does not provide maximum vscale value "
                            "for safe distance analysis.",
                            "ScalableVFUnfeasible", ORE, TheLoop);
    return false;
  }

  IsScalableVectorizationAllowed = true;
  return true;
}

ElementCount
LoopVectorizationCostModel::getMaxLegalScalableVF(unsigned MaxSafeElements) {
  if (!isScalableVectorizationAllowed())
    return ElementCount::getScalable(0);

  auto MaxScalableVF = ElementCount::getScalable(
      std::numeric_limits<ElementCount::ScalarTy>::max());
  if (Legal->isSafeForAnyVectorWidth())
    return MaxScalableVF;

  std::optional<unsigned> MaxVScale = getMaxVScale(*TheFunction, TTI);
  // Limit MaxScalableVF by the maximum safe dependence distance.
  MaxScalableVF = ElementCount::getScalable(MaxSafeElements / *MaxVScale);

  if (!MaxScalableVF)
    reportVectorizationInfo(
        "Max legal vector width too small, scalable vectorization "
        "unfeasible.",
        "ScalableVFUnfeasible", ORE, TheLoop);

  return MaxScalableVF;
}

FixedScalableVFPair LoopVectorizationCostModel::computeFeasibleMaxVF(
    unsigned MaxTripCount, ElementCount UserVF, bool FoldTailByMasking) {
  MinBWs = computeMinimumValueSizes(TheLoop->getBlocks(), *DB, &TTI);
  unsigned SmallestType, WidestType;
  std::tie(SmallestType, WidestType) = getSmallestAndWidestTypes();

  // Get the maximum safe dependence distance in bits computed by LAA.
  // It is computed by MaxVF * sizeOf(type) * 8, where type is taken from
  // the memory accesses that is most restrictive (involved in the smallest
  // dependence distance).
  unsigned MaxSafeElements =
      llvm::bit_floor(Legal->getMaxSafeVectorWidthInBits() / WidestType);

  auto MaxSafeFixedVF = ElementCount::getFixed(MaxSafeElements);
  auto MaxSafeScalableVF = getMaxLegalScalableVF(MaxSafeElements);

  LLVM_DEBUG(dbgs() << "LV: The max safe fixed VF is: " << MaxSafeFixedVF
                    << ".\n");
  LLVM_DEBUG(dbgs() << "LV: The max safe scalable VF is: " << MaxSafeScalableVF
                    << ".\n");

  // First analyze the UserVF, fall back if the UserVF should be ignored.
  if (UserVF) {
    auto MaxSafeUserVF =
        UserVF.isScalable() ? MaxSafeScalableVF : MaxSafeFixedVF;

    if (ElementCount::isKnownLE(UserVF, MaxSafeUserVF)) {
      // If `VF=vscale x N` is safe, then so is `VF=N`
      if (UserVF.isScalable())
        return FixedScalableVFPair(
            ElementCount::getFixed(UserVF.getKnownMinValue()), UserVF);
      else
        return UserVF;
    }

    assert(ElementCount::isKnownGT(UserVF, MaxSafeUserVF));

    // Only clamp if the UserVF is not scalable. If the UserVF is scalable, it
    // is better to ignore the hint and let the compiler choose a suitable VF.
    if (!UserVF.isScalable()) {
      LLVM_DEBUG(dbgs() << "LV: User VF=" << UserVF
                        << " is unsafe, clamping to max safe VF="
                        << MaxSafeFixedVF << ".\n");
      ORE->emit([&]() {
        return OptimizationRemarkAnalysis(DEBUG_TYPE, "VectorizationFactor",
                                          TheLoop->getStartLoc(),
                                          TheLoop->getHeader())
               << "User-specified vectorization factor "
               << ore::NV("UserVectorizationFactor", UserVF)
               << " is unsafe, clamping to maximum safe vectorization factor "
               << ore::NV("VectorizationFactor", MaxSafeFixedVF);
      });
      return MaxSafeFixedVF;
    }

    if (!TTI.supportsScalableVectors() && !ForceTargetSupportsScalableVectors) {
      LLVM_DEBUG(dbgs() << "LV: User VF=" << UserVF
                        << " is ignored because scalable vectors are not "
                           "available.\n");
      ORE->emit([&]() {
        return OptimizationRemarkAnalysis(DEBUG_TYPE, "VectorizationFactor",
                                          TheLoop->getStartLoc(),
                                          TheLoop->getHeader())
               << "User-specified vectorization factor "
               << ore::NV("UserVectorizationFactor", UserVF)
               << " is ignored because the target does not support scalable "
                  "vectors. The compiler will pick a more suitable value.";
      });
    } else {
      LLVM_DEBUG(dbgs() << "LV: User VF=" << UserVF
                        << " is unsafe. Ignoring scalable UserVF.\n");
      ORE->emit([&]() {
        return OptimizationRemarkAnalysis(DEBUG_TYPE, "VectorizationFactor",
                                          TheLoop->getStartLoc(),
                                          TheLoop->getHeader())
               << "User-specified vectorization factor "
               << ore::NV("UserVectorizationFactor", UserVF)
               << " is unsafe. Ignoring the hint to let the compiler pick a "
                  "more suitable value.";
      });
    }
  }

  LLVM_DEBUG(dbgs() << "LV: The Smallest and Widest types: " << SmallestType
                    << " / " << WidestType << " bits.\n");

  FixedScalableVFPair Result(ElementCount::getFixed(1),
                             ElementCount::getScalable(0));
  if (auto MaxVF =
          getMaximizedVFForTarget(MaxTripCount, SmallestType, WidestType,
                                  MaxSafeFixedVF, FoldTailByMasking))
    Result.FixedVF = MaxVF;

  if (auto MaxVF =
          getMaximizedVFForTarget(MaxTripCount, SmallestType, WidestType,
                                  MaxSafeScalableVF, FoldTailByMasking))
    if (MaxVF.isScalable()) {
      Result.ScalableVF = MaxVF;
      LLVM_DEBUG(dbgs() << "LV: Found feasible scalable VF = " << MaxVF
                        << "\n");
    }

  return Result;
}

FixedScalableVFPair
LoopVectorizationCostModel::computeMaxVF(ElementCount UserVF, unsigned UserIC) {
  if (Legal->getRuntimePointerChecking()->Need && TTI.hasBranchDivergence()) {
    // TODO: It may by useful to do since it's still likely to be dynamically
    // uniform if the target can skip.
    reportVectorizationFailure(
        "Not inserting runtime ptr check for divergent target",
        "runtime pointer checks needed. Not enabled for divergent target",
        "CantVersionLoopWithDivergentTarget", ORE, TheLoop);
    return FixedScalableVFPair::getNone();
  }

  unsigned TC = PSE.getSE()->getSmallConstantTripCount(TheLoop);
  unsigned MaxTC = PSE.getSE()->getSmallConstantMaxTripCount(TheLoop);
  LLVM_DEBUG(dbgs() << "LV: Found trip count: " << TC << '\n');
  if (TC == 1) {
    reportVectorizationFailure("Single iteration (non) loop",
        "loop trip count is one, irrelevant for vectorization",
        "SingleIterationLoop", ORE, TheLoop);
    return FixedScalableVFPair::getNone();
  }

  switch (ScalarEpilogueStatus) {
  case CM_ScalarEpilogueAllowed:
    return computeFeasibleMaxVF(MaxTC, UserVF, false);
  case CM_ScalarEpilogueNotAllowedUsePredicate:
    [[fallthrough]];
  case CM_ScalarEpilogueNotNeededUsePredicate:
    LLVM_DEBUG(
        dbgs() << "LV: vector predicate hint/switch found.\n"
               << "LV: Not allowing scalar epilogue, creating predicated "
               << "vector loop.\n");
    break;
  case CM_ScalarEpilogueNotAllowedLowTripLoop:
    // fallthrough as a special case of OptForSize
  case CM_ScalarEpilogueNotAllowedOptSize:
    if (ScalarEpilogueStatus == CM_ScalarEpilogueNotAllowedOptSize)
      LLVM_DEBUG(
          dbgs() << "LV: Not allowing scalar epilogue due to -Os/-Oz.\n");
    else
      LLVM_DEBUG(dbgs() << "LV: Not allowing scalar epilogue due to low trip "
                        << "count.\n");

    // Bail if runtime checks are required, which are not good when optimising
    // for size.
    if (runtimeChecksRequired())
      return FixedScalableVFPair::getNone();

    break;
  }

  // The only loops we can vectorize without a scalar epilogue, are loops with
  // a bottom-test and a single exiting block. We'd have to handle the fact
  // that not every instruction executes on the last iteration.  This will
  // require a lane mask which varies through the vector loop body.  (TODO)
  if (TheLoop->getExitingBlock() != TheLoop->getLoopLatch()) {
    // If there was a tail-folding hint/switch, but we can't fold the tail by
    // masking, fallback to a vectorization with a scalar epilogue.
    if (ScalarEpilogueStatus == CM_ScalarEpilogueNotNeededUsePredicate) {
      LLVM_DEBUG(dbgs() << "LV: Cannot fold tail by masking: vectorize with a "
                           "scalar epilogue instead.\n");
      ScalarEpilogueStatus = CM_ScalarEpilogueAllowed;
      return computeFeasibleMaxVF(MaxTC, UserVF, false);
    }
    return FixedScalableVFPair::getNone();
  }

  // Now try the tail folding

  // Invalidate interleave groups that require an epilogue if we can't mask
  // the interleave-group.
  if (!useMaskedInterleavedAccesses(TTI)) {
    assert(WideningDecisions.empty() && Uniforms.empty() && Scalars.empty() &&
           "No decisions should have been taken at this point");
    // Note: There is no need to invalidate any cost modeling decisions here, as
    // non where taken so far.
    InterleaveInfo.invalidateGroupsRequiringScalarEpilogue();
  }

  FixedScalableVFPair MaxFactors = computeFeasibleMaxVF(MaxTC, UserVF, true);

  // Avoid tail folding if the trip count is known to be a multiple of any VF
  // we choose.
  std::optional<unsigned> MaxPowerOf2RuntimeVF =
      MaxFactors.FixedVF.getFixedValue();
  if (MaxFactors.ScalableVF) {
    std::optional<unsigned> MaxVScale = getMaxVScale(*TheFunction, TTI);
    if (MaxVScale && TTI.isVScaleKnownToBeAPowerOfTwo()) {
      MaxPowerOf2RuntimeVF = std::max<unsigned>(
          *MaxPowerOf2RuntimeVF,
          *MaxVScale * MaxFactors.ScalableVF.getKnownMinValue());
    } else
      MaxPowerOf2RuntimeVF = std::nullopt; // Stick with tail-folding for now.
  }

  if (MaxPowerOf2RuntimeVF && *MaxPowerOf2RuntimeVF > 0) {
    assert((UserVF.isNonZero() || isPowerOf2_32(*MaxPowerOf2RuntimeVF)) &&
           "MaxFixedVF must be a power of 2");
    unsigned MaxVFtimesIC =
        UserIC ? *MaxPowerOf2RuntimeVF * UserIC : *MaxPowerOf2RuntimeVF;
    ScalarEvolution *SE = PSE.getSE();
    const SCEV *BackedgeTakenCount = PSE.getBackedgeTakenCount();
    const SCEV *ExitCount = SE->getAddExpr(
        BackedgeTakenCount, SE->getOne(BackedgeTakenCount->getType()));
    const SCEV *Rem = SE->getURemExpr(
        SE->applyLoopGuards(ExitCount, TheLoop),
        SE->getConstant(BackedgeTakenCount->getType(), MaxVFtimesIC));
    if (Rem->isZero()) {
      // Accept MaxFixedVF if we do not have a tail.
      LLVM_DEBUG(dbgs() << "LV: No tail will remain for any chosen VF.\n");
      return MaxFactors;
    }
  }

  // If we don't know the precise trip count, or if the trip count that we
  // found modulo the vectorization factor is not zero, try to fold the tail
  // by masking.
  // FIXME: look for a smaller MaxVF that does divide TC rather than masking.
  setTailFoldingStyles(MaxFactors.ScalableVF.isScalable(), UserIC);
  if (foldTailByMasking()) {
    if (getTailFoldingStyle() == TailFoldingStyle::DataWithEVL) {
      LLVM_DEBUG(
          dbgs()
          << "LV: tail is folded with EVL, forcing unroll factor to be 1. Will "
             "try to generate VP Intrinsics with scalable vector "
             "factors only.\n");
      // Tail folded loop using VP intrinsics restricts the VF to be scalable
      // for now.
      // TODO: extend it for fixed vectors, if required.
      assert(MaxFactors.ScalableVF.isScalable() &&
             "Expected scalable vector factor.");

      MaxFactors.FixedVF = ElementCount::getFixed(1);
    }
    return MaxFactors;
  }

  // If there was a tail-folding hint/switch, but we can't fold the tail by
  // masking, fallback to a vectorization with a scalar epilogue.
  if (ScalarEpilogueStatus == CM_ScalarEpilogueNotNeededUsePredicate) {
    LLVM_DEBUG(dbgs() << "LV: Cannot fold tail by masking: vectorize with a "
                         "scalar epilogue instead.\n");
    ScalarEpilogueStatus = CM_ScalarEpilogueAllowed;
    return MaxFactors;
  }

  if (ScalarEpilogueStatus == CM_ScalarEpilogueNotAllowedUsePredicate) {
    LLVM_DEBUG(dbgs() << "LV: Can't fold tail by masking: don't vectorize\n");
    return FixedScalableVFPair::getNone();
  }

  if (TC == 0) {
    reportVectorizationFailure(
        "Unable to calculate the loop count due to complex control flow",
        "unable to calculate the loop count due to complex control flow",
        "UnknownLoopCountComplexCFG", ORE, TheLoop);
    return FixedScalableVFPair::getNone();
  }

  reportVectorizationFailure(
      "Cannot optimize for size and vectorize at the same time.",
      "cannot optimize for size and vectorize at the same time. "
      "Enable vectorization of this loop with '#pragma clang loop "
      "vectorize(enable)' when compiling with -Os/-Oz",
      "NoTailLoopWithOptForSize", ORE, TheLoop);
  return FixedScalableVFPair::getNone();
}

ElementCount LoopVectorizationCostModel::getMaximizedVFForTarget(
    unsigned MaxTripCount, unsigned SmallestType, unsigned WidestType,
    ElementCount MaxSafeVF, bool FoldTailByMasking) {
  bool ComputeScalableMaxVF = MaxSafeVF.isScalable();
  const TypeSize WidestRegister = TTI.getRegisterBitWidth(
      ComputeScalableMaxVF ? TargetTransformInfo::RGK_ScalableVector
                           : TargetTransformInfo::RGK_FixedWidthVector);

  // Convenience function to return the minimum of two ElementCounts.
  auto MinVF = [](const ElementCount &LHS, const ElementCount &RHS) {
    assert((LHS.isScalable() == RHS.isScalable()) &&
           "Scalable flags must match");
    return ElementCount::isKnownLT(LHS, RHS) ? LHS : RHS;
  };

  // Ensure MaxVF is a power of 2; the dependence distance bound may not be.
  // Note that both WidestRegister and WidestType may not be a powers of 2.
  auto MaxVectorElementCount = ElementCount::get(
      llvm::bit_floor(WidestRegister.getKnownMinValue() / WidestType),
      ComputeScalableMaxVF);
  MaxVectorElementCount = MinVF(MaxVectorElementCount, MaxSafeVF);
  LLVM_DEBUG(dbgs() << "LV: The Widest register safe to use is: "
                    << (MaxVectorElementCount * WidestType) << " bits.\n");

  if (!MaxVectorElementCount) {
    LLVM_DEBUG(dbgs() << "LV: The target has no "
                      << (ComputeScalableMaxVF ? "scalable" : "fixed")
                      << " vector registers.\n");
    return ElementCount::getFixed(1);
  }

  unsigned WidestRegisterMinEC = MaxVectorElementCount.getKnownMinValue();
  if (MaxVectorElementCount.isScalable() &&
      TheFunction->hasFnAttribute(Attribute::VScaleRange)) {
    auto Attr = TheFunction->getFnAttribute(Attribute::VScaleRange);
    auto Min = Attr.getVScaleRangeMin();
    WidestRegisterMinEC *= Min;
  }

  // When a scalar epilogue is required, at least one iteration of the scalar
  // loop has to execute. Adjust MaxTripCount accordingly to avoid picking a
  // max VF that results in a dead vector loop.
  if (MaxTripCount > 0 && requiresScalarEpilogue(true))
    MaxTripCount -= 1;

  if (MaxTripCount && MaxTripCount <= WidestRegisterMinEC &&
      (!FoldTailByMasking || isPowerOf2_32(MaxTripCount))) {
    // If upper bound loop trip count (TC) is known at compile time there is no
    // point in choosing VF greater than TC (as done in the loop below). Select
    // maximum power of two which doesn't exceed TC. If MaxVectorElementCount is
    // scalable, we only fall back on a fixed VF when the TC is less than or
    // equal to the known number of lanes.
    auto ClampedUpperTripCount = llvm::bit_floor(MaxTripCount);
    LLVM_DEBUG(dbgs() << "LV: Clamping the MaxVF to maximum power of two not "
                         "exceeding the constant trip count: "
                      << ClampedUpperTripCount << "\n");
    return ElementCount::get(
        ClampedUpperTripCount,
        FoldTailByMasking ? MaxVectorElementCount.isScalable() : false);
  }

  TargetTransformInfo::RegisterKind RegKind =
      ComputeScalableMaxVF ? TargetTransformInfo::RGK_ScalableVector
                           : TargetTransformInfo::RGK_FixedWidthVector;
  ElementCount MaxVF = MaxVectorElementCount;
  if (MaximizeBandwidth ||
      (MaximizeBandwidth.getNumOccurrences() == 0 &&
       (TTI.shouldMaximizeVectorBandwidth(RegKind) ||
        (UseWiderVFIfCallVariantsPresent && Legal->hasVectorCallVariants())))) {
    auto MaxVectorElementCountMaxBW = ElementCount::get(
        llvm::bit_floor(WidestRegister.getKnownMinValue() / SmallestType),
        ComputeScalableMaxVF);
    MaxVectorElementCountMaxBW = MinVF(MaxVectorElementCountMaxBW, MaxSafeVF);

    // Collect all viable vectorization factors larger than the default MaxVF
    // (i.e. MaxVectorElementCount).
    SmallVector<ElementCount, 8> VFs;
    for (ElementCount VS = MaxVectorElementCount * 2;
         ElementCount::isKnownLE(VS, MaxVectorElementCountMaxBW); VS *= 2)
      VFs.push_back(VS);

    // For each VF calculate its register usage.
    auto RUs = calculateRegisterUsage(VFs);

    // Select the largest VF which doesn't require more registers than existing
    // ones.
    for (int I = RUs.size() - 1; I >= 0; --I) {
      const auto &MLU = RUs[I].MaxLocalUsers;
      if (all_of(MLU, [&](decltype(MLU.front()) &LU) {
            return LU.second <= TTI.getNumberOfRegisters(LU.first);
          })) {
        MaxVF = VFs[I];
        break;
      }
    }
    if (ElementCount MinVF =
            TTI.getMinimumVF(SmallestType, ComputeScalableMaxVF)) {
      if (ElementCount::isKnownLT(MaxVF, MinVF)) {
        LLVM_DEBUG(dbgs() << "LV: Overriding calculated MaxVF(" << MaxVF
                          << ") with target's minimum: " << MinVF << '\n');
        MaxVF = MinVF;
      }
    }

    // Invalidate any widening decisions we might have made, in case the loop
    // requires prediction (decided later), but we have already made some
    // load/store widening decisions.
    invalidateCostModelingDecisions();
  }
  return MaxVF;
}

/// Convenience function that returns the value of vscale_range iff
/// vscale_range.min == vscale_range.max or otherwise returns the value
/// returned by the corresponding TTI method.
static std::optional<unsigned>
getVScaleForTuning(const Loop *L, const TargetTransformInfo &TTI) {
  const Function *Fn = L->getHeader()->getParent();
  if (Fn->hasFnAttribute(Attribute::VScaleRange)) {
    auto Attr = Fn->getFnAttribute(Attribute::VScaleRange);
    auto Min = Attr.getVScaleRangeMin();
    auto Max = Attr.getVScaleRangeMax();
    if (Max && Min == Max)
      return Max;
  }

  return TTI.getVScaleForTuning();
}

bool LoopVectorizationPlanner::isMoreProfitable(
    const VectorizationFactor &A, const VectorizationFactor &B) const {
  InstructionCost CostA = A.Cost;
  InstructionCost CostB = B.Cost;

  unsigned MaxTripCount = PSE.getSE()->getSmallConstantMaxTripCount(OrigLoop);

  // Improve estimate for the vector width if it is scalable.
  unsigned EstimatedWidthA = A.Width.getKnownMinValue();
  unsigned EstimatedWidthB = B.Width.getKnownMinValue();
  if (std::optional<unsigned> VScale = getVScaleForTuning(OrigLoop, TTI)) {
    if (A.Width.isScalable())
      EstimatedWidthA *= *VScale;
    if (B.Width.isScalable())
      EstimatedWidthB *= *VScale;
  }

  // Assume vscale may be larger than 1 (or the value being tuned for),
  // so that scalable vectorization is slightly favorable over fixed-width
  // vectorization.
  bool PreferScalable = !TTI.preferFixedOverScalableIfEqualCost() &&
                        A.Width.isScalable() && !B.Width.isScalable();

  auto CmpFn = [PreferScalable](const InstructionCost &LHS,
                                const InstructionCost &RHS) {
    return PreferScalable ? LHS <= RHS : LHS < RHS;
  };

  // To avoid the need for FP division:
  //      (CostA / EstimatedWidthA) < (CostB / EstimatedWidthB)
  // <=>  (CostA * EstimatedWidthB) < (CostB * EstimatedWidthA)
  if (!MaxTripCount)
    return CmpFn(CostA * EstimatedWidthB, CostB * EstimatedWidthA);

  auto GetCostForTC = [MaxTripCount, this](unsigned VF,
                                           InstructionCost VectorCost,
                                           InstructionCost ScalarCost) {
    // If the trip count is a known (possibly small) constant, the trip count
    // will be rounded up to an integer number of iterations under
    // FoldTailByMasking. The total cost in that case will be
    // VecCost*ceil(TripCount/VF). When not folding the tail, the total
    // cost will be VecCost*floor(TC/VF) + ScalarCost*(TC%VF). There will be
    // some extra overheads, but for the purpose of comparing the costs of
    // different VFs we can use this to compare the total loop-body cost
    // expected after vectorization.
    if (CM.foldTailByMasking())
      return VectorCost * divideCeil(MaxTripCount, VF);
    return VectorCost * (MaxTripCount / VF) + ScalarCost * (MaxTripCount % VF);
  };

  auto RTCostA = GetCostForTC(EstimatedWidthA, CostA, A.ScalarCost);
  auto RTCostB = GetCostForTC(EstimatedWidthB, CostB, B.ScalarCost);
  return CmpFn(RTCostA, RTCostB);
}

void LoopVectorizationPlanner::emitInvalidCostRemarks(
    OptimizationRemarkEmitter *ORE) {
  using RecipeVFPair = std::pair<VPRecipeBase *, ElementCount>;
  LLVMContext &LLVMCtx = OrigLoop->getHeader()->getContext();
  SmallVector<RecipeVFPair> InvalidCosts;
  for (const auto &Plan : VPlans) {
    for (ElementCount VF : Plan->vectorFactors()) {
      VPCostContext CostCtx(CM.TTI, Legal->getWidestInductionType(), LLVMCtx,
                            CM);
      auto Iter = vp_depth_first_deep(Plan->getVectorLoopRegion()->getEntry());
      for (VPBasicBlock *VPBB : VPBlockUtils::blocksOnly<VPBasicBlock>(Iter)) {
        for (auto &R : *VPBB) {
          if (!R.cost(VF, CostCtx).isValid())
            InvalidCosts.emplace_back(&R, VF);
        }
      }
    }
  }
  if (InvalidCosts.empty())
    return;

  // Emit a report of VFs with invalid costs in the loop.

  // Group the remarks per recipe, keeping the recipe order from InvalidCosts.
  DenseMap<VPRecipeBase *, unsigned> Numbering;
  unsigned I = 0;
  for (auto &Pair : InvalidCosts)
    if (!Numbering.count(Pair.first))
      Numbering[Pair.first] = I++;

  // Sort the list, first on recipe(number) then on VF.
  sort(InvalidCosts, [&Numbering](RecipeVFPair &A, RecipeVFPair &B) {
    if (Numbering[A.first] != Numbering[B.first])
      return Numbering[A.first] < Numbering[B.first];
    const auto &LHS = A.second;
    const auto &RHS = B.second;
    return std::make_tuple(LHS.isScalable(), LHS.getKnownMinValue()) <
           std::make_tuple(RHS.isScalable(), RHS.getKnownMinValue());
  });

  // For a list of ordered recipe-VF pairs:
  //   [(load, VF1), (load, VF2), (store, VF1)]
  // group the recipes together to emit separate remarks for:
  //   load  (VF1, VF2)
  //   store (VF1)
  auto Tail = ArrayRef<RecipeVFPair>(InvalidCosts);
  auto Subset = ArrayRef<RecipeVFPair>();
  do {
    if (Subset.empty())
      Subset = Tail.take_front(1);

    VPRecipeBase *R = Subset.front().first;

    unsigned Opcode =
        TypeSwitch<const VPRecipeBase *, unsigned>(R)
            .Case<VPHeaderPHIRecipe>(
                [](const auto *R) { return Instruction::PHI; })
            .Case<VPWidenSelectRecipe>(
                [](const auto *R) { return Instruction::Select; })
            .Case<VPWidenStoreRecipe>(
                [](const auto *R) { return Instruction::Store; })
            .Case<VPWidenLoadRecipe>(
                [](const auto *R) { return Instruction::Load; })
            .Case<VPWidenCallRecipe>(
                [](const auto *R) { return Instruction::Call; })
            .Case<VPInstruction, VPWidenRecipe, VPReplicateRecipe,
                  VPWidenCastRecipe>(
                [](const auto *R) { return R->getOpcode(); })
            .Case<VPInterleaveRecipe>([](const VPInterleaveRecipe *R) {
              return R->getStoredValues().empty() ? Instruction::Load
                                                  : Instruction::Store;
            });

    // If the next recipe is different, or if there are no other pairs,
    // emit a remark for the collated subset. e.g.
    //   [(load, VF1), (load, VF2))]
    // to emit:
    //  remark: invalid costs for 'load' at VF=(VF1, VF2)
    if (Subset == Tail || Tail[Subset.size()].first != R) {
      std::string OutString;
      raw_string_ostream OS(OutString);
      assert(!Subset.empty() && "Unexpected empty range");
      OS << "Recipe with invalid costs prevented vectorization at VF=(";
      for (const auto &Pair : Subset)
        OS << (Pair.second == Subset.front().second ? "" : ", ") << Pair.second;
      OS << "):";
      if (Opcode == Instruction::Call) {
        auto *WidenCall = dyn_cast<VPWidenCallRecipe>(R);
        Function *CalledFn =
            WidenCall ? WidenCall->getCalledScalarFunction()
                      : cast<Function>(R->getOperand(R->getNumOperands() - 1)
                                           ->getLiveInIRValue());
        OS << " call to " << CalledFn->getName();
      } else
        OS << " " << Instruction::getOpcodeName(Opcode);
      OS.flush();
      reportVectorizationInfo(OutString, "InvalidCost", ORE, OrigLoop, nullptr,
                              R->getDebugLoc());
      Tail = Tail.drop_front(Subset.size());
      Subset = {};
    } else
      // Grow the subset by one element
      Subset = Tail.take_front(Subset.size() + 1);
  } while (!Tail.empty());
}

/// Check if any recipe of \p Plan will generate a vector value, which will be
/// assigned a vector register.
static bool willGenerateVectors(VPlan &Plan, ElementCount VF,
                                const TargetTransformInfo &TTI) {
  assert(VF.isVector() && "Checking a scalar VF?");
  VPTypeAnalysis TypeInfo(Plan.getCanonicalIV()->getScalarType(),
                          Plan.getCanonicalIV()->getScalarType()->getContext());
  DenseSet<VPRecipeBase *> EphemeralRecipes;
  collectEphemeralRecipesForVPlan(Plan, EphemeralRecipes);
  // Set of already visited types.
  DenseSet<Type *> Visited;
  for (VPBasicBlock *VPBB : VPBlockUtils::blocksOnly<VPBasicBlock>(
           vp_depth_first_shallow(Plan.getVectorLoopRegion()->getEntry()))) {
    for (VPRecipeBase &R : *VPBB) {
      if (EphemeralRecipes.contains(&R))
        continue;
      // Continue early if the recipe is considered to not produce a vector
      //  result. Note that this includes VPInstruction where some opcodes may
      // produce a vector, to preserve existing behavior as VPInstructions model
      // aspects not directly mapped to existing IR instructions.
      switch (R.getVPDefID()) {
      case VPDef::VPDerivedIVSC:
      case VPDef::VPScalarIVStepsSC:
      case VPDef::VPScalarCastSC:
      case VPDef::VPReplicateSC:
      case VPDef::VPInstructionSC:
      case VPDef::VPCanonicalIVPHISC:
      case VPDef::VPVectorPointerSC:
      case VPDef::VPExpandSCEVSC:
      case VPDef::VPEVLBasedIVPHISC:
      case VPDef::VPPredInstPHISC:
      case VPDef::VPBranchOnMaskSC:
        continue;
      case VPDef::VPReductionSC:
      case VPDef::VPActiveLaneMaskPHISC:
      case VPDef::VPWidenCallSC:
      case VPDef::VPWidenCanonicalIVSC:
      case VPDef::VPWidenCastSC:
      case VPDef::VPWidenGEPSC:
      case VPDef::VPWidenSC:
      case VPDef::VPWidenSelectSC:
      case VPDef::VPBlendSC:
      case VPDef::VPFirstOrderRecurrencePHISC:
      case VPDef::VPWidenPHISC:
      case VPDef::VPWidenIntOrFpInductionSC:
      case VPDef::VPWidenPointerInductionSC:
      case VPDef::VPReductionPHISC:
      case VPDef::VPInterleaveSC:
      case VPDef::VPWidenLoadEVLSC:
      case VPDef::VPWidenLoadSC:
      case VPDef::VPWidenStoreEVLSC:
      case VPDef::VPWidenStoreSC:
        break;
      default:
        llvm_unreachable("unhandled recipe");
      }

      auto WillWiden = [&TTI, VF](Type *ScalarTy) {
        Type *VectorTy = ToVectorTy(ScalarTy, VF);
        unsigned NumLegalParts = TTI.getNumberOfParts(VectorTy);
        if (!NumLegalParts)
          return false;
        if (VF.isScalable()) {
          // <vscale x 1 x iN> is assumed to be profitable over iN because
          // scalable registers are a distinct register class from scalar
          // ones. If we ever find a target which wants to lower scalable
          // vectors back to scalars, we'll need to update this code to
          // explicitly ask TTI about the register class uses for each part.
          return NumLegalParts <= VF.getKnownMinValue();
        }
        // Two or more parts that share a register - are vectorized.
        return NumLegalParts < VF.getKnownMinValue();
      };

      // If no def nor is a store, e.g., branches, continue - no value to check.
      if (R.getNumDefinedValues() == 0 &&
          !isa<VPWidenStoreRecipe, VPWidenStoreEVLRecipe, VPInterleaveRecipe>(
              &R))
        continue;
      // For multi-def recipes, currently only interleaved loads, suffice to
      // check first def only.
      // For stores check their stored value; for interleaved stores suffice
      // the check first stored value only. In all cases this is the second
      // operand.
      VPValue *ToCheck =
          R.getNumDefinedValues() >= 1 ? R.getVPValue(0) : R.getOperand(1);
      Type *ScalarTy = TypeInfo.inferScalarType(ToCheck);
      if (!Visited.insert({ScalarTy}).second)
        continue;
      if (WillWiden(ScalarTy))
        return true;
    }
  }

  return false;
}

#ifndef NDEBUG
VectorizationFactor LoopVectorizationPlanner::selectVectorizationFactor() {
  InstructionCost ExpectedCost = CM.expectedCost(ElementCount::getFixed(1));
  LLVM_DEBUG(dbgs() << "LV: Scalar loop costs: " << ExpectedCost << ".\n");
  assert(ExpectedCost.isValid() && "Unexpected invalid cost for scalar loop");
  assert(any_of(VPlans,
                [](std::unique_ptr<VPlan> &P) {
                  return P->hasVF(ElementCount::getFixed(1));
                }) &&
         "Expected Scalar VF to be a candidate");

  const VectorizationFactor ScalarCost(ElementCount::getFixed(1), ExpectedCost,
                                       ExpectedCost);
  VectorizationFactor ChosenFactor = ScalarCost;

  bool ForceVectorization = Hints.getForce() == LoopVectorizeHints::FK_Enabled;
  if (ForceVectorization &&
      (VPlans.size() > 1 || !VPlans[0]->hasScalarVFOnly())) {
    // Ignore scalar width, because the user explicitly wants vectorization.
    // Initialize cost to max so that VF = 2 is, at least, chosen during cost
    // evaluation.
    ChosenFactor.Cost = InstructionCost::getMax();
  }

  for (auto &P : VPlans) {
    for (ElementCount VF : P->vectorFactors()) {
      // The cost for scalar VF=1 is already calculated, so ignore it.
      if (VF.isScalar())
        continue;

      InstructionCost C = CM.expectedCost(VF);
      VectorizationFactor Candidate(VF, C, ScalarCost.ScalarCost);

      unsigned AssumedMinimumVscale =
          getVScaleForTuning(OrigLoop, TTI).value_or(1);
      unsigned Width =
          Candidate.Width.isScalable()
              ? Candidate.Width.getKnownMinValue() * AssumedMinimumVscale
              : Candidate.Width.getFixedValue();
      LLVM_DEBUG(dbgs() << "LV: Vector loop of width " << VF
                        << " costs: " << (Candidate.Cost / Width));
      if (VF.isScalable())
        LLVM_DEBUG(dbgs() << " (assuming a minimum vscale of "
                          << AssumedMinimumVscale << ")");
      LLVM_DEBUG(dbgs() << ".\n");

      if (!ForceVectorization && !willGenerateVectors(*P, VF, TTI)) {
        LLVM_DEBUG(
            dbgs()
            << "LV: Not considering vector loop of width " << VF
            << " because it will not generate any vector instructions.\n");
        continue;
      }

      if (isMoreProfitable(Candidate, ChosenFactor))
        ChosenFactor = Candidate;
    }
  }

  if (!EnableCondStoresVectorization && CM.hasPredStores()) {
    reportVectorizationFailure(
        "There are conditional stores.",
        "store that is conditionally executed prevents vectorization",
        "ConditionalStore", ORE, OrigLoop);
    ChosenFactor = ScalarCost;
  }

  LLVM_DEBUG(if (ForceVectorization && !ChosenFactor.Width.isScalar() &&
                 !isMoreProfitable(ChosenFactor, ScalarCost)) dbgs()
             << "LV: Vectorization seems to be not beneficial, "
             << "but was forced by a user.\n");
  LLVM_DEBUG(dbgs() << "LV: Selecting VF: " << ChosenFactor.Width << ".\n");
  return ChosenFactor;
}
#endif

bool LoopVectorizationPlanner::isCandidateForEpilogueVectorization(
    ElementCount VF) const {
  // Cross iteration phis such as reductions need special handling and are
  // currently unsupported.
  if (any_of(OrigLoop->getHeader()->phis(),
             [&](PHINode &Phi) { return Legal->isFixedOrderRecurrence(&Phi); }))
    return false;

  // Phis with uses outside of the loop require special handling and are
  // currently unsupported.
  for (const auto &Entry : Legal->getInductionVars()) {
    // Look for uses of the value of the induction at the last iteration.
    Value *PostInc =
        Entry.first->getIncomingValueForBlock(OrigLoop->getLoopLatch());
    for (User *U : PostInc->users())
      if (!OrigLoop->contains(cast<Instruction>(U)))
        return false;
    // Look for uses of penultimate value of the induction.
    for (User *U : Entry.first->users())
      if (!OrigLoop->contains(cast<Instruction>(U)))
        return false;
  }

  // Epilogue vectorization code has not been auditted to ensure it handles
  // non-latch exits properly.  It may be fine, but it needs auditted and
  // tested.
  if (OrigLoop->getExitingBlock() != OrigLoop->getLoopLatch())
    return false;

  return true;
}

bool LoopVectorizationCostModel::isEpilogueVectorizationProfitable(
    const ElementCount VF) const {
  // FIXME: We need a much better cost-model to take different parameters such
  // as register pressure, code size increase and cost of extra branches into
  // account. For now we apply a very crude heuristic and only consider loops
  // with vectorization factors larger than a certain value.

  // Allow the target to opt out entirely.
  if (!TTI.preferEpilogueVectorization())
    return false;

  // We also consider epilogue vectorization unprofitable for targets that don't
  // consider interleaving beneficial (eg. MVE).
  if (TTI.getMaxInterleaveFactor(VF) <= 1)
    return false;

  unsigned Multiplier = 1;
  if (VF.isScalable())
    Multiplier = getVScaleForTuning(TheLoop, TTI).value_or(1);
  if ((Multiplier * VF.getKnownMinValue()) >= EpilogueVectorizationMinVF)
    return true;
  return false;
}

VectorizationFactor LoopVectorizationPlanner::selectEpilogueVectorizationFactor(
    const ElementCount MainLoopVF, unsigned IC) {
  VectorizationFactor Result = VectorizationFactor::Disabled();
  if (!EnableEpilogueVectorization) {
    LLVM_DEBUG(dbgs() << "LEV: Epilogue vectorization is disabled.\n");
    return Result;
  }

  if (!CM.isScalarEpilogueAllowed()) {
    LLVM_DEBUG(dbgs() << "LEV: Unable to vectorize epilogue because no "
                         "epilogue is allowed.\n");
    return Result;
  }

  // Not really a cost consideration, but check for unsupported cases here to
  // simplify the logic.
  if (!isCandidateForEpilogueVectorization(MainLoopVF)) {
    LLVM_DEBUG(dbgs() << "LEV: Unable to vectorize epilogue because the loop "
                         "is not a supported candidate.\n");
    return Result;
  }

  if (EpilogueVectorizationForceVF > 1) {
    LLVM_DEBUG(dbgs() << "LEV: Epilogue vectorization factor is forced.\n");
    ElementCount ForcedEC = ElementCount::getFixed(EpilogueVectorizationForceVF);
    if (hasPlanWithVF(ForcedEC))
      return {ForcedEC, 0, 0};
    else {
      LLVM_DEBUG(dbgs() << "LEV: Epilogue vectorization forced factor is not "
                           "viable.\n");
      return Result;
    }
  }

  if (OrigLoop->getHeader()->getParent()->hasOptSize() ||
      OrigLoop->getHeader()->getParent()->hasMinSize()) {
    LLVM_DEBUG(
        dbgs() << "LEV: Epilogue vectorization skipped due to opt for size.\n");
    return Result;
  }

  if (!CM.isEpilogueVectorizationProfitable(MainLoopVF)) {
    LLVM_DEBUG(dbgs() << "LEV: Epilogue vectorization is not profitable for "
                         "this loop\n");
    return Result;
  }

  // If MainLoopVF = vscale x 2, and vscale is expected to be 4, then we know
  // the main loop handles 8 lanes per iteration. We could still benefit from
  // vectorizing the epilogue loop with VF=4.
  ElementCount EstimatedRuntimeVF = MainLoopVF;
  if (MainLoopVF.isScalable()) {
    EstimatedRuntimeVF = ElementCount::getFixed(MainLoopVF.getKnownMinValue());
    if (std::optional<unsigned> VScale = getVScaleForTuning(OrigLoop, TTI))
      EstimatedRuntimeVF *= *VScale;
  }

  ScalarEvolution &SE = *PSE.getSE();
  Type *TCType = Legal->getWidestInductionType();
  const SCEV *RemainingIterations = nullptr;
  for (auto &NextVF : ProfitableVFs) {
    // Skip candidate VFs without a corresponding VPlan.
    if (!hasPlanWithVF(NextVF.Width))
      continue;

    // Skip candidate VFs with widths >= the estimate runtime VF (scalable
    // vectors) or the VF of the main loop (fixed vectors).
    if ((!NextVF.Width.isScalable() && MainLoopVF.isScalable() &&
         ElementCount::isKnownGE(NextVF.Width, EstimatedRuntimeVF)) ||
        ElementCount::isKnownGE(NextVF.Width, MainLoopVF))
      continue;

    // If NextVF is greater than the number of remaining iterations, the
    // epilogue loop would be dead. Skip such factors.
    if (!MainLoopVF.isScalable() && !NextVF.Width.isScalable()) {
      // TODO: extend to support scalable VFs.
      if (!RemainingIterations) {
        const SCEV *TC = createTripCountSCEV(TCType, PSE, OrigLoop);
        RemainingIterations = SE.getURemExpr(
            TC, SE.getConstant(TCType, MainLoopVF.getKnownMinValue() * IC));
      }
      if (SE.isKnownPredicate(
              CmpInst::ICMP_UGT,
              SE.getConstant(TCType, NextVF.Width.getKnownMinValue()),
              RemainingIterations))
        continue;
    }

    if (Result.Width.isScalar() || isMoreProfitable(NextVF, Result))
      Result = NextVF;
  }

  if (Result != VectorizationFactor::Disabled())
    LLVM_DEBUG(dbgs() << "LEV: Vectorizing epilogue loop with VF = "
                      << Result.Width << "\n");
  return Result;
}

std::pair<unsigned, unsigned>
LoopVectorizationCostModel::getSmallestAndWidestTypes() {
  unsigned MinWidth = -1U;
  unsigned MaxWidth = 8;
  const DataLayout &DL = TheFunction->getDataLayout();
  // For in-loop reductions, no element types are added to ElementTypesInLoop
  // if there are no loads/stores in the loop. In this case, check through the
  // reduction variables to determine the maximum width.
  if (ElementTypesInLoop.empty() && !Legal->getReductionVars().empty()) {
    // Reset MaxWidth so that we can find the smallest type used by recurrences
    // in the loop.
    MaxWidth = -1U;
    for (const auto &PhiDescriptorPair : Legal->getReductionVars()) {
      const RecurrenceDescriptor &RdxDesc = PhiDescriptorPair.second;
      // When finding the min width used by the recurrence we need to account
      // for casts on the input operands of the recurrence.
      MaxWidth = std::min<unsigned>(
          MaxWidth, std::min<unsigned>(
                        RdxDesc.getMinWidthCastToRecurrenceTypeInBits(),
                        RdxDesc.getRecurrenceType()->getScalarSizeInBits()));
    }
  } else {
    for (Type *T : ElementTypesInLoop) {
      MinWidth = std::min<unsigned>(
          MinWidth, DL.getTypeSizeInBits(T->getScalarType()).getFixedValue());
      MaxWidth = std::max<unsigned>(
          MaxWidth, DL.getTypeSizeInBits(T->getScalarType()).getFixedValue());
    }
  }
  return {MinWidth, MaxWidth};
}

void LoopVectorizationCostModel::collectElementTypesForWidening() {
  ElementTypesInLoop.clear();
  // For each block.
  for (BasicBlock *BB : TheLoop->blocks()) {
    // For each instruction in the loop.
    for (Instruction &I : BB->instructionsWithoutDebug()) {
      Type *T = I.getType();

      // Skip ignored values.
      if (ValuesToIgnore.count(&I))
        continue;

      // Only examine Loads, Stores and PHINodes.
      if (!isa<LoadInst>(I) && !isa<StoreInst>(I) && !isa<PHINode>(I))
        continue;

      // Examine PHI nodes that are reduction variables. Update the type to
      // account for the recurrence type.
      if (auto *PN = dyn_cast<PHINode>(&I)) {
        if (!Legal->isReductionVariable(PN))
          continue;
        const RecurrenceDescriptor &RdxDesc =
            Legal->getReductionVars().find(PN)->second;
        if (PreferInLoopReductions || useOrderedReductions(RdxDesc) ||
            TTI.preferInLoopReduction(RdxDesc.getOpcode(),
                                      RdxDesc.getRecurrenceType(),
                                      TargetTransformInfo::ReductionFlags()))
          continue;
        T = RdxDesc.getRecurrenceType();
      }

      // Examine the stored values.
      if (auto *ST = dyn_cast<StoreInst>(&I))
        T = ST->getValueOperand()->getType();

      assert(T->isSized() &&
             "Expected the load/store/recurrence type to be sized");

      ElementTypesInLoop.insert(T);
    }
  }
}

unsigned
LoopVectorizationCostModel::selectInterleaveCount(ElementCount VF,
                                                  InstructionCost LoopCost) {
  // -- The interleave heuristics --
  // We interleave the loop in order to expose ILP and reduce the loop overhead.
  // There are many micro-architectural considerations that we can't predict
  // at this level. For example, frontend pressure (on decode or fetch) due to
  // code size, or the number and capabilities of the execution ports.
  //
  // We use the following heuristics to select the interleave count:
  // 1. If the code has reductions, then we interleave to break the cross
  // iteration dependency.
  // 2. If the loop is really small, then we interleave to reduce the loop
  // overhead.
  // 3. We don't interleave if we think that we will spill registers to memory
  // due to the increased register pressure.

  if (!isScalarEpilogueAllowed())
    return 1;

  // Do not interleave if EVL is preferred and no User IC is specified.
  if (foldTailWithEVL()) {
    LLVM_DEBUG(dbgs() << "LV: Preference for VP intrinsics indicated. "
                         "Unroll factor forced to be 1.\n");
    return 1;
  }

  // We used the distance for the interleave count.
  if (!Legal->isSafeForAnyVectorWidth())
    return 1;

  auto BestKnownTC = getSmallBestKnownTC(*PSE.getSE(), TheLoop);
  const bool HasReductions = !Legal->getReductionVars().empty();

  // If we did not calculate the cost for VF (because the user selected the VF)
  // then we calculate the cost of VF here.
  if (LoopCost == 0) {
    LoopCost = expectedCost(VF);
    assert(LoopCost.isValid() && "Expected to have chosen a VF with valid cost");

    // Loop body is free and there is no need for interleaving.
    if (LoopCost == 0)
      return 1;
  }

  RegisterUsage R = calculateRegisterUsage({VF})[0];
  // We divide by these constants so assume that we have at least one
  // instruction that uses at least one register.
  for (auto& pair : R.MaxLocalUsers) {
    pair.second = std::max(pair.second, 1U);
  }

  // We calculate the interleave count using the following formula.
  // Subtract the number of loop invariants from the number of available
  // registers. These registers are used by all of the interleaved instances.
  // Next, divide the remaining registers by the number of registers that is
  // required by the loop, in order to estimate how many parallel instances
  // fit without causing spills. All of this is rounded down if necessary to be
  // a power of two. We want power of two interleave count to simplify any
  // addressing operations or alignment considerations.
  // We also want power of two interleave counts to ensure that the induction
  // variable of the vector loop wraps to zero, when tail is folded by masking;
  // this currently happens when OptForSize, in which case IC is set to 1 above.
  unsigned IC = UINT_MAX;

  for (auto& pair : R.MaxLocalUsers) {
    unsigned TargetNumRegisters = TTI.getNumberOfRegisters(pair.first);
    LLVM_DEBUG(dbgs() << "LV: The target has " << TargetNumRegisters
                      << " registers of "
                      << TTI.getRegisterClassName(pair.first) << " register class\n");
    if (VF.isScalar()) {
      if (ForceTargetNumScalarRegs.getNumOccurrences() > 0)
        TargetNumRegisters = ForceTargetNumScalarRegs;
    } else {
      if (ForceTargetNumVectorRegs.getNumOccurrences() > 0)
        TargetNumRegisters = ForceTargetNumVectorRegs;
    }
    unsigned MaxLocalUsers = pair.second;
    unsigned LoopInvariantRegs = 0;
    if (R.LoopInvariantRegs.find(pair.first) != R.LoopInvariantRegs.end())
      LoopInvariantRegs = R.LoopInvariantRegs[pair.first];

    unsigned TmpIC = llvm::bit_floor((TargetNumRegisters - LoopInvariantRegs) /
                                     MaxLocalUsers);
    // Don't count the induction variable as interleaved.
    if (EnableIndVarRegisterHeur) {
      TmpIC = llvm::bit_floor((TargetNumRegisters - LoopInvariantRegs - 1) /
                              std::max(1U, (MaxLocalUsers - 1)));
    }

    IC = std::min(IC, TmpIC);
  }

  // Clamp the interleave ranges to reasonable counts.
  unsigned MaxInterleaveCount = TTI.getMaxInterleaveFactor(VF);

  // Check if the user has overridden the max.
  if (VF.isScalar()) {
    if (ForceTargetMaxScalarInterleaveFactor.getNumOccurrences() > 0)
      MaxInterleaveCount = ForceTargetMaxScalarInterleaveFactor;
  } else {
    if (ForceTargetMaxVectorInterleaveFactor.getNumOccurrences() > 0)
      MaxInterleaveCount = ForceTargetMaxVectorInterleaveFactor;
  }

  unsigned EstimatedVF = VF.getKnownMinValue();
  if (VF.isScalable()) {
    if (std::optional<unsigned> VScale = getVScaleForTuning(TheLoop, TTI))
      EstimatedVF *= *VScale;
  }
  assert(EstimatedVF >= 1 && "Estimated VF shouldn't be less than 1");

  unsigned KnownTC = PSE.getSE()->getSmallConstantTripCount(TheLoop);
  if (KnownTC > 0) {
    // At least one iteration must be scalar when this constraint holds. So the
    // maximum available iterations for interleaving is one less.
    unsigned AvailableTC =
        requiresScalarEpilogue(VF.isVector()) ? KnownTC - 1 : KnownTC;

    // If trip count is known we select between two prospective ICs, where
    // 1) the aggressive IC is capped by the trip count divided by VF
    // 2) the conservative IC is capped by the trip count divided by (VF * 2)
    // The final IC is selected in a way that the epilogue loop trip count is
    // minimized while maximizing the IC itself, so that we either run the
    // vector loop at least once if it generates a small epilogue loop, or else
    // we run the vector loop at least twice.

    unsigned InterleaveCountUB = bit_floor(
        std::max(1u, std::min(AvailableTC / EstimatedVF, MaxInterleaveCount)));
    unsigned InterleaveCountLB = bit_floor(std::max(
        1u, std::min(AvailableTC / (EstimatedVF * 2), MaxInterleaveCount)));
    MaxInterleaveCount = InterleaveCountLB;

    if (InterleaveCountUB != InterleaveCountLB) {
      unsigned TailTripCountUB =
          (AvailableTC % (EstimatedVF * InterleaveCountUB));
      unsigned TailTripCountLB =
          (AvailableTC % (EstimatedVF * InterleaveCountLB));
      // If both produce same scalar tail, maximize the IC to do the same work
      // in fewer vector loop iterations
      if (TailTripCountUB == TailTripCountLB)
        MaxInterleaveCount = InterleaveCountUB;
    }
  } else if (BestKnownTC && *BestKnownTC > 0) {
    // At least one iteration must be scalar when this constraint holds. So the
    // maximum available iterations for interleaving is one less.
    unsigned AvailableTC = requiresScalarEpilogue(VF.isVector())
                               ? (*BestKnownTC) - 1
                               : *BestKnownTC;

    // If trip count is an estimated compile time constant, limit the
    // IC to be capped by the trip count divided by VF * 2, such that the vector
    // loop runs at least twice to make interleaving seem profitable when there
    // is an epilogue loop present. Since exact Trip count is not known we
    // choose to be conservative in our IC estimate.
    MaxInterleaveCount = bit_floor(std::max(
        1u, std::min(AvailableTC / (EstimatedVF * 2), MaxInterleaveCount)));
  }

  assert(MaxInterleaveCount > 0 &&
         "Maximum interleave count must be greater than 0");

  // Clamp the calculated IC to be between the 1 and the max interleave count
  // that the target and trip count allows.
  if (IC > MaxInterleaveCount)
    IC = MaxInterleaveCount;
  else
    // Make sure IC is greater than 0.
    IC = std::max(1u, IC);

  assert(IC > 0 && "Interleave count must be greater than 0.");

  // Interleave if we vectorized this loop and there is a reduction that could
  // benefit from interleaving.
  if (VF.isVector() && HasReductions) {
    LLVM_DEBUG(dbgs() << "LV: Interleaving because of reductions.\n");
    return IC;
  }

  // For any scalar loop that either requires runtime checks or predication we
  // are better off leaving this to the unroller. Note that if we've already
  // vectorized the loop we will have done the runtime check and so interleaving
  // won't require further checks.
  bool ScalarInterleavingRequiresPredication =
      (VF.isScalar() && any_of(TheLoop->blocks(), [this](BasicBlock *BB) {
         return Legal->blockNeedsPredication(BB);
       }));
  bool ScalarInterleavingRequiresRuntimePointerCheck =
      (VF.isScalar() && Legal->getRuntimePointerChecking()->Need);

  // We want to interleave small loops in order to reduce the loop overhead and
  // potentially expose ILP opportunities.
  LLVM_DEBUG(dbgs() << "LV: Loop cost is " << LoopCost << '\n'
                    << "LV: IC is " << IC << '\n'
                    << "LV: VF is " << VF << '\n');
  const bool AggressivelyInterleaveReductions =
      TTI.enableAggressiveInterleaving(HasReductions);
  if (!ScalarInterleavingRequiresRuntimePointerCheck &&
      !ScalarInterleavingRequiresPredication && LoopCost < SmallLoopCost) {
    // We assume that the cost overhead is 1 and we use the cost model
    // to estimate the cost of the loop and interleave until the cost of the
    // loop overhead is about 5% of the cost of the loop.
    unsigned SmallIC = std::min(IC, (unsigned)llvm::bit_floor<uint64_t>(
                                        SmallLoopCost / *LoopCost.getValue()));

    // Interleave until store/load ports (estimated by max interleave count) are
    // saturated.
    unsigned NumStores = Legal->getNumStores();
    unsigned NumLoads = Legal->getNumLoads();
    unsigned StoresIC = IC / (NumStores ? NumStores : 1);
    unsigned LoadsIC = IC / (NumLoads ? NumLoads : 1);

    // There is little point in interleaving for reductions containing selects
    // and compares when VF=1 since it may just create more overhead than it's
    // worth for loops with small trip counts. This is because we still have to
    // do the final reduction after the loop.
    bool HasSelectCmpReductions =
        HasReductions &&
        any_of(Legal->getReductionVars(), [&](auto &Reduction) -> bool {
          const RecurrenceDescriptor &RdxDesc = Reduction.second;
          return RecurrenceDescriptor::isAnyOfRecurrenceKind(
              RdxDesc.getRecurrenceKind());
        });
    if (HasSelectCmpReductions) {
      LLVM_DEBUG(dbgs() << "LV: Not interleaving select-cmp reductions.\n");
      return 1;
    }

    // If we have a scalar reduction (vector reductions are already dealt with
    // by this point), we can increase the critical path length if the loop
    // we're interleaving is inside another loop. For tree-wise reductions
    // set the limit to 2, and for ordered reductions it's best to disable
    // interleaving entirely.
    if (HasReductions && TheLoop->getLoopDepth() > 1) {
      bool HasOrderedReductions =
          any_of(Legal->getReductionVars(), [&](auto &Reduction) -> bool {
            const RecurrenceDescriptor &RdxDesc = Reduction.second;
            return RdxDesc.isOrdered();
          });
      if (HasOrderedReductions) {
        LLVM_DEBUG(
            dbgs() << "LV: Not interleaving scalar ordered reductions.\n");
        return 1;
      }

      unsigned F = static_cast<unsigned>(MaxNestedScalarReductionIC);
      SmallIC = std::min(SmallIC, F);
      StoresIC = std::min(StoresIC, F);
      LoadsIC = std::min(LoadsIC, F);
    }

    if (EnableLoadStoreRuntimeInterleave &&
        std::max(StoresIC, LoadsIC) > SmallIC) {
      LLVM_DEBUG(
          dbgs() << "LV: Interleaving to saturate store or load ports.\n");
      return std::max(StoresIC, LoadsIC);
    }

    // If there are scalar reductions and TTI has enabled aggressive
    // interleaving for reductions, we will interleave to expose ILP.
    if (VF.isScalar() && AggressivelyInterleaveReductions) {
      LLVM_DEBUG(dbgs() << "LV: Interleaving to expose ILP.\n");
      // Interleave no less than SmallIC but not as aggressive as the normal IC
      // to satisfy the rare situation when resources are too limited.
      return std::max(IC / 2, SmallIC);
    } else {
      LLVM_DEBUG(dbgs() << "LV: Interleaving to reduce branch cost.\n");
      return SmallIC;
    }
  }

  // Interleave if this is a large loop (small loops are already dealt with by
  // this point) that could benefit from interleaving.
  if (AggressivelyInterleaveReductions) {
    LLVM_DEBUG(dbgs() << "LV: Interleaving to expose ILP.\n");
    return IC;
  }

  LLVM_DEBUG(dbgs() << "LV: Not Interleaving.\n");
  return 1;
}

SmallVector<LoopVectorizationCostModel::RegisterUsage, 8>
LoopVectorizationCostModel::calculateRegisterUsage(ArrayRef<ElementCount> VFs) {
  // This function calculates the register usage by measuring the highest number
  // of values that are alive at a single location. Obviously, this is a very
  // rough estimation. We scan the loop in a topological order in order and
  // assign a number to each instruction. We use RPO to ensure that defs are
  // met before their users. We assume that each instruction that has in-loop
  // users starts an interval. We record every time that an in-loop value is
  // used, so we have a list of the first and last occurrences of each
  // instruction. Next, we transpose this data structure into a multi map that
  // holds the list of intervals that *end* at a specific location. This multi
  // map allows us to perform a linear search. We scan the instructions linearly
  // and record each time that a new interval starts, by placing it in a set.
  // If we find this value in the multi-map then we remove it from the set.
  // The max register usage is the maximum size of the set.
  // We also search for instructions that are defined outside the loop, but are
  // used inside the loop. We need this number separately from the max-interval
  // usage number because when we unroll, loop-invariant values do not take
  // more register.
  LoopBlocksDFS DFS(TheLoop);
  DFS.perform(LI);

  RegisterUsage RU;

  // Each 'key' in the map opens a new interval. The values
  // of the map are the index of the 'last seen' usage of the
  // instruction that is the key.
  using IntervalMap = DenseMap<Instruction *, unsigned>;

  // Maps instruction to its index.
  SmallVector<Instruction *, 64> IdxToInstr;
  // Marks the end of each interval.
  IntervalMap EndPoint;
  // Saves the list of instruction indices that are used in the loop.
  SmallPtrSet<Instruction *, 8> Ends;
  // Saves the list of values that are used in the loop but are defined outside
  // the loop (not including non-instruction values such as arguments and
  // constants).
  SmallSetVector<Instruction *, 8> LoopInvariants;

  for (BasicBlock *BB : make_range(DFS.beginRPO(), DFS.endRPO())) {
    for (Instruction &I : BB->instructionsWithoutDebug()) {
      IdxToInstr.push_back(&I);

      // Save the end location of each USE.
      for (Value *U : I.operands()) {
        auto *Instr = dyn_cast<Instruction>(U);

        // Ignore non-instruction values such as arguments, constants, etc.
        // FIXME: Might need some motivation why these values are ignored. If
        // for example an argument is used inside the loop it will increase the
        // register pressure (so shouldn't we add it to LoopInvariants).
        if (!Instr)
          continue;

        // If this instruction is outside the loop then record it and continue.
        if (!TheLoop->contains(Instr)) {
          LoopInvariants.insert(Instr);
          continue;
        }

        // Overwrite previous end points.
        EndPoint[Instr] = IdxToInstr.size();
        Ends.insert(Instr);
      }
    }
  }

  // Saves the list of intervals that end with the index in 'key'.
  using InstrList = SmallVector<Instruction *, 2>;
  DenseMap<unsigned, InstrList> TransposeEnds;

  // Transpose the EndPoints to a list of values that end at each index.
  for (auto &Interval : EndPoint)
    TransposeEnds[Interval.second].push_back(Interval.first);

  SmallPtrSet<Instruction *, 8> OpenIntervals;
  SmallVector<RegisterUsage, 8> RUs(VFs.size());
  SmallVector<SmallMapVector<unsigned, unsigned, 4>, 8> MaxUsages(VFs.size());

  LLVM_DEBUG(dbgs() << "LV(REG): Calculating max register usage:\n");

  const auto &TTICapture = TTI;
  auto GetRegUsage = [&TTICapture](Type *Ty, ElementCount VF) -> unsigned {
    if (Ty->isTokenTy() || !VectorType::isValidElementType(Ty))
      return 0;
    return TTICapture.getRegUsageForType(VectorType::get(Ty, VF));
  };

  for (unsigned int i = 0, s = IdxToInstr.size(); i < s; ++i) {
    Instruction *I = IdxToInstr[i];

    // Remove all of the instructions that end at this location.
    InstrList &List = TransposeEnds[i];
    for (Instruction *ToRemove : List)
      OpenIntervals.erase(ToRemove);

    // Ignore instructions that are never used within the loop.
    if (!Ends.count(I))
      continue;

    // Skip ignored values.
    if (ValuesToIgnore.count(I))
      continue;

    collectInLoopReductions();

    // For each VF find the maximum usage of registers.
    for (unsigned j = 0, e = VFs.size(); j < e; ++j) {
      // Count the number of registers used, per register class, given all open
      // intervals.
      // Note that elements in this SmallMapVector will be default constructed
      // as 0. So we can use "RegUsage[ClassID] += n" in the code below even if
      // there is no previous entry for ClassID.
      SmallMapVector<unsigned, unsigned, 4> RegUsage;

      if (VFs[j].isScalar()) {
        for (auto *Inst : OpenIntervals) {
          unsigned ClassID =
              TTI.getRegisterClassForType(false, Inst->getType());
          // FIXME: The target might use more than one register for the type
          // even in the scalar case.
          RegUsage[ClassID] += 1;
        }
      } else {
        collectUniformsAndScalars(VFs[j]);
        for (auto *Inst : OpenIntervals) {
          // Skip ignored values for VF > 1.
          if (VecValuesToIgnore.count(Inst))
            continue;
          if (isScalarAfterVectorization(Inst, VFs[j])) {
            unsigned ClassID =
                TTI.getRegisterClassForType(false, Inst->getType());
            // FIXME: The target might use more than one register for the type
            // even in the scalar case.
            RegUsage[ClassID] += 1;
          } else {
            unsigned ClassID =
                TTI.getRegisterClassForType(true, Inst->getType());
            RegUsage[ClassID] += GetRegUsage(Inst->getType(), VFs[j]);
          }
        }
      }

      for (auto& pair : RegUsage) {
        auto &Entry = MaxUsages[j][pair.first];
        Entry = std::max(Entry, pair.second);
      }
    }

    LLVM_DEBUG(dbgs() << "LV(REG): At #" << i << " Interval # "
                      << OpenIntervals.size() << '\n');

    // Add the current instruction to the list of open intervals.
    OpenIntervals.insert(I);
  }

  for (unsigned i = 0, e = VFs.size(); i < e; ++i) {
    // Note that elements in this SmallMapVector will be default constructed
    // as 0. So we can use "Invariant[ClassID] += n" in the code below even if
    // there is no previous entry for ClassID.
    SmallMapVector<unsigned, unsigned, 4> Invariant;

    for (auto *Inst : LoopInvariants) {
      // FIXME: The target might use more than one register for the type
      // even in the scalar case.
      bool IsScalar = all_of(Inst->users(), [&](User *U) {
        auto *I = cast<Instruction>(U);
        return TheLoop != LI->getLoopFor(I->getParent()) ||
               isScalarAfterVectorization(I, VFs[i]);
      });

      ElementCount VF = IsScalar ? ElementCount::getFixed(1) : VFs[i];
      unsigned ClassID =
          TTI.getRegisterClassForType(VF.isVector(), Inst->getType());
      Invariant[ClassID] += GetRegUsage(Inst->getType(), VF);
    }

    LLVM_DEBUG({
      dbgs() << "LV(REG): VF = " << VFs[i] << '\n';
      dbgs() << "LV(REG): Found max usage: " << MaxUsages[i].size()
             << " item\n";
      for (const auto &pair : MaxUsages[i]) {
        dbgs() << "LV(REG): RegisterClass: "
               << TTI.getRegisterClassName(pair.first) << ", " << pair.second
               << " registers\n";
      }
      dbgs() << "LV(REG): Found invariant usage: " << Invariant.size()
             << " item\n";
      for (const auto &pair : Invariant) {
        dbgs() << "LV(REG): RegisterClass: "
               << TTI.getRegisterClassName(pair.first) << ", " << pair.second
               << " registers\n";
      }
    });

    RU.LoopInvariantRegs = Invariant;
    RU.MaxLocalUsers = MaxUsages[i];
    RUs[i] = RU;
  }

  return RUs;
}

bool LoopVectorizationCostModel::useEmulatedMaskMemRefHack(Instruction *I,
                                                           ElementCount VF) {
  // TODO: Cost model for emulated masked load/store is completely
  // broken. This hack guides the cost model to use an artificially
  // high enough value to practically disable vectorization with such
  // operations, except where previously deployed legality hack allowed
  // using very low cost values. This is to avoid regressions coming simply
  // from moving "masked load/store" check from legality to cost model.
  // Masked Load/Gather emulation was previously never allowed.
  // Limited number of Masked Store/Scatter emulation was allowed.
  assert((isPredicatedInst(I)) &&
         "Expecting a scalar emulated instruction");
  return isa<LoadInst>(I) ||
         (isa<StoreInst>(I) &&
          NumPredStores > NumberOfStoresToPredicate);
}

void LoopVectorizationCostModel::collectInstsToScalarize(ElementCount VF) {
  // If we aren't vectorizing the loop, or if we've already collected the
  // instructions to scalarize, there's nothing to do. Collection may already
  // have occurred if we have a user-selected VF and are now computing the
  // expected cost for interleaving.
  if (VF.isScalar() || VF.isZero() || InstsToScalarize.contains(VF))
    return;

  // Initialize a mapping for VF in InstsToScalalarize. If we find that it's
  // not profitable to scalarize any instructions, the presence of VF in the
  // map will indicate that we've analyzed it already.
  ScalarCostsTy &ScalarCostsVF = InstsToScalarize[VF];

  PredicatedBBsAfterVectorization[VF].clear();

  // Find all the instructions that are scalar with predication in the loop and
  // determine if it would be better to not if-convert the blocks they are in.
  // If so, we also record the instructions to scalarize.
  for (BasicBlock *BB : TheLoop->blocks()) {
    if (!blockNeedsPredicationForAnyReason(BB))
      continue;
    for (Instruction &I : *BB)
      if (isScalarWithPredication(&I, VF)) {
        ScalarCostsTy ScalarCosts;
        // Do not apply discount logic for:
        // 1. Scalars after vectorization, as there will only be a single copy
        // of the instruction.
        // 2. Scalable VF, as that would lead to invalid scalarization costs.
        // 3. Emulated masked memrefs, if a hacked cost is needed.
        if (!isScalarAfterVectorization(&I, VF) && !VF.isScalable() &&
            !useEmulatedMaskMemRefHack(&I, VF) &&
            computePredInstDiscount(&I, ScalarCosts, VF) >= 0)
          ScalarCostsVF.insert(ScalarCosts.begin(), ScalarCosts.end());
        // Remember that BB will remain after vectorization.
        PredicatedBBsAfterVectorization[VF].insert(BB);
        for (auto *Pred : predecessors(BB)) {
          if (Pred->getSingleSuccessor() == BB)
            PredicatedBBsAfterVectorization[VF].insert(Pred);
        }
      }
  }
}

InstructionCost LoopVectorizationCostModel::computePredInstDiscount(
    Instruction *PredInst, ScalarCostsTy &ScalarCosts, ElementCount VF) {
  assert(!isUniformAfterVectorization(PredInst, VF) &&
         "Instruction marked uniform-after-vectorization will be predicated");

  // Initialize the discount to zero, meaning that the scalar version and the
  // vector version cost the same.
  InstructionCost Discount = 0;

  // Holds instructions to analyze. The instructions we visit are mapped in
  // ScalarCosts. Those instructions are the ones that would be scalarized if
  // we find that the scalar version costs less.
  SmallVector<Instruction *, 8> Worklist;

  // Returns true if the given instruction can be scalarized.
  auto canBeScalarized = [&](Instruction *I) -> bool {
    // We only attempt to scalarize instructions forming a single-use chain
    // from the original predicated block that would otherwise be vectorized.
    // Although not strictly necessary, we give up on instructions we know will
    // already be scalar to avoid traversing chains that are unlikely to be
    // beneficial.
    if (!I->hasOneUse() || PredInst->getParent() != I->getParent() ||
        isScalarAfterVectorization(I, VF))
      return false;

    // If the instruction is scalar with predication, it will be analyzed
    // separately. We ignore it within the context of PredInst.
    if (isScalarWithPredication(I, VF))
      return false;

    // If any of the instruction's operands are uniform after vectorization,
    // the instruction cannot be scalarized. This prevents, for example, a
    // masked load from being scalarized.
    //
    // We assume we will only emit a value for lane zero of an instruction
    // marked uniform after vectorization, rather than VF identical values.
    // Thus, if we scalarize an instruction that uses a uniform, we would
    // create uses of values corresponding to the lanes we aren't emitting code
    // for. This behavior can be changed by allowing getScalarValue to clone
    // the lane zero values for uniforms rather than asserting.
    for (Use &U : I->operands())
      if (auto *J = dyn_cast<Instruction>(U.get()))
        if (isUniformAfterVectorization(J, VF))
          return false;

    // Otherwise, we can scalarize the instruction.
    return true;
  };

  // Compute the expected cost discount from scalarizing the entire expression
  // feeding the predicated instruction. We currently only consider expressions
  // that are single-use instruction chains.
  Worklist.push_back(PredInst);
  while (!Worklist.empty()) {
    Instruction *I = Worklist.pop_back_val();

    // If we've already analyzed the instruction, there's nothing to do.
    if (ScalarCosts.contains(I))
      continue;

    // Compute the cost of the vector instruction. Note that this cost already
    // includes the scalarization overhead of the predicated instruction.
    InstructionCost VectorCost = getInstructionCost(I, VF);

    // Compute the cost of the scalarized instruction. This cost is the cost of
    // the instruction as if it wasn't if-converted and instead remained in the
    // predicated block. We will scale this cost by block probability after
    // computing the scalarization overhead.
    InstructionCost ScalarCost =
        VF.getFixedValue() * getInstructionCost(I, ElementCount::getFixed(1));

    // Compute the scalarization overhead of needed insertelement instructions
    // and phi nodes.
    TTI::TargetCostKind CostKind = TTI::TCK_RecipThroughput;
    if (isScalarWithPredication(I, VF) && !I->getType()->isVoidTy()) {
      ScalarCost += TTI.getScalarizationOverhead(
          cast<VectorType>(ToVectorTy(I->getType(), VF)),
          APInt::getAllOnes(VF.getFixedValue()), /*Insert*/ true,
          /*Extract*/ false, CostKind);
      ScalarCost +=
          VF.getFixedValue() * TTI.getCFInstrCost(Instruction::PHI, CostKind);
    }

    // Compute the scalarization overhead of needed extractelement
    // instructions. For each of the instruction's operands, if the operand can
    // be scalarized, add it to the worklist; otherwise, account for the
    // overhead.
    for (Use &U : I->operands())
      if (auto *J = dyn_cast<Instruction>(U.get())) {
        assert(VectorType::isValidElementType(J->getType()) &&
               "Instruction has non-scalar type");
        if (canBeScalarized(J))
          Worklist.push_back(J);
        else if (needsExtract(J, VF)) {
          ScalarCost += TTI.getScalarizationOverhead(
              cast<VectorType>(ToVectorTy(J->getType(), VF)),
              APInt::getAllOnes(VF.getFixedValue()), /*Insert*/ false,
              /*Extract*/ true, CostKind);
        }
      }

    // Scale the total scalar cost by block probability.
    ScalarCost /= getReciprocalPredBlockProb();

    // Compute the discount. A non-negative discount means the vector version
    // of the instruction costs more, and scalarizing would be beneficial.
    Discount += VectorCost - ScalarCost;
    ScalarCosts[I] = ScalarCost;
  }

  return Discount;
}

InstructionCost LoopVectorizationCostModel::expectedCost(ElementCount VF) {
  InstructionCost Cost;

  // For each block.
  for (BasicBlock *BB : TheLoop->blocks()) {
    InstructionCost BlockCost;

    // For each instruction in the old loop.
    for (Instruction &I : BB->instructionsWithoutDebug()) {
      // Skip ignored values.
      if (ValuesToIgnore.count(&I) ||
          (VF.isVector() && VecValuesToIgnore.count(&I)))
        continue;

      InstructionCost C = getInstructionCost(&I, VF);

      // Check if we should override the cost.
      if (C.isValid() && ForceTargetInstructionCost.getNumOccurrences() > 0)
        C = InstructionCost(ForceTargetInstructionCost);

      BlockCost += C;
      LLVM_DEBUG(dbgs() << "LV: Found an estimated cost of " << C << " for VF "
                        << VF << " For instruction: " << I << '\n');
    }

    // If we are vectorizing a predicated block, it will have been
    // if-converted. This means that the block's instructions (aside from
    // stores and instructions that may divide by zero) will now be
    // unconditionally executed. For the scalar case, we may not always execute
    // the predicated block, if it is an if-else block. Thus, scale the block's
    // cost by the probability of executing it. blockNeedsPredication from
    // Legal is used so as to not include all blocks in tail folded loops.
    if (VF.isScalar() && Legal->blockNeedsPredication(BB))
      BlockCost /= getReciprocalPredBlockProb();

    Cost += BlockCost;
  }

  return Cost;
}

/// Gets Address Access SCEV after verifying that the access pattern
/// is loop invariant except the induction variable dependence.
///
/// This SCEV can be sent to the Target in order to estimate the address
/// calculation cost.
static const SCEV *getAddressAccessSCEV(
              Value *Ptr,
              LoopVectorizationLegality *Legal,
              PredicatedScalarEvolution &PSE,
              const Loop *TheLoop) {

  auto *Gep = dyn_cast<GetElementPtrInst>(Ptr);
  if (!Gep)
    return nullptr;

  // We are looking for a gep with all loop invariant indices except for one
  // which should be an induction variable.
  auto SE = PSE.getSE();
  unsigned NumOperands = Gep->getNumOperands();
  for (unsigned i = 1; i < NumOperands; ++i) {
    Value *Opd = Gep->getOperand(i);
    if (!SE->isLoopInvariant(SE->getSCEV(Opd), TheLoop) &&
        !Legal->isInductionVariable(Opd))
      return nullptr;
  }

  // Now we know we have a GEP ptr, %inv, %ind, %inv. return the Ptr SCEV.
  return PSE.getSCEV(Ptr);
}

InstructionCost
LoopVectorizationCostModel::getMemInstScalarizationCost(Instruction *I,
                                                        ElementCount VF) {
  assert(VF.isVector() &&
         "Scalarization cost of instruction implies vectorization.");
  if (VF.isScalable())
    return InstructionCost::getInvalid();

  Type *ValTy = getLoadStoreType(I);
  auto SE = PSE.getSE();

  unsigned AS = getLoadStoreAddressSpace(I);
  Value *Ptr = getLoadStorePointerOperand(I);
  Type *PtrTy = ToVectorTy(Ptr->getType(), VF);
  // NOTE: PtrTy is a vector to signal `TTI::getAddressComputationCost`
  //       that it is being called from this specific place.

  // Figure out whether the access is strided and get the stride value
  // if it's known in compile time
  const SCEV *PtrSCEV = getAddressAccessSCEV(Ptr, Legal, PSE, TheLoop);

  // Get the cost of the scalar memory instruction and address computation.
  InstructionCost Cost =
      VF.getKnownMinValue() * TTI.getAddressComputationCost(PtrTy, SE, PtrSCEV);

  // Don't pass *I here, since it is scalar but will actually be part of a
  // vectorized loop where the user of it is a vectorized instruction.
  TTI::TargetCostKind CostKind = TTI::TCK_RecipThroughput;
  const Align Alignment = getLoadStoreAlignment(I);
  Cost += VF.getKnownMinValue() * TTI.getMemoryOpCost(I->getOpcode(),
                                                      ValTy->getScalarType(),
                                                      Alignment, AS, CostKind);

  // Get the overhead of the extractelement and insertelement instructions
  // we might create due to scalarization.
  Cost += getScalarizationOverhead(I, VF, CostKind);

  // If we have a predicated load/store, it will need extra i1 extracts and
  // conditional branches, but may not be executed for each vector lane. Scale
  // the cost by the probability of executing the predicated block.
  if (isPredicatedInst(I)) {
    Cost /= getReciprocalPredBlockProb();

    // Add the cost of an i1 extract and a branch
    auto *Vec_i1Ty =
        VectorType::get(IntegerType::getInt1Ty(ValTy->getContext()), VF);
    Cost += TTI.getScalarizationOverhead(
        Vec_i1Ty, APInt::getAllOnes(VF.getKnownMinValue()),
        /*Insert=*/false, /*Extract=*/true, CostKind);
    Cost += TTI.getCFInstrCost(Instruction::Br, CostKind);

    if (useEmulatedMaskMemRefHack(I, VF))
      // Artificially setting to a high enough value to practically disable
      // vectorization with such operations.
      Cost = 3000000;
  }

  return Cost;
}

InstructionCost
LoopVectorizationCostModel::getConsecutiveMemOpCost(Instruction *I,
                                                    ElementCount VF) {
  Type *ValTy = getLoadStoreType(I);
  auto *VectorTy = cast<VectorType>(ToVectorTy(ValTy, VF));
  Value *Ptr = getLoadStorePointerOperand(I);
  unsigned AS = getLoadStoreAddressSpace(I);
  int ConsecutiveStride = Legal->isConsecutivePtr(ValTy, Ptr);
  enum TTI::TargetCostKind CostKind = TTI::TCK_RecipThroughput;

  assert((ConsecutiveStride == 1 || ConsecutiveStride == -1) &&
         "Stride should be 1 or -1 for consecutive memory access");
  const Align Alignment = getLoadStoreAlignment(I);
  InstructionCost Cost = 0;
  if (Legal->isMaskRequired(I)) {
    Cost += TTI.getMaskedMemoryOpCost(I->getOpcode(), VectorTy, Alignment, AS,
                                      CostKind);
  } else {
    TTI::OperandValueInfo OpInfo = TTI::getOperandInfo(I->getOperand(0));
    Cost += TTI.getMemoryOpCost(I->getOpcode(), VectorTy, Alignment, AS,
                                CostKind, OpInfo, I);
  }

  bool Reverse = ConsecutiveStride < 0;
  if (Reverse)
    Cost += TTI.getShuffleCost(TargetTransformInfo::SK_Reverse, VectorTy,
                               std::nullopt, CostKind, 0);
  return Cost;
}

InstructionCost
LoopVectorizationCostModel::getUniformMemOpCost(Instruction *I,
                                                ElementCount VF) {
  assert(Legal->isUniformMemOp(*I, VF));

  Type *ValTy = getLoadStoreType(I);
  auto *VectorTy = cast<VectorType>(ToVectorTy(ValTy, VF));
  const Align Alignment = getLoadStoreAlignment(I);
  unsigned AS = getLoadStoreAddressSpace(I);
  enum TTI::TargetCostKind CostKind = TTI::TCK_RecipThroughput;
  if (isa<LoadInst>(I)) {
    return TTI.getAddressComputationCost(ValTy) +
           TTI.getMemoryOpCost(Instruction::Load, ValTy, Alignment, AS,
                               CostKind) +
           TTI.getShuffleCost(TargetTransformInfo::SK_Broadcast, VectorTy);
  }
  StoreInst *SI = cast<StoreInst>(I);

  bool isLoopInvariantStoreValue = Legal->isInvariant(SI->getValueOperand());
  return TTI.getAddressComputationCost(ValTy) +
         TTI.getMemoryOpCost(Instruction::Store, ValTy, Alignment, AS,
                             CostKind) +
         (isLoopInvariantStoreValue
              ? 0
              : TTI.getVectorInstrCost(Instruction::ExtractElement, VectorTy,
                                       CostKind, VF.getKnownMinValue() - 1));
}

InstructionCost
LoopVectorizationCostModel::getGatherScatterCost(Instruction *I,
                                                 ElementCount VF) {
  Type *ValTy = getLoadStoreType(I);
  auto *VectorTy = cast<VectorType>(ToVectorTy(ValTy, VF));
  const Align Alignment = getLoadStoreAlignment(I);
  const Value *Ptr = getLoadStorePointerOperand(I);

  return TTI.getAddressComputationCost(VectorTy) +
         TTI.getGatherScatterOpCost(
             I->getOpcode(), VectorTy, Ptr, Legal->isMaskRequired(I), Alignment,
             TargetTransformInfo::TCK_RecipThroughput, I);
}

InstructionCost
LoopVectorizationCostModel::getInterleaveGroupCost(Instruction *I,
                                                   ElementCount VF) {
  Type *ValTy = getLoadStoreType(I);
  auto *VectorTy = cast<VectorType>(ToVectorTy(ValTy, VF));
  unsigned AS = getLoadStoreAddressSpace(I);
  enum TTI::TargetCostKind CostKind = TTI::TCK_RecipThroughput;

  auto Group = getInterleavedAccessGroup(I);
  assert(Group && "Fail to get an interleaved access group.");

  unsigned InterleaveFactor = Group->getFactor();
  auto *WideVecTy = VectorType::get(ValTy, VF * InterleaveFactor);

  // Holds the indices of existing members in the interleaved group.
  SmallVector<unsigned, 4> Indices;
  for (unsigned IF = 0; IF < InterleaveFactor; IF++)
    if (Group->getMember(IF))
      Indices.push_back(IF);

  // Calculate the cost of the whole interleaved group.
  bool UseMaskForGaps =
      (Group->requiresScalarEpilogue() && !isScalarEpilogueAllowed()) ||
      (isa<StoreInst>(I) && (Group->getNumMembers() < Group->getFactor()));
  InstructionCost Cost = TTI.getInterleavedMemoryOpCost(
      I->getOpcode(), WideVecTy, Group->getFactor(), Indices, Group->getAlign(),
      AS, CostKind, Legal->isMaskRequired(I), UseMaskForGaps);

  if (Group->isReverse()) {
    // TODO: Add support for reversed masked interleaved access.
    assert(!Legal->isMaskRequired(I) &&
           "Reverse masked interleaved access not supported.");
    Cost += Group->getNumMembers() *
            TTI.getShuffleCost(TargetTransformInfo::SK_Reverse, VectorTy,
                               std::nullopt, CostKind, 0);
  }
  return Cost;
}

std::optional<InstructionCost>
LoopVectorizationCostModel::getReductionPatternCost(
    Instruction *I, ElementCount VF, Type *Ty,
    TTI::TargetCostKind CostKind) const {
  using namespace llvm::PatternMatch;
  // Early exit for no inloop reductions
  if (InLoopReductions.empty() || VF.isScalar() || !isa<VectorType>(Ty))
    return std::nullopt;
  auto *VectorTy = cast<VectorType>(Ty);

  // We are looking for a pattern of, and finding the minimal acceptable cost:
  //  reduce(mul(ext(A), ext(B))) or
  //  reduce(mul(A, B)) or
  //  reduce(ext(A)) or
  //  reduce(A).
  // The basic idea is that we walk down the tree to do that, finding the root
  // reduction instruction in InLoopReductionImmediateChains. From there we find
  // the pattern of mul/ext and test the cost of the entire pattern vs the cost
  // of the components. If the reduction cost is lower then we return it for the
  // reduction instruction and 0 for the other instructions in the pattern. If
  // it is not we return an invalid cost specifying the orignal cost method
  // should be used.
  Instruction *RetI = I;
  if (match(RetI, m_ZExtOrSExt(m_Value()))) {
    if (!RetI->hasOneUser())
      return std::nullopt;
    RetI = RetI->user_back();
  }

  if (match(RetI, m_OneUse(m_Mul(m_Value(), m_Value()))) &&
      RetI->user_back()->getOpcode() == Instruction::Add) {
    RetI = RetI->user_back();
  }

  // Test if the found instruction is a reduction, and if not return an invalid
  // cost specifying the parent to use the original cost modelling.
  if (!InLoopReductionImmediateChains.count(RetI))
    return std::nullopt;

  // Find the reduction this chain is a part of and calculate the basic cost of
  // the reduction on its own.
  Instruction *LastChain = InLoopReductionImmediateChains.at(RetI);
  Instruction *ReductionPhi = LastChain;
  while (!isa<PHINode>(ReductionPhi))
    ReductionPhi = InLoopReductionImmediateChains.at(ReductionPhi);

  const RecurrenceDescriptor &RdxDesc =
      Legal->getReductionVars().find(cast<PHINode>(ReductionPhi))->second;

  InstructionCost BaseCost;
  RecurKind RK = RdxDesc.getRecurrenceKind();
  if (RecurrenceDescriptor::isMinMaxRecurrenceKind(RK)) {
    Intrinsic::ID MinMaxID = getMinMaxReductionIntrinsicOp(RK);
    BaseCost = TTI.getMinMaxReductionCost(MinMaxID, VectorTy,
                                          RdxDesc.getFastMathFlags(), CostKind);
  } else {
    BaseCost = TTI.getArithmeticReductionCost(
        RdxDesc.getOpcode(), VectorTy, RdxDesc.getFastMathFlags(), CostKind);
  }

  // For a call to the llvm.fmuladd intrinsic we need to add the cost of a
  // normal fmul instruction to the cost of the fadd reduction.
  if (RK == RecurKind::FMulAdd)
    BaseCost +=
        TTI.getArithmeticInstrCost(Instruction::FMul, VectorTy, CostKind);

  // If we're using ordered reductions then we can just return the base cost
  // here, since getArithmeticReductionCost calculates the full ordered
  // reduction cost when FP reassociation is not allowed.
  if (useOrderedReductions(RdxDesc))
    return BaseCost;

  // Get the operand that was not the reduction chain and match it to one of the
  // patterns, returning the better cost if it is found.
  Instruction *RedOp = RetI->getOperand(1) == LastChain
                           ? dyn_cast<Instruction>(RetI->getOperand(0))
                           : dyn_cast<Instruction>(RetI->getOperand(1));

  VectorTy = VectorType::get(I->getOperand(0)->getType(), VectorTy);

  Instruction *Op0, *Op1;
  if (RedOp && RdxDesc.getOpcode() == Instruction::Add &&
      match(RedOp,
            m_ZExtOrSExt(m_Mul(m_Instruction(Op0), m_Instruction(Op1)))) &&
      match(Op0, m_ZExtOrSExt(m_Value())) &&
      Op0->getOpcode() == Op1->getOpcode() &&
      Op0->getOperand(0)->getType() == Op1->getOperand(0)->getType() &&
      !TheLoop->isLoopInvariant(Op0) && !TheLoop->isLoopInvariant(Op1) &&
      (Op0->getOpcode() == RedOp->getOpcode() || Op0 == Op1)) {

    // Matched reduce.add(ext(mul(ext(A), ext(B)))
    // Note that the extend opcodes need to all match, or if A==B they will have
    // been converted to zext(mul(sext(A), sext(A))) as it is known positive,
    // which is equally fine.
    bool IsUnsigned = isa<ZExtInst>(Op0);
    auto *ExtType = VectorType::get(Op0->getOperand(0)->getType(), VectorTy);
    auto *MulType = VectorType::get(Op0->getType(), VectorTy);

    InstructionCost ExtCost =
        TTI.getCastInstrCost(Op0->getOpcode(), MulType, ExtType,
                             TTI::CastContextHint::None, CostKind, Op0);
    InstructionCost MulCost =
        TTI.getArithmeticInstrCost(Instruction::Mul, MulType, CostKind);
    InstructionCost Ext2Cost =
        TTI.getCastInstrCost(RedOp->getOpcode(), VectorTy, MulType,
                             TTI::CastContextHint::None, CostKind, RedOp);

    InstructionCost RedCost = TTI.getMulAccReductionCost(
        IsUnsigned, RdxDesc.getRecurrenceType(), ExtType, CostKind);

    if (RedCost.isValid() &&
        RedCost < ExtCost * 2 + MulCost + Ext2Cost + BaseCost)
      return I == RetI ? RedCost : 0;
  } else if (RedOp && match(RedOp, m_ZExtOrSExt(m_Value())) &&
             !TheLoop->isLoopInvariant(RedOp)) {
    // Matched reduce(ext(A))
    bool IsUnsigned = isa<ZExtInst>(RedOp);
    auto *ExtType = VectorType::get(RedOp->getOperand(0)->getType(), VectorTy);
    InstructionCost RedCost = TTI.getExtendedReductionCost(
        RdxDesc.getOpcode(), IsUnsigned, RdxDesc.getRecurrenceType(), ExtType,
        RdxDesc.getFastMathFlags(), CostKind);

    InstructionCost ExtCost =
        TTI.getCastInstrCost(RedOp->getOpcode(), VectorTy, ExtType,
                             TTI::CastContextHint::None, CostKind, RedOp);
    if (RedCost.isValid() && RedCost < BaseCost + ExtCost)
      return I == RetI ? RedCost : 0;
  } else if (RedOp && RdxDesc.getOpcode() == Instruction::Add &&
             match(RedOp, m_Mul(m_Instruction(Op0), m_Instruction(Op1)))) {
    if (match(Op0, m_ZExtOrSExt(m_Value())) &&
        Op0->getOpcode() == Op1->getOpcode() &&
        !TheLoop->isLoopInvariant(Op0) && !TheLoop->isLoopInvariant(Op1)) {
      bool IsUnsigned = isa<ZExtInst>(Op0);
      Type *Op0Ty = Op0->getOperand(0)->getType();
      Type *Op1Ty = Op1->getOperand(0)->getType();
      Type *LargestOpTy =
          Op0Ty->getIntegerBitWidth() < Op1Ty->getIntegerBitWidth() ? Op1Ty
                                                                    : Op0Ty;
      auto *ExtType = VectorType::get(LargestOpTy, VectorTy);

      // Matched reduce.add(mul(ext(A), ext(B))), where the two ext may be of
      // different sizes. We take the largest type as the ext to reduce, and add
      // the remaining cost as, for example reduce(mul(ext(ext(A)), ext(B))).
      InstructionCost ExtCost0 = TTI.getCastInstrCost(
          Op0->getOpcode(), VectorTy, VectorType::get(Op0Ty, VectorTy),
          TTI::CastContextHint::None, CostKind, Op0);
      InstructionCost ExtCost1 = TTI.getCastInstrCost(
          Op1->getOpcode(), VectorTy, VectorType::get(Op1Ty, VectorTy),
          TTI::CastContextHint::None, CostKind, Op1);
      InstructionCost MulCost =
          TTI.getArithmeticInstrCost(Instruction::Mul, VectorTy, CostKind);

      InstructionCost RedCost = TTI.getMulAccReductionCost(
          IsUnsigned, RdxDesc.getRecurrenceType(), ExtType, CostKind);
      InstructionCost ExtraExtCost = 0;
      if (Op0Ty != LargestOpTy || Op1Ty != LargestOpTy) {
        Instruction *ExtraExtOp = (Op0Ty != LargestOpTy) ? Op0 : Op1;
        ExtraExtCost = TTI.getCastInstrCost(
            ExtraExtOp->getOpcode(), ExtType,
            VectorType::get(ExtraExtOp->getOperand(0)->getType(), VectorTy),
            TTI::CastContextHint::None, CostKind, ExtraExtOp);
      }

      if (RedCost.isValid() &&
          (RedCost + ExtraExtCost) < (ExtCost0 + ExtCost1 + MulCost + BaseCost))
        return I == RetI ? RedCost : 0;
    } else if (!match(I, m_ZExtOrSExt(m_Value()))) {
      // Matched reduce.add(mul())
      InstructionCost MulCost =
          TTI.getArithmeticInstrCost(Instruction::Mul, VectorTy, CostKind);

      InstructionCost RedCost = TTI.getMulAccReductionCost(
          true, RdxDesc.getRecurrenceType(), VectorTy, CostKind);

      if (RedCost.isValid() && RedCost < MulCost + BaseCost)
        return I == RetI ? RedCost : 0;
    }
  }

  return I == RetI ? std::optional<InstructionCost>(BaseCost) : std::nullopt;
}

InstructionCost
LoopVectorizationCostModel::getMemoryInstructionCost(Instruction *I,
                                                     ElementCount VF) {
  // Calculate scalar cost only. Vectorization cost should be ready at this
  // moment.
  if (VF.isScalar()) {
    Type *ValTy = getLoadStoreType(I);
    const Align Alignment = getLoadStoreAlignment(I);
    unsigned AS = getLoadStoreAddressSpace(I);

    TTI::OperandValueInfo OpInfo = TTI::getOperandInfo(I->getOperand(0));
    return TTI.getAddressComputationCost(ValTy) +
           TTI.getMemoryOpCost(I->getOpcode(), ValTy, Alignment, AS,
                               TTI::TCK_RecipThroughput, OpInfo, I);
  }
  return getWideningCost(I, VF);
}

InstructionCost LoopVectorizationCostModel::getScalarizationOverhead(
    Instruction *I, ElementCount VF, TTI::TargetCostKind CostKind) const {

  // There is no mechanism yet to create a scalable scalarization loop,
  // so this is currently Invalid.
  if (VF.isScalable())
    return InstructionCost::getInvalid();

  if (VF.isScalar())
    return 0;

  InstructionCost Cost = 0;
  Type *RetTy = ToVectorTy(I->getType(), VF);
  if (!RetTy->isVoidTy() &&
      (!isa<LoadInst>(I) || !TTI.supportsEfficientVectorElementLoadStore()))
    Cost += TTI.getScalarizationOverhead(
        cast<VectorType>(RetTy), APInt::getAllOnes(VF.getKnownMinValue()),
        /*Insert*/ true,
        /*Extract*/ false, CostKind);

  // Some targets keep addresses scalar.
  if (isa<LoadInst>(I) && !TTI.prefersVectorizedAddressing())
    return Cost;

  // Some targets support efficient element stores.
  if (isa<StoreInst>(I) && TTI.supportsEfficientVectorElementLoadStore())
    return Cost;

  // Collect operands to consider.
  CallInst *CI = dyn_cast<CallInst>(I);
  Instruction::op_range Ops = CI ? CI->args() : I->operands();

  // Skip operands that do not require extraction/scalarization and do not incur
  // any overhead.
  SmallVector<Type *> Tys;
  for (auto *V : filterExtractingOperands(Ops, VF))
    Tys.push_back(MaybeVectorizeType(V->getType(), VF));
  return Cost + TTI.getOperandsScalarizationOverhead(
                    filterExtractingOperands(Ops, VF), Tys, CostKind);
}

void LoopVectorizationCostModel::setCostBasedWideningDecision(ElementCount VF) {
  if (VF.isScalar())
    return;
  NumPredStores = 0;
  for (BasicBlock *BB : TheLoop->blocks()) {
    // For each instruction in the old loop.
    for (Instruction &I : *BB) {
      Value *Ptr =  getLoadStorePointerOperand(&I);
      if (!Ptr)
        continue;

      // TODO: We should generate better code and update the cost model for
      // predicated uniform stores. Today they are treated as any other
      // predicated store (see added test cases in
      // invariant-store-vectorization.ll).
      if (isa<StoreInst>(&I) && isScalarWithPredication(&I, VF))
        NumPredStores++;

      if (Legal->isUniformMemOp(I, VF)) {
        auto isLegalToScalarize = [&]() {
          if (!VF.isScalable())
            // Scalarization of fixed length vectors "just works".
            return true;

          // We have dedicated lowering for unpredicated uniform loads and
          // stores.  Note that even with tail folding we know that at least
          // one lane is active (i.e. generalized predication is not possible
          // here), and the logic below depends on this fact.
          if (!foldTailByMasking())
            return true;

          // For scalable vectors, a uniform memop load is always
          // uniform-by-parts  and we know how to scalarize that.
          if (isa<LoadInst>(I))
            return true;

          // A uniform store isn't neccessarily uniform-by-part
          // and we can't assume scalarization.
          auto &SI = cast<StoreInst>(I);
          return TheLoop->isLoopInvariant(SI.getValueOperand());
        };

        const InstructionCost GatherScatterCost =
          isLegalGatherOrScatter(&I, VF) ?
          getGatherScatterCost(&I, VF) : InstructionCost::getInvalid();

        // Load: Scalar load + broadcast
        // Store: Scalar store + isLoopInvariantStoreValue ? 0 : extract
        // FIXME: This cost is a significant under-estimate for tail folded
        // memory ops.
        const InstructionCost ScalarizationCost = isLegalToScalarize() ?
          getUniformMemOpCost(&I, VF) : InstructionCost::getInvalid();

        // Choose better solution for the current VF,  Note that Invalid
        // costs compare as maximumal large.  If both are invalid, we get
        // scalable invalid which signals a failure and a vectorization abort.
        if (GatherScatterCost < ScalarizationCost)
          setWideningDecision(&I, VF, CM_GatherScatter, GatherScatterCost);
        else
          setWideningDecision(&I, VF, CM_Scalarize, ScalarizationCost);
        continue;
      }

      // We assume that widening is the best solution when possible.
      if (memoryInstructionCanBeWidened(&I, VF)) {
        InstructionCost Cost = getConsecutiveMemOpCost(&I, VF);
        int ConsecutiveStride = Legal->isConsecutivePtr(
            getLoadStoreType(&I), getLoadStorePointerOperand(&I));
        assert((ConsecutiveStride == 1 || ConsecutiveStride == -1) &&
               "Expected consecutive stride.");
        InstWidening Decision =
            ConsecutiveStride == 1 ? CM_Widen : CM_Widen_Reverse;
        setWideningDecision(&I, VF, Decision, Cost);
        continue;
      }

      // Choose between Interleaving, Gather/Scatter or Scalarization.
      InstructionCost InterleaveCost = InstructionCost::getInvalid();
      unsigned NumAccesses = 1;
      if (isAccessInterleaved(&I)) {
        auto Group = getInterleavedAccessGroup(&I);
        assert(Group && "Fail to get an interleaved access group.");

        // Make one decision for the whole group.
        if (getWideningDecision(&I, VF) != CM_Unknown)
          continue;

        NumAccesses = Group->getNumMembers();
        if (interleavedAccessCanBeWidened(&I, VF))
          InterleaveCost = getInterleaveGroupCost(&I, VF);
      }

      InstructionCost GatherScatterCost =
          isLegalGatherOrScatter(&I, VF)
              ? getGatherScatterCost(&I, VF) * NumAccesses
              : InstructionCost::getInvalid();

      InstructionCost ScalarizationCost =
          getMemInstScalarizationCost(&I, VF) * NumAccesses;

      // Choose better solution for the current VF,
      // write down this decision and use it during vectorization.
      InstructionCost Cost;
      InstWidening Decision;
      if (InterleaveCost <= GatherScatterCost &&
          InterleaveCost < ScalarizationCost) {
        Decision = CM_Interleave;
        Cost = InterleaveCost;
      } else if (GatherScatterCost < ScalarizationCost) {
        Decision = CM_GatherScatter;
        Cost = GatherScatterCost;
      } else {
        Decision = CM_Scalarize;
        Cost = ScalarizationCost;
      }
      // If the instructions belongs to an interleave group, the whole group
      // receives the same decision. The whole group receives the cost, but
      // the cost will actually be assigned to one instruction.
      if (auto Group = getInterleavedAccessGroup(&I))
        setWideningDecision(Group, VF, Decision, Cost);
      else
        setWideningDecision(&I, VF, Decision, Cost);
    }
  }

  // Make sure that any load of address and any other address computation
  // remains scalar unless there is gather/scatter support. This avoids
  // inevitable extracts into address registers, and also has the benefit of
  // activating LSR more, since that pass can't optimize vectorized
  // addresses.
  if (TTI.prefersVectorizedAddressing())
    return;

  // Start with all scalar pointer uses.
  SmallPtrSet<Instruction *, 8> AddrDefs;
  for (BasicBlock *BB : TheLoop->blocks())
    for (Instruction &I : *BB) {
      Instruction *PtrDef =
        dyn_cast_or_null<Instruction>(getLoadStorePointerOperand(&I));
      if (PtrDef && TheLoop->contains(PtrDef) &&
          getWideningDecision(&I, VF) != CM_GatherScatter)
        AddrDefs.insert(PtrDef);
    }

  // Add all instructions used to generate the addresses.
  SmallVector<Instruction *, 4> Worklist;
  append_range(Worklist, AddrDefs);
  while (!Worklist.empty()) {
    Instruction *I = Worklist.pop_back_val();
    for (auto &Op : I->operands())
      if (auto *InstOp = dyn_cast<Instruction>(Op))
        if ((InstOp->getParent() == I->getParent()) && !isa<PHINode>(InstOp) &&
            AddrDefs.insert(InstOp).second)
          Worklist.push_back(InstOp);
  }

  for (auto *I : AddrDefs) {
    if (isa<LoadInst>(I)) {
      // Setting the desired widening decision should ideally be handled in
      // by cost functions, but since this involves the task of finding out
      // if the loaded register is involved in an address computation, it is
      // instead changed here when we know this is the case.
      InstWidening Decision = getWideningDecision(I, VF);
      if (Decision == CM_Widen || Decision == CM_Widen_Reverse)
        // Scalarize a widened load of address.
        setWideningDecision(
            I, VF, CM_Scalarize,
            (VF.getKnownMinValue() *
             getMemoryInstructionCost(I, ElementCount::getFixed(1))));
      else if (auto Group = getInterleavedAccessGroup(I)) {
        // Scalarize an interleave group of address loads.
        for (unsigned I = 0; I < Group->getFactor(); ++I) {
          if (Instruction *Member = Group->getMember(I))
            setWideningDecision(
                Member, VF, CM_Scalarize,
                (VF.getKnownMinValue() *
                 getMemoryInstructionCost(Member, ElementCount::getFixed(1))));
        }
      }
    } else
      // Make sure I gets scalarized and a cost estimate without
      // scalarization overhead.
      ForcedScalars[VF].insert(I);
  }
}

void LoopVectorizationCostModel::setVectorizedCallDecision(ElementCount VF) {
  assert(!VF.isScalar() &&
         "Trying to set a vectorization decision for a scalar VF");

  for (BasicBlock *BB : TheLoop->blocks()) {
    // For each instruction in the old loop.
    for (Instruction &I : *BB) {
      CallInst *CI = dyn_cast<CallInst>(&I);

      if (!CI)
        continue;

      InstructionCost ScalarCost = InstructionCost::getInvalid();
      InstructionCost VectorCost = InstructionCost::getInvalid();
      InstructionCost IntrinsicCost = InstructionCost::getInvalid();
      TTI::TargetCostKind CostKind = TTI::TCK_RecipThroughput;

      Function *ScalarFunc = CI->getCalledFunction();
      Type *ScalarRetTy = CI->getType();
      SmallVector<Type *, 4> Tys, ScalarTys;
      bool MaskRequired = Legal->isMaskRequired(CI);
      for (auto &ArgOp : CI->args())
        ScalarTys.push_back(ArgOp->getType());

      // Compute corresponding vector type for return value and arguments.
      Type *RetTy = ToVectorTy(ScalarRetTy, VF);
      for (Type *ScalarTy : ScalarTys)
        Tys.push_back(ToVectorTy(ScalarTy, VF));

      // An in-loop reduction using an fmuladd intrinsic is a special case;
      // we don't want the normal cost for that intrinsic.
      if (RecurrenceDescriptor::isFMulAddIntrinsic(CI))
        if (auto RedCost = getReductionPatternCost(CI, VF, RetTy, CostKind)) {
          setCallWideningDecision(CI, VF, CM_IntrinsicCall, nullptr,
                                  getVectorIntrinsicIDForCall(CI, TLI),
                                  std::nullopt, *RedCost);
          continue;
        }

      // Estimate cost of scalarized vector call. The source operands are
      // assumed to be vectors, so we need to extract individual elements from
      // there, execute VF scalar calls, and then gather the result into the
      // vector return value.
      InstructionCost ScalarCallCost =
          TTI.getCallInstrCost(ScalarFunc, ScalarRetTy, ScalarTys, CostKind);

      // Compute costs of unpacking argument values for the scalar calls and
      // packing the return values to a vector.
      InstructionCost ScalarizationCost =
          getScalarizationOverhead(CI, VF, CostKind);

      ScalarCost = ScalarCallCost * VF.getKnownMinValue() + ScalarizationCost;

      // Find the cost of vectorizing the call, if we can find a suitable
      // vector variant of the function.
      bool UsesMask = false;
      VFInfo FuncInfo;
      Function *VecFunc = nullptr;
      // Search through any available variants for one we can use at this VF.
      for (VFInfo &Info : VFDatabase::getMappings(*CI)) {
        // Must match requested VF.
        if (Info.Shape.VF != VF)
          continue;

        // Must take a mask argument if one is required
        if (MaskRequired && !Info.isMasked())
          continue;

        // Check that all parameter kinds are supported
        bool ParamsOk = true;
        for (VFParameter Param : Info.Shape.Parameters) {
          switch (Param.ParamKind) {
          case VFParamKind::Vector:
            break;
          case VFParamKind::OMP_Uniform: {
            Value *ScalarParam = CI->getArgOperand(Param.ParamPos);
            // Make sure the scalar parameter in the loop is invariant.
            if (!PSE.getSE()->isLoopInvariant(PSE.getSCEV(ScalarParam),
                                              TheLoop))
              ParamsOk = false;
            break;
          }
          case VFParamKind::OMP_Linear: {
            Value *ScalarParam = CI->getArgOperand(Param.ParamPos);
            // Find the stride for the scalar parameter in this loop and see if
            // it matches the stride for the variant.
            // TODO: do we need to figure out the cost of an extract to get the
            // first lane? Or do we hope that it will be folded away?
            ScalarEvolution *SE = PSE.getSE();
            const auto *SAR =
                dyn_cast<SCEVAddRecExpr>(SE->getSCEV(ScalarParam));

            if (!SAR || SAR->getLoop() != TheLoop) {
              ParamsOk = false;
              break;
            }

            const SCEVConstant *Step =
                dyn_cast<SCEVConstant>(SAR->getStepRecurrence(*SE));

            if (!Step ||
                Step->getAPInt().getSExtValue() != Param.LinearStepOrPos)
              ParamsOk = false;

            break;
          }
          case VFParamKind::GlobalPredicate:
            UsesMask = true;
            break;
          default:
            ParamsOk = false;
            break;
          }
        }

        if (!ParamsOk)
          continue;

        // Found a suitable candidate, stop here.
        VecFunc = CI->getModule()->getFunction(Info.VectorName);
        FuncInfo = Info;
        break;
      }

      // Add in the cost of synthesizing a mask if one wasn't required.
      InstructionCost MaskCost = 0;
      if (VecFunc && UsesMask && !MaskRequired)
        MaskCost = TTI.getShuffleCost(
            TargetTransformInfo::SK_Broadcast,
            VectorType::get(IntegerType::getInt1Ty(
                                VecFunc->getFunctionType()->getContext()),
                            VF));

      if (TLI && VecFunc && !CI->isNoBuiltin())
        VectorCost =
            TTI.getCallInstrCost(nullptr, RetTy, Tys, CostKind) + MaskCost;

      // Find the cost of an intrinsic; some targets may have instructions that
      // perform the operation without needing an actual call.
      Intrinsic::ID IID = getVectorIntrinsicIDForCall(CI, TLI);
      if (IID != Intrinsic::not_intrinsic)
        IntrinsicCost = getVectorIntrinsicCost(CI, VF);

      InstructionCost Cost = ScalarCost;
      InstWidening Decision = CM_Scalarize;

      if (VectorCost <= Cost) {
        Cost = VectorCost;
        Decision = CM_VectorCall;
      }

      if (IntrinsicCost <= Cost) {
        Cost = IntrinsicCost;
        Decision = CM_IntrinsicCall;
      }

      setCallWideningDecision(CI, VF, Decision, VecFunc, IID,
                              FuncInfo.getParamIndexForOptionalMask(), Cost);
    }
  }
}

InstructionCost
LoopVectorizationCostModel::getInstructionCost(Instruction *I,
                                               ElementCount VF) {
  // If we know that this instruction will remain uniform, check the cost of
  // the scalar version.
  if (isUniformAfterVectorization(I, VF))
    VF = ElementCount::getFixed(1);

  if (VF.isVector() && isProfitableToScalarize(I, VF))
    return InstsToScalarize[VF][I];

  // Forced scalars do not have any scalarization overhead.
  auto ForcedScalar = ForcedScalars.find(VF);
  if (VF.isVector() && ForcedScalar != ForcedScalars.end()) {
    auto InstSet = ForcedScalar->second;
    if (InstSet.count(I))
      return getInstructionCost(I, ElementCount::getFixed(1)) *
             VF.getKnownMinValue();
  }

  Type *RetTy = I->getType();
  if (canTruncateToMinimalBitwidth(I, VF))
    RetTy = IntegerType::get(RetTy->getContext(), MinBWs[I]);
  auto SE = PSE.getSE();
  TTI::TargetCostKind CostKind = TTI::TCK_RecipThroughput;

  auto hasSingleCopyAfterVectorization = [this](Instruction *I,
                                                ElementCount VF) -> bool {
    if (VF.isScalar())
      return true;

    auto Scalarized = InstsToScalarize.find(VF);
    assert(Scalarized != InstsToScalarize.end() &&
           "VF not yet analyzed for scalarization profitability");
    return !Scalarized->second.count(I) &&
           llvm::all_of(I->users(), [&](User *U) {
             auto *UI = cast<Instruction>(U);
             return !Scalarized->second.count(UI);
           });
  };
  (void) hasSingleCopyAfterVectorization;

  Type *VectorTy;
  if (isScalarAfterVectorization(I, VF)) {
    // With the exception of GEPs and PHIs, after scalarization there should
    // only be one copy of the instruction generated in the loop. This is
    // because the VF is either 1, or any instructions that need scalarizing
    // have already been dealt with by the time we get here. As a result,
    // it means we don't have to multiply the instruction cost by VF.
    assert(I->getOpcode() == Instruction::GetElementPtr ||
           I->getOpcode() == Instruction::PHI ||
           (I->getOpcode() == Instruction::BitCast &&
            I->getType()->isPointerTy()) ||
           hasSingleCopyAfterVectorization(I, VF));
    VectorTy = RetTy;
  } else
    VectorTy = ToVectorTy(RetTy, VF);

  if (VF.isVector() && VectorTy->isVectorTy() &&
      !TTI.getNumberOfParts(VectorTy))
    return InstructionCost::getInvalid();

  // TODO: We need to estimate the cost of intrinsic calls.
  switch (I->getOpcode()) {
  case Instruction::GetElementPtr:
    // We mark this instruction as zero-cost because the cost of GEPs in
    // vectorized code depends on whether the corresponding memory instruction
    // is scalarized or not. Therefore, we handle GEPs with the memory
    // instruction cost.
    return 0;
  case Instruction::Br: {
    // In cases of scalarized and predicated instructions, there will be VF
    // predicated blocks in the vectorized loop. Each branch around these
    // blocks requires also an extract of its vector compare i1 element.
    // Note that the conditional branch from the loop latch will be replaced by
    // a single branch controlling the loop, so there is no extra overhead from
    // scalarization.
    bool ScalarPredicatedBB = false;
    BranchInst *BI = cast<BranchInst>(I);
    if (VF.isVector() && BI->isConditional() &&
        (PredicatedBBsAfterVectorization[VF].count(BI->getSuccessor(0)) ||
         PredicatedBBsAfterVectorization[VF].count(BI->getSuccessor(1))) &&
        BI->getParent() != TheLoop->getLoopLatch())
      ScalarPredicatedBB = true;

    if (ScalarPredicatedBB) {
      // Not possible to scalarize scalable vector with predicated instructions.
      if (VF.isScalable())
        return InstructionCost::getInvalid();
      // Return cost for branches around scalarized and predicated blocks.
      auto *Vec_i1Ty =
          VectorType::get(IntegerType::getInt1Ty(RetTy->getContext()), VF);
      return (
          TTI.getScalarizationOverhead(
              Vec_i1Ty, APInt::getAllOnes(VF.getFixedValue()),
              /*Insert*/ false, /*Extract*/ true, CostKind) +
          (TTI.getCFInstrCost(Instruction::Br, CostKind) * VF.getFixedValue()));
    } else if (I->getParent() == TheLoop->getLoopLatch() || VF.isScalar())
      // The back-edge branch will remain, as will all scalar branches.
      return TTI.getCFInstrCost(Instruction::Br, CostKind);
    else
      // This branch will be eliminated by if-conversion.
      return 0;
    // Note: We currently assume zero cost for an unconditional branch inside
    // a predicated block since it will become a fall-through, although we
    // may decide in the future to call TTI for all branches.
  }
  case Instruction::Switch: {
    if (VF.isScalar())
      return TTI.getCFInstrCost(Instruction::Switch, CostKind);
    auto *Switch = cast<SwitchInst>(I);
    return Switch->getNumCases() *
           TTI.getCmpSelInstrCost(
               Instruction::ICmp,
               ToVectorTy(Switch->getCondition()->getType(), VF),
               ToVectorTy(Type::getInt1Ty(I->getContext()), VF),
               CmpInst::ICMP_EQ, CostKind);
  }
  case Instruction::PHI: {
    auto *Phi = cast<PHINode>(I);

    // First-order recurrences are replaced by vector shuffles inside the loop.
    if (VF.isVector() && Legal->isFixedOrderRecurrence(Phi)) {
      // For <vscale x 1 x i64>, if vscale = 1 we are unable to extract the
      // penultimate value of the recurrence.
      // TODO: Consider vscale_range info.
      if (VF.isScalable() && VF.getKnownMinValue() == 1)
        return InstructionCost::getInvalid();
      SmallVector<int> Mask(VF.getKnownMinValue());
      std::iota(Mask.begin(), Mask.end(), VF.getKnownMinValue() - 1);
      return TTI.getShuffleCost(TargetTransformInfo::SK_Splice,
                                cast<VectorType>(VectorTy), Mask, CostKind,
                                VF.getKnownMinValue() - 1);
    }

    // Phi nodes in non-header blocks (not inductions, reductions, etc.) are
    // converted into select instructions. We require N - 1 selects per phi
    // node, where N is the number of incoming values.
    if (VF.isVector() && Phi->getParent() != TheLoop->getHeader())
      return (Phi->getNumIncomingValues() - 1) *
             TTI.getCmpSelInstrCost(
                 Instruction::Select, ToVectorTy(Phi->getType(), VF),
                 ToVectorTy(Type::getInt1Ty(Phi->getContext()), VF),
                 CmpInst::BAD_ICMP_PREDICATE, CostKind);

    return TTI.getCFInstrCost(Instruction::PHI, CostKind);
  }
  case Instruction::UDiv:
  case Instruction::SDiv:
  case Instruction::URem:
  case Instruction::SRem:
    if (VF.isVector() && isPredicatedInst(I)) {
      const auto [ScalarCost, SafeDivisorCost] = getDivRemSpeculationCost(I, VF);
      return isDivRemScalarWithPredication(ScalarCost, SafeDivisorCost) ?
        ScalarCost : SafeDivisorCost;
    }
    // We've proven all lanes safe to speculate, fall through.
    [[fallthrough]];
  case Instruction::Add:
  case Instruction::FAdd:
  case Instruction::Sub:
  case Instruction::FSub:
  case Instruction::Mul:
  case Instruction::FMul:
  case Instruction::FDiv:
  case Instruction::FRem:
  case Instruction::Shl:
  case Instruction::LShr:
  case Instruction::AShr:
  case Instruction::And:
  case Instruction::Or:
  case Instruction::Xor: {
    // If we're speculating on the stride being 1, the multiplication may
    // fold away.  We can generalize this for all operations using the notion
    // of neutral elements.  (TODO)
    if (I->getOpcode() == Instruction::Mul &&
        (PSE.getSCEV(I->getOperand(0))->isOne() ||
         PSE.getSCEV(I->getOperand(1))->isOne()))
      return 0;

    // Detect reduction patterns
    if (auto RedCost = getReductionPatternCost(I, VF, VectorTy, CostKind))
      return *RedCost;

    // Certain instructions can be cheaper to vectorize if they have a constant
    // second vector operand. One example of this are shifts on x86.
    Value *Op2 = I->getOperand(1);
    auto Op2Info = TTI.getOperandInfo(Op2);
    if (Op2Info.Kind == TargetTransformInfo::OK_AnyValue &&
        Legal->isInvariant(Op2))
      Op2Info.Kind = TargetTransformInfo::OK_UniformValue;

    SmallVector<const Value *, 4> Operands(I->operand_values());
    return TTI.getArithmeticInstrCost(
        I->getOpcode(), VectorTy, CostKind,
        {TargetTransformInfo::OK_AnyValue, TargetTransformInfo::OP_None},
        Op2Info, Operands, I, TLI);
  }
  case Instruction::FNeg: {
    return TTI.getArithmeticInstrCost(
        I->getOpcode(), VectorTy, CostKind,
        {TargetTransformInfo::OK_AnyValue, TargetTransformInfo::OP_None},
        {TargetTransformInfo::OK_AnyValue, TargetTransformInfo::OP_None},
        I->getOperand(0), I);
  }
  case Instruction::Select: {
    SelectInst *SI = cast<SelectInst>(I);
    const SCEV *CondSCEV = SE->getSCEV(SI->getCondition());
    bool ScalarCond = (SE->isLoopInvariant(CondSCEV, TheLoop));

    const Value *Op0, *Op1;
    using namespace llvm::PatternMatch;
    if (!ScalarCond && (match(I, m_LogicalAnd(m_Value(Op0), m_Value(Op1))) ||
                        match(I, m_LogicalOr(m_Value(Op0), m_Value(Op1))))) {
      // select x, y, false --> x & y
      // select x, true, y --> x | y
      const auto [Op1VK, Op1VP] = TTI::getOperandInfo(Op0);
      const auto [Op2VK, Op2VP] = TTI::getOperandInfo(Op1);
      assert(Op0->getType()->getScalarSizeInBits() == 1 &&
              Op1->getType()->getScalarSizeInBits() == 1);

      SmallVector<const Value *, 2> Operands{Op0, Op1};
      return TTI.getArithmeticInstrCost(
          match(I, m_LogicalOr()) ? Instruction::Or : Instruction::And, VectorTy,
          CostKind, {Op1VK, Op1VP}, {Op2VK, Op2VP}, Operands, I);
    }

    Type *CondTy = SI->getCondition()->getType();
    if (!ScalarCond)
      CondTy = VectorType::get(CondTy, VF);

    CmpInst::Predicate Pred = CmpInst::BAD_ICMP_PREDICATE;
    if (auto *Cmp = dyn_cast<CmpInst>(SI->getCondition()))
      Pred = Cmp->getPredicate();
    return TTI.getCmpSelInstrCost(I->getOpcode(), VectorTy, CondTy, Pred,
                                  CostKind, I);
  }
  case Instruction::ICmp:
  case Instruction::FCmp: {
    Type *ValTy = I->getOperand(0)->getType();
    Instruction *Op0AsInstruction = dyn_cast<Instruction>(I->getOperand(0));
    if (canTruncateToMinimalBitwidth(Op0AsInstruction, VF))
      ValTy = IntegerType::get(ValTy->getContext(), MinBWs[Op0AsInstruction]);
    VectorTy = ToVectorTy(ValTy, VF);
    return TTI.getCmpSelInstrCost(I->getOpcode(), VectorTy, nullptr,
                                  cast<CmpInst>(I)->getPredicate(), CostKind,
                                  I);
  }
  case Instruction::Store:
  case Instruction::Load: {
    ElementCount Width = VF;
    if (Width.isVector()) {
      InstWidening Decision = getWideningDecision(I, Width);
      assert(Decision != CM_Unknown &&
             "CM decision should be taken at this point");
      if (getWideningCost(I, VF) == InstructionCost::getInvalid())
        return InstructionCost::getInvalid();
      if (Decision == CM_Scalarize)
        Width = ElementCount::getFixed(1);
    }
    VectorTy = ToVectorTy(getLoadStoreType(I), Width);
    return getMemoryInstructionCost(I, VF);
  }
  case Instruction::BitCast:
    if (I->getType()->isPointerTy())
      return 0;
    [[fallthrough]];
  case Instruction::ZExt:
  case Instruction::SExt:
  case Instruction::FPToUI:
  case Instruction::FPToSI:
  case Instruction::FPExt:
  case Instruction::PtrToInt:
  case Instruction::IntToPtr:
  case Instruction::SIToFP:
  case Instruction::UIToFP:
  case Instruction::Trunc:
  case Instruction::FPTrunc: {
    // Computes the CastContextHint from a Load/Store instruction.
    auto ComputeCCH = [&](Instruction *I) -> TTI::CastContextHint {
      assert((isa<LoadInst>(I) || isa<StoreInst>(I)) &&
             "Expected a load or a store!");

      if (VF.isScalar() || !TheLoop->contains(I))
        return TTI::CastContextHint::Normal;

      switch (getWideningDecision(I, VF)) {
      case LoopVectorizationCostModel::CM_GatherScatter:
        return TTI::CastContextHint::GatherScatter;
      case LoopVectorizationCostModel::CM_Interleave:
        return TTI::CastContextHint::Interleave;
      case LoopVectorizationCostModel::CM_Scalarize:
      case LoopVectorizationCostModel::CM_Widen:
        return Legal->isMaskRequired(I) ? TTI::CastContextHint::Masked
                                        : TTI::CastContextHint::Normal;
      case LoopVectorizationCostModel::CM_Widen_Reverse:
        return TTI::CastContextHint::Reversed;
      case LoopVectorizationCostModel::CM_Unknown:
        llvm_unreachable("Instr did not go through cost modelling?");
      case LoopVectorizationCostModel::CM_VectorCall:
      case LoopVectorizationCostModel::CM_IntrinsicCall:
        llvm_unreachable_internal("Instr has invalid widening decision");
      }

      llvm_unreachable("Unhandled case!");
    };

    unsigned Opcode = I->getOpcode();
    TTI::CastContextHint CCH = TTI::CastContextHint::None;
    // For Trunc, the context is the only user, which must be a StoreInst.
    if (Opcode == Instruction::Trunc || Opcode == Instruction::FPTrunc) {
      if (I->hasOneUse())
        if (StoreInst *Store = dyn_cast<StoreInst>(*I->user_begin()))
          CCH = ComputeCCH(Store);
    }
    // For Z/Sext, the context is the operand, which must be a LoadInst.
    else if (Opcode == Instruction::ZExt || Opcode == Instruction::SExt ||
             Opcode == Instruction::FPExt) {
      if (LoadInst *Load = dyn_cast<LoadInst>(I->getOperand(0)))
        CCH = ComputeCCH(Load);
    }

    // We optimize the truncation of induction variables having constant
    // integer steps. The cost of these truncations is the same as the scalar
    // operation.
    if (isOptimizableIVTruncate(I, VF)) {
      auto *Trunc = cast<TruncInst>(I);
      return TTI.getCastInstrCost(Instruction::Trunc, Trunc->getDestTy(),
                                  Trunc->getSrcTy(), CCH, CostKind, Trunc);
    }

    // Detect reduction patterns
    if (auto RedCost = getReductionPatternCost(I, VF, VectorTy, CostKind))
      return *RedCost;

    Type *SrcScalarTy = I->getOperand(0)->getType();
    Instruction *Op0AsInstruction = dyn_cast<Instruction>(I->getOperand(0));
    if (canTruncateToMinimalBitwidth(Op0AsInstruction, VF))
      SrcScalarTy =
          IntegerType::get(SrcScalarTy->getContext(), MinBWs[Op0AsInstruction]);
    Type *SrcVecTy =
        VectorTy->isVectorTy() ? ToVectorTy(SrcScalarTy, VF) : SrcScalarTy;

    if (canTruncateToMinimalBitwidth(I, VF)) {
      // If the result type is <= the source type, there will be no extend
      // after truncating the users to the minimal required bitwidth.
      if (VectorTy->getScalarSizeInBits() <= SrcVecTy->getScalarSizeInBits() &&
          (I->getOpcode() == Instruction::ZExt ||
           I->getOpcode() == Instruction::SExt))
        return 0;
    }

    return TTI.getCastInstrCost(Opcode, VectorTy, SrcVecTy, CCH, CostKind, I);
  }
  case Instruction::Call:
    return getVectorCallCost(cast<CallInst>(I), VF);
  case Instruction::ExtractValue:
    return TTI.getInstructionCost(I, TTI::TCK_RecipThroughput);
  case Instruction::Alloca:
    // We cannot easily widen alloca to a scalable alloca, as
    // the result would need to be a vector of pointers.
    if (VF.isScalable())
      return InstructionCost::getInvalid();
    [[fallthrough]];
  default:
    // This opcode is unknown. Assume that it is the same as 'mul'.
    return TTI.getArithmeticInstrCost(Instruction::Mul, VectorTy, CostKind);
  } // end of switch.
}

void LoopVectorizationCostModel::collectValuesToIgnore() {
  // Ignore ephemeral values.
  CodeMetrics::collectEphemeralValues(TheLoop, AC, ValuesToIgnore);

  SmallVector<Value *, 4> DeadInterleavePointerOps;
  SmallVector<Value *, 4> DeadOps;

  // If a scalar epilogue is required, users outside the loop won't use
  // live-outs from the vector loop but from the scalar epilogue. Ignore them if
  // that is the case.
  bool RequiresScalarEpilogue = requiresScalarEpilogue(true);
  auto IsLiveOutDead = [this, RequiresScalarEpilogue](User *U) {
    return RequiresScalarEpilogue &&
           !TheLoop->contains(cast<Instruction>(U)->getParent());
  };

  LoopBlocksDFS DFS(TheLoop);
  DFS.perform(LI);
  MapVector<Value *, SmallVector<Value *>> DeadInvariantStoreOps;
  for (BasicBlock *BB : reverse(make_range(DFS.beginRPO(), DFS.endRPO())))
    for (Instruction &I : reverse(*BB)) {
      // Find all stores to invariant variables. Since they are going to sink
      // outside the loop we do not need calculate cost for them.
      StoreInst *SI;
      if ((SI = dyn_cast<StoreInst>(&I)) &&
          Legal->isInvariantAddressOfReduction(SI->getPointerOperand())) {
        ValuesToIgnore.insert(&I);
        auto I = DeadInvariantStoreOps.insert({SI->getPointerOperand(), {}});
        I.first->second.push_back(SI->getValueOperand());
      }

      if (VecValuesToIgnore.contains(&I) || ValuesToIgnore.contains(&I))
        continue;

      // Add instructions that would be trivially dead and are only used by
      // values already ignored to DeadOps to seed worklist.
      if (wouldInstructionBeTriviallyDead(&I, TLI) &&
          all_of(I.users(), [this, IsLiveOutDead](User *U) {
            return VecValuesToIgnore.contains(U) ||
                   ValuesToIgnore.contains(U) || IsLiveOutDead(U);
          }))
        DeadOps.push_back(&I);

      // For interleave groups, we only create a pointer for the start of the
      // interleave group. Queue up addresses of group members except the insert
      // position for further processing.
      if (isAccessInterleaved(&I)) {
        auto *Group = getInterleavedAccessGroup(&I);
        if (Group->getInsertPos() == &I)
          continue;
        Value *PointerOp = getLoadStorePointerOperand(&I);
        DeadInterleavePointerOps.push_back(PointerOp);
      }

      // Queue branches for analysis. They are dead, if their successors only
      // contain dead instructions.
      if (auto *Br = dyn_cast<BranchInst>(&I)) {
        if (Br->isConditional())
          DeadOps.push_back(&I);
      }
    }

  // Mark ops feeding interleave group members as free, if they are only used
  // by other dead computations.
  for (unsigned I = 0; I != DeadInterleavePointerOps.size(); ++I) {
    auto *Op = dyn_cast<Instruction>(DeadInterleavePointerOps[I]);
    if (!Op || !TheLoop->contains(Op) || any_of(Op->users(), [this](User *U) {
          Instruction *UI = cast<Instruction>(U);
          return !VecValuesToIgnore.contains(U) &&
                 (!isAccessInterleaved(UI) ||
                  getInterleavedAccessGroup(UI)->getInsertPos() == UI);
        }))
      continue;
    VecValuesToIgnore.insert(Op);
    DeadInterleavePointerOps.append(Op->op_begin(), Op->op_end());
  }

  for (const auto &[_, Ops] : DeadInvariantStoreOps) {
    for (Value *Op : ArrayRef(Ops).drop_back())
      DeadOps.push_back(Op);
  }
  // Mark ops that would be trivially dead and are only used by ignored
  // instructions as free.
  BasicBlock *Header = TheLoop->getHeader();

  // Returns true if the block contains only dead instructions. Such blocks will
  // be removed by VPlan-to-VPlan transforms and won't be considered by the
  // VPlan-based cost model, so skip them in the legacy cost-model as well.
  auto IsEmptyBlock = [this](BasicBlock *BB) {
    return all_of(*BB, [this](Instruction &I) {
      return ValuesToIgnore.contains(&I) || VecValuesToIgnore.contains(&I) ||
             (isa<BranchInst>(&I) && !cast<BranchInst>(&I)->isConditional());
    });
  };
  for (unsigned I = 0; I != DeadOps.size(); ++I) {
    auto *Op = dyn_cast<Instruction>(DeadOps[I]);

    // Check if the branch should be considered dead.
    if (auto *Br = dyn_cast_or_null<BranchInst>(Op)) {
      BasicBlock *ThenBB = Br->getSuccessor(0);
      BasicBlock *ElseBB = Br->getSuccessor(1);
      bool ThenEmpty = IsEmptyBlock(ThenBB);
      bool ElseEmpty = IsEmptyBlock(ElseBB);
      if ((ThenEmpty && ElseEmpty) ||
          (ThenEmpty && ThenBB->getSingleSuccessor() == ElseBB &&
           ElseBB->phis().empty()) ||
          (ElseEmpty && ElseBB->getSingleSuccessor() == ThenBB &&
           ThenBB->phis().empty())) {
        VecValuesToIgnore.insert(Br);
        DeadOps.push_back(Br->getCondition());
      }
      continue;
    }

    // Skip any op that shouldn't be considered dead.
    if (!Op || !TheLoop->contains(Op) ||
        (isa<PHINode>(Op) && Op->getParent() == Header) ||
        !wouldInstructionBeTriviallyDead(Op, TLI) ||
        any_of(Op->users(), [this, IsLiveOutDead](User *U) {
          return !VecValuesToIgnore.contains(U) &&
                 !ValuesToIgnore.contains(U) && !IsLiveOutDead(U);
        }))
      continue;

    if (!TheLoop->contains(Op->getParent()))
      continue;

    // If all of Op's users are in ValuesToIgnore, add it to ValuesToIgnore
    // which applies for both scalar and vector versions. Otherwise it is only
    // dead in vector versions, so only add it to VecValuesToIgnore.
    if (all_of(Op->users(),
               [this](User *U) { return ValuesToIgnore.contains(U); }))
      ValuesToIgnore.insert(Op);

    VecValuesToIgnore.insert(Op);
    DeadOps.append(Op->op_begin(), Op->op_end());
  }

  // Ignore type-promoting instructions we identified during reduction
  // detection.
  for (const auto &Reduction : Legal->getReductionVars()) {
    const RecurrenceDescriptor &RedDes = Reduction.second;
    const SmallPtrSetImpl<Instruction *> &Casts = RedDes.getCastInsts();
    VecValuesToIgnore.insert(Casts.begin(), Casts.end());
  }
  // Ignore type-casting instructions we identified during induction
  // detection.
  for (const auto &Induction : Legal->getInductionVars()) {
    const InductionDescriptor &IndDes = Induction.second;
    const SmallVectorImpl<Instruction *> &Casts = IndDes.getCastInsts();
    VecValuesToIgnore.insert(Casts.begin(), Casts.end());
  }
}

void LoopVectorizationCostModel::collectInLoopReductions() {
  for (const auto &Reduction : Legal->getReductionVars()) {
    PHINode *Phi = Reduction.first;
    const RecurrenceDescriptor &RdxDesc = Reduction.second;

    // We don't collect reductions that are type promoted (yet).
    if (RdxDesc.getRecurrenceType() != Phi->getType())
      continue;

    // If the target would prefer this reduction to happen "in-loop", then we
    // want to record it as such.
    unsigned Opcode = RdxDesc.getOpcode();
    if (!PreferInLoopReductions && !useOrderedReductions(RdxDesc) &&
        !TTI.preferInLoopReduction(Opcode, Phi->getType(),
                                   TargetTransformInfo::ReductionFlags()))
      continue;

    // Check that we can correctly put the reductions into the loop, by
    // finding the chain of operations that leads from the phi to the loop
    // exit value.
    SmallVector<Instruction *, 4> ReductionOperations =
        RdxDesc.getReductionOpChain(Phi, TheLoop);
    bool InLoop = !ReductionOperations.empty();

    if (InLoop) {
      InLoopReductions.insert(Phi);
      // Add the elements to InLoopReductionImmediateChains for cost modelling.
      Instruction *LastChain = Phi;
      for (auto *I : ReductionOperations) {
        InLoopReductionImmediateChains[I] = LastChain;
        LastChain = I;
      }
    }
    LLVM_DEBUG(dbgs() << "LV: Using " << (InLoop ? "inloop" : "out of loop")
                      << " reduction for phi: " << *Phi << "\n");
  }
}

VPValue *VPBuilder::createICmp(CmpInst::Predicate Pred, VPValue *A, VPValue *B,
                               DebugLoc DL, const Twine &Name) {
  assert(Pred >= CmpInst::FIRST_ICMP_PREDICATE &&
         Pred <= CmpInst::LAST_ICMP_PREDICATE && "invalid predicate");
  return tryInsertInstruction(
      new VPInstruction(Instruction::ICmp, Pred, A, B, DL, Name));
}

// This function will select a scalable VF if the target supports scalable
// vectors and a fixed one otherwise.
// TODO: we could return a pair of values that specify the max VF and
// min VF, to be used in `buildVPlans(MinVF, MaxVF)` instead of
// `buildVPlans(VF, VF)`. We cannot do it because VPLAN at the moment
// doesn't have a cost model that can choose which plan to execute if
// more than one is generated.
static ElementCount determineVPlanVF(const TargetTransformInfo &TTI,
                                     LoopVectorizationCostModel &CM) {
  unsigned WidestType;
  std::tie(std::ignore, WidestType) = CM.getSmallestAndWidestTypes();

  TargetTransformInfo::RegisterKind RegKind =
      TTI.enableScalableVectorization()
          ? TargetTransformInfo::RGK_ScalableVector
          : TargetTransformInfo::RGK_FixedWidthVector;

  TypeSize RegSize = TTI.getRegisterBitWidth(RegKind);
  unsigned N = RegSize.getKnownMinValue() / WidestType;
  return ElementCount::get(N, RegSize.isScalable());
}

VectorizationFactor
LoopVectorizationPlanner::planInVPlanNativePath(ElementCount UserVF) {
  ElementCount VF = UserVF;
  // Outer loop handling: They may require CFG and instruction level
  // transformations before even evaluating whether vectorization is profitable.
  // Since we cannot modify the incoming IR, we need to build VPlan upfront in
  // the vectorization pipeline.
  if (!OrigLoop->isInnermost()) {
    // If the user doesn't provide a vectorization factor, determine a
    // reasonable one.
    if (UserVF.isZero()) {
      VF = determineVPlanVF(TTI, CM);
      LLVM_DEBUG(dbgs() << "LV: VPlan computed VF " << VF << ".\n");

      // Make sure we have a VF > 1 for stress testing.
      if (VPlanBuildStressTest && (VF.isScalar() || VF.isZero())) {
        LLVM_DEBUG(dbgs() << "LV: VPlan stress testing: "
                          << "overriding computed VF.\n");
        VF = ElementCount::getFixed(4);
      }
    } else if (UserVF.isScalable() && !TTI.supportsScalableVectors() &&
               !ForceTargetSupportsScalableVectors) {
      LLVM_DEBUG(dbgs() << "LV: Not vectorizing. Scalable VF requested, but "
                        << "not supported by the target.\n");
      reportVectorizationFailure(
          "Scalable vectorization requested but not supported by the target",
          "the scalable user-specified vectorization width for outer-loop "
          "vectorization cannot be used because the target does not support "
          "scalable vectors.",
          "ScalableVFUnfeasible", ORE, OrigLoop);
      return VectorizationFactor::Disabled();
    }
    assert(EnableVPlanNativePath && "VPlan-native path is not enabled.");
    assert(isPowerOf2_32(VF.getKnownMinValue()) &&
           "VF needs to be a power of two");
    LLVM_DEBUG(dbgs() << "LV: Using " << (!UserVF.isZero() ? "user " : "")
                      << "VF " << VF << " to build VPlans.\n");
    buildVPlans(VF, VF);

    // For VPlan build stress testing, we bail out after VPlan construction.
    if (VPlanBuildStressTest)
      return VectorizationFactor::Disabled();

    return {VF, 0 /*Cost*/, 0 /* ScalarCost */};
  }

  LLVM_DEBUG(
      dbgs() << "LV: Not vectorizing. Inner loops aren't supported in the "
                "VPlan-native path.\n");
  return VectorizationFactor::Disabled();
}

void LoopVectorizationPlanner::plan(ElementCount UserVF, unsigned UserIC) {
  assert(OrigLoop->isInnermost() && "Inner loop expected.");
  CM.collectValuesToIgnore();
  CM.collectElementTypesForWidening();

  FixedScalableVFPair MaxFactors = CM.computeMaxVF(UserVF, UserIC);
  if (!MaxFactors) // Cases that should not to be vectorized nor interleaved.
    return;

  // Invalidate interleave groups if all blocks of loop will be predicated.
  if (CM.blockNeedsPredicationForAnyReason(OrigLoop->getHeader()) &&
      !useMaskedInterleavedAccesses(TTI)) {
    LLVM_DEBUG(
        dbgs()
        << "LV: Invalidate all interleaved groups due to fold-tail by masking "
           "which requires masked-interleaved support.\n");
    if (CM.InterleaveInfo.invalidateGroups())
      // Invalidating interleave groups also requires invalidating all decisions
      // based on them, which includes widening decisions and uniform and scalar
      // values.
      CM.invalidateCostModelingDecisions();
  }

  if (CM.foldTailByMasking())
    Legal->prepareToFoldTailByMasking();

  ElementCount MaxUserVF =
      UserVF.isScalable() ? MaxFactors.ScalableVF : MaxFactors.FixedVF;
  if (UserVF) {
    if (!ElementCount::isKnownLE(UserVF, MaxUserVF)) {
      reportVectorizationInfo(
          "UserVF ignored because it may be larger than the maximal safe VF",
          "InvalidUserVF", ORE, OrigLoop);
    } else {
      assert(isPowerOf2_32(UserVF.getKnownMinValue()) &&
             "VF needs to be a power of two");
      // Collect the instructions (and their associated costs) that will be more
      // profitable to scalarize.
      CM.collectInLoopReductions();
      if (CM.selectUserVectorizationFactor(UserVF)) {
        LLVM_DEBUG(dbgs() << "LV: Using user VF " << UserVF << ".\n");
        buildVPlansWithVPRecipes(UserVF, UserVF);
        LLVM_DEBUG(printPlans(dbgs()));
        return;
      } else
        reportVectorizationInfo("UserVF ignored because of invalid costs.",
                                "InvalidCost", ORE, OrigLoop);
    }
  }

  // Collect the Vectorization Factor Candidates.
  SmallVector<ElementCount> VFCandidates;
  for (auto VF = ElementCount::getFixed(1);
       ElementCount::isKnownLE(VF, MaxFactors.FixedVF); VF *= 2)
    VFCandidates.push_back(VF);
  for (auto VF = ElementCount::getScalable(1);
       ElementCount::isKnownLE(VF, MaxFactors.ScalableVF); VF *= 2)
    VFCandidates.push_back(VF);

  CM.collectInLoopReductions();
  for (const auto &VF : VFCandidates) {
    // Collect Uniform and Scalar instructions after vectorization with VF.
    CM.collectUniformsAndScalars(VF);

    // Collect the instructions (and their associated costs) that will be more
    // profitable to scalarize.
    if (VF.isVector())
      CM.collectInstsToScalarize(VF);
  }

  buildVPlansWithVPRecipes(ElementCount::getFixed(1), MaxFactors.FixedVF);
  buildVPlansWithVPRecipes(ElementCount::getScalable(1), MaxFactors.ScalableVF);

  LLVM_DEBUG(printPlans(dbgs()));
}

InstructionCost VPCostContext::getLegacyCost(Instruction *UI,
                                             ElementCount VF) const {
  return CM.getInstructionCost(UI, VF);
}

bool VPCostContext::skipCostComputation(Instruction *UI, bool IsVector) const {
  return CM.ValuesToIgnore.contains(UI) ||
         (IsVector && CM.VecValuesToIgnore.contains(UI)) ||
         SkipCostComputation.contains(UI);
}

<<<<<<< HEAD
InstructionCost LoopVectorizationPlanner::cost(VPlan &Plan,
                                               ElementCount VF) const {
  InstructionCost Cost = 0;
  LLVMContext &LLVMCtx = OrigLoop->getHeader()->getContext();
  VPCostContext CostCtx(CM.TTI, Legal->getWidestInductionType(), LLVMCtx, CM);

=======
InstructionCost
LoopVectorizationPlanner::precomputeCosts(VPlan &Plan, ElementCount VF,
                                          VPCostContext &CostCtx) const {
  InstructionCost Cost;
>>>>>>> dab19dac
  // Cost modeling for inductions is inaccurate in the legacy cost model
  // compared to the recipes that are generated. To match here initially during
  // VPlan cost model bring up directly use the induction costs from the legacy
  // cost model. Note that we do this as pre-processing; the VPlan may not have
  // any recipes associated with the original induction increment instruction
  // and may replace truncates with VPWidenIntOrFpInductionRecipe. We precompute
  // the cost of induction phis and increments (both that are represented by
  // recipes and those that are not), to avoid distinguishing between them here,
  // and skip all recipes that represent induction phis and increments (the
  // former case) later on, if they exist, to avoid counting them twice.
  // Similarly we pre-compute the cost of any optimized truncates.
  // TODO: Switch to more accurate costing based on VPlan.
  for (const auto &[IV, IndDesc] : Legal->getInductionVars()) {
    Instruction *IVInc = cast<Instruction>(
        IV->getIncomingValueForBlock(OrigLoop->getLoopLatch()));
    SmallVector<Instruction *> IVInsts = {IVInc};
    for (unsigned I = 0; I != IVInsts.size(); I++) {
      for (Value *Op : IVInsts[I]->operands()) {
        auto *OpI = dyn_cast<Instruction>(Op);
        if (Op == IV || !OpI || !OrigLoop->contains(OpI) || !Op->hasOneUse())
          continue;
        IVInsts.push_back(OpI);
      }
    }
    IVInsts.push_back(IV);
    for (User *U : IV->users()) {
      auto *CI = cast<Instruction>(U);
      if (!CostCtx.CM.isOptimizableIVTruncate(CI, VF))
        continue;
      IVInsts.push_back(CI);
    }
    for (Instruction *IVInst : IVInsts) {
      if (!CostCtx.SkipCostComputation.insert(IVInst).second)
        continue;
      InstructionCost InductionCost = CostCtx.getLegacyCost(IVInst, VF);
      LLVM_DEBUG({
        dbgs() << "Cost of " << InductionCost << " for VF " << VF
               << ": induction instruction " << *IVInst << "\n";
      });
      Cost += InductionCost;
    }
  }

  /// Compute the cost of all exiting conditions of the loop using the legacy
  /// cost model. This is to match the legacy behavior, which adds the cost of
  /// all exit conditions. Note that this over-estimates the cost, as there will
  /// be a single condition to control the vector loop.
  SmallVector<BasicBlock *> Exiting;
  CM.TheLoop->getExitingBlocks(Exiting);
  SetVector<Instruction *> ExitInstrs;
  // Collect all exit conditions.
  for (BasicBlock *EB : Exiting) {
    auto *Term = dyn_cast<BranchInst>(EB->getTerminator());
    if (!Term)
      continue;
    if (auto *CondI = dyn_cast<Instruction>(Term->getOperand(0))) {
      ExitInstrs.insert(CondI);
    }
  }
  // Compute the cost of all instructions only feeding the exit conditions.
  for (unsigned I = 0; I != ExitInstrs.size(); ++I) {
    Instruction *CondI = ExitInstrs[I];
    if (!OrigLoop->contains(CondI) ||
        !CostCtx.SkipCostComputation.insert(CondI).second)
      continue;
    Cost += CostCtx.getLegacyCost(CondI, VF);
    for (Value *Op : CondI->operands()) {
      auto *OpI = dyn_cast<Instruction>(Op);
      if (!OpI || any_of(OpI->users(), [&ExitInstrs, this](User *U) {
            return OrigLoop->contains(cast<Instruction>(U)->getParent()) &&
                   !ExitInstrs.contains(cast<Instruction>(U));
          }))
        continue;
      ExitInstrs.insert(OpI);
    }
  }

  // The legacy cost model has special logic to compute the cost of in-loop
  // reductions, which may be smaller than the sum of all instructions involved
  // in the reduction. For AnyOf reductions, VPlan codegen may remove the select
  // which the legacy cost model uses to assign cost. Pre-compute their costs
  // for now.
  // TODO: Switch to costing based on VPlan once the logic has been ported.
  for (const auto &[RedPhi, RdxDesc] : Legal->getReductionVars()) {
    if (!CM.isInLoopReduction(RedPhi) &&
        !RecurrenceDescriptor::isAnyOfRecurrenceKind(
            RdxDesc.getRecurrenceKind()))
      continue;

    // AnyOf reduction codegen may remove the select. To match the legacy cost
    // model, pre-compute the cost for AnyOf reductions here.
    if (RecurrenceDescriptor::isAnyOfRecurrenceKind(
            RdxDesc.getRecurrenceKind())) {
      auto *Select = cast<SelectInst>(*find_if(
          RedPhi->users(), [](User *U) { return isa<SelectInst>(U); }));
      assert(!CostCtx.SkipCostComputation.contains(Select) &&
             "reduction op visited multiple times");
      CostCtx.SkipCostComputation.insert(Select);
      auto ReductionCost = CostCtx.getLegacyCost(Select, VF);
      LLVM_DEBUG(dbgs() << "Cost of " << ReductionCost << " for VF " << VF
                        << ":\n any-of reduction " << *Select << "\n");
      Cost += ReductionCost;
      continue;
    }

    const auto &ChainOps = RdxDesc.getReductionOpChain(RedPhi, OrigLoop);
    SetVector<Instruction *> ChainOpsAndOperands(ChainOps.begin(),
                                                 ChainOps.end());
    // Also include the operands of instructions in the chain, as the cost-model
    // may mark extends as free.
    for (auto *ChainOp : ChainOps) {
      for (Value *Op : ChainOp->operands()) {
        if (auto *I = dyn_cast<Instruction>(Op))
          ChainOpsAndOperands.insert(I);
      }
    }

    // Pre-compute the cost for I, if it has a reduction pattern cost.
    for (Instruction *I : ChainOpsAndOperands) {
      auto ReductionCost = CM.getReductionPatternCost(
          I, VF, ToVectorTy(I->getType(), VF), TTI::TCK_RecipThroughput);
      if (!ReductionCost)
        continue;

      assert(!CostCtx.SkipCostComputation.contains(I) &&
             "reduction op visited multiple times");
      CostCtx.SkipCostComputation.insert(I);
      LLVM_DEBUG(dbgs() << "Cost of " << ReductionCost << " for VF " << VF
                        << ":\n in-loop reduction " << *I << "\n");
      Cost += *ReductionCost;
    }
  }

  // Pre-compute the costs for branches except for the backedge, as the number
  // of replicate regions in a VPlan may not directly match the number of
  // branches, which would lead to different decisions.
  // TODO: Compute cost of branches for each replicate region in the VPlan,
  // which is more accurate than the legacy cost model.
  for (BasicBlock *BB : OrigLoop->blocks()) {
    if (BB == OrigLoop->getLoopLatch())
      continue;
    CostCtx.SkipCostComputation.insert(BB->getTerminator());
    auto BranchCost = CostCtx.getLegacyCost(BB->getTerminator(), VF);
    Cost += BranchCost;
  }
  return Cost;
}

InstructionCost LoopVectorizationPlanner::cost(VPlan &Plan,
                                               ElementCount VF) const {
  LLVMContext &LLVMCtx = OrigLoop->getHeader()->getContext();
  VPCostContext CostCtx(CM.TTI, *CM.TLI, Legal->getWidestInductionType(),
                        LLVMCtx, CM);
  InstructionCost Cost = precomputeCosts(Plan, VF, CostCtx);

  // Now compute and add the VPlan-based cost.
  Cost += Plan.cost(VF, CostCtx);
  LLVM_DEBUG(dbgs() << "Cost for VF " << VF << ": " << Cost << "\n");
  return Cost;
}

/// Return true if the original loop \ TheLoop contains any instructions that do
/// not have corresponding recipes in \p Plan and are not marked to be ignored
/// in \p CostCtx. This means the VPlan contains simplification that the legacy
/// cost-model did not account for.
[[maybe_unused]] static bool
planContainsAdditionalSimplifications(VPlan &Plan, ElementCount VF,
                                      VPCostContext &CostCtx, Loop *TheLoop,
                                      LoopVectorizationCostModel &CM) {
  // First collect all instructions for the recipes in Plan.
  auto GetInstructionForCost = [](const VPRecipeBase *R) -> Instruction * {
    if (auto *S = dyn_cast<VPSingleDefRecipe>(R))
      return dyn_cast_or_null<Instruction>(S->getUnderlyingValue());
    if (auto *WidenMem = dyn_cast<VPWidenMemoryRecipe>(R))
      return &WidenMem->getIngredient();
    return nullptr;
  };

  DenseSet<Instruction *> SeenInstrs;
  auto Iter = vp_depth_first_deep(Plan.getEntry());
  for (VPBasicBlock *VPBB : VPBlockUtils::blocksOnly<VPBasicBlock>(Iter)) {
    for (VPRecipeBase &R : *VPBB) {
      if (auto *IR = dyn_cast<VPInterleaveRecipe>(&R)) {
        auto *IG = IR->getInterleaveGroup();
        unsigned NumMembers = IG->getNumMembers();
        for (unsigned I = 0; I != NumMembers; ++I) {
          if (Instruction *M = IG->getMember(I))
            SeenInstrs.insert(M);
        }
        continue;
      }
      if (Instruction *UI = GetInstructionForCost(&R))
        SeenInstrs.insert(UI);
    }
  }

  // Return true if the loop contains any instructions that are not also part of
  // the VPlan or are skipped for VPlan-based cost computations. This indicates
  // that the VPlan contains extra simplifications.
  return any_of(
      TheLoop->blocks(), [&SeenInstrs, VF, &CostCtx, &CM](BasicBlock *BB) {
        return any_of(*BB, [&SeenInstrs, VF, &CostCtx, &CM](Instruction &I) {
          if (isa<PHINode>(&I))
            return false;
          return !SeenInstrs.contains(&I) &&
                 !CostCtx.skipCostComputation(&I, true) &&
                 !CM.canTruncateToMinimalBitwidth(&I, VF);
        });
      });
}

VectorizationFactor LoopVectorizationPlanner::computeBestVF() {
  if (VPlans.empty())
    return VectorizationFactor::Disabled();
  // If there is a single VPlan with a single VF, return it directly.
  VPlan &FirstPlan = *VPlans[0];
  if (VPlans.size() == 1 && size(FirstPlan.vectorFactors()) == 1)
    return {*FirstPlan.vectorFactors().begin(), 0, 0};

  ElementCount ScalarVF = ElementCount::getFixed(1);
  assert(hasPlanWithVF(ScalarVF) &&
         "More than a single plan/VF w/o any plan having scalar VF");

  // TODO: Compute scalar cost using VPlan-based cost model.
  InstructionCost ScalarCost = CM.expectedCost(ScalarVF);
  LLVM_DEBUG(dbgs() << "LV: Scalar loop costs: " << ScalarCost << ".\n");
  VectorizationFactor ScalarFactor(ScalarVF, ScalarCost, ScalarCost);
  VectorizationFactor BestFactor = ScalarFactor;

  bool ForceVectorization = Hints.getForce() == LoopVectorizeHints::FK_Enabled;
  if (ForceVectorization) {
    // Ignore scalar width, because the user explicitly wants vectorization.
    // Initialize cost to max so that VF = 2 is, at least, chosen during cost
    // evaluation.
    BestFactor.Cost = InstructionCost::getMax();
  }

  for (auto &P : VPlans) {
    for (ElementCount VF : P->vectorFactors()) {
      if (VF.isScalar())
        continue;
      if (!ForceVectorization && !willGenerateVectors(*P, VF, TTI)) {
        LLVM_DEBUG(
            dbgs()
            << "LV: Not considering vector loop of width " << VF
            << " because it will not generate any vector instructions.\n");
        continue;
      }

      InstructionCost Cost = cost(*P, VF);
      VectorizationFactor CurrentFactor(VF, Cost, ScalarCost);
      if (isMoreProfitable(CurrentFactor, BestFactor))
        BestFactor = CurrentFactor;

      // If profitable add it to ProfitableVF list.
      if (isMoreProfitable(CurrentFactor, ScalarFactor))
        ProfitableVFs.push_back(CurrentFactor);
    }
  }

#ifndef NDEBUG
  // Select the optimal vectorization factor according to the legacy cost-model.
  // This is now only used to verify the decisions by the new VPlan-based
  // cost-model and will be retired once the VPlan-based cost-model is
  // stabilized.
  VectorizationFactor LegacyVF = selectVectorizationFactor();
  VPlan &BestPlan = getPlanFor(BestFactor.Width);

  // Pre-compute the cost and use it to check if BestPlan contains any
  // simplifications not accounted for in the legacy cost model. If that's the
  // case, don't trigger the assertion, as the extra simplifications may cause a
  // different VF to be picked by the VPlan-based cost model.
  LLVMContext &LLVMCtx = OrigLoop->getHeader()->getContext();
  VPCostContext CostCtx(CM.TTI, *CM.TLI, Legal->getWidestInductionType(),
                        LLVMCtx, CM);
  precomputeCosts(BestPlan, BestFactor.Width, CostCtx);
  assert((BestFactor.Width == LegacyVF.Width ||
          planContainsAdditionalSimplifications(getPlanFor(BestFactor.Width),
                                                BestFactor.Width, CostCtx,
                                                OrigLoop, CM)) &&
         " VPlan cost model and legacy cost model disagreed");
  assert((BestFactor.Width.isScalar() || BestFactor.ScalarCost > 0) &&
         "when vectorizing, the scalar cost must be computed.");
#endif

  return BestFactor;
}

static void AddRuntimeUnrollDisableMetaData(Loop *L) {
  SmallVector<Metadata *, 4> MDs;
  // Reserve first location for self reference to the LoopID metadata node.
  MDs.push_back(nullptr);
  bool IsUnrollMetadata = false;
  MDNode *LoopID = L->getLoopID();
  if (LoopID) {
    // First find existing loop unrolling disable metadata.
    for (unsigned i = 1, ie = LoopID->getNumOperands(); i < ie; ++i) {
      auto *MD = dyn_cast<MDNode>(LoopID->getOperand(i));
      if (MD) {
        const auto *S = dyn_cast<MDString>(MD->getOperand(0));
        IsUnrollMetadata =
            S && S->getString().starts_with("llvm.loop.unroll.disable");
      }
      MDs.push_back(LoopID->getOperand(i));
    }
  }

  if (!IsUnrollMetadata) {
    // Add runtime unroll disable metadata.
    LLVMContext &Context = L->getHeader()->getContext();
    SmallVector<Metadata *, 1> DisableOperands;
    DisableOperands.push_back(
        MDString::get(Context, "llvm.loop.unroll.runtime.disable"));
    MDNode *DisableNode = MDNode::get(Context, DisableOperands);
    MDs.push_back(DisableNode);
    MDNode *NewLoopID = MDNode::get(Context, MDs);
    // Set operand 0 to refer to the loop id itself.
    NewLoopID->replaceOperandWith(0, NewLoopID);
    L->setLoopID(NewLoopID);
  }
}

// Check if \p RedResult is a ComputeReductionResult instruction, and if it is
// create a merge phi node for it and add it to \p ReductionResumeValues.
static void createAndCollectMergePhiForReduction(
    VPInstruction *RedResult,
    DenseMap<const RecurrenceDescriptor *, Value *> &ReductionResumeValues,
    VPTransformState &State, Loop *OrigLoop, BasicBlock *LoopMiddleBlock,
    bool VectorizingEpilogue) {
  if (!RedResult ||
      RedResult->getOpcode() != VPInstruction::ComputeReductionResult)
    return;

  auto *PhiR = cast<VPReductionPHIRecipe>(RedResult->getOperand(0));
  const RecurrenceDescriptor &RdxDesc = PhiR->getRecurrenceDescriptor();

  Value *FinalValue =
      State.get(RedResult, VPIteration(State.UF - 1, VPLane::getFirstLane()));
  auto *ResumePhi =
      dyn_cast<PHINode>(PhiR->getStartValue()->getUnderlyingValue());
  if (VectorizingEpilogue && RecurrenceDescriptor::isAnyOfRecurrenceKind(
                                 RdxDesc.getRecurrenceKind())) {
    auto *Cmp = cast<ICmpInst>(PhiR->getStartValue()->getUnderlyingValue());
    assert(Cmp->getPredicate() == CmpInst::ICMP_NE);
    assert(Cmp->getOperand(1) == RdxDesc.getRecurrenceStartValue());
    ResumePhi = cast<PHINode>(Cmp->getOperand(0));
  }
  assert((!VectorizingEpilogue || ResumePhi) &&
         "when vectorizing the epilogue loop, we need a resume phi from main "
         "vector loop");

  // TODO: bc.merge.rdx should not be created here, instead it should be
  // modeled in VPlan.
  BasicBlock *LoopScalarPreHeader = OrigLoop->getLoopPreheader();
  // Create a phi node that merges control-flow from the backedge-taken check
  // block and the middle block.
  auto *BCBlockPhi =
      PHINode::Create(FinalValue->getType(), 2, "bc.merge.rdx",
                      LoopScalarPreHeader->getTerminator()->getIterator());

  // If we are fixing reductions in the epilogue loop then we should already
  // have created a bc.merge.rdx Phi after the main vector body. Ensure that
  // we carry over the incoming values correctly.
  for (auto *Incoming : predecessors(LoopScalarPreHeader)) {
    if (Incoming == LoopMiddleBlock)
      BCBlockPhi->addIncoming(FinalValue, Incoming);
    else if (ResumePhi && is_contained(ResumePhi->blocks(), Incoming))
      BCBlockPhi->addIncoming(ResumePhi->getIncomingValueForBlock(Incoming),
                              Incoming);
    else
      BCBlockPhi->addIncoming(RdxDesc.getRecurrenceStartValue(), Incoming);
  }

  auto *OrigPhi = cast<PHINode>(PhiR->getUnderlyingValue());
  // TODO: This fixup should instead be modeled in VPlan.
  // Fix the scalar loop reduction variable with the incoming reduction sum
  // from the vector body and from the backedge value.
  int IncomingEdgeBlockIdx =
      OrigPhi->getBasicBlockIndex(OrigLoop->getLoopLatch());
  assert(IncomingEdgeBlockIdx >= 0 && "Invalid block index");
  // Pick the other block.
  int SelfEdgeBlockIdx = (IncomingEdgeBlockIdx ? 0 : 1);
  OrigPhi->setIncomingValue(SelfEdgeBlockIdx, BCBlockPhi);
  Instruction *LoopExitInst = RdxDesc.getLoopExitInstr();
  OrigPhi->setIncomingValue(IncomingEdgeBlockIdx, LoopExitInst);

  ReductionResumeValues[&RdxDesc] = BCBlockPhi;
}

std::pair<DenseMap<const SCEV *, Value *>,
          DenseMap<const RecurrenceDescriptor *, Value *>>
LoopVectorizationPlanner::executePlan(
    ElementCount BestVF, unsigned BestUF, VPlan &BestVPlan,
    InnerLoopVectorizer &ILV, DominatorTree *DT, bool IsEpilogueVectorization,
    const DenseMap<const SCEV *, Value *> *ExpandedSCEVs) {
  assert(BestVPlan.hasVF(BestVF) &&
         "Trying to execute plan with unsupported VF");
  assert(BestVPlan.hasUF(BestUF) &&
         "Trying to execute plan with unsupported UF");
  assert(
      (IsEpilogueVectorization || !ExpandedSCEVs) &&
      "expanded SCEVs to reuse can only be used during epilogue vectorization");
  (void)IsEpilogueVectorization;

  VPlanTransforms::optimizeForVFAndUF(BestVPlan, BestVF, BestUF, PSE);

  LLVM_DEBUG(dbgs() << "Executing best plan with VF=" << BestVF
                    << ", UF=" << BestUF << '\n');
  BestVPlan.setName("Final VPlan");
  LLVM_DEBUG(BestVPlan.dump());

  // Perform the actual loop transformation.
  VPTransformState State(BestVF, BestUF, LI, DT, ILV.Builder, &ILV, &BestVPlan,
                         OrigLoop->getHeader()->getContext());

  // 0. Generate SCEV-dependent code into the preheader, including TripCount,
  // before making any changes to the CFG.
  if (!BestVPlan.getPreheader()->empty()) {
    State.CFG.PrevBB = OrigLoop->getLoopPreheader();
    State.Builder.SetInsertPoint(OrigLoop->getLoopPreheader()->getTerminator());
    BestVPlan.getPreheader()->execute(&State);
  }
  if (!ILV.getTripCount())
    ILV.setTripCount(State.get(BestVPlan.getTripCount(), {0, 0}));
  else
    assert(IsEpilogueVectorization && "should only re-use the existing trip "
                                      "count during epilogue vectorization");

  // 1. Set up the skeleton for vectorization, including vector pre-header and
  // middle block. The vector loop is created during VPlan execution.
  Value *CanonicalIVStartValue;
  std::tie(State.CFG.PrevBB, CanonicalIVStartValue) =
      ILV.createVectorizedLoopSkeleton(ExpandedSCEVs ? *ExpandedSCEVs
                                                     : State.ExpandedSCEVs);
#ifdef EXPENSIVE_CHECKS
  assert(DT->verify(DominatorTree::VerificationLevel::Fast));
#endif

  // Only use noalias metadata when using memory checks guaranteeing no overlap
  // across all iterations.
  const LoopAccessInfo *LAI = ILV.Legal->getLAI();
  std::unique_ptr<LoopVersioning> LVer = nullptr;
  if (LAI && !LAI->getRuntimePointerChecking()->getChecks().empty() &&
      !LAI->getRuntimePointerChecking()->getDiffChecks()) {

    //  We currently don't use LoopVersioning for the actual loop cloning but we
    //  still use it to add the noalias metadata.
    //  TODO: Find a better way to re-use LoopVersioning functionality to add
    //        metadata.
    LVer = std::make_unique<LoopVersioning>(
        *LAI, LAI->getRuntimePointerChecking()->getChecks(), OrigLoop, LI, DT,
        PSE.getSE());
    State.LVer = &*LVer;
    State.LVer->prepareNoAliasMetadata();
  }

  ILV.printDebugTracesAtStart();

  //===------------------------------------------------===//
  //
  // Notice: any optimization or new instruction that go
  // into the code below should also be implemented in
  // the cost-model.
  //
  //===------------------------------------------------===//

  // 2. Copy and widen instructions from the old loop into the new loop.
  BestVPlan.prepareToExecute(ILV.getTripCount(),
                             ILV.getOrCreateVectorTripCount(nullptr),
                             CanonicalIVStartValue, State);

  BestVPlan.execute(&State);

  // 2.5 Collect reduction resume values.
  DenseMap<const RecurrenceDescriptor *, Value *> ReductionResumeValues;
  auto *ExitVPBB =
      cast<VPBasicBlock>(BestVPlan.getVectorLoopRegion()->getSingleSuccessor());
  for (VPRecipeBase &R : *ExitVPBB) {
    createAndCollectMergePhiForReduction(
        dyn_cast<VPInstruction>(&R), ReductionResumeValues, State, OrigLoop,
        State.CFG.VPBB2IRBB[ExitVPBB], ExpandedSCEVs);
  }

  // 2.6. Maintain Loop Hints
  // Keep all loop hints from the original loop on the vector loop (we'll
  // replace the vectorizer-specific hints below).
  MDNode *OrigLoopID = OrigLoop->getLoopID();

  std::optional<MDNode *> VectorizedLoopID =
      makeFollowupLoopID(OrigLoopID, {LLVMLoopVectorizeFollowupAll,
                                      LLVMLoopVectorizeFollowupVectorized});

  VPBasicBlock *HeaderVPBB =
      BestVPlan.getVectorLoopRegion()->getEntryBasicBlock();
  Loop *L = LI->getLoopFor(State.CFG.VPBB2IRBB[HeaderVPBB]);
  if (VectorizedLoopID)
    L->setLoopID(*VectorizedLoopID);
  else {
    // Keep all loop hints from the original loop on the vector loop (we'll
    // replace the vectorizer-specific hints below).
    if (MDNode *LID = OrigLoop->getLoopID())
      L->setLoopID(LID);

    LoopVectorizeHints Hints(L, true, *ORE);
    Hints.setAlreadyVectorized();
  }
  TargetTransformInfo::UnrollingPreferences UP;
  TTI.getUnrollingPreferences(L, *PSE.getSE(), UP, ORE);
  if (!UP.UnrollVectorizedLoop || CanonicalIVStartValue)
    AddRuntimeUnrollDisableMetaData(L);

  // 3. Fix the vectorized code: take care of header phi's, live-outs,
  //    predication, updating analyses.
  ILV.fixVectorizedLoop(State, BestVPlan);

  ILV.printDebugTracesAtEnd();

  // 4. Adjust branch weight of the branch in the middle block.
  auto *MiddleTerm =
      cast<BranchInst>(State.CFG.VPBB2IRBB[ExitVPBB]->getTerminator());
  if (MiddleTerm->isConditional() &&
      hasBranchWeightMD(*OrigLoop->getLoopLatch()->getTerminator())) {
    // Assume that `Count % VectorTripCount` is equally distributed.
    unsigned TripCount = State.UF * State.VF.getKnownMinValue();
    assert(TripCount > 0 && "trip count should not be zero");
    const uint32_t Weights[] = {1, TripCount - 1};
    setBranchWeights(*MiddleTerm, Weights, /*IsExpected=*/false);
  }

  return {State.ExpandedSCEVs, ReductionResumeValues};
}

//===--------------------------------------------------------------------===//
// EpilogueVectorizerMainLoop
//===--------------------------------------------------------------------===//

/// This function is partially responsible for generating the control flow
/// depicted in https://llvm.org/docs/Vectorizers.html#epilogue-vectorization.
std::pair<BasicBlock *, Value *>
EpilogueVectorizerMainLoop::createEpilogueVectorizedLoopSkeleton(
    const SCEV2ValueTy &ExpandedSCEVs) {
  createVectorLoopSkeleton("");

  // Generate the code to check the minimum iteration count of the vector
  // epilogue (see below).
  EPI.EpilogueIterationCountCheck =
      emitIterationCountCheck(LoopScalarPreHeader, true);
  EPI.EpilogueIterationCountCheck->setName("iter.check");

  // Generate the code to check any assumptions that we've made for SCEV
  // expressions.
  EPI.SCEVSafetyCheck = emitSCEVChecks(LoopScalarPreHeader);

  // Generate the code that checks at runtime if arrays overlap. We put the
  // checks into a separate block to make the more common case of few elements
  // faster.
  EPI.MemSafetyCheck = emitMemRuntimeChecks(LoopScalarPreHeader);

  // Generate the iteration count check for the main loop, *after* the check
  // for the epilogue loop, so that the path-length is shorter for the case
  // that goes directly through the vector epilogue. The longer-path length for
  // the main loop is compensated for, by the gain from vectorizing the larger
  // trip count. Note: the branch will get updated later on when we vectorize
  // the epilogue.
  EPI.MainLoopIterationCountCheck =
      emitIterationCountCheck(LoopScalarPreHeader, false);

  // Generate the induction variable.
  EPI.VectorTripCount = getOrCreateVectorTripCount(LoopVectorPreHeader);

  // Skip induction resume value creation here because they will be created in
  // the second pass for the scalar loop. The induction resume values for the
  // inductions in the epilogue loop are created before executing the plan for
  // the epilogue loop.

  return {LoopVectorPreHeader, nullptr};
}

void EpilogueVectorizerMainLoop::printDebugTracesAtStart() {
  LLVM_DEBUG({
    dbgs() << "Create Skeleton for epilogue vectorized loop (first pass)\n"
           << "Main Loop VF:" << EPI.MainLoopVF
           << ", Main Loop UF:" << EPI.MainLoopUF
           << ", Epilogue Loop VF:" << EPI.EpilogueVF
           << ", Epilogue Loop UF:" << EPI.EpilogueUF << "\n";
  });
}

void EpilogueVectorizerMainLoop::printDebugTracesAtEnd() {
  DEBUG_WITH_TYPE(VerboseDebug, {
    dbgs() << "intermediate fn:\n"
           << *OrigLoop->getHeader()->getParent() << "\n";
  });
}

BasicBlock *
EpilogueVectorizerMainLoop::emitIterationCountCheck(BasicBlock *Bypass,
                                                    bool ForEpilogue) {
  assert(Bypass && "Expected valid bypass basic block.");
  ElementCount VFactor = ForEpilogue ? EPI.EpilogueVF : VF;
  unsigned UFactor = ForEpilogue ? EPI.EpilogueUF : UF;
  Value *Count = getTripCount();
  // Reuse existing vector loop preheader for TC checks.
  // Note that new preheader block is generated for vector loop.
  BasicBlock *const TCCheckBlock = LoopVectorPreHeader;
  IRBuilder<> Builder(TCCheckBlock->getTerminator());

  // Generate code to check if the loop's trip count is less than VF * UF of the
  // main vector loop.
  auto P = Cost->requiresScalarEpilogue(ForEpilogue ? EPI.EpilogueVF.isVector()
                                                    : VF.isVector())
               ? ICmpInst::ICMP_ULE
               : ICmpInst::ICMP_ULT;

  Value *CheckMinIters = Builder.CreateICmp(
      P, Count, createStepForVF(Builder, Count->getType(), VFactor, UFactor),
      "min.iters.check");

  if (!ForEpilogue)
    TCCheckBlock->setName("vector.main.loop.iter.check");

  // Create new preheader for vector loop.
  LoopVectorPreHeader = SplitBlock(TCCheckBlock, TCCheckBlock->getTerminator(),
                                   DT, LI, nullptr, "vector.ph");

  if (ForEpilogue) {
    assert(DT->properlyDominates(DT->getNode(TCCheckBlock),
                                 DT->getNode(Bypass)->getIDom()) &&
           "TC check is expected to dominate Bypass");

    // Update dominator for Bypass.
    DT->changeImmediateDominator(Bypass, TCCheckBlock);
    LoopBypassBlocks.push_back(TCCheckBlock);

    // Save the trip count so we don't have to regenerate it in the
    // vec.epilog.iter.check. This is safe to do because the trip count
    // generated here dominates the vector epilog iter check.
    EPI.TripCount = Count;
  }

  BranchInst &BI =
      *BranchInst::Create(Bypass, LoopVectorPreHeader, CheckMinIters);
  if (hasBranchWeightMD(*OrigLoop->getLoopLatch()->getTerminator()))
    setBranchWeights(BI, MinItersBypassWeights, /*IsExpected=*/false);
  ReplaceInstWithInst(TCCheckBlock->getTerminator(), &BI);

  return TCCheckBlock;
}

//===--------------------------------------------------------------------===//
// EpilogueVectorizerEpilogueLoop
//===--------------------------------------------------------------------===//

/// This function is partially responsible for generating the control flow
/// depicted in https://llvm.org/docs/Vectorizers.html#epilogue-vectorization.
std::pair<BasicBlock *, Value *>
EpilogueVectorizerEpilogueLoop::createEpilogueVectorizedLoopSkeleton(
    const SCEV2ValueTy &ExpandedSCEVs) {
  createVectorLoopSkeleton("vec.epilog.");

  // Now, compare the remaining count and if there aren't enough iterations to
  // execute the vectorized epilogue skip to the scalar part.
  LoopVectorPreHeader->setName("vec.epilog.ph");
  BasicBlock *VecEpilogueIterationCountCheck =
      SplitBlock(LoopVectorPreHeader, LoopVectorPreHeader->begin(), DT, LI,
                 nullptr, "vec.epilog.iter.check", true);
  emitMinimumVectorEpilogueIterCountCheck(LoopScalarPreHeader,
                                          VecEpilogueIterationCountCheck);

  // Adjust the control flow taking the state info from the main loop
  // vectorization into account.
  assert(EPI.MainLoopIterationCountCheck && EPI.EpilogueIterationCountCheck &&
         "expected this to be saved from the previous pass.");
  EPI.MainLoopIterationCountCheck->getTerminator()->replaceUsesOfWith(
      VecEpilogueIterationCountCheck, LoopVectorPreHeader);

  DT->changeImmediateDominator(LoopVectorPreHeader,
                               EPI.MainLoopIterationCountCheck);

  EPI.EpilogueIterationCountCheck->getTerminator()->replaceUsesOfWith(
      VecEpilogueIterationCountCheck, LoopScalarPreHeader);

  if (EPI.SCEVSafetyCheck)
    EPI.SCEVSafetyCheck->getTerminator()->replaceUsesOfWith(
        VecEpilogueIterationCountCheck, LoopScalarPreHeader);
  if (EPI.MemSafetyCheck)
    EPI.MemSafetyCheck->getTerminator()->replaceUsesOfWith(
        VecEpilogueIterationCountCheck, LoopScalarPreHeader);

  DT->changeImmediateDominator(
      VecEpilogueIterationCountCheck,
      VecEpilogueIterationCountCheck->getSinglePredecessor());

  DT->changeImmediateDominator(LoopScalarPreHeader,
                               EPI.EpilogueIterationCountCheck);
  if (!Cost->requiresScalarEpilogue(EPI.EpilogueVF.isVector()))
    // If there is an epilogue which must run, there's no edge from the
    // middle block to exit blocks  and thus no need to update the immediate
    // dominator of the exit blocks.
    DT->changeImmediateDominator(LoopExitBlock,
                                 EPI.EpilogueIterationCountCheck);

  // Keep track of bypass blocks, as they feed start values to the induction and
  // reduction phis in the scalar loop preheader.
  if (EPI.SCEVSafetyCheck)
    LoopBypassBlocks.push_back(EPI.SCEVSafetyCheck);
  if (EPI.MemSafetyCheck)
    LoopBypassBlocks.push_back(EPI.MemSafetyCheck);
  LoopBypassBlocks.push_back(EPI.EpilogueIterationCountCheck);

  // The vec.epilog.iter.check block may contain Phi nodes from inductions or
  // reductions which merge control-flow from the latch block and the middle
  // block. Update the incoming values here and move the Phi into the preheader.
  SmallVector<PHINode *, 4> PhisInBlock;
  for (PHINode &Phi : VecEpilogueIterationCountCheck->phis())
    PhisInBlock.push_back(&Phi);

  for (PHINode *Phi : PhisInBlock) {
    Phi->moveBefore(LoopVectorPreHeader->getFirstNonPHI());
    Phi->replaceIncomingBlockWith(
        VecEpilogueIterationCountCheck->getSinglePredecessor(),
        VecEpilogueIterationCountCheck);

    // If the phi doesn't have an incoming value from the
    // EpilogueIterationCountCheck, we are done. Otherwise remove the incoming
    // value and also those from other check blocks. This is needed for
    // reduction phis only.
    if (none_of(Phi->blocks(), [&](BasicBlock *IncB) {
          return EPI.EpilogueIterationCountCheck == IncB;
        }))
      continue;
    Phi->removeIncomingValue(EPI.EpilogueIterationCountCheck);
    if (EPI.SCEVSafetyCheck)
      Phi->removeIncomingValue(EPI.SCEVSafetyCheck);
    if (EPI.MemSafetyCheck)
      Phi->removeIncomingValue(EPI.MemSafetyCheck);
  }

  // Generate a resume induction for the vector epilogue and put it in the
  // vector epilogue preheader
  Type *IdxTy = Legal->getWidestInductionType();
  PHINode *EPResumeVal = PHINode::Create(IdxTy, 2, "vec.epilog.resume.val");
  EPResumeVal->insertBefore(LoopVectorPreHeader->getFirstNonPHIIt());
  EPResumeVal->addIncoming(EPI.VectorTripCount, VecEpilogueIterationCountCheck);
  EPResumeVal->addIncoming(ConstantInt::get(IdxTy, 0),
                           EPI.MainLoopIterationCountCheck);

  // Generate induction resume values. These variables save the new starting
  // indexes for the scalar loop. They are used to test if there are any tail
  // iterations left once the vector loop has completed.
  // Note that when the vectorized epilogue is skipped due to iteration count
  // check, then the resume value for the induction variable comes from
  // the trip count of the main vector loop, hence passing the AdditionalBypass
  // argument.
  createInductionResumeValues(ExpandedSCEVs,
                              {VecEpilogueIterationCountCheck,
                               EPI.VectorTripCount} /* AdditionalBypass */);

  return {LoopVectorPreHeader, EPResumeVal};
}

BasicBlock *
EpilogueVectorizerEpilogueLoop::emitMinimumVectorEpilogueIterCountCheck(
    BasicBlock *Bypass, BasicBlock *Insert) {

  assert(EPI.TripCount &&
         "Expected trip count to have been safed in the first pass.");
  assert(
      (!isa<Instruction>(EPI.TripCount) ||
       DT->dominates(cast<Instruction>(EPI.TripCount)->getParent(), Insert)) &&
      "saved trip count does not dominate insertion point.");
  Value *TC = EPI.TripCount;
  IRBuilder<> Builder(Insert->getTerminator());
  Value *Count = Builder.CreateSub(TC, EPI.VectorTripCount, "n.vec.remaining");

  // Generate code to check if the loop's trip count is less than VF * UF of the
  // vector epilogue loop.
  auto P = Cost->requiresScalarEpilogue(EPI.EpilogueVF.isVector())
               ? ICmpInst::ICMP_ULE
               : ICmpInst::ICMP_ULT;

  Value *CheckMinIters =
      Builder.CreateICmp(P, Count,
                         createStepForVF(Builder, Count->getType(),
                                         EPI.EpilogueVF, EPI.EpilogueUF),
                         "min.epilog.iters.check");

  BranchInst &BI =
      *BranchInst::Create(Bypass, LoopVectorPreHeader, CheckMinIters);
  if (hasBranchWeightMD(*OrigLoop->getLoopLatch()->getTerminator())) {
    unsigned MainLoopStep = UF * VF.getKnownMinValue();
    unsigned EpilogueLoopStep =
        EPI.EpilogueUF * EPI.EpilogueVF.getKnownMinValue();
    // We assume the remaining `Count` is equally distributed in
    // [0, MainLoopStep)
    // So the probability for `Count < EpilogueLoopStep` should be
    // min(MainLoopStep, EpilogueLoopStep) / MainLoopStep
    unsigned EstimatedSkipCount = std::min(MainLoopStep, EpilogueLoopStep);
    const uint32_t Weights[] = {EstimatedSkipCount,
                                MainLoopStep - EstimatedSkipCount};
    setBranchWeights(BI, Weights, /*IsExpected=*/false);
  }
  ReplaceInstWithInst(Insert->getTerminator(), &BI);
  LoopBypassBlocks.push_back(Insert);
  return Insert;
}

void EpilogueVectorizerEpilogueLoop::printDebugTracesAtStart() {
  LLVM_DEBUG({
    dbgs() << "Create Skeleton for epilogue vectorized loop (second pass)\n"
           << "Epilogue Loop VF:" << EPI.EpilogueVF
           << ", Epilogue Loop UF:" << EPI.EpilogueUF << "\n";
  });
}

void EpilogueVectorizerEpilogueLoop::printDebugTracesAtEnd() {
  DEBUG_WITH_TYPE(VerboseDebug, {
    dbgs() << "final fn:\n" << *OrigLoop->getHeader()->getParent() << "\n";
  });
}

iterator_range<mapped_iterator<Use *, std::function<VPValue *(Value *)>>>
VPRecipeBuilder::mapToVPValues(User::op_range Operands) {
  std::function<VPValue *(Value *)> Fn = [this](Value *Op) {
    if (auto *I = dyn_cast<Instruction>(Op)) {
      if (auto *R = Ingredient2Recipe.lookup(I))
        return R->getVPSingleValue();
    }
    return Plan.getOrAddLiveIn(Op);
  };
  return map_range(Operands, Fn);
}

void VPRecipeBuilder::createSwitchEdgeMasks(SwitchInst *SI) {
  BasicBlock *Src = SI->getParent();
  assert(!OrigLoop->isLoopExiting(Src) &&
         all_of(successors(Src),
                [this](BasicBlock *Succ) {
                  return OrigLoop->getHeader() != Succ;
                }) &&
         "unsupported switch either exiting loop or continuing to header");
  // Create masks where the terminator in Src is a switch. We create mask for
  // all edges at the same time. This is more efficient, as we can create and
  // collect compares for all cases once.
  VPValue *Cond = getVPValueOrAddLiveIn(SI->getCondition(), Plan);
  BasicBlock *DefaultDst = SI->getDefaultDest();
  MapVector<BasicBlock *, SmallVector<VPValue *>> Dst2Compares;
  for (auto &C : SI->cases()) {
    BasicBlock *Dst = C.getCaseSuccessor();
    assert(!EdgeMaskCache.contains({Src, Dst}) && "Edge masks already created");
    // Cases whose destination is the same as default are redundant and can be
    // ignored - they will get there anyhow.
    if (Dst == DefaultDst)
      continue;
    auto I = Dst2Compares.insert({Dst, {}});
    VPValue *V = getVPValueOrAddLiveIn(C.getCaseValue(), Plan);
    I.first->second.push_back(Builder.createICmp(CmpInst::ICMP_EQ, Cond, V));
  }

  // We need to handle 2 separate cases below for all entries in Dst2Compares,
  // which excludes destinations matching the default destination.
  VPValue *SrcMask = getBlockInMask(Src);
  VPValue *DefaultMask = nullptr;
  for (const auto &[Dst, Conds] : Dst2Compares) {
    // 1. Dst is not the default destination. Dst is reached if any of the cases
    // with destination == Dst are taken. Join the conditions for each case
    // whose destination == Dst using an OR.
    VPValue *Mask = Conds[0];
    for (VPValue *V : ArrayRef<VPValue *>(Conds).drop_front())
      Mask = Builder.createOr(Mask, V);
    if (SrcMask)
      Mask = Builder.createLogicalAnd(SrcMask, Mask);
    EdgeMaskCache[{Src, Dst}] = Mask;

    // 2. Create the mask for the default destination, which is reached if none
    // of the cases with destination != default destination are taken. Join the
    // conditions for each case where the destination is != Dst using an OR and
    // negate it.
    DefaultMask = DefaultMask ? Builder.createOr(DefaultMask, Mask) : Mask;
  }

  if (DefaultMask) {
    DefaultMask = Builder.createNot(DefaultMask);
    if (SrcMask)
      DefaultMask = Builder.createLogicalAnd(SrcMask, DefaultMask);
  }
  EdgeMaskCache[{Src, DefaultDst}] = DefaultMask;
}

VPValue *VPRecipeBuilder::createEdgeMask(BasicBlock *Src, BasicBlock *Dst) {
  assert(is_contained(predecessors(Dst), Src) && "Invalid edge");

  // Look for cached value.
  std::pair<BasicBlock *, BasicBlock *> Edge(Src, Dst);
  EdgeMaskCacheTy::iterator ECEntryIt = EdgeMaskCache.find(Edge);
  if (ECEntryIt != EdgeMaskCache.end())
    return ECEntryIt->second;

  if (auto *SI = dyn_cast<SwitchInst>(Src->getTerminator())) {
    createSwitchEdgeMasks(SI);
    assert(EdgeMaskCache.contains(Edge) && "Mask for Edge not created?");
    return EdgeMaskCache[Edge];
  }

  VPValue *SrcMask = getBlockInMask(Src);

  // The terminator has to be a branch inst!
  BranchInst *BI = dyn_cast<BranchInst>(Src->getTerminator());
  assert(BI && "Unexpected terminator found");
  if (!BI->isConditional() || BI->getSuccessor(0) == BI->getSuccessor(1))
    return EdgeMaskCache[Edge] = SrcMask;

  // If source is an exiting block, we know the exit edge is dynamically dead
  // in the vector loop, and thus we don't need to restrict the mask.  Avoid
  // adding uses of an otherwise potentially dead instruction.
  if (OrigLoop->isLoopExiting(Src))
    return EdgeMaskCache[Edge] = SrcMask;

  VPValue *EdgeMask = getVPValueOrAddLiveIn(BI->getCondition(), Plan);
  assert(EdgeMask && "No Edge Mask found for condition");

  if (BI->getSuccessor(0) != Dst)
    EdgeMask = Builder.createNot(EdgeMask, BI->getDebugLoc());

  if (SrcMask) { // Otherwise block in-mask is all-one, no need to AND.
    // The bitwise 'And' of SrcMask and EdgeMask introduces new UB if SrcMask
    // is false and EdgeMask is poison. Avoid that by using 'LogicalAnd'
    // instead which generates 'select i1 SrcMask, i1 EdgeMask, i1 false'.
    EdgeMask = Builder.createLogicalAnd(SrcMask, EdgeMask, BI->getDebugLoc());
  }

  return EdgeMaskCache[Edge] = EdgeMask;
}

VPValue *VPRecipeBuilder::getEdgeMask(BasicBlock *Src, BasicBlock *Dst) const {
  assert(is_contained(predecessors(Dst), Src) && "Invalid edge");

  // Look for cached value.
  std::pair<BasicBlock *, BasicBlock *> Edge(Src, Dst);
  EdgeMaskCacheTy::const_iterator ECEntryIt = EdgeMaskCache.find(Edge);
  assert(ECEntryIt != EdgeMaskCache.end() &&
         "looking up mask for edge which has not been created");
  return ECEntryIt->second;
}

void VPRecipeBuilder::createHeaderMask() {
  BasicBlock *Header = OrigLoop->getHeader();

  // When not folding the tail, use nullptr to model all-true mask.
  if (!CM.foldTailByMasking()) {
    BlockMaskCache[Header] = nullptr;
    return;
  }

  // Introduce the early-exit compare IV <= BTC to form header block mask.
  // This is used instead of IV < TC because TC may wrap, unlike BTC. Start by
  // constructing the desired canonical IV in the header block as its first
  // non-phi instructions.

  VPBasicBlock *HeaderVPBB = Plan.getVectorLoopRegion()->getEntryBasicBlock();
  auto NewInsertionPoint = HeaderVPBB->getFirstNonPhi();
  auto *IV = new VPWidenCanonicalIVRecipe(Plan.getCanonicalIV());
  HeaderVPBB->insert(IV, NewInsertionPoint);

  VPBuilder::InsertPointGuard Guard(Builder);
  Builder.setInsertPoint(HeaderVPBB, NewInsertionPoint);
  VPValue *BlockMask = nullptr;
  VPValue *BTC = Plan.getOrCreateBackedgeTakenCount();
  BlockMask = Builder.createICmp(CmpInst::ICMP_ULE, IV, BTC);
  BlockMaskCache[Header] = BlockMask;
}

VPValue *VPRecipeBuilder::getBlockInMask(BasicBlock *BB) const {
  // Return the cached value.
  BlockMaskCacheTy::const_iterator BCEntryIt = BlockMaskCache.find(BB);
  assert(BCEntryIt != BlockMaskCache.end() &&
         "Trying to access mask for block without one.");
  return BCEntryIt->second;
}

void VPRecipeBuilder::createBlockInMask(BasicBlock *BB) {
  assert(OrigLoop->contains(BB) && "Block is not a part of a loop");
  assert(BlockMaskCache.count(BB) == 0 && "Mask for block already computed");
  assert(OrigLoop->getHeader() != BB &&
         "Loop header must have cached block mask");

  // All-one mask is modelled as no-mask following the convention for masked
  // load/store/gather/scatter. Initialize BlockMask to no-mask.
  VPValue *BlockMask = nullptr;
  // This is the block mask. We OR all unique incoming edges.
  for (auto *Predecessor :
       SetVector<BasicBlock *>(pred_begin(BB), pred_end(BB))) {
    VPValue *EdgeMask = createEdgeMask(Predecessor, BB);
    if (!EdgeMask) { // Mask of predecessor is all-one so mask of block is too.
      BlockMaskCache[BB] = EdgeMask;
      return;
    }

    if (!BlockMask) { // BlockMask has its initialized nullptr value.
      BlockMask = EdgeMask;
      continue;
    }

    BlockMask = Builder.createOr(BlockMask, EdgeMask, {});
  }

  BlockMaskCache[BB] = BlockMask;
}

VPWidenMemoryRecipe *
VPRecipeBuilder::tryToWidenMemory(Instruction *I, ArrayRef<VPValue *> Operands,
                                  VFRange &Range) {
  assert((isa<LoadInst>(I) || isa<StoreInst>(I)) &&
         "Must be called with either a load or store");

  auto willWiden = [&](ElementCount VF) -> bool {
    LoopVectorizationCostModel::InstWidening Decision =
        CM.getWideningDecision(I, VF);
    assert(Decision != LoopVectorizationCostModel::CM_Unknown &&
           "CM decision should be taken at this point.");
    if (Decision == LoopVectorizationCostModel::CM_Interleave)
      return true;
    if (CM.isScalarAfterVectorization(I, VF) ||
        CM.isProfitableToScalarize(I, VF))
      return false;
    return Decision != LoopVectorizationCostModel::CM_Scalarize;
  };

  if (!LoopVectorizationPlanner::getDecisionAndClampRange(willWiden, Range))
    return nullptr;

  VPValue *Mask = nullptr;
  if (Legal->isMaskRequired(I))
    Mask = getBlockInMask(I->getParent());

  // Determine if the pointer operand of the access is either consecutive or
  // reverse consecutive.
  LoopVectorizationCostModel::InstWidening Decision =
      CM.getWideningDecision(I, Range.Start);
  bool Reverse = Decision == LoopVectorizationCostModel::CM_Widen_Reverse;
  bool Consecutive =
      Reverse || Decision == LoopVectorizationCostModel::CM_Widen;

  VPValue *Ptr = isa<LoadInst>(I) ? Operands[0] : Operands[1];
  if (Consecutive) {
    auto *GEP = dyn_cast<GetElementPtrInst>(
        Ptr->getUnderlyingValue()->stripPointerCasts());
    auto *VectorPtr = new VPVectorPointerRecipe(
        Ptr, getLoadStoreType(I), Reverse, GEP ? GEP->isInBounds() : false,
        I->getDebugLoc());
    Builder.getInsertBlock()->appendRecipe(VectorPtr);
    Ptr = VectorPtr;
  }
  if (LoadInst *Load = dyn_cast<LoadInst>(I))
    return new VPWidenLoadRecipe(*Load, Ptr, Mask, Consecutive, Reverse,
                                 I->getDebugLoc());

  StoreInst *Store = cast<StoreInst>(I);
  return new VPWidenStoreRecipe(*Store, Ptr, Operands[0], Mask, Consecutive,
                                Reverse, I->getDebugLoc());
}

/// Creates a VPWidenIntOrFpInductionRecpipe for \p Phi. If needed, it will also
/// insert a recipe to expand the step for the induction recipe.
static VPWidenIntOrFpInductionRecipe *
createWidenInductionRecipes(PHINode *Phi, Instruction *PhiOrTrunc,
                            VPValue *Start, const InductionDescriptor &IndDesc,
                            VPlan &Plan, ScalarEvolution &SE, Loop &OrigLoop) {
  assert(IndDesc.getStartValue() ==
         Phi->getIncomingValueForBlock(OrigLoop.getLoopPreheader()));
  assert(SE.isLoopInvariant(IndDesc.getStep(), &OrigLoop) &&
         "step must be loop invariant");

  VPValue *Step =
      vputils::getOrCreateVPValueForSCEVExpr(Plan, IndDesc.getStep(), SE);
  if (auto *TruncI = dyn_cast<TruncInst>(PhiOrTrunc)) {
    return new VPWidenIntOrFpInductionRecipe(Phi, Start, Step, IndDesc, TruncI);
  }
  assert(isa<PHINode>(PhiOrTrunc) && "must be a phi node here");
  return new VPWidenIntOrFpInductionRecipe(Phi, Start, Step, IndDesc);
}

VPHeaderPHIRecipe *VPRecipeBuilder::tryToOptimizeInductionPHI(
    PHINode *Phi, ArrayRef<VPValue *> Operands, VFRange &Range) {

  // Check if this is an integer or fp induction. If so, build the recipe that
  // produces its scalar and vector values.
  if (auto *II = Legal->getIntOrFpInductionDescriptor(Phi))
    return createWidenInductionRecipes(Phi, Phi, Operands[0], *II, Plan,
                                       *PSE.getSE(), *OrigLoop);

  // Check if this is pointer induction. If so, build the recipe for it.
  if (auto *II = Legal->getPointerInductionDescriptor(Phi)) {
    VPValue *Step = vputils::getOrCreateVPValueForSCEVExpr(Plan, II->getStep(),
                                                           *PSE.getSE());
    return new VPWidenPointerInductionRecipe(
        Phi, Operands[0], Step, *II,
        LoopVectorizationPlanner::getDecisionAndClampRange(
            [&](ElementCount VF) {
              return CM.isScalarAfterVectorization(Phi, VF);
            },
            Range));
  }
  return nullptr;
}

VPWidenIntOrFpInductionRecipe *VPRecipeBuilder::tryToOptimizeInductionTruncate(
    TruncInst *I, ArrayRef<VPValue *> Operands, VFRange &Range) {
  // Optimize the special case where the source is a constant integer
  // induction variable. Notice that we can only optimize the 'trunc' case
  // because (a) FP conversions lose precision, (b) sext/zext may wrap, and
  // (c) other casts depend on pointer size.

  // Determine whether \p K is a truncation based on an induction variable that
  // can be optimized.
  auto isOptimizableIVTruncate =
      [&](Instruction *K) -> std::function<bool(ElementCount)> {
    return [=](ElementCount VF) -> bool {
      return CM.isOptimizableIVTruncate(K, VF);
    };
  };

  if (LoopVectorizationPlanner::getDecisionAndClampRange(
          isOptimizableIVTruncate(I), Range)) {

    auto *Phi = cast<PHINode>(I->getOperand(0));
    const InductionDescriptor &II = *Legal->getIntOrFpInductionDescriptor(Phi);
    VPValue *Start = Plan.getOrAddLiveIn(II.getStartValue());
    return createWidenInductionRecipes(Phi, I, Start, II, Plan, *PSE.getSE(),
                                       *OrigLoop);
  }
  return nullptr;
}

VPBlendRecipe *VPRecipeBuilder::tryToBlend(PHINode *Phi,
                                           ArrayRef<VPValue *> Operands) {
  unsigned NumIncoming = Phi->getNumIncomingValues();

  // We know that all PHIs in non-header blocks are converted into selects, so
  // we don't have to worry about the insertion order and we can just use the
  // builder. At this point we generate the predication tree. There may be
  // duplications since this is a simple recursive scan, but future
  // optimizations will clean it up.
  SmallVector<VPValue *, 2> OperandsWithMask;

  for (unsigned In = 0; In < NumIncoming; In++) {
    OperandsWithMask.push_back(Operands[In]);
    VPValue *EdgeMask =
        getEdgeMask(Phi->getIncomingBlock(In), Phi->getParent());
    if (!EdgeMask) {
      assert(In == 0 && "Both null and non-null edge masks found");
      assert(all_equal(Operands) &&
             "Distinct incoming values with one having a full mask");
      break;
    }
    OperandsWithMask.push_back(EdgeMask);
  }
  return new VPBlendRecipe(Phi, OperandsWithMask);
}

VPWidenCallRecipe *VPRecipeBuilder::tryToWidenCall(CallInst *CI,
                                                   ArrayRef<VPValue *> Operands,
                                                   VFRange &Range) {
  bool IsPredicated = LoopVectorizationPlanner::getDecisionAndClampRange(
      [this, CI](ElementCount VF) {
        return CM.isScalarWithPredication(CI, VF);
      },
      Range);

  if (IsPredicated)
    return nullptr;

  Intrinsic::ID ID = getVectorIntrinsicIDForCall(CI, TLI);
  if (ID && (ID == Intrinsic::assume || ID == Intrinsic::lifetime_end ||
             ID == Intrinsic::lifetime_start || ID == Intrinsic::sideeffect ||
             ID == Intrinsic::pseudoprobe ||
             ID == Intrinsic::experimental_noalias_scope_decl))
    return nullptr;

  SmallVector<VPValue *, 4> Ops(Operands.take_front(CI->arg_size()));
  Ops.push_back(Operands.back());

  // Is it beneficial to perform intrinsic call compared to lib call?
  bool ShouldUseVectorIntrinsic =
      ID && LoopVectorizationPlanner::getDecisionAndClampRange(
                [&](ElementCount VF) -> bool {
                  return CM.getCallWideningDecision(CI, VF).Kind ==
                         LoopVectorizationCostModel::CM_IntrinsicCall;
                },
                Range);
  if (ShouldUseVectorIntrinsic)
    return new VPWidenCallRecipe(CI, make_range(Ops.begin(), Ops.end()), ID,
                                 CI->getDebugLoc());

  Function *Variant = nullptr;
  std::optional<unsigned> MaskPos;
  // Is better to call a vectorized version of the function than to to scalarize
  // the call?
  auto ShouldUseVectorCall = LoopVectorizationPlanner::getDecisionAndClampRange(
      [&](ElementCount VF) -> bool {
        // The following case may be scalarized depending on the VF.
        // The flag shows whether we can use a usual Call for vectorized
        // version of the instruction.

        // If we've found a variant at a previous VF, then stop looking. A
        // vectorized variant of a function expects input in a certain shape
        // -- basically the number of input registers, the number of lanes
        // per register, and whether there's a mask required.
        // We store a pointer to the variant in the VPWidenCallRecipe, so
        // once we have an appropriate variant it's only valid for that VF.
        // This will force a different vplan to be generated for each VF that
        // finds a valid variant.
        if (Variant)
          return false;
        LoopVectorizationCostModel::CallWideningDecision Decision =
            CM.getCallWideningDecision(CI, VF);
        if (Decision.Kind == LoopVectorizationCostModel::CM_VectorCall) {
          Variant = Decision.Variant;
          MaskPos = Decision.MaskPos;
          return true;
        }

        return false;
      },
      Range);
  if (ShouldUseVectorCall) {
    if (MaskPos.has_value()) {
      // We have 2 cases that would require a mask:
      //   1) The block needs to be predicated, either due to a conditional
      //      in the scalar loop or use of an active lane mask with
      //      tail-folding, and we use the appropriate mask for the block.
      //   2) No mask is required for the block, but the only available
      //      vector variant at this VF requires a mask, so we synthesize an
      //      all-true mask.
      VPValue *Mask = nullptr;
      if (Legal->isMaskRequired(CI))
        Mask = getBlockInMask(CI->getParent());
      else
        Mask = Plan.getOrAddLiveIn(ConstantInt::getTrue(
            IntegerType::getInt1Ty(Variant->getFunctionType()->getContext())));

      Ops.insert(Ops.begin() + *MaskPos, Mask);
    }

    return new VPWidenCallRecipe(CI, make_range(Ops.begin(), Ops.end()),
                                 Intrinsic::not_intrinsic, CI->getDebugLoc(),
                                 Variant);
  }

  return nullptr;
}

bool VPRecipeBuilder::shouldWiden(Instruction *I, VFRange &Range) const {
  assert(!isa<BranchInst>(I) && !isa<PHINode>(I) && !isa<LoadInst>(I) &&
         !isa<StoreInst>(I) && "Instruction should have been handled earlier");
  // Instruction should be widened, unless it is scalar after vectorization,
  // scalarization is profitable or it is predicated.
  auto WillScalarize = [this, I](ElementCount VF) -> bool {
    return CM.isScalarAfterVectorization(I, VF) ||
           CM.isProfitableToScalarize(I, VF) ||
           CM.isScalarWithPredication(I, VF);
  };
  return !LoopVectorizationPlanner::getDecisionAndClampRange(WillScalarize,
                                                             Range);
}

VPWidenRecipe *VPRecipeBuilder::tryToWiden(Instruction *I,
                                           ArrayRef<VPValue *> Operands,
                                           VPBasicBlock *VPBB) {
  switch (I->getOpcode()) {
  default:
    return nullptr;
  case Instruction::SDiv:
  case Instruction::UDiv:
  case Instruction::SRem:
  case Instruction::URem: {
    // If not provably safe, use a select to form a safe divisor before widening the
    // div/rem operation itself.  Otherwise fall through to general handling below.
    if (CM.isPredicatedInst(I)) {
      SmallVector<VPValue *> Ops(Operands);
      VPValue *Mask = getBlockInMask(I->getParent());
      VPValue *One =
          Plan.getOrAddLiveIn(ConstantInt::get(I->getType(), 1u, false));
      auto *SafeRHS = Builder.createSelect(Mask, Ops[1], One, I->getDebugLoc());
      Ops[1] = SafeRHS;
      return new VPWidenRecipe(*I, make_range(Ops.begin(), Ops.end()));
    }
    [[fallthrough]];
  }
  case Instruction::Add:
  case Instruction::And:
  case Instruction::AShr:
  case Instruction::FAdd:
  case Instruction::FCmp:
  case Instruction::FDiv:
  case Instruction::FMul:
  case Instruction::FNeg:
  case Instruction::FRem:
  case Instruction::FSub:
  case Instruction::ICmp:
  case Instruction::LShr:
  case Instruction::Mul:
  case Instruction::Or:
  case Instruction::Select:
  case Instruction::Shl:
  case Instruction::Sub:
  case Instruction::Xor:
  case Instruction::Freeze:
    return new VPWidenRecipe(*I, make_range(Operands.begin(), Operands.end()));
  };
}

void VPRecipeBuilder::fixHeaderPhis() {
  BasicBlock *OrigLatch = OrigLoop->getLoopLatch();
  for (VPHeaderPHIRecipe *R : PhisToFix) {
    auto *PN = cast<PHINode>(R->getUnderlyingValue());
    VPRecipeBase *IncR =
        getRecipe(cast<Instruction>(PN->getIncomingValueForBlock(OrigLatch)));
    R->addOperand(IncR->getVPSingleValue());
  }
}

VPReplicateRecipe *VPRecipeBuilder::handleReplication(Instruction *I,
                                                      VFRange &Range) {
  bool IsUniform = LoopVectorizationPlanner::getDecisionAndClampRange(
      [&](ElementCount VF) { return CM.isUniformAfterVectorization(I, VF); },
      Range);

  bool IsPredicated = CM.isPredicatedInst(I);

  // Even if the instruction is not marked as uniform, there are certain
  // intrinsic calls that can be effectively treated as such, so we check for
  // them here. Conservatively, we only do this for scalable vectors, since
  // for fixed-width VFs we can always fall back on full scalarization.
  if (!IsUniform && Range.Start.isScalable() && isa<IntrinsicInst>(I)) {
    switch (cast<IntrinsicInst>(I)->getIntrinsicID()) {
    case Intrinsic::assume:
    case Intrinsic::lifetime_start:
    case Intrinsic::lifetime_end:
      // For scalable vectors if one of the operands is variant then we still
      // want to mark as uniform, which will generate one instruction for just
      // the first lane of the vector. We can't scalarize the call in the same
      // way as for fixed-width vectors because we don't know how many lanes
      // there are.
      //
      // The reasons for doing it this way for scalable vectors are:
      //   1. For the assume intrinsic generating the instruction for the first
      //      lane is still be better than not generating any at all. For
      //      example, the input may be a splat across all lanes.
      //   2. For the lifetime start/end intrinsics the pointer operand only
      //      does anything useful when the input comes from a stack object,
      //      which suggests it should always be uniform. For non-stack objects
      //      the effect is to poison the object, which still allows us to
      //      remove the call.
      IsUniform = true;
      break;
    default:
      break;
    }
  }
  VPValue *BlockInMask = nullptr;
  if (!IsPredicated) {
    // Finalize the recipe for Instr, first if it is not predicated.
    LLVM_DEBUG(dbgs() << "LV: Scalarizing:" << *I << "\n");
  } else {
    LLVM_DEBUG(dbgs() << "LV: Scalarizing and predicating:" << *I << "\n");
    // Instructions marked for predication are replicated and a mask operand is
    // added initially. Masked replicate recipes will later be placed under an
    // if-then construct to prevent side-effects. Generate recipes to compute
    // the block mask for this region.
    BlockInMask = getBlockInMask(I->getParent());
  }

  // Note that there is some custom logic to mark some intrinsics as uniform
  // manually above for scalable vectors, which this assert needs to account for
  // as well.
  assert((Range.Start.isScalar() || !IsUniform || !IsPredicated ||
          (Range.Start.isScalable() && isa<IntrinsicInst>(I))) &&
         "Should not predicate a uniform recipe");
  auto *Recipe = new VPReplicateRecipe(I, mapToVPValues(I->operands()),
                                       IsUniform, BlockInMask);
  return Recipe;
}

VPRecipeBase *
VPRecipeBuilder::tryToCreateWidenRecipe(Instruction *Instr,
                                        ArrayRef<VPValue *> Operands,
                                        VFRange &Range, VPBasicBlock *VPBB) {
  // First, check for specific widening recipes that deal with inductions, Phi
  // nodes, calls and memory operations.
  VPRecipeBase *Recipe;
  if (auto Phi = dyn_cast<PHINode>(Instr)) {
    if (Phi->getParent() != OrigLoop->getHeader())
      return tryToBlend(Phi, Operands);

    if ((Recipe = tryToOptimizeInductionPHI(Phi, Operands, Range)))
      return Recipe;

    VPHeaderPHIRecipe *PhiRecipe = nullptr;
    assert((Legal->isReductionVariable(Phi) ||
            Legal->isFixedOrderRecurrence(Phi)) &&
           "can only widen reductions and fixed-order recurrences here");
    VPValue *StartV = Operands[0];
    if (Legal->isReductionVariable(Phi)) {
      const RecurrenceDescriptor &RdxDesc =
          Legal->getReductionVars().find(Phi)->second;
      assert(RdxDesc.getRecurrenceStartValue() ==
             Phi->getIncomingValueForBlock(OrigLoop->getLoopPreheader()));
      PhiRecipe = new VPReductionPHIRecipe(Phi, RdxDesc, *StartV,
                                           CM.isInLoopReduction(Phi),
                                           CM.useOrderedReductions(RdxDesc));
    } else {
      // TODO: Currently fixed-order recurrences are modeled as chains of
      // first-order recurrences. If there are no users of the intermediate
      // recurrences in the chain, the fixed order recurrence should be modeled
      // directly, enabling more efficient codegen.
      PhiRecipe = new VPFirstOrderRecurrencePHIRecipe(Phi, *StartV);
    }

    PhisToFix.push_back(PhiRecipe);
    return PhiRecipe;
  }

  if (isa<TruncInst>(Instr) && (Recipe = tryToOptimizeInductionTruncate(
                                    cast<TruncInst>(Instr), Operands, Range)))
    return Recipe;

  // All widen recipes below deal only with VF > 1.
  if (LoopVectorizationPlanner::getDecisionAndClampRange(
          [&](ElementCount VF) { return VF.isScalar(); }, Range))
    return nullptr;

  if (auto *CI = dyn_cast<CallInst>(Instr))
    return tryToWidenCall(CI, Operands, Range);

  if (isa<LoadInst>(Instr) || isa<StoreInst>(Instr))
    return tryToWidenMemory(Instr, Operands, Range);

  if (!shouldWiden(Instr, Range))
    return nullptr;

  if (auto GEP = dyn_cast<GetElementPtrInst>(Instr))
    return new VPWidenGEPRecipe(GEP,
                                make_range(Operands.begin(), Operands.end()));

  if (auto *SI = dyn_cast<SelectInst>(Instr)) {
    return new VPWidenSelectRecipe(
        *SI, make_range(Operands.begin(), Operands.end()));
  }

  if (auto *CI = dyn_cast<CastInst>(Instr)) {
    return new VPWidenCastRecipe(CI->getOpcode(), Operands[0], CI->getType(),
                                 *CI);
  }

  return tryToWiden(Instr, Operands, VPBB);
}

void LoopVectorizationPlanner::buildVPlansWithVPRecipes(ElementCount MinVF,
                                                        ElementCount MaxVF) {
  assert(OrigLoop->isInnermost() && "Inner loop expected.");

  auto MaxVFTimes2 = MaxVF * 2;
  for (ElementCount VF = MinVF; ElementCount::isKnownLT(VF, MaxVFTimes2);) {
    VFRange SubRange = {VF, MaxVFTimes2};
    if (auto Plan = tryToBuildVPlanWithVPRecipes(SubRange)) {
      // Now optimize the initial VPlan.
      if (!Plan->hasVF(ElementCount::getFixed(1)))
        VPlanTransforms::truncateToMinimalBitwidths(
            *Plan, CM.getMinimalBitwidths(), PSE.getSE()->getContext());
      VPlanTransforms::optimize(*Plan, *PSE.getSE());
      // TODO: try to put it close to addActiveLaneMask().
      // Discard the plan if it is not EVL-compatible
      if (CM.foldTailWithEVL() &&
          !VPlanTransforms::tryAddExplicitVectorLength(*Plan))
        break;
      assert(verifyVPlanIsValid(*Plan) && "VPlan is invalid");
      VPlans.push_back(std::move(Plan));
    }
    VF = SubRange.End;
  }
}

// Add the necessary canonical IV and branch recipes required to control the
// loop.
static void addCanonicalIVRecipes(VPlan &Plan, Type *IdxTy, bool HasNUW,
                                  DebugLoc DL) {
  Value *StartIdx = ConstantInt::get(IdxTy, 0);
  auto *StartV = Plan.getOrAddLiveIn(StartIdx);

  // Add a VPCanonicalIVPHIRecipe starting at 0 to the header.
  auto *CanonicalIVPHI = new VPCanonicalIVPHIRecipe(StartV, DL);
  VPRegionBlock *TopRegion = Plan.getVectorLoopRegion();
  VPBasicBlock *Header = TopRegion->getEntryBasicBlock();
  Header->insert(CanonicalIVPHI, Header->begin());

  VPBuilder Builder(TopRegion->getExitingBasicBlock());
  // Add a VPInstruction to increment the scalar canonical IV by VF * UF.
  auto *CanonicalIVIncrement = Builder.createOverflowingOp(
      Instruction::Add, {CanonicalIVPHI, &Plan.getVFxUF()}, {HasNUW, false}, DL,
      "index.next");
  CanonicalIVPHI->addOperand(CanonicalIVIncrement);

  // Add the BranchOnCount VPInstruction to the latch.
  Builder.createNaryOp(VPInstruction::BranchOnCount,
                       {CanonicalIVIncrement, &Plan.getVectorTripCount()}, DL);
}

// Collect (ExitPhi, ExitingValue) pairs phis in the original exit block that
// are modeled in VPlan. Some exiting values are not modeled explicitly yet and
// won't be included. Those are un-truncated VPWidenIntOrFpInductionRecipe,
// VPWidenPointerInductionRecipe and induction increments.
static MapVector<PHINode *, VPValue *> collectUsersInExitBlock(
    Loop *OrigLoop, VPRecipeBuilder &Builder, VPlan &Plan,
    const MapVector<PHINode *, InductionDescriptor> &Inductions) {
  auto MiddleVPBB =
      cast<VPBasicBlock>(Plan.getVectorLoopRegion()->getSingleSuccessor());
  // No edge from the middle block to the unique exit block has been inserted
  // and there is nothing to fix from vector loop; phis should have incoming
  // from scalar loop only.
  if (MiddleVPBB->getNumSuccessors() != 2)
    return {};
  MapVector<PHINode *, VPValue *> ExitingValuesToFix;
  BasicBlock *ExitBB =
      cast<VPIRBasicBlock>(MiddleVPBB->getSuccessors()[0])->getIRBasicBlock();
  BasicBlock *ExitingBB = OrigLoop->getExitingBlock();
  for (PHINode &ExitPhi : ExitBB->phis()) {
    Value *IncomingValue =
        ExitPhi.getIncomingValueForBlock(ExitingBB);
    VPValue *V = Builder.getVPValueOrAddLiveIn(IncomingValue, Plan);
    // Exit values for inductions are computed and updated outside of VPlan and
    // independent of induction recipes.
    // TODO: Compute induction exit values in VPlan, use VPLiveOuts to update
    // live-outs.
    if ((isa<VPWidenIntOrFpInductionRecipe>(V) &&
         !cast<VPWidenIntOrFpInductionRecipe>(V)->getTruncInst()) ||
        isa<VPWidenPointerInductionRecipe>(V) ||
        (isa<Instruction>(IncomingValue) &&
         any_of(IncomingValue->users(), [&Inductions](User *U) {
           auto *P = dyn_cast<PHINode>(U);
           return P && Inductions.contains(P);
         })))
      continue;
    ExitingValuesToFix.insert({&ExitPhi, V});
  }
  return ExitingValuesToFix;
}

// Add exit values to \p Plan. Extracts and VPLiveOuts are added for each entry
// in \p ExitingValuesToFix.
static void
addUsersInExitBlock(VPlan &Plan,
                    MapVector<PHINode *, VPValue *> &ExitingValuesToFix) {
  if (ExitingValuesToFix.empty())
    return;

  auto MiddleVPBB =
      cast<VPBasicBlock>(Plan.getVectorLoopRegion()->getSingleSuccessor());
  BasicBlock *ExitBB =
      cast<VPIRBasicBlock>(MiddleVPBB->getSuccessors()[0])->getIRBasicBlock();
  // TODO: set B to MiddleVPBB->getFirstNonPhi(), taking care of affected tests.
  VPBuilder B(MiddleVPBB);
  if (auto *Terminator = MiddleVPBB->getTerminator()) {
    auto *Condition = dyn_cast<VPInstruction>(Terminator->getOperand(0));
    assert((!Condition || Condition->getParent() == MiddleVPBB) &&
           "Condition expected in MiddleVPBB");
    B.setInsertPoint(Condition ? Condition : Terminator);
  }

  // Introduce VPUsers modeling the exit values.
  for (const auto &[ExitPhi, V] : ExitingValuesToFix) {
    VPValue *Ext = B.createNaryOp(
        VPInstruction::ExtractFromEnd,
        {V, Plan.getOrAddLiveIn(ConstantInt::get(
                IntegerType::get(ExitBB->getContext(), 32), 1))});
    Plan.addLiveOut(ExitPhi, Ext);
  }
}

/// Handle live-outs for first order reductions, both in the scalar preheader
/// and the original exit block:
/// 1. Feed a resume value for every FOR from the vector loop to the scalar
///    loop, if middle block branches to scalar preheader, by introducing
///    ExtractFromEnd and ResumePhi recipes in each, respectively, and a
///    VPLiveOut which uses the latter and corresponds to the scalar header.
/// 2. Feed the penultimate value of recurrences to their LCSSA phi users in
///    the original exit block using a VPLiveOut.
static void addLiveOutsForFirstOrderRecurrences(
    VPlan &Plan, MapVector<PHINode *, VPValue *> &ExitingValuesToFix) {
  VPRegionBlock *VectorRegion = Plan.getVectorLoopRegion();

  // Start by finding out if middle block branches to scalar preheader, which is
  // not a VPIRBasicBlock, unlike Exit block - the other possible successor of
  // middle block.
  // TODO: Should be replaced by
  // Plan->getScalarLoopRegion()->getSinglePredecessor() in the future once the
  // scalar region is modeled as well.
  auto *MiddleVPBB = cast<VPBasicBlock>(VectorRegion->getSingleSuccessor());
  BasicBlock *ExitBB = nullptr;
  VPBasicBlock *ScalarPHVPBB = nullptr;
  if (MiddleVPBB->getNumSuccessors() == 2) {
    // Order is strict: first is the exit block, second is the scalar preheader.
    ExitBB =
        cast<VPIRBasicBlock>(MiddleVPBB->getSuccessors()[0])->getIRBasicBlock();
    ScalarPHVPBB = cast<VPBasicBlock>(MiddleVPBB->getSuccessors()[1]);
  } else if (ExitingValuesToFix.empty()) {
    ScalarPHVPBB = cast<VPBasicBlock>(MiddleVPBB->getSingleSuccessor());
  } else {
    ExitBB = cast<VPIRBasicBlock>(MiddleVPBB->getSingleSuccessor())
                 ->getIRBasicBlock();
  }
  if (!ScalarPHVPBB) {
    assert(ExitingValuesToFix.empty() &&
           "missed inserting extracts for exiting values");
    return;
  }

  VPBuilder ScalarPHBuilder(ScalarPHVPBB);
  VPBuilder MiddleBuilder(MiddleVPBB);
  // Reset insert point so new recipes are inserted before terminator and
  // condition, if there is either the former or both.
  // TODO: set MiddleBuilder to MiddleVPBB->getFirstNonPhi().
  if (auto *Terminator = MiddleVPBB->getTerminator()) {
    auto *Condition = dyn_cast<VPInstruction>(Terminator->getOperand(0));
    assert((!Condition || Condition->getParent() == MiddleVPBB) &&
           "Condition expected in MiddleVPBB");
    MiddleBuilder.setInsertPoint(Condition ? Condition : Terminator);
  }
  VPValue *OneVPV = Plan.getOrAddLiveIn(
      ConstantInt::get(Plan.getCanonicalIV()->getScalarType(), 1));
  VPValue *TwoVPV = Plan.getOrAddLiveIn(
      ConstantInt::get(Plan.getCanonicalIV()->getScalarType(), 2));

  for (auto &HeaderPhi : VectorRegion->getEntryBasicBlock()->phis()) {
    auto *FOR = dyn_cast<VPFirstOrderRecurrencePHIRecipe>(&HeaderPhi);
    if (!FOR)
      continue;

    // This is the second phase of vectorizing first-order recurrences, creating
    // extract for users outside the loop. An overview of the transformation is
    // described below. Suppose we have the following loop with some use after
    // the loop of the last a[i-1],
    //
    //   for (int i = 0; i < n; ++i) {
    //     t = a[i - 1];
    //     b[i] = a[i] - t;
    //   }
    //   use t;
    //
    // There is a first-order recurrence on "a". For this loop, the shorthand
    // scalar IR looks like:
    //
    //   scalar.ph:
    //     s.init = a[-1]
    //     br scalar.body
    //
    //   scalar.body:
    //     i = phi [0, scalar.ph], [i+1, scalar.body]
    //     s1 = phi [s.init, scalar.ph], [s2, scalar.body]
    //     s2 = a[i]
    //     b[i] = s2 - s1
    //     br cond, scalar.body, exit.block
    //
    //   exit.block:
    //     use = lcssa.phi [s1, scalar.body]
    //
    // In this example, s1 is a recurrence because it's value depends on the
    // previous iteration. In the first phase of vectorization, we created a
    // VPFirstOrderRecurrencePHIRecipe v1 for s1. Now we create the extracts
    // for users in the scalar preheader and exit block.
    //
    //   vector.ph:
    //     v_init = vector(..., ..., ..., a[-1])
    //     br vector.body
    //
    //   vector.body
    //     i = phi [0, vector.ph], [i+4, vector.body]
    //     v1 = phi [v_init, vector.ph], [v2, vector.body]
    //     v2 = a[i, i+1, i+2, i+3]
    //     b[i] = v2 - v1
    //     // Next, third phase will introduce v1' = splice(v1(3), v2(0, 1, 2))
    //     b[i, i+1, i+2, i+3] = v2 - v1
    //     br cond, vector.body, middle.block
    //
    //   middle.block:
    //     vector.recur.extract.for.phi = v2(2)
    //     vector.recur.extract = v2(3)
    //     br cond, scalar.ph, exit.block
    //
    //   scalar.ph:
    //     scalar.recur.init = phi [vector.recur.extract, middle.block],
    //                             [s.init, otherwise]
    //     br scalar.body
    //
    //   scalar.body:
    //     i = phi [0, scalar.ph], [i+1, scalar.body]
    //     s1 = phi [scalar.recur.init, scalar.ph], [s2, scalar.body]
    //     s2 = a[i]
    //     b[i] = s2 - s1
    //     br cond, scalar.body, exit.block
    //
    //   exit.block:
    //     lo = lcssa.phi [s1, scalar.body],
    //                    [vector.recur.extract.for.phi, middle.block]
    //
    // Extract the resume value and create a new VPLiveOut for it.
    auto *Resume = MiddleBuilder.createNaryOp(VPInstruction::ExtractFromEnd,
                                              {FOR->getBackedgeValue(), OneVPV},
                                              {}, "vector.recur.extract");
    auto *ResumePhiRecipe = ScalarPHBuilder.createNaryOp(
        VPInstruction::ResumePhi, {Resume, FOR->getStartValue()}, {},
        "scalar.recur.init");
    auto *FORPhi = cast<PHINode>(FOR->getUnderlyingInstr());
    Plan.addLiveOut(FORPhi, ResumePhiRecipe);

    // Now create VPLiveOuts for users in the exit block.
    // Extract the penultimate value of the recurrence and add VPLiveOut
    // users of the recurrence splice.

    // No edge from the middle block to the unique exit block has been inserted
    // and there is nothing to fix from vector loop; phis should have incoming
    // from scalar loop only.
    if (ExitingValuesToFix.empty())
      continue;
    for (User *U : FORPhi->users()) {
      auto *UI = cast<Instruction>(U);
      if (UI->getParent() != ExitBB)
        continue;
      VPValue *Ext = MiddleBuilder.createNaryOp(
          VPInstruction::ExtractFromEnd, {FOR->getBackedgeValue(), TwoVPV}, {},
          "vector.recur.extract.for.phi");
      Plan.addLiveOut(cast<PHINode>(UI), Ext);
      ExitingValuesToFix.erase(cast<PHINode>(UI));
    }
  }
}

VPlanPtr
LoopVectorizationPlanner::tryToBuildVPlanWithVPRecipes(VFRange &Range) {

  SmallPtrSet<const InterleaveGroup<Instruction> *, 1> InterleaveGroups;

  // ---------------------------------------------------------------------------
  // Build initial VPlan: Scan the body of the loop in a topological order to
  // visit each basic block after having visited its predecessor basic blocks.
  // ---------------------------------------------------------------------------

  // Create initial VPlan skeleton, having a basic block for the pre-header
  // which contains SCEV expansions that need to happen before the CFG is
  // modified; a basic block for the vector pre-header, followed by a region for
  // the vector loop, followed by the middle basic block. The skeleton vector
  // loop region contains a header and latch basic blocks.

  bool RequiresScalarEpilogueCheck =
      LoopVectorizationPlanner::getDecisionAndClampRange(
          [this](ElementCount VF) {
            return !CM.requiresScalarEpilogue(VF.isVector());
          },
          Range);
  VPlanPtr Plan = VPlan::createInitialVPlan(
      createTripCountSCEV(Legal->getWidestInductionType(), PSE, OrigLoop),
      *PSE.getSE(), RequiresScalarEpilogueCheck, CM.foldTailByMasking(),
      OrigLoop);

  // Don't use getDecisionAndClampRange here, because we don't know the UF
  // so this function is better to be conservative, rather than to split
  // it up into different VPlans.
  // TODO: Consider using getDecisionAndClampRange here to split up VPlans.
  bool IVUpdateMayOverflow = false;
  for (ElementCount VF : Range)
    IVUpdateMayOverflow |= !isIndvarOverflowCheckKnownFalse(&CM, VF);

  DebugLoc DL = getDebugLocFromInstOrOperands(Legal->getPrimaryInduction());
  TailFoldingStyle Style = CM.getTailFoldingStyle(IVUpdateMayOverflow);
  // When not folding the tail, we know that the induction increment will not
  // overflow.
  bool HasNUW = Style == TailFoldingStyle::None;
  addCanonicalIVRecipes(*Plan, Legal->getWidestInductionType(), HasNUW, DL);

  VPRecipeBuilder RecipeBuilder(*Plan, OrigLoop, TLI, Legal, CM, PSE, Builder);

  // ---------------------------------------------------------------------------
  // Pre-construction: record ingredients whose recipes we'll need to further
  // process after constructing the initial VPlan.
  // ---------------------------------------------------------------------------

  // For each interleave group which is relevant for this (possibly trimmed)
  // Range, add it to the set of groups to be later applied to the VPlan and add
  // placeholders for its members' Recipes which we'll be replacing with a
  // single VPInterleaveRecipe.
  for (InterleaveGroup<Instruction> *IG : IAI.getInterleaveGroups()) {
    auto applyIG = [IG, this](ElementCount VF) -> bool {
      bool Result = (VF.isVector() && // Query is illegal for VF == 1
                     CM.getWideningDecision(IG->getInsertPos(), VF) ==
                         LoopVectorizationCostModel::CM_Interleave);
      // For scalable vectors, the only interleave factor currently supported
      // is 2 since we require the (de)interleave2 intrinsics instead of
      // shufflevectors.
      assert((!Result || !VF.isScalable() || IG->getFactor() == 2) &&
             "Unsupported interleave factor for scalable vectors");
      return Result;
    };
    if (!getDecisionAndClampRange(applyIG, Range))
      continue;
    InterleaveGroups.insert(IG);
  };

  // ---------------------------------------------------------------------------
  // Construct recipes for the instructions in the loop
  // ---------------------------------------------------------------------------

  // Scan the body of the loop in a topological order to visit each basic block
  // after having visited its predecessor basic blocks.
  LoopBlocksDFS DFS(OrigLoop);
  DFS.perform(LI);

  VPBasicBlock *HeaderVPBB = Plan->getVectorLoopRegion()->getEntryBasicBlock();
  VPBasicBlock *VPBB = HeaderVPBB;
  BasicBlock *HeaderBB = OrigLoop->getHeader();
  bool NeedsMasks =
      CM.foldTailByMasking() ||
      any_of(OrigLoop->blocks(), [this, HeaderBB](BasicBlock *BB) {
        bool NeedsBlends = BB != HeaderBB && !BB->phis().empty();
        return Legal->blockNeedsPredication(BB) || NeedsBlends;
      });
  for (BasicBlock *BB : make_range(DFS.beginRPO(), DFS.endRPO())) {
    // Relevant instructions from basic block BB will be grouped into VPRecipe
    // ingredients and fill a new VPBasicBlock.
    if (VPBB != HeaderVPBB)
      VPBB->setName(BB->getName());
    Builder.setInsertPoint(VPBB);

    if (VPBB == HeaderVPBB)
      RecipeBuilder.createHeaderMask();
    else if (NeedsMasks)
      RecipeBuilder.createBlockInMask(BB);

    // Introduce each ingredient into VPlan.
    // TODO: Model and preserve debug intrinsics in VPlan.
    for (Instruction &I : drop_end(BB->instructionsWithoutDebug(false))) {
      Instruction *Instr = &I;
      SmallVector<VPValue *, 4> Operands;
      auto *Phi = dyn_cast<PHINode>(Instr);
      if (Phi && Phi->getParent() == HeaderBB) {
        Operands.push_back(Plan->getOrAddLiveIn(
            Phi->getIncomingValueForBlock(OrigLoop->getLoopPreheader())));
      } else {
        auto OpRange = RecipeBuilder.mapToVPValues(Instr->operands());
        Operands = {OpRange.begin(), OpRange.end()};
      }

      // Invariant stores inside loop will be deleted and a single store
      // with the final reduction value will be added to the exit block
      StoreInst *SI;
      if ((SI = dyn_cast<StoreInst>(&I)) &&
          Legal->isInvariantAddressOfReduction(SI->getPointerOperand()))
        continue;

      VPRecipeBase *Recipe =
          RecipeBuilder.tryToCreateWidenRecipe(Instr, Operands, Range, VPBB);
      if (!Recipe)
        Recipe = RecipeBuilder.handleReplication(Instr, Range);

      RecipeBuilder.setRecipe(Instr, Recipe);
      if (isa<VPHeaderPHIRecipe>(Recipe)) {
        // VPHeaderPHIRecipes must be kept in the phi section of HeaderVPBB. In
        // the following cases, VPHeaderPHIRecipes may be created after non-phi
        // recipes and need to be moved to the phi section of HeaderVPBB:
        // * tail-folding (non-phi recipes computing the header mask are
        // introduced earlier than regular header phi recipes, and should appear
        // after them)
        // * Optimizing truncates to VPWidenIntOrFpInductionRecipe.

        assert((HeaderVPBB->getFirstNonPhi() == VPBB->end() ||
                CM.foldTailByMasking() || isa<TruncInst>(Instr)) &&
               "unexpected recipe needs moving");
        Recipe->insertBefore(*HeaderVPBB, HeaderVPBB->getFirstNonPhi());
      } else
        VPBB->appendRecipe(Recipe);
    }

    VPBlockUtils::insertBlockAfter(new VPBasicBlock(), VPBB);
    VPBB = cast<VPBasicBlock>(VPBB->getSingleSuccessor());
  }

  // After here, VPBB should not be used.
  VPBB = nullptr;

  assert(isa<VPRegionBlock>(Plan->getVectorLoopRegion()) &&
         !Plan->getVectorLoopRegion()->getEntryBasicBlock()->empty() &&
         "entry block must be set to a VPRegionBlock having a non-empty entry "
         "VPBasicBlock");
  RecipeBuilder.fixHeaderPhis();

  MapVector<PHINode *, VPValue *> ExitingValuesToFix = collectUsersInExitBlock(
      OrigLoop, RecipeBuilder, *Plan, Legal->getInductionVars());

  addLiveOutsForFirstOrderRecurrences(*Plan, ExitingValuesToFix);
  addUsersInExitBlock(*Plan, ExitingValuesToFix);

  // ---------------------------------------------------------------------------
  // Transform initial VPlan: Apply previously taken decisions, in order, to
  // bring the VPlan to its final state.
  // ---------------------------------------------------------------------------

  // Adjust the recipes for any inloop reductions.
  adjustRecipesForReductions(Plan, RecipeBuilder, Range.Start);

  // Interleave memory: for each Interleave Group we marked earlier as relevant
  // for this VPlan, replace the Recipes widening its memory instructions with a
  // single VPInterleaveRecipe at its insertion point.
  for (const auto *IG : InterleaveGroups) {
    auto *Recipe =
        cast<VPWidenMemoryRecipe>(RecipeBuilder.getRecipe(IG->getInsertPos()));
    SmallVector<VPValue *, 4> StoredValues;
    for (unsigned i = 0; i < IG->getFactor(); ++i)
      if (auto *SI = dyn_cast_or_null<StoreInst>(IG->getMember(i))) {
        auto *StoreR = cast<VPWidenStoreRecipe>(RecipeBuilder.getRecipe(SI));
        StoredValues.push_back(StoreR->getStoredValue());
      }

    bool NeedsMaskForGaps =
        IG->requiresScalarEpilogue() && !CM.isScalarEpilogueAllowed();
    assert((!NeedsMaskForGaps || useMaskedInterleavedAccesses(CM.TTI)) &&
           "masked interleaved groups are not allowed.");
    auto *VPIG = new VPInterleaveRecipe(IG, Recipe->getAddr(), StoredValues,
                                        Recipe->getMask(), NeedsMaskForGaps);
    VPIG->insertBefore(Recipe);
    unsigned J = 0;
    for (unsigned i = 0; i < IG->getFactor(); ++i)
      if (Instruction *Member = IG->getMember(i)) {
        VPRecipeBase *MemberR = RecipeBuilder.getRecipe(Member);
        if (!Member->getType()->isVoidTy()) {
          VPValue *OriginalV = MemberR->getVPSingleValue();
          OriginalV->replaceAllUsesWith(VPIG->getVPValue(J));
          J++;
        }
        MemberR->eraseFromParent();
      }
  }

  for (ElementCount VF : Range)
    Plan->addVF(VF);
  Plan->setName("Initial VPlan");

  // Replace VPValues for known constant strides guaranteed by predicate scalar
  // evolution.
  for (auto [_, Stride] : Legal->getLAI()->getSymbolicStrides()) {
    auto *StrideV = cast<SCEVUnknown>(Stride)->getValue();
    auto *ScevStride = dyn_cast<SCEVConstant>(PSE.getSCEV(StrideV));
    // Only handle constant strides for now.
    if (!ScevStride)
      continue;

    auto *CI = Plan->getOrAddLiveIn(
        ConstantInt::get(Stride->getType(), ScevStride->getAPInt()));
    if (VPValue *StrideVPV = Plan->getLiveIn(StrideV))
      StrideVPV->replaceAllUsesWith(CI);

    // The versioned value may not be used in the loop directly but through a
    // sext/zext. Add new live-ins in those cases.
    for (Value *U : StrideV->users()) {
      if (!isa<SExtInst, ZExtInst>(U))
        continue;
      VPValue *StrideVPV = Plan->getLiveIn(U);
      if (!StrideVPV)
        continue;
      unsigned BW = U->getType()->getScalarSizeInBits();
      APInt C = isa<SExtInst>(U) ? ScevStride->getAPInt().sext(BW)
                                 : ScevStride->getAPInt().zext(BW);
      VPValue *CI = Plan->getOrAddLiveIn(ConstantInt::get(U->getType(), C));
      StrideVPV->replaceAllUsesWith(CI);
    }
  }

  VPlanTransforms::dropPoisonGeneratingRecipes(*Plan, [this](BasicBlock *BB) {
    return Legal->blockNeedsPredication(BB);
  });

  // Sink users of fixed-order recurrence past the recipe defining the previous
  // value and introduce FirstOrderRecurrenceSplice VPInstructions.
  if (!VPlanTransforms::adjustFixedOrderRecurrences(*Plan, Builder))
    return nullptr;

  if (useActiveLaneMask(Style)) {
    // TODO: Move checks to VPlanTransforms::addActiveLaneMask once
    // TailFoldingStyle is visible there.
    bool ForControlFlow = useActiveLaneMaskForControlFlow(Style);
    bool WithoutRuntimeCheck =
        Style == TailFoldingStyle::DataAndControlFlowWithoutRuntimeCheck;
    VPlanTransforms::addActiveLaneMask(*Plan, ForControlFlow,
                                       WithoutRuntimeCheck);
  }
  return Plan;
}

VPlanPtr LoopVectorizationPlanner::buildVPlan(VFRange &Range) {
  // Outer loop handling: They may require CFG and instruction level
  // transformations before even evaluating whether vectorization is profitable.
  // Since we cannot modify the incoming IR, we need to build VPlan upfront in
  // the vectorization pipeline.
  assert(!OrigLoop->isInnermost());
  assert(EnableVPlanNativePath && "VPlan-native path is not enabled.");

  // Create new empty VPlan
  auto Plan = VPlan::createInitialVPlan(
      createTripCountSCEV(Legal->getWidestInductionType(), PSE, OrigLoop),
      *PSE.getSE(), true, false, OrigLoop);

  // Build hierarchical CFG
  VPlanHCFGBuilder HCFGBuilder(OrigLoop, LI, *Plan);
  HCFGBuilder.buildHierarchicalCFG();

  for (ElementCount VF : Range)
    Plan->addVF(VF);

  VPlanTransforms::VPInstructionsToVPRecipes(
      Plan,
      [this](PHINode *P) { return Legal->getIntOrFpInductionDescriptor(P); },
      *PSE.getSE(), *TLI);

  // Remove the existing terminator of the exiting block of the top-most region.
  // A BranchOnCount will be added instead when adding the canonical IV recipes.
  auto *Term =
      Plan->getVectorLoopRegion()->getExitingBasicBlock()->getTerminator();
  Term->eraseFromParent();

  // Tail folding is not supported for outer loops, so the induction increment
  // is guaranteed to not wrap.
  bool HasNUW = true;
  addCanonicalIVRecipes(*Plan, Legal->getWidestInductionType(), HasNUW,
                        DebugLoc());
  assert(verifyVPlanIsValid(*Plan) && "VPlan is invalid");
  return Plan;
}

// Adjust the recipes for reductions. For in-loop reductions the chain of
// instructions leading from the loop exit instr to the phi need to be converted
// to reductions, with one operand being vector and the other being the scalar
// reduction chain. For other reductions, a select is introduced between the phi
// and live-out recipes when folding the tail.
//
// A ComputeReductionResult recipe is added to the middle block, also for
// in-loop reductions which compute their result in-loop, because generating
// the subsequent bc.merge.rdx phi is driven by ComputeReductionResult recipes.
//
// Adjust AnyOf reductions; replace the reduction phi for the selected value
// with a boolean reduction phi node to check if the condition is true in any
// iteration. The final value is selected by the final ComputeReductionResult.
void LoopVectorizationPlanner::adjustRecipesForReductions(
    VPlanPtr &Plan, VPRecipeBuilder &RecipeBuilder, ElementCount MinVF) {
  using namespace VPlanPatternMatch;
  VPRegionBlock *VectorLoopRegion = Plan->getVectorLoopRegion();
  VPBasicBlock *Header = VectorLoopRegion->getEntryBasicBlock();
  // Gather all VPReductionPHIRecipe and sort them so that Intermediate stores
  // sank outside of the loop would keep the same order as they had in the
  // original loop.
  SmallVector<VPReductionPHIRecipe *> ReductionPHIList;
  for (VPRecipeBase &R : Header->phis()) {
    if (auto *ReductionPhi = dyn_cast<VPReductionPHIRecipe>(&R))
      ReductionPHIList.emplace_back(ReductionPhi);
  }
  bool HasIntermediateStore = false;
  stable_sort(ReductionPHIList,
              [this, &HasIntermediateStore](const VPReductionPHIRecipe *R1,
                                            const VPReductionPHIRecipe *R2) {
                auto *IS1 = R1->getRecurrenceDescriptor().IntermediateStore;
                auto *IS2 = R2->getRecurrenceDescriptor().IntermediateStore;
                HasIntermediateStore |= IS1 || IS2;

                // If neither of the recipes has an intermediate store, keep the
                // order the same.
                if (!IS1 && !IS2)
                  return false;

                // If only one of the recipes has an intermediate store, then
                // move it towards the beginning of the list.
                if (IS1 && !IS2)
                  return true;

                if (!IS1 && IS2)
                  return false;

                // If both recipes have an intermediate store, then the recipe
                // with the later store should be processed earlier. So it
                // should go to the beginning of the list.
                return DT->dominates(IS2, IS1);
              });

  if (HasIntermediateStore && ReductionPHIList.size() > 1)
    for (VPRecipeBase *R : ReductionPHIList)
      R->moveBefore(*Header, Header->getFirstNonPhi());

  for (VPRecipeBase &R : Header->phis()) {
    auto *PhiR = dyn_cast<VPReductionPHIRecipe>(&R);
    if (!PhiR || !PhiR->isInLoop() || (MinVF.isScalar() && !PhiR->isOrdered()))
      continue;

    const RecurrenceDescriptor &RdxDesc = PhiR->getRecurrenceDescriptor();
    RecurKind Kind = RdxDesc.getRecurrenceKind();
    assert(!RecurrenceDescriptor::isAnyOfRecurrenceKind(Kind) &&
           "AnyOf reductions are not allowed for in-loop reductions");

    // Collect the chain of "link" recipes for the reduction starting at PhiR.
    SetVector<VPSingleDefRecipe *> Worklist;
    Worklist.insert(PhiR);
    for (unsigned I = 0; I != Worklist.size(); ++I) {
      VPSingleDefRecipe *Cur = Worklist[I];
      for (VPUser *U : Cur->users()) {
        auto *UserRecipe = cast<VPSingleDefRecipe>(U);
        if (!UserRecipe->getParent()->getEnclosingLoopRegion()) {
          assert(match(U, m_Binary<VPInstruction::ExtractFromEnd>(
                              m_VPValue(), m_VPValue())) &&
                 "U must be an ExtractFromEnd VPInstruction");
          continue;
        }
        Worklist.insert(UserRecipe);
      }
    }

    // Visit operation "Links" along the reduction chain top-down starting from
    // the phi until LoopExitValue. We keep track of the previous item
    // (PreviousLink) to tell which of the two operands of a Link will remain
    // scalar and which will be reduced. For minmax by select(cmp), Link will be
    // the select instructions. Blend recipes of in-loop reduction phi's  will
    // get folded to their non-phi operand, as the reduction recipe handles the
    // condition directly.
    VPSingleDefRecipe *PreviousLink = PhiR; // Aka Worklist[0].
    for (VPSingleDefRecipe *CurrentLink : Worklist.getArrayRef().drop_front()) {
      Instruction *CurrentLinkI = CurrentLink->getUnderlyingInstr();

      // Index of the first operand which holds a non-mask vector operand.
      unsigned IndexOfFirstOperand;
      // Recognize a call to the llvm.fmuladd intrinsic.
      bool IsFMulAdd = (Kind == RecurKind::FMulAdd);
      VPValue *VecOp;
      VPBasicBlock *LinkVPBB = CurrentLink->getParent();
      if (IsFMulAdd) {
        assert(
            RecurrenceDescriptor::isFMulAddIntrinsic(CurrentLinkI) &&
            "Expected instruction to be a call to the llvm.fmuladd intrinsic");
        assert(((MinVF.isScalar() && isa<VPReplicateRecipe>(CurrentLink)) ||
                isa<VPWidenCallRecipe>(CurrentLink)) &&
               CurrentLink->getOperand(2) == PreviousLink &&
               "expected a call where the previous link is the added operand");

        // If the instruction is a call to the llvm.fmuladd intrinsic then we
        // need to create an fmul recipe (multiplying the first two operands of
        // the fmuladd together) to use as the vector operand for the fadd
        // reduction.
        VPInstruction *FMulRecipe = new VPInstruction(
            Instruction::FMul,
            {CurrentLink->getOperand(0), CurrentLink->getOperand(1)},
            CurrentLinkI->getFastMathFlags());
        LinkVPBB->insert(FMulRecipe, CurrentLink->getIterator());
        VecOp = FMulRecipe;
      } else {
        auto *Blend = dyn_cast<VPBlendRecipe>(CurrentLink);
        if (PhiR->isInLoop() && Blend) {
          assert(Blend->getNumIncomingValues() == 2 &&
                 "Blend must have 2 incoming values");
          if (Blend->getIncomingValue(0) == PhiR)
            Blend->replaceAllUsesWith(Blend->getIncomingValue(1));
          else {
            assert(Blend->getIncomingValue(1) == PhiR &&
                   "PhiR must be an operand of the blend");
            Blend->replaceAllUsesWith(Blend->getIncomingValue(0));
          }
          continue;
        }

        if (RecurrenceDescriptor::isMinMaxRecurrenceKind(Kind)) {
          if (isa<VPWidenRecipe>(CurrentLink)) {
            assert(isa<CmpInst>(CurrentLinkI) &&
                   "need to have the compare of the select");
            continue;
          }
          assert(isa<VPWidenSelectRecipe>(CurrentLink) &&
                 "must be a select recipe");
          IndexOfFirstOperand = 1;
        } else {
          assert((MinVF.isScalar() || isa<VPWidenRecipe>(CurrentLink)) &&
                 "Expected to replace a VPWidenSC");
          IndexOfFirstOperand = 0;
        }
        // Note that for non-commutable operands (cmp-selects), the semantics of
        // the cmp-select are captured in the recurrence kind.
        unsigned VecOpId =
            CurrentLink->getOperand(IndexOfFirstOperand) == PreviousLink
                ? IndexOfFirstOperand + 1
                : IndexOfFirstOperand;
        VecOp = CurrentLink->getOperand(VecOpId);
        assert(VecOp != PreviousLink &&
               CurrentLink->getOperand(CurrentLink->getNumOperands() - 1 -
                                       (VecOpId - IndexOfFirstOperand)) ==
                   PreviousLink &&
               "PreviousLink must be the operand other than VecOp");
      }

      BasicBlock *BB = CurrentLinkI->getParent();
      VPValue *CondOp = nullptr;
      if (CM.blockNeedsPredicationForAnyReason(BB))
        CondOp = RecipeBuilder.getBlockInMask(BB);

      VPReductionRecipe *RedRecipe =
          new VPReductionRecipe(RdxDesc, CurrentLinkI, PreviousLink, VecOp,
                                CondOp, CM.useOrderedReductions(RdxDesc));
      // Append the recipe to the end of the VPBasicBlock because we need to
      // ensure that it comes after all of it's inputs, including CondOp.
      // Note that this transformation may leave over dead recipes (including
      // CurrentLink), which will be cleaned by a later VPlan transform.
      LinkVPBB->appendRecipe(RedRecipe);
      CurrentLink->replaceAllUsesWith(RedRecipe);
      PreviousLink = RedRecipe;
    }
  }
  VPBasicBlock *LatchVPBB = VectorLoopRegion->getExitingBasicBlock();
  Builder.setInsertPoint(&*LatchVPBB->begin());
  VPBasicBlock *MiddleVPBB =
      cast<VPBasicBlock>(VectorLoopRegion->getSingleSuccessor());
  VPBasicBlock::iterator IP = MiddleVPBB->getFirstNonPhi();
  for (VPRecipeBase &R :
       Plan->getVectorLoopRegion()->getEntryBasicBlock()->phis()) {
    VPReductionPHIRecipe *PhiR = dyn_cast<VPReductionPHIRecipe>(&R);
    if (!PhiR)
      continue;

    const RecurrenceDescriptor &RdxDesc = PhiR->getRecurrenceDescriptor();
    // Adjust AnyOf reductions; replace the reduction phi for the selected value
    // with a boolean reduction phi node to check if the condition is true in
    // any iteration. The final value is selected by the final
    // ComputeReductionResult.
    if (RecurrenceDescriptor::isAnyOfRecurrenceKind(
            RdxDesc.getRecurrenceKind())) {
      auto *Select = cast<VPRecipeBase>(*find_if(PhiR->users(), [](VPUser *U) {
        return isa<VPWidenSelectRecipe>(U) ||
               (isa<VPReplicateRecipe>(U) &&
                cast<VPReplicateRecipe>(U)->getUnderlyingInstr()->getOpcode() ==
                    Instruction::Select);
      }));
      VPValue *Cmp = Select->getOperand(0);
      // If the compare is checking the reduction PHI node, adjust it to check
      // the start value.
      if (VPRecipeBase *CmpR = Cmp->getDefiningRecipe()) {
        for (unsigned I = 0; I != CmpR->getNumOperands(); ++I)
          if (CmpR->getOperand(I) == PhiR)
            CmpR->setOperand(I, PhiR->getStartValue());
      }
      VPBuilder::InsertPointGuard Guard(Builder);
      Builder.setInsertPoint(Select);

      // If the true value of the select is the reduction phi, the new value is
      // selected if the negated condition is true in any iteration.
      if (Select->getOperand(1) == PhiR)
        Cmp = Builder.createNot(Cmp);
      VPValue *Or = Builder.createOr(PhiR, Cmp);
      Select->getVPSingleValue()->replaceAllUsesWith(Or);

      // Convert the reduction phi to operate on bools.
      PhiR->setOperand(0, Plan->getOrAddLiveIn(ConstantInt::getFalse(
                              OrigLoop->getHeader()->getContext())));
    }

    // If tail is folded by masking, introduce selects between the phi
    // and the live-out instruction of each reduction, at the beginning of the
    // dedicated latch block.
    auto *OrigExitingVPV = PhiR->getBackedgeValue();
    auto *NewExitingVPV = PhiR->getBackedgeValue();
    if (!PhiR->isInLoop() && CM.foldTailByMasking()) {
      VPValue *Cond = RecipeBuilder.getBlockInMask(OrigLoop->getHeader());
      assert(OrigExitingVPV->getDefiningRecipe()->getParent() != LatchVPBB &&
             "reduction recipe must be defined before latch");
      Type *PhiTy = PhiR->getOperand(0)->getLiveInIRValue()->getType();
      std::optional<FastMathFlags> FMFs =
          PhiTy->isFloatingPointTy()
              ? std::make_optional(RdxDesc.getFastMathFlags())
              : std::nullopt;
      NewExitingVPV =
          Builder.createSelect(Cond, OrigExitingVPV, PhiR, {}, "", FMFs);
      OrigExitingVPV->replaceUsesWithIf(NewExitingVPV, [](VPUser &U, unsigned) {
        return isa<VPInstruction>(&U) &&
               cast<VPInstruction>(&U)->getOpcode() ==
                   VPInstruction::ComputeReductionResult;
      });
      if (PreferPredicatedReductionSelect ||
          TTI.preferPredicatedReductionSelect(
              PhiR->getRecurrenceDescriptor().getOpcode(), PhiTy,
              TargetTransformInfo::ReductionFlags()))
        PhiR->setOperand(1, NewExitingVPV);
    }

    // If the vector reduction can be performed in a smaller type, we truncate
    // then extend the loop exit value to enable InstCombine to evaluate the
    // entire expression in the smaller type.
    Type *PhiTy = PhiR->getStartValue()->getLiveInIRValue()->getType();
    if (MinVF.isVector() && PhiTy != RdxDesc.getRecurrenceType() &&
        !RecurrenceDescriptor::isAnyOfRecurrenceKind(
            RdxDesc.getRecurrenceKind())) {
      assert(!PhiR->isInLoop() && "Unexpected truncated inloop reduction!");
      Type *RdxTy = RdxDesc.getRecurrenceType();
      auto *Trunc =
          new VPWidenCastRecipe(Instruction::Trunc, NewExitingVPV, RdxTy);
      auto *Extnd =
          RdxDesc.isSigned()
              ? new VPWidenCastRecipe(Instruction::SExt, Trunc, PhiTy)
              : new VPWidenCastRecipe(Instruction::ZExt, Trunc, PhiTy);

      Trunc->insertAfter(NewExitingVPV->getDefiningRecipe());
      Extnd->insertAfter(Trunc);
      if (PhiR->getOperand(1) == NewExitingVPV)
        PhiR->setOperand(1, Extnd->getVPSingleValue());
      NewExitingVPV = Extnd;
    }

    // We want code in the middle block to appear to execute on the location of
    // the scalar loop's latch terminator because: (a) it is all compiler
    // generated, (b) these instructions are always executed after evaluating
    // the latch conditional branch, and (c) other passes may add new
    // predecessors which terminate on this line. This is the easiest way to
    // ensure we don't accidentally cause an extra step back into the loop while
    // debugging.
    DebugLoc ExitDL = OrigLoop->getLoopLatch()->getTerminator()->getDebugLoc();

    // TODO: At the moment ComputeReductionResult also drives creation of the
    // bc.merge.rdx phi nodes, hence it needs to be created unconditionally here
    // even for in-loop reductions, until the reduction resume value handling is
    // also modeled in VPlan.
    auto *FinalReductionResult = new VPInstruction(
        VPInstruction::ComputeReductionResult, {PhiR, NewExitingVPV}, ExitDL);
    FinalReductionResult->insertBefore(*MiddleVPBB, IP);
    OrigExitingVPV->replaceUsesWithIf(FinalReductionResult, [](VPUser &User,
                                                               unsigned) {
      return match(&User, m_Binary<VPInstruction::ExtractFromEnd>(m_VPValue(),
                                                                  m_VPValue()));
    });
  }

  VPlanTransforms::clearReductionWrapFlags(*Plan);
}

void VPDerivedIVRecipe::execute(VPTransformState &State) {
  assert(!State.Instance && "VPDerivedIVRecipe being replicated.");

  // Fast-math-flags propagate from the original induction instruction.
  IRBuilder<>::FastMathFlagGuard FMFG(State.Builder);
  if (FPBinOp)
    State.Builder.setFastMathFlags(FPBinOp->getFastMathFlags());

  Value *Step = State.get(getStepValue(), VPIteration(0, 0));
  Value *CanonicalIV = State.get(getOperand(1), VPIteration(0, 0));
  Value *DerivedIV = emitTransformedIndex(
      State.Builder, CanonicalIV, getStartValue()->getLiveInIRValue(), Step,
      Kind, cast_if_present<BinaryOperator>(FPBinOp));
  DerivedIV->setName("offset.idx");
  assert(DerivedIV != CanonicalIV && "IV didn't need transforming?");

  State.set(this, DerivedIV, VPIteration(0, 0));
}

void VPReplicateRecipe::execute(VPTransformState &State) {
  Instruction *UI = getUnderlyingInstr();
  if (State.Instance) { // Generate a single instance.
    assert((State.VF.isScalar() || !isUniform()) &&
           "uniform recipe shouldn't be predicated");
    assert(!State.VF.isScalable() && "Can't scalarize a scalable vector");
    State.ILV->scalarizeInstruction(UI, this, *State.Instance, State);
    // Insert scalar instance packing it into a vector.
    if (State.VF.isVector() && shouldPack()) {
      // If we're constructing lane 0, initialize to start from poison.
      if (State.Instance->Lane.isFirstLane()) {
        assert(!State.VF.isScalable() && "VF is assumed to be non scalable.");
        Value *Poison = PoisonValue::get(
            VectorType::get(UI->getType(), State.VF));
        State.set(this, Poison, State.Instance->Part);
      }
      State.packScalarIntoVectorValue(this, *State.Instance);
    }
    return;
  }

  if (IsUniform) {
    // If the recipe is uniform across all parts (instead of just per VF), only
    // generate a single instance.
    if ((isa<LoadInst>(UI) || isa<StoreInst>(UI)) &&
        all_of(operands(), [](VPValue *Op) {
          return Op->isDefinedOutsideVectorRegions();
        })) {
      State.ILV->scalarizeInstruction(UI, this, VPIteration(0, 0), State);
      if (user_begin() != user_end()) {
        for (unsigned Part = 1; Part < State.UF; ++Part)
          State.set(this, State.get(this, VPIteration(0, 0)),
                    VPIteration(Part, 0));
      }
      return;
    }

    // Uniform within VL means we need to generate lane 0 only for each
    // unrolled copy.
    for (unsigned Part = 0; Part < State.UF; ++Part)
      State.ILV->scalarizeInstruction(UI, this, VPIteration(Part, 0), State);
    return;
  }

  // A store of a loop varying value to a uniform address only needs the last
  // copy of the store.
  if (isa<StoreInst>(UI) &&
      vputils::isUniformAfterVectorization(getOperand(1))) {
    auto Lane = VPLane::getLastLaneForVF(State.VF);
    State.ILV->scalarizeInstruction(UI, this, VPIteration(State.UF - 1, Lane),
                                    State);
    return;
  }

  // Generate scalar instances for all VF lanes of all UF parts.
  assert(!State.VF.isScalable() && "Can't scalarize a scalable vector");
  const unsigned EndLane = State.VF.getKnownMinValue();
  for (unsigned Part = 0; Part < State.UF; ++Part)
    for (unsigned Lane = 0; Lane < EndLane; ++Lane)
      State.ILV->scalarizeInstruction(UI, this, VPIteration(Part, Lane), State);
}

// Determine how to lower the scalar epilogue, which depends on 1) optimising
// for minimum code-size, 2) predicate compiler options, 3) loop hints forcing
// predication, and 4) a TTI hook that analyses whether the loop is suitable
// for predication.
static ScalarEpilogueLowering getScalarEpilogueLowering(
    Function *F, Loop *L, LoopVectorizeHints &Hints, ProfileSummaryInfo *PSI,
    BlockFrequencyInfo *BFI, TargetTransformInfo *TTI, TargetLibraryInfo *TLI,
    LoopVectorizationLegality &LVL, InterleavedAccessInfo *IAI) {
  // 1) OptSize takes precedence over all other options, i.e. if this is set,
  // don't look at hints or options, and don't request a scalar epilogue.
  // (For PGSO, as shouldOptimizeForSize isn't currently accessible from
  // LoopAccessInfo (due to code dependency and not being able to reliably get
  // PSI/BFI from a loop analysis under NPM), we cannot suppress the collection
  // of strides in LoopAccessInfo::analyzeLoop() and vectorize without
  // versioning when the vectorization is forced, unlike hasOptSize. So revert
  // back to the old way and vectorize with versioning when forced. See D81345.)
  if (F->hasOptSize() || (llvm::shouldOptimizeForSize(L->getHeader(), PSI, BFI,
                                                      PGSOQueryType::IRPass) &&
                          Hints.getForce() != LoopVectorizeHints::FK_Enabled))
    return CM_ScalarEpilogueNotAllowedOptSize;

  // 2) If set, obey the directives
  if (PreferPredicateOverEpilogue.getNumOccurrences()) {
    switch (PreferPredicateOverEpilogue) {
    case PreferPredicateTy::ScalarEpilogue:
      return CM_ScalarEpilogueAllowed;
    case PreferPredicateTy::PredicateElseScalarEpilogue:
      return CM_ScalarEpilogueNotNeededUsePredicate;
    case PreferPredicateTy::PredicateOrDontVectorize:
      return CM_ScalarEpilogueNotAllowedUsePredicate;
    };
  }

  // 3) If set, obey the hints
  switch (Hints.getPredicate()) {
  case LoopVectorizeHints::FK_Enabled:
    return CM_ScalarEpilogueNotNeededUsePredicate;
  case LoopVectorizeHints::FK_Disabled:
    return CM_ScalarEpilogueAllowed;
  };

  // 4) if the TTI hook indicates this is profitable, request predication.
  TailFoldingInfo TFI(TLI, &LVL, IAI);
  if (TTI->preferPredicateOverEpilogue(&TFI))
    return CM_ScalarEpilogueNotNeededUsePredicate;

  return CM_ScalarEpilogueAllowed;
}

// Process the loop in the VPlan-native vectorization path. This path builds
// VPlan upfront in the vectorization pipeline, which allows to apply
// VPlan-to-VPlan transformations from the very beginning without modifying the
// input LLVM IR.
static bool processLoopInVPlanNativePath(
    Loop *L, PredicatedScalarEvolution &PSE, LoopInfo *LI, DominatorTree *DT,
    LoopVectorizationLegality *LVL, TargetTransformInfo *TTI,
    TargetLibraryInfo *TLI, DemandedBits *DB, AssumptionCache *AC,
    OptimizationRemarkEmitter *ORE, BlockFrequencyInfo *BFI,
    ProfileSummaryInfo *PSI, LoopVectorizeHints &Hints,
    LoopVectorizationRequirements &Requirements) {

  if (isa<SCEVCouldNotCompute>(PSE.getBackedgeTakenCount())) {
    LLVM_DEBUG(dbgs() << "LV: cannot compute the outer-loop trip count\n");
    return false;
  }
  assert(EnableVPlanNativePath && "VPlan-native path is disabled.");
  Function *F = L->getHeader()->getParent();
  InterleavedAccessInfo IAI(PSE, L, DT, LI, LVL->getLAI());

  ScalarEpilogueLowering SEL =
      getScalarEpilogueLowering(F, L, Hints, PSI, BFI, TTI, TLI, *LVL, &IAI);

  LoopVectorizationCostModel CM(SEL, L, PSE, LI, LVL, *TTI, TLI, DB, AC, ORE, F,
                                &Hints, IAI);
  // Use the planner for outer loop vectorization.
  // TODO: CM is not used at this point inside the planner. Turn CM into an
  // optional argument if we don't need it in the future.
  LoopVectorizationPlanner LVP(L, LI, DT, TLI, *TTI, LVL, CM, IAI, PSE, Hints,
                               ORE);

  // Get user vectorization factor.
  ElementCount UserVF = Hints.getWidth();

  CM.collectElementTypesForWidening();

  // Plan how to best vectorize, return the best VF and its cost.
  const VectorizationFactor VF = LVP.planInVPlanNativePath(UserVF);

  // If we are stress testing VPlan builds, do not attempt to generate vector
  // code. Masked vector code generation support will follow soon.
  // Also, do not attempt to vectorize if no vector code will be produced.
  if (VPlanBuildStressTest || VectorizationFactor::Disabled() == VF)
    return false;

  VPlan &BestPlan = LVP.getPlanFor(VF.Width);

  {
    bool AddBranchWeights =
        hasBranchWeightMD(*L->getLoopLatch()->getTerminator());
    GeneratedRTChecks Checks(*PSE.getSE(), DT, LI, TTI,
                             F->getDataLayout(), AddBranchWeights);
    InnerLoopVectorizer LB(L, PSE, LI, DT, TLI, TTI, AC, ORE, VF.Width,
                           VF.Width, 1, LVL, &CM, BFI, PSI, Checks);
    LLVM_DEBUG(dbgs() << "Vectorizing outer loop in \""
                      << L->getHeader()->getParent()->getName() << "\"\n");
    LVP.executePlan(VF.Width, 1, BestPlan, LB, DT, false);
  }

  reportVectorization(ORE, L, VF, 1);

  // Mark the loop as already vectorized to avoid vectorizing again.
  Hints.setAlreadyVectorized();
  assert(!verifyFunction(*L->getHeader()->getParent(), &dbgs()));
  return true;
}

// Emit a remark if there are stores to floats that required a floating point
// extension. If the vectorized loop was generated with floating point there
// will be a performance penalty from the conversion overhead and the change in
// the vector width.
static void checkMixedPrecision(Loop *L, OptimizationRemarkEmitter *ORE) {
  SmallVector<Instruction *, 4> Worklist;
  for (BasicBlock *BB : L->getBlocks()) {
    for (Instruction &Inst : *BB) {
      if (auto *S = dyn_cast<StoreInst>(&Inst)) {
        if (S->getValueOperand()->getType()->isFloatTy())
          Worklist.push_back(S);
      }
    }
  }

  // Traverse the floating point stores upwards searching, for floating point
  // conversions.
  SmallPtrSet<const Instruction *, 4> Visited;
  SmallPtrSet<const Instruction *, 4> EmittedRemark;
  while (!Worklist.empty()) {
    auto *I = Worklist.pop_back_val();
    if (!L->contains(I))
      continue;
    if (!Visited.insert(I).second)
      continue;

    // Emit a remark if the floating point store required a floating
    // point conversion.
    // TODO: More work could be done to identify the root cause such as a
    // constant or a function return type and point the user to it.
    if (isa<FPExtInst>(I) && EmittedRemark.insert(I).second)
      ORE->emit([&]() {
        return OptimizationRemarkAnalysis(LV_NAME, "VectorMixedPrecision",
                                          I->getDebugLoc(), L->getHeader())
               << "floating point conversion changes vector width. "
               << "Mixed floating point precision requires an up/down "
               << "cast that will negatively impact performance.";
      });

    for (Use &Op : I->operands())
      if (auto *OpI = dyn_cast<Instruction>(Op))
        Worklist.push_back(OpI);
  }
}

static bool areRuntimeChecksProfitable(GeneratedRTChecks &Checks,
                                       VectorizationFactor &VF,
                                       std::optional<unsigned> VScale, Loop *L,
                                       ScalarEvolution &SE,
                                       ScalarEpilogueLowering SEL) {
  InstructionCost CheckCost = Checks.getCost();
  if (!CheckCost.isValid())
    return false;

  // When interleaving only scalar and vector cost will be equal, which in turn
  // would lead to a divide by 0. Fall back to hard threshold.
  if (VF.Width.isScalar()) {
    if (CheckCost > VectorizeMemoryCheckThreshold) {
      LLVM_DEBUG(
          dbgs()
          << "LV: Interleaving only is not profitable due to runtime checks\n");
      return false;
    }
    return true;
  }

  // The scalar cost should only be 0 when vectorizing with a user specified VF/IC. In those cases, runtime checks should always be generated.
  uint64_t ScalarC = *VF.ScalarCost.getValue();
  if (ScalarC == 0)
    return true;

  // First, compute the minimum iteration count required so that the vector
  // loop outperforms the scalar loop.
  //  The total cost of the scalar loop is
  //   ScalarC * TC
  //  where
  //  * TC is the actual trip count of the loop.
  //  * ScalarC is the cost of a single scalar iteration.
  //
  //  The total cost of the vector loop is
  //    RtC + VecC * (TC / VF) + EpiC
  //  where
  //  * RtC is the cost of the generated runtime checks
  //  * VecC is the cost of a single vector iteration.
  //  * TC is the actual trip count of the loop
  //  * VF is the vectorization factor
  //  * EpiCost is the cost of the generated epilogue, including the cost
  //    of the remaining scalar operations.
  //
  // Vectorization is profitable once the total vector cost is less than the
  // total scalar cost:
  //   RtC + VecC * (TC / VF) + EpiC <  ScalarC * TC
  //
  // Now we can compute the minimum required trip count TC as
  //   VF * (RtC + EpiC) / (ScalarC * VF - VecC) < TC
  //
  // For now we assume the epilogue cost EpiC = 0 for simplicity. Note that
  // the computations are performed on doubles, not integers and the result
  // is rounded up, hence we get an upper estimate of the TC.
  unsigned IntVF = VF.Width.getKnownMinValue();
  if (VF.Width.isScalable()) {
    unsigned AssumedMinimumVscale = 1;
    if (VScale)
      AssumedMinimumVscale = *VScale;
    IntVF *= AssumedMinimumVscale;
  }
  uint64_t RtC = *CheckCost.getValue();
  uint64_t Div = ScalarC * IntVF - *VF.Cost.getValue();
  uint64_t MinTC1 = Div == 0 ? 0 : divideCeil(RtC * IntVF, Div);

  // Second, compute a minimum iteration count so that the cost of the
  // runtime checks is only a fraction of the total scalar loop cost. This
  // adds a loop-dependent bound on the overhead incurred if the runtime
  // checks fail. In case the runtime checks fail, the cost is RtC + ScalarC
  // * TC. To bound the runtime check to be a fraction 1/X of the scalar
  // cost, compute
  //   RtC < ScalarC * TC * (1 / X)  ==>  RtC * X / ScalarC < TC
  uint64_t MinTC2 = divideCeil(RtC * 10, ScalarC);

  // Now pick the larger minimum. If it is not a multiple of VF and a scalar
  // epilogue is allowed, choose the next closest multiple of VF. This should
  // partly compensate for ignoring the epilogue cost.
  uint64_t MinTC = std::max(MinTC1, MinTC2);
  if (SEL == CM_ScalarEpilogueAllowed)
    MinTC = alignTo(MinTC, IntVF);
  VF.MinProfitableTripCount = ElementCount::getFixed(MinTC);

  LLVM_DEBUG(
      dbgs() << "LV: Minimum required TC for runtime checks to be profitable:"
             << VF.MinProfitableTripCount << "\n");

  // Skip vectorization if the expected trip count is less than the minimum
  // required trip count.
  if (auto ExpectedTC = getSmallBestKnownTC(SE, L)) {
    if (ElementCount::isKnownLT(ElementCount::getFixed(*ExpectedTC),
                                VF.MinProfitableTripCount)) {
      LLVM_DEBUG(dbgs() << "LV: Vectorization is not beneficial: expected "
                           "trip count < minimum profitable VF ("
                        << *ExpectedTC << " < " << VF.MinProfitableTripCount
                        << ")\n");

      return false;
    }
  }
  return true;
}

LoopVectorizePass::LoopVectorizePass(LoopVectorizeOptions Opts)
    : InterleaveOnlyWhenForced(Opts.InterleaveOnlyWhenForced ||
                               !EnableLoopInterleaving),
      VectorizeOnlyWhenForced(Opts.VectorizeOnlyWhenForced ||
                              !EnableLoopVectorization) {}

bool LoopVectorizePass::processLoop(Loop *L) {
  assert((EnableVPlanNativePath || L->isInnermost()) &&
         "VPlan-native path is not enabled. Only process inner loops.");

  LLVM_DEBUG(dbgs() << "\nLV: Checking a loop in '"
                    << L->getHeader()->getParent()->getName() << "' from "
                    << L->getLocStr() << "\n");

  LoopVectorizeHints Hints(L, InterleaveOnlyWhenForced, *ORE, TTI);

  LLVM_DEBUG(
      dbgs() << "LV: Loop hints:"
             << " force="
             << (Hints.getForce() == LoopVectorizeHints::FK_Disabled
                     ? "disabled"
                     : (Hints.getForce() == LoopVectorizeHints::FK_Enabled
                            ? "enabled"
                            : "?"))
             << " width=" << Hints.getWidth()
             << " interleave=" << Hints.getInterleave() << "\n");

  // Function containing loop
  Function *F = L->getHeader()->getParent();

  // Looking at the diagnostic output is the only way to determine if a loop
  // was vectorized (other than looking at the IR or machine code), so it
  // is important to generate an optimization remark for each loop. Most of
  // these messages are generated as OptimizationRemarkAnalysis. Remarks
  // generated as OptimizationRemark and OptimizationRemarkMissed are
  // less verbose reporting vectorized loops and unvectorized loops that may
  // benefit from vectorization, respectively.

  if (!Hints.allowVectorization(F, L, VectorizeOnlyWhenForced)) {
    LLVM_DEBUG(dbgs() << "LV: Loop hints prevent vectorization.\n");
    return false;
  }

  PredicatedScalarEvolution PSE(*SE, *L);

  // Check if it is legal to vectorize the loop.
  LoopVectorizationRequirements Requirements;
  LoopVectorizationLegality LVL(L, PSE, DT, TTI, TLI, F, *LAIs, LI, ORE,
                                &Requirements, &Hints, DB, AC, BFI, PSI);
  if (!LVL.canVectorize(EnableVPlanNativePath)) {
    LLVM_DEBUG(dbgs() << "LV: Not vectorizing: Cannot prove legality.\n");
    Hints.emitRemarkWithHints();
    return false;
  }

  // Entrance to the VPlan-native vectorization path. Outer loops are processed
  // here. They may require CFG and instruction level transformations before
  // even evaluating whether vectorization is profitable. Since we cannot modify
  // the incoming IR, we need to build VPlan upfront in the vectorization
  // pipeline.
  if (!L->isInnermost())
    return processLoopInVPlanNativePath(L, PSE, LI, DT, &LVL, TTI, TLI, DB, AC,
                                        ORE, BFI, PSI, Hints, Requirements);

  assert(L->isInnermost() && "Inner loop expected.");

  InterleavedAccessInfo IAI(PSE, L, DT, LI, LVL.getLAI());
  bool UseInterleaved = TTI->enableInterleavedAccessVectorization();

  // If an override option has been passed in for interleaved accesses, use it.
  if (EnableInterleavedMemAccesses.getNumOccurrences() > 0)
    UseInterleaved = EnableInterleavedMemAccesses;

  // Analyze interleaved memory accesses.
  if (UseInterleaved)
    IAI.analyzeInterleaving(useMaskedInterleavedAccesses(*TTI));

  // Check the function attributes and profiles to find out if this function
  // should be optimized for size.
  ScalarEpilogueLowering SEL =
      getScalarEpilogueLowering(F, L, Hints, PSI, BFI, TTI, TLI, LVL, &IAI);

  // Check the loop for a trip count threshold: vectorize loops with a tiny trip
  // count by optimizing for size, to minimize overheads.
  auto ExpectedTC = getSmallBestKnownTC(*SE, L);
  if (ExpectedTC && *ExpectedTC < TinyTripCountVectorThreshold) {
    LLVM_DEBUG(dbgs() << "LV: Found a loop with a very small trip count. "
                      << "This loop is worth vectorizing only if no scalar "
                      << "iteration overheads are incurred.");
    if (Hints.getForce() == LoopVectorizeHints::FK_Enabled)
      LLVM_DEBUG(dbgs() << " But vectorizing was explicitly forced.\n");
    else {
      if (*ExpectedTC > TTI->getMinTripCountTailFoldingThreshold()) {
        LLVM_DEBUG(dbgs() << "\n");
        // Predicate tail-folded loops are efficient even when the loop
        // iteration count is low. However, setting the epilogue policy to
        // `CM_ScalarEpilogueNotAllowedLowTripLoop` prevents vectorizing loops
        // with runtime checks. It's more effective to let
        // `areRuntimeChecksProfitable` determine if vectorization is beneficial
        // for the loop.
        if (SEL != CM_ScalarEpilogueNotNeededUsePredicate)
          SEL = CM_ScalarEpilogueNotAllowedLowTripLoop;
      } else {
        LLVM_DEBUG(dbgs() << " But the target considers the trip count too "
                             "small to consider vectorizing.\n");
        reportVectorizationFailure(
            "The trip count is below the minial threshold value.",
            "loop trip count is too low, avoiding vectorization",
            "LowTripCount", ORE, L);
        Hints.emitRemarkWithHints();
        return false;
      }
    }
  }

  // Check the function attributes to see if implicit floats or vectors are
  // allowed.
  if (F->hasFnAttribute(Attribute::NoImplicitFloat)) {
    reportVectorizationFailure(
        "Can't vectorize when the NoImplicitFloat attribute is used",
        "loop not vectorized due to NoImplicitFloat attribute",
        "NoImplicitFloat", ORE, L);
    Hints.emitRemarkWithHints();
    return false;
  }

  // Check if the target supports potentially unsafe FP vectorization.
  // FIXME: Add a check for the type of safety issue (denormal, signaling)
  // for the target we're vectorizing for, to make sure none of the
  // additional fp-math flags can help.
  if (Hints.isPotentiallyUnsafe() &&
      TTI->isFPVectorizationPotentiallyUnsafe()) {
    reportVectorizationFailure(
        "Potentially unsafe FP op prevents vectorization",
        "loop not vectorized due to unsafe FP support.",
        "UnsafeFP", ORE, L);
    Hints.emitRemarkWithHints();
    return false;
  }

  bool AllowOrderedReductions;
  // If the flag is set, use that instead and override the TTI behaviour.
  if (ForceOrderedReductions.getNumOccurrences() > 0)
    AllowOrderedReductions = ForceOrderedReductions;
  else
    AllowOrderedReductions = TTI->enableOrderedReductions();
  if (!LVL.canVectorizeFPMath(AllowOrderedReductions)) {
    ORE->emit([&]() {
      auto *ExactFPMathInst = Requirements.getExactFPInst();
      return OptimizationRemarkAnalysisFPCommute(DEBUG_TYPE, "CantReorderFPOps",
                                                 ExactFPMathInst->getDebugLoc(),
                                                 ExactFPMathInst->getParent())
             << "loop not vectorized: cannot prove it is safe to reorder "
                "floating-point operations";
    });
    LLVM_DEBUG(dbgs() << "LV: loop not vectorized: cannot prove it is safe to "
                         "reorder floating-point operations\n");
    Hints.emitRemarkWithHints();
    return false;
  }

  // Use the cost model.
  LoopVectorizationCostModel CM(SEL, L, PSE, LI, &LVL, *TTI, TLI, DB, AC, ORE,
                                F, &Hints, IAI);
  // Use the planner for vectorization.
  LoopVectorizationPlanner LVP(L, LI, DT, TLI, *TTI, &LVL, CM, IAI, PSE, Hints,
                               ORE);

  // Get user vectorization factor and interleave count.
  ElementCount UserVF = Hints.getWidth();
  unsigned UserIC = Hints.getInterleave();

  // Plan how to best vectorize.
  LVP.plan(UserVF, UserIC);
  VectorizationFactor VF = LVP.computeBestVF();
  unsigned IC = 1;

  if (ORE->allowExtraAnalysis(LV_NAME))
    LVP.emitInvalidCostRemarks(ORE);

  bool AddBranchWeights =
      hasBranchWeightMD(*L->getLoopLatch()->getTerminator());
  GeneratedRTChecks Checks(*PSE.getSE(), DT, LI, TTI,
                           F->getDataLayout(), AddBranchWeights);
  if (LVP.hasPlanWithVF(VF.Width)) {
    // Select the interleave count.
    IC = CM.selectInterleaveCount(VF.Width, VF.Cost);

    unsigned SelectedIC = std::max(IC, UserIC);
    //  Optimistically generate runtime checks if they are needed. Drop them if
    //  they turn out to not be profitable.
    if (VF.Width.isVector() || SelectedIC > 1)
      Checks.Create(L, *LVL.getLAI(), PSE.getPredicate(), VF.Width, SelectedIC);

    // Check if it is profitable to vectorize with runtime checks.
    bool ForceVectorization =
        Hints.getForce() == LoopVectorizeHints::FK_Enabled;
    if (!ForceVectorization &&
        !areRuntimeChecksProfitable(Checks, VF, getVScaleForTuning(L, *TTI), L,
                                    *PSE.getSE(), SEL)) {
      ORE->emit([&]() {
        return OptimizationRemarkAnalysisAliasing(
                   DEBUG_TYPE, "CantReorderMemOps", L->getStartLoc(),
                   L->getHeader())
               << "loop not vectorized: cannot prove it is safe to reorder "
                  "memory operations";
      });
      LLVM_DEBUG(dbgs() << "LV: Too many memory checks needed.\n");
      Hints.emitRemarkWithHints();
      return false;
    }
  }

  // Identify the diagnostic messages that should be produced.
  std::pair<StringRef, std::string> VecDiagMsg, IntDiagMsg;
  bool VectorizeLoop = true, InterleaveLoop = true;
  if (VF.Width.isScalar()) {
    LLVM_DEBUG(dbgs() << "LV: Vectorization is possible but not beneficial.\n");
    VecDiagMsg = std::make_pair(
        "VectorizationNotBeneficial",
        "the cost-model indicates that vectorization is not beneficial");
    VectorizeLoop = false;
  }

  if (!LVP.hasPlanWithVF(VF.Width) && UserIC > 1) {
    // Tell the user interleaving was avoided up-front, despite being explicitly
    // requested.
    LLVM_DEBUG(dbgs() << "LV: Ignoring UserIC, because vectorization and "
                         "interleaving should be avoided up front\n");
    IntDiagMsg = std::make_pair(
        "InterleavingAvoided",
        "Ignoring UserIC, because interleaving was avoided up front");
    InterleaveLoop = false;
  } else if (IC == 1 && UserIC <= 1) {
    // Tell the user interleaving is not beneficial.
    LLVM_DEBUG(dbgs() << "LV: Interleaving is not beneficial.\n");
    IntDiagMsg = std::make_pair(
        "InterleavingNotBeneficial",
        "the cost-model indicates that interleaving is not beneficial");
    InterleaveLoop = false;
    if (UserIC == 1) {
      IntDiagMsg.first = "InterleavingNotBeneficialAndDisabled";
      IntDiagMsg.second +=
          " and is explicitly disabled or interleave count is set to 1";
    }
  } else if (IC > 1 && UserIC == 1) {
    // Tell the user interleaving is beneficial, but it explicitly disabled.
    LLVM_DEBUG(
        dbgs() << "LV: Interleaving is beneficial but is explicitly disabled.");
    IntDiagMsg = std::make_pair(
        "InterleavingBeneficialButDisabled",
        "the cost-model indicates that interleaving is beneficial "
        "but is explicitly disabled or interleave count is set to 1");
    InterleaveLoop = false;
  }

  // Override IC if user provided an interleave count.
  IC = UserIC > 0 ? UserIC : IC;

  // Emit diagnostic messages, if any.
  const char *VAPassName = Hints.vectorizeAnalysisPassName();
  if (!VectorizeLoop && !InterleaveLoop) {
    // Do not vectorize or interleaving the loop.
    ORE->emit([&]() {
      return OptimizationRemarkMissed(VAPassName, VecDiagMsg.first,
                                      L->getStartLoc(), L->getHeader())
             << VecDiagMsg.second;
    });
    ORE->emit([&]() {
      return OptimizationRemarkMissed(LV_NAME, IntDiagMsg.first,
                                      L->getStartLoc(), L->getHeader())
             << IntDiagMsg.second;
    });
    return false;
  } else if (!VectorizeLoop && InterleaveLoop) {
    LLVM_DEBUG(dbgs() << "LV: Interleave Count is " << IC << '\n');
    ORE->emit([&]() {
      return OptimizationRemarkAnalysis(VAPassName, VecDiagMsg.first,
                                        L->getStartLoc(), L->getHeader())
             << VecDiagMsg.second;
    });
  } else if (VectorizeLoop && !InterleaveLoop) {
    LLVM_DEBUG(dbgs() << "LV: Found a vectorizable loop (" << VF.Width
                      << ") in " << L->getLocStr() << '\n');
    ORE->emit([&]() {
      return OptimizationRemarkAnalysis(LV_NAME, IntDiagMsg.first,
                                        L->getStartLoc(), L->getHeader())
             << IntDiagMsg.second;
    });
  } else if (VectorizeLoop && InterleaveLoop) {
    LLVM_DEBUG(dbgs() << "LV: Found a vectorizable loop (" << VF.Width
                      << ") in " << L->getLocStr() << '\n');
    LLVM_DEBUG(dbgs() << "LV: Interleave Count is " << IC << '\n');
  }

  bool DisableRuntimeUnroll = false;
  MDNode *OrigLoopID = L->getLoopID();
  {
    using namespace ore;
    if (!VectorizeLoop) {
      assert(IC > 1 && "interleave count should not be 1 or 0");
      // If we decided that it is not legal to vectorize the loop, then
      // interleave it.
      InnerLoopUnroller Unroller(L, PSE, LI, DT, TLI, TTI, AC, ORE, IC, &LVL,
                                 &CM, BFI, PSI, Checks);

      VPlan &BestPlan = LVP.getPlanFor(VF.Width);
      LVP.executePlan(VF.Width, IC, BestPlan, Unroller, DT, false);

      ORE->emit([&]() {
        return OptimizationRemark(LV_NAME, "Interleaved", L->getStartLoc(),
                                  L->getHeader())
               << "interleaved loop (interleaved count: "
               << NV("InterleaveCount", IC) << ")";
      });
    } else {
      // If we decided that it is *legal* to vectorize the loop, then do it.

      VPlan &BestPlan = LVP.getPlanFor(VF.Width);
      // Consider vectorizing the epilogue too if it's profitable.
      VectorizationFactor EpilogueVF =
          LVP.selectEpilogueVectorizationFactor(VF.Width, IC);
      if (EpilogueVF.Width.isVector()) {

        // The first pass vectorizes the main loop and creates a scalar epilogue
        // to be vectorized by executing the plan (potentially with a different
        // factor) again shortly afterwards.
        EpilogueLoopVectorizationInfo EPI(VF.Width, IC, EpilogueVF.Width, 1);
        EpilogueVectorizerMainLoop MainILV(L, PSE, LI, DT, TLI, TTI, AC, ORE,
                                           EPI, &LVL, &CM, BFI, PSI, Checks);

        std::unique_ptr<VPlan> BestMainPlan(BestPlan.duplicate());
        const auto &[ExpandedSCEVs, ReductionResumeValues] = LVP.executePlan(
            EPI.MainLoopVF, EPI.MainLoopUF, *BestMainPlan, MainILV, DT, true);
        ++LoopsVectorized;

        // Second pass vectorizes the epilogue and adjusts the control flow
        // edges from the first pass.
        EPI.MainLoopVF = EPI.EpilogueVF;
        EPI.MainLoopUF = EPI.EpilogueUF;
        EpilogueVectorizerEpilogueLoop EpilogILV(L, PSE, LI, DT, TLI, TTI, AC,
                                                 ORE, EPI, &LVL, &CM, BFI, PSI,
                                                 Checks);

        VPlan &BestEpiPlan = LVP.getPlanFor(EPI.EpilogueVF);
        VPRegionBlock *VectorLoop = BestEpiPlan.getVectorLoopRegion();
        VPBasicBlock *Header = VectorLoop->getEntryBasicBlock();
        Header->setName("vec.epilog.vector.body");

        // Re-use the trip count and steps expanded for the main loop, as
        // skeleton creation needs it as a value that dominates both the scalar
        // and vector epilogue loops
        // TODO: This is a workaround needed for epilogue vectorization and it
        // should be removed once induction resume value creation is done
        // directly in VPlan.
        EpilogILV.setTripCount(MainILV.getTripCount());
        for (auto &R : make_early_inc_range(*BestEpiPlan.getPreheader())) {
          auto *ExpandR = cast<VPExpandSCEVRecipe>(&R);
          auto *ExpandedVal = BestEpiPlan.getOrAddLiveIn(
              ExpandedSCEVs.find(ExpandR->getSCEV())->second);
          ExpandR->replaceAllUsesWith(ExpandedVal);
          if (BestEpiPlan.getTripCount() == ExpandR)
            BestEpiPlan.resetTripCount(ExpandedVal);
          ExpandR->eraseFromParent();
        }

        // Ensure that the start values for any VPWidenIntOrFpInductionRecipe,
        // VPWidenPointerInductionRecipe and VPReductionPHIRecipes are updated
        // before vectorizing the epilogue loop.
        for (VPRecipeBase &R : Header->phis()) {
          if (isa<VPCanonicalIVPHIRecipe>(&R))
            continue;

          Value *ResumeV = nullptr;
          // TODO: Move setting of resume values to prepareToExecute.
          if (auto *ReductionPhi = dyn_cast<VPReductionPHIRecipe>(&R)) {
            const RecurrenceDescriptor &RdxDesc =
                ReductionPhi->getRecurrenceDescriptor();
            RecurKind RK = RdxDesc.getRecurrenceKind();
            ResumeV = ReductionResumeValues.find(&RdxDesc)->second;
            if (RecurrenceDescriptor::isAnyOfRecurrenceKind(RK)) {
              // VPReductionPHIRecipes for AnyOf reductions expect a boolean as
              // start value; compare the final value from the main vector loop
              // to the start value.
              IRBuilder<> Builder(
                  cast<Instruction>(ResumeV)->getParent()->getFirstNonPHI());
              ResumeV = Builder.CreateICmpNE(ResumeV,
                                             RdxDesc.getRecurrenceStartValue());
            }
          } else {
            // Create induction resume values for both widened pointer and
            // integer/fp inductions and update the start value of the induction
            // recipes to use the resume value.
            PHINode *IndPhi = nullptr;
            const InductionDescriptor *ID;
            if (auto *Ind = dyn_cast<VPWidenPointerInductionRecipe>(&R)) {
              IndPhi = cast<PHINode>(Ind->getUnderlyingValue());
              ID = &Ind->getInductionDescriptor();
            } else {
              auto *WidenInd = cast<VPWidenIntOrFpInductionRecipe>(&R);
              IndPhi = WidenInd->getPHINode();
              ID = &WidenInd->getInductionDescriptor();
            }

            ResumeV = MainILV.createInductionResumeValue(
                IndPhi, *ID, getExpandedStep(*ID, ExpandedSCEVs),
                {EPI.MainLoopIterationCountCheck});
          }
          assert(ResumeV && "Must have a resume value");
          VPValue *StartVal = BestEpiPlan.getOrAddLiveIn(ResumeV);
          cast<VPHeaderPHIRecipe>(&R)->setStartValue(StartVal);
        }

        assert(DT->verify(DominatorTree::VerificationLevel::Fast) &&
               "DT not preserved correctly");
        LVP.executePlan(EPI.EpilogueVF, EPI.EpilogueUF, BestEpiPlan, EpilogILV,
                        DT, true, &ExpandedSCEVs);
        ++LoopsEpilogueVectorized;

        if (!MainILV.areSafetyChecksAdded())
          DisableRuntimeUnroll = true;
      } else {
        InnerLoopVectorizer LB(L, PSE, LI, DT, TLI, TTI, AC, ORE, VF.Width,
                               VF.MinProfitableTripCount, IC, &LVL, &CM, BFI,
                               PSI, Checks);
        LVP.executePlan(VF.Width, IC, BestPlan, LB, DT, false);
        ++LoopsVectorized;

        // Add metadata to disable runtime unrolling a scalar loop when there
        // are no runtime checks about strides and memory. A scalar loop that is
        // rarely used is not worth unrolling.
        if (!LB.areSafetyChecksAdded())
          DisableRuntimeUnroll = true;
      }
      // Report the vectorization decision.
      reportVectorization(ORE, L, VF, IC);
    }

    if (ORE->allowExtraAnalysis(LV_NAME))
      checkMixedPrecision(L, ORE);
  }

  std::optional<MDNode *> RemainderLoopID =
      makeFollowupLoopID(OrigLoopID, {LLVMLoopVectorizeFollowupAll,
                                      LLVMLoopVectorizeFollowupEpilogue});
  if (RemainderLoopID) {
    L->setLoopID(*RemainderLoopID);
  } else {
    if (DisableRuntimeUnroll)
      AddRuntimeUnrollDisableMetaData(L);

    // Mark the loop as already vectorized to avoid vectorizing again.
    Hints.setAlreadyVectorized();
  }

  assert(!verifyFunction(*L->getHeader()->getParent(), &dbgs()));
  return true;
}

LoopVectorizeResult LoopVectorizePass::runImpl(Function &F) {

  // Don't attempt if
  // 1. the target claims to have no vector registers, and
  // 2. interleaving won't help ILP.
  //
  // The second condition is necessary because, even if the target has no
  // vector registers, loop vectorization may still enable scalar
  // interleaving.
  if (!TTI->getNumberOfRegisters(TTI->getRegisterClassForType(true)) &&
      TTI->getMaxInterleaveFactor(ElementCount::getFixed(1)) < 2)
    return LoopVectorizeResult(false, false);

  bool Changed = false, CFGChanged = false;

  // The vectorizer requires loops to be in simplified form.
  // Since simplification may add new inner loops, it has to run before the
  // legality and profitability checks. This means running the loop vectorizer
  // will simplify all loops, regardless of whether anything end up being
  // vectorized.
  for (const auto &L : *LI)
    Changed |= CFGChanged |=
        simplifyLoop(L, DT, LI, SE, AC, nullptr, false /* PreserveLCSSA */);

  // Build up a worklist of inner-loops to vectorize. This is necessary as
  // the act of vectorizing or partially unrolling a loop creates new loops
  // and can invalidate iterators across the loops.
  SmallVector<Loop *, 8> Worklist;

  for (Loop *L : *LI)
    collectSupportedLoops(*L, LI, ORE, Worklist);

  LoopsAnalyzed += Worklist.size();

  // Now walk the identified inner loops.
  while (!Worklist.empty()) {
    Loop *L = Worklist.pop_back_val();

    // For the inner loops we actually process, form LCSSA to simplify the
    // transform.
    Changed |= formLCSSARecursively(*L, *DT, LI, SE);

    Changed |= CFGChanged |= processLoop(L);

    if (Changed) {
      LAIs->clear();

#ifndef NDEBUG
      if (VerifySCEV)
        SE->verify();
#endif
    }
  }

  // Process each loop nest in the function.
  return LoopVectorizeResult(Changed, CFGChanged);
}

PreservedAnalyses LoopVectorizePass::run(Function &F,
                                         FunctionAnalysisManager &AM) {
  LI = &AM.getResult<LoopAnalysis>(F);
  // There are no loops in the function. Return before computing other
  // expensive analyses.
  if (LI->empty())
    return PreservedAnalyses::all();
  SE = &AM.getResult<ScalarEvolutionAnalysis>(F);
  TTI = &AM.getResult<TargetIRAnalysis>(F);
  DT = &AM.getResult<DominatorTreeAnalysis>(F);
  TLI = &AM.getResult<TargetLibraryAnalysis>(F);
  AC = &AM.getResult<AssumptionAnalysis>(F);
  DB = &AM.getResult<DemandedBitsAnalysis>(F);
  ORE = &AM.getResult<OptimizationRemarkEmitterAnalysis>(F);
  LAIs = &AM.getResult<LoopAccessAnalysis>(F);

  auto &MAMProxy = AM.getResult<ModuleAnalysisManagerFunctionProxy>(F);
  PSI = MAMProxy.getCachedResult<ProfileSummaryAnalysis>(*F.getParent());
  BFI = nullptr;
  if (PSI && PSI->hasProfileSummary())
    BFI = &AM.getResult<BlockFrequencyAnalysis>(F);
  LoopVectorizeResult Result = runImpl(F);
  if (!Result.MadeAnyChange)
    return PreservedAnalyses::all();
  PreservedAnalyses PA;

  if (isAssignmentTrackingEnabled(*F.getParent())) {
    for (auto &BB : F)
      RemoveRedundantDbgInstrs(&BB);
  }

  PA.preserve<LoopAnalysis>();
  PA.preserve<DominatorTreeAnalysis>();
  PA.preserve<ScalarEvolutionAnalysis>();
  PA.preserve<LoopAccessAnalysis>();

  if (Result.MadeCFGChange) {
    // Making CFG changes likely means a loop got vectorized. Indicate that
    // extra simplification passes should be run.
    // TODO: MadeCFGChanges is not a prefect proxy. Extra passes should only
    // be run if runtime checks have been added.
    AM.getResult<ShouldRunExtraVectorPasses>(F);
    PA.preserve<ShouldRunExtraVectorPasses>();
  } else {
    PA.preserveSet<CFGAnalyses>();
  }
  return PA;
}

void LoopVectorizePass::printPipeline(
    raw_ostream &OS, function_ref<StringRef(StringRef)> MapClassName2PassName) {
  static_cast<PassInfoMixin<LoopVectorizePass> *>(this)->printPipeline(
      OS, MapClassName2PassName);

  OS << '<';
  OS << (InterleaveOnlyWhenForced ? "" : "no-") << "interleave-forced-only;";
  OS << (VectorizeOnlyWhenForced ? "" : "no-") << "vectorize-forced-only;";
  OS << '>';
}<|MERGE_RESOLUTION|>--- conflicted
+++ resolved
@@ -4350,8 +4350,8 @@
   SmallVector<RecipeVFPair> InvalidCosts;
   for (const auto &Plan : VPlans) {
     for (ElementCount VF : Plan->vectorFactors()) {
-      VPCostContext CostCtx(CM.TTI, Legal->getWidestInductionType(), LLVMCtx,
-                            CM);
+      VPCostContext CostCtx(CM.TTI, *CM.TLI, Legal->getWidestInductionType(),
+                            LLVMCtx, CM);
       auto Iter = vp_depth_first_deep(Plan->getVectorLoopRegion()->getEntry());
       for (VPBasicBlock *VPBB : VPBlockUtils::blocksOnly<VPBasicBlock>(Iter)) {
         for (auto &R : *VPBB) {
@@ -7072,19 +7072,10 @@
          SkipCostComputation.contains(UI);
 }
 
-<<<<<<< HEAD
-InstructionCost LoopVectorizationPlanner::cost(VPlan &Plan,
-                                               ElementCount VF) const {
-  InstructionCost Cost = 0;
-  LLVMContext &LLVMCtx = OrigLoop->getHeader()->getContext();
-  VPCostContext CostCtx(CM.TTI, Legal->getWidestInductionType(), LLVMCtx, CM);
-
-=======
 InstructionCost
 LoopVectorizationPlanner::precomputeCosts(VPlan &Plan, ElementCount VF,
                                           VPCostContext &CostCtx) const {
   InstructionCost Cost;
->>>>>>> dab19dac
   // Cost modeling for inductions is inaccurate in the legacy cost model
   // compared to the recipes that are generated. To match here initially during
   // VPlan cost model bring up directly use the induction costs from the legacy
@@ -7224,9 +7215,11 @@
   // TODO: Compute cost of branches for each replicate region in the VPlan,
   // which is more accurate than the legacy cost model.
   for (BasicBlock *BB : OrigLoop->blocks()) {
+    if (CostCtx.skipCostComputation(BB->getTerminator(), VF.isVector()))
+      continue;
+    CostCtx.SkipCostComputation.insert(BB->getTerminator());
     if (BB == OrigLoop->getLoopLatch())
       continue;
-    CostCtx.SkipCostComputation.insert(BB->getTerminator());
     auto BranchCost = CostCtx.getLegacyCost(BB->getTerminator(), VF);
     Cost += BranchCost;
   }
