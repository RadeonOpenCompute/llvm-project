--- conflicted
+++ resolved
@@ -2016,13 +2016,10 @@
     return Attribute::NoSanitizeCoverage;
   case bitc::ATTR_KIND_NULL_POINTER_IS_VALID:
     return Attribute::NullPointerIsValid;
-<<<<<<< HEAD
   case bitc::ATTR_KIND_SANITIZED_PADDED_GLOBAL:
     return Attribute::SanitizedPaddedGlobal;
-=======
   case bitc::ATTR_KIND_OPTIMIZE_FOR_DEBUGGING:
     return Attribute::OptimizeForDebugging;
->>>>>>> 7d53f417
   case bitc::ATTR_KIND_OPT_FOR_FUZZING:
     return Attribute::OptForFuzzing;
   case bitc::ATTR_KIND_OPTIMIZE_FOR_SIZE:
