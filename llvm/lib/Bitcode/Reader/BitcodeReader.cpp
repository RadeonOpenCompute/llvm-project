--- conflicted
+++ resolved
@@ -100,10 +100,9 @@
     cl::desc(
         "Expand constant expressions to instructions for testing purposes"));
 
-<<<<<<< HEAD
 // Declare external flag for whether we're using the new debug-info format.
 extern llvm::cl::opt<bool> UseNewDbgInfoFormat;
-=======
+
 /// Load bitcode directly into RemoveDIs format (use debug records instead
 /// of debug intrinsics). UNSET is treated as FALSE, so the default action
 /// is to do nothing. Individual tools can override this to incrementally add
@@ -112,7 +111,6 @@
     "load-bitcode-into-experimental-debuginfo-iterators", cl::Hidden,
     cl::desc("Load bitcode directly into the new debug info format (regardless "
              "of input format)"));
->>>>>>> 679e594d
 
 namespace {
 
@@ -4307,15 +4305,6 @@
 Error BitcodeReader::parseModule(uint64_t ResumeBit,
                                  bool ShouldLazyLoadMetadata,
                                  ParserCallbacks Callbacks) {
-<<<<<<< HEAD
-=======
-  // Load directly into RemoveDIs format if LoadBitcodeIntoNewDbgInforFormat
-  // has been set to true (default action: load into the old debug format).
-  TheModule->IsNewDbgInfoFormat =
-      UseNewDbgInfoFormat &&
-      LoadBitcodeIntoNewDbgInforFormat == cl::boolOrDefault::BOU_TRUE;
-
->>>>>>> 679e594d
   this->ValueTypeCallback = std::move(Callbacks.ValueType);
   if (ResumeBit) {
     if (Error JumpFailed = Stream.JumpToBit(ResumeBit))
@@ -6435,94 +6424,6 @@
       InstructionList.push_back(I);
       break;
     }
-<<<<<<< HEAD
-=======
-    case bitc::FUNC_CODE_DEBUG_RECORD_LABEL: {
-      // DPLabels are placed after the Instructions that they are attached to.
-      Instruction *Inst = getLastInstruction();
-      if (!Inst)
-        return error("Invalid dbg record: missing instruction");
-      DILocation *DIL = cast<DILocation>(getFnMetadataByID(Record[0]));
-      DILabel *Label = cast<DILabel>(getFnMetadataByID(Record[1]));
-      Inst->getParent()->insertDbgRecordBefore(
-          new DPLabel(Label, DebugLoc(DIL)), Inst->getIterator());
-      continue; // This isn't an instruction.
-    }
-    case bitc::FUNC_CODE_DEBUG_RECORD_VALUE_SIMPLE:
-    case bitc::FUNC_CODE_DEBUG_RECORD_VALUE:
-    case bitc::FUNC_CODE_DEBUG_RECORD_DECLARE:
-    case bitc::FUNC_CODE_DEBUG_RECORD_ASSIGN: {
-      // DbgVariableRecords are placed after the Instructions that they are
-      // attached to.
-      Instruction *Inst = getLastInstruction();
-      if (!Inst)
-        return error("Invalid dbg record: missing instruction");
-
-      // First 3 fields are common to all kinds:
-      //   DILocation, DILocalVariable, DIExpression
-      // dbg_value (FUNC_CODE_DEBUG_RECORD_VALUE)
-      //   ..., LocationMetadata
-      // dbg_value (FUNC_CODE_DEBUG_RECORD_VALUE_SIMPLE - abbrev'd)
-      //   ..., Value
-      // dbg_declare (FUNC_CODE_DEBUG_RECORD_DECLARE)
-      //   ..., LocationMetadata
-      // dbg_assign (FUNC_CODE_DEBUG_RECORD_ASSIGN)
-      //   ..., LocationMetadata, DIAssignID, DIExpression, LocationMetadata
-      unsigned Slot = 0;
-      // Common fields (0-2).
-      DILocation *DIL = cast<DILocation>(getFnMetadataByID(Record[Slot++]));
-      DILocalVariable *Var =
-          cast<DILocalVariable>(getFnMetadataByID(Record[Slot++]));
-      DIExpression *Expr =
-          cast<DIExpression>(getFnMetadataByID(Record[Slot++]));
-
-      // Union field (3: LocationMetadata | Value).
-      Metadata *RawLocation = nullptr;
-      if (BitCode == bitc::FUNC_CODE_DEBUG_RECORD_VALUE_SIMPLE) {
-        Value *V = nullptr;
-        unsigned TyID = 0;
-        // We never expect to see a fwd reference value here because
-        // use-before-defs are encoded with the standard non-abbrev record
-        // type (they'd require encoding the type too, and they're rare). As a
-        // result, getValueTypePair only ever increments Slot by one here (once
-        // for the value, never twice for value and type).
-        unsigned SlotBefore = Slot;
-        if (getValueTypePair(Record, Slot, NextValueNo, V, TyID, CurBB))
-          return error("Invalid dbg record: invalid value");
-        (void)SlotBefore;
-        assert((SlotBefore == Slot - 1) && "unexpected fwd ref");
-        RawLocation = ValueAsMetadata::get(V);
-      } else {
-        RawLocation = getFnMetadataByID(Record[Slot++]);
-      }
-
-      DbgVariableRecord *DVR = nullptr;
-      switch (BitCode) {
-      case bitc::FUNC_CODE_DEBUG_RECORD_VALUE:
-      case bitc::FUNC_CODE_DEBUG_RECORD_VALUE_SIMPLE:
-        DVR = new DbgVariableRecord(RawLocation, Var, Expr, DIL,
-                                    DbgVariableRecord::LocationType::Value);
-        break;
-      case bitc::FUNC_CODE_DEBUG_RECORD_DECLARE:
-        DVR = new DbgVariableRecord(RawLocation, Var, Expr, DIL,
-                                    DbgVariableRecord::LocationType::Declare);
-        break;
-      case bitc::FUNC_CODE_DEBUG_RECORD_ASSIGN: {
-        DIAssignID *ID = cast<DIAssignID>(getFnMetadataByID(Record[Slot++]));
-        DIExpression *AddrExpr =
-            cast<DIExpression>(getFnMetadataByID(Record[Slot++]));
-        Metadata *Addr = getFnMetadataByID(Record[Slot++]);
-        DVR = new DbgVariableRecord(RawLocation, Var, Expr, ID, Addr, AddrExpr,
-                                    DIL);
-        break;
-      }
-      default:
-        llvm_unreachable("Unknown DbgVariableRecord bitcode");
-      }
-      Inst->getParent()->insertDbgRecordBefore(DVR, Inst->getIterator());
-      continue; // This isn't an instruction.
-    }
->>>>>>> 679e594d
     case bitc::FUNC_CODE_INST_CALL: {
       // CALL: [paramattrs, cc, fmf, fnty, fnid, arg0, arg1...]
       if (Record.size() < 3)
@@ -6802,28 +6703,10 @@
   // Move the bit stream to the saved position of the deferred function body.
   if (Error JumpFailed = Stream.JumpToBit(DFII->second))
     return JumpFailed;
-<<<<<<< HEAD
-=======
-
-  // Set the debug info mode to "new", possibly creating a mismatch between
-  // module and function debug modes. This is okay because we'll convert
-  // everything back to the old mode after parsing if needed.
-  // FIXME: Remove this once all tools support RemoveDIs.
-  F->IsNewDbgInfoFormat = true;
-
->>>>>>> 679e594d
   if (Error Err = parseFunctionBody(F))
     return Err;
   F->setIsMaterializable(false);
 
-<<<<<<< HEAD
-=======
-  // Convert new debug info records into intrinsics.
-  // FIXME: Remove this once all tools support RemoveDIs.
-  if (!F->getParent()->IsNewDbgInfoFormat)
-    F->convertFromNewDbgValues();
-
->>>>>>> 679e594d
   if (StripDebugInfo)
     stripDebugInfo(*F);
 
