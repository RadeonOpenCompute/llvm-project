--- conflicted
+++ resolved
@@ -1571,11 +1571,7 @@
     break;
   }
   case bitc::METADATA_DERIVED_TYPE: {
-<<<<<<< HEAD
-    if (Record.size() < 12 || Record.size() > 15)
-=======
     if (Record.size() < 12 || Record.size() > 16)
->>>>>>> 9a811108
       return error("Invalid record");
 
     // DWARF address space is encoded as N->getDWARFAddressSpace() + 1. 0 means
@@ -1601,10 +1597,6 @@
     if (!MSpace)
       return MSpace.takeError();
 
-    auto MSpace = getDWARFMemorySpaceAtPosition(Record, 14);
-    if (!MSpace)
-      return MSpace.takeError();
-
     IsDistinct = Record[0];
     DINode::DIFlags Flags = static_cast<DINode::DIFlags>(Record[10]);
     MetadataList.assignValue(
@@ -1613,11 +1605,7 @@
                          getMDOrNull(Record[3]), Record[4],
                          getDITypeRefOrNull(Record[5]),
                          getDITypeRefOrNull(Record[6]), Record[7], Record[8],
-<<<<<<< HEAD
-                         Record[9], DWARFAddressSpace, *MSpace, Flags,
-=======
                          Record[9], DWARFAddressSpace, *MSpace, PtrAuthData, Flags,
->>>>>>> 9a811108
                          getDITypeRefOrNull(Record[11]), Annotations)),
         NextMetadataNo);
     NextMetadataNo++;
