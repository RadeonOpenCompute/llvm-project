//===-- Verifier.cpp - Implement the Module Verifier -----------------------==//
//
// Part of the LLVM Project, under the Apache License v2.0 with LLVM Exceptions.
// See https://llvm.org/LICENSE.txt for license information.
// SPDX-License-Identifier: Apache-2.0 WITH LLVM-exception
//
//===----------------------------------------------------------------------===//
//
// This file defines the function verifier interface, that can be used for some
// basic correctness checking of input to the system.
//
// Note that this does not provide full `Java style' security and verifications,
// instead it just tries to ensure that code is well-formed.
//
//  * Both of a binary operator's parameters are of the same type
//  * Verify that the indices of mem access instructions match other operands
//  * Verify that arithmetic and other things are only performed on first-class
//    types.  Verify that shifts & logicals only happen on integrals f.e.
//  * All of the constants in a switch statement are of the correct type
//  * The code is in valid SSA form
//  * It should be illegal to put a label into any other type (like a structure)
//    or to return one. [except constant arrays!]
//  * Only phi nodes can be self referential: 'add i32 %0, %0 ; <int>:0' is bad
//  * PHI nodes must have an entry for each predecessor, with no extras.
//  * PHI nodes must be the first thing in a basic block, all grouped together
//  * All basic blocks should only end with terminator insts, not contain them
//  * The entry node to a function must not have predecessors
//  * All Instructions must be embedded into a basic block
//  * Functions cannot take a void-typed parameter
//  * Verify that a function's argument list agrees with it's declared type.
//  * It is illegal to specify a name for a void value.
//  * It is illegal to have a internal global value with no initializer
//  * It is illegal to have a ret instruction that returns a value that does not
//    agree with the function return value type.
//  * Function call argument types match the function prototype
//  * A landing pad is defined by a landingpad instruction, and can be jumped to
//    only by the unwind edge of an invoke instruction.
//  * A landingpad instruction must be the first non-PHI instruction in the
//    block.
//  * Landingpad instructions must be in a function with a personality function.
//  * Convergence control intrinsics are introduced in ConvergentOperations.rst.
//    The applied restrictions are too numerous to list here.
//  * The convergence entry intrinsic and the loop heart must be the first
//    non-PHI instruction in their respective block. This does not conflict with
//    the landing pads, since these two kinds cannot occur in the same block.
//  * All other things that are tested by asserts spread about the code...
//
//===----------------------------------------------------------------------===//

#include "llvm/IR/Verifier.h"
#include "llvm/ADT/APFloat.h"
#include "llvm/ADT/APInt.h"
#include "llvm/ADT/ArrayRef.h"
#include "llvm/ADT/DenseMap.h"
#include "llvm/ADT/MapVector.h"
#include "llvm/ADT/PostOrderIterator.h"
#include "llvm/ADT/STLExtras.h"
#include "llvm/ADT/SmallPtrSet.h"
#include "llvm/ADT/SmallSet.h"
#include "llvm/ADT/SmallVector.h"
#include "llvm/ADT/StringExtras.h"
#include "llvm/ADT/StringMap.h"
#include "llvm/ADT/StringRef.h"
#include "llvm/ADT/Twine.h"
#include "llvm/BinaryFormat/Dwarf.h"
#include "llvm/IR/Argument.h"
#include "llvm/IR/AttributeMask.h"
#include "llvm/IR/Attributes.h"
#include "llvm/IR/BasicBlock.h"
#include "llvm/IR/CFG.h"
#include "llvm/IR/CallingConv.h"
#include "llvm/IR/Comdat.h"
#include "llvm/IR/Constant.h"
#include "llvm/IR/ConstantRange.h"
#include "llvm/IR/Constants.h"
#include "llvm/IR/ConvergenceVerifier.h"
#include "llvm/IR/DataLayout.h"
#include "llvm/IR/DebugInfo.h"
#include "llvm/IR/DebugInfoMetadata.h"
#include "llvm/IR/DebugLoc.h"
#include "llvm/IR/DerivedTypes.h"
#include "llvm/IR/Dominators.h"
#include "llvm/IR/EHPersonalities.h"
#include "llvm/IR/Function.h"
#include "llvm/IR/GCStrategy.h"
#include "llvm/IR/GlobalAlias.h"
#include "llvm/IR/GlobalValue.h"
#include "llvm/IR/GlobalVariable.h"
#include "llvm/IR/InlineAsm.h"
#include "llvm/IR/InstVisitor.h"
#include "llvm/IR/InstrTypes.h"
#include "llvm/IR/Instruction.h"
#include "llvm/IR/Instructions.h"
#include "llvm/IR/IntrinsicInst.h"
#include "llvm/IR/Intrinsics.h"
#include "llvm/IR/IntrinsicsAArch64.h"
#include "llvm/IR/IntrinsicsAMDGPU.h"
#include "llvm/IR/IntrinsicsARM.h"
#include "llvm/IR/IntrinsicsNVPTX.h"
#include "llvm/IR/IntrinsicsWebAssembly.h"
#include "llvm/IR/LLVMContext.h"
#include "llvm/IR/Metadata.h"
#include "llvm/IR/Module.h"
#include "llvm/IR/ModuleSlotTracker.h"
#include "llvm/IR/PassManager.h"
#include "llvm/IR/Statepoint.h"
#include "llvm/IR/Type.h"
#include "llvm/IR/Use.h"
#include "llvm/IR/User.h"
#include "llvm/IR/Value.h"
#include "llvm/InitializePasses.h"
#include "llvm/Pass.h"
#include "llvm/Support/AtomicOrdering.h"
#include "llvm/Support/Casting.h"
#include "llvm/Support/CommandLine.h"
#include "llvm/Support/ErrorHandling.h"
#include "llvm/Support/MathExtras.h"
#include "llvm/Support/raw_ostream.h"
#include <algorithm>
#include <cassert>
#include <cstdint>
#include <memory>
#include <optional>
#include <string>
#include <utility>

using namespace llvm;

static cl::opt<bool> VerifyNoAliasScopeDomination(
    "verify-noalias-scope-decl-dom", cl::Hidden, cl::init(false),
    cl::desc("Ensure that llvm.experimental.noalias.scope.decl for identical "
             "scopes are not dominating"));

namespace llvm {

struct VerifierSupport {
  raw_ostream *OS;
  const Module &M;
  ModuleSlotTracker MST;
  Triple TT;
  const DataLayout &DL;
  LLVMContext &Context;

  /// Track the brokenness of the module while recursively visiting.
  bool Broken = false;
  /// Broken debug info can be "recovered" from by stripping the debug info.
  bool BrokenDebugInfo = false;
  /// Whether to treat broken debug info as an error.
  bool TreatBrokenDebugInfoAsError = true;

  explicit VerifierSupport(raw_ostream *OS, const Module &M)
      : OS(OS), M(M), MST(&M), TT(M.getTargetTriple()), DL(M.getDataLayout()),
        Context(M.getContext()) {}

private:
  void Write(const Module *M) {
    *OS << "; ModuleID = '" << M->getModuleIdentifier() << "'\n";
  }

  void Write(const Value *V) {
    if (V)
      Write(*V);
  }

  void Write(const Value &V) {
    if (isa<Instruction>(V)) {
      V.print(*OS, MST);
      *OS << '\n';
    } else {
      V.printAsOperand(*OS, true, MST);
      *OS << '\n';
    }
  }

  void Write(const Metadata *MD) {
    if (!MD)
      return;
    MD->print(*OS, MST, &M);
    *OS << '\n';
  }

  template <class T> void Write(const MDTupleTypedArrayWrapper<T> &MD) {
    Write(MD.get());
  }

  void Write(const NamedMDNode *NMD) {
    if (!NMD)
      return;
    NMD->print(*OS, MST);
    *OS << '\n';
  }

  void Write(Type *T) {
    if (!T)
      return;
    *OS << ' ' << *T;
  }

  void Write(const Comdat *C) {
    if (!C)
      return;
    *OS << *C;
  }

  void Write(const APInt *AI) {
    if (!AI)
      return;
    *OS << *AI << '\n';
  }

  void Write(const unsigned i) { *OS << i << '\n'; }

  // NOLINTNEXTLINE(readability-identifier-naming)
  void Write(const Attribute *A) {
    if (!A)
      return;
    *OS << A->getAsString() << '\n';
  }

  // NOLINTNEXTLINE(readability-identifier-naming)
  void Write(const AttributeSet *AS) {
    if (!AS)
      return;
    *OS << AS->getAsString() << '\n';
  }

  // NOLINTNEXTLINE(readability-identifier-naming)
  void Write(const AttributeList *AL) {
    if (!AL)
      return;
    AL->print(*OS);
  }

  void Write(Printable P) { *OS << P << '\n'; }

  template <typename T> void Write(ArrayRef<T> Vs) {
    for (const T &V : Vs)
      Write(V);
  }

  template <typename T1, typename... Ts>
  void WriteTs(const T1 &V1, const Ts &... Vs) {
    Write(V1);
    WriteTs(Vs...);
  }

  template <typename... Ts> void WriteTs() {}

public:
  /// A check failed, so printout out the condition and the message.
  ///
  /// This provides a nice place to put a breakpoint if you want to see why
  /// something is not correct.
  void CheckFailed(const Twine &Message) {
    if (OS)
      *OS << Message << '\n';
    Broken = true;
  }

  /// A check failed (with values to print).
  ///
  /// This calls the Message-only version so that the above is easier to set a
  /// breakpoint on.
  template <typename T1, typename... Ts>
  void CheckFailed(const Twine &Message, const T1 &V1, const Ts &... Vs) {
    CheckFailed(Message);
    if (OS)
      WriteTs(V1, Vs...);
  }

  /// A debug info check failed.
  void DebugInfoCheckFailed(const Twine &Message) {
    if (OS)
      *OS << Message << '\n';
    Broken |= TreatBrokenDebugInfoAsError;
    BrokenDebugInfo = true;
  }

  /// A debug info check failed (with values to print).
  template <typename T1, typename... Ts>
  void DebugInfoCheckFailed(const Twine &Message, const T1 &V1,
                            const Ts &... Vs) {
    DebugInfoCheckFailed(Message);
    if (OS)
      WriteTs(V1, Vs...);
  }
};

} // namespace llvm

namespace {

class Verifier : public InstVisitor<Verifier>, VerifierSupport {
  friend class InstVisitor<Verifier>;

  // ISD::ArgFlagsTy::MemAlign only have 4 bits for alignment, so
  // the alignment size should not exceed 2^15. Since encode(Align)
  // would plus the shift value by 1, the alignment size should
  // not exceed 2^14, otherwise it can NOT be properly lowered
  // in backend.
  static constexpr unsigned ParamMaxAlignment = 1 << 14;
  DominatorTree DT;

  /// When verifying a basic block, keep track of all of the
  /// instructions we have seen so far.
  ///
  /// This allows us to do efficient dominance checks for the case when an
  /// instruction has an operand that is an instruction in the same block.
  SmallPtrSet<Instruction *, 16> InstsInThisBlock;

  /// Keep track of the metadata nodes that have been checked already.
  SmallPtrSet<const Metadata *, 32> MDNodes;

  /// Keep track which DISubprogram is attached to which function.
  DenseMap<const DISubprogram *, const Function *> DISubprogramAttachments;

  /// Track all DICompileUnits visited.
  SmallPtrSet<const Metadata *, 2> CUVisited;

  /// The result type for a landingpad.
  Type *LandingPadResultTy;

  /// Whether we've seen a call to @llvm.localescape in this function
  /// already.
  bool SawFrameEscape;

  /// Whether the current function has a DISubprogram attached to it.
  bool HasDebugInfo = false;

  /// The Debug Info Version of the module being verified.
  std::optional<unsigned> DebugInfoVersion;

  /// The current source language.
  dwarf::SourceLanguage CurrentSourceLang = dwarf::DW_LANG_lo_user;

  /// Stores the count of how many objects were passed to llvm.localescape for a
  /// given function and the largest index passed to llvm.localrecover.
  DenseMap<Function *, std::pair<unsigned, unsigned>> FrameEscapeInfo;

  // Maps catchswitches and cleanuppads that unwind to siblings to the
  // terminators that indicate the unwind, used to detect cycles therein.
  MapVector<Instruction *, Instruction *> SiblingFuncletInfo;

  /// Cache which blocks are in which funclet, if an EH funclet personality is
  /// in use. Otherwise empty.
  DenseMap<BasicBlock *, ColorVector> BlockEHFuncletColors;

  /// Cache of constants visited in search of ConstantExprs.
  SmallPtrSet<const Constant *, 32> ConstantExprVisited;

  /// Cache of declarations of the llvm.experimental.deoptimize.<ty> intrinsic.
  SmallVector<const Function *, 4> DeoptimizeDeclarations;

  /// Cache of attribute lists verified.
  SmallPtrSet<const void *, 32> AttributeListsVisited;

  // Verify that this GlobalValue is only used in this module.
  // This map is used to avoid visiting uses twice. We can arrive at a user
  // twice, if they have multiple operands. In particular for very large
  // constant expressions, we can arrive at a particular user many times.
  SmallPtrSet<const Value *, 32> GlobalValueVisited;

  // Keeps track of duplicate function argument debug info.
  SmallVector<const DILocalVariable *, 16> DebugFnArgs;

  // Track which bounded DILifetimes we have seen defs for, so we can diagnose
  // repeated defs.
  SmallPtrSet<const DILifetime *, 32> DefinedDebugLifetimes;

  TBAAVerifier TBAAVerifyHelper;
  ConvergenceVerifier ConvergenceVerifyHelper;

  SmallVector<IntrinsicInst *, 4> NoAliasScopeDecls;

  void checkAtomicMemAccessSize(Type *Ty, const Instruction *I);

public:
  explicit Verifier(raw_ostream *OS, bool ShouldTreatBrokenDebugInfoAsError,
                    const Module &M)
      : VerifierSupport(OS, M), LandingPadResultTy(nullptr),
        SawFrameEscape(false), TBAAVerifyHelper(this) {
    TreatBrokenDebugInfoAsError = ShouldTreatBrokenDebugInfoAsError;
    if (unsigned V = getDebugMetadataVersionFromModule(M))
      DebugInfoVersion = V;
  }

  bool hasBrokenDebugInfo() const { return BrokenDebugInfo; }

  bool verify(const Function &F) {
    assert(F.getParent() == &M &&
           "An instance of this class only works with a specific module!");

    // First ensure the function is well-enough formed to compute dominance
    // information, and directly compute a dominance tree. We don't rely on the
    // pass manager to provide this as it isolates us from a potentially
    // out-of-date dominator tree and makes it significantly more complex to run
    // this code outside of a pass manager.
    // FIXME: It's really gross that we have to cast away constness here.
    if (!F.empty())
      DT.recalculate(const_cast<Function &>(F));

    for (const BasicBlock &BB : F) {
      if (!BB.empty() && BB.back().isTerminator())
        continue;

      if (OS) {
        *OS << "Basic Block in function '" << F.getName()
            << "' does not have terminator!\n";
        BB.printAsOperand(*OS, true, MST);
        *OS << "\n";
      }
      return false;
    }

    auto FailureCB = [this](const Twine &Message) {
      this->CheckFailed(Message);
    };
    ConvergenceVerifyHelper.initialize(OS, FailureCB, F);

    Broken = false;
    // FIXME: We strip const here because the inst visitor strips const.
    visit(const_cast<Function &>(F));
    verifySiblingFuncletUnwinds();

    if (ConvergenceVerifyHelper.sawTokens())
      ConvergenceVerifyHelper.verify(DT);

    InstsInThisBlock.clear();
    DebugFnArgs.clear();
    LandingPadResultTy = nullptr;
    SawFrameEscape = false;
    SiblingFuncletInfo.clear();
    verifyNoAliasScopeDecl();
    NoAliasScopeDecls.clear();

    return !Broken;
  }

  /// Verify the module that this instance of \c Verifier was initialized with.
  bool verify() {
    Broken = false;

    // Collect all declarations of the llvm.experimental.deoptimize intrinsic.
    for (const Function &F : M)
      if (F.getIntrinsicID() == Intrinsic::experimental_deoptimize)
        DeoptimizeDeclarations.push_back(&F);

    // Now that we've visited every function, verify that we never asked to
    // recover a frame index that wasn't escaped.
    verifyFrameRecoverIndices();
    for (const GlobalVariable &GV : M.globals())
      visitGlobalVariable(GV);

    for (const GlobalAlias &GA : M.aliases())
      visitGlobalAlias(GA);

    for (const GlobalIFunc &GI : M.ifuncs())
      visitGlobalIFunc(GI);

    for (const NamedMDNode &NMD : M.named_metadata())
      visitNamedMDNode(NMD);

    for (const StringMapEntry<Comdat> &SMEC : M.getComdatSymbolTable())
      visitComdat(SMEC.getValue());

    visitModuleFlags();
    visitModuleIdents();
    visitModuleCommandLines();

    verifyCompileUnits();

    verifyDeoptimizeCallingConvs();
    DISubprogramAttachments.clear();
    return !Broken;
  }

private:
  /// Whether a metadata node is allowed to be, or contain, a DILocation.
  enum class AreDebugLocsAllowed { No, Yes };

  // Verification methods...
  void visitGlobalValue(const GlobalValue &GV);
  void visitGlobalVariable(const GlobalVariable &GV);
  void visitGlobalAlias(const GlobalAlias &GA);
  void visitGlobalIFunc(const GlobalIFunc &GI);
  void visitAliaseeSubExpr(const GlobalAlias &A, const Constant &C);
  void visitAliaseeSubExpr(SmallPtrSetImpl<const GlobalAlias *> &Visited,
                           const GlobalAlias &A, const Constant &C);
  void visitNamedMDNode(const NamedMDNode &NMD);
  void visitMDNode(const MDNode &MD, AreDebugLocsAllowed AllowLocs);
  void visitMetadataAsValue(const MetadataAsValue &MD, Function *F);
  void visitValueAsMetadata(const ValueAsMetadata &MD, Function *F);
  void visitDIArgList(const DIArgList &AL, Function *F);
  void visitComdat(const Comdat &C);
  void visitModuleIdents();
  void visitModuleCommandLines();
  void visitModuleFlags();
  void visitModuleFlag(const MDNode *Op,
                       DenseMap<const MDString *, const MDNode *> &SeenIDs,
                       SmallVectorImpl<const MDNode *> &Requirements);
  void visitModuleFlagCGProfileEntry(const MDOperand &MDO);
  void visitFunction(const Function &F);
  void visitBasicBlock(BasicBlock &BB);
  void verifyRangeMetadata(const Value &V, const MDNode *Range, Type *Ty,
                           bool IsAbsoluteSymbol);
  void visitRangeMetadata(Instruction &I, MDNode *Range, Type *Ty);
  void visitDereferenceableMetadata(Instruction &I, MDNode *MD);
  void visitProfMetadata(Instruction &I, MDNode *MD);
  void visitCallStackMetadata(MDNode *MD);
  void visitMemProfMetadata(Instruction &I, MDNode *MD);
  void visitCallsiteMetadata(Instruction &I, MDNode *MD);
  void visitDIAssignIDMetadata(Instruction &I, MDNode *MD);
  void visitAnnotationMetadata(MDNode *Annotation);
  void visitAliasScopeMetadata(const MDNode *MD);
  void visitAliasScopeListMetadata(const MDNode *MD);
  void visitAccessGroupMetadata(const MDNode *MD);

  template <class Ty> bool isValidMetadataArray(const MDTuple &N);
#define HANDLE_SPECIALIZED_MDNODE_LEAF(CLASS) void visit##CLASS(const CLASS &N);
#include "llvm/IR/Metadata.def"
  void visitDIScope(const DIScope &N);
  void visitDIVariable(const DIVariable &N);
  void visitDILexicalBlockBase(const DILexicalBlockBase &N);
  void visitDITemplateParameter(const DITemplateParameter &N);

  void visitTemplateParams(const MDNode &N, const Metadata &RawParams);

  // InstVisitor overrides...
  using InstVisitor<Verifier>::visit;
  void visit(Instruction &I);

  void visitTruncInst(TruncInst &I);
  void visitZExtInst(ZExtInst &I);
  void visitSExtInst(SExtInst &I);
  void visitFPTruncInst(FPTruncInst &I);
  void visitFPExtInst(FPExtInst &I);
  void visitFPToUIInst(FPToUIInst &I);
  void visitFPToSIInst(FPToSIInst &I);
  void visitUIToFPInst(UIToFPInst &I);
  void visitSIToFPInst(SIToFPInst &I);
  void visitIntToPtrInst(IntToPtrInst &I);
  void visitPtrToIntInst(PtrToIntInst &I);
  void visitBitCastInst(BitCastInst &I);
  void visitAddrSpaceCastInst(AddrSpaceCastInst &I);
  void visitPHINode(PHINode &PN);
  void visitCallBase(CallBase &Call);
  void visitUnaryOperator(UnaryOperator &U);
  void visitBinaryOperator(BinaryOperator &B);
  void visitICmpInst(ICmpInst &IC);
  void visitFCmpInst(FCmpInst &FC);
  void visitExtractElementInst(ExtractElementInst &EI);
  void visitInsertElementInst(InsertElementInst &EI);
  void visitShuffleVectorInst(ShuffleVectorInst &EI);
  void visitVAArgInst(VAArgInst &VAA) { visitInstruction(VAA); }
  void visitCallInst(CallInst &CI);
  void visitInvokeInst(InvokeInst &II);
  void visitGetElementPtrInst(GetElementPtrInst &GEP);
  void visitLoadInst(LoadInst &LI);
  void visitStoreInst(StoreInst &SI);
  void verifyDominatesUse(Instruction &I, unsigned i);
  void visitInstruction(Instruction &I);
  void visitTerminator(Instruction &I);
  void visitBranchInst(BranchInst &BI);
  void visitReturnInst(ReturnInst &RI);
  void visitSwitchInst(SwitchInst &SI);
  void visitIndirectBrInst(IndirectBrInst &BI);
  void visitCallBrInst(CallBrInst &CBI);
  void visitSelectInst(SelectInst &SI);
  void visitUserOp1(Instruction &I);
  void visitUserOp2(Instruction &I) { visitUserOp1(I); }
  void visitIntrinsicCall(Intrinsic::ID ID, CallBase &Call);
  void visitConstrainedFPIntrinsic(ConstrainedFPIntrinsic &FPI);
  void visitVPIntrinsic(VPIntrinsic &VPI);
  void visitDbgIntrinsic(StringRef Kind, DbgVariableIntrinsic &DII);
  void visitDbgLabelIntrinsic(StringRef Kind, DbgLabelInst &DLI);
  void visitDbgDefKillIntrinsic(StringRef Kind, DbgDefKillIntrinsic &DDI);
  void visitAtomicCmpXchgInst(AtomicCmpXchgInst &CXI);
  void visitAtomicRMWInst(AtomicRMWInst &RMWI);
  void visitFenceInst(FenceInst &FI);
  void visitAllocaInst(AllocaInst &AI);
  void visitExtractValueInst(ExtractValueInst &EVI);
  void visitInsertValueInst(InsertValueInst &IVI);
  void visitEHPadPredecessors(Instruction &I);
  void visitLandingPadInst(LandingPadInst &LPI);
  void visitResumeInst(ResumeInst &RI);
  void visitCatchPadInst(CatchPadInst &CPI);
  void visitCatchReturnInst(CatchReturnInst &CatchReturn);
  void visitCleanupPadInst(CleanupPadInst &CPI);
  void visitFuncletPadInst(FuncletPadInst &FPI);
  void visitCatchSwitchInst(CatchSwitchInst &CatchSwitch);
  void visitCleanupReturnInst(CleanupReturnInst &CRI);

  void verifySwiftErrorCall(CallBase &Call, const Value *SwiftErrorVal);
  void verifySwiftErrorValue(const Value *SwiftErrorVal);
  void verifyTailCCMustTailAttrs(const AttrBuilder &Attrs, StringRef Context);
  void verifyMustTailCall(CallInst &CI);
  bool verifyAttributeCount(AttributeList Attrs, unsigned Params);
  void verifyAttributeTypes(AttributeSet Attrs, const Value *V);
  void verifyParameterAttrs(AttributeSet Attrs, Type *Ty, const Value *V);
  void checkUnsignedBaseTenFuncAttr(AttributeList Attrs, StringRef Attr,
                                    const Value *V);
  void verifyFunctionAttrs(FunctionType *FT, AttributeList Attrs,
                           const Value *V, bool IsIntrinsic, bool IsInlineAsm);
  void verifyFunctionMetadata(ArrayRef<std::pair<unsigned, MDNode *>> MDs);

  void visitConstantExprsRecursively(const Constant *EntryC);
  void visitConstantExpr(const ConstantExpr *CE);
  void verifyInlineAsmCall(const CallBase &Call);
  void verifyStatepoint(const CallBase &Call);
  void verifyFrameRecoverIndices();
  void verifySiblingFuncletUnwinds();

  void verifyFragmentExpression(const DbgVariableIntrinsic &I);
  template <typename ValueOrMetadata>
  void verifyFragmentExpression(const DIVariable &V,
                                DIExpression::FragmentInfo Fragment,
                                ValueOrMetadata *Desc);
  void verifyFnArgs(const DbgVariableIntrinsic &I);
  void verifyNotEntryValue(const DbgVariableIntrinsic &I);

  /// Module-level debug info verification...
  void verifyCompileUnits();

  /// Module-level verification that all @llvm.experimental.deoptimize
  /// declarations share the same calling convention.
  void verifyDeoptimizeCallingConvs();

  void verifyAttachedCallBundle(const CallBase &Call,
                                const OperandBundleUse &BU);

  /// Verify the llvm.experimental.noalias.scope.decl declarations
  void verifyNoAliasScopeDecl();
};

} // end anonymous namespace

/// We know that cond should be true, if not print an error message.
#define Check(C, ...)                                                          \
  do {                                                                         \
    if (!(C)) {                                                                \
      CheckFailed(__VA_ARGS__);                                                \
      return;                                                                  \
    }                                                                          \
  } while (false)

/// We know that a debug info condition should be true, if not print
/// an error message.
#define CheckDI(C, ...)                                                        \
  do {                                                                         \
    if (!(C)) {                                                                \
      DebugInfoCheckFailed(__VA_ARGS__);                                       \
      return;                                                                  \
    }                                                                          \
  } while (false)

void Verifier::visit(Instruction &I) {
  for (unsigned i = 0, e = I.getNumOperands(); i != e; ++i)
    Check(I.getOperand(i) != nullptr, "Operand is null", &I);
  InstVisitor<Verifier>::visit(I);
}

// Helper to iterate over indirect users. By returning false, the callback can ask to stop traversing further.
static void forEachUser(const Value *User,
                        SmallPtrSet<const Value *, 32> &Visited,
                        llvm::function_ref<bool(const Value *)> Callback) {
  if (!Visited.insert(User).second)
    return;

  SmallVector<const Value *> WorkList;
  append_range(WorkList, User->materialized_users());
  while (!WorkList.empty()) {
   const Value *Cur = WorkList.pop_back_val();
    if (!Visited.insert(Cur).second)
      continue;
    if (Callback(Cur))
      append_range(WorkList, Cur->materialized_users());
  }
}

void Verifier::visitGlobalValue(const GlobalValue &GV) {
  Check(!GV.isDeclaration() || GV.hasValidDeclarationLinkage(),
        "Global is external, but doesn't have external or weak linkage!", &GV);

  if (const GlobalObject *GO = dyn_cast<GlobalObject>(&GV)) {

    if (MaybeAlign A = GO->getAlign()) {
      Check(A->value() <= Value::MaximumAlignment,
            "huge alignment values are unsupported", GO);
    }

    if (const MDNode *Associated =
            GO->getMetadata(LLVMContext::MD_associated)) {
      Check(Associated->getNumOperands() == 1,
            "associated metadata must have one operand", &GV, Associated);
      const Metadata *Op = Associated->getOperand(0).get();
      Check(Op, "associated metadata must have a global value", GO, Associated);

      const auto *VM = dyn_cast_or_null<ValueAsMetadata>(Op);
      Check(VM, "associated metadata must be ValueAsMetadata", GO, Associated);
      if (VM) {
        Check(isa<PointerType>(VM->getValue()->getType()),
              "associated value must be pointer typed", GV, Associated);

        const Value *Stripped = VM->getValue()->stripPointerCastsAndAliases();
        Check(isa<GlobalObject>(Stripped) || isa<Constant>(Stripped),
              "associated metadata must point to a GlobalObject", GO, Stripped);
        Check(Stripped != GO,
              "global values should not associate to themselves", GO,
              Associated);
      }
    }

    // FIXME: Why is getMetadata on GlobalValue protected?
    if (const MDNode *AbsoluteSymbol =
            GO->getMetadata(LLVMContext::MD_absolute_symbol)) {
      verifyRangeMetadata(*GO, AbsoluteSymbol, DL.getIntPtrType(GO->getType()),
                          true);
    }
  }

  Check(!GV.hasAppendingLinkage() || isa<GlobalVariable>(GV),
        "Only global variables can have appending linkage!", &GV);

  if (GV.hasAppendingLinkage()) {
    const GlobalVariable *GVar = dyn_cast<GlobalVariable>(&GV);
    Check(GVar && GVar->getValueType()->isArrayTy(),
          "Only global arrays can have appending linkage!", GVar);
  }

  if (GV.isDeclarationForLinker())
    Check(!GV.hasComdat(), "Declaration may not be in a Comdat!", &GV);

  if (GV.hasDLLExportStorageClass()) {
    Check(!GV.hasHiddenVisibility(),
          "dllexport GlobalValue must have default or protected visibility",
          &GV);
  }
  if (GV.hasDLLImportStorageClass()) {
    Check(GV.hasDefaultVisibility(),
          "dllimport GlobalValue must have default visibility", &GV);
    Check(!GV.isDSOLocal(), "GlobalValue with DLLImport Storage is dso_local!",
          &GV);

    Check((GV.isDeclaration() &&
           (GV.hasExternalLinkage() || GV.hasExternalWeakLinkage())) ||
              GV.hasAvailableExternallyLinkage(),
          "Global is marked as dllimport, but not external", &GV);
  }

  if (GV.isImplicitDSOLocal())
    Check(GV.isDSOLocal(),
          "GlobalValue with local linkage or non-default "
          "visibility must be dso_local!",
          &GV);

  forEachUser(&GV, GlobalValueVisited, [&](const Value *V) -> bool {
    if (const Instruction *I = dyn_cast<Instruction>(V)) {
      if (!I->getParent() || !I->getParent()->getParent())
        CheckFailed("Global is referenced by parentless instruction!", &GV, &M,
                    I);
      else if (I->getParent()->getParent()->getParent() != &M)
        CheckFailed("Global is referenced in a different module!", &GV, &M, I,
                    I->getParent()->getParent(),
                    I->getParent()->getParent()->getParent());
      return false;
    } else if (const Function *F = dyn_cast<Function>(V)) {
      if (F->getParent() != &M)
        CheckFailed("Global is used by function in a different module", &GV, &M,
                    F, F->getParent());
      return false;
    }
    return true;
  });
}

void Verifier::visitGlobalVariable(const GlobalVariable &GV) {
  if (GV.hasInitializer()) {
    Check(GV.getInitializer()->getType() == GV.getValueType(),
          "Global variable initializer type does not match global "
          "variable type!",
          &GV);
    // If the global has common linkage, it must have a zero initializer and
    // cannot be constant.
    if (GV.hasCommonLinkage()) {
      Check(GV.getInitializer()->isNullValue(),
            "'common' global must have a zero initializer!", &GV);
      Check(!GV.isConstant(), "'common' global may not be marked constant!",
            &GV);
      Check(!GV.hasComdat(), "'common' global may not be in a Comdat!", &GV);
    }
  }

  if (GV.hasName() && (GV.getName() == "llvm.global_ctors" ||
                       GV.getName() == "llvm.global_dtors")) {
    Check(!GV.hasInitializer() || GV.hasAppendingLinkage(),
          "invalid linkage for intrinsic global variable", &GV);
    Check(GV.materialized_use_empty(),
          "invalid uses of intrinsic global variable", &GV);

    // Don't worry about emitting an error for it not being an array,
    // visitGlobalValue will complain on appending non-array.
    if (ArrayType *ATy = dyn_cast<ArrayType>(GV.getValueType())) {
      StructType *STy = dyn_cast<StructType>(ATy->getElementType());
      PointerType *FuncPtrTy =
          PointerType::get(Context, DL.getProgramAddressSpace());
      Check(STy && (STy->getNumElements() == 2 || STy->getNumElements() == 3) &&
                STy->getTypeAtIndex(0u)->isIntegerTy(32) &&
                STy->getTypeAtIndex(1) == FuncPtrTy,
            "wrong type for intrinsic global variable", &GV);
      Check(STy->getNumElements() == 3,
            "the third field of the element type is mandatory, "
            "specify ptr null to migrate from the obsoleted 2-field form");
      Type *ETy = STy->getTypeAtIndex(2);
      Check(ETy->isPointerTy(), "wrong type for intrinsic global variable",
            &GV);
    }
  }

  if (GV.hasName() && (GV.getName() == "llvm.used" ||
                       GV.getName() == "llvm.compiler.used")) {
    Check(!GV.hasInitializer() || GV.hasAppendingLinkage(),
          "invalid linkage for intrinsic global variable", &GV);
    Check(GV.materialized_use_empty(),
          "invalid uses of intrinsic global variable", &GV);

    Type *GVType = GV.getValueType();
    if (ArrayType *ATy = dyn_cast<ArrayType>(GVType)) {
      PointerType *PTy = dyn_cast<PointerType>(ATy->getElementType());
      Check(PTy, "wrong type for intrinsic global variable", &GV);
      if (GV.hasInitializer()) {
        const Constant *Init = GV.getInitializer();
        const ConstantArray *InitArray = dyn_cast<ConstantArray>(Init);
        Check(InitArray, "wrong initalizer for intrinsic global variable",
              Init);
        for (Value *Op : InitArray->operands()) {
          Value *V = Op->stripPointerCasts();
          Check(isa<GlobalVariable>(V) || isa<Function>(V) ||
                    isa<GlobalAlias>(V),
                Twine("invalid ") + GV.getName() + " member", V);
          Check(V->hasName(),
                Twine("members of ") + GV.getName() + " must be named", V);
        }
      }
    }
  }

  // Visit any debug info attachments.
  SmallVector<MDNode *, 1> MDs;
  GV.getMetadata(LLVMContext::MD_dbg, MDs);
  for (auto *MD : MDs) {
    if (auto *GVE = dyn_cast<DIGlobalVariableExpression>(MD))
      visitDIGlobalVariableExpression(*GVE);
    else
      CheckDI(false, "!dbg attachment of global variable must be a "
                     "DIGlobalVariableExpression");
  }

  // Scalable vectors cannot be global variables, since we don't know
  // the runtime size.
  Check(!GV.getValueType()->isScalableTy(),
        "Globals cannot contain scalable types", &GV);

  // Check if it's a target extension type that disallows being used as a
  // global.
  if (auto *TTy = dyn_cast<TargetExtType>(GV.getValueType()))
    Check(TTy->hasProperty(TargetExtType::CanBeGlobal),
          "Global @" + GV.getName() + " has illegal target extension type",
          TTy);

  if (!GV.hasInitializer()) {
    visitGlobalValue(GV);
    return;
  }

  // Walk any aggregate initializers looking for bitcasts between address spaces
  visitConstantExprsRecursively(GV.getInitializer());

  visitGlobalValue(GV);
}

void Verifier::visitAliaseeSubExpr(const GlobalAlias &GA, const Constant &C) {
  SmallPtrSet<const GlobalAlias*, 4> Visited;
  Visited.insert(&GA);
  visitAliaseeSubExpr(Visited, GA, C);
}

void Verifier::visitAliaseeSubExpr(SmallPtrSetImpl<const GlobalAlias*> &Visited,
                                   const GlobalAlias &GA, const Constant &C) {
  if (GA.hasAvailableExternallyLinkage()) {
    Check(isa<GlobalValue>(C) &&
              cast<GlobalValue>(C).hasAvailableExternallyLinkage(),
          "available_externally alias must point to available_externally "
          "global value",
          &GA);
  }
  if (const auto *GV = dyn_cast<GlobalValue>(&C)) {
    if (!GA.hasAvailableExternallyLinkage()) {
      Check(!GV->isDeclarationForLinker(), "Alias must point to a definition",
            &GA);
    }

    if (const auto *GA2 = dyn_cast<GlobalAlias>(GV)) {
      Check(Visited.insert(GA2).second, "Aliases cannot form a cycle", &GA);

      Check(!GA2->isInterposable(),
            "Alias cannot point to an interposable alias", &GA);
    } else {
      // Only continue verifying subexpressions of GlobalAliases.
      // Do not recurse into global initializers.
      return;
    }
  }

  if (const auto *CE = dyn_cast<ConstantExpr>(&C))
    visitConstantExprsRecursively(CE);

  for (const Use &U : C.operands()) {
    Value *V = &*U;
    if (const auto *GA2 = dyn_cast<GlobalAlias>(V))
      visitAliaseeSubExpr(Visited, GA, *GA2->getAliasee());
    else if (const auto *C2 = dyn_cast<Constant>(V))
      visitAliaseeSubExpr(Visited, GA, *C2);
  }
}

void Verifier::visitGlobalAlias(const GlobalAlias &GA) {
  Check(GlobalAlias::isValidLinkage(GA.getLinkage()),
        "Alias should have private, internal, linkonce, weak, linkonce_odr, "
        "weak_odr, external, or available_externally linkage!",
        &GA);
  const Constant *Aliasee = GA.getAliasee();
  Check(Aliasee, "Aliasee cannot be NULL!", &GA);
  Check(GA.getType() == Aliasee->getType(),
        "Alias and aliasee types should match!", &GA);

  Check(isa<GlobalValue>(Aliasee) || isa<ConstantExpr>(Aliasee),
        "Aliasee should be either GlobalValue or ConstantExpr", &GA);

  visitAliaseeSubExpr(GA, *Aliasee);

  visitGlobalValue(GA);
}

void Verifier::visitGlobalIFunc(const GlobalIFunc &GI) {
  Check(GlobalIFunc::isValidLinkage(GI.getLinkage()),
        "IFunc should have private, internal, linkonce, weak, linkonce_odr, "
        "weak_odr, or external linkage!",
        &GI);
  // Pierce through ConstantExprs and GlobalAliases and check that the resolver
  // is a Function definition.
  const Function *Resolver = GI.getResolverFunction();
  Check(Resolver, "IFunc must have a Function resolver", &GI);
  Check(!Resolver->isDeclarationForLinker(),
        "IFunc resolver must be a definition", &GI);

  // Check that the immediate resolver operand (prior to any bitcasts) has the
  // correct type.
  const Type *ResolverTy = GI.getResolver()->getType();

  Check(isa<PointerType>(Resolver->getFunctionType()->getReturnType()),
        "IFunc resolver must return a pointer", &GI);

  const Type *ResolverFuncTy =
      GlobalIFunc::getResolverFunctionType(GI.getValueType());
  Check(ResolverTy == ResolverFuncTy->getPointerTo(GI.getAddressSpace()),
        "IFunc resolver has incorrect type", &GI);
}

void Verifier::visitNamedMDNode(const NamedMDNode &NMD) {
  // There used to be various other llvm.dbg.* nodes, but we don't support
  // upgrading them and we want to reserve the namespace for future uses.
  if (NMD.getName().starts_with("llvm.dbg."))
    CheckDI(NMD.getName() == "llvm.dbg.cu" ||
                 NMD.getName() == "llvm.dbg.retainedNodes",
             "unrecognized named metadata node in the llvm.dbg namespace",
             &NMD);
  for (const MDNode *MD : NMD.operands()) {
    if (NMD.getName() == "llvm.dbg.cu")
      CheckDI(MD && isa<DICompileUnit>(MD), "invalid compile unit", &NMD, MD);
    if (NMD.getName() == "llvm.dbg.retainedNodes")
      CheckDI(MD && isa<DILifetime>(MD), "invalid module retained node", &NMD,
               MD);

    if (!MD)
      continue;

    visitMDNode(*MD, AreDebugLocsAllowed::Yes);
  }
}

void Verifier::visitMDNode(const MDNode &MD, AreDebugLocsAllowed AllowLocs) {
  // Only visit each node once.  Metadata can be mutually recursive, so this
  // avoids infinite recursion here, as well as being an optimization.
  if (!MDNodes.insert(&MD).second)
    return;

  Check(&MD.getContext() == &Context,
        "MDNode context does not match Module context!", &MD);

  if (DebugInfoVersion) {
    unsigned V = *DebugInfoVersion;
    switch (MD.getMetadataID()) {
    default:
      break;
    case Metadata::DIExpressionKind:
      CheckDI(V == DEBUG_METADATA_VERSION,
              "MDNode incompatible with Debug Info Version", &MD, V);
      break;
    case Metadata::DIExprKind:
    case Metadata::DIFragmentKind:
    case Metadata::DILifetimeKind:
      CheckDI(V == DEBUG_METADATA_VERSION_HETEROGENEOUS_DWARF,
              "MDNode incompatible with Debug Info Version", &MD, V);
      break;
    }
  }

  switch (MD.getMetadataID()) {
  default:
    llvm_unreachable("Invalid MDNode subclass");
  case Metadata::MDTupleKind:
    break;
#define HANDLE_SPECIALIZED_MDNODE_LEAF(CLASS)                                  \
  case Metadata::CLASS##Kind:                                                  \
    visit##CLASS(cast<CLASS>(MD));                                             \
    break;
#include "llvm/IR/Metadata.def"
  }

  for (const Metadata *Op : MD.operands()) {
    if (!Op)
      continue;
    Check(!isa<LocalAsMetadata>(Op), "Invalid operand for global metadata!",
          &MD, Op);
    CheckDI(!isa<DILocation>(Op) || AllowLocs == AreDebugLocsAllowed::Yes,
            "DILocation not allowed within this metadata node", &MD, Op);
    if (auto *N = dyn_cast<MDNode>(Op)) {
      visitMDNode(*N, AllowLocs);
      continue;
    }
    if (auto *V = dyn_cast<ValueAsMetadata>(Op)) {
      visitValueAsMetadata(*V, nullptr);
      continue;
    }
  }

  // Check these last, so we diagnose problems in operands first.
  Check(!MD.isTemporary(), "Expected no forward declarations!", &MD);
  Check(MD.isResolved(), "All nodes should be resolved!", &MD);
}

void Verifier::visitValueAsMetadata(const ValueAsMetadata &MD, Function *F) {
  Check(MD.getValue(), "Expected valid value", &MD);
  Check(!MD.getValue()->getType()->isMetadataTy(),
        "Unexpected metadata round-trip through values", &MD, MD.getValue());

  auto *L = dyn_cast<LocalAsMetadata>(&MD);
  if (!L)
    return;

  Check(F, "function-local metadata used outside a function", L);

  // If this was an instruction, bb, or argument, verify that it is in the
  // function that we expect.
  Function *ActualF = nullptr;
  if (Instruction *I = dyn_cast<Instruction>(L->getValue())) {
    Check(I->getParent(), "function-local metadata not in basic block", L, I);
    ActualF = I->getParent()->getParent();
  } else if (BasicBlock *BB = dyn_cast<BasicBlock>(L->getValue()))
    ActualF = BB->getParent();
  else if (Argument *A = dyn_cast<Argument>(L->getValue()))
    ActualF = A->getParent();
  assert(ActualF && "Unimplemented function local metadata case!");

  Check(ActualF == F, "function-local metadata used in wrong function", L);
}

void Verifier::visitDIArgList(const DIArgList &AL, Function *F) {
  for (const ValueAsMetadata *VAM : AL.getArgs())
    visitValueAsMetadata(*VAM, F);
}

void Verifier::visitMetadataAsValue(const MetadataAsValue &MDV, Function *F) {
  Metadata *MD = MDV.getMetadata();
  if (auto *N = dyn_cast<MDNode>(MD)) {
    visitMDNode(*N, AreDebugLocsAllowed::No);
    return;
  }

  // Only visit each node once.  Metadata can be mutually recursive, so this
  // avoids infinite recursion here, as well as being an optimization.
  if (!MDNodes.insert(MD).second)
    return;

  if (auto *V = dyn_cast<ValueAsMetadata>(MD))
    visitValueAsMetadata(*V, F);

  if (auto *AL = dyn_cast<DIArgList>(MD))
    visitDIArgList(*AL, F);
}

static bool isType(const Metadata *MD) { return !MD || isa<DIType>(MD); }
static bool isScope(const Metadata *MD) { return !MD || isa<DIScope>(MD); }
static bool isDINode(const Metadata *MD) { return !MD || isa<DINode>(MD); }

void Verifier::visitDILocation(const DILocation &N) {
  CheckDI(N.getRawScope() && isa<DILocalScope>(N.getRawScope()),
          "location requires a valid scope", &N, N.getRawScope());
  if (auto *IA = N.getRawInlinedAt())
    CheckDI(isa<DILocation>(IA), "inlined-at should be a location", &N, IA);
  if (auto *SP = dyn_cast<DISubprogram>(N.getRawScope()))
    CheckDI(SP->isDefinition(), "scope points into the type hierarchy", &N);
}

void Verifier::visitGenericDINode(const GenericDINode &N) {
  CheckDI(N.getTag(), "invalid tag", &N);
}

void Verifier::visitDIScope(const DIScope &N) {
  if (auto *F = N.getRawFile())
    CheckDI(isa<DIFile>(F), "invalid file", &N, F);
}

void Verifier::visitDISubrange(const DISubrange &N) {
  CheckDI(N.getTag() == dwarf::DW_TAG_subrange_type, "invalid tag", &N);
  bool HasAssumedSizedArraySupport = dwarf::isFortran(CurrentSourceLang);
  CheckDI(HasAssumedSizedArraySupport || N.getRawCountNode() ||
              N.getRawUpperBound(),
          "Subrange must contain count or upperBound", &N);
  CheckDI(!N.getRawCountNode() || !N.getRawUpperBound(),
          "Subrange can have any one of count or upperBound", &N);
  auto *CBound = N.getRawCountNode();
  CheckDI(!CBound || isa<ConstantAsMetadata>(CBound) ||
              isa<DIVariable>(CBound) || isa<DIExpression>(CBound),
          "Count must be signed constant or DIVariable or DIExpression", &N);
  auto Count = N.getCount();
  CheckDI(!Count || !isa<ConstantInt *>(Count) ||
              cast<ConstantInt *>(Count)->getSExtValue() >= -1,
          "invalid subrange count", &N);
  auto *LBound = N.getRawLowerBound();
  CheckDI(!LBound || isa<ConstantAsMetadata>(LBound) ||
              isa<DIVariable>(LBound) || isa<DIExpression>(LBound),
          "LowerBound must be signed constant or DIVariable or DIExpression",
          &N);
  auto *UBound = N.getRawUpperBound();
  CheckDI(!UBound || isa<ConstantAsMetadata>(UBound) ||
              isa<DIVariable>(UBound) || isa<DIExpression>(UBound),
          "UpperBound must be signed constant or DIVariable or DIExpression",
          &N);
  auto *Stride = N.getRawStride();
  CheckDI(!Stride || isa<ConstantAsMetadata>(Stride) ||
              isa<DIVariable>(Stride) || isa<DIExpression>(Stride),
          "Stride must be signed constant or DIVariable or DIExpression", &N);
}

void Verifier::visitDIGenericSubrange(const DIGenericSubrange &N) {
  CheckDI(N.getTag() == dwarf::DW_TAG_generic_subrange, "invalid tag", &N);
  CheckDI(N.getRawCountNode() || N.getRawUpperBound(),
          "GenericSubrange must contain count or upperBound", &N);
  CheckDI(!N.getRawCountNode() || !N.getRawUpperBound(),
          "GenericSubrange can have any one of count or upperBound", &N);
  auto *CBound = N.getRawCountNode();
  CheckDI(!CBound || isa<DIVariable>(CBound) || isa<DIExpression>(CBound),
          "Count must be signed constant or DIVariable or DIExpression", &N);
  auto *LBound = N.getRawLowerBound();
  CheckDI(LBound, "GenericSubrange must contain lowerBound", &N);
  CheckDI(isa<DIVariable>(LBound) || isa<DIExpression>(LBound),
          "LowerBound must be signed constant or DIVariable or DIExpression",
          &N);
  auto *UBound = N.getRawUpperBound();
  CheckDI(!UBound || isa<DIVariable>(UBound) || isa<DIExpression>(UBound),
          "UpperBound must be signed constant or DIVariable or DIExpression",
          &N);
  auto *Stride = N.getRawStride();
  CheckDI(Stride, "GenericSubrange must contain stride", &N);
  CheckDI(isa<DIVariable>(Stride) || isa<DIExpression>(Stride),
          "Stride must be signed constant or DIVariable or DIExpression", &N);
}

void Verifier::visitDIEnumerator(const DIEnumerator &N) {
  CheckDI(N.getTag() == dwarf::DW_TAG_enumerator, "invalid tag", &N);
}

void Verifier::visitDIBasicType(const DIBasicType &N) {
  CheckDI(N.getTag() == dwarf::DW_TAG_base_type ||
              N.getTag() == dwarf::DW_TAG_unspecified_type ||
              N.getTag() == dwarf::DW_TAG_string_type,
          "invalid tag", &N);
}

void Verifier::visitDIStringType(const DIStringType &N) {
  CheckDI(N.getTag() == dwarf::DW_TAG_string_type, "invalid tag", &N);
  CheckDI(!(N.isBigEndian() && N.isLittleEndian()), "has conflicting flags",
          &N);
}

void Verifier::visitDIDerivedType(const DIDerivedType &N) {
  // Common scope checks.
  visitDIScope(N);

  CheckDI(N.getTag() == dwarf::DW_TAG_typedef ||
              N.getTag() == dwarf::DW_TAG_pointer_type ||
              N.getTag() == dwarf::DW_TAG_ptr_to_member_type ||
              N.getTag() == dwarf::DW_TAG_reference_type ||
              N.getTag() == dwarf::DW_TAG_rvalue_reference_type ||
              N.getTag() == dwarf::DW_TAG_const_type ||
              N.getTag() == dwarf::DW_TAG_immutable_type ||
              N.getTag() == dwarf::DW_TAG_volatile_type ||
              N.getTag() == dwarf::DW_TAG_restrict_type ||
              N.getTag() == dwarf::DW_TAG_atomic_type ||
              N.getTag() == dwarf::DW_TAG_member ||
              (N.getTag() == dwarf::DW_TAG_variable && N.isStaticMember()) ||
              N.getTag() == dwarf::DW_TAG_inheritance ||
              N.getTag() == dwarf::DW_TAG_friend ||
              N.getTag() == dwarf::DW_TAG_set_type,
          "invalid tag", &N);
  if (N.getTag() == dwarf::DW_TAG_ptr_to_member_type) {
    CheckDI(isType(N.getRawExtraData()), "invalid pointer to member type", &N,
            N.getRawExtraData());
  }

  if (N.getTag() == dwarf::DW_TAG_set_type) {
    if (auto *T = N.getRawBaseType()) {
      auto *Enum = dyn_cast_or_null<DICompositeType>(T);
      auto *Basic = dyn_cast_or_null<DIBasicType>(T);
      CheckDI(
          (Enum && Enum->getTag() == dwarf::DW_TAG_enumeration_type) ||
              (Basic && (Basic->getEncoding() == dwarf::DW_ATE_unsigned ||
                         Basic->getEncoding() == dwarf::DW_ATE_signed ||
                         Basic->getEncoding() == dwarf::DW_ATE_unsigned_char ||
                         Basic->getEncoding() == dwarf::DW_ATE_signed_char ||
                         Basic->getEncoding() == dwarf::DW_ATE_boolean)),
          "invalid set base type", &N, T);
    }
  }

  CheckDI(isScope(N.getRawScope()), "invalid scope", &N, N.getRawScope());
  CheckDI(isType(N.getRawBaseType()), "invalid base type", &N,
          N.getRawBaseType());

  if (N.getDWARFAddressSpace()) {
    CheckDI(N.getTag() == dwarf::DW_TAG_pointer_type ||
                N.getTag() == dwarf::DW_TAG_reference_type ||
                N.getTag() == dwarf::DW_TAG_rvalue_reference_type,
            "DWARF address space only applies to pointer or reference types",
            &N);
  }

  if (N.getDWARFMemorySpace() != dwarf::DW_MSPACE_LLVM_none) {
    CheckDI(N.getTag() == dwarf::DW_TAG_pointer_type ||
                N.getTag() == dwarf::DW_TAG_reference_type ||
                N.getTag() == dwarf::DW_TAG_rvalue_reference_type,
            "DWARF memory space only applies to pointer or reference types",
            &N);
  }
}

/// Detect mutually exclusive flags.
static bool hasConflictingReferenceFlags(unsigned Flags) {
  return ((Flags & DINode::FlagLValueReference) &&
          (Flags & DINode::FlagRValueReference)) ||
         ((Flags & DINode::FlagTypePassByValue) &&
          (Flags & DINode::FlagTypePassByReference));
}

void Verifier::visitTemplateParams(const MDNode &N, const Metadata &RawParams) {
  auto *Params = dyn_cast<MDTuple>(&RawParams);
  CheckDI(Params, "invalid template params", &N, &RawParams);
  for (Metadata *Op : Params->operands()) {
    CheckDI(Op && isa<DITemplateParameter>(Op), "invalid template parameter",
            &N, Params, Op);
  }
}

void Verifier::visitDICompositeType(const DICompositeType &N) {
  // Common scope checks.
  visitDIScope(N);

  CheckDI(N.getTag() == dwarf::DW_TAG_array_type ||
              N.getTag() == dwarf::DW_TAG_structure_type ||
              N.getTag() == dwarf::DW_TAG_union_type ||
              N.getTag() == dwarf::DW_TAG_enumeration_type ||
              N.getTag() == dwarf::DW_TAG_class_type ||
              N.getTag() == dwarf::DW_TAG_variant_part ||
              N.getTag() == dwarf::DW_TAG_namelist,
          "invalid tag", &N);

  CheckDI(isScope(N.getRawScope()), "invalid scope", &N, N.getRawScope());
  CheckDI(isType(N.getRawBaseType()), "invalid base type", &N,
          N.getRawBaseType());

  CheckDI(!N.getRawElements() || isa<MDTuple>(N.getRawElements()),
          "invalid composite elements", &N, N.getRawElements());
  CheckDI(isType(N.getRawVTableHolder()), "invalid vtable holder", &N,
          N.getRawVTableHolder());
  CheckDI(!hasConflictingReferenceFlags(N.getFlags()),
          "invalid reference flags", &N);
  unsigned DIBlockByRefStruct = 1 << 4;
  CheckDI((N.getFlags() & DIBlockByRefStruct) == 0,
          "DIBlockByRefStruct on DICompositeType is no longer supported", &N);

  if (N.isVector()) {
    const DINodeArray Elements = N.getElements();
    CheckDI(Elements.size() == 1 &&
                Elements[0]->getTag() == dwarf::DW_TAG_subrange_type,
            "invalid vector, expected one element of type subrange", &N);
  }

  if (auto *Params = N.getRawTemplateParams())
    visitTemplateParams(N, *Params);

  if (auto *D = N.getRawDiscriminator()) {
    CheckDI(isa<DIDerivedType>(D) && N.getTag() == dwarf::DW_TAG_variant_part,
            "discriminator can only appear on variant part");
  }

  if (N.getRawDataLocation()) {
    CheckDI(N.getTag() == dwarf::DW_TAG_array_type,
            "dataLocation can only appear in array type");
  }

  if (N.getRawAssociated()) {
    CheckDI(N.getTag() == dwarf::DW_TAG_array_type,
            "associated can only appear in array type");
  }

  if (N.getRawAllocated()) {
    CheckDI(N.getTag() == dwarf::DW_TAG_array_type,
            "allocated can only appear in array type");
  }

  if (N.getRawRank()) {
    CheckDI(N.getTag() == dwarf::DW_TAG_array_type,
            "rank can only appear in array type");
  }

  if (N.getTag() == dwarf::DW_TAG_array_type) {
    CheckDI(N.getRawBaseType(), "array types must have a base type", &N);
  }
}

void Verifier::visitDISubroutineType(const DISubroutineType &N) {
  CheckDI(N.getTag() == dwarf::DW_TAG_subroutine_type, "invalid tag", &N);
  if (auto *Types = N.getRawTypeArray()) {
    CheckDI(isa<MDTuple>(Types), "invalid composite elements", &N, Types);
    for (Metadata *Ty : N.getTypeArray()->operands()) {
      CheckDI(isType(Ty), "invalid subroutine type ref", &N, Types, Ty);
    }
  }
  CheckDI(!hasConflictingReferenceFlags(N.getFlags()),
          "invalid reference flags", &N);
}

void Verifier::visitDIFile(const DIFile &N) {
  CheckDI(N.getTag() == dwarf::DW_TAG_file_type, "invalid tag", &N);
  std::optional<DIFile::ChecksumInfo<StringRef>> Checksum = N.getChecksum();
  if (Checksum) {
    CheckDI(Checksum->Kind <= DIFile::ChecksumKind::CSK_Last,
            "invalid checksum kind", &N);
    size_t Size;
    switch (Checksum->Kind) {
    case DIFile::CSK_MD5:
      Size = 32;
      break;
    case DIFile::CSK_SHA1:
      Size = 40;
      break;
    case DIFile::CSK_SHA256:
      Size = 64;
      break;
    }
    CheckDI(Checksum->Value.size() == Size, "invalid checksum length", &N);
    CheckDI(Checksum->Value.find_if_not(llvm::isHexDigit) == StringRef::npos,
            "invalid checksum", &N);
  }
}

void Verifier::visitDICompileUnit(const DICompileUnit &N) {
  CheckDI(N.isDistinct(), "compile units must be distinct", &N);
  CheckDI(N.getTag() == dwarf::DW_TAG_compile_unit, "invalid tag", &N);

  // Don't bother verifying the compilation directory or producer string
  // as those could be empty.
  CheckDI(N.getRawFile() && isa<DIFile>(N.getRawFile()), "invalid file", &N,
          N.getRawFile());
  CheckDI(!N.getFile()->getFilename().empty(), "invalid filename", &N,
          N.getFile());

  CurrentSourceLang = (dwarf::SourceLanguage)N.getSourceLanguage();

  CheckDI((N.getEmissionKind() <= DICompileUnit::LastEmissionKind),
          "invalid emission kind", &N);

  if (auto *Array = N.getRawEnumTypes()) {
    CheckDI(isa<MDTuple>(Array), "invalid enum list", &N, Array);
    for (Metadata *Op : N.getEnumTypes()->operands()) {
      auto *Enum = dyn_cast_or_null<DICompositeType>(Op);
      CheckDI(Enum && Enum->getTag() == dwarf::DW_TAG_enumeration_type,
              "invalid enum type", &N, N.getEnumTypes(), Op);
    }
  }
  if (auto *Array = N.getRawRetainedTypes()) {
    CheckDI(isa<MDTuple>(Array), "invalid retained type list", &N, Array);
    for (Metadata *Op : N.getRetainedTypes()->operands()) {
      CheckDI(Op && (isa<DIType>(Op) ||
                     (isa<DISubprogram>(Op) &&
                      !cast<DISubprogram>(Op)->isDefinition()) ||
                     isa<DILifetime>(Op)),
              "invalid retained type", &N, Op);
    }
  }
  if (auto *Array = N.getRawGlobalVariables()) {
    CheckDI(isa<MDTuple>(Array), "invalid global variable list", &N, Array);
    for (Metadata *Op : N.getGlobalVariables()->operands()) {
      CheckDI(Op && (isa<DIGlobalVariableExpression>(Op)),
              "invalid global variable ref", &N, Op);
    }
  }
  if (auto *Array = N.getRawImportedEntities()) {
    CheckDI(isa<MDTuple>(Array), "invalid imported entity list", &N, Array);
    for (Metadata *Op : N.getImportedEntities()->operands()) {
      CheckDI(Op && isa<DIImportedEntity>(Op), "invalid imported entity ref",
              &N, Op);
    }
  }
  if (auto *Array = N.getRawMacros()) {
    CheckDI(isa<MDTuple>(Array), "invalid macro list", &N, Array);
    for (Metadata *Op : N.getMacros()->operands()) {
      CheckDI(Op && isa<DIMacroNode>(Op), "invalid macro ref", &N, Op);
    }
  }
  CUVisited.insert(&N);
}

void Verifier::visitDISubprogram(const DISubprogram &N) {
  CheckDI(N.getTag() == dwarf::DW_TAG_subprogram, "invalid tag", &N);
  CheckDI(isScope(N.getRawScope()), "invalid scope", &N, N.getRawScope());
  if (auto *F = N.getRawFile())
    CheckDI(isa<DIFile>(F), "invalid file", &N, F);
  else
    CheckDI(N.getLine() == 0, "line specified with no file", &N, N.getLine());
  if (auto *T = N.getRawType())
    CheckDI(isa<DISubroutineType>(T), "invalid subroutine type", &N, T);
  CheckDI(isType(N.getRawContainingType()), "invalid containing type", &N,
          N.getRawContainingType());
  if (auto *Params = N.getRawTemplateParams())
    visitTemplateParams(N, *Params);
  if (auto *S = N.getRawDeclaration())
    CheckDI(isa<DISubprogram>(S) && !cast<DISubprogram>(S)->isDefinition(),
            "invalid subprogram declaration", &N, S);
  if (auto *RawNode = N.getRawRetainedNodes()) {
    auto *Node = dyn_cast<MDTuple>(RawNode);
    CheckDI(Node, "invalid retained nodes list", &N, RawNode);
    for (Metadata *Op : Node->operands()) {
      CheckDI(Op && (isa<DILocalVariable>(Op) || isa<DILabel>(Op) ||
<<<<<<< HEAD
                  isa<DILifetime>(Op) ||
                     isa<DIImportedEntity>(Op) || isa<DIType>(Op)),
              "invalid retained nodes, expected DILocalVariable, DILabel, "
              "DIImportedEntity or DIType",
=======
                     isa<DIImportedEntity>(Op)),
              "invalid retained nodes, expected DILocalVariable, DILabel or "
              "DIImportedEntity",
>>>>>>> fb79f80b
              &N, Node, Op);
    }
  }
  CheckDI(!hasConflictingReferenceFlags(N.getFlags()),
          "invalid reference flags", &N);

  auto *Unit = N.getRawUnit();
  if (N.isDefinition()) {
    // Subprogram definitions (not part of the type hierarchy).
    CheckDI(N.isDistinct(), "subprogram definitions must be distinct", &N);
    CheckDI(Unit, "subprogram definitions must have a compile unit", &N);
    CheckDI(isa<DICompileUnit>(Unit), "invalid unit type", &N, Unit);
    // There's no good way to cross the CU boundary to insert a nested
    // DISubprogram definition in one CU into a type defined in another CU.
    auto *CT = dyn_cast_or_null<DICompositeType>(N.getRawScope());
    if (CT && CT->getRawIdentifier() &&
        M.getContext().isODRUniquingDebugTypes())
      CheckDI(N.getDeclaration(),
              "definition subprograms cannot be nested within DICompositeType "
              "when enabling ODR",
              &N);
  } else {
    // Subprogram declarations (part of the type hierarchy).
    CheckDI(!Unit, "subprogram declarations must not have a compile unit", &N);
    CheckDI(!N.getRawDeclaration(),
            "subprogram declaration must not have a declaration field");
  }

  if (auto *RawThrownTypes = N.getRawThrownTypes()) {
    auto *ThrownTypes = dyn_cast<MDTuple>(RawThrownTypes);
    CheckDI(ThrownTypes, "invalid thrown types list", &N, RawThrownTypes);
    for (Metadata *Op : ThrownTypes->operands())
      CheckDI(Op && isa<DIType>(Op), "invalid thrown type", &N, ThrownTypes,
              Op);
  }

  if (N.areAllCallsDescribed())
    CheckDI(N.isDefinition(),
            "DIFlagAllCallsDescribed must be attached to a definition");
}

void Verifier::visitDILexicalBlockBase(const DILexicalBlockBase &N) {
  CheckDI(N.getTag() == dwarf::DW_TAG_lexical_block, "invalid tag", &N);
  CheckDI(N.getRawScope() && isa<DILocalScope>(N.getRawScope()),
          "invalid local scope", &N, N.getRawScope());
  if (auto *SP = dyn_cast<DISubprogram>(N.getRawScope()))
    CheckDI(SP->isDefinition(), "scope points into the type hierarchy", &N);
}

void Verifier::visitDILexicalBlock(const DILexicalBlock &N) {
  visitDILexicalBlockBase(N);

  CheckDI(N.getLine() || !N.getColumn(),
          "cannot have column info without line info", &N);
}

void Verifier::visitDILexicalBlockFile(const DILexicalBlockFile &N) {
  visitDILexicalBlockBase(N);
}

void Verifier::visitDICommonBlock(const DICommonBlock &N) {
  CheckDI(N.getTag() == dwarf::DW_TAG_common_block, "invalid tag", &N);
  if (auto *S = N.getRawScope())
    CheckDI(isa<DIScope>(S), "invalid scope ref", &N, S);
  if (auto *S = N.getRawDecl())
    CheckDI(isa<DIGlobalVariable>(S), "invalid declaration", &N, S);
}

void Verifier::visitDINamespace(const DINamespace &N) {
  CheckDI(N.getTag() == dwarf::DW_TAG_namespace, "invalid tag", &N);
  if (auto *S = N.getRawScope())
    CheckDI(isa<DIScope>(S), "invalid scope ref", &N, S);
}

void Verifier::visitDIMacro(const DIMacro &N) {
  CheckDI(N.getMacinfoType() == dwarf::DW_MACINFO_define ||
              N.getMacinfoType() == dwarf::DW_MACINFO_undef,
          "invalid macinfo type", &N);
  CheckDI(!N.getName().empty(), "anonymous macro", &N);
  if (!N.getValue().empty()) {
    assert(N.getValue().data()[0] != ' ' && "Macro value has a space prefix");
  }
}

void Verifier::visitDIMacroFile(const DIMacroFile &N) {
  CheckDI(N.getMacinfoType() == dwarf::DW_MACINFO_start_file,
          "invalid macinfo type", &N);
  if (auto *F = N.getRawFile())
    CheckDI(isa<DIFile>(F), "invalid file", &N, F);

  if (auto *Array = N.getRawElements()) {
    CheckDI(isa<MDTuple>(Array), "invalid macro list", &N, Array);
    for (Metadata *Op : N.getElements()->operands()) {
      CheckDI(Op && isa<DIMacroNode>(Op), "invalid macro ref", &N, Op);
    }
  }
}

void Verifier::visitDIModule(const DIModule &N) {
  CheckDI(N.getTag() == dwarf::DW_TAG_module, "invalid tag", &N);
  CheckDI(!N.getName().empty(), "anonymous module", &N);
}

void Verifier::visitDITemplateParameter(const DITemplateParameter &N) {
  CheckDI(isType(N.getRawType()), "invalid type ref", &N, N.getRawType());
}

void Verifier::visitDITemplateTypeParameter(const DITemplateTypeParameter &N) {
  visitDITemplateParameter(N);

  CheckDI(N.getTag() == dwarf::DW_TAG_template_type_parameter, "invalid tag",
          &N);
}

void Verifier::visitDITemplateValueParameter(
    const DITemplateValueParameter &N) {
  visitDITemplateParameter(N);

  CheckDI(N.getTag() == dwarf::DW_TAG_template_value_parameter ||
              N.getTag() == dwarf::DW_TAG_GNU_template_template_param ||
              N.getTag() == dwarf::DW_TAG_GNU_template_parameter_pack,
          "invalid tag", &N);
}

void Verifier::visitDIVariable(const DIVariable &N) {
  if (auto *S = N.getRawScope())
    CheckDI(isa<DIScope>(S), "invalid scope", &N, S);
  if (auto *F = N.getRawFile())
    CheckDI(isa<DIFile>(F), "invalid file", &N, F);
}

void Verifier::visitDIGlobalVariable(const DIGlobalVariable &N) {
  // Checks common to all variables.
  visitDIVariable(N);

  CheckDI(N.getTag() == dwarf::DW_TAG_variable, "invalid tag", &N);
  CheckDI(isType(N.getRawType()), "invalid type ref", &N, N.getRawType());
  // Check only if the global variable is not an extern
  if (N.isDefinition())
    CheckDI(N.getType(), "missing global variable type", &N);
  if (auto *Member = N.getRawStaticDataMemberDeclaration()) {
    CheckDI(isa<DIDerivedType>(Member),
            "invalid static data member declaration", &N, Member);
  }
}

void Verifier::visitDILocalVariable(const DILocalVariable &N) {
  // Checks common to all variables.
  visitDIVariable(N);

  CheckDI(isType(N.getRawType()), "invalid type ref", &N, N.getRawType());
  CheckDI(N.getTag() == dwarf::DW_TAG_variable, "invalid tag", &N);
  CheckDI(N.getRawScope() && isa<DILocalScope>(N.getRawScope()),
          "local variable requires a valid scope", &N, N.getRawScope());
  if (auto Ty = N.getType())
    CheckDI(!isa<DISubroutineType>(Ty), "invalid type", &N, N.getType());
}

void Verifier::visitDIAssignID(const DIAssignID &N) {
  CheckDI(!N.getNumOperands(), "DIAssignID has no arguments", &N);
  CheckDI(N.isDistinct(), "DIAssignID must be distinct", &N);
}

void Verifier::visitDILabel(const DILabel &N) {
  if (auto *S = N.getRawScope())
    CheckDI(isa<DIScope>(S), "invalid scope", &N, S);
  if (auto *F = N.getRawFile())
    CheckDI(isa<DIFile>(F), "invalid file", &N, F);

  CheckDI(N.getTag() == dwarf::DW_TAG_label, "invalid tag", &N);
  CheckDI(N.getRawScope() && isa<DILocalScope>(N.getRawScope()),
          "label requires a valid scope", &N, N.getRawScope());
}

void Verifier::visitDIFragment(const DIFragment &N) {}

void Verifier::visitDIExpression(const DIExpression &N) {
  CheckDI(N.isValid(), "invalid expression", &N);
}

void Verifier::visitDIExpr(const DIExpr &N) {
  // TODO: Strictly limit where DIExpr may occur, forbidding it anywhere except
  // as the `location:` parameter to DILifetime.
}

void Verifier::visitDIGlobalVariableExpression(
    const DIGlobalVariableExpression &GVE) {
  CheckDI(GVE.getVariable(), "missing variable");
  if (auto *Var = GVE.getVariable())
    visitDIGlobalVariable(*Var);
  if (auto *Expr = GVE.getExpression()) {
    visitDIExpression(*Expr);
    if (auto Fragment = Expr->getFragmentInfo())
      verifyFragmentExpression(*GVE.getVariable(), *Fragment, &GVE);
  }
}

void Verifier::visitDIObjCProperty(const DIObjCProperty &N) {
  CheckDI(N.getTag() == dwarf::DW_TAG_APPLE_property, "invalid tag", &N);
  if (auto *T = N.getRawType())
    CheckDI(isType(T), "invalid type ref", &N, T);
  if (auto *F = N.getRawFile())
    CheckDI(isa<DIFile>(F), "invalid file", &N, F);
}

void Verifier::visitDIImportedEntity(const DIImportedEntity &N) {
  CheckDI(N.getTag() == dwarf::DW_TAG_imported_module ||
              N.getTag() == dwarf::DW_TAG_imported_declaration,
          "invalid tag", &N);
  if (auto *S = N.getRawScope())
    CheckDI(isa<DIScope>(S), "invalid scope for imported entity", &N, S);
  CheckDI(isDINode(N.getRawEntity()), "invalid imported entity", &N,
          N.getRawEntity());
}

void Verifier::visitDILifetime(const DILifetime &N) {
  // TODO: Validate that the the reachable lifetime graph contains no cycles.
  auto *Obj = N.getRawObject();
  CheckDI(Obj, "missing object", &N);
  CheckDI(isa<DIObject>(Obj), "object must be a DIObject", &N, Obj);
  auto *Loc = N.getRawLocation();
  CheckDI(Loc, "missing location expression", &N);
  CheckDI(isa<DIExpr>(Loc), "location expression must be a DIExpr", &N, Loc);
  unsigned NumArgs = 0;
  SmallDenseSet<Metadata *> RawArgObjectOperands;
  for (const MDOperand &Operand : N.rawArgObjects()) {
    Metadata *A = Operand.get();
    CheckDI(A, "missing argObject", &N);
    // FIXME: This should also permit DICode, once that is implemented
    CheckDI(isa<DIObject>(A), "each argObject must be a DIObject", &N, A);
    NumArgs++;
  }
  for (DIOp::Variant Op : cast<DIExpr>(Loc)->builder()) {
    if (auto *A = std::get_if<DIOp::Arg>(&Op)) {
      CheckDI(A->getIndex() < NumArgs,
              "debug location expression cannot reference an out-of-bounds "
              "argObjects index",
              &N);
    }
  }
}

void Verifier::visitComdat(const Comdat &C) {
  // In COFF the Module is invalid if the GlobalValue has private linkage.
  // Entities with private linkage don't have entries in the symbol table.
  if (TT.isOSBinFormatCOFF())
    if (const GlobalValue *GV = M.getNamedValue(C.getName()))
      Check(!GV->hasPrivateLinkage(), "comdat global value has private linkage",
            GV);
}

void Verifier::visitModuleIdents() {
  const NamedMDNode *Idents = M.getNamedMetadata("llvm.ident");
  if (!Idents)
    return;

  // llvm.ident takes a list of metadata entry. Each entry has only one string.
  // Scan each llvm.ident entry and make sure that this requirement is met.
  for (const MDNode *N : Idents->operands()) {
    Check(N->getNumOperands() == 1,
          "incorrect number of operands in llvm.ident metadata", N);
    Check(dyn_cast_or_null<MDString>(N->getOperand(0)),
          ("invalid value for llvm.ident metadata entry operand"
           "(the operand should be a string)"),
          N->getOperand(0));
  }
}

void Verifier::visitModuleCommandLines() {
  const NamedMDNode *CommandLines = M.getNamedMetadata("llvm.commandline");
  if (!CommandLines)
    return;

  // llvm.commandline takes a list of metadata entry. Each entry has only one
  // string. Scan each llvm.commandline entry and make sure that this
  // requirement is met.
  for (const MDNode *N : CommandLines->operands()) {
    Check(N->getNumOperands() == 1,
          "incorrect number of operands in llvm.commandline metadata", N);
    Check(dyn_cast_or_null<MDString>(N->getOperand(0)),
          ("invalid value for llvm.commandline metadata entry operand"
           "(the operand should be a string)"),
          N->getOperand(0));
  }
}

void Verifier::visitModuleFlags() {
  const NamedMDNode *Flags = M.getModuleFlagsMetadata();
  if (!Flags) return;

  // Scan each flag, and track the flags and requirements.
  DenseMap<const MDString*, const MDNode*> SeenIDs;
  SmallVector<const MDNode*, 16> Requirements;
  for (const MDNode *MDN : Flags->operands())
    visitModuleFlag(MDN, SeenIDs, Requirements);

  // Validate that the requirements in the module are valid.
  for (const MDNode *Requirement : Requirements) {
    const MDString *Flag = cast<MDString>(Requirement->getOperand(0));
    const Metadata *ReqValue = Requirement->getOperand(1);

    const MDNode *Op = SeenIDs.lookup(Flag);
    if (!Op) {
      CheckFailed("invalid requirement on flag, flag is not present in module",
                  Flag);
      continue;
    }

    if (Op->getOperand(2) != ReqValue) {
      CheckFailed(("invalid requirement on flag, "
                   "flag does not have the required value"),
                  Flag);
      continue;
    }
  }
}

void
Verifier::visitModuleFlag(const MDNode *Op,
                          DenseMap<const MDString *, const MDNode *> &SeenIDs,
                          SmallVectorImpl<const MDNode *> &Requirements) {
  // Each module flag should have three arguments, the merge behavior (a
  // constant int), the flag ID (an MDString), and the value.
  Check(Op->getNumOperands() == 3,
        "incorrect number of operands in module flag", Op);
  Module::ModFlagBehavior MFB;
  if (!Module::isValidModFlagBehavior(Op->getOperand(0), MFB)) {
    Check(mdconst::dyn_extract_or_null<ConstantInt>(Op->getOperand(0)),
          "invalid behavior operand in module flag (expected constant integer)",
          Op->getOperand(0));
    Check(false,
          "invalid behavior operand in module flag (unexpected constant)",
          Op->getOperand(0));
  }
  MDString *ID = dyn_cast_or_null<MDString>(Op->getOperand(1));
  Check(ID, "invalid ID operand in module flag (expected metadata string)",
        Op->getOperand(1));

  // Check the values for behaviors with additional requirements.
  switch (MFB) {
  case Module::Error:
  case Module::Warning:
  case Module::Override:
    // These behavior types accept any value.
    break;

  case Module::Min: {
    auto *V = mdconst::dyn_extract_or_null<ConstantInt>(Op->getOperand(2));
    Check(V && V->getValue().isNonNegative(),
          "invalid value for 'min' module flag (expected constant non-negative "
          "integer)",
          Op->getOperand(2));
    break;
  }

  case Module::Max: {
    Check(mdconst::dyn_extract_or_null<ConstantInt>(Op->getOperand(2)),
          "invalid value for 'max' module flag (expected constant integer)",
          Op->getOperand(2));
    break;
  }

  case Module::Require: {
    // The value should itself be an MDNode with two operands, a flag ID (an
    // MDString), and a value.
    MDNode *Value = dyn_cast<MDNode>(Op->getOperand(2));
    Check(Value && Value->getNumOperands() == 2,
          "invalid value for 'require' module flag (expected metadata pair)",
          Op->getOperand(2));
    Check(isa<MDString>(Value->getOperand(0)),
          ("invalid value for 'require' module flag "
           "(first value operand should be a string)"),
          Value->getOperand(0));

    // Append it to the list of requirements, to check once all module flags are
    // scanned.
    Requirements.push_back(Value);
    break;
  }

  case Module::Append:
  case Module::AppendUnique: {
    // These behavior types require the operand be an MDNode.
    Check(isa<MDNode>(Op->getOperand(2)),
          "invalid value for 'append'-type module flag "
          "(expected a metadata node)",
          Op->getOperand(2));
    break;
  }
  }

  // Unless this is a "requires" flag, check the ID is unique.
  if (MFB != Module::Require) {
    bool Inserted = SeenIDs.insert(std::make_pair(ID, Op)).second;
    Check(Inserted,
          "module flag identifiers must be unique (or of 'require' type)", ID);
  }

  if (ID->getString() == "wchar_size") {
    ConstantInt *Value
      = mdconst::dyn_extract_or_null<ConstantInt>(Op->getOperand(2));
    Check(Value, "wchar_size metadata requires constant integer argument");
  }

  if (ID->getString() == "Linker Options") {
    // If the llvm.linker.options named metadata exists, we assume that the
    // bitcode reader has upgraded the module flag. Otherwise the flag might
    // have been created by a client directly.
    Check(M.getNamedMetadata("llvm.linker.options"),
          "'Linker Options' named metadata no longer supported");
  }

  if (ID->getString() == "SemanticInterposition") {
    ConstantInt *Value =
        mdconst::dyn_extract_or_null<ConstantInt>(Op->getOperand(2));
    Check(Value,
          "SemanticInterposition metadata requires constant integer argument");
  }

  if (ID->getString() == "CG Profile") {
    for (const MDOperand &MDO : cast<MDNode>(Op->getOperand(2))->operands())
      visitModuleFlagCGProfileEntry(MDO);
  }
}

void Verifier::visitModuleFlagCGProfileEntry(const MDOperand &MDO) {
  auto CheckFunction = [&](const MDOperand &FuncMDO) {
    if (!FuncMDO)
      return;
    auto F = dyn_cast<ValueAsMetadata>(FuncMDO);
    Check(F && isa<Function>(F->getValue()->stripPointerCasts()),
          "expected a Function or null", FuncMDO);
  };
  auto Node = dyn_cast_or_null<MDNode>(MDO);
  Check(Node && Node->getNumOperands() == 3, "expected a MDNode triple", MDO);
  CheckFunction(Node->getOperand(0));
  CheckFunction(Node->getOperand(1));
  auto Count = dyn_cast_or_null<ConstantAsMetadata>(Node->getOperand(2));
  Check(Count && Count->getType()->isIntegerTy(),
        "expected an integer constant", Node->getOperand(2));
}

void Verifier::verifyAttributeTypes(AttributeSet Attrs, const Value *V) {
  for (Attribute A : Attrs) {

    if (A.isStringAttribute()) {
#define GET_ATTR_NAMES
#define ATTRIBUTE_ENUM(ENUM_NAME, DISPLAY_NAME)
#define ATTRIBUTE_STRBOOL(ENUM_NAME, DISPLAY_NAME)                             \
  if (A.getKindAsString() == #DISPLAY_NAME) {                                  \
    auto V = A.getValueAsString();                                             \
    if (!(V.empty() || V == "true" || V == "false"))                           \
      CheckFailed("invalid value for '" #DISPLAY_NAME "' attribute: " + V +    \
                  "");                                                         \
  }

#include "llvm/IR/Attributes.inc"
      continue;
    }

    if (A.isIntAttribute() != Attribute::isIntAttrKind(A.getKindAsEnum())) {
      CheckFailed("Attribute '" + A.getAsString() + "' should have an Argument",
                  V);
      return;
    }
  }
}

// VerifyParameterAttrs - Check the given attributes for an argument or return
// value of the specified type.  The value V is printed in error messages.
void Verifier::verifyParameterAttrs(AttributeSet Attrs, Type *Ty,
                                    const Value *V) {
  if (!Attrs.hasAttributes())
    return;

  verifyAttributeTypes(Attrs, V);

  for (Attribute Attr : Attrs)
    Check(Attr.isStringAttribute() ||
              Attribute::canUseAsParamAttr(Attr.getKindAsEnum()),
          "Attribute '" + Attr.getAsString() + "' does not apply to parameters",
          V);

  if (Attrs.hasAttribute(Attribute::ImmArg)) {
    Check(Attrs.getNumAttributes() == 1,
          "Attribute 'immarg' is incompatible with other attributes", V);
  }

  // Check for mutually incompatible attributes.  Only inreg is compatible with
  // sret.
  unsigned AttrCount = 0;
  AttrCount += Attrs.hasAttribute(Attribute::ByVal);
  AttrCount += Attrs.hasAttribute(Attribute::InAlloca);
  AttrCount += Attrs.hasAttribute(Attribute::Preallocated);
  AttrCount += Attrs.hasAttribute(Attribute::StructRet) ||
               Attrs.hasAttribute(Attribute::InReg);
  AttrCount += Attrs.hasAttribute(Attribute::Nest);
  AttrCount += Attrs.hasAttribute(Attribute::ByRef);
  Check(AttrCount <= 1,
        "Attributes 'byval', 'inalloca', 'preallocated', 'inreg', 'nest', "
        "'byref', and 'sret' are incompatible!",
        V);

  Check(!(Attrs.hasAttribute(Attribute::InAlloca) &&
          Attrs.hasAttribute(Attribute::ReadOnly)),
        "Attributes "
        "'inalloca and readonly' are incompatible!",
        V);

  Check(!(Attrs.hasAttribute(Attribute::StructRet) &&
          Attrs.hasAttribute(Attribute::Returned)),
        "Attributes "
        "'sret and returned' are incompatible!",
        V);

  Check(!(Attrs.hasAttribute(Attribute::ZExt) &&
          Attrs.hasAttribute(Attribute::SExt)),
        "Attributes "
        "'zeroext and signext' are incompatible!",
        V);

  Check(!(Attrs.hasAttribute(Attribute::ReadNone) &&
          Attrs.hasAttribute(Attribute::ReadOnly)),
        "Attributes "
        "'readnone and readonly' are incompatible!",
        V);

  Check(!(Attrs.hasAttribute(Attribute::ReadNone) &&
          Attrs.hasAttribute(Attribute::WriteOnly)),
        "Attributes "
        "'readnone and writeonly' are incompatible!",
        V);

  Check(!(Attrs.hasAttribute(Attribute::ReadOnly) &&
          Attrs.hasAttribute(Attribute::WriteOnly)),
        "Attributes "
        "'readonly and writeonly' are incompatible!",
        V);

  Check(!(Attrs.hasAttribute(Attribute::NoInline) &&
          Attrs.hasAttribute(Attribute::AlwaysInline)),
        "Attributes "
        "'noinline and alwaysinline' are incompatible!",
        V);

  Check(!(Attrs.hasAttribute(Attribute::Writable) &&
          Attrs.hasAttribute(Attribute::ReadNone)),
        "Attributes writable and readnone are incompatible!", V);

  Check(!(Attrs.hasAttribute(Attribute::Writable) &&
          Attrs.hasAttribute(Attribute::ReadOnly)),
        "Attributes writable and readonly are incompatible!", V);

  AttributeMask IncompatibleAttrs = AttributeFuncs::typeIncompatible(Ty);
  for (Attribute Attr : Attrs) {
    if (!Attr.isStringAttribute() &&
        IncompatibleAttrs.contains(Attr.getKindAsEnum())) {
      CheckFailed("Attribute '" + Attr.getAsString() +
                  "' applied to incompatible type!", V);
      return;
    }
  }

  if (isa<PointerType>(Ty)) {
    if (Attrs.hasAttribute(Attribute::ByVal)) {
      if (Attrs.hasAttribute(Attribute::Alignment)) {
        Align AttrAlign = Attrs.getAlignment().valueOrOne();
        Align MaxAlign(ParamMaxAlignment);
        Check(AttrAlign <= MaxAlign,
              "Attribute 'align' exceed the max size 2^14", V);
      }
      SmallPtrSet<Type *, 4> Visited;
      Check(Attrs.getByValType()->isSized(&Visited),
            "Attribute 'byval' does not support unsized types!", V);
    }
    if (Attrs.hasAttribute(Attribute::ByRef)) {
      SmallPtrSet<Type *, 4> Visited;
      Check(Attrs.getByRefType()->isSized(&Visited),
            "Attribute 'byref' does not support unsized types!", V);
    }
    if (Attrs.hasAttribute(Attribute::InAlloca)) {
      SmallPtrSet<Type *, 4> Visited;
      Check(Attrs.getInAllocaType()->isSized(&Visited),
            "Attribute 'inalloca' does not support unsized types!", V);
    }
    if (Attrs.hasAttribute(Attribute::Preallocated)) {
      SmallPtrSet<Type *, 4> Visited;
      Check(Attrs.getPreallocatedType()->isSized(&Visited),
            "Attribute 'preallocated' does not support unsized types!", V);
    }
  }

  if (Attrs.hasAttribute(Attribute::NoFPClass)) {
    uint64_t Val = Attrs.getAttribute(Attribute::NoFPClass).getValueAsInt();
    Check(Val != 0, "Attribute 'nofpclass' must have at least one test bit set",
          V);
    Check((Val & ~static_cast<unsigned>(fcAllFlags)) == 0,
          "Invalid value for 'nofpclass' test mask", V);
  }
}

void Verifier::checkUnsignedBaseTenFuncAttr(AttributeList Attrs, StringRef Attr,
                                            const Value *V) {
  if (Attrs.hasFnAttr(Attr)) {
    StringRef S = Attrs.getFnAttr(Attr).getValueAsString();
    unsigned N;
    if (S.getAsInteger(10, N))
      CheckFailed("\"" + Attr + "\" takes an unsigned integer: " + S, V);
  }
}

// Check parameter attributes against a function type.
// The value V is printed in error messages.
void Verifier::verifyFunctionAttrs(FunctionType *FT, AttributeList Attrs,
                                   const Value *V, bool IsIntrinsic,
                                   bool IsInlineAsm) {
  if (Attrs.isEmpty())
    return;

  if (AttributeListsVisited.insert(Attrs.getRawPointer()).second) {
    Check(Attrs.hasParentContext(Context),
          "Attribute list does not match Module context!", &Attrs, V);
    for (const auto &AttrSet : Attrs) {
      Check(!AttrSet.hasAttributes() || AttrSet.hasParentContext(Context),
            "Attribute set does not match Module context!", &AttrSet, V);
      for (const auto &A : AttrSet) {
        Check(A.hasParentContext(Context),
              "Attribute does not match Module context!", &A, V);
      }
    }
  }

  bool SawNest = false;
  bool SawReturned = false;
  bool SawSRet = false;
  bool SawSwiftSelf = false;
  bool SawSwiftAsync = false;
  bool SawSwiftError = false;

  // Verify return value attributes.
  AttributeSet RetAttrs = Attrs.getRetAttrs();
  for (Attribute RetAttr : RetAttrs)
    Check(RetAttr.isStringAttribute() ||
              Attribute::canUseAsRetAttr(RetAttr.getKindAsEnum()),
          "Attribute '" + RetAttr.getAsString() +
              "' does not apply to function return values",
          V);

  unsigned MaxParameterWidth = 0;
  auto GetMaxParameterWidth = [&MaxParameterWidth](Type *Ty) {
    if (Ty->isVectorTy()) {
      if (auto *VT = dyn_cast<FixedVectorType>(Ty)) {
        unsigned Size = VT->getPrimitiveSizeInBits().getFixedValue();
        if (Size > MaxParameterWidth)
          MaxParameterWidth = Size;
      }
    }
  };
  GetMaxParameterWidth(FT->getReturnType());
  verifyParameterAttrs(RetAttrs, FT->getReturnType(), V);

  // Verify parameter attributes.
  for (unsigned i = 0, e = FT->getNumParams(); i != e; ++i) {
    Type *Ty = FT->getParamType(i);
    AttributeSet ArgAttrs = Attrs.getParamAttrs(i);

    if (!IsIntrinsic) {
      Check(!ArgAttrs.hasAttribute(Attribute::ImmArg),
            "immarg attribute only applies to intrinsics", V);
      if (!IsInlineAsm)
        Check(!ArgAttrs.hasAttribute(Attribute::ElementType),
              "Attribute 'elementtype' can only be applied to intrinsics"
              " and inline asm.",
              V);
    }

    verifyParameterAttrs(ArgAttrs, Ty, V);
    GetMaxParameterWidth(Ty);

    if (ArgAttrs.hasAttribute(Attribute::Nest)) {
      Check(!SawNest, "More than one parameter has attribute nest!", V);
      SawNest = true;
    }

    if (ArgAttrs.hasAttribute(Attribute::Returned)) {
      Check(!SawReturned, "More than one parameter has attribute returned!", V);
      Check(Ty->canLosslesslyBitCastTo(FT->getReturnType()),
            "Incompatible argument and return types for 'returned' attribute",
            V);
      SawReturned = true;
    }

    if (ArgAttrs.hasAttribute(Attribute::StructRet)) {
      Check(!SawSRet, "Cannot have multiple 'sret' parameters!", V);
      Check(i == 0 || i == 1,
            "Attribute 'sret' is not on first or second parameter!", V);
      SawSRet = true;
    }

    if (ArgAttrs.hasAttribute(Attribute::SwiftSelf)) {
      Check(!SawSwiftSelf, "Cannot have multiple 'swiftself' parameters!", V);
      SawSwiftSelf = true;
    }

    if (ArgAttrs.hasAttribute(Attribute::SwiftAsync)) {
      Check(!SawSwiftAsync, "Cannot have multiple 'swiftasync' parameters!", V);
      SawSwiftAsync = true;
    }

    if (ArgAttrs.hasAttribute(Attribute::SwiftError)) {
      Check(!SawSwiftError, "Cannot have multiple 'swifterror' parameters!", V);
      SawSwiftError = true;
    }

    if (ArgAttrs.hasAttribute(Attribute::InAlloca)) {
      Check(i == FT->getNumParams() - 1,
            "inalloca isn't on the last parameter!", V);
    }
  }

  if (!Attrs.hasFnAttrs())
    return;

  verifyAttributeTypes(Attrs.getFnAttrs(), V);
  for (Attribute FnAttr : Attrs.getFnAttrs())
    Check(FnAttr.isStringAttribute() ||
              Attribute::canUseAsFnAttr(FnAttr.getKindAsEnum()),
          "Attribute '" + FnAttr.getAsString() +
              "' does not apply to functions!",
          V);

  Check(!(Attrs.hasFnAttr(Attribute::NoInline) &&
          Attrs.hasFnAttr(Attribute::AlwaysInline)),
        "Attributes 'noinline and alwaysinline' are incompatible!", V);

  if (Attrs.hasFnAttr(Attribute::OptimizeNone)) {
    Check(Attrs.hasFnAttr(Attribute::NoInline),
          "Attribute 'optnone' requires 'noinline'!", V);

    Check(!Attrs.hasFnAttr(Attribute::OptimizeForSize),
          "Attributes 'optsize and optnone' are incompatible!", V);

    Check(!Attrs.hasFnAttr(Attribute::MinSize),
          "Attributes 'minsize and optnone' are incompatible!", V);

    Check(!Attrs.hasFnAttr(Attribute::OptimizeForDebugging),
          "Attributes 'optdebug and optnone' are incompatible!", V);
  }

  if (Attrs.hasFnAttr(Attribute::OptimizeForDebugging)) {
    Check(!Attrs.hasFnAttr(Attribute::OptimizeForSize),
          "Attributes 'optsize and optdebug' are incompatible!", V);

    Check(!Attrs.hasFnAttr(Attribute::MinSize),
          "Attributes 'minsize and optdebug' are incompatible!", V);
  }

  Check(!Attrs.hasAttrSomewhere(Attribute::Writable) ||
        isModSet(Attrs.getMemoryEffects().getModRef(IRMemLocation::ArgMem)),
        "Attribute writable and memory without argmem: write are incompatible!",
        V);

  if (Attrs.hasFnAttr("aarch64_pstate_sm_enabled")) {
    Check(!Attrs.hasFnAttr("aarch64_pstate_sm_compatible"),
           "Attributes 'aarch64_pstate_sm_enabled and "
           "aarch64_pstate_sm_compatible' are incompatible!",
           V);
  }

  if (Attrs.hasFnAttr("aarch64_pstate_za_new")) {
    Check(!Attrs.hasFnAttr("aarch64_pstate_za_preserved"),
           "Attributes 'aarch64_pstate_za_new and aarch64_pstate_za_preserved' "
           "are incompatible!",
           V);

    Check(!Attrs.hasFnAttr("aarch64_pstate_za_shared"),
           "Attributes 'aarch64_pstate_za_new and aarch64_pstate_za_shared' "
           "are incompatible!",
           V);
  }

  Check(
      (Attrs.hasFnAttr("aarch64_new_zt0") + Attrs.hasFnAttr("aarch64_in_zt0") +
       Attrs.hasFnAttr("aarch64_inout_zt0") +
       Attrs.hasFnAttr("aarch64_out_zt0") +
       Attrs.hasFnAttr("aarch64_preserves_zt0")) <= 1,
      "Attributes 'aarch64_new_zt0', 'aarch64_in_zt0', 'aarch64_out_zt0', "
      "'aarch64_inout_zt0' and 'aarch64_preserves_zt0' are mutually exclusive",
      V);

  if (Attrs.hasFnAttr(Attribute::JumpTable)) {
    const GlobalValue *GV = cast<GlobalValue>(V);
    Check(GV->hasGlobalUnnamedAddr(),
          "Attribute 'jumptable' requires 'unnamed_addr'", V);
  }

  if (auto Args = Attrs.getFnAttrs().getAllocSizeArgs()) {
    auto CheckParam = [&](StringRef Name, unsigned ParamNo) {
      if (ParamNo >= FT->getNumParams()) {
        CheckFailed("'allocsize' " + Name + " argument is out of bounds", V);
        return false;
      }

      if (!FT->getParamType(ParamNo)->isIntegerTy()) {
        CheckFailed("'allocsize' " + Name +
                        " argument must refer to an integer parameter",
                    V);
        return false;
      }

      return true;
    };

    if (!CheckParam("element size", Args->first))
      return;

    if (Args->second && !CheckParam("number of elements", *Args->second))
      return;
  }

  if (Attrs.hasFnAttr(Attribute::AllocKind)) {
    AllocFnKind K = Attrs.getAllocKind();
    AllocFnKind Type =
        K & (AllocFnKind::Alloc | AllocFnKind::Realloc | AllocFnKind::Free);
    if (!is_contained(
            {AllocFnKind::Alloc, AllocFnKind::Realloc, AllocFnKind::Free},
            Type))
      CheckFailed(
          "'allockind()' requires exactly one of alloc, realloc, and free");
    if ((Type == AllocFnKind::Free) &&
        ((K & (AllocFnKind::Uninitialized | AllocFnKind::Zeroed |
               AllocFnKind::Aligned)) != AllocFnKind::Unknown))
      CheckFailed("'allockind(\"free\")' doesn't allow uninitialized, zeroed, "
                  "or aligned modifiers.");
    AllocFnKind ZeroedUninit = AllocFnKind::Uninitialized | AllocFnKind::Zeroed;
    if ((K & ZeroedUninit) == ZeroedUninit)
      CheckFailed("'allockind()' can't be both zeroed and uninitialized");
  }

  if (Attrs.hasFnAttr(Attribute::VScaleRange)) {
    unsigned VScaleMin = Attrs.getFnAttrs().getVScaleRangeMin();
    if (VScaleMin == 0)
      CheckFailed("'vscale_range' minimum must be greater than 0", V);
    else if (!isPowerOf2_32(VScaleMin))
      CheckFailed("'vscale_range' minimum must be power-of-two value", V);
    std::optional<unsigned> VScaleMax = Attrs.getFnAttrs().getVScaleRangeMax();
    if (VScaleMax && VScaleMin > VScaleMax)
      CheckFailed("'vscale_range' minimum cannot be greater than maximum", V);
    else if (VScaleMax && !isPowerOf2_32(*VScaleMax))
      CheckFailed("'vscale_range' maximum must be power-of-two value", V);
  }

  if (Attrs.hasFnAttr("frame-pointer")) {
    StringRef FP = Attrs.getFnAttr("frame-pointer").getValueAsString();
    if (FP != "all" && FP != "non-leaf" && FP != "none")
      CheckFailed("invalid value for 'frame-pointer' attribute: " + FP, V);
  }

  // Check EVEX512 feature.
  if (MaxParameterWidth >= 512 && Attrs.hasFnAttr("target-features") &&
      TT.isX86()) {
    StringRef TF = Attrs.getFnAttr("target-features").getValueAsString();
    Check(!TF.contains("+avx512f") || !TF.contains("-evex512"),
          "512-bit vector arguments require 'evex512' for AVX512", V);
  }

  checkUnsignedBaseTenFuncAttr(Attrs, "patchable-function-prefix", V);
  checkUnsignedBaseTenFuncAttr(Attrs, "patchable-function-entry", V);
  checkUnsignedBaseTenFuncAttr(Attrs, "warn-stack-size", V);

  if (auto A = Attrs.getFnAttr("sign-return-address"); A.isValid()) {
    StringRef S = A.getValueAsString();
    if (S != "none" && S != "all" && S != "non-leaf")
      CheckFailed("invalid value for 'sign-return-address' attribute: " + S, V);
  }

  if (auto A = Attrs.getFnAttr("sign-return-address-key"); A.isValid()) {
    StringRef S = A.getValueAsString();
    if (S != "a_key" && S != "b_key")
      CheckFailed("invalid value for 'sign-return-address-key' attribute: " + S,
                  V);
  }

  if (auto A = Attrs.getFnAttr("branch-target-enforcement"); A.isValid()) {
    StringRef S = A.getValueAsString();
    if (S != "true" && S != "false")
      CheckFailed(
          "invalid value for 'branch-target-enforcement' attribute: " + S, V);
  }
}

void Verifier::verifyFunctionMetadata(
    ArrayRef<std::pair<unsigned, MDNode *>> MDs) {
  for (const auto &Pair : MDs) {
    if (Pair.first == LLVMContext::MD_prof) {
      MDNode *MD = Pair.second;
      Check(MD->getNumOperands() >= 2,
            "!prof annotations should have no less than 2 operands", MD);

      // Check first operand.
      Check(MD->getOperand(0) != nullptr, "first operand should not be null",
            MD);
      Check(isa<MDString>(MD->getOperand(0)),
            "expected string with name of the !prof annotation", MD);
      MDString *MDS = cast<MDString>(MD->getOperand(0));
      StringRef ProfName = MDS->getString();
      Check(ProfName.equals("function_entry_count") ||
                ProfName.equals("synthetic_function_entry_count"),
            "first operand should be 'function_entry_count'"
            " or 'synthetic_function_entry_count'",
            MD);

      // Check second operand.
      Check(MD->getOperand(1) != nullptr, "second operand should not be null",
            MD);
      Check(isa<ConstantAsMetadata>(MD->getOperand(1)),
            "expected integer argument to function_entry_count", MD);
    } else if (Pair.first == LLVMContext::MD_kcfi_type) {
      MDNode *MD = Pair.second;
      Check(MD->getNumOperands() == 1,
            "!kcfi_type must have exactly one operand", MD);
      Check(MD->getOperand(0) != nullptr, "!kcfi_type operand must not be null",
            MD);
      Check(isa<ConstantAsMetadata>(MD->getOperand(0)),
            "expected a constant operand for !kcfi_type", MD);
      Constant *C = cast<ConstantAsMetadata>(MD->getOperand(0))->getValue();
      Check(isa<ConstantInt>(C) && isa<IntegerType>(C->getType()),
            "expected a constant integer operand for !kcfi_type", MD);
      Check(cast<ConstantInt>(C)->getBitWidth() == 32,
            "expected a 32-bit integer constant operand for !kcfi_type", MD);
    }
  }
}

void Verifier::visitConstantExprsRecursively(const Constant *EntryC) {
  if (!ConstantExprVisited.insert(EntryC).second)
    return;

  SmallVector<const Constant *, 16> Stack;
  Stack.push_back(EntryC);

  while (!Stack.empty()) {
    const Constant *C = Stack.pop_back_val();

    // Check this constant expression.
    if (const auto *CE = dyn_cast<ConstantExpr>(C))
      visitConstantExpr(CE);

    if (const auto *GV = dyn_cast<GlobalValue>(C)) {
      // Global Values get visited separately, but we do need to make sure
      // that the global value is in the correct module
      Check(GV->getParent() == &M, "Referencing global in another module!",
            EntryC, &M, GV, GV->getParent());
      continue;
    }

    // Visit all sub-expressions.
    for (const Use &U : C->operands()) {
      const auto *OpC = dyn_cast<Constant>(U);
      if (!OpC)
        continue;
      if (!ConstantExprVisited.insert(OpC).second)
        continue;
      Stack.push_back(OpC);
    }
  }
}

void Verifier::visitConstantExpr(const ConstantExpr *CE) {
  if (CE->getOpcode() == Instruction::BitCast)
    Check(CastInst::castIsValid(Instruction::BitCast, CE->getOperand(0),
                                CE->getType()),
          "Invalid bitcast", CE);
}

bool Verifier::verifyAttributeCount(AttributeList Attrs, unsigned Params) {
  // There shouldn't be more attribute sets than there are parameters plus the
  // function and return value.
  return Attrs.getNumAttrSets() <= Params + 2;
}

void Verifier::verifyInlineAsmCall(const CallBase &Call) {
  const InlineAsm *IA = cast<InlineAsm>(Call.getCalledOperand());
  unsigned ArgNo = 0;
  unsigned LabelNo = 0;
  for (const InlineAsm::ConstraintInfo &CI : IA->ParseConstraints()) {
    if (CI.Type == InlineAsm::isLabel) {
      ++LabelNo;
      continue;
    }

    // Only deal with constraints that correspond to call arguments.
    if (!CI.hasArg())
      continue;

    if (CI.isIndirect) {
      const Value *Arg = Call.getArgOperand(ArgNo);
      Check(Arg->getType()->isPointerTy(),
            "Operand for indirect constraint must have pointer type", &Call);

      Check(Call.getParamElementType(ArgNo),
            "Operand for indirect constraint must have elementtype attribute",
            &Call);
    } else {
      Check(!Call.paramHasAttr(ArgNo, Attribute::ElementType),
            "Elementtype attribute can only be applied for indirect "
            "constraints",
            &Call);
    }

    ArgNo++;
  }

  if (auto *CallBr = dyn_cast<CallBrInst>(&Call)) {
    Check(LabelNo == CallBr->getNumIndirectDests(),
          "Number of label constraints does not match number of callbr dests",
          &Call);
  } else {
    Check(LabelNo == 0, "Label constraints can only be used with callbr",
          &Call);
  }
}

/// Verify that statepoint intrinsic is well formed.
void Verifier::verifyStatepoint(const CallBase &Call) {
  assert(Call.getCalledFunction() &&
         Call.getCalledFunction()->getIntrinsicID() ==
             Intrinsic::experimental_gc_statepoint);

  Check(!Call.doesNotAccessMemory() && !Call.onlyReadsMemory() &&
            !Call.onlyAccessesArgMemory(),
        "gc.statepoint must read and write all memory to preserve "
        "reordering restrictions required by safepoint semantics",
        Call);

  const int64_t NumPatchBytes =
      cast<ConstantInt>(Call.getArgOperand(1))->getSExtValue();
  assert(isInt<32>(NumPatchBytes) && "NumPatchBytesV is an i32!");
  Check(NumPatchBytes >= 0,
        "gc.statepoint number of patchable bytes must be "
        "positive",
        Call);

  Type *TargetElemType = Call.getParamElementType(2);
  Check(TargetElemType,
        "gc.statepoint callee argument must have elementtype attribute", Call);
  FunctionType *TargetFuncType = dyn_cast<FunctionType>(TargetElemType);
  Check(TargetFuncType,
        "gc.statepoint callee elementtype must be function type", Call);

  const int NumCallArgs = cast<ConstantInt>(Call.getArgOperand(3))->getZExtValue();
  Check(NumCallArgs >= 0,
        "gc.statepoint number of arguments to underlying call "
        "must be positive",
        Call);
  const int NumParams = (int)TargetFuncType->getNumParams();
  if (TargetFuncType->isVarArg()) {
    Check(NumCallArgs >= NumParams,
          "gc.statepoint mismatch in number of vararg call args", Call);

    // TODO: Remove this limitation
    Check(TargetFuncType->getReturnType()->isVoidTy(),
          "gc.statepoint doesn't support wrapping non-void "
          "vararg functions yet",
          Call);
  } else
    Check(NumCallArgs == NumParams,
          "gc.statepoint mismatch in number of call args", Call);

  const uint64_t Flags
    = cast<ConstantInt>(Call.getArgOperand(4))->getZExtValue();
  Check((Flags & ~(uint64_t)StatepointFlags::MaskAll) == 0,
        "unknown flag used in gc.statepoint flags argument", Call);

  // Verify that the types of the call parameter arguments match
  // the type of the wrapped callee.
  AttributeList Attrs = Call.getAttributes();
  for (int i = 0; i < NumParams; i++) {
    Type *ParamType = TargetFuncType->getParamType(i);
    Type *ArgType = Call.getArgOperand(5 + i)->getType();
    Check(ArgType == ParamType,
          "gc.statepoint call argument does not match wrapped "
          "function type",
          Call);

    if (TargetFuncType->isVarArg()) {
      AttributeSet ArgAttrs = Attrs.getParamAttrs(5 + i);
      Check(!ArgAttrs.hasAttribute(Attribute::StructRet),
            "Attribute 'sret' cannot be used for vararg call arguments!", Call);
    }
  }

  const int EndCallArgsInx = 4 + NumCallArgs;

  const Value *NumTransitionArgsV = Call.getArgOperand(EndCallArgsInx + 1);
  Check(isa<ConstantInt>(NumTransitionArgsV),
        "gc.statepoint number of transition arguments "
        "must be constant integer",
        Call);
  const int NumTransitionArgs =
      cast<ConstantInt>(NumTransitionArgsV)->getZExtValue();
  Check(NumTransitionArgs == 0,
        "gc.statepoint w/inline transition bundle is deprecated", Call);
  const int EndTransitionArgsInx = EndCallArgsInx + 1 + NumTransitionArgs;

  const Value *NumDeoptArgsV = Call.getArgOperand(EndTransitionArgsInx + 1);
  Check(isa<ConstantInt>(NumDeoptArgsV),
        "gc.statepoint number of deoptimization arguments "
        "must be constant integer",
        Call);
  const int NumDeoptArgs = cast<ConstantInt>(NumDeoptArgsV)->getZExtValue();
  Check(NumDeoptArgs == 0,
        "gc.statepoint w/inline deopt operands is deprecated", Call);

  const int ExpectedNumArgs = 7 + NumCallArgs;
  Check(ExpectedNumArgs == (int)Call.arg_size(),
        "gc.statepoint too many arguments", Call);

  // Check that the only uses of this gc.statepoint are gc.result or
  // gc.relocate calls which are tied to this statepoint and thus part
  // of the same statepoint sequence
  for (const User *U : Call.users()) {
    const CallInst *UserCall = dyn_cast<const CallInst>(U);
    Check(UserCall, "illegal use of statepoint token", Call, U);
    if (!UserCall)
      continue;
    Check(isa<GCRelocateInst>(UserCall) || isa<GCResultInst>(UserCall),
          "gc.result or gc.relocate are the only value uses "
          "of a gc.statepoint",
          Call, U);
    if (isa<GCResultInst>(UserCall)) {
      Check(UserCall->getArgOperand(0) == &Call,
            "gc.result connected to wrong gc.statepoint", Call, UserCall);
    } else if (isa<GCRelocateInst>(Call)) {
      Check(UserCall->getArgOperand(0) == &Call,
            "gc.relocate connected to wrong gc.statepoint", Call, UserCall);
    }
  }

  // Note: It is legal for a single derived pointer to be listed multiple
  // times.  It's non-optimal, but it is legal.  It can also happen after
  // insertion if we strip a bitcast away.
  // Note: It is really tempting to check that each base is relocated and
  // that a derived pointer is never reused as a base pointer.  This turns
  // out to be problematic since optimizations run after safepoint insertion
  // can recognize equality properties that the insertion logic doesn't know
  // about.  See example statepoint.ll in the verifier subdirectory
}

void Verifier::verifyFrameRecoverIndices() {
  for (auto &Counts : FrameEscapeInfo) {
    Function *F = Counts.first;
    unsigned EscapedObjectCount = Counts.second.first;
    unsigned MaxRecoveredIndex = Counts.second.second;
    Check(MaxRecoveredIndex <= EscapedObjectCount,
          "all indices passed to llvm.localrecover must be less than the "
          "number of arguments passed to llvm.localescape in the parent "
          "function",
          F);
  }
}

static Instruction *getSuccPad(Instruction *Terminator) {
  BasicBlock *UnwindDest;
  if (auto *II = dyn_cast<InvokeInst>(Terminator))
    UnwindDest = II->getUnwindDest();
  else if (auto *CSI = dyn_cast<CatchSwitchInst>(Terminator))
    UnwindDest = CSI->getUnwindDest();
  else
    UnwindDest = cast<CleanupReturnInst>(Terminator)->getUnwindDest();
  return UnwindDest->getFirstNonPHI();
}

void Verifier::verifySiblingFuncletUnwinds() {
  SmallPtrSet<Instruction *, 8> Visited;
  SmallPtrSet<Instruction *, 8> Active;
  for (const auto &Pair : SiblingFuncletInfo) {
    Instruction *PredPad = Pair.first;
    if (Visited.count(PredPad))
      continue;
    Active.insert(PredPad);
    Instruction *Terminator = Pair.second;
    do {
      Instruction *SuccPad = getSuccPad(Terminator);
      if (Active.count(SuccPad)) {
        // Found a cycle; report error
        Instruction *CyclePad = SuccPad;
        SmallVector<Instruction *, 8> CycleNodes;
        do {
          CycleNodes.push_back(CyclePad);
          Instruction *CycleTerminator = SiblingFuncletInfo[CyclePad];
          if (CycleTerminator != CyclePad)
            CycleNodes.push_back(CycleTerminator);
          CyclePad = getSuccPad(CycleTerminator);
        } while (CyclePad != SuccPad);
        Check(false, "EH pads can't handle each other's exceptions",
              ArrayRef<Instruction *>(CycleNodes));
      }
      // Don't re-walk a node we've already checked
      if (!Visited.insert(SuccPad).second)
        break;
      // Walk to this successor if it has a map entry.
      PredPad = SuccPad;
      auto TermI = SiblingFuncletInfo.find(PredPad);
      if (TermI == SiblingFuncletInfo.end())
        break;
      Terminator = TermI->second;
      Active.insert(PredPad);
    } while (true);
    // Each node only has one successor, so we've walked all the active
    // nodes' successors.
    Active.clear();
  }
}

// visitFunction - Verify that a function is ok.
//
void Verifier::visitFunction(const Function &F) {
  visitGlobalValue(F);

  // Check function arguments.
  FunctionType *FT = F.getFunctionType();
  unsigned NumArgs = F.arg_size();

  Check(&Context == &F.getContext(),
        "Function context does not match Module context!", &F);

  Check(!F.hasCommonLinkage(), "Functions may not have common linkage", &F);
  Check(FT->getNumParams() == NumArgs,
        "# formal arguments must match # of arguments for function type!", &F,
        FT);
  Check(F.getReturnType()->isFirstClassType() ||
            F.getReturnType()->isVoidTy() || F.getReturnType()->isStructTy(),
        "Functions cannot return aggregate values!", &F);

  Check(!F.hasStructRetAttr() || F.getReturnType()->isVoidTy(),
        "Invalid struct return type!", &F);

  AttributeList Attrs = F.getAttributes();

  Check(verifyAttributeCount(Attrs, FT->getNumParams()),
        "Attribute after last parameter!", &F);

  bool IsIntrinsic = F.isIntrinsic();

  // Check function attributes.
  verifyFunctionAttrs(FT, Attrs, &F, IsIntrinsic, /* IsInlineAsm */ false);

  // On function declarations/definitions, we do not support the builtin
  // attribute. We do not check this in VerifyFunctionAttrs since that is
  // checking for Attributes that can/can not ever be on functions.
  Check(!Attrs.hasFnAttr(Attribute::Builtin),
        "Attribute 'builtin' can only be applied to a callsite.", &F);

  Check(!Attrs.hasAttrSomewhere(Attribute::ElementType),
        "Attribute 'elementtype' can only be applied to a callsite.", &F);

  // Check that this function meets the restrictions on this calling convention.
  // Sometimes varargs is used for perfectly forwarding thunks, so some of these
  // restrictions can be lifted.
  switch (F.getCallingConv()) {
  default:
  case CallingConv::C:
    break;
  case CallingConv::X86_INTR: {
    Check(F.arg_empty() || Attrs.hasParamAttr(0, Attribute::ByVal),
          "Calling convention parameter requires byval", &F);
    break;
  }
  case CallingConv::AMDGPU_KERNEL:
  case CallingConv::SPIR_KERNEL:
  case CallingConv::AMDGPU_CS_Chain:
  case CallingConv::AMDGPU_CS_ChainPreserve:
    Check(F.getReturnType()->isVoidTy(),
          "Calling convention requires void return type", &F);
    [[fallthrough]];
  case CallingConv::AMDGPU_VS:
  case CallingConv::AMDGPU_HS:
  case CallingConv::AMDGPU_GS:
  case CallingConv::AMDGPU_PS:
  case CallingConv::AMDGPU_CS:
    Check(!F.hasStructRetAttr(), "Calling convention does not allow sret", &F);
    if (F.getCallingConv() != CallingConv::SPIR_KERNEL) {
      const unsigned StackAS = DL.getAllocaAddrSpace();
      unsigned i = 0;
      for (const Argument &Arg : F.args()) {
        Check(!Attrs.hasParamAttr(i, Attribute::ByVal),
              "Calling convention disallows byval", &F);
        Check(!Attrs.hasParamAttr(i, Attribute::Preallocated),
              "Calling convention disallows preallocated", &F);
        Check(!Attrs.hasParamAttr(i, Attribute::InAlloca),
              "Calling convention disallows inalloca", &F);

        if (Attrs.hasParamAttr(i, Attribute::ByRef)) {
          // FIXME: Should also disallow LDS and GDS, but we don't have the enum
          // value here.
          Check(Arg.getType()->getPointerAddressSpace() != StackAS,
                "Calling convention disallows stack byref", &F);
        }

        ++i;
      }
    }

    [[fallthrough]];
  case CallingConv::Fast:
  case CallingConv::Cold:
  case CallingConv::Intel_OCL_BI:
  case CallingConv::PTX_Kernel:
  case CallingConv::PTX_Device:
    Check(!F.isVarArg(),
          "Calling convention does not support varargs or "
          "perfect forwarding!",
          &F);
    break;
  }

  // Check that the argument values match the function type for this function...
  unsigned i = 0;
  for (const Argument &Arg : F.args()) {
    Check(Arg.getType() == FT->getParamType(i),
          "Argument value does not match function argument type!", &Arg,
          FT->getParamType(i));
    Check(Arg.getType()->isFirstClassType(),
          "Function arguments must have first-class types!", &Arg);
    if (!IsIntrinsic) {
      Check(!Arg.getType()->isMetadataTy(),
            "Function takes metadata but isn't an intrinsic", &Arg, &F);
      Check(!Arg.getType()->isTokenTy(),
            "Function takes token but isn't an intrinsic", &Arg, &F);
      Check(!Arg.getType()->isX86_AMXTy(),
            "Function takes x86_amx but isn't an intrinsic", &Arg, &F);
    }

    // Check that swifterror argument is only used by loads and stores.
    if (Attrs.hasParamAttr(i, Attribute::SwiftError)) {
      verifySwiftErrorValue(&Arg);
    }
    ++i;
  }

  if (!IsIntrinsic) {
    Check(!F.getReturnType()->isTokenTy(),
          "Function returns a token but isn't an intrinsic", &F);
    Check(!F.getReturnType()->isX86_AMXTy(),
          "Function returns a x86_amx but isn't an intrinsic", &F);
  }

  // Get the function metadata attachments.
  SmallVector<std::pair<unsigned, MDNode *>, 4> MDs;
  F.getAllMetadata(MDs);
  assert(F.hasMetadata() != MDs.empty() && "Bit out-of-sync");
  verifyFunctionMetadata(MDs);

  // Check validity of the personality function
  if (F.hasPersonalityFn()) {
    auto *Per = dyn_cast<Function>(F.getPersonalityFn()->stripPointerCasts());
    if (Per)
      Check(Per->getParent() == F.getParent(),
            "Referencing personality function in another module!", &F,
            F.getParent(), Per, Per->getParent());
  }

  // EH funclet coloring can be expensive, recompute on-demand
  BlockEHFuncletColors.clear();

  if (F.isMaterializable()) {
    // Function has a body somewhere we can't see.
    Check(MDs.empty(), "unmaterialized function cannot have metadata", &F,
          MDs.empty() ? nullptr : MDs.front().second);
  } else if (F.isDeclaration()) {
    for (const auto &I : MDs) {
      // This is used for call site debug information.
      CheckDI(I.first != LLVMContext::MD_dbg ||
                  !cast<DISubprogram>(I.second)->isDistinct(),
              "function declaration may only have a unique !dbg attachment",
              &F);
      Check(I.first != LLVMContext::MD_prof,
            "function declaration may not have a !prof attachment", &F);

      // Verify the metadata itself.
      visitMDNode(*I.second, AreDebugLocsAllowed::Yes);
    }
    Check(!F.hasPersonalityFn(),
          "Function declaration shouldn't have a personality routine", &F);
  } else {
    // Verify that this function (which has a body) is not named "llvm.*".  It
    // is not legal to define intrinsics.
    Check(!IsIntrinsic, "llvm intrinsics cannot be defined!", &F);

    // Check the entry node
    const BasicBlock *Entry = &F.getEntryBlock();
    Check(pred_empty(Entry),
          "Entry block to function must not have predecessors!", Entry);

    // The address of the entry block cannot be taken, unless it is dead.
    if (Entry->hasAddressTaken()) {
      Check(!BlockAddress::lookup(Entry)->isConstantUsed(),
            "blockaddress may not be used with the entry block!", Entry);
    }

    unsigned NumDebugAttachments = 0, NumProfAttachments = 0,
             NumKCFIAttachments = 0;
    // Visit metadata attachments.
    for (const auto &I : MDs) {
      // Verify that the attachment is legal.
      auto AllowLocs = AreDebugLocsAllowed::No;
      switch (I.first) {
      default:
        break;
      case LLVMContext::MD_dbg: {
        ++NumDebugAttachments;
        CheckDI(NumDebugAttachments == 1,
                "function must have a single !dbg attachment", &F, I.second);
        CheckDI(isa<DISubprogram>(I.second),
                "function !dbg attachment must be a subprogram", &F, I.second);
        CheckDI(cast<DISubprogram>(I.second)->isDistinct(),
                "function definition may only have a distinct !dbg attachment",
                &F);

        auto *SP = cast<DISubprogram>(I.second);
        const Function *&AttachedTo = DISubprogramAttachments[SP];
        CheckDI(!AttachedTo || AttachedTo == &F,
                "DISubprogram attached to more than one function", SP, &F);
        AttachedTo = &F;
        AllowLocs = AreDebugLocsAllowed::Yes;
        break;
      }
      case LLVMContext::MD_prof:
        ++NumProfAttachments;
        Check(NumProfAttachments == 1,
              "function must have a single !prof attachment", &F, I.second);
        break;
      case LLVMContext::MD_kcfi_type:
        ++NumKCFIAttachments;
        Check(NumKCFIAttachments == 1,
              "function must have a single !kcfi_type attachment", &F,
              I.second);
        break;
      }

      // Verify the metadata itself.
      visitMDNode(*I.second, AllowLocs);
    }
  }

  // If this function is actually an intrinsic, verify that it is only used in
  // direct call/invokes, never having its "address taken".
  // Only do this if the module is materialized, otherwise we don't have all the
  // uses.
  if (F.isIntrinsic() && F.getParent()->isMaterialized()) {
    const User *U;
    if (F.hasAddressTaken(&U, false, true, false,
                          /*IgnoreARCAttachedCall=*/true))
      Check(false, "Invalid user of intrinsic instruction!", U);
  }

  // Check intrinsics' signatures.
  switch (F.getIntrinsicID()) {
  case Intrinsic::experimental_gc_get_pointer_base: {
    FunctionType *FT = F.getFunctionType();
    Check(FT->getNumParams() == 1, "wrong number of parameters", F);
    Check(isa<PointerType>(F.getReturnType()),
          "gc.get.pointer.base must return a pointer", F);
    Check(FT->getParamType(0) == F.getReturnType(),
          "gc.get.pointer.base operand and result must be of the same type", F);
    break;
  }
  case Intrinsic::experimental_gc_get_pointer_offset: {
    FunctionType *FT = F.getFunctionType();
    Check(FT->getNumParams() == 1, "wrong number of parameters", F);
    Check(isa<PointerType>(FT->getParamType(0)),
          "gc.get.pointer.offset operand must be a pointer", F);
    Check(F.getReturnType()->isIntegerTy(),
          "gc.get.pointer.offset must return integer", F);
    break;
  }
  }

  auto *N = F.getSubprogram();
  HasDebugInfo = (N != nullptr);
  if (!HasDebugInfo)
    return;

  // Check that all !dbg attachments lead to back to N.
  //
  // FIXME: Check this incrementally while visiting !dbg attachments.
  // FIXME: Only check when N is the canonical subprogram for F.
  SmallPtrSet<const MDNode *, 32> Seen;
  auto VisitDebugLoc = [&](const Instruction &I, const MDNode *Node) {
    // Be careful about using DILocation here since we might be dealing with
    // broken code (this is the Verifier after all).
    const DILocation *DL = dyn_cast_or_null<DILocation>(Node);
    if (!DL)
      return;
    if (!Seen.insert(DL).second)
      return;

    Metadata *Parent = DL->getRawScope();
    CheckDI(Parent && isa<DILocalScope>(Parent),
            "DILocation's scope must be a DILocalScope", N, &F, &I, DL, Parent);

    DILocalScope *Scope = DL->getInlinedAtScope();
    Check(Scope, "Failed to find DILocalScope", DL);

    if (!Seen.insert(Scope).second)
      return;

    DISubprogram *SP = Scope->getSubprogram();

    // Scope and SP could be the same MDNode and we don't want to skip
    // validation in that case
    if (SP && ((Scope != SP) && !Seen.insert(SP).second))
      return;

    CheckDI(SP->describes(&F),
            "!dbg attachment points at wrong subprogram for function", N, &F,
            &I, DL, Scope, SP);
  };
  for (auto &BB : F)
    for (auto &I : BB) {
      VisitDebugLoc(I, I.getDebugLoc().getAsMDNode());
      // The llvm.loop annotations also contain two DILocations.
      if (auto MD = I.getMetadata(LLVMContext::MD_loop))
        for (unsigned i = 1; i < MD->getNumOperands(); ++i)
          VisitDebugLoc(I, dyn_cast_or_null<MDNode>(MD->getOperand(i)));
      if (BrokenDebugInfo)
        return;
    }
}

// verifyBasicBlock - Verify that a basic block is well formed...
//
void Verifier::visitBasicBlock(BasicBlock &BB) {
  InstsInThisBlock.clear();
  ConvergenceVerifyHelper.visit(BB);

  // Ensure that basic blocks have terminators!
  Check(BB.getTerminator(), "Basic Block does not have terminator!", &BB);

  // Check constraints that this basic block imposes on all of the PHI nodes in
  // it.
  if (isa<PHINode>(BB.front())) {
    SmallVector<BasicBlock *, 8> Preds(predecessors(&BB));
    SmallVector<std::pair<BasicBlock*, Value*>, 8> Values;
    llvm::sort(Preds);
    for (const PHINode &PN : BB.phis()) {
      Check(PN.getNumIncomingValues() == Preds.size(),
            "PHINode should have one entry for each predecessor of its "
            "parent basic block!",
            &PN);

      // Get and sort all incoming values in the PHI node...
      Values.clear();
      Values.reserve(PN.getNumIncomingValues());
      for (unsigned i = 0, e = PN.getNumIncomingValues(); i != e; ++i)
        Values.push_back(
            std::make_pair(PN.getIncomingBlock(i), PN.getIncomingValue(i)));
      llvm::sort(Values);

      for (unsigned i = 0, e = Values.size(); i != e; ++i) {
        // Check to make sure that if there is more than one entry for a
        // particular basic block in this PHI node, that the incoming values are
        // all identical.
        //
        Check(i == 0 || Values[i].first != Values[i - 1].first ||
                  Values[i].second == Values[i - 1].second,
              "PHI node has multiple entries for the same basic block with "
              "different incoming values!",
              &PN, Values[i].first, Values[i].second, Values[i - 1].second);

        // Check to make sure that the predecessors and PHI node entries are
        // matched up.
        Check(Values[i].first == Preds[i],
              "PHI node entries do not match predecessors!", &PN,
              Values[i].first, Preds[i]);
      }
    }
  }

  // Check that all instructions have their parent pointers set up correctly.
  for (auto &I : BB)
  {
    Check(I.getParent() == &BB, "Instruction has bogus parent pointer!");
  }

  // Confirm that no issues arise from the debug program.
  if (BB.IsNewDbgInfoFormat) {
    // Configure the validate function to not fire assertions, instead print
    // errors and return true if there's a problem.
    bool RetVal = BB.validateDbgValues(false, true, OS);
    Check(!RetVal, "Invalid configuration of new-debug-info data found");
  }
}

void Verifier::visitTerminator(Instruction &I) {
  // Ensure that terminators only exist at the end of the basic block.
  Check(&I == I.getParent()->getTerminator(),
        "Terminator found in the middle of a basic block!", I.getParent());
  visitInstruction(I);
}

void Verifier::visitBranchInst(BranchInst &BI) {
  if (BI.isConditional()) {
    Check(BI.getCondition()->getType()->isIntegerTy(1),
          "Branch condition is not 'i1' type!", &BI, BI.getCondition());
  }
  visitTerminator(BI);
}

void Verifier::visitReturnInst(ReturnInst &RI) {
  Function *F = RI.getParent()->getParent();
  unsigned N = RI.getNumOperands();
  if (F->getReturnType()->isVoidTy())
    Check(N == 0,
          "Found return instr that returns non-void in Function of void "
          "return type!",
          &RI, F->getReturnType());
  else
    Check(N == 1 && F->getReturnType() == RI.getOperand(0)->getType(),
          "Function return type does not match operand "
          "type of return inst!",
          &RI, F->getReturnType());

  // Check to make sure that the return value has necessary properties for
  // terminators...
  visitTerminator(RI);
}

void Verifier::visitSwitchInst(SwitchInst &SI) {
  Check(SI.getType()->isVoidTy(), "Switch must have void result type!", &SI);
  // Check to make sure that all of the constants in the switch instruction
  // have the same type as the switched-on value.
  Type *SwitchTy = SI.getCondition()->getType();
  SmallPtrSet<ConstantInt*, 32> Constants;
  for (auto &Case : SI.cases()) {
    Check(isa<ConstantInt>(SI.getOperand(Case.getCaseIndex() * 2 + 2)),
          "Case value is not a constant integer.", &SI);
    Check(Case.getCaseValue()->getType() == SwitchTy,
          "Switch constants must all be same type as switch value!", &SI);
    Check(Constants.insert(Case.getCaseValue()).second,
          "Duplicate integer as switch case", &SI, Case.getCaseValue());
  }

  visitTerminator(SI);
}

void Verifier::visitIndirectBrInst(IndirectBrInst &BI) {
  Check(BI.getAddress()->getType()->isPointerTy(),
        "Indirectbr operand must have pointer type!", &BI);
  for (unsigned i = 0, e = BI.getNumDestinations(); i != e; ++i)
    Check(BI.getDestination(i)->getType()->isLabelTy(),
          "Indirectbr destinations must all have pointer type!", &BI);

  visitTerminator(BI);
}

void Verifier::visitCallBrInst(CallBrInst &CBI) {
  Check(CBI.isInlineAsm(), "Callbr is currently only used for asm-goto!", &CBI);
  const InlineAsm *IA = cast<InlineAsm>(CBI.getCalledOperand());
  Check(!IA->canThrow(), "Unwinding from Callbr is not allowed");

  verifyInlineAsmCall(CBI);
  visitTerminator(CBI);
}

void Verifier::visitSelectInst(SelectInst &SI) {
  Check(!SelectInst::areInvalidOperands(SI.getOperand(0), SI.getOperand(1),
                                        SI.getOperand(2)),
        "Invalid operands for select instruction!", &SI);

  Check(SI.getTrueValue()->getType() == SI.getType(),
        "Select values must have same type as select instruction!", &SI);
  visitInstruction(SI);
}

/// visitUserOp1 - User defined operators shouldn't live beyond the lifetime of
/// a pass, if any exist, it's an error.
///
void Verifier::visitUserOp1(Instruction &I) {
  Check(false, "User-defined operators should not live outside of a pass!", &I);
}

void Verifier::visitTruncInst(TruncInst &I) {
  // Get the source and destination types
  Type *SrcTy = I.getOperand(0)->getType();
  Type *DestTy = I.getType();

  // Get the size of the types in bits, we'll need this later
  unsigned SrcBitSize = SrcTy->getScalarSizeInBits();
  unsigned DestBitSize = DestTy->getScalarSizeInBits();

  Check(SrcTy->isIntOrIntVectorTy(), "Trunc only operates on integer", &I);
  Check(DestTy->isIntOrIntVectorTy(), "Trunc only produces integer", &I);
  Check(SrcTy->isVectorTy() == DestTy->isVectorTy(),
        "trunc source and destination must both be a vector or neither", &I);
  Check(SrcBitSize > DestBitSize, "DestTy too big for Trunc", &I);

  visitInstruction(I);
}

void Verifier::visitZExtInst(ZExtInst &I) {
  // Get the source and destination types
  Type *SrcTy = I.getOperand(0)->getType();
  Type *DestTy = I.getType();

  // Get the size of the types in bits, we'll need this later
  Check(SrcTy->isIntOrIntVectorTy(), "ZExt only operates on integer", &I);
  Check(DestTy->isIntOrIntVectorTy(), "ZExt only produces an integer", &I);
  Check(SrcTy->isVectorTy() == DestTy->isVectorTy(),
        "zext source and destination must both be a vector or neither", &I);
  unsigned SrcBitSize = SrcTy->getScalarSizeInBits();
  unsigned DestBitSize = DestTy->getScalarSizeInBits();

  Check(SrcBitSize < DestBitSize, "Type too small for ZExt", &I);

  visitInstruction(I);
}

void Verifier::visitSExtInst(SExtInst &I) {
  // Get the source and destination types
  Type *SrcTy = I.getOperand(0)->getType();
  Type *DestTy = I.getType();

  // Get the size of the types in bits, we'll need this later
  unsigned SrcBitSize = SrcTy->getScalarSizeInBits();
  unsigned DestBitSize = DestTy->getScalarSizeInBits();

  Check(SrcTy->isIntOrIntVectorTy(), "SExt only operates on integer", &I);
  Check(DestTy->isIntOrIntVectorTy(), "SExt only produces an integer", &I);
  Check(SrcTy->isVectorTy() == DestTy->isVectorTy(),
        "sext source and destination must both be a vector or neither", &I);
  Check(SrcBitSize < DestBitSize, "Type too small for SExt", &I);

  visitInstruction(I);
}

void Verifier::visitFPTruncInst(FPTruncInst &I) {
  // Get the source and destination types
  Type *SrcTy = I.getOperand(0)->getType();
  Type *DestTy = I.getType();
  // Get the size of the types in bits, we'll need this later
  unsigned SrcBitSize = SrcTy->getScalarSizeInBits();
  unsigned DestBitSize = DestTy->getScalarSizeInBits();

  Check(SrcTy->isFPOrFPVectorTy(), "FPTrunc only operates on FP", &I);
  Check(DestTy->isFPOrFPVectorTy(), "FPTrunc only produces an FP", &I);
  Check(SrcTy->isVectorTy() == DestTy->isVectorTy(),
        "fptrunc source and destination must both be a vector or neither", &I);
  Check(SrcBitSize > DestBitSize, "DestTy too big for FPTrunc", &I);

  visitInstruction(I);
}

void Verifier::visitFPExtInst(FPExtInst &I) {
  // Get the source and destination types
  Type *SrcTy = I.getOperand(0)->getType();
  Type *DestTy = I.getType();

  // Get the size of the types in bits, we'll need this later
  unsigned SrcBitSize = SrcTy->getScalarSizeInBits();
  unsigned DestBitSize = DestTy->getScalarSizeInBits();

  Check(SrcTy->isFPOrFPVectorTy(), "FPExt only operates on FP", &I);
  Check(DestTy->isFPOrFPVectorTy(), "FPExt only produces an FP", &I);
  Check(SrcTy->isVectorTy() == DestTy->isVectorTy(),
        "fpext source and destination must both be a vector or neither", &I);
  Check(SrcBitSize < DestBitSize, "DestTy too small for FPExt", &I);

  visitInstruction(I);
}

void Verifier::visitUIToFPInst(UIToFPInst &I) {
  // Get the source and destination types
  Type *SrcTy = I.getOperand(0)->getType();
  Type *DestTy = I.getType();

  bool SrcVec = SrcTy->isVectorTy();
  bool DstVec = DestTy->isVectorTy();

  Check(SrcVec == DstVec,
        "UIToFP source and dest must both be vector or scalar", &I);
  Check(SrcTy->isIntOrIntVectorTy(),
        "UIToFP source must be integer or integer vector", &I);
  Check(DestTy->isFPOrFPVectorTy(), "UIToFP result must be FP or FP vector",
        &I);

  if (SrcVec && DstVec)
    Check(cast<VectorType>(SrcTy)->getElementCount() ==
              cast<VectorType>(DestTy)->getElementCount(),
          "UIToFP source and dest vector length mismatch", &I);

  visitInstruction(I);
}

void Verifier::visitSIToFPInst(SIToFPInst &I) {
  // Get the source and destination types
  Type *SrcTy = I.getOperand(0)->getType();
  Type *DestTy = I.getType();

  bool SrcVec = SrcTy->isVectorTy();
  bool DstVec = DestTy->isVectorTy();

  Check(SrcVec == DstVec,
        "SIToFP source and dest must both be vector or scalar", &I);
  Check(SrcTy->isIntOrIntVectorTy(),
        "SIToFP source must be integer or integer vector", &I);
  Check(DestTy->isFPOrFPVectorTy(), "SIToFP result must be FP or FP vector",
        &I);

  if (SrcVec && DstVec)
    Check(cast<VectorType>(SrcTy)->getElementCount() ==
              cast<VectorType>(DestTy)->getElementCount(),
          "SIToFP source and dest vector length mismatch", &I);

  visitInstruction(I);
}

void Verifier::visitFPToUIInst(FPToUIInst &I) {
  // Get the source and destination types
  Type *SrcTy = I.getOperand(0)->getType();
  Type *DestTy = I.getType();

  bool SrcVec = SrcTy->isVectorTy();
  bool DstVec = DestTy->isVectorTy();

  Check(SrcVec == DstVec,
        "FPToUI source and dest must both be vector or scalar", &I);
  Check(SrcTy->isFPOrFPVectorTy(), "FPToUI source must be FP or FP vector", &I);
  Check(DestTy->isIntOrIntVectorTy(),
        "FPToUI result must be integer or integer vector", &I);

  if (SrcVec && DstVec)
    Check(cast<VectorType>(SrcTy)->getElementCount() ==
              cast<VectorType>(DestTy)->getElementCount(),
          "FPToUI source and dest vector length mismatch", &I);

  visitInstruction(I);
}

void Verifier::visitFPToSIInst(FPToSIInst &I) {
  // Get the source and destination types
  Type *SrcTy = I.getOperand(0)->getType();
  Type *DestTy = I.getType();

  bool SrcVec = SrcTy->isVectorTy();
  bool DstVec = DestTy->isVectorTy();

  Check(SrcVec == DstVec,
        "FPToSI source and dest must both be vector or scalar", &I);
  Check(SrcTy->isFPOrFPVectorTy(), "FPToSI source must be FP or FP vector", &I);
  Check(DestTy->isIntOrIntVectorTy(),
        "FPToSI result must be integer or integer vector", &I);

  if (SrcVec && DstVec)
    Check(cast<VectorType>(SrcTy)->getElementCount() ==
              cast<VectorType>(DestTy)->getElementCount(),
          "FPToSI source and dest vector length mismatch", &I);

  visitInstruction(I);
}

void Verifier::visitPtrToIntInst(PtrToIntInst &I) {
  // Get the source and destination types
  Type *SrcTy = I.getOperand(0)->getType();
  Type *DestTy = I.getType();

  Check(SrcTy->isPtrOrPtrVectorTy(), "PtrToInt source must be pointer", &I);

  Check(DestTy->isIntOrIntVectorTy(), "PtrToInt result must be integral", &I);
  Check(SrcTy->isVectorTy() == DestTy->isVectorTy(), "PtrToInt type mismatch",
        &I);

  if (SrcTy->isVectorTy()) {
    auto *VSrc = cast<VectorType>(SrcTy);
    auto *VDest = cast<VectorType>(DestTy);
    Check(VSrc->getElementCount() == VDest->getElementCount(),
          "PtrToInt Vector width mismatch", &I);
  }

  visitInstruction(I);
}

void Verifier::visitIntToPtrInst(IntToPtrInst &I) {
  // Get the source and destination types
  Type *SrcTy = I.getOperand(0)->getType();
  Type *DestTy = I.getType();

  Check(SrcTy->isIntOrIntVectorTy(), "IntToPtr source must be an integral", &I);
  Check(DestTy->isPtrOrPtrVectorTy(), "IntToPtr result must be a pointer", &I);

  Check(SrcTy->isVectorTy() == DestTy->isVectorTy(), "IntToPtr type mismatch",
        &I);
  if (SrcTy->isVectorTy()) {
    auto *VSrc = cast<VectorType>(SrcTy);
    auto *VDest = cast<VectorType>(DestTy);
    Check(VSrc->getElementCount() == VDest->getElementCount(),
          "IntToPtr Vector width mismatch", &I);
  }
  visitInstruction(I);
}

void Verifier::visitBitCastInst(BitCastInst &I) {
  Check(
      CastInst::castIsValid(Instruction::BitCast, I.getOperand(0), I.getType()),
      "Invalid bitcast", &I);
  visitInstruction(I);
}

void Verifier::visitAddrSpaceCastInst(AddrSpaceCastInst &I) {
  Type *SrcTy = I.getOperand(0)->getType();
  Type *DestTy = I.getType();

  Check(SrcTy->isPtrOrPtrVectorTy(), "AddrSpaceCast source must be a pointer",
        &I);
  Check(DestTy->isPtrOrPtrVectorTy(), "AddrSpaceCast result must be a pointer",
        &I);
  Check(SrcTy->getPointerAddressSpace() != DestTy->getPointerAddressSpace(),
        "AddrSpaceCast must be between different address spaces", &I);
  if (auto *SrcVTy = dyn_cast<VectorType>(SrcTy))
    Check(SrcVTy->getElementCount() ==
              cast<VectorType>(DestTy)->getElementCount(),
          "AddrSpaceCast vector pointer number of elements mismatch", &I);
  visitInstruction(I);
}

/// visitPHINode - Ensure that a PHI node is well formed.
///
void Verifier::visitPHINode(PHINode &PN) {
  // Ensure that the PHI nodes are all grouped together at the top of the block.
  // This can be tested by checking whether the instruction before this is
  // either nonexistent (because this is begin()) or is a PHI node.  If not,
  // then there is some other instruction before a PHI.
  Check(&PN == &PN.getParent()->front() ||
            isa<PHINode>(--BasicBlock::iterator(&PN)),
        "PHI nodes not grouped at top of basic block!", &PN, PN.getParent());

  // Check that a PHI doesn't yield a Token.
  Check(!PN.getType()->isTokenTy(), "PHI nodes cannot have token type!");

  // Check that all of the values of the PHI node have the same type as the
  // result, and that the incoming blocks are really basic blocks.
  for (Value *IncValue : PN.incoming_values()) {
    Check(PN.getType() == IncValue->getType(),
          "PHI node operands are not the same type as the result!", &PN);
  }

  // All other PHI node constraints are checked in the visitBasicBlock method.

  visitInstruction(PN);
}

void Verifier::visitCallBase(CallBase &Call) {
  Check(Call.getCalledOperand()->getType()->isPointerTy(),
        "Called function must be a pointer!", Call);
  FunctionType *FTy = Call.getFunctionType();

  // Verify that the correct number of arguments are being passed
  if (FTy->isVarArg())
    Check(Call.arg_size() >= FTy->getNumParams(),
          "Called function requires more parameters than were provided!", Call);
  else
    Check(Call.arg_size() == FTy->getNumParams(),
          "Incorrect number of arguments passed to called function!", Call);

  // Verify that all arguments to the call match the function type.
  for (unsigned i = 0, e = FTy->getNumParams(); i != e; ++i)
    Check(Call.getArgOperand(i)->getType() == FTy->getParamType(i),
          "Call parameter type does not match function signature!",
          Call.getArgOperand(i), FTy->getParamType(i), Call);

  AttributeList Attrs = Call.getAttributes();

  Check(verifyAttributeCount(Attrs, Call.arg_size()),
        "Attribute after last parameter!", Call);

  Function *Callee =
      dyn_cast<Function>(Call.getCalledOperand()->stripPointerCasts());
  bool IsIntrinsic = Callee && Callee->isIntrinsic();
  if (IsIntrinsic)
    Check(Callee->getValueType() == FTy,
          "Intrinsic called with incompatible signature", Call);

  // Disallow calls to functions with the amdgpu_cs_chain[_preserve] calling
  // convention.
  auto CC = Call.getCallingConv();
  Check(CC != CallingConv::AMDGPU_CS_Chain &&
            CC != CallingConv::AMDGPU_CS_ChainPreserve,
        "Direct calls to amdgpu_cs_chain/amdgpu_cs_chain_preserve functions "
        "not allowed. Please use the @llvm.amdgpu.cs.chain intrinsic instead.",
        Call);

  auto VerifyTypeAlign = [&](Type *Ty, const Twine &Message) {
    if (!Ty->isSized())
      return;
    Align ABIAlign = DL.getABITypeAlign(Ty);
    Align MaxAlign(ParamMaxAlignment);
    Check(ABIAlign <= MaxAlign,
          "Incorrect alignment of " + Message + " to called function!", Call);
  };

  if (!IsIntrinsic) {
    VerifyTypeAlign(FTy->getReturnType(), "return type");
    for (unsigned i = 0, e = FTy->getNumParams(); i != e; ++i) {
      Type *Ty = FTy->getParamType(i);
      VerifyTypeAlign(Ty, "argument passed");
    }
  }

  if (Attrs.hasFnAttr(Attribute::Speculatable)) {
    // Don't allow speculatable on call sites, unless the underlying function
    // declaration is also speculatable.
    Check(Callee && Callee->isSpeculatable(),
          "speculatable attribute may not apply to call sites", Call);
  }

  if (Attrs.hasFnAttr(Attribute::Preallocated)) {
    Check(Call.getCalledFunction()->getIntrinsicID() ==
              Intrinsic::call_preallocated_arg,
          "preallocated as a call site attribute can only be on "
          "llvm.call.preallocated.arg");
  }

  // Verify call attributes.
  verifyFunctionAttrs(FTy, Attrs, &Call, IsIntrinsic, Call.isInlineAsm());

  // Conservatively check the inalloca argument.
  // We have a bug if we can find that there is an underlying alloca without
  // inalloca.
  if (Call.hasInAllocaArgument()) {
    Value *InAllocaArg = Call.getArgOperand(FTy->getNumParams() - 1);
    if (auto AI = dyn_cast<AllocaInst>(InAllocaArg->stripInBoundsOffsets()))
      Check(AI->isUsedWithInAlloca(),
            "inalloca argument for call has mismatched alloca", AI, Call);
  }

  // For each argument of the callsite, if it has the swifterror argument,
  // make sure the underlying alloca/parameter it comes from has a swifterror as
  // well.
  for (unsigned i = 0, e = FTy->getNumParams(); i != e; ++i) {
    if (Call.paramHasAttr(i, Attribute::SwiftError)) {
      Value *SwiftErrorArg = Call.getArgOperand(i);
      if (auto AI = dyn_cast<AllocaInst>(SwiftErrorArg->stripInBoundsOffsets())) {
        Check(AI->isSwiftError(),
              "swifterror argument for call has mismatched alloca", AI, Call);
        continue;
      }
      auto ArgI = dyn_cast<Argument>(SwiftErrorArg);
      Check(ArgI, "swifterror argument should come from an alloca or parameter",
            SwiftErrorArg, Call);
      Check(ArgI->hasSwiftErrorAttr(),
            "swifterror argument for call has mismatched parameter", ArgI,
            Call);
    }

    if (Attrs.hasParamAttr(i, Attribute::ImmArg)) {
      // Don't allow immarg on call sites, unless the underlying declaration
      // also has the matching immarg.
      Check(Callee && Callee->hasParamAttribute(i, Attribute::ImmArg),
            "immarg may not apply only to call sites", Call.getArgOperand(i),
            Call);
    }

    if (Call.paramHasAttr(i, Attribute::ImmArg)) {
      Value *ArgVal = Call.getArgOperand(i);
      Check(isa<ConstantInt>(ArgVal) || isa<ConstantFP>(ArgVal),
            "immarg operand has non-immediate parameter", ArgVal, Call);
    }

    if (Call.paramHasAttr(i, Attribute::Preallocated)) {
      Value *ArgVal = Call.getArgOperand(i);
      bool hasOB =
          Call.countOperandBundlesOfType(LLVMContext::OB_preallocated) != 0;
      bool isMustTail = Call.isMustTailCall();
      Check(hasOB != isMustTail,
            "preallocated operand either requires a preallocated bundle or "
            "the call to be musttail (but not both)",
            ArgVal, Call);
    }
  }

  if (FTy->isVarArg()) {
    // FIXME? is 'nest' even legal here?
    bool SawNest = false;
    bool SawReturned = false;

    for (unsigned Idx = 0; Idx < FTy->getNumParams(); ++Idx) {
      if (Attrs.hasParamAttr(Idx, Attribute::Nest))
        SawNest = true;
      if (Attrs.hasParamAttr(Idx, Attribute::Returned))
        SawReturned = true;
    }

    // Check attributes on the varargs part.
    for (unsigned Idx = FTy->getNumParams(); Idx < Call.arg_size(); ++Idx) {
      Type *Ty = Call.getArgOperand(Idx)->getType();
      AttributeSet ArgAttrs = Attrs.getParamAttrs(Idx);
      verifyParameterAttrs(ArgAttrs, Ty, &Call);

      if (ArgAttrs.hasAttribute(Attribute::Nest)) {
        Check(!SawNest, "More than one parameter has attribute nest!", Call);
        SawNest = true;
      }

      if (ArgAttrs.hasAttribute(Attribute::Returned)) {
        Check(!SawReturned, "More than one parameter has attribute returned!",
              Call);
        Check(Ty->canLosslesslyBitCastTo(FTy->getReturnType()),
              "Incompatible argument and return types for 'returned' "
              "attribute",
              Call);
        SawReturned = true;
      }

      // Statepoint intrinsic is vararg but the wrapped function may be not.
      // Allow sret here and check the wrapped function in verifyStatepoint.
      if (!Call.getCalledFunction() ||
          Call.getCalledFunction()->getIntrinsicID() !=
              Intrinsic::experimental_gc_statepoint)
        Check(!ArgAttrs.hasAttribute(Attribute::StructRet),
              "Attribute 'sret' cannot be used for vararg call arguments!",
              Call);

      if (ArgAttrs.hasAttribute(Attribute::InAlloca))
        Check(Idx == Call.arg_size() - 1,
              "inalloca isn't on the last argument!", Call);
    }
  }

  // Verify that there's no metadata unless it's a direct call to an intrinsic.
  if (!IsIntrinsic) {
    for (Type *ParamTy : FTy->params()) {
      Check(!ParamTy->isMetadataTy(),
            "Function has metadata parameter but isn't an intrinsic", Call);
      Check(!ParamTy->isTokenTy(),
            "Function has token parameter but isn't an intrinsic", Call);
    }
  }

  // Verify that indirect calls don't return tokens.
  if (!Call.getCalledFunction()) {
    Check(!FTy->getReturnType()->isTokenTy(),
          "Return type cannot be token for indirect call!");
    Check(!FTy->getReturnType()->isX86_AMXTy(),
          "Return type cannot be x86_amx for indirect call!");
  }

  if (Function *F = Call.getCalledFunction())
    if (Intrinsic::ID ID = (Intrinsic::ID)F->getIntrinsicID())
      visitIntrinsicCall(ID, Call);

  // Verify that a callsite has at most one "deopt", at most one "funclet", at
  // most one "gc-transition", at most one "cfguardtarget", at most one
  // "preallocated" operand bundle, and at most one "ptrauth" operand bundle.
  bool FoundDeoptBundle = false, FoundFuncletBundle = false,
       FoundGCTransitionBundle = false, FoundCFGuardTargetBundle = false,
       FoundPreallocatedBundle = false, FoundGCLiveBundle = false,
       FoundPtrauthBundle = false, FoundKCFIBundle = false,
       FoundAttachedCallBundle = false;
  for (unsigned i = 0, e = Call.getNumOperandBundles(); i < e; ++i) {
    OperandBundleUse BU = Call.getOperandBundleAt(i);
    uint32_t Tag = BU.getTagID();
    if (Tag == LLVMContext::OB_deopt) {
      Check(!FoundDeoptBundle, "Multiple deopt operand bundles", Call);
      FoundDeoptBundle = true;
    } else if (Tag == LLVMContext::OB_gc_transition) {
      Check(!FoundGCTransitionBundle, "Multiple gc-transition operand bundles",
            Call);
      FoundGCTransitionBundle = true;
    } else if (Tag == LLVMContext::OB_funclet) {
      Check(!FoundFuncletBundle, "Multiple funclet operand bundles", Call);
      FoundFuncletBundle = true;
      Check(BU.Inputs.size() == 1,
            "Expected exactly one funclet bundle operand", Call);
      Check(isa<FuncletPadInst>(BU.Inputs.front()),
            "Funclet bundle operands should correspond to a FuncletPadInst",
            Call);
    } else if (Tag == LLVMContext::OB_cfguardtarget) {
      Check(!FoundCFGuardTargetBundle, "Multiple CFGuardTarget operand bundles",
            Call);
      FoundCFGuardTargetBundle = true;
      Check(BU.Inputs.size() == 1,
            "Expected exactly one cfguardtarget bundle operand", Call);
    } else if (Tag == LLVMContext::OB_ptrauth) {
      Check(!FoundPtrauthBundle, "Multiple ptrauth operand bundles", Call);
      FoundPtrauthBundle = true;
      Check(BU.Inputs.size() == 2,
            "Expected exactly two ptrauth bundle operands", Call);
      Check(isa<ConstantInt>(BU.Inputs[0]) &&
                BU.Inputs[0]->getType()->isIntegerTy(32),
            "Ptrauth bundle key operand must be an i32 constant", Call);
      Check(BU.Inputs[1]->getType()->isIntegerTy(64),
            "Ptrauth bundle discriminator operand must be an i64", Call);
    } else if (Tag == LLVMContext::OB_kcfi) {
      Check(!FoundKCFIBundle, "Multiple kcfi operand bundles", Call);
      FoundKCFIBundle = true;
      Check(BU.Inputs.size() == 1, "Expected exactly one kcfi bundle operand",
            Call);
      Check(isa<ConstantInt>(BU.Inputs[0]) &&
                BU.Inputs[0]->getType()->isIntegerTy(32),
            "Kcfi bundle operand must be an i32 constant", Call);
    } else if (Tag == LLVMContext::OB_preallocated) {
      Check(!FoundPreallocatedBundle, "Multiple preallocated operand bundles",
            Call);
      FoundPreallocatedBundle = true;
      Check(BU.Inputs.size() == 1,
            "Expected exactly one preallocated bundle operand", Call);
      auto Input = dyn_cast<IntrinsicInst>(BU.Inputs.front());
      Check(Input &&
                Input->getIntrinsicID() == Intrinsic::call_preallocated_setup,
            "\"preallocated\" argument must be a token from "
            "llvm.call.preallocated.setup",
            Call);
    } else if (Tag == LLVMContext::OB_gc_live) {
      Check(!FoundGCLiveBundle, "Multiple gc-live operand bundles", Call);
      FoundGCLiveBundle = true;
    } else if (Tag == LLVMContext::OB_clang_arc_attachedcall) {
      Check(!FoundAttachedCallBundle,
            "Multiple \"clang.arc.attachedcall\" operand bundles", Call);
      FoundAttachedCallBundle = true;
      verifyAttachedCallBundle(Call, BU);
    }
  }

  // Verify that callee and callsite agree on whether to use pointer auth.
  Check(!(Call.getCalledFunction() && FoundPtrauthBundle),
        "Direct call cannot have a ptrauth bundle", Call);

  // Verify that each inlinable callsite of a debug-info-bearing function in a
  // debug-info-bearing function has a debug location attached to it. Failure to
  // do so causes assertion failures when the inliner sets up inline scope info
  // (Interposable functions are not inlinable, neither are functions without
  //  definitions.)
  if (Call.getFunction()->getSubprogram() && Call.getCalledFunction() &&
      !Call.getCalledFunction()->isInterposable() &&
      !Call.getCalledFunction()->isDeclaration() &&
      Call.getCalledFunction()->getSubprogram())
    CheckDI(Call.getDebugLoc(),
            "inlinable function call in a function with "
            "debug info must have a !dbg location",
            Call);

  if (Call.isInlineAsm())
    verifyInlineAsmCall(Call);

  ConvergenceVerifyHelper.visit(Call);

  visitInstruction(Call);
}

void Verifier::verifyTailCCMustTailAttrs(const AttrBuilder &Attrs,
                                         StringRef Context) {
  Check(!Attrs.contains(Attribute::InAlloca),
        Twine("inalloca attribute not allowed in ") + Context);
  Check(!Attrs.contains(Attribute::InReg),
        Twine("inreg attribute not allowed in ") + Context);
  Check(!Attrs.contains(Attribute::SwiftError),
        Twine("swifterror attribute not allowed in ") + Context);
  Check(!Attrs.contains(Attribute::Preallocated),
        Twine("preallocated attribute not allowed in ") + Context);
  Check(!Attrs.contains(Attribute::ByRef),
        Twine("byref attribute not allowed in ") + Context);
}

/// Two types are "congruent" if they are identical, or if they are both pointer
/// types with different pointee types and the same address space.
static bool isTypeCongruent(Type *L, Type *R) {
  if (L == R)
    return true;
  PointerType *PL = dyn_cast<PointerType>(L);
  PointerType *PR = dyn_cast<PointerType>(R);
  if (!PL || !PR)
    return false;
  return PL->getAddressSpace() == PR->getAddressSpace();
}

static AttrBuilder getParameterABIAttributes(LLVMContext& C, unsigned I, AttributeList Attrs) {
  static const Attribute::AttrKind ABIAttrs[] = {
      Attribute::StructRet,  Attribute::ByVal,          Attribute::InAlloca,
      Attribute::InReg,      Attribute::StackAlignment, Attribute::SwiftSelf,
      Attribute::SwiftAsync, Attribute::SwiftError,     Attribute::Preallocated,
      Attribute::ByRef};
  AttrBuilder Copy(C);
  for (auto AK : ABIAttrs) {
    Attribute Attr = Attrs.getParamAttrs(I).getAttribute(AK);
    if (Attr.isValid())
      Copy.addAttribute(Attr);
  }

  // `align` is ABI-affecting only in combination with `byval` or `byref`.
  if (Attrs.hasParamAttr(I, Attribute::Alignment) &&
      (Attrs.hasParamAttr(I, Attribute::ByVal) ||
       Attrs.hasParamAttr(I, Attribute::ByRef)))
    Copy.addAlignmentAttr(Attrs.getParamAlignment(I));
  return Copy;
}

void Verifier::verifyMustTailCall(CallInst &CI) {
  Check(!CI.isInlineAsm(), "cannot use musttail call with inline asm", &CI);

  Function *F = CI.getParent()->getParent();
  FunctionType *CallerTy = F->getFunctionType();
  FunctionType *CalleeTy = CI.getFunctionType();
  Check(CallerTy->isVarArg() == CalleeTy->isVarArg(),
        "cannot guarantee tail call due to mismatched varargs", &CI);
  Check(isTypeCongruent(CallerTy->getReturnType(), CalleeTy->getReturnType()),
        "cannot guarantee tail call due to mismatched return types", &CI);

  // - The calling conventions of the caller and callee must match.
  Check(F->getCallingConv() == CI.getCallingConv(),
        "cannot guarantee tail call due to mismatched calling conv", &CI);

  // - The call must immediately precede a :ref:`ret <i_ret>` instruction,
  //   or a pointer bitcast followed by a ret instruction.
  // - The ret instruction must return the (possibly bitcasted) value
  //   produced by the call or void.
  Value *RetVal = &CI;
  Instruction *Next = CI.getNextNode();

  // Handle the optional bitcast.
  if (BitCastInst *BI = dyn_cast_or_null<BitCastInst>(Next)) {
    Check(BI->getOperand(0) == RetVal,
          "bitcast following musttail call must use the call", BI);
    RetVal = BI;
    Next = BI->getNextNode();
  }

  // Check the return.
  ReturnInst *Ret = dyn_cast_or_null<ReturnInst>(Next);
  Check(Ret, "musttail call must precede a ret with an optional bitcast", &CI);
  Check(!Ret->getReturnValue() || Ret->getReturnValue() == RetVal ||
            isa<UndefValue>(Ret->getReturnValue()),
        "musttail call result must be returned", Ret);

  AttributeList CallerAttrs = F->getAttributes();
  AttributeList CalleeAttrs = CI.getAttributes();
  if (CI.getCallingConv() == CallingConv::SwiftTail ||
      CI.getCallingConv() == CallingConv::Tail) {
    StringRef CCName =
        CI.getCallingConv() == CallingConv::Tail ? "tailcc" : "swifttailcc";

    // - Only sret, byval, swiftself, and swiftasync ABI-impacting attributes
    //   are allowed in swifttailcc call
    for (unsigned I = 0, E = CallerTy->getNumParams(); I != E; ++I) {
      AttrBuilder ABIAttrs = getParameterABIAttributes(F->getContext(), I, CallerAttrs);
      SmallString<32> Context{CCName, StringRef(" musttail caller")};
      verifyTailCCMustTailAttrs(ABIAttrs, Context);
    }
    for (unsigned I = 0, E = CalleeTy->getNumParams(); I != E; ++I) {
      AttrBuilder ABIAttrs = getParameterABIAttributes(F->getContext(), I, CalleeAttrs);
      SmallString<32> Context{CCName, StringRef(" musttail callee")};
      verifyTailCCMustTailAttrs(ABIAttrs, Context);
    }
    // - Varargs functions are not allowed
    Check(!CallerTy->isVarArg(), Twine("cannot guarantee ") + CCName +
                                     " tail call for varargs function");
    return;
  }

  // - The caller and callee prototypes must match.  Pointer types of
  //   parameters or return types may differ in pointee type, but not
  //   address space.
  if (!CI.getCalledFunction() || !CI.getCalledFunction()->isIntrinsic()) {
    Check(CallerTy->getNumParams() == CalleeTy->getNumParams(),
          "cannot guarantee tail call due to mismatched parameter counts", &CI);
    for (unsigned I = 0, E = CallerTy->getNumParams(); I != E; ++I) {
      Check(
          isTypeCongruent(CallerTy->getParamType(I), CalleeTy->getParamType(I)),
          "cannot guarantee tail call due to mismatched parameter types", &CI);
    }
  }

  // - All ABI-impacting function attributes, such as sret, byval, inreg,
  //   returned, preallocated, and inalloca, must match.
  for (unsigned I = 0, E = CallerTy->getNumParams(); I != E; ++I) {
    AttrBuilder CallerABIAttrs = getParameterABIAttributes(F->getContext(), I, CallerAttrs);
    AttrBuilder CalleeABIAttrs = getParameterABIAttributes(F->getContext(), I, CalleeAttrs);
    Check(CallerABIAttrs == CalleeABIAttrs,
          "cannot guarantee tail call due to mismatched ABI impacting "
          "function attributes",
          &CI, CI.getOperand(I));
  }
}

void Verifier::visitCallInst(CallInst &CI) {
  visitCallBase(CI);

  if (CI.isMustTailCall())
    verifyMustTailCall(CI);
}

void Verifier::visitInvokeInst(InvokeInst &II) {
  visitCallBase(II);

  // Verify that the first non-PHI instruction of the unwind destination is an
  // exception handling instruction.
  Check(
      II.getUnwindDest()->isEHPad(),
      "The unwind destination does not have an exception handling instruction!",
      &II);

  visitTerminator(II);
}

/// visitUnaryOperator - Check the argument to the unary operator.
///
void Verifier::visitUnaryOperator(UnaryOperator &U) {
  Check(U.getType() == U.getOperand(0)->getType(),
        "Unary operators must have same type for"
        "operands and result!",
        &U);

  switch (U.getOpcode()) {
  // Check that floating-point arithmetic operators are only used with
  // floating-point operands.
  case Instruction::FNeg:
    Check(U.getType()->isFPOrFPVectorTy(),
          "FNeg operator only works with float types!", &U);
    break;
  default:
    llvm_unreachable("Unknown UnaryOperator opcode!");
  }

  visitInstruction(U);
}

/// visitBinaryOperator - Check that both arguments to the binary operator are
/// of the same type!
///
void Verifier::visitBinaryOperator(BinaryOperator &B) {
  Check(B.getOperand(0)->getType() == B.getOperand(1)->getType(),
        "Both operands to a binary operator are not of the same type!", &B);

  switch (B.getOpcode()) {
  // Check that integer arithmetic operators are only used with
  // integral operands.
  case Instruction::Add:
  case Instruction::Sub:
  case Instruction::Mul:
  case Instruction::SDiv:
  case Instruction::UDiv:
  case Instruction::SRem:
  case Instruction::URem:
    Check(B.getType()->isIntOrIntVectorTy(),
          "Integer arithmetic operators only work with integral types!", &B);
    Check(B.getType() == B.getOperand(0)->getType(),
          "Integer arithmetic operators must have same type "
          "for operands and result!",
          &B);
    break;
  // Check that floating-point arithmetic operators are only used with
  // floating-point operands.
  case Instruction::FAdd:
  case Instruction::FSub:
  case Instruction::FMul:
  case Instruction::FDiv:
  case Instruction::FRem:
    Check(B.getType()->isFPOrFPVectorTy(),
          "Floating-point arithmetic operators only work with "
          "floating-point types!",
          &B);
    Check(B.getType() == B.getOperand(0)->getType(),
          "Floating-point arithmetic operators must have same type "
          "for operands and result!",
          &B);
    break;
  // Check that logical operators are only used with integral operands.
  case Instruction::And:
  case Instruction::Or:
  case Instruction::Xor:
    Check(B.getType()->isIntOrIntVectorTy(),
          "Logical operators only work with integral types!", &B);
    Check(B.getType() == B.getOperand(0)->getType(),
          "Logical operators must have same type for operands and result!", &B);
    break;
  case Instruction::Shl:
  case Instruction::LShr:
  case Instruction::AShr:
    Check(B.getType()->isIntOrIntVectorTy(),
          "Shifts only work with integral types!", &B);
    Check(B.getType() == B.getOperand(0)->getType(),
          "Shift return type must be same as operands!", &B);
    break;
  default:
    llvm_unreachable("Unknown BinaryOperator opcode!");
  }

  visitInstruction(B);
}

void Verifier::visitICmpInst(ICmpInst &IC) {
  // Check that the operands are the same type
  Type *Op0Ty = IC.getOperand(0)->getType();
  Type *Op1Ty = IC.getOperand(1)->getType();
  Check(Op0Ty == Op1Ty,
        "Both operands to ICmp instruction are not of the same type!", &IC);
  // Check that the operands are the right type
  Check(Op0Ty->isIntOrIntVectorTy() || Op0Ty->isPtrOrPtrVectorTy(),
        "Invalid operand types for ICmp instruction", &IC);
  // Check that the predicate is valid.
  Check(IC.isIntPredicate(), "Invalid predicate in ICmp instruction!", &IC);

  visitInstruction(IC);
}

void Verifier::visitFCmpInst(FCmpInst &FC) {
  // Check that the operands are the same type
  Type *Op0Ty = FC.getOperand(0)->getType();
  Type *Op1Ty = FC.getOperand(1)->getType();
  Check(Op0Ty == Op1Ty,
        "Both operands to FCmp instruction are not of the same type!", &FC);
  // Check that the operands are the right type
  Check(Op0Ty->isFPOrFPVectorTy(), "Invalid operand types for FCmp instruction",
        &FC);
  // Check that the predicate is valid.
  Check(FC.isFPPredicate(), "Invalid predicate in FCmp instruction!", &FC);

  visitInstruction(FC);
}

void Verifier::visitExtractElementInst(ExtractElementInst &EI) {
  Check(ExtractElementInst::isValidOperands(EI.getOperand(0), EI.getOperand(1)),
        "Invalid extractelement operands!", &EI);
  visitInstruction(EI);
}

void Verifier::visitInsertElementInst(InsertElementInst &IE) {
  Check(InsertElementInst::isValidOperands(IE.getOperand(0), IE.getOperand(1),
                                           IE.getOperand(2)),
        "Invalid insertelement operands!", &IE);
  visitInstruction(IE);
}

void Verifier::visitShuffleVectorInst(ShuffleVectorInst &SV) {
  Check(ShuffleVectorInst::isValidOperands(SV.getOperand(0), SV.getOperand(1),
                                           SV.getShuffleMask()),
        "Invalid shufflevector operands!", &SV);
  visitInstruction(SV);
}

void Verifier::visitGetElementPtrInst(GetElementPtrInst &GEP) {
  Type *TargetTy = GEP.getPointerOperandType()->getScalarType();

  Check(isa<PointerType>(TargetTy),
        "GEP base pointer is not a vector or a vector of pointers", &GEP);
  Check(GEP.getSourceElementType()->isSized(), "GEP into unsized type!", &GEP);

  if (auto *STy = dyn_cast<StructType>(GEP.getSourceElementType())) {
    SmallPtrSet<Type *, 4> Visited;
    Check(!STy->containsScalableVectorType(&Visited),
          "getelementptr cannot target structure that contains scalable vector"
          "type",
          &GEP);
  }

  SmallVector<Value *, 16> Idxs(GEP.indices());
  Check(
      all_of(Idxs, [](Value *V) { return V->getType()->isIntOrIntVectorTy(); }),
      "GEP indexes must be integers", &GEP);
  Type *ElTy =
      GetElementPtrInst::getIndexedType(GEP.getSourceElementType(), Idxs);
  Check(ElTy, "Invalid indices for GEP pointer type!", &GEP);

  Check(GEP.getType()->isPtrOrPtrVectorTy() &&
            GEP.getResultElementType() == ElTy,
        "GEP is not of right type for indices!", &GEP, ElTy);

  if (auto *GEPVTy = dyn_cast<VectorType>(GEP.getType())) {
    // Additional checks for vector GEPs.
    ElementCount GEPWidth = GEPVTy->getElementCount();
    if (GEP.getPointerOperandType()->isVectorTy())
      Check(
          GEPWidth ==
              cast<VectorType>(GEP.getPointerOperandType())->getElementCount(),
          "Vector GEP result width doesn't match operand's", &GEP);
    for (Value *Idx : Idxs) {
      Type *IndexTy = Idx->getType();
      if (auto *IndexVTy = dyn_cast<VectorType>(IndexTy)) {
        ElementCount IndexWidth = IndexVTy->getElementCount();
        Check(IndexWidth == GEPWidth, "Invalid GEP index vector width", &GEP);
      }
      Check(IndexTy->isIntOrIntVectorTy(),
            "All GEP indices should be of integer type");
    }
  }

  if (auto *PTy = dyn_cast<PointerType>(GEP.getType())) {
    Check(GEP.getAddressSpace() == PTy->getAddressSpace(),
          "GEP address space doesn't match type", &GEP);
  }

  visitInstruction(GEP);
}

static bool isContiguous(const ConstantRange &A, const ConstantRange &B) {
  return A.getUpper() == B.getLower() || A.getLower() == B.getUpper();
}

/// Verify !range and !absolute_symbol metadata. These have the same
/// restrictions, except !absolute_symbol allows the full set.
void Verifier::verifyRangeMetadata(const Value &I, const MDNode *Range,
                                   Type *Ty, bool IsAbsoluteSymbol) {
  unsigned NumOperands = Range->getNumOperands();
  Check(NumOperands % 2 == 0, "Unfinished range!", Range);
  unsigned NumRanges = NumOperands / 2;
  Check(NumRanges >= 1, "It should have at least one range!", Range);

  ConstantRange LastRange(1, true); // Dummy initial value
  for (unsigned i = 0; i < NumRanges; ++i) {
    ConstantInt *Low =
        mdconst::dyn_extract<ConstantInt>(Range->getOperand(2 * i));
    Check(Low, "The lower limit must be an integer!", Low);
    ConstantInt *High =
        mdconst::dyn_extract<ConstantInt>(Range->getOperand(2 * i + 1));
    Check(High, "The upper limit must be an integer!", High);
    Check(High->getType() == Low->getType() &&
          High->getType() == Ty->getScalarType(),
          "Range types must match instruction type!", &I);

    APInt HighV = High->getValue();
    APInt LowV = Low->getValue();

    // ConstantRange asserts if the ranges are the same except for the min/max
    // value. Leave the cases it tolerates for the empty range error below.
    Check(LowV != HighV || LowV.isMaxValue() || LowV.isMinValue(),
          "The upper and lower limits cannot be the same value", &I);

    ConstantRange CurRange(LowV, HighV);
    Check(!CurRange.isEmptySet() && (IsAbsoluteSymbol || !CurRange.isFullSet()),
          "Range must not be empty!", Range);
    if (i != 0) {
      Check(CurRange.intersectWith(LastRange).isEmptySet(),
            "Intervals are overlapping", Range);
      Check(LowV.sgt(LastRange.getLower()), "Intervals are not in order",
            Range);
      Check(!isContiguous(CurRange, LastRange), "Intervals are contiguous",
            Range);
    }
    LastRange = ConstantRange(LowV, HighV);
  }
  if (NumRanges > 2) {
    APInt FirstLow =
        mdconst::dyn_extract<ConstantInt>(Range->getOperand(0))->getValue();
    APInt FirstHigh =
        mdconst::dyn_extract<ConstantInt>(Range->getOperand(1))->getValue();
    ConstantRange FirstRange(FirstLow, FirstHigh);
    Check(FirstRange.intersectWith(LastRange).isEmptySet(),
          "Intervals are overlapping", Range);
    Check(!isContiguous(FirstRange, LastRange), "Intervals are contiguous",
          Range);
  }
}

void Verifier::visitRangeMetadata(Instruction &I, MDNode *Range, Type *Ty) {
  assert(Range && Range == I.getMetadata(LLVMContext::MD_range) &&
         "precondition violation");
  verifyRangeMetadata(I, Range, Ty, false);
}

void Verifier::checkAtomicMemAccessSize(Type *Ty, const Instruction *I) {
  unsigned Size = DL.getTypeSizeInBits(Ty);
  Check(Size >= 8, "atomic memory access' size must be byte-sized", Ty, I);
  Check(!(Size & (Size - 1)),
        "atomic memory access' operand must have a power-of-two size", Ty, I);
}

void Verifier::visitLoadInst(LoadInst &LI) {
  PointerType *PTy = dyn_cast<PointerType>(LI.getOperand(0)->getType());
  Check(PTy, "Load operand must be a pointer.", &LI);
  Type *ElTy = LI.getType();
  if (MaybeAlign A = LI.getAlign()) {
    Check(A->value() <= Value::MaximumAlignment,
          "huge alignment values are unsupported", &LI);
  }
  Check(ElTy->isSized(), "loading unsized types is not allowed", &LI);
  if (LI.isAtomic()) {
    Check(LI.getOrdering() != AtomicOrdering::Release &&
              LI.getOrdering() != AtomicOrdering::AcquireRelease,
          "Load cannot have Release ordering", &LI);
    Check(ElTy->isIntOrPtrTy() || ElTy->isFloatingPointTy(),
          "atomic load operand must have integer, pointer, or floating point "
          "type!",
          ElTy, &LI);
    checkAtomicMemAccessSize(ElTy, &LI);
  } else {
    Check(LI.getSyncScopeID() == SyncScope::System,
          "Non-atomic load cannot have SynchronizationScope specified", &LI);
  }

  visitInstruction(LI);
}

void Verifier::visitStoreInst(StoreInst &SI) {
  PointerType *PTy = dyn_cast<PointerType>(SI.getOperand(1)->getType());
  Check(PTy, "Store operand must be a pointer.", &SI);
  Type *ElTy = SI.getOperand(0)->getType();
  if (MaybeAlign A = SI.getAlign()) {
    Check(A->value() <= Value::MaximumAlignment,
          "huge alignment values are unsupported", &SI);
  }
  Check(ElTy->isSized(), "storing unsized types is not allowed", &SI);
  if (SI.isAtomic()) {
    Check(SI.getOrdering() != AtomicOrdering::Acquire &&
              SI.getOrdering() != AtomicOrdering::AcquireRelease,
          "Store cannot have Acquire ordering", &SI);
    Check(ElTy->isIntOrPtrTy() || ElTy->isFloatingPointTy(),
          "atomic store operand must have integer, pointer, or floating point "
          "type!",
          ElTy, &SI);
    checkAtomicMemAccessSize(ElTy, &SI);
  } else {
    Check(SI.getSyncScopeID() == SyncScope::System,
          "Non-atomic store cannot have SynchronizationScope specified", &SI);
  }
  visitInstruction(SI);
}

/// Check that SwiftErrorVal is used as a swifterror argument in CS.
void Verifier::verifySwiftErrorCall(CallBase &Call,
                                    const Value *SwiftErrorVal) {
  for (const auto &I : llvm::enumerate(Call.args())) {
    if (I.value() == SwiftErrorVal) {
      Check(Call.paramHasAttr(I.index(), Attribute::SwiftError),
            "swifterror value when used in a callsite should be marked "
            "with swifterror attribute",
            SwiftErrorVal, Call);
    }
  }
}

void Verifier::verifySwiftErrorValue(const Value *SwiftErrorVal) {
  // Check that swifterror value is only used by loads, stores, or as
  // a swifterror argument.
  for (const User *U : SwiftErrorVal->users()) {
    Check(isa<LoadInst>(U) || isa<StoreInst>(U) || isa<CallInst>(U) ||
              isa<InvokeInst>(U),
          "swifterror value can only be loaded and stored from, or "
          "as a swifterror argument!",
          SwiftErrorVal, U);
    // If it is used by a store, check it is the second operand.
    if (auto StoreI = dyn_cast<StoreInst>(U))
      Check(StoreI->getOperand(1) == SwiftErrorVal,
            "swifterror value should be the second operand when used "
            "by stores",
            SwiftErrorVal, U);
    if (auto *Call = dyn_cast<CallBase>(U))
      verifySwiftErrorCall(*const_cast<CallBase *>(Call), SwiftErrorVal);
  }
}

void Verifier::visitAllocaInst(AllocaInst &AI) {
  SmallPtrSet<Type*, 4> Visited;
  Check(AI.getAllocatedType()->isSized(&Visited),
        "Cannot allocate unsized type", &AI);
  Check(AI.getArraySize()->getType()->isIntegerTy(),
        "Alloca array size must have integer type", &AI);
  if (MaybeAlign A = AI.getAlign()) {
    Check(A->value() <= Value::MaximumAlignment,
          "huge alignment values are unsupported", &AI);
  }

  if (AI.isSwiftError()) {
    Check(AI.getAllocatedType()->isPointerTy(),
          "swifterror alloca must have pointer type", &AI);
    Check(!AI.isArrayAllocation(),
          "swifterror alloca must not be array allocation", &AI);
    verifySwiftErrorValue(&AI);
  }

  visitInstruction(AI);
}

void Verifier::visitAtomicCmpXchgInst(AtomicCmpXchgInst &CXI) {
  Type *ElTy = CXI.getOperand(1)->getType();
  Check(ElTy->isIntOrPtrTy(),
        "cmpxchg operand must have integer or pointer type", ElTy, &CXI);
  checkAtomicMemAccessSize(ElTy, &CXI);
  visitInstruction(CXI);
}

void Verifier::visitAtomicRMWInst(AtomicRMWInst &RMWI) {
  Check(RMWI.getOrdering() != AtomicOrdering::Unordered,
        "atomicrmw instructions cannot be unordered.", &RMWI);
  auto Op = RMWI.getOperation();
  Type *ElTy = RMWI.getOperand(1)->getType();
  if (Op == AtomicRMWInst::Xchg) {
    Check(ElTy->isIntegerTy() || ElTy->isFloatingPointTy() ||
              ElTy->isPointerTy(),
          "atomicrmw " + AtomicRMWInst::getOperationName(Op) +
              " operand must have integer or floating point type!",
          &RMWI, ElTy);
  } else if (AtomicRMWInst::isFPOperation(Op)) {
    Check(ElTy->isFloatingPointTy(),
          "atomicrmw " + AtomicRMWInst::getOperationName(Op) +
              " operand must have floating point type!",
          &RMWI, ElTy);
  } else {
    Check(ElTy->isIntegerTy(),
          "atomicrmw " + AtomicRMWInst::getOperationName(Op) +
              " operand must have integer type!",
          &RMWI, ElTy);
  }
  checkAtomicMemAccessSize(ElTy, &RMWI);
  Check(AtomicRMWInst::FIRST_BINOP <= Op && Op <= AtomicRMWInst::LAST_BINOP,
        "Invalid binary operation!", &RMWI);
  visitInstruction(RMWI);
}

void Verifier::visitFenceInst(FenceInst &FI) {
  const AtomicOrdering Ordering = FI.getOrdering();
  Check(Ordering == AtomicOrdering::Acquire ||
            Ordering == AtomicOrdering::Release ||
            Ordering == AtomicOrdering::AcquireRelease ||
            Ordering == AtomicOrdering::SequentiallyConsistent,
        "fence instructions may only have acquire, release, acq_rel, or "
        "seq_cst ordering.",
        &FI);
  visitInstruction(FI);
}

void Verifier::visitExtractValueInst(ExtractValueInst &EVI) {
  Check(ExtractValueInst::getIndexedType(EVI.getAggregateOperand()->getType(),
                                         EVI.getIndices()) == EVI.getType(),
        "Invalid ExtractValueInst operands!", &EVI);

  visitInstruction(EVI);
}

void Verifier::visitInsertValueInst(InsertValueInst &IVI) {
  Check(ExtractValueInst::getIndexedType(IVI.getAggregateOperand()->getType(),
                                         IVI.getIndices()) ==
            IVI.getOperand(1)->getType(),
        "Invalid InsertValueInst operands!", &IVI);

  visitInstruction(IVI);
}

static Value *getParentPad(Value *EHPad) {
  if (auto *FPI = dyn_cast<FuncletPadInst>(EHPad))
    return FPI->getParentPad();

  return cast<CatchSwitchInst>(EHPad)->getParentPad();
}

void Verifier::visitEHPadPredecessors(Instruction &I) {
  assert(I.isEHPad());

  BasicBlock *BB = I.getParent();
  Function *F = BB->getParent();

  Check(BB != &F->getEntryBlock(), "EH pad cannot be in entry block.", &I);

  if (auto *LPI = dyn_cast<LandingPadInst>(&I)) {
    // The landingpad instruction defines its parent as a landing pad block. The
    // landing pad block may be branched to only by the unwind edge of an
    // invoke.
    for (BasicBlock *PredBB : predecessors(BB)) {
      const auto *II = dyn_cast<InvokeInst>(PredBB->getTerminator());
      Check(II && II->getUnwindDest() == BB && II->getNormalDest() != BB,
            "Block containing LandingPadInst must be jumped to "
            "only by the unwind edge of an invoke.",
            LPI);
    }
    return;
  }
  if (auto *CPI = dyn_cast<CatchPadInst>(&I)) {
    if (!pred_empty(BB))
      Check(BB->getUniquePredecessor() == CPI->getCatchSwitch()->getParent(),
            "Block containg CatchPadInst must be jumped to "
            "only by its catchswitch.",
            CPI);
    Check(BB != CPI->getCatchSwitch()->getUnwindDest(),
          "Catchswitch cannot unwind to one of its catchpads",
          CPI->getCatchSwitch(), CPI);
    return;
  }

  // Verify that each pred has a legal terminator with a legal to/from EH
  // pad relationship.
  Instruction *ToPad = &I;
  Value *ToPadParent = getParentPad(ToPad);
  for (BasicBlock *PredBB : predecessors(BB)) {
    Instruction *TI = PredBB->getTerminator();
    Value *FromPad;
    if (auto *II = dyn_cast<InvokeInst>(TI)) {
      Check(II->getUnwindDest() == BB && II->getNormalDest() != BB,
            "EH pad must be jumped to via an unwind edge", ToPad, II);
      if (auto Bundle = II->getOperandBundle(LLVMContext::OB_funclet))
        FromPad = Bundle->Inputs[0];
      else
        FromPad = ConstantTokenNone::get(II->getContext());
    } else if (auto *CRI = dyn_cast<CleanupReturnInst>(TI)) {
      FromPad = CRI->getOperand(0);
      Check(FromPad != ToPadParent, "A cleanupret must exit its cleanup", CRI);
    } else if (auto *CSI = dyn_cast<CatchSwitchInst>(TI)) {
      FromPad = CSI;
    } else {
      Check(false, "EH pad must be jumped to via an unwind edge", ToPad, TI);
    }

    // The edge may exit from zero or more nested pads.
    SmallSet<Value *, 8> Seen;
    for (;; FromPad = getParentPad(FromPad)) {
      Check(FromPad != ToPad,
            "EH pad cannot handle exceptions raised within it", FromPad, TI);
      if (FromPad == ToPadParent) {
        // This is a legal unwind edge.
        break;
      }
      Check(!isa<ConstantTokenNone>(FromPad),
            "A single unwind edge may only enter one EH pad", TI);
      Check(Seen.insert(FromPad).second, "EH pad jumps through a cycle of pads",
            FromPad);

      // This will be diagnosed on the corresponding instruction already. We
      // need the extra check here to make sure getParentPad() works.
      Check(isa<FuncletPadInst>(FromPad) || isa<CatchSwitchInst>(FromPad),
            "Parent pad must be catchpad/cleanuppad/catchswitch", TI);
    }
  }
}

void Verifier::visitLandingPadInst(LandingPadInst &LPI) {
  // The landingpad instruction is ill-formed if it doesn't have any clauses and
  // isn't a cleanup.
  Check(LPI.getNumClauses() > 0 || LPI.isCleanup(),
        "LandingPadInst needs at least one clause or to be a cleanup.", &LPI);

  visitEHPadPredecessors(LPI);

  if (!LandingPadResultTy)
    LandingPadResultTy = LPI.getType();
  else
    Check(LandingPadResultTy == LPI.getType(),
          "The landingpad instruction should have a consistent result type "
          "inside a function.",
          &LPI);

  Function *F = LPI.getParent()->getParent();
  Check(F->hasPersonalityFn(),
        "LandingPadInst needs to be in a function with a personality.", &LPI);

  // The landingpad instruction must be the first non-PHI instruction in the
  // block.
  Check(LPI.getParent()->getLandingPadInst() == &LPI,
        "LandingPadInst not the first non-PHI instruction in the block.", &LPI);

  for (unsigned i = 0, e = LPI.getNumClauses(); i < e; ++i) {
    Constant *Clause = LPI.getClause(i);
    if (LPI.isCatch(i)) {
      Check(isa<PointerType>(Clause->getType()),
            "Catch operand does not have pointer type!", &LPI);
    } else {
      Check(LPI.isFilter(i), "Clause is neither catch nor filter!", &LPI);
      Check(isa<ConstantArray>(Clause) || isa<ConstantAggregateZero>(Clause),
            "Filter operand is not an array of constants!", &LPI);
    }
  }

  visitInstruction(LPI);
}

void Verifier::visitResumeInst(ResumeInst &RI) {
  Check(RI.getFunction()->hasPersonalityFn(),
        "ResumeInst needs to be in a function with a personality.", &RI);

  if (!LandingPadResultTy)
    LandingPadResultTy = RI.getValue()->getType();
  else
    Check(LandingPadResultTy == RI.getValue()->getType(),
          "The resume instruction should have a consistent result type "
          "inside a function.",
          &RI);

  visitTerminator(RI);
}

void Verifier::visitCatchPadInst(CatchPadInst &CPI) {
  BasicBlock *BB = CPI.getParent();

  Function *F = BB->getParent();
  Check(F->hasPersonalityFn(),
        "CatchPadInst needs to be in a function with a personality.", &CPI);

  Check(isa<CatchSwitchInst>(CPI.getParentPad()),
        "CatchPadInst needs to be directly nested in a CatchSwitchInst.",
        CPI.getParentPad());

  // The catchpad instruction must be the first non-PHI instruction in the
  // block.
  Check(BB->getFirstNonPHI() == &CPI,
        "CatchPadInst not the first non-PHI instruction in the block.", &CPI);

  visitEHPadPredecessors(CPI);
  visitFuncletPadInst(CPI);
}

void Verifier::visitCatchReturnInst(CatchReturnInst &CatchReturn) {
  Check(isa<CatchPadInst>(CatchReturn.getOperand(0)),
        "CatchReturnInst needs to be provided a CatchPad", &CatchReturn,
        CatchReturn.getOperand(0));

  visitTerminator(CatchReturn);
}

void Verifier::visitCleanupPadInst(CleanupPadInst &CPI) {
  BasicBlock *BB = CPI.getParent();

  Function *F = BB->getParent();
  Check(F->hasPersonalityFn(),
        "CleanupPadInst needs to be in a function with a personality.", &CPI);

  // The cleanuppad instruction must be the first non-PHI instruction in the
  // block.
  Check(BB->getFirstNonPHI() == &CPI,
        "CleanupPadInst not the first non-PHI instruction in the block.", &CPI);

  auto *ParentPad = CPI.getParentPad();
  Check(isa<ConstantTokenNone>(ParentPad) || isa<FuncletPadInst>(ParentPad),
        "CleanupPadInst has an invalid parent.", &CPI);

  visitEHPadPredecessors(CPI);
  visitFuncletPadInst(CPI);
}

void Verifier::visitFuncletPadInst(FuncletPadInst &FPI) {
  User *FirstUser = nullptr;
  Value *FirstUnwindPad = nullptr;
  SmallVector<FuncletPadInst *, 8> Worklist({&FPI});
  SmallSet<FuncletPadInst *, 8> Seen;

  while (!Worklist.empty()) {
    FuncletPadInst *CurrentPad = Worklist.pop_back_val();
    Check(Seen.insert(CurrentPad).second,
          "FuncletPadInst must not be nested within itself", CurrentPad);
    Value *UnresolvedAncestorPad = nullptr;
    for (User *U : CurrentPad->users()) {
      BasicBlock *UnwindDest;
      if (auto *CRI = dyn_cast<CleanupReturnInst>(U)) {
        UnwindDest = CRI->getUnwindDest();
      } else if (auto *CSI = dyn_cast<CatchSwitchInst>(U)) {
        // We allow catchswitch unwind to caller to nest
        // within an outer pad that unwinds somewhere else,
        // because catchswitch doesn't have a nounwind variant.
        // See e.g. SimplifyCFGOpt::SimplifyUnreachable.
        if (CSI->unwindsToCaller())
          continue;
        UnwindDest = CSI->getUnwindDest();
      } else if (auto *II = dyn_cast<InvokeInst>(U)) {
        UnwindDest = II->getUnwindDest();
      } else if (isa<CallInst>(U)) {
        // Calls which don't unwind may be found inside funclet
        // pads that unwind somewhere else.  We don't *require*
        // such calls to be annotated nounwind.
        continue;
      } else if (auto *CPI = dyn_cast<CleanupPadInst>(U)) {
        // The unwind dest for a cleanup can only be found by
        // recursive search.  Add it to the worklist, and we'll
        // search for its first use that determines where it unwinds.
        Worklist.push_back(CPI);
        continue;
      } else {
        Check(isa<CatchReturnInst>(U), "Bogus funclet pad use", U);
        continue;
      }

      Value *UnwindPad;
      bool ExitsFPI;
      if (UnwindDest) {
        UnwindPad = UnwindDest->getFirstNonPHI();
        if (!cast<Instruction>(UnwindPad)->isEHPad())
          continue;
        Value *UnwindParent = getParentPad(UnwindPad);
        // Ignore unwind edges that don't exit CurrentPad.
        if (UnwindParent == CurrentPad)
          continue;
        // Determine whether the original funclet pad is exited,
        // and if we are scanning nested pads determine how many
        // of them are exited so we can stop searching their
        // children.
        Value *ExitedPad = CurrentPad;
        ExitsFPI = false;
        do {
          if (ExitedPad == &FPI) {
            ExitsFPI = true;
            // Now we can resolve any ancestors of CurrentPad up to
            // FPI, but not including FPI since we need to make sure
            // to check all direct users of FPI for consistency.
            UnresolvedAncestorPad = &FPI;
            break;
          }
          Value *ExitedParent = getParentPad(ExitedPad);
          if (ExitedParent == UnwindParent) {
            // ExitedPad is the ancestor-most pad which this unwind
            // edge exits, so we can resolve up to it, meaning that
            // ExitedParent is the first ancestor still unresolved.
            UnresolvedAncestorPad = ExitedParent;
            break;
          }
          ExitedPad = ExitedParent;
        } while (!isa<ConstantTokenNone>(ExitedPad));
      } else {
        // Unwinding to caller exits all pads.
        UnwindPad = ConstantTokenNone::get(FPI.getContext());
        ExitsFPI = true;
        UnresolvedAncestorPad = &FPI;
      }

      if (ExitsFPI) {
        // This unwind edge exits FPI.  Make sure it agrees with other
        // such edges.
        if (FirstUser) {
          Check(UnwindPad == FirstUnwindPad,
                "Unwind edges out of a funclet "
                "pad must have the same unwind "
                "dest",
                &FPI, U, FirstUser);
        } else {
          FirstUser = U;
          FirstUnwindPad = UnwindPad;
          // Record cleanup sibling unwinds for verifySiblingFuncletUnwinds
          if (isa<CleanupPadInst>(&FPI) && !isa<ConstantTokenNone>(UnwindPad) &&
              getParentPad(UnwindPad) == getParentPad(&FPI))
            SiblingFuncletInfo[&FPI] = cast<Instruction>(U);
        }
      }
      // Make sure we visit all uses of FPI, but for nested pads stop as
      // soon as we know where they unwind to.
      if (CurrentPad != &FPI)
        break;
    }
    if (UnresolvedAncestorPad) {
      if (CurrentPad == UnresolvedAncestorPad) {
        // When CurrentPad is FPI itself, we don't mark it as resolved even if
        // we've found an unwind edge that exits it, because we need to verify
        // all direct uses of FPI.
        assert(CurrentPad == &FPI);
        continue;
      }
      // Pop off the worklist any nested pads that we've found an unwind
      // destination for.  The pads on the worklist are the uncles,
      // great-uncles, etc. of CurrentPad.  We've found an unwind destination
      // for all ancestors of CurrentPad up to but not including
      // UnresolvedAncestorPad.
      Value *ResolvedPad = CurrentPad;
      while (!Worklist.empty()) {
        Value *UnclePad = Worklist.back();
        Value *AncestorPad = getParentPad(UnclePad);
        // Walk ResolvedPad up the ancestor list until we either find the
        // uncle's parent or the last resolved ancestor.
        while (ResolvedPad != AncestorPad) {
          Value *ResolvedParent = getParentPad(ResolvedPad);
          if (ResolvedParent == UnresolvedAncestorPad) {
            break;
          }
          ResolvedPad = ResolvedParent;
        }
        // If the resolved ancestor search didn't find the uncle's parent,
        // then the uncle is not yet resolved.
        if (ResolvedPad != AncestorPad)
          break;
        // This uncle is resolved, so pop it from the worklist.
        Worklist.pop_back();
      }
    }
  }

  if (FirstUnwindPad) {
    if (auto *CatchSwitch = dyn_cast<CatchSwitchInst>(FPI.getParentPad())) {
      BasicBlock *SwitchUnwindDest = CatchSwitch->getUnwindDest();
      Value *SwitchUnwindPad;
      if (SwitchUnwindDest)
        SwitchUnwindPad = SwitchUnwindDest->getFirstNonPHI();
      else
        SwitchUnwindPad = ConstantTokenNone::get(FPI.getContext());
      Check(SwitchUnwindPad == FirstUnwindPad,
            "Unwind edges out of a catch must have the same unwind dest as "
            "the parent catchswitch",
            &FPI, FirstUser, CatchSwitch);
    }
  }

  visitInstruction(FPI);
}

void Verifier::visitCatchSwitchInst(CatchSwitchInst &CatchSwitch) {
  BasicBlock *BB = CatchSwitch.getParent();

  Function *F = BB->getParent();
  Check(F->hasPersonalityFn(),
        "CatchSwitchInst needs to be in a function with a personality.",
        &CatchSwitch);

  // The catchswitch instruction must be the first non-PHI instruction in the
  // block.
  Check(BB->getFirstNonPHI() == &CatchSwitch,
        "CatchSwitchInst not the first non-PHI instruction in the block.",
        &CatchSwitch);

  auto *ParentPad = CatchSwitch.getParentPad();
  Check(isa<ConstantTokenNone>(ParentPad) || isa<FuncletPadInst>(ParentPad),
        "CatchSwitchInst has an invalid parent.", ParentPad);

  if (BasicBlock *UnwindDest = CatchSwitch.getUnwindDest()) {
    Instruction *I = UnwindDest->getFirstNonPHI();
    Check(I->isEHPad() && !isa<LandingPadInst>(I),
          "CatchSwitchInst must unwind to an EH block which is not a "
          "landingpad.",
          &CatchSwitch);

    // Record catchswitch sibling unwinds for verifySiblingFuncletUnwinds
    if (getParentPad(I) == ParentPad)
      SiblingFuncletInfo[&CatchSwitch] = &CatchSwitch;
  }

  Check(CatchSwitch.getNumHandlers() != 0,
        "CatchSwitchInst cannot have empty handler list", &CatchSwitch);

  for (BasicBlock *Handler : CatchSwitch.handlers()) {
    Check(isa<CatchPadInst>(Handler->getFirstNonPHI()),
          "CatchSwitchInst handlers must be catchpads", &CatchSwitch, Handler);
  }

  visitEHPadPredecessors(CatchSwitch);
  visitTerminator(CatchSwitch);
}

void Verifier::visitCleanupReturnInst(CleanupReturnInst &CRI) {
  Check(isa<CleanupPadInst>(CRI.getOperand(0)),
        "CleanupReturnInst needs to be provided a CleanupPad", &CRI,
        CRI.getOperand(0));

  if (BasicBlock *UnwindDest = CRI.getUnwindDest()) {
    Instruction *I = UnwindDest->getFirstNonPHI();
    Check(I->isEHPad() && !isa<LandingPadInst>(I),
          "CleanupReturnInst must unwind to an EH block which is not a "
          "landingpad.",
          &CRI);
  }

  visitTerminator(CRI);
}

void Verifier::verifyDominatesUse(Instruction &I, unsigned i) {
  Instruction *Op = cast<Instruction>(I.getOperand(i));
  // If the we have an invalid invoke, don't try to compute the dominance.
  // We already reject it in the invoke specific checks and the dominance
  // computation doesn't handle multiple edges.
  if (InvokeInst *II = dyn_cast<InvokeInst>(Op)) {
    if (II->getNormalDest() == II->getUnwindDest())
      return;
  }

  // Quick check whether the def has already been encountered in the same block.
  // PHI nodes are not checked to prevent accepting preceding PHIs, because PHI
  // uses are defined to happen on the incoming edge, not at the instruction.
  //
  // FIXME: If this operand is a MetadataAsValue (wrapping a LocalAsMetadata)
  // wrapping an SSA value, assert that we've already encountered it.  See
  // related FIXME in Mapper::mapLocalAsMetadata in ValueMapper.cpp.
  if (!isa<PHINode>(I) && InstsInThisBlock.count(Op))
    return;

  const Use &U = I.getOperandUse(i);
  Check(DT.dominates(Op, U), "Instruction does not dominate all uses!", Op, &I);
}

void Verifier::visitDereferenceableMetadata(Instruction& I, MDNode* MD) {
  Check(I.getType()->isPointerTy(),
        "dereferenceable, dereferenceable_or_null "
        "apply only to pointer types",
        &I);
  Check((isa<LoadInst>(I) || isa<IntToPtrInst>(I)),
        "dereferenceable, dereferenceable_or_null apply only to load"
        " and inttoptr instructions, use attributes for calls or invokes",
        &I);
  Check(MD->getNumOperands() == 1,
        "dereferenceable, dereferenceable_or_null "
        "take one operand!",
        &I);
  ConstantInt *CI = mdconst::dyn_extract<ConstantInt>(MD->getOperand(0));
  Check(CI && CI->getType()->isIntegerTy(64),
        "dereferenceable, "
        "dereferenceable_or_null metadata value must be an i64!",
        &I);
}

void Verifier::visitProfMetadata(Instruction &I, MDNode *MD) {
  Check(MD->getNumOperands() >= 2,
        "!prof annotations should have no less than 2 operands", MD);

  // Check first operand.
  Check(MD->getOperand(0) != nullptr, "first operand should not be null", MD);
  Check(isa<MDString>(MD->getOperand(0)),
        "expected string with name of the !prof annotation", MD);
  MDString *MDS = cast<MDString>(MD->getOperand(0));
  StringRef ProfName = MDS->getString();

  // Check consistency of !prof branch_weights metadata.
  if (ProfName.equals("branch_weights")) {
    if (isa<InvokeInst>(&I)) {
      Check(MD->getNumOperands() == 2 || MD->getNumOperands() == 3,
            "Wrong number of InvokeInst branch_weights operands", MD);
    } else {
      unsigned ExpectedNumOperands = 0;
      if (BranchInst *BI = dyn_cast<BranchInst>(&I))
        ExpectedNumOperands = BI->getNumSuccessors();
      else if (SwitchInst *SI = dyn_cast<SwitchInst>(&I))
        ExpectedNumOperands = SI->getNumSuccessors();
      else if (isa<CallInst>(&I))
        ExpectedNumOperands = 1;
      else if (IndirectBrInst *IBI = dyn_cast<IndirectBrInst>(&I))
        ExpectedNumOperands = IBI->getNumDestinations();
      else if (isa<SelectInst>(&I))
        ExpectedNumOperands = 2;
      else if (CallBrInst *CI = dyn_cast<CallBrInst>(&I))
        ExpectedNumOperands = CI->getNumSuccessors();
      else
        CheckFailed("!prof branch_weights are not allowed for this instruction",
                    MD);

      Check(MD->getNumOperands() == 1 + ExpectedNumOperands,
            "Wrong number of operands", MD);
    }
    for (unsigned i = 1; i < MD->getNumOperands(); ++i) {
      auto &MDO = MD->getOperand(i);
      Check(MDO, "second operand should not be null", MD);
      Check(mdconst::dyn_extract<ConstantInt>(MDO),
            "!prof brunch_weights operand is not a const int");
    }
  }
}

void Verifier::visitDIAssignIDMetadata(Instruction &I, MDNode *MD) {
  assert(I.hasMetadata(LLVMContext::MD_DIAssignID));
  bool ExpectedInstTy =
      isa<AllocaInst>(I) || isa<StoreInst>(I) || isa<MemIntrinsic>(I);
  CheckDI(ExpectedInstTy, "!DIAssignID attached to unexpected instruction kind",
          I, MD);
  // Iterate over the MetadataAsValue uses of the DIAssignID - these should
  // only be found as DbgAssignIntrinsic operands.
  if (auto *AsValue = MetadataAsValue::getIfExists(Context, MD)) {
    for (auto *User : AsValue->users()) {
      CheckDI(isa<DbgAssignIntrinsic>(User),
              "!DIAssignID should only be used by llvm.dbg.assign intrinsics",
              MD, User);
      // All of the dbg.assign intrinsics should be in the same function as I.
      if (auto *DAI = dyn_cast<DbgAssignIntrinsic>(User))
        CheckDI(DAI->getFunction() == I.getFunction(),
                "dbg.assign not in same function as inst", DAI, &I);
    }
  }
}

void Verifier::visitCallStackMetadata(MDNode *MD) {
  // Call stack metadata should consist of a list of at least 1 constant int
  // (representing a hash of the location).
  Check(MD->getNumOperands() >= 1,
        "call stack metadata should have at least 1 operand", MD);

  for (const auto &Op : MD->operands())
    Check(mdconst::dyn_extract_or_null<ConstantInt>(Op),
          "call stack metadata operand should be constant integer", Op);
}

void Verifier::visitMemProfMetadata(Instruction &I, MDNode *MD) {
  Check(isa<CallBase>(I), "!memprof metadata should only exist on calls", &I);
  Check(MD->getNumOperands() >= 1,
        "!memprof annotations should have at least 1 metadata operand "
        "(MemInfoBlock)",
        MD);

  // Check each MIB
  for (auto &MIBOp : MD->operands()) {
    MDNode *MIB = dyn_cast<MDNode>(MIBOp);
    // The first operand of an MIB should be the call stack metadata.
    // There rest of the operands should be MDString tags, and there should be
    // at least one.
    Check(MIB->getNumOperands() >= 2,
          "Each !memprof MemInfoBlock should have at least 2 operands", MIB);

    // Check call stack metadata (first operand).
    Check(MIB->getOperand(0) != nullptr,
          "!memprof MemInfoBlock first operand should not be null", MIB);
    Check(isa<MDNode>(MIB->getOperand(0)),
          "!memprof MemInfoBlock first operand should be an MDNode", MIB);
    MDNode *StackMD = dyn_cast<MDNode>(MIB->getOperand(0));
    visitCallStackMetadata(StackMD);

    // Check that remaining operands are MDString.
    Check(llvm::all_of(llvm::drop_begin(MIB->operands()),
                       [](const MDOperand &Op) { return isa<MDString>(Op); }),
          "Not all !memprof MemInfoBlock operands 1 to N are MDString", MIB);
  }
}

void Verifier::visitCallsiteMetadata(Instruction &I, MDNode *MD) {
  Check(isa<CallBase>(I), "!callsite metadata should only exist on calls", &I);
  // Verify the partial callstack annotated from memprof profiles. This callsite
  // is a part of a profiled allocation callstack.
  visitCallStackMetadata(MD);
}

void Verifier::visitAnnotationMetadata(MDNode *Annotation) {
  Check(isa<MDTuple>(Annotation), "annotation must be a tuple");
  Check(Annotation->getNumOperands() >= 1,
        "annotation must have at least one operand");
  for (const MDOperand &Op : Annotation->operands()) {
    bool TupleOfStrings =
        isa<MDTuple>(Op.get()) &&
        all_of(cast<MDTuple>(Op)->operands(), [](auto &Annotation) {
          return isa<MDString>(Annotation.get());
        });
    Check(isa<MDString>(Op.get()) || TupleOfStrings,
          "operands must be a string or a tuple of strings");
  }
}

void Verifier::visitAliasScopeMetadata(const MDNode *MD) {
  unsigned NumOps = MD->getNumOperands();
  Check(NumOps >= 2 && NumOps <= 3, "scope must have two or three operands",
        MD);
  Check(MD->getOperand(0).get() == MD || isa<MDString>(MD->getOperand(0)),
        "first scope operand must be self-referential or string", MD);
  if (NumOps == 3)
    Check(isa<MDString>(MD->getOperand(2)),
          "third scope operand must be string (if used)", MD);

  MDNode *Domain = dyn_cast<MDNode>(MD->getOperand(1));
  Check(Domain != nullptr, "second scope operand must be MDNode", MD);

  unsigned NumDomainOps = Domain->getNumOperands();
  Check(NumDomainOps >= 1 && NumDomainOps <= 2,
        "domain must have one or two operands", Domain);
  Check(Domain->getOperand(0).get() == Domain ||
            isa<MDString>(Domain->getOperand(0)),
        "first domain operand must be self-referential or string", Domain);
  if (NumDomainOps == 2)
    Check(isa<MDString>(Domain->getOperand(1)),
          "second domain operand must be string (if used)", Domain);
}

void Verifier::visitAliasScopeListMetadata(const MDNode *MD) {
  for (const MDOperand &Op : MD->operands()) {
    const MDNode *OpMD = dyn_cast<MDNode>(Op);
    Check(OpMD != nullptr, "scope list must consist of MDNodes", MD);
    visitAliasScopeMetadata(OpMD);
  }
}

void Verifier::visitAccessGroupMetadata(const MDNode *MD) {
  auto IsValidAccessScope = [](const MDNode *MD) {
    return MD->getNumOperands() == 0 && MD->isDistinct();
  };

  // It must be either an access scope itself...
  if (IsValidAccessScope(MD))
    return;

  // ...or a list of access scopes.
  for (const MDOperand &Op : MD->operands()) {
    const MDNode *OpMD = dyn_cast<MDNode>(Op);
    Check(OpMD != nullptr, "Access scope list must consist of MDNodes", MD);
    Check(IsValidAccessScope(OpMD),
          "Access scope list contains invalid access scope", MD);
  }
}

/// verifyInstruction - Verify that an instruction is well formed.
///
void Verifier::visitInstruction(Instruction &I) {
  BasicBlock *BB = I.getParent();
  Check(BB, "Instruction not embedded in basic block!", &I);

  if (!isa<PHINode>(I)) {   // Check that non-phi nodes are not self referential
    for (User *U : I.users()) {
      Check(U != (User *)&I || !DT.isReachableFromEntry(BB),
            "Only PHI nodes may reference their own value!", &I);
    }
  }

  // Check that void typed values don't have names
  Check(!I.getType()->isVoidTy() || !I.hasName(),
        "Instruction has a name, but provides a void value!", &I);

  // Check that the return value of the instruction is either void or a legal
  // value type.
  Check(I.getType()->isVoidTy() || I.getType()->isFirstClassType(),
        "Instruction returns a non-scalar type!", &I);

  // Check that the instruction doesn't produce metadata. Calls are already
  // checked against the callee type.
  Check(!I.getType()->isMetadataTy() || isa<CallInst>(I) || isa<InvokeInst>(I),
        "Invalid use of metadata!", &I);

  // Check that all uses of the instruction, if they are instructions
  // themselves, actually have parent basic blocks.  If the use is not an
  // instruction, it is an error!
  for (Use &U : I.uses()) {
    if (Instruction *Used = dyn_cast<Instruction>(U.getUser()))
      Check(Used->getParent() != nullptr,
            "Instruction referencing"
            " instruction not embedded in a basic block!",
            &I, Used);
    else {
      CheckFailed("Use of instruction is not an instruction!", U);
      return;
    }
  }

  // Get a pointer to the call base of the instruction if it is some form of
  // call.
  const CallBase *CBI = dyn_cast<CallBase>(&I);

  for (unsigned i = 0, e = I.getNumOperands(); i != e; ++i) {
    Check(I.getOperand(i) != nullptr, "Instruction has null operand!", &I);

    // Check to make sure that only first-class-values are operands to
    // instructions.
    if (!I.getOperand(i)->getType()->isFirstClassType()) {
      Check(false, "Instruction operands must be first-class values!", &I);
    }

    if (Function *F = dyn_cast<Function>(I.getOperand(i))) {
      // This code checks whether the function is used as the operand of a
      // clang_arc_attachedcall operand bundle.
      auto IsAttachedCallOperand = [](Function *F, const CallBase *CBI,
                                      int Idx) {
        return CBI && CBI->isOperandBundleOfType(
                          LLVMContext::OB_clang_arc_attachedcall, Idx);
      };

      // Check to make sure that the "address of" an intrinsic function is never
      // taken. Ignore cases where the address of the intrinsic function is used
      // as the argument of operand bundle "clang.arc.attachedcall" as those
      // cases are handled in verifyAttachedCallBundle.
      Check((!F->isIntrinsic() ||
             (CBI && &CBI->getCalledOperandUse() == &I.getOperandUse(i)) ||
             IsAttachedCallOperand(F, CBI, i)),
            "Cannot take the address of an intrinsic!", &I);
      Check(!F->isIntrinsic() || isa<CallInst>(I) ||
                F->getIntrinsicID() == Intrinsic::donothing ||
                F->getIntrinsicID() == Intrinsic::seh_try_begin ||
                F->getIntrinsicID() == Intrinsic::seh_try_end ||
                F->getIntrinsicID() == Intrinsic::seh_scope_begin ||
                F->getIntrinsicID() == Intrinsic::seh_scope_end ||
                F->getIntrinsicID() == Intrinsic::coro_resume ||
                F->getIntrinsicID() == Intrinsic::coro_destroy ||
                F->getIntrinsicID() ==
                    Intrinsic::experimental_patchpoint_void ||
                F->getIntrinsicID() == Intrinsic::experimental_patchpoint_i64 ||
                F->getIntrinsicID() == Intrinsic::experimental_gc_statepoint ||
                F->getIntrinsicID() == Intrinsic::wasm_rethrow ||
                IsAttachedCallOperand(F, CBI, i),
            "Cannot invoke an intrinsic other than donothing, patchpoint, "
            "statepoint, coro_resume, coro_destroy or clang.arc.attachedcall",
            &I);
      Check(F->getParent() == &M, "Referencing function in another module!", &I,
            &M, F, F->getParent());
    } else if (BasicBlock *OpBB = dyn_cast<BasicBlock>(I.getOperand(i))) {
      Check(OpBB->getParent() == BB->getParent(),
            "Referring to a basic block in another function!", &I);
    } else if (Argument *OpArg = dyn_cast<Argument>(I.getOperand(i))) {
      Check(OpArg->getParent() == BB->getParent(),
            "Referring to an argument in another function!", &I);
    } else if (GlobalValue *GV = dyn_cast<GlobalValue>(I.getOperand(i))) {
      Check(GV->getParent() == &M, "Referencing global in another module!", &I,
            &M, GV, GV->getParent());
    } else if (isa<Instruction>(I.getOperand(i))) {
      verifyDominatesUse(I, i);
    } else if (isa<InlineAsm>(I.getOperand(i))) {
      Check(CBI && &CBI->getCalledOperandUse() == &I.getOperandUse(i),
            "Cannot take the address of an inline asm!", &I);
    } else if (ConstantExpr *CE = dyn_cast<ConstantExpr>(I.getOperand(i))) {
      if (CE->getType()->isPtrOrPtrVectorTy()) {
        // If we have a ConstantExpr pointer, we need to see if it came from an
        // illegal bitcast.
        visitConstantExprsRecursively(CE);
      }
    }
  }

  if (MDNode *MD = I.getMetadata(LLVMContext::MD_fpmath)) {
    Check(I.getType()->isFPOrFPVectorTy(),
          "fpmath requires a floating point result!", &I);
    Check(MD->getNumOperands() == 1, "fpmath takes one operand!", &I);
    if (ConstantFP *CFP0 =
            mdconst::dyn_extract_or_null<ConstantFP>(MD->getOperand(0))) {
      const APFloat &Accuracy = CFP0->getValueAPF();
      Check(&Accuracy.getSemantics() == &APFloat::IEEEsingle(),
            "fpmath accuracy must have float type", &I);
      Check(Accuracy.isFiniteNonZero() && !Accuracy.isNegative(),
            "fpmath accuracy not a positive number!", &I);
    } else {
      Check(false, "invalid fpmath accuracy!", &I);
    }
  }

  if (MDNode *Range = I.getMetadata(LLVMContext::MD_range)) {
    Check(isa<LoadInst>(I) || isa<CallInst>(I) || isa<InvokeInst>(I),
          "Ranges are only for loads, calls and invokes!", &I);
    visitRangeMetadata(I, Range, I.getType());
  }

  if (I.hasMetadata(LLVMContext::MD_invariant_group)) {
    Check(isa<LoadInst>(I) || isa<StoreInst>(I),
          "invariant.group metadata is only for loads and stores", &I);
  }

  if (MDNode *MD = I.getMetadata(LLVMContext::MD_nonnull)) {
    Check(I.getType()->isPointerTy(), "nonnull applies only to pointer types",
          &I);
    Check(isa<LoadInst>(I),
          "nonnull applies only to load instructions, use attributes"
          " for calls or invokes",
          &I);
    Check(MD->getNumOperands() == 0, "nonnull metadata must be empty", &I);
  }

  if (MDNode *MD = I.getMetadata(LLVMContext::MD_dereferenceable))
    visitDereferenceableMetadata(I, MD);

  if (MDNode *MD = I.getMetadata(LLVMContext::MD_dereferenceable_or_null))
    visitDereferenceableMetadata(I, MD);

  if (MDNode *TBAA = I.getMetadata(LLVMContext::MD_tbaa))
    TBAAVerifyHelper.visitTBAAMetadata(I, TBAA);

  if (MDNode *MD = I.getMetadata(LLVMContext::MD_noalias))
    visitAliasScopeListMetadata(MD);
  if (MDNode *MD = I.getMetadata(LLVMContext::MD_alias_scope))
    visitAliasScopeListMetadata(MD);

  if (MDNode *MD = I.getMetadata(LLVMContext::MD_access_group))
    visitAccessGroupMetadata(MD);

  if (MDNode *AlignMD = I.getMetadata(LLVMContext::MD_align)) {
    Check(I.getType()->isPointerTy(), "align applies only to pointer types",
          &I);
    Check(isa<LoadInst>(I),
          "align applies only to load instructions, "
          "use attributes for calls or invokes",
          &I);
    Check(AlignMD->getNumOperands() == 1, "align takes one operand!", &I);
    ConstantInt *CI = mdconst::dyn_extract<ConstantInt>(AlignMD->getOperand(0));
    Check(CI && CI->getType()->isIntegerTy(64),
          "align metadata value must be an i64!", &I);
    uint64_t Align = CI->getZExtValue();
    Check(isPowerOf2_64(Align), "align metadata value must be a power of 2!",
          &I);
    Check(Align <= Value::MaximumAlignment,
          "alignment is larger that implementation defined limit", &I);
  }

  if (MDNode *MD = I.getMetadata(LLVMContext::MD_prof))
    visitProfMetadata(I, MD);

  if (MDNode *MD = I.getMetadata(LLVMContext::MD_memprof))
    visitMemProfMetadata(I, MD);

  if (MDNode *MD = I.getMetadata(LLVMContext::MD_callsite))
    visitCallsiteMetadata(I, MD);

  if (MDNode *MD = I.getMetadata(LLVMContext::MD_DIAssignID))
    visitDIAssignIDMetadata(I, MD);

  if (MDNode *Annotation = I.getMetadata(LLVMContext::MD_annotation))
    visitAnnotationMetadata(Annotation);

  if (MDNode *N = I.getDebugLoc().getAsMDNode()) {
    CheckDI(isa<DILocation>(N), "invalid !dbg metadata attachment", &I, N);
    visitMDNode(*N, AreDebugLocsAllowed::Yes);
  }

  if (auto *DII = dyn_cast<DbgVariableIntrinsic>(&I)) {
    verifyFragmentExpression(*DII);
    verifyNotEntryValue(*DII);
  }

  SmallVector<std::pair<unsigned, MDNode *>, 4> MDs;
  I.getAllMetadata(MDs);
  for (auto Attachment : MDs) {
    unsigned Kind = Attachment.first;
    auto AllowLocs =
        (Kind == LLVMContext::MD_dbg || Kind == LLVMContext::MD_loop)
            ? AreDebugLocsAllowed::Yes
            : AreDebugLocsAllowed::No;
    visitMDNode(*Attachment.second, AllowLocs);
  }

  InstsInThisBlock.insert(&I);
}

/// Allow intrinsics to be verified in different ways.
void Verifier::visitIntrinsicCall(Intrinsic::ID ID, CallBase &Call) {
  Function *IF = Call.getCalledFunction();
  Check(IF->isDeclaration(), "Intrinsic functions should never be defined!",
        IF);

  // Verify that the intrinsic prototype lines up with what the .td files
  // describe.
  FunctionType *IFTy = IF->getFunctionType();
  bool IsVarArg = IFTy->isVarArg();

  SmallVector<Intrinsic::IITDescriptor, 8> Table;
  getIntrinsicInfoTableEntries(ID, Table);
  ArrayRef<Intrinsic::IITDescriptor> TableRef = Table;

  // Walk the descriptors to extract overloaded types.
  SmallVector<Type *, 4> ArgTys;
  Intrinsic::MatchIntrinsicTypesResult Res =
      Intrinsic::matchIntrinsicSignature(IFTy, TableRef, ArgTys);
  Check(Res != Intrinsic::MatchIntrinsicTypes_NoMatchRet,
        "Intrinsic has incorrect return type!", IF);
  Check(Res != Intrinsic::MatchIntrinsicTypes_NoMatchArg,
        "Intrinsic has incorrect argument type!", IF);

  // Verify if the intrinsic call matches the vararg property.
  if (IsVarArg)
    Check(!Intrinsic::matchIntrinsicVarArg(IsVarArg, TableRef),
          "Intrinsic was not defined with variable arguments!", IF);
  else
    Check(!Intrinsic::matchIntrinsicVarArg(IsVarArg, TableRef),
          "Callsite was not defined with variable arguments!", IF);

  // All descriptors should be absorbed by now.
  Check(TableRef.empty(), "Intrinsic has too few arguments!", IF);

  // Now that we have the intrinsic ID and the actual argument types (and we
  // know they are legal for the intrinsic!) get the intrinsic name through the
  // usual means.  This allows us to verify the mangling of argument types into
  // the name.
  const std::string ExpectedName =
      Intrinsic::getName(ID, ArgTys, IF->getParent(), IFTy);
  Check(ExpectedName == IF->getName(),
        "Intrinsic name not mangled correctly for type arguments! "
        "Should be: " +
            ExpectedName,
        IF);

  // If the intrinsic takes MDNode arguments, verify that they are either global
  // or are local to *this* function.
  for (Value *V : Call.args()) {
    if (auto *MD = dyn_cast<MetadataAsValue>(V))
      visitMetadataAsValue(*MD, Call.getCaller());
    if (auto *Const = dyn_cast<Constant>(V))
      Check(!Const->getType()->isX86_AMXTy(),
            "const x86_amx is not allowed in argument!");
  }

  switch (ID) {
  default:
    break;
  case Intrinsic::assume: {
    for (auto &Elem : Call.bundle_op_infos()) {
      unsigned ArgCount = Elem.End - Elem.Begin;
      // Separate storage assumptions are special insofar as they're the only
      // operand bundles allowed on assumes that aren't parameter attributes.
      if (Elem.Tag->getKey() == "separate_storage") {
        Check(ArgCount == 2,
              "separate_storage assumptions should have 2 arguments", Call);
        Check(Call.getOperand(Elem.Begin)->getType()->isPointerTy() &&
                  Call.getOperand(Elem.Begin + 1)->getType()->isPointerTy(),
              "arguments to separate_storage assumptions should be pointers",
              Call);
        return;
      }
      Check(Elem.Tag->getKey() == "ignore" ||
                Attribute::isExistingAttribute(Elem.Tag->getKey()),
            "tags must be valid attribute names", Call);
      Attribute::AttrKind Kind =
          Attribute::getAttrKindFromName(Elem.Tag->getKey());
      if (Kind == Attribute::Alignment) {
        Check(ArgCount <= 3 && ArgCount >= 2,
              "alignment assumptions should have 2 or 3 arguments", Call);
        Check(Call.getOperand(Elem.Begin)->getType()->isPointerTy(),
              "first argument should be a pointer", Call);
        Check(Call.getOperand(Elem.Begin + 1)->getType()->isIntegerTy(),
              "second argument should be an integer", Call);
        if (ArgCount == 3)
          Check(Call.getOperand(Elem.Begin + 2)->getType()->isIntegerTy(),
                "third argument should be an integer if present", Call);
        return;
      }
      Check(ArgCount <= 2, "too many arguments", Call);
      if (Kind == Attribute::None)
        break;
      if (Attribute::isIntAttrKind(Kind)) {
        Check(ArgCount == 2, "this attribute should have 2 arguments", Call);
        Check(isa<ConstantInt>(Call.getOperand(Elem.Begin + 1)),
              "the second argument should be a constant integral value", Call);
      } else if (Attribute::canUseAsParamAttr(Kind)) {
        Check((ArgCount) == 1, "this attribute should have one argument", Call);
      } else if (Attribute::canUseAsFnAttr(Kind)) {
        Check((ArgCount) == 0, "this attribute has no argument", Call);
      }
    }
    break;
  }
  case Intrinsic::coro_id: {
    auto *InfoArg = Call.getArgOperand(3)->stripPointerCasts();
    if (isa<ConstantPointerNull>(InfoArg))
      break;
    auto *GV = dyn_cast<GlobalVariable>(InfoArg);
    Check(GV && GV->isConstant() && GV->hasDefinitiveInitializer(),
          "info argument of llvm.coro.id must refer to an initialized "
          "constant");
    Constant *Init = GV->getInitializer();
    Check(isa<ConstantStruct>(Init) || isa<ConstantArray>(Init),
          "info argument of llvm.coro.id must refer to either a struct or "
          "an array");
    break;
  }
  case Intrinsic::is_fpclass: {
    const ConstantInt *TestMask = cast<ConstantInt>(Call.getOperand(1));
    Check((TestMask->getZExtValue() & ~static_cast<unsigned>(fcAllFlags)) == 0,
          "unsupported bits for llvm.is.fpclass test mask");
    break;
  }
  case Intrinsic::fptrunc_round: {
    // Check the rounding mode
    Metadata *MD = nullptr;
    auto *MAV = dyn_cast<MetadataAsValue>(Call.getOperand(1));
    if (MAV)
      MD = MAV->getMetadata();

    Check(MD != nullptr, "missing rounding mode argument", Call);

    Check(isa<MDString>(MD),
          ("invalid value for llvm.fptrunc.round metadata operand"
           " (the operand should be a string)"),
          MD);

    std::optional<RoundingMode> RoundMode =
        convertStrToRoundingMode(cast<MDString>(MD)->getString());
    Check(RoundMode && *RoundMode != RoundingMode::Dynamic,
          "unsupported rounding mode argument", Call);
    break;
  }
#define BEGIN_REGISTER_VP_INTRINSIC(VPID, ...) case Intrinsic::VPID:
#include "llvm/IR/VPIntrinsics.def"
    visitVPIntrinsic(cast<VPIntrinsic>(Call));
    break;
#define INSTRUCTION(NAME, NARGS, ROUND_MODE, INTRINSIC)                        \
  case Intrinsic::INTRINSIC:
#include "llvm/IR/ConstrainedOps.def"
    visitConstrainedFPIntrinsic(cast<ConstrainedFPIntrinsic>(Call));
    break;
  case Intrinsic::dbg_declare: // llvm.dbg.declare
    Check(isa<MetadataAsValue>(Call.getArgOperand(0)),
          "invalid llvm.dbg.declare intrinsic call 1", Call);
    visitDbgIntrinsic("declare", cast<DbgVariableIntrinsic>(Call));
    break;
  case Intrinsic::dbg_value: // llvm.dbg.value
    visitDbgIntrinsic("value", cast<DbgVariableIntrinsic>(Call));
    break;
  case Intrinsic::dbg_assign: // llvm.dbg.assign
    visitDbgIntrinsic("assign", cast<DbgVariableIntrinsic>(Call));
    break;
  case Intrinsic::dbg_label: // llvm.dbg.label
    visitDbgLabelIntrinsic("label", cast<DbgLabelInst>(Call));
    break;
  case Intrinsic::dbg_def: // llvm.dbg.def
    visitDbgDefKillIntrinsic("def", cast<DbgDefKillIntrinsic>(Call));
    break;
  case Intrinsic::dbg_kill: // llvm.dbg.kill
    visitDbgDefKillIntrinsic("kill", cast<DbgDefKillIntrinsic>(Call));
    break;
  case Intrinsic::memcpy:
  case Intrinsic::memcpy_inline:
  case Intrinsic::memmove:
  case Intrinsic::memset:
  case Intrinsic::memset_inline: {
    break;
  }
  case Intrinsic::memcpy_element_unordered_atomic:
  case Intrinsic::memmove_element_unordered_atomic:
  case Intrinsic::memset_element_unordered_atomic: {
    const auto *AMI = cast<AtomicMemIntrinsic>(&Call);

    ConstantInt *ElementSizeCI =
        cast<ConstantInt>(AMI->getRawElementSizeInBytes());
    const APInt &ElementSizeVal = ElementSizeCI->getValue();
    Check(ElementSizeVal.isPowerOf2(),
          "element size of the element-wise atomic memory intrinsic "
          "must be a power of 2",
          Call);

    auto IsValidAlignment = [&](MaybeAlign Alignment) {
      return Alignment && ElementSizeVal.ule(Alignment->value());
    };
    Check(IsValidAlignment(AMI->getDestAlign()),
          "incorrect alignment of the destination argument", Call);
    if (const auto *AMT = dyn_cast<AtomicMemTransferInst>(AMI)) {
      Check(IsValidAlignment(AMT->getSourceAlign()),
            "incorrect alignment of the source argument", Call);
    }
    break;
  }
  case Intrinsic::call_preallocated_setup: {
    auto *NumArgs = dyn_cast<ConstantInt>(Call.getArgOperand(0));
    Check(NumArgs != nullptr,
          "llvm.call.preallocated.setup argument must be a constant");
    bool FoundCall = false;
    for (User *U : Call.users()) {
      auto *UseCall = dyn_cast<CallBase>(U);
      Check(UseCall != nullptr,
            "Uses of llvm.call.preallocated.setup must be calls");
      const Function *Fn = UseCall->getCalledFunction();
      if (Fn && Fn->getIntrinsicID() == Intrinsic::call_preallocated_arg) {
        auto *AllocArgIndex = dyn_cast<ConstantInt>(UseCall->getArgOperand(1));
        Check(AllocArgIndex != nullptr,
              "llvm.call.preallocated.alloc arg index must be a constant");
        auto AllocArgIndexInt = AllocArgIndex->getValue();
        Check(AllocArgIndexInt.sge(0) &&
                  AllocArgIndexInt.slt(NumArgs->getValue()),
              "llvm.call.preallocated.alloc arg index must be between 0 and "
              "corresponding "
              "llvm.call.preallocated.setup's argument count");
      } else if (Fn && Fn->getIntrinsicID() ==
                           Intrinsic::call_preallocated_teardown) {
        // nothing to do
      } else {
        Check(!FoundCall, "Can have at most one call corresponding to a "
                          "llvm.call.preallocated.setup");
        FoundCall = true;
        size_t NumPreallocatedArgs = 0;
        for (unsigned i = 0; i < UseCall->arg_size(); i++) {
          if (UseCall->paramHasAttr(i, Attribute::Preallocated)) {
            ++NumPreallocatedArgs;
          }
        }
        Check(NumPreallocatedArgs != 0,
              "cannot use preallocated intrinsics on a call without "
              "preallocated arguments");
        Check(NumArgs->equalsInt(NumPreallocatedArgs),
              "llvm.call.preallocated.setup arg size must be equal to number "
              "of preallocated arguments "
              "at call site",
              Call, *UseCall);
        // getOperandBundle() cannot be called if more than one of the operand
        // bundle exists. There is already a check elsewhere for this, so skip
        // here if we see more than one.
        if (UseCall->countOperandBundlesOfType(LLVMContext::OB_preallocated) >
            1) {
          return;
        }
        auto PreallocatedBundle =
            UseCall->getOperandBundle(LLVMContext::OB_preallocated);
        Check(PreallocatedBundle,
              "Use of llvm.call.preallocated.setup outside intrinsics "
              "must be in \"preallocated\" operand bundle");
        Check(PreallocatedBundle->Inputs.front().get() == &Call,
              "preallocated bundle must have token from corresponding "
              "llvm.call.preallocated.setup");
      }
    }
    break;
  }
  case Intrinsic::call_preallocated_arg: {
    auto *Token = dyn_cast<CallBase>(Call.getArgOperand(0));
    Check(Token && Token->getCalledFunction()->getIntrinsicID() ==
                       Intrinsic::call_preallocated_setup,
          "llvm.call.preallocated.arg token argument must be a "
          "llvm.call.preallocated.setup");
    Check(Call.hasFnAttr(Attribute::Preallocated),
          "llvm.call.preallocated.arg must be called with a \"preallocated\" "
          "call site attribute");
    break;
  }
  case Intrinsic::call_preallocated_teardown: {
    auto *Token = dyn_cast<CallBase>(Call.getArgOperand(0));
    Check(Token && Token->getCalledFunction()->getIntrinsicID() ==
                       Intrinsic::call_preallocated_setup,
          "llvm.call.preallocated.teardown token argument must be a "
          "llvm.call.preallocated.setup");
    break;
  }
  case Intrinsic::gcroot:
  case Intrinsic::gcwrite:
  case Intrinsic::gcread:
    if (ID == Intrinsic::gcroot) {
      AllocaInst *AI =
          dyn_cast<AllocaInst>(Call.getArgOperand(0)->stripPointerCasts());
      Check(AI, "llvm.gcroot parameter #1 must be an alloca.", Call);
      Check(isa<Constant>(Call.getArgOperand(1)),
            "llvm.gcroot parameter #2 must be a constant.", Call);
      if (!AI->getAllocatedType()->isPointerTy()) {
        Check(!isa<ConstantPointerNull>(Call.getArgOperand(1)),
              "llvm.gcroot parameter #1 must either be a pointer alloca, "
              "or argument #2 must be a non-null constant.",
              Call);
      }
    }

    Check(Call.getParent()->getParent()->hasGC(),
          "Enclosing function does not use GC.", Call);
    break;
  case Intrinsic::init_trampoline:
    Check(isa<Function>(Call.getArgOperand(1)->stripPointerCasts()),
          "llvm.init_trampoline parameter #2 must resolve to a function.",
          Call);
    break;
  case Intrinsic::prefetch:
    Check(cast<ConstantInt>(Call.getArgOperand(1))->getZExtValue() < 2,
          "rw argument to llvm.prefetch must be 0-1", Call);
    Check(cast<ConstantInt>(Call.getArgOperand(2))->getZExtValue() < 4,
          "locality argument to llvm.prefetch must be 0-3", Call);
    Check(cast<ConstantInt>(Call.getArgOperand(3))->getZExtValue() < 2,
          "cache type argument to llvm.prefetch must be 0-1", Call);
    break;
  case Intrinsic::stackprotector:
    Check(isa<AllocaInst>(Call.getArgOperand(1)->stripPointerCasts()),
          "llvm.stackprotector parameter #2 must resolve to an alloca.", Call);
    break;
  case Intrinsic::localescape: {
    BasicBlock *BB = Call.getParent();
    Check(BB->isEntryBlock(), "llvm.localescape used outside of entry block",
          Call);
    Check(!SawFrameEscape, "multiple calls to llvm.localescape in one function",
          Call);
    for (Value *Arg : Call.args()) {
      if (isa<ConstantPointerNull>(Arg))
        continue; // Null values are allowed as placeholders.
      auto *AI = dyn_cast<AllocaInst>(Arg->stripPointerCasts());
      Check(AI && AI->isStaticAlloca(),
            "llvm.localescape only accepts static allocas", Call);
    }
    FrameEscapeInfo[BB->getParent()].first = Call.arg_size();
    SawFrameEscape = true;
    break;
  }
  case Intrinsic::localrecover: {
    Value *FnArg = Call.getArgOperand(0)->stripPointerCasts();
    Function *Fn = dyn_cast<Function>(FnArg);
    Check(Fn && !Fn->isDeclaration(),
          "llvm.localrecover first "
          "argument must be function defined in this module",
          Call);
    auto *IdxArg = cast<ConstantInt>(Call.getArgOperand(2));
    auto &Entry = FrameEscapeInfo[Fn];
    Entry.second = unsigned(
        std::max(uint64_t(Entry.second), IdxArg->getLimitedValue(~0U) + 1));
    break;
  }

  case Intrinsic::experimental_gc_statepoint:
    if (auto *CI = dyn_cast<CallInst>(&Call))
      Check(!CI->isInlineAsm(),
            "gc.statepoint support for inline assembly unimplemented", CI);
    Check(Call.getParent()->getParent()->hasGC(),
          "Enclosing function does not use GC.", Call);

    verifyStatepoint(Call);
    break;
  case Intrinsic::experimental_gc_result: {
    Check(Call.getParent()->getParent()->hasGC(),
          "Enclosing function does not use GC.", Call);

    auto *Statepoint = Call.getArgOperand(0);
    if (isa<UndefValue>(Statepoint))
      break;

    // Are we tied to a statepoint properly?
    const auto *StatepointCall = dyn_cast<CallBase>(Statepoint);
    const Function *StatepointFn =
        StatepointCall ? StatepointCall->getCalledFunction() : nullptr;
    Check(StatepointFn && StatepointFn->isDeclaration() &&
              StatepointFn->getIntrinsicID() ==
                  Intrinsic::experimental_gc_statepoint,
          "gc.result operand #1 must be from a statepoint", Call,
          Call.getArgOperand(0));

    // Check that result type matches wrapped callee.
    auto *TargetFuncType =
        cast<FunctionType>(StatepointCall->getParamElementType(2));
    Check(Call.getType() == TargetFuncType->getReturnType(),
          "gc.result result type does not match wrapped callee", Call);
    break;
  }
  case Intrinsic::experimental_gc_relocate: {
    Check(Call.arg_size() == 3, "wrong number of arguments", Call);

    Check(isa<PointerType>(Call.getType()->getScalarType()),
          "gc.relocate must return a pointer or a vector of pointers", Call);

    // Check that this relocate is correctly tied to the statepoint

    // This is case for relocate on the unwinding path of an invoke statepoint
    if (LandingPadInst *LandingPad =
            dyn_cast<LandingPadInst>(Call.getArgOperand(0))) {

      const BasicBlock *InvokeBB =
          LandingPad->getParent()->getUniquePredecessor();

      // Landingpad relocates should have only one predecessor with invoke
      // statepoint terminator
      Check(InvokeBB, "safepoints should have unique landingpads",
            LandingPad->getParent());
      Check(InvokeBB->getTerminator(), "safepoint block should be well formed",
            InvokeBB);
      Check(isa<GCStatepointInst>(InvokeBB->getTerminator()),
            "gc relocate should be linked to a statepoint", InvokeBB);
    } else {
      // In all other cases relocate should be tied to the statepoint directly.
      // This covers relocates on a normal return path of invoke statepoint and
      // relocates of a call statepoint.
      auto *Token = Call.getArgOperand(0);
      Check(isa<GCStatepointInst>(Token) || isa<UndefValue>(Token),
            "gc relocate is incorrectly tied to the statepoint", Call, Token);
    }

    // Verify rest of the relocate arguments.
    const Value &StatepointCall = *cast<GCRelocateInst>(Call).getStatepoint();

    // Both the base and derived must be piped through the safepoint.
    Value *Base = Call.getArgOperand(1);
    Check(isa<ConstantInt>(Base),
          "gc.relocate operand #2 must be integer offset", Call);

    Value *Derived = Call.getArgOperand(2);
    Check(isa<ConstantInt>(Derived),
          "gc.relocate operand #3 must be integer offset", Call);

    const uint64_t BaseIndex = cast<ConstantInt>(Base)->getZExtValue();
    const uint64_t DerivedIndex = cast<ConstantInt>(Derived)->getZExtValue();

    // Check the bounds
    if (isa<UndefValue>(StatepointCall))
      break;
    if (auto Opt = cast<GCStatepointInst>(StatepointCall)
                       .getOperandBundle(LLVMContext::OB_gc_live)) {
      Check(BaseIndex < Opt->Inputs.size(),
            "gc.relocate: statepoint base index out of bounds", Call);
      Check(DerivedIndex < Opt->Inputs.size(),
            "gc.relocate: statepoint derived index out of bounds", Call);
    }

    // Relocated value must be either a pointer type or vector-of-pointer type,
    // but gc_relocate does not need to return the same pointer type as the
    // relocated pointer. It can be casted to the correct type later if it's
    // desired. However, they must have the same address space and 'vectorness'
    GCRelocateInst &Relocate = cast<GCRelocateInst>(Call);
    auto *ResultType = Call.getType();
    auto *DerivedType = Relocate.getDerivedPtr()->getType();
    auto *BaseType = Relocate.getBasePtr()->getType();

    Check(BaseType->isPtrOrPtrVectorTy(),
          "gc.relocate: relocated value must be a pointer", Call);
    Check(DerivedType->isPtrOrPtrVectorTy(),
          "gc.relocate: relocated value must be a pointer", Call);

    Check(ResultType->isVectorTy() == DerivedType->isVectorTy(),
          "gc.relocate: vector relocates to vector and pointer to pointer",
          Call);
    Check(
        ResultType->getPointerAddressSpace() ==
            DerivedType->getPointerAddressSpace(),
        "gc.relocate: relocating a pointer shouldn't change its address space",
        Call);

    auto GC = llvm::getGCStrategy(Relocate.getFunction()->getGC());
    Check(GC, "gc.relocate: calling function must have GCStrategy",
          Call.getFunction());
    if (GC) {
      auto isGCPtr = [&GC](Type *PTy) {
        return GC->isGCManagedPointer(PTy->getScalarType()).value_or(true);
      };
      Check(isGCPtr(ResultType), "gc.relocate: must return gc pointer", Call);
      Check(isGCPtr(BaseType),
            "gc.relocate: relocated value must be a gc pointer", Call);
      Check(isGCPtr(DerivedType),
            "gc.relocate: relocated value must be a gc pointer", Call);
    }
    break;
  }
  case Intrinsic::eh_exceptioncode:
  case Intrinsic::eh_exceptionpointer: {
    Check(isa<CatchPadInst>(Call.getArgOperand(0)),
          "eh.exceptionpointer argument must be a catchpad", Call);
    break;
  }
  case Intrinsic::get_active_lane_mask: {
    Check(Call.getType()->isVectorTy(),
          "get_active_lane_mask: must return a "
          "vector",
          Call);
    auto *ElemTy = Call.getType()->getScalarType();
    Check(ElemTy->isIntegerTy(1),
          "get_active_lane_mask: element type is not "
          "i1",
          Call);
    break;
  }
  case Intrinsic::experimental_get_vector_length: {
    ConstantInt *VF = cast<ConstantInt>(Call.getArgOperand(1));
    Check(!VF->isNegative() && !VF->isZero(),
          "get_vector_length: VF must be positive", Call);
    break;
  }
  case Intrinsic::masked_load: {
    Check(Call.getType()->isVectorTy(), "masked_load: must return a vector",
          Call);

    ConstantInt *Alignment = cast<ConstantInt>(Call.getArgOperand(1));
    Value *Mask = Call.getArgOperand(2);
    Value *PassThru = Call.getArgOperand(3);
    Check(Mask->getType()->isVectorTy(), "masked_load: mask must be vector",
          Call);
    Check(Alignment->getValue().isPowerOf2(),
          "masked_load: alignment must be a power of 2", Call);
    Check(PassThru->getType() == Call.getType(),
          "masked_load: pass through and return type must match", Call);
    Check(cast<VectorType>(Mask->getType())->getElementCount() ==
              cast<VectorType>(Call.getType())->getElementCount(),
          "masked_load: vector mask must be same length as return", Call);
    break;
  }
  case Intrinsic::masked_store: {
    Value *Val = Call.getArgOperand(0);
    ConstantInt *Alignment = cast<ConstantInt>(Call.getArgOperand(2));
    Value *Mask = Call.getArgOperand(3);
    Check(Mask->getType()->isVectorTy(), "masked_store: mask must be vector",
          Call);
    Check(Alignment->getValue().isPowerOf2(),
          "masked_store: alignment must be a power of 2", Call);
    Check(cast<VectorType>(Mask->getType())->getElementCount() ==
              cast<VectorType>(Val->getType())->getElementCount(),
          "masked_store: vector mask must be same length as value", Call);
    break;
  }

  case Intrinsic::masked_gather: {
    const APInt &Alignment =
        cast<ConstantInt>(Call.getArgOperand(1))->getValue();
    Check(Alignment.isZero() || Alignment.isPowerOf2(),
          "masked_gather: alignment must be 0 or a power of 2", Call);
    break;
  }
  case Intrinsic::masked_scatter: {
    const APInt &Alignment =
        cast<ConstantInt>(Call.getArgOperand(2))->getValue();
    Check(Alignment.isZero() || Alignment.isPowerOf2(),
          "masked_scatter: alignment must be 0 or a power of 2", Call);
    break;
  }

  case Intrinsic::experimental_guard: {
    Check(isa<CallInst>(Call), "experimental_guard cannot be invoked", Call);
    Check(Call.countOperandBundlesOfType(LLVMContext::OB_deopt) == 1,
          "experimental_guard must have exactly one "
          "\"deopt\" operand bundle");
    break;
  }

  case Intrinsic::experimental_deoptimize: {
    Check(isa<CallInst>(Call), "experimental_deoptimize cannot be invoked",
          Call);
    Check(Call.countOperandBundlesOfType(LLVMContext::OB_deopt) == 1,
          "experimental_deoptimize must have exactly one "
          "\"deopt\" operand bundle");
    Check(Call.getType() == Call.getFunction()->getReturnType(),
          "experimental_deoptimize return type must match caller return type");

    if (isa<CallInst>(Call)) {
      auto *RI = dyn_cast<ReturnInst>(Call.getNextNode());
      Check(RI,
            "calls to experimental_deoptimize must be followed by a return");

      if (!Call.getType()->isVoidTy() && RI)
        Check(RI->getReturnValue() == &Call,
              "calls to experimental_deoptimize must be followed by a return "
              "of the value computed by experimental_deoptimize");
    }

    break;
  }
  case Intrinsic::vector_reduce_and:
  case Intrinsic::vector_reduce_or:
  case Intrinsic::vector_reduce_xor:
  case Intrinsic::vector_reduce_add:
  case Intrinsic::vector_reduce_mul:
  case Intrinsic::vector_reduce_smax:
  case Intrinsic::vector_reduce_smin:
  case Intrinsic::vector_reduce_umax:
  case Intrinsic::vector_reduce_umin: {
    Type *ArgTy = Call.getArgOperand(0)->getType();
    Check(ArgTy->isIntOrIntVectorTy() && ArgTy->isVectorTy(),
          "Intrinsic has incorrect argument type!");
    break;
  }
  case Intrinsic::vector_reduce_fmax:
  case Intrinsic::vector_reduce_fmin: {
    Type *ArgTy = Call.getArgOperand(0)->getType();
    Check(ArgTy->isFPOrFPVectorTy() && ArgTy->isVectorTy(),
          "Intrinsic has incorrect argument type!");
    break;
  }
  case Intrinsic::vector_reduce_fadd:
  case Intrinsic::vector_reduce_fmul: {
    // Unlike the other reductions, the first argument is a start value. The
    // second argument is the vector to be reduced.
    Type *ArgTy = Call.getArgOperand(1)->getType();
    Check(ArgTy->isFPOrFPVectorTy() && ArgTy->isVectorTy(),
          "Intrinsic has incorrect argument type!");
    break;
  }
  case Intrinsic::smul_fix:
  case Intrinsic::smul_fix_sat:
  case Intrinsic::umul_fix:
  case Intrinsic::umul_fix_sat:
  case Intrinsic::sdiv_fix:
  case Intrinsic::sdiv_fix_sat:
  case Intrinsic::udiv_fix:
  case Intrinsic::udiv_fix_sat: {
    Value *Op1 = Call.getArgOperand(0);
    Value *Op2 = Call.getArgOperand(1);
    Check(Op1->getType()->isIntOrIntVectorTy(),
          "first operand of [us][mul|div]_fix[_sat] must be an int type or "
          "vector of ints");
    Check(Op2->getType()->isIntOrIntVectorTy(),
          "second operand of [us][mul|div]_fix[_sat] must be an int type or "
          "vector of ints");

    auto *Op3 = cast<ConstantInt>(Call.getArgOperand(2));
    Check(Op3->getType()->isIntegerTy(),
          "third operand of [us][mul|div]_fix[_sat] must be an int type");
    Check(Op3->getBitWidth() <= 32,
          "third operand of [us][mul|div]_fix[_sat] must fit within 32 bits");

    if (ID == Intrinsic::smul_fix || ID == Intrinsic::smul_fix_sat ||
        ID == Intrinsic::sdiv_fix || ID == Intrinsic::sdiv_fix_sat) {
      Check(Op3->getZExtValue() < Op1->getType()->getScalarSizeInBits(),
            "the scale of s[mul|div]_fix[_sat] must be less than the width of "
            "the operands");
    } else {
      Check(Op3->getZExtValue() <= Op1->getType()->getScalarSizeInBits(),
            "the scale of u[mul|div]_fix[_sat] must be less than or equal "
            "to the width of the operands");
    }
    break;
  }
  case Intrinsic::lrint:
  case Intrinsic::llrint: {
    Type *ValTy = Call.getArgOperand(0)->getType();
    Type *ResultTy = Call.getType();
    Check(
        ValTy->isFPOrFPVectorTy() && ResultTy->isIntOrIntVectorTy(),
        "llvm.lrint, llvm.llrint: argument must be floating-point or vector "
        "of floating-points, and result must be integer or vector of integers",
        &Call);
    Check(ValTy->isVectorTy() == ResultTy->isVectorTy(),
          "llvm.lrint, llvm.llrint: argument and result disagree on vector use",
          &Call);
    if (ValTy->isVectorTy()) {
      Check(cast<VectorType>(ValTy)->getElementCount() ==
                cast<VectorType>(ResultTy)->getElementCount(),
            "llvm.lrint, llvm.llrint: argument must be same length as result",
            &Call);
    }
    break;
  }
  case Intrinsic::lround:
  case Intrinsic::llround: {
    Type *ValTy = Call.getArgOperand(0)->getType();
    Type *ResultTy = Call.getType();
    Check(!ValTy->isVectorTy() && !ResultTy->isVectorTy(),
          "Intrinsic does not support vectors", &Call);
    break;
  }
  case Intrinsic::bswap: {
    Type *Ty = Call.getType();
    unsigned Size = Ty->getScalarSizeInBits();
    Check(Size % 16 == 0, "bswap must be an even number of bytes", &Call);
    break;
  }
  case Intrinsic::invariant_start: {
    ConstantInt *InvariantSize = dyn_cast<ConstantInt>(Call.getArgOperand(0));
    Check(InvariantSize &&
              (!InvariantSize->isNegative() || InvariantSize->isMinusOne()),
          "invariant_start parameter must be -1, 0 or a positive number",
          &Call);
    break;
  }
  case Intrinsic::matrix_multiply:
  case Intrinsic::matrix_transpose:
  case Intrinsic::matrix_column_major_load:
  case Intrinsic::matrix_column_major_store: {
    Function *IF = Call.getCalledFunction();
    ConstantInt *Stride = nullptr;
    ConstantInt *NumRows;
    ConstantInt *NumColumns;
    VectorType *ResultTy;
    Type *Op0ElemTy = nullptr;
    Type *Op1ElemTy = nullptr;
    switch (ID) {
    case Intrinsic::matrix_multiply: {
      NumRows = cast<ConstantInt>(Call.getArgOperand(2));
      ConstantInt *N = cast<ConstantInt>(Call.getArgOperand(3));
      NumColumns = cast<ConstantInt>(Call.getArgOperand(4));
      Check(cast<FixedVectorType>(Call.getArgOperand(0)->getType())
                    ->getNumElements() ==
                NumRows->getZExtValue() * N->getZExtValue(),
            "First argument of a matrix operation does not match specified "
            "shape!");
      Check(cast<FixedVectorType>(Call.getArgOperand(1)->getType())
                    ->getNumElements() ==
                N->getZExtValue() * NumColumns->getZExtValue(),
            "Second argument of a matrix operation does not match specified "
            "shape!");

      ResultTy = cast<VectorType>(Call.getType());
      Op0ElemTy =
          cast<VectorType>(Call.getArgOperand(0)->getType())->getElementType();
      Op1ElemTy =
          cast<VectorType>(Call.getArgOperand(1)->getType())->getElementType();
      break;
    }
    case Intrinsic::matrix_transpose:
      NumRows = cast<ConstantInt>(Call.getArgOperand(1));
      NumColumns = cast<ConstantInt>(Call.getArgOperand(2));
      ResultTy = cast<VectorType>(Call.getType());
      Op0ElemTy =
          cast<VectorType>(Call.getArgOperand(0)->getType())->getElementType();
      break;
    case Intrinsic::matrix_column_major_load: {
      Stride = dyn_cast<ConstantInt>(Call.getArgOperand(1));
      NumRows = cast<ConstantInt>(Call.getArgOperand(3));
      NumColumns = cast<ConstantInt>(Call.getArgOperand(4));
      ResultTy = cast<VectorType>(Call.getType());
      break;
    }
    case Intrinsic::matrix_column_major_store: {
      Stride = dyn_cast<ConstantInt>(Call.getArgOperand(2));
      NumRows = cast<ConstantInt>(Call.getArgOperand(4));
      NumColumns = cast<ConstantInt>(Call.getArgOperand(5));
      ResultTy = cast<VectorType>(Call.getArgOperand(0)->getType());
      Op0ElemTy =
          cast<VectorType>(Call.getArgOperand(0)->getType())->getElementType();
      break;
    }
    default:
      llvm_unreachable("unexpected intrinsic");
    }

    Check(ResultTy->getElementType()->isIntegerTy() ||
              ResultTy->getElementType()->isFloatingPointTy(),
          "Result type must be an integer or floating-point type!", IF);

    if (Op0ElemTy)
      Check(ResultTy->getElementType() == Op0ElemTy,
            "Vector element type mismatch of the result and first operand "
            "vector!",
            IF);

    if (Op1ElemTy)
      Check(ResultTy->getElementType() == Op1ElemTy,
            "Vector element type mismatch of the result and second operand "
            "vector!",
            IF);

    Check(cast<FixedVectorType>(ResultTy)->getNumElements() ==
              NumRows->getZExtValue() * NumColumns->getZExtValue(),
          "Result of a matrix operation does not fit in the returned vector!");

    if (Stride)
      Check(Stride->getZExtValue() >= NumRows->getZExtValue(),
            "Stride must be greater or equal than the number of rows!", IF);

    break;
  }
  case Intrinsic::experimental_vector_splice: {
    VectorType *VecTy = cast<VectorType>(Call.getType());
    int64_t Idx = cast<ConstantInt>(Call.getArgOperand(2))->getSExtValue();
    int64_t KnownMinNumElements = VecTy->getElementCount().getKnownMinValue();
    if (Call.getParent() && Call.getParent()->getParent()) {
      AttributeList Attrs = Call.getParent()->getParent()->getAttributes();
      if (Attrs.hasFnAttr(Attribute::VScaleRange))
        KnownMinNumElements *= Attrs.getFnAttrs().getVScaleRangeMin();
    }
    Check((Idx < 0 && std::abs(Idx) <= KnownMinNumElements) ||
              (Idx >= 0 && Idx < KnownMinNumElements),
          "The splice index exceeds the range [-VL, VL-1] where VL is the "
          "known minimum number of elements in the vector. For scalable "
          "vectors the minimum number of elements is determined from "
          "vscale_range.",
          &Call);
    break;
  }
  case Intrinsic::experimental_stepvector: {
    VectorType *VecTy = dyn_cast<VectorType>(Call.getType());
    Check(VecTy && VecTy->getScalarType()->isIntegerTy() &&
              VecTy->getScalarSizeInBits() >= 8,
          "experimental_stepvector only supported for vectors of integers "
          "with a bitwidth of at least 8.",
          &Call);
    break;
  }
  case Intrinsic::vector_insert: {
    Value *Vec = Call.getArgOperand(0);
    Value *SubVec = Call.getArgOperand(1);
    Value *Idx = Call.getArgOperand(2);
    unsigned IdxN = cast<ConstantInt>(Idx)->getZExtValue();

    VectorType *VecTy = cast<VectorType>(Vec->getType());
    VectorType *SubVecTy = cast<VectorType>(SubVec->getType());

    ElementCount VecEC = VecTy->getElementCount();
    ElementCount SubVecEC = SubVecTy->getElementCount();
    Check(VecTy->getElementType() == SubVecTy->getElementType(),
          "vector_insert parameters must have the same element "
          "type.",
          &Call);
    Check(IdxN % SubVecEC.getKnownMinValue() == 0,
          "vector_insert index must be a constant multiple of "
          "the subvector's known minimum vector length.");

    // If this insertion is not the 'mixed' case where a fixed vector is
    // inserted into a scalable vector, ensure that the insertion of the
    // subvector does not overrun the parent vector.
    if (VecEC.isScalable() == SubVecEC.isScalable()) {
      Check(IdxN < VecEC.getKnownMinValue() &&
                IdxN + SubVecEC.getKnownMinValue() <= VecEC.getKnownMinValue(),
            "subvector operand of vector_insert would overrun the "
            "vector being inserted into.");
    }
    break;
  }
  case Intrinsic::vector_extract: {
    Value *Vec = Call.getArgOperand(0);
    Value *Idx = Call.getArgOperand(1);
    unsigned IdxN = cast<ConstantInt>(Idx)->getZExtValue();

    VectorType *ResultTy = cast<VectorType>(Call.getType());
    VectorType *VecTy = cast<VectorType>(Vec->getType());

    ElementCount VecEC = VecTy->getElementCount();
    ElementCount ResultEC = ResultTy->getElementCount();

    Check(ResultTy->getElementType() == VecTy->getElementType(),
          "vector_extract result must have the same element "
          "type as the input vector.",
          &Call);
    Check(IdxN % ResultEC.getKnownMinValue() == 0,
          "vector_extract index must be a constant multiple of "
          "the result type's known minimum vector length.");

    // If this extraction is not the 'mixed' case where a fixed vector is
    // extracted from a scalable vector, ensure that the extraction does not
    // overrun the parent vector.
    if (VecEC.isScalable() == ResultEC.isScalable()) {
      Check(IdxN < VecEC.getKnownMinValue() &&
                IdxN + ResultEC.getKnownMinValue() <= VecEC.getKnownMinValue(),
            "vector_extract would overrun.");
    }
    break;
  }
  case Intrinsic::experimental_noalias_scope_decl: {
    NoAliasScopeDecls.push_back(cast<IntrinsicInst>(&Call));
    break;
  }
  case Intrinsic::preserve_array_access_index:
  case Intrinsic::preserve_struct_access_index:
  case Intrinsic::aarch64_ldaxr:
  case Intrinsic::aarch64_ldxr:
  case Intrinsic::arm_ldaex:
  case Intrinsic::arm_ldrex: {
    Type *ElemTy = Call.getParamElementType(0);
    Check(ElemTy, "Intrinsic requires elementtype attribute on first argument.",
          &Call);
    break;
  }
  case Intrinsic::aarch64_stlxr:
  case Intrinsic::aarch64_stxr:
  case Intrinsic::arm_stlex:
  case Intrinsic::arm_strex: {
    Type *ElemTy = Call.getAttributes().getParamElementType(1);
    Check(ElemTy,
          "Intrinsic requires elementtype attribute on second argument.",
          &Call);
    break;
  }
  case Intrinsic::aarch64_prefetch: {
    Check(cast<ConstantInt>(Call.getArgOperand(1))->getZExtValue() < 2,
          "write argument to llvm.aarch64.prefetch must be 0 or 1", Call);
    Check(cast<ConstantInt>(Call.getArgOperand(2))->getZExtValue() < 4,
          "target argument to llvm.aarch64.prefetch must be 0-3", Call);
    Check(cast<ConstantInt>(Call.getArgOperand(3))->getZExtValue() < 2,
          "stream argument to llvm.aarch64.prefetch must be 0 or 1", Call);
    Check(cast<ConstantInt>(Call.getArgOperand(4))->getZExtValue() < 2,
          "isdata argument to llvm.aarch64.prefetch must be 0 or 1", Call);
    break;
  }
  case Intrinsic::callbr_landingpad: {
    const auto *CBR = dyn_cast<CallBrInst>(Call.getOperand(0));
    Check(CBR, "intrinstic requires callbr operand", &Call);
    if (!CBR)
      break;

    const BasicBlock *LandingPadBB = Call.getParent();
    const BasicBlock *PredBB = LandingPadBB->getUniquePredecessor();
    if (!PredBB) {
      CheckFailed("Intrinsic in block must have 1 unique predecessor", &Call);
      break;
    }
    if (!isa<CallBrInst>(PredBB->getTerminator())) {
      CheckFailed("Intrinsic must have corresponding callbr in predecessor",
                  &Call);
      break;
    }
    Check(llvm::any_of(CBR->getIndirectDests(),
                       [LandingPadBB](const BasicBlock *IndDest) {
                         return IndDest == LandingPadBB;
                       }),
          "Intrinsic's corresponding callbr must have intrinsic's parent basic "
          "block in indirect destination list",
          &Call);
    const Instruction &First = *LandingPadBB->begin();
    Check(&First == &Call, "No other instructions may proceed intrinsic",
          &Call);
    break;
  }
  case Intrinsic::amdgcn_cs_chain: {
    auto CallerCC = Call.getCaller()->getCallingConv();
    switch (CallerCC) {
    case CallingConv::AMDGPU_CS:
    case CallingConv::AMDGPU_CS_Chain:
    case CallingConv::AMDGPU_CS_ChainPreserve:
      break;
    default:
      CheckFailed("Intrinsic can only be used from functions with the "
                  "amdgpu_cs, amdgpu_cs_chain or amdgpu_cs_chain_preserve "
                  "calling conventions",
                  &Call);
      break;
    }

    Check(Call.paramHasAttr(2, Attribute::InReg),
          "SGPR arguments must have the `inreg` attribute", &Call);
    Check(!Call.paramHasAttr(3, Attribute::InReg),
          "VGPR arguments must not have the `inreg` attribute", &Call);
    break;
  }
  case Intrinsic::amdgcn_set_inactive_chain_arg: {
    auto CallerCC = Call.getCaller()->getCallingConv();
    switch (CallerCC) {
    case CallingConv::AMDGPU_CS_Chain:
    case CallingConv::AMDGPU_CS_ChainPreserve:
      break;
    default:
      CheckFailed("Intrinsic can only be used from functions with the "
                  "amdgpu_cs_chain or amdgpu_cs_chain_preserve "
                  "calling conventions",
                  &Call);
      break;
    }

    unsigned InactiveIdx = 1;
    Check(!Call.paramHasAttr(InactiveIdx, Attribute::InReg),
          "Value for inactive lanes must not have the `inreg` attribute",
          &Call);
    Check(isa<Argument>(Call.getArgOperand(InactiveIdx)),
          "Value for inactive lanes must be a function argument", &Call);
    Check(!cast<Argument>(Call.getArgOperand(InactiveIdx))->hasInRegAttr(),
          "Value for inactive lanes must be a VGPR function argument", &Call);
    break;
  }
  case Intrinsic::nvvm_setmaxnreg_inc_sync_aligned_u32:
  case Intrinsic::nvvm_setmaxnreg_dec_sync_aligned_u32: {
    Value *V = Call.getArgOperand(0);
    unsigned RegCount = cast<ConstantInt>(V)->getZExtValue();
    Check(RegCount % 8 == 0,
          "reg_count argument to nvvm.setmaxnreg must be in multiples of 8");
    Check((RegCount >= 24 && RegCount <= 256),
          "reg_count argument to nvvm.setmaxnreg must be within [24, 256]");
    break;
  }
  case Intrinsic::experimental_convergence_entry:
    LLVM_FALLTHROUGH;
  case Intrinsic::experimental_convergence_anchor:
    break;
  case Intrinsic::experimental_convergence_loop:
    break;
  case Intrinsic::ptrmask: {
    Type *Ty0 = Call.getArgOperand(0)->getType();
    Type *Ty1 = Call.getArgOperand(1)->getType();
    Check(Ty0->isPtrOrPtrVectorTy(),
          "llvm.ptrmask intrinsic first argument must be pointer or vector "
          "of pointers",
          &Call);
    Check(
        Ty0->isVectorTy() == Ty1->isVectorTy(),
        "llvm.ptrmask intrinsic arguments must be both scalars or both vectors",
        &Call);
    if (Ty0->isVectorTy())
      Check(cast<VectorType>(Ty0)->getElementCount() ==
                cast<VectorType>(Ty1)->getElementCount(),
            "llvm.ptrmask intrinsic arguments must have the same number of "
            "elements",
            &Call);
    Check(DL.getIndexTypeSizeInBits(Ty0) == Ty1->getScalarSizeInBits(),
          "llvm.ptrmask intrinsic second argument bitwidth must match "
          "pointer index type size of first argument",
          &Call);
    break;
  }
  };

  // Verify that there aren't any unmediated control transfers between funclets.
  if (IntrinsicInst::mayLowerToFunctionCall(ID)) {
    Function *F = Call.getParent()->getParent();
    if (F->hasPersonalityFn() &&
        isScopedEHPersonality(classifyEHPersonality(F->getPersonalityFn()))) {
      // Run EH funclet coloring on-demand and cache results for other intrinsic
      // calls in this function
      if (BlockEHFuncletColors.empty())
        BlockEHFuncletColors = colorEHFunclets(*F);

      // Check for catch-/cleanup-pad in first funclet block
      bool InEHFunclet = false;
      BasicBlock *CallBB = Call.getParent();
      const ColorVector &CV = BlockEHFuncletColors.find(CallBB)->second;
      assert(CV.size() > 0 && "Uncolored block");
      for (BasicBlock *ColorFirstBB : CV)
        if (dyn_cast_or_null<FuncletPadInst>(ColorFirstBB->getFirstNonPHI()))
          InEHFunclet = true;

      // Check for funclet operand bundle
      bool HasToken = false;
      for (unsigned I = 0, E = Call.getNumOperandBundles(); I != E; ++I)
        if (Call.getOperandBundleAt(I).getTagID() == LLVMContext::OB_funclet)
          HasToken = true;

      // This would cause silent code truncation in WinEHPrepare
      if (InEHFunclet)
        Check(HasToken, "Missing funclet token on intrinsic call", &Call);
    }
  }
}

/// Carefully grab the subprogram from a local scope.
///
/// This carefully grabs the subprogram from a local scope, avoiding the
/// built-in assertions that would typically fire.
static DISubprogram *getSubprogram(Metadata *LocalScope) {
  if (!LocalScope)
    return nullptr;

  if (auto *SP = dyn_cast<DISubprogram>(LocalScope))
    return SP;

  if (auto *LB = dyn_cast<DILexicalBlockBase>(LocalScope))
    return getSubprogram(LB->getRawScope());

  // Just return null; broken scope chains are checked elsewhere.
  assert(!isa<DILocalScope>(LocalScope) && "Unknown type of local scope");
  return nullptr;
}

void Verifier::visitVPIntrinsic(VPIntrinsic &VPI) {
  if (auto *VPCast = dyn_cast<VPCastIntrinsic>(&VPI)) {
    auto *RetTy = cast<VectorType>(VPCast->getType());
    auto *ValTy = cast<VectorType>(VPCast->getOperand(0)->getType());
    Check(RetTy->getElementCount() == ValTy->getElementCount(),
          "VP cast intrinsic first argument and result vector lengths must be "
          "equal",
          *VPCast);

    switch (VPCast->getIntrinsicID()) {
    default:
      llvm_unreachable("Unknown VP cast intrinsic");
    case Intrinsic::vp_trunc:
      Check(RetTy->isIntOrIntVectorTy() && ValTy->isIntOrIntVectorTy(),
            "llvm.vp.trunc intrinsic first argument and result element type "
            "must be integer",
            *VPCast);
      Check(RetTy->getScalarSizeInBits() < ValTy->getScalarSizeInBits(),
            "llvm.vp.trunc intrinsic the bit size of first argument must be "
            "larger than the bit size of the return type",
            *VPCast);
      break;
    case Intrinsic::vp_zext:
    case Intrinsic::vp_sext:
      Check(RetTy->isIntOrIntVectorTy() && ValTy->isIntOrIntVectorTy(),
            "llvm.vp.zext or llvm.vp.sext intrinsic first argument and result "
            "element type must be integer",
            *VPCast);
      Check(RetTy->getScalarSizeInBits() > ValTy->getScalarSizeInBits(),
            "llvm.vp.zext or llvm.vp.sext intrinsic the bit size of first "
            "argument must be smaller than the bit size of the return type",
            *VPCast);
      break;
    case Intrinsic::vp_fptoui:
    case Intrinsic::vp_fptosi:
      Check(
          RetTy->isIntOrIntVectorTy() && ValTy->isFPOrFPVectorTy(),
          "llvm.vp.fptoui or llvm.vp.fptosi intrinsic first argument element "
          "type must be floating-point and result element type must be integer",
          *VPCast);
      break;
    case Intrinsic::vp_uitofp:
    case Intrinsic::vp_sitofp:
      Check(
          RetTy->isFPOrFPVectorTy() && ValTy->isIntOrIntVectorTy(),
          "llvm.vp.uitofp or llvm.vp.sitofp intrinsic first argument element "
          "type must be integer and result element type must be floating-point",
          *VPCast);
      break;
    case Intrinsic::vp_fptrunc:
      Check(RetTy->isFPOrFPVectorTy() && ValTy->isFPOrFPVectorTy(),
            "llvm.vp.fptrunc intrinsic first argument and result element type "
            "must be floating-point",
            *VPCast);
      Check(RetTy->getScalarSizeInBits() < ValTy->getScalarSizeInBits(),
            "llvm.vp.fptrunc intrinsic the bit size of first argument must be "
            "larger than the bit size of the return type",
            *VPCast);
      break;
    case Intrinsic::vp_fpext:
      Check(RetTy->isFPOrFPVectorTy() && ValTy->isFPOrFPVectorTy(),
            "llvm.vp.fpext intrinsic first argument and result element type "
            "must be floating-point",
            *VPCast);
      Check(RetTy->getScalarSizeInBits() > ValTy->getScalarSizeInBits(),
            "llvm.vp.fpext intrinsic the bit size of first argument must be "
            "smaller than the bit size of the return type",
            *VPCast);
      break;
    case Intrinsic::vp_ptrtoint:
      Check(RetTy->isIntOrIntVectorTy() && ValTy->isPtrOrPtrVectorTy(),
            "llvm.vp.ptrtoint intrinsic first argument element type must be "
            "pointer and result element type must be integer",
            *VPCast);
      break;
    case Intrinsic::vp_inttoptr:
      Check(RetTy->isPtrOrPtrVectorTy() && ValTy->isIntOrIntVectorTy(),
            "llvm.vp.inttoptr intrinsic first argument element type must be "
            "integer and result element type must be pointer",
            *VPCast);
      break;
    }
  }
  if (VPI.getIntrinsicID() == Intrinsic::vp_fcmp) {
    auto Pred = cast<VPCmpIntrinsic>(&VPI)->getPredicate();
    Check(CmpInst::isFPPredicate(Pred),
          "invalid predicate for VP FP comparison intrinsic", &VPI);
  }
  if (VPI.getIntrinsicID() == Intrinsic::vp_icmp) {
    auto Pred = cast<VPCmpIntrinsic>(&VPI)->getPredicate();
    Check(CmpInst::isIntPredicate(Pred),
          "invalid predicate for VP integer comparison intrinsic", &VPI);
  }
  if (VPI.getIntrinsicID() == Intrinsic::vp_is_fpclass) {
    auto TestMask = cast<ConstantInt>(VPI.getOperand(1));
    Check((TestMask->getZExtValue() & ~static_cast<unsigned>(fcAllFlags)) == 0,
          "unsupported bits for llvm.vp.is.fpclass test mask");
  }
}

void Verifier::visitConstrainedFPIntrinsic(ConstrainedFPIntrinsic &FPI) {
  unsigned NumOperands;
  bool HasRoundingMD;
  switch (FPI.getIntrinsicID()) {
#define INSTRUCTION(NAME, NARG, ROUND_MODE, INTRINSIC)                         \
  case Intrinsic::INTRINSIC:                                                   \
    NumOperands = NARG;                                                        \
    HasRoundingMD = ROUND_MODE;                                                \
    break;
#include "llvm/IR/ConstrainedOps.def"
  default:
    llvm_unreachable("Invalid constrained FP intrinsic!");
  }
  NumOperands += (1 + HasRoundingMD);
  // Compare intrinsics carry an extra predicate metadata operand.
  if (isa<ConstrainedFPCmpIntrinsic>(FPI))
    NumOperands += 1;
  Check((FPI.arg_size() == NumOperands),
        "invalid arguments for constrained FP intrinsic", &FPI);

  switch (FPI.getIntrinsicID()) {
  case Intrinsic::experimental_constrained_lrint:
  case Intrinsic::experimental_constrained_llrint: {
    Type *ValTy = FPI.getArgOperand(0)->getType();
    Type *ResultTy = FPI.getType();
    Check(!ValTy->isVectorTy() && !ResultTy->isVectorTy(),
          "Intrinsic does not support vectors", &FPI);
  }
    break;

  case Intrinsic::experimental_constrained_lround:
  case Intrinsic::experimental_constrained_llround: {
    Type *ValTy = FPI.getArgOperand(0)->getType();
    Type *ResultTy = FPI.getType();
    Check(!ValTy->isVectorTy() && !ResultTy->isVectorTy(),
          "Intrinsic does not support vectors", &FPI);
    break;
  }

  case Intrinsic::experimental_constrained_fcmp:
  case Intrinsic::experimental_constrained_fcmps: {
    auto Pred = cast<ConstrainedFPCmpIntrinsic>(&FPI)->getPredicate();
    Check(CmpInst::isFPPredicate(Pred),
          "invalid predicate for constrained FP comparison intrinsic", &FPI);
    break;
  }

  case Intrinsic::experimental_constrained_fptosi:
  case Intrinsic::experimental_constrained_fptoui: {
    Value *Operand = FPI.getArgOperand(0);
    ElementCount SrcEC;
    Check(Operand->getType()->isFPOrFPVectorTy(),
          "Intrinsic first argument must be floating point", &FPI);
    if (auto *OperandT = dyn_cast<VectorType>(Operand->getType())) {
      SrcEC = cast<VectorType>(OperandT)->getElementCount();
    }

    Operand = &FPI;
    Check(SrcEC.isNonZero() == Operand->getType()->isVectorTy(),
          "Intrinsic first argument and result disagree on vector use", &FPI);
    Check(Operand->getType()->isIntOrIntVectorTy(),
          "Intrinsic result must be an integer", &FPI);
    if (auto *OperandT = dyn_cast<VectorType>(Operand->getType())) {
      Check(SrcEC == cast<VectorType>(OperandT)->getElementCount(),
            "Intrinsic first argument and result vector lengths must be equal",
            &FPI);
    }
  }
    break;

  case Intrinsic::experimental_constrained_sitofp:
  case Intrinsic::experimental_constrained_uitofp: {
    Value *Operand = FPI.getArgOperand(0);
    ElementCount SrcEC;
    Check(Operand->getType()->isIntOrIntVectorTy(),
          "Intrinsic first argument must be integer", &FPI);
    if (auto *OperandT = dyn_cast<VectorType>(Operand->getType())) {
      SrcEC = cast<VectorType>(OperandT)->getElementCount();
    }

    Operand = &FPI;
    Check(SrcEC.isNonZero() == Operand->getType()->isVectorTy(),
          "Intrinsic first argument and result disagree on vector use", &FPI);
    Check(Operand->getType()->isFPOrFPVectorTy(),
          "Intrinsic result must be a floating point", &FPI);
    if (auto *OperandT = dyn_cast<VectorType>(Operand->getType())) {
      Check(SrcEC == cast<VectorType>(OperandT)->getElementCount(),
            "Intrinsic first argument and result vector lengths must be equal",
            &FPI);
    }
  } break;

  case Intrinsic::experimental_constrained_fptrunc:
  case Intrinsic::experimental_constrained_fpext: {
    Value *Operand = FPI.getArgOperand(0);
    Type *OperandTy = Operand->getType();
    Value *Result = &FPI;
    Type *ResultTy = Result->getType();
    Check(OperandTy->isFPOrFPVectorTy(),
          "Intrinsic first argument must be FP or FP vector", &FPI);
    Check(ResultTy->isFPOrFPVectorTy(),
          "Intrinsic result must be FP or FP vector", &FPI);
    Check(OperandTy->isVectorTy() == ResultTy->isVectorTy(),
          "Intrinsic first argument and result disagree on vector use", &FPI);
    if (OperandTy->isVectorTy()) {
      Check(cast<VectorType>(OperandTy)->getElementCount() ==
                cast<VectorType>(ResultTy)->getElementCount(),
            "Intrinsic first argument and result vector lengths must be equal",
            &FPI);
    }
    if (FPI.getIntrinsicID() == Intrinsic::experimental_constrained_fptrunc) {
      Check(OperandTy->getScalarSizeInBits() > ResultTy->getScalarSizeInBits(),
            "Intrinsic first argument's type must be larger than result type",
            &FPI);
    } else {
      Check(OperandTy->getScalarSizeInBits() < ResultTy->getScalarSizeInBits(),
            "Intrinsic first argument's type must be smaller than result type",
            &FPI);
    }
  }
    break;

  default:
    break;
  }

  // If a non-metadata argument is passed in a metadata slot then the
  // error will be caught earlier when the incorrect argument doesn't
  // match the specification in the intrinsic call table. Thus, no
  // argument type check is needed here.

  Check(FPI.getExceptionBehavior().has_value(),
        "invalid exception behavior argument", &FPI);
  if (HasRoundingMD) {
    Check(FPI.getRoundingMode().has_value(), "invalid rounding mode argument",
          &FPI);
  }
}

void Verifier::visitDbgIntrinsic(StringRef Kind, DbgVariableIntrinsic &DII) {
  if (DebugInfoVersion)
    CheckDI(*DebugInfoVersion == DEBUG_METADATA_VERSION,
            "debug intrinsic incompatible with Debug Info Version", &DII,
            *DebugInfoVersion);
  auto *MD = DII.getRawLocation();
  CheckDI(isa<ValueAsMetadata>(MD) || isa<DIArgList>(MD) ||
              (isa<MDNode>(MD) && !cast<MDNode>(MD)->getNumOperands()),
          "invalid llvm.dbg." + Kind + " intrinsic address/value", &DII, MD);
  CheckDI(isa<DILocalVariable>(DII.getRawVariable()),
          "invalid llvm.dbg." + Kind + " intrinsic variable", &DII,
          DII.getRawVariable());
  CheckDI(isa<DIExpression>(DII.getRawExpression()),
          "invalid llvm.dbg." + Kind + " intrinsic expression", &DII,
          DII.getRawExpression());

  if (auto *DAI = dyn_cast<DbgAssignIntrinsic>(&DII)) {
    CheckDI(isa<DIAssignID>(DAI->getRawAssignID()),
            "invalid llvm.dbg.assign intrinsic DIAssignID", &DII,
            DAI->getRawAssignID());
    const auto *RawAddr = DAI->getRawAddress();
    CheckDI(
        isa<ValueAsMetadata>(RawAddr) ||
            (isa<MDNode>(RawAddr) && !cast<MDNode>(RawAddr)->getNumOperands()),
        "invalid llvm.dbg.assign intrinsic address", &DII,
        DAI->getRawAddress());
    CheckDI(isa<DIExpression>(DAI->getRawAddressExpression()),
            "invalid llvm.dbg.assign intrinsic address expression", &DII,
            DAI->getRawAddressExpression());
    // All of the linked instructions should be in the same function as DII.
    for (Instruction *I : at::getAssignmentInsts(DAI))
      CheckDI(DAI->getFunction() == I->getFunction(),
              "inst not in same function as dbg.assign", I, DAI);
  }

  // Ignore broken !dbg attachments; they're checked elsewhere.
  if (MDNode *N = DII.getDebugLoc().getAsMDNode())
    if (!isa<DILocation>(N))
      return;

  BasicBlock *BB = DII.getParent();
  Function *F = BB ? BB->getParent() : nullptr;

  // The scopes for variables and !dbg attachments must agree.
  DILocalVariable *Var = DII.getVariable();
  DILocation *Loc = DII.getDebugLoc();
  CheckDI(Loc, "llvm.dbg." + Kind + " intrinsic requires a !dbg attachment",
          &DII, BB, F);

  DISubprogram *VarSP = getSubprogram(Var->getRawScope());
  DISubprogram *LocSP = getSubprogram(Loc->getRawScope());
  if (!VarSP || !LocSP)
    return; // Broken scope chains are checked elsewhere.

  CheckDI(VarSP == LocSP,
          "mismatched subprogram between llvm.dbg." + Kind +
              " variable and !dbg attachment",
          &DII, BB, F, Var, Var->getScope()->getSubprogram(), Loc,
          Loc->getScope()->getSubprogram());

  // This check is redundant with one in visitLocalVariable().
  CheckDI(isType(Var->getRawType()), "invalid type ref", Var,
          Var->getRawType());
  verifyFnArgs(DII);
}

void Verifier::visitDbgLabelIntrinsic(StringRef Kind, DbgLabelInst &DLI) {
  CheckDI(isa<DILabel>(DLI.getRawLabel()),
          "invalid llvm.dbg." + Kind + " intrinsic variable", &DLI,
          DLI.getRawLabel());

  // Ignore broken !dbg attachments; they're checked elsewhere.
  if (MDNode *N = DLI.getDebugLoc().getAsMDNode())
    if (!isa<DILocation>(N))
      return;

  BasicBlock *BB = DLI.getParent();
  Function *F = BB ? BB->getParent() : nullptr;

  // The scopes for variables and !dbg attachments must agree.
  DILabel *Label = DLI.getLabel();
  DILocation *Loc = DLI.getDebugLoc();
  Check(Loc, "llvm.dbg." + Kind + " intrinsic requires a !dbg attachment", &DLI,
        BB, F);

  DISubprogram *LabelSP = getSubprogram(Label->getRawScope());
  DISubprogram *LocSP = getSubprogram(Loc->getRawScope());
  if (!LabelSP || !LocSP)
    return;

  CheckDI(LabelSP == LocSP,
          "mismatched subprogram between llvm.dbg." + Kind +
              " label and !dbg attachment",
          &DLI, BB, F, Label, Label->getScope()->getSubprogram(), Loc,
          Loc->getScope()->getSubprogram());
}

void Verifier::verifyFragmentExpression(const DbgVariableIntrinsic &I) {
  DILocalVariable *V = dyn_cast_or_null<DILocalVariable>(I.getRawVariable());
  DIExpression *E = dyn_cast_or_null<DIExpression>(I.getRawExpression());

  // We don't know whether this intrinsic verified correctly.
  if (!V || !E || !E->isValid())
    return;

  // Nothing to do if this isn't a DW_OP_LLVM_fragment expression.
  auto Fragment = E->getFragmentInfo();
  if (!Fragment)
    return;

  // The frontend helps out GDB by emitting the members of local anonymous
  // unions as artificial local variables with shared storage. When SROA splits
  // the storage for artificial local variables that are smaller than the entire
  // union, the overhang piece will be outside of the allotted space for the
  // variable and this check fails.
  // FIXME: Remove this check as soon as clang stops doing this; it hides bugs.
  if (V->isArtificial())
    return;

  verifyFragmentExpression(*V, *Fragment, &I);
}

template <typename ValueOrMetadata>
void Verifier::verifyFragmentExpression(const DIVariable &V,
                                        DIExpression::FragmentInfo Fragment,
                                        ValueOrMetadata *Desc) {
  // If there's no size, the type is broken, but that should be checked
  // elsewhere.
  auto VarSize = V.getSizeInBits();
  if (!VarSize)
    return;

  unsigned FragSize = Fragment.SizeInBits;
  unsigned FragOffset = Fragment.OffsetInBits;
  CheckDI(FragSize + FragOffset <= *VarSize,
          "fragment is larger than or outside of variable", Desc, &V);
  CheckDI(FragSize != *VarSize, "fragment covers entire variable", Desc, &V);

  auto MSpace = V.getDWARFMemorySpace();
  CheckDI(MSpace <= dwarf::DW_MSPACE_LLVM_hi_user, "invalid memory space", &V);
}

void Verifier::visitDbgDefKillIntrinsic(StringRef Kind,
                                        DbgDefKillIntrinsic &DDI) {
  if (DebugInfoVersion)
    CheckDI(*DebugInfoVersion == DEBUG_METADATA_VERSION_HETEROGENEOUS_DWARF,
            "debug intrinsic incompatible with Debug Info Version", &DDI,
            *DebugInfoVersion);
  CheckDI(isa<DILifetime>(DDI.getRawLifetime()),
          "invalid llvm.dbg." + Kind + " intrinsic lifetime", &DDI,
          DDI.getRawLifetime());
  if (DbgDefInst *D = dyn_cast<DbgDefInst>(&DDI)) {
    CheckDI(isa<ValueAsMetadata>(D->getRawReferrer()),
            "invalid llvm.dbg.def intrinsic referrer", D, D->getRawReferrer());
    CheckDI(DefinedDebugLifetimes.insert(D->getLifetime()).second,
            "invalid llvm.dbg.def refers to an already-defined lifetime",
            D->getLifetime());
  }
}

void Verifier::verifyFnArgs(const DbgVariableIntrinsic &I) {
  // This function does not take the scope of noninlined function arguments into
  // account. Don't run it if current function is nodebug, because it may
  // contain inlined debug intrinsics.
  if (!HasDebugInfo)
    return;

  // For performance reasons only check non-inlined ones.
  if (I.getDebugLoc()->getInlinedAt())
    return;

  DILocalVariable *Var = I.getVariable();
  CheckDI(Var, "dbg intrinsic without variable");

  unsigned ArgNo = Var->getArg();
  if (!ArgNo)
    return;

  // Verify there are no duplicate function argument debug info entries.
  // These will cause hard-to-debug assertions in the DWARF backend.
  if (DebugFnArgs.size() < ArgNo)
    DebugFnArgs.resize(ArgNo, nullptr);

  auto *Prev = DebugFnArgs[ArgNo - 1];
  DebugFnArgs[ArgNo - 1] = Var;
  CheckDI(!Prev || (Prev == Var), "conflicting debug info for argument", &I,
          Prev, Var);
}

void Verifier::verifyNotEntryValue(const DbgVariableIntrinsic &I) {
  DIExpression *E = dyn_cast_or_null<DIExpression>(I.getRawExpression());

  // We don't know whether this intrinsic verified correctly.
  if (!E || !E->isValid())
    return;

  if (isa<ValueAsMetadata>(I.getRawLocation())) {
    Value *VarValue = I.getVariableLocationOp(0);
    if (isa<UndefValue>(VarValue) || isa<PoisonValue>(VarValue))
      return;
    // We allow EntryValues for swift async arguments, as they have an
    // ABI-guarantee to be turned into a specific register.
    if (auto *ArgLoc = dyn_cast_or_null<Argument>(VarValue);
        ArgLoc && ArgLoc->hasAttribute(Attribute::SwiftAsync))
      return;
  }

  CheckDI(!E->isEntryValue(),
          "Entry values are only allowed in MIR unless they target a "
          "swiftasync Argument",
          &I);
}

void Verifier::verifyCompileUnits() {
  // When more than one Module is imported into the same context, such as during
  // an LTO build before linking the modules, ODR type uniquing may cause types
  // to point to a different CU. This check does not make sense in this case.
  if (M.getContext().isODRUniquingDebugTypes())
    return;
  auto *CUs = M.getNamedMetadata("llvm.dbg.cu");
  SmallPtrSet<const Metadata *, 2> Listed;
  if (CUs)
    Listed.insert(CUs->op_begin(), CUs->op_end());
  for (const auto *CU : CUVisited)
    CheckDI(Listed.count(CU), "DICompileUnit not listed in llvm.dbg.cu", CU);
  CUVisited.clear();
}

void Verifier::verifyDeoptimizeCallingConvs() {
  if (DeoptimizeDeclarations.empty())
    return;

  const Function *First = DeoptimizeDeclarations[0];
  for (const auto *F : ArrayRef(DeoptimizeDeclarations).slice(1)) {
    Check(First->getCallingConv() == F->getCallingConv(),
          "All llvm.experimental.deoptimize declarations must have the same "
          "calling convention",
          First, F);
  }
}

void Verifier::verifyAttachedCallBundle(const CallBase &Call,
                                        const OperandBundleUse &BU) {
  FunctionType *FTy = Call.getFunctionType();

  Check((FTy->getReturnType()->isPointerTy() ||
         (Call.doesNotReturn() && FTy->getReturnType()->isVoidTy())),
        "a call with operand bundle \"clang.arc.attachedcall\" must call a "
        "function returning a pointer or a non-returning function that has a "
        "void return type",
        Call);

  Check(BU.Inputs.size() == 1 && isa<Function>(BU.Inputs.front()),
        "operand bundle \"clang.arc.attachedcall\" requires one function as "
        "an argument",
        Call);

  auto *Fn = cast<Function>(BU.Inputs.front());
  Intrinsic::ID IID = Fn->getIntrinsicID();

  if (IID) {
    Check((IID == Intrinsic::objc_retainAutoreleasedReturnValue ||
           IID == Intrinsic::objc_unsafeClaimAutoreleasedReturnValue),
          "invalid function argument", Call);
  } else {
    StringRef FnName = Fn->getName();
    Check((FnName == "objc_retainAutoreleasedReturnValue" ||
           FnName == "objc_unsafeClaimAutoreleasedReturnValue"),
          "invalid function argument", Call);
  }
}

void Verifier::verifyNoAliasScopeDecl() {
  if (NoAliasScopeDecls.empty())
    return;

  // only a single scope must be declared at a time.
  for (auto *II : NoAliasScopeDecls) {
    assert(II->getIntrinsicID() == Intrinsic::experimental_noalias_scope_decl &&
           "Not a llvm.experimental.noalias.scope.decl ?");
    const auto *ScopeListMV = dyn_cast<MetadataAsValue>(
        II->getOperand(Intrinsic::NoAliasScopeDeclScopeArg));
    Check(ScopeListMV != nullptr,
          "llvm.experimental.noalias.scope.decl must have a MetadataAsValue "
          "argument",
          II);

    const auto *ScopeListMD = dyn_cast<MDNode>(ScopeListMV->getMetadata());
    Check(ScopeListMD != nullptr, "!id.scope.list must point to an MDNode", II);
    Check(ScopeListMD->getNumOperands() == 1,
          "!id.scope.list must point to a list with a single scope", II);
    visitAliasScopeListMetadata(ScopeListMD);
  }

  // Only check the domination rule when requested. Once all passes have been
  // adapted this option can go away.
  if (!VerifyNoAliasScopeDomination)
    return;

  // Now sort the intrinsics based on the scope MDNode so that declarations of
  // the same scopes are next to each other.
  auto GetScope = [](IntrinsicInst *II) {
    const auto *ScopeListMV = cast<MetadataAsValue>(
        II->getOperand(Intrinsic::NoAliasScopeDeclScopeArg));
    return &cast<MDNode>(ScopeListMV->getMetadata())->getOperand(0);
  };

  // We are sorting on MDNode pointers here. For valid input IR this is ok.
  // TODO: Sort on Metadata ID to avoid non-deterministic error messages.
  auto Compare = [GetScope](IntrinsicInst *Lhs, IntrinsicInst *Rhs) {
    return GetScope(Lhs) < GetScope(Rhs);
  };

  llvm::sort(NoAliasScopeDecls, Compare);

  // Go over the intrinsics and check that for the same scope, they are not
  // dominating each other.
  auto ItCurrent = NoAliasScopeDecls.begin();
  while (ItCurrent != NoAliasScopeDecls.end()) {
    auto CurScope = GetScope(*ItCurrent);
    auto ItNext = ItCurrent;
    do {
      ++ItNext;
    } while (ItNext != NoAliasScopeDecls.end() &&
             GetScope(*ItNext) == CurScope);

    // [ItCurrent, ItNext) represents the declarations for the same scope.
    // Ensure they are not dominating each other.. but only if it is not too
    // expensive.
    if (ItNext - ItCurrent < 32)
      for (auto *I : llvm::make_range(ItCurrent, ItNext))
        for (auto *J : llvm::make_range(ItCurrent, ItNext))
          if (I != J)
            Check(!DT.dominates(I, J),
                  "llvm.experimental.noalias.scope.decl dominates another one "
                  "with the same scope",
                  I);
    ItCurrent = ItNext;
  }
}

//===----------------------------------------------------------------------===//
//  Implement the public interfaces to this file...
//===----------------------------------------------------------------------===//

bool llvm::verifyFunction(const Function &f, raw_ostream *OS) {
  Function &F = const_cast<Function &>(f);

  // Don't use a raw_null_ostream.  Printing IR is expensive.
  Verifier V(OS, /*ShouldTreatBrokenDebugInfoAsError=*/true, *f.getParent());

  // Note that this function's return value is inverted from what you would
  // expect of a function called "verify".
  return !V.verify(F);
}

bool llvm::verifyModule(const Module &M, raw_ostream *OS,
                        bool *BrokenDebugInfo) {
  // Don't use a raw_null_ostream.  Printing IR is expensive.
  Verifier V(OS, /*ShouldTreatBrokenDebugInfoAsError=*/!BrokenDebugInfo, M);

  bool Broken = false;
  for (const Function &F : M)
    Broken |= !V.verify(F);

  Broken |= !V.verify();
  if (BrokenDebugInfo)
    *BrokenDebugInfo = V.hasBrokenDebugInfo();
  // Note that this function's return value is inverted from what you would
  // expect of a function called "verify".
  return Broken;
}

namespace {

struct VerifierLegacyPass : public FunctionPass {
  static char ID;

  std::unique_ptr<Verifier> V;
  bool FatalErrors = true;

  VerifierLegacyPass() : FunctionPass(ID) {
    initializeVerifierLegacyPassPass(*PassRegistry::getPassRegistry());
  }
  explicit VerifierLegacyPass(bool FatalErrors)
      : FunctionPass(ID),
        FatalErrors(FatalErrors) {
    initializeVerifierLegacyPassPass(*PassRegistry::getPassRegistry());
  }

  bool doInitialization(Module &M) override {
    V = std::make_unique<Verifier>(
        &dbgs(), /*ShouldTreatBrokenDebugInfoAsError=*/false, M);
    return false;
  }

  bool runOnFunction(Function &F) override {
    if (!V->verify(F) && FatalErrors) {
      errs() << "in function " << F.getName() << '\n';
      report_fatal_error("Broken function found, compilation aborted!");
    }
    return false;
  }

  bool doFinalization(Module &M) override {
    bool HasErrors = false;
    for (Function &F : M)
      if (F.isDeclaration())
        HasErrors |= !V->verify(F);

    HasErrors |= !V->verify();
    if (FatalErrors && (HasErrors || V->hasBrokenDebugInfo()))
      report_fatal_error("Broken module found, compilation aborted!");
    return false;
  }

  void getAnalysisUsage(AnalysisUsage &AU) const override {
    AU.setPreservesAll();
  }
};

} // end anonymous namespace

/// Helper to issue failure from the TBAA verification
template <typename... Tys> void TBAAVerifier::CheckFailed(Tys &&... Args) {
  if (Diagnostic)
    return Diagnostic->CheckFailed(Args...);
}

#define CheckTBAA(C, ...)                                                      \
  do {                                                                         \
    if (!(C)) {                                                                \
      CheckFailed(__VA_ARGS__);                                                \
      return false;                                                            \
    }                                                                          \
  } while (false)

/// Verify that \p BaseNode can be used as the "base type" in the struct-path
/// TBAA scheme.  This means \p BaseNode is either a scalar node, or a
/// struct-type node describing an aggregate data structure (like a struct).
TBAAVerifier::TBAABaseNodeSummary
TBAAVerifier::verifyTBAABaseNode(Instruction &I, const MDNode *BaseNode,
                                 bool IsNewFormat) {
  if (BaseNode->getNumOperands() < 2) {
    CheckFailed("Base nodes must have at least two operands", &I, BaseNode);
    return {true, ~0u};
  }

  auto Itr = TBAABaseNodes.find(BaseNode);
  if (Itr != TBAABaseNodes.end())
    return Itr->second;

  auto Result = verifyTBAABaseNodeImpl(I, BaseNode, IsNewFormat);
  auto InsertResult = TBAABaseNodes.insert({BaseNode, Result});
  (void)InsertResult;
  assert(InsertResult.second && "We just checked!");
  return Result;
}

TBAAVerifier::TBAABaseNodeSummary
TBAAVerifier::verifyTBAABaseNodeImpl(Instruction &I, const MDNode *BaseNode,
                                     bool IsNewFormat) {
  const TBAAVerifier::TBAABaseNodeSummary InvalidNode = {true, ~0u};

  if (BaseNode->getNumOperands() == 2) {
    // Scalar nodes can only be accessed at offset 0.
    return isValidScalarTBAANode(BaseNode)
               ? TBAAVerifier::TBAABaseNodeSummary({false, 0})
               : InvalidNode;
  }

  if (IsNewFormat) {
    if (BaseNode->getNumOperands() % 3 != 0) {
      CheckFailed("Access tag nodes must have the number of operands that is a "
                  "multiple of 3!", BaseNode);
      return InvalidNode;
    }
  } else {
    if (BaseNode->getNumOperands() % 2 != 1) {
      CheckFailed("Struct tag nodes must have an odd number of operands!",
                  BaseNode);
      return InvalidNode;
    }
  }

  // Check the type size field.
  if (IsNewFormat) {
    auto *TypeSizeNode = mdconst::dyn_extract_or_null<ConstantInt>(
        BaseNode->getOperand(1));
    if (!TypeSizeNode) {
      CheckFailed("Type size nodes must be constants!", &I, BaseNode);
      return InvalidNode;
    }
  }

  // Check the type name field. In the new format it can be anything.
  if (!IsNewFormat && !isa<MDString>(BaseNode->getOperand(0))) {
    CheckFailed("Struct tag nodes have a string as their first operand",
                BaseNode);
    return InvalidNode;
  }

  bool Failed = false;

  std::optional<APInt> PrevOffset;
  unsigned BitWidth = ~0u;

  // We've already checked that BaseNode is not a degenerate root node with one
  // operand in \c verifyTBAABaseNode, so this loop should run at least once.
  unsigned FirstFieldOpNo = IsNewFormat ? 3 : 1;
  unsigned NumOpsPerField = IsNewFormat ? 3 : 2;
  for (unsigned Idx = FirstFieldOpNo; Idx < BaseNode->getNumOperands();
           Idx += NumOpsPerField) {
    const MDOperand &FieldTy = BaseNode->getOperand(Idx);
    const MDOperand &FieldOffset = BaseNode->getOperand(Idx + 1);
    if (!isa<MDNode>(FieldTy)) {
      CheckFailed("Incorrect field entry in struct type node!", &I, BaseNode);
      Failed = true;
      continue;
    }

    auto *OffsetEntryCI =
        mdconst::dyn_extract_or_null<ConstantInt>(FieldOffset);
    if (!OffsetEntryCI) {
      CheckFailed("Offset entries must be constants!", &I, BaseNode);
      Failed = true;
      continue;
    }

    if (BitWidth == ~0u)
      BitWidth = OffsetEntryCI->getBitWidth();

    if (OffsetEntryCI->getBitWidth() != BitWidth) {
      CheckFailed(
          "Bitwidth between the offsets and struct type entries must match", &I,
          BaseNode);
      Failed = true;
      continue;
    }

    // NB! As far as I can tell, we generate a non-strictly increasing offset
    // sequence only from structs that have zero size bit fields.  When
    // recursing into a contained struct in \c getFieldNodeFromTBAABaseNode we
    // pick the field lexically the latest in struct type metadata node.  This
    // mirrors the actual behavior of the alias analysis implementation.
    bool IsAscending =
        !PrevOffset || PrevOffset->ule(OffsetEntryCI->getValue());

    if (!IsAscending) {
      CheckFailed("Offsets must be increasing!", &I, BaseNode);
      Failed = true;
    }

    PrevOffset = OffsetEntryCI->getValue();

    if (IsNewFormat) {
      auto *MemberSizeNode = mdconst::dyn_extract_or_null<ConstantInt>(
          BaseNode->getOperand(Idx + 2));
      if (!MemberSizeNode) {
        CheckFailed("Member size entries must be constants!", &I, BaseNode);
        Failed = true;
        continue;
      }
    }
  }

  return Failed ? InvalidNode
                : TBAAVerifier::TBAABaseNodeSummary(false, BitWidth);
}

static bool IsRootTBAANode(const MDNode *MD) {
  return MD->getNumOperands() < 2;
}

static bool IsScalarTBAANodeImpl(const MDNode *MD,
                                 SmallPtrSetImpl<const MDNode *> &Visited) {
  if (MD->getNumOperands() != 2 && MD->getNumOperands() != 3)
    return false;

  if (!isa<MDString>(MD->getOperand(0)))
    return false;

  if (MD->getNumOperands() == 3) {
    auto *Offset = mdconst::dyn_extract<ConstantInt>(MD->getOperand(2));
    if (!(Offset && Offset->isZero() && isa<MDString>(MD->getOperand(0))))
      return false;
  }

  auto *Parent = dyn_cast_or_null<MDNode>(MD->getOperand(1));
  return Parent && Visited.insert(Parent).second &&
         (IsRootTBAANode(Parent) || IsScalarTBAANodeImpl(Parent, Visited));
}

bool TBAAVerifier::isValidScalarTBAANode(const MDNode *MD) {
  auto ResultIt = TBAAScalarNodes.find(MD);
  if (ResultIt != TBAAScalarNodes.end())
    return ResultIt->second;

  SmallPtrSet<const MDNode *, 4> Visited;
  bool Result = IsScalarTBAANodeImpl(MD, Visited);
  auto InsertResult = TBAAScalarNodes.insert({MD, Result});
  (void)InsertResult;
  assert(InsertResult.second && "Just checked!");

  return Result;
}

/// Returns the field node at the offset \p Offset in \p BaseNode.  Update \p
/// Offset in place to be the offset within the field node returned.
///
/// We assume we've okayed \p BaseNode via \c verifyTBAABaseNode.
MDNode *TBAAVerifier::getFieldNodeFromTBAABaseNode(Instruction &I,
                                                   const MDNode *BaseNode,
                                                   APInt &Offset,
                                                   bool IsNewFormat) {
  assert(BaseNode->getNumOperands() >= 2 && "Invalid base node!");

  // Scalar nodes have only one possible "field" -- their parent in the access
  // hierarchy.  Offset must be zero at this point, but our caller is supposed
  // to check that.
  if (BaseNode->getNumOperands() == 2)
    return cast<MDNode>(BaseNode->getOperand(1));

  unsigned FirstFieldOpNo = IsNewFormat ? 3 : 1;
  unsigned NumOpsPerField = IsNewFormat ? 3 : 2;
  for (unsigned Idx = FirstFieldOpNo; Idx < BaseNode->getNumOperands();
           Idx += NumOpsPerField) {
    auto *OffsetEntryCI =
        mdconst::extract<ConstantInt>(BaseNode->getOperand(Idx + 1));
    if (OffsetEntryCI->getValue().ugt(Offset)) {
      if (Idx == FirstFieldOpNo) {
        CheckFailed("Could not find TBAA parent in struct type node", &I,
                    BaseNode, &Offset);
        return nullptr;
      }

      unsigned PrevIdx = Idx - NumOpsPerField;
      auto *PrevOffsetEntryCI =
          mdconst::extract<ConstantInt>(BaseNode->getOperand(PrevIdx + 1));
      Offset -= PrevOffsetEntryCI->getValue();
      return cast<MDNode>(BaseNode->getOperand(PrevIdx));
    }
  }

  unsigned LastIdx = BaseNode->getNumOperands() - NumOpsPerField;
  auto *LastOffsetEntryCI = mdconst::extract<ConstantInt>(
      BaseNode->getOperand(LastIdx + 1));
  Offset -= LastOffsetEntryCI->getValue();
  return cast<MDNode>(BaseNode->getOperand(LastIdx));
}

static bool isNewFormatTBAATypeNode(llvm::MDNode *Type) {
  if (!Type || Type->getNumOperands() < 3)
    return false;

  // In the new format type nodes shall have a reference to the parent type as
  // its first operand.
  return isa_and_nonnull<MDNode>(Type->getOperand(0));
}

bool TBAAVerifier::visitTBAAMetadata(Instruction &I, const MDNode *MD) {
  CheckTBAA(MD->getNumOperands() > 0, "TBAA metadata cannot have 0 operands",
            &I, MD);

  CheckTBAA(isa<LoadInst>(I) || isa<StoreInst>(I) || isa<CallInst>(I) ||
                isa<VAArgInst>(I) || isa<AtomicRMWInst>(I) ||
                isa<AtomicCmpXchgInst>(I),
            "This instruction shall not have a TBAA access tag!", &I);

  bool IsStructPathTBAA =
      isa<MDNode>(MD->getOperand(0)) && MD->getNumOperands() >= 3;

  CheckTBAA(IsStructPathTBAA,
            "Old-style TBAA is no longer allowed, use struct-path TBAA instead",
            &I);

  MDNode *BaseNode = dyn_cast_or_null<MDNode>(MD->getOperand(0));
  MDNode *AccessType = dyn_cast_or_null<MDNode>(MD->getOperand(1));

  bool IsNewFormat = isNewFormatTBAATypeNode(AccessType);

  if (IsNewFormat) {
    CheckTBAA(MD->getNumOperands() == 4 || MD->getNumOperands() == 5,
              "Access tag metadata must have either 4 or 5 operands", &I, MD);
  } else {
    CheckTBAA(MD->getNumOperands() < 5,
              "Struct tag metadata must have either 3 or 4 operands", &I, MD);
  }

  // Check the access size field.
  if (IsNewFormat) {
    auto *AccessSizeNode = mdconst::dyn_extract_or_null<ConstantInt>(
        MD->getOperand(3));
    CheckTBAA(AccessSizeNode, "Access size field must be a constant", &I, MD);
  }

  // Check the immutability flag.
  unsigned ImmutabilityFlagOpNo = IsNewFormat ? 4 : 3;
  if (MD->getNumOperands() == ImmutabilityFlagOpNo + 1) {
    auto *IsImmutableCI = mdconst::dyn_extract_or_null<ConstantInt>(
        MD->getOperand(ImmutabilityFlagOpNo));
    CheckTBAA(IsImmutableCI,
              "Immutability tag on struct tag metadata must be a constant", &I,
              MD);
    CheckTBAA(
        IsImmutableCI->isZero() || IsImmutableCI->isOne(),
        "Immutability part of the struct tag metadata must be either 0 or 1",
        &I, MD);
  }

  CheckTBAA(BaseNode && AccessType,
            "Malformed struct tag metadata: base and access-type "
            "should be non-null and point to Metadata nodes",
            &I, MD, BaseNode, AccessType);

  if (!IsNewFormat) {
    CheckTBAA(isValidScalarTBAANode(AccessType),
              "Access type node must be a valid scalar type", &I, MD,
              AccessType);
  }

  auto *OffsetCI = mdconst::dyn_extract_or_null<ConstantInt>(MD->getOperand(2));
  CheckTBAA(OffsetCI, "Offset must be constant integer", &I, MD);

  APInt Offset = OffsetCI->getValue();
  bool SeenAccessTypeInPath = false;

  SmallPtrSet<MDNode *, 4> StructPath;

  for (/* empty */; BaseNode && !IsRootTBAANode(BaseNode);
       BaseNode = getFieldNodeFromTBAABaseNode(I, BaseNode, Offset,
                                               IsNewFormat)) {
    if (!StructPath.insert(BaseNode).second) {
      CheckFailed("Cycle detected in struct path", &I, MD);
      return false;
    }

    bool Invalid;
    unsigned BaseNodeBitWidth;
    std::tie(Invalid, BaseNodeBitWidth) = verifyTBAABaseNode(I, BaseNode,
                                                             IsNewFormat);

    // If the base node is invalid in itself, then we've already printed all the
    // errors we wanted to print.
    if (Invalid)
      return false;

    SeenAccessTypeInPath |= BaseNode == AccessType;

    if (isValidScalarTBAANode(BaseNode) || BaseNode == AccessType)
      CheckTBAA(Offset == 0, "Offset not zero at the point of scalar access",
                &I, MD, &Offset);

    CheckTBAA(BaseNodeBitWidth == Offset.getBitWidth() ||
                  (BaseNodeBitWidth == 0 && Offset == 0) ||
                  (IsNewFormat && BaseNodeBitWidth == ~0u),
              "Access bit-width not the same as description bit-width", &I, MD,
              BaseNodeBitWidth, Offset.getBitWidth());

    if (IsNewFormat && SeenAccessTypeInPath)
      break;
  }

  CheckTBAA(SeenAccessTypeInPath, "Did not see access type in access path!", &I,
            MD);
  return true;
}

char VerifierLegacyPass::ID = 0;
INITIALIZE_PASS(VerifierLegacyPass, "verify", "Module Verifier", false, false)

FunctionPass *llvm::createVerifierPass(bool FatalErrors) {
  return new VerifierLegacyPass(FatalErrors);
}

AnalysisKey VerifierAnalysis::Key;
VerifierAnalysis::Result VerifierAnalysis::run(Module &M,
                                               ModuleAnalysisManager &) {
  Result Res;
  Res.IRBroken = llvm::verifyModule(M, &dbgs(), &Res.DebugInfoBroken);
  return Res;
}

VerifierAnalysis::Result VerifierAnalysis::run(Function &F,
                                               FunctionAnalysisManager &) {
  return { llvm::verifyFunction(F, &dbgs()), false };
}

PreservedAnalyses VerifierPass::run(Module &M, ModuleAnalysisManager &AM) {
  auto Res = AM.getResult<VerifierAnalysis>(M);
  if (FatalErrors && (Res.IRBroken || Res.DebugInfoBroken))
    report_fatal_error("Broken module found, compilation aborted!");

  return PreservedAnalyses::all();
}

PreservedAnalyses VerifierPass::run(Function &F, FunctionAnalysisManager &AM) {
  auto res = AM.getResult<VerifierAnalysis>(F);
  if (res.IRBroken && FatalErrors)
    report_fatal_error("Broken function found, compilation aborted!");

  return PreservedAnalyses::all();
}<|MERGE_RESOLUTION|>--- conflicted
+++ resolved
@@ -1453,16 +1453,9 @@
     CheckDI(Node, "invalid retained nodes list", &N, RawNode);
     for (Metadata *Op : Node->operands()) {
       CheckDI(Op && (isa<DILocalVariable>(Op) || isa<DILabel>(Op) ||
-<<<<<<< HEAD
-                  isa<DILifetime>(Op) ||
-                     isa<DIImportedEntity>(Op) || isa<DIType>(Op)),
+                  isa<DILifetime>(Op) || isa<DIImportedEntity>(Op) ),
               "invalid retained nodes, expected DILocalVariable, DILabel, "
-              "DIImportedEntity or DIType",
-=======
-                     isa<DIImportedEntity>(Op)),
-              "invalid retained nodes, expected DILocalVariable, DILabel or "
               "DIImportedEntity",
->>>>>>> fb79f80b
               &N, Node, Op);
     }
   }
