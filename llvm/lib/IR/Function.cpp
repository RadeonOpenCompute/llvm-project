--- conflicted
+++ resolved
@@ -937,889 +937,6 @@
   IntID = Intrinsic::lookupIntrinsicID(Name);
 }
 
-<<<<<<< HEAD
-/// Returns a stable mangling for the type specified for use in the name
-/// mangling scheme used by 'any' types in intrinsic signatures.  The mangling
-/// of named types is simply their name.  Manglings for unnamed types consist
-/// of a prefix ('p' for pointers, 'a' for arrays, 'f_' for functions)
-/// combined with the mangling of their component types.  A vararg function
-/// type will have a suffix of 'vararg'.  Since function types can contain
-/// other function types, we close a function type mangling with suffix 'f'
-/// which can't be confused with it's prefix.  This ensures we don't have
-/// collisions between two unrelated function types. Otherwise, you might
-/// parse ffXX as f(fXX) or f(fX)X.  (X is a placeholder for any other type.)
-/// The HasUnnamedType boolean is set if an unnamed type was encountered,
-/// indicating that extra care must be taken to ensure a unique name.
-static std::string getMangledTypeStr(Type *Ty, bool &HasUnnamedType) {
-  std::string Result;
-  if (PointerType *PTyp = dyn_cast<PointerType>(Ty)) {
-    Result += "p" + utostr(PTyp->getAddressSpace());
-  } else if (ArrayType *ATyp = dyn_cast<ArrayType>(Ty)) {
-    Result += "a" + utostr(ATyp->getNumElements()) +
-              getMangledTypeStr(ATyp->getElementType(), HasUnnamedType);
-  } else if (StructType *STyp = dyn_cast<StructType>(Ty)) {
-    if (!STyp->isLiteral()) {
-      Result += "s_";
-      if (STyp->hasName())
-        Result += STyp->getName();
-      else
-        HasUnnamedType = true;
-    } else {
-      Result += "sl_";
-      for (auto *Elem : STyp->elements())
-        Result += getMangledTypeStr(Elem, HasUnnamedType);
-    }
-    // Ensure nested structs are distinguishable.
-    Result += "s";
-  } else if (FunctionType *FT = dyn_cast<FunctionType>(Ty)) {
-    Result += "f_" + getMangledTypeStr(FT->getReturnType(), HasUnnamedType);
-    for (size_t i = 0; i < FT->getNumParams(); i++)
-      Result += getMangledTypeStr(FT->getParamType(i), HasUnnamedType);
-    if (FT->isVarArg())
-      Result += "vararg";
-    // Ensure nested function types are distinguishable.
-    Result += "f";
-  } else if (VectorType *VTy = dyn_cast<VectorType>(Ty)) {
-    ElementCount EC = VTy->getElementCount();
-    if (EC.isScalable())
-      Result += "nx";
-    Result += "v" + utostr(EC.getKnownMinValue()) +
-              getMangledTypeStr(VTy->getElementType(), HasUnnamedType);
-  } else if (TargetExtType *TETy = dyn_cast<TargetExtType>(Ty)) {
-    Result += "t";
-    Result += TETy->getName();
-    for (Type *ParamTy : TETy->type_params())
-      Result += "_" + getMangledTypeStr(ParamTy, HasUnnamedType);
-    for (unsigned IntParam : TETy->int_params())
-      Result += "_" + utostr(IntParam);
-    // Ensure nested target extension types are distinguishable.
-    Result += "t";
-  } else if (Ty) {
-    switch (Ty->getTypeID()) {
-    default: llvm_unreachable("Unhandled type");
-    case Type::VoidTyID:      Result += "isVoid";   break;
-    case Type::MetadataTyID:  Result += "Metadata"; break;
-    case Type::HalfTyID:      Result += "f16";      break;
-    case Type::BFloatTyID:    Result += "bf16";     break;
-    case Type::FloatTyID:     Result += "f32";      break;
-    case Type::DoubleTyID:    Result += "f64";      break;
-    case Type::X86_FP80TyID:  Result += "f80";      break;
-    case Type::FP128TyID:     Result += "f128";     break;
-    case Type::PPC_FP128TyID: Result += "ppcf128";  break;
-    case Type::X86_MMXTyID:   Result += "x86mmx";   break;
-    case Type::X86_AMXTyID:   Result += "x86amx";   break;
-    case Type::IntegerTyID:
-      Result += "i" + utostr(cast<IntegerType>(Ty)->getBitWidth());
-      break;
-    }
-  }
-  return Result;
-}
-
-StringRef Intrinsic::getBaseName(ID id) {
-  assert(id < num_intrinsics && "Invalid intrinsic ID!");
-  return IntrinsicNameTable[id];
-}
-
-StringRef Intrinsic::getName(ID id) {
-  assert(id < num_intrinsics && "Invalid intrinsic ID!");
-  assert(!Intrinsic::isOverloaded(id) &&
-         "This version of getName does not support overloading");
-  return getBaseName(id);
-}
-
-static std::string getIntrinsicNameImpl(Intrinsic::ID Id, ArrayRef<Type *> Tys,
-                                        Module *M, FunctionType *FT,
-                                        bool EarlyModuleCheck) {
-
-  assert(Id < Intrinsic::num_intrinsics && "Invalid intrinsic ID!");
-  assert((Tys.empty() || Intrinsic::isOverloaded(Id)) &&
-         "This version of getName is for overloaded intrinsics only");
-  (void)EarlyModuleCheck;
-  assert((!EarlyModuleCheck || M ||
-          !any_of(Tys, [](Type *T) { return isa<PointerType>(T); })) &&
-         "Intrinsic overloading on pointer types need to provide a Module");
-  bool HasUnnamedType = false;
-  std::string Result(Intrinsic::getBaseName(Id));
-  for (Type *Ty : Tys)
-    Result += "." + getMangledTypeStr(Ty, HasUnnamedType);
-  if (HasUnnamedType) {
-    assert(M && "unnamed types need a module");
-    if (!FT)
-      FT = Intrinsic::getType(M->getContext(), Id, Tys);
-    else
-      assert((FT == Intrinsic::getType(M->getContext(), Id, Tys)) &&
-             "Provided FunctionType must match arguments");
-    return M->getUniqueIntrinsicName(Result, Id, FT);
-  }
-  return Result;
-}
-
-std::string Intrinsic::getName(ID Id, ArrayRef<Type *> Tys, Module *M,
-                               FunctionType *FT) {
-  assert(M && "We need to have a Module");
-  return getIntrinsicNameImpl(Id, Tys, M, FT, true);
-}
-
-std::string Intrinsic::getNameNoUnnamedTypes(ID Id, ArrayRef<Type *> Tys) {
-  return getIntrinsicNameImpl(Id, Tys, nullptr, nullptr, false);
-}
-
-/// IIT_Info - These are enumerators that describe the entries returned by the
-/// getIntrinsicInfoTableEntries function.
-///
-/// Defined in Intrinsics.td.
-enum IIT_Info {
-#define GET_INTRINSIC_IITINFO
-#include "llvm/IR/IntrinsicImpl.inc"
-#undef GET_INTRINSIC_IITINFO
-};
-
-static void DecodeIITType(unsigned &NextElt, ArrayRef<unsigned char> Infos,
-                      IIT_Info LastInfo,
-                      SmallVectorImpl<Intrinsic::IITDescriptor> &OutputTable) {
-  using namespace Intrinsic;
-
-  bool IsScalableVector = (LastInfo == IIT_SCALABLE_VEC);
-
-  IIT_Info Info = IIT_Info(Infos[NextElt++]);
-  unsigned StructElts = 2;
-
-  switch (Info) {
-  case IIT_Done:
-    OutputTable.push_back(IITDescriptor::get(IITDescriptor::Void, 0));
-    return;
-  case IIT_VARARG:
-    OutputTable.push_back(IITDescriptor::get(IITDescriptor::VarArg, 0));
-    return;
-  case IIT_MMX:
-    OutputTable.push_back(IITDescriptor::get(IITDescriptor::MMX, 0));
-    return;
-  case IIT_AMX:
-    OutputTable.push_back(IITDescriptor::get(IITDescriptor::AMX, 0));
-    return;
-  case IIT_TOKEN:
-    OutputTable.push_back(IITDescriptor::get(IITDescriptor::Token, 0));
-    return;
-  case IIT_METADATA:
-    OutputTable.push_back(IITDescriptor::get(IITDescriptor::Metadata, 0));
-    return;
-  case IIT_F16:
-    OutputTable.push_back(IITDescriptor::get(IITDescriptor::Half, 0));
-    return;
-  case IIT_BF16:
-    OutputTable.push_back(IITDescriptor::get(IITDescriptor::BFloat, 0));
-    return;
-  case IIT_F32:
-    OutputTable.push_back(IITDescriptor::get(IITDescriptor::Float, 0));
-    return;
-  case IIT_F64:
-    OutputTable.push_back(IITDescriptor::get(IITDescriptor::Double, 0));
-    return;
-  case IIT_F128:
-    OutputTable.push_back(IITDescriptor::get(IITDescriptor::Quad, 0));
-    return;
-  case IIT_PPCF128:
-    OutputTable.push_back(IITDescriptor::get(IITDescriptor::PPCQuad, 0));
-    return;
-  case IIT_I1:
-    OutputTable.push_back(IITDescriptor::get(IITDescriptor::Integer, 1));
-    return;
-  case IIT_I2:
-    OutputTable.push_back(IITDescriptor::get(IITDescriptor::Integer, 2));
-    return;
-  case IIT_I4:
-    OutputTable.push_back(IITDescriptor::get(IITDescriptor::Integer, 4));
-    return;
-  case IIT_AARCH64_SVCOUNT:
-    OutputTable.push_back(IITDescriptor::get(IITDescriptor::AArch64Svcount, 0));
-    return;
-  case IIT_I8:
-    OutputTable.push_back(IITDescriptor::get(IITDescriptor::Integer, 8));
-    return;
-  case IIT_I16:
-    OutputTable.push_back(IITDescriptor::get(IITDescriptor::Integer,16));
-    return;
-  case IIT_I32:
-    OutputTable.push_back(IITDescriptor::get(IITDescriptor::Integer, 32));
-    return;
-  case IIT_I64:
-    OutputTable.push_back(IITDescriptor::get(IITDescriptor::Integer, 64));
-    return;
-  case IIT_I128:
-    OutputTable.push_back(IITDescriptor::get(IITDescriptor::Integer, 128));
-    return;
-  case IIT_V1:
-    OutputTable.push_back(IITDescriptor::getVector(1, IsScalableVector));
-    DecodeIITType(NextElt, Infos, Info, OutputTable);
-    return;
-  case IIT_V2:
-    OutputTable.push_back(IITDescriptor::getVector(2, IsScalableVector));
-    DecodeIITType(NextElt, Infos, Info, OutputTable);
-    return;
-  case IIT_V3:
-    OutputTable.push_back(IITDescriptor::getVector(3, IsScalableVector));
-    DecodeIITType(NextElt, Infos, Info, OutputTable);
-    return;
-  case IIT_V4:
-    OutputTable.push_back(IITDescriptor::getVector(4, IsScalableVector));
-    DecodeIITType(NextElt, Infos, Info, OutputTable);
-    return;
-  case IIT_V6:
-    OutputTable.push_back(IITDescriptor::getVector(6, IsScalableVector));
-    DecodeIITType(NextElt, Infos, Info, OutputTable);
-    return;
-  case IIT_V8:
-    OutputTable.push_back(IITDescriptor::getVector(8, IsScalableVector));
-    DecodeIITType(NextElt, Infos, Info, OutputTable);
-    return;
-  case IIT_V10:
-    OutputTable.push_back(IITDescriptor::getVector(10, IsScalableVector));
-    DecodeIITType(NextElt, Infos, Info, OutputTable);
-    return;
-  case IIT_V16:
-    OutputTable.push_back(IITDescriptor::getVector(16, IsScalableVector));
-    DecodeIITType(NextElt, Infos, Info, OutputTable);
-    return;
-  case IIT_V32:
-    OutputTable.push_back(IITDescriptor::getVector(32, IsScalableVector));
-    DecodeIITType(NextElt, Infos, Info, OutputTable);
-    return;
-  case IIT_V64:
-    OutputTable.push_back(IITDescriptor::getVector(64, IsScalableVector));
-    DecodeIITType(NextElt, Infos, Info, OutputTable);
-    return;
-  case IIT_V128:
-    OutputTable.push_back(IITDescriptor::getVector(128, IsScalableVector));
-    DecodeIITType(NextElt, Infos, Info, OutputTable);
-    return;
-  case IIT_V256:
-    OutputTable.push_back(IITDescriptor::getVector(256, IsScalableVector));
-    DecodeIITType(NextElt, Infos, Info, OutputTable);
-    return;
-  case IIT_V512:
-    OutputTable.push_back(IITDescriptor::getVector(512, IsScalableVector));
-    DecodeIITType(NextElt, Infos, Info, OutputTable);
-    return;
-  case IIT_V1024:
-    OutputTable.push_back(IITDescriptor::getVector(1024, IsScalableVector));
-    DecodeIITType(NextElt, Infos, Info, OutputTable);
-    return;
-  case IIT_EXTERNREF:
-    OutputTable.push_back(IITDescriptor::get(IITDescriptor::Pointer, 10));
-    return;
-  case IIT_FUNCREF:
-    OutputTable.push_back(IITDescriptor::get(IITDescriptor::Pointer, 20));
-    return;
-  case IIT_PTR:
-    OutputTable.push_back(IITDescriptor::get(IITDescriptor::Pointer, 0));
-    return;
-  case IIT_ANYPTR: // [ANYPTR addrspace]
-    OutputTable.push_back(IITDescriptor::get(IITDescriptor::Pointer,
-                                             Infos[NextElt++]));
-    return;
-  case IIT_ARG: {
-    unsigned ArgInfo = (NextElt == Infos.size() ? 0 : Infos[NextElt++]);
-    OutputTable.push_back(IITDescriptor::get(IITDescriptor::Argument, ArgInfo));
-    return;
-  }
-  case IIT_EXTEND_ARG: {
-    unsigned ArgInfo = (NextElt == Infos.size() ? 0 : Infos[NextElt++]);
-    OutputTable.push_back(IITDescriptor::get(IITDescriptor::ExtendArgument,
-                                             ArgInfo));
-    return;
-  }
-  case IIT_TRUNC_ARG: {
-    unsigned ArgInfo = (NextElt == Infos.size() ? 0 : Infos[NextElt++]);
-    OutputTable.push_back(IITDescriptor::get(IITDescriptor::TruncArgument,
-                                             ArgInfo));
-    return;
-  }
-  case IIT_HALF_VEC_ARG: {
-    unsigned ArgInfo = (NextElt == Infos.size() ? 0 : Infos[NextElt++]);
-    OutputTable.push_back(IITDescriptor::get(IITDescriptor::HalfVecArgument,
-                                             ArgInfo));
-    return;
-  }
-  case IIT_SAME_VEC_WIDTH_ARG: {
-    unsigned ArgInfo = (NextElt == Infos.size() ? 0 : Infos[NextElt++]);
-    OutputTable.push_back(IITDescriptor::get(IITDescriptor::SameVecWidthArgument,
-                                             ArgInfo));
-    return;
-  }
-  case IIT_VEC_OF_ANYPTRS_TO_ELT: {
-    unsigned short ArgNo = (NextElt == Infos.size() ? 0 : Infos[NextElt++]);
-    unsigned short RefNo = (NextElt == Infos.size() ? 0 : Infos[NextElt++]);
-    OutputTable.push_back(
-        IITDescriptor::get(IITDescriptor::VecOfAnyPtrsToElt, ArgNo, RefNo));
-    return;
-  }
-  case IIT_EMPTYSTRUCT:
-    OutputTable.push_back(IITDescriptor::get(IITDescriptor::Struct, 0));
-    return;
-  case IIT_STRUCT9: ++StructElts; [[fallthrough]];
-  case IIT_STRUCT8: ++StructElts; [[fallthrough]];
-  case IIT_STRUCT7: ++StructElts; [[fallthrough]];
-  case IIT_STRUCT6: ++StructElts; [[fallthrough]];
-  case IIT_STRUCT5: ++StructElts; [[fallthrough]];
-  case IIT_STRUCT4: ++StructElts; [[fallthrough]];
-  case IIT_STRUCT3: ++StructElts; [[fallthrough]];
-  case IIT_STRUCT2: {
-    OutputTable.push_back(IITDescriptor::get(IITDescriptor::Struct,StructElts));
-
-    for (unsigned i = 0; i != StructElts; ++i)
-      DecodeIITType(NextElt, Infos, Info, OutputTable);
-    return;
-  }
-  case IIT_SUBDIVIDE2_ARG: {
-    unsigned ArgInfo = (NextElt == Infos.size() ? 0 : Infos[NextElt++]);
-    OutputTable.push_back(IITDescriptor::get(IITDescriptor::Subdivide2Argument,
-                                             ArgInfo));
-    return;
-  }
-  case IIT_SUBDIVIDE4_ARG: {
-    unsigned ArgInfo = (NextElt == Infos.size() ? 0 : Infos[NextElt++]);
-    OutputTable.push_back(IITDescriptor::get(IITDescriptor::Subdivide4Argument,
-                                             ArgInfo));
-    return;
-  }
-  case IIT_VEC_ELEMENT: {
-    unsigned ArgInfo = (NextElt == Infos.size() ? 0 : Infos[NextElt++]);
-    OutputTable.push_back(IITDescriptor::get(IITDescriptor::VecElementArgument,
-                                             ArgInfo));
-    return;
-  }
-  case IIT_SCALABLE_VEC: {
-    DecodeIITType(NextElt, Infos, Info, OutputTable);
-    return;
-  }
-  case IIT_VEC_OF_BITCASTS_TO_INT: {
-    unsigned ArgInfo = (NextElt == Infos.size() ? 0 : Infos[NextElt++]);
-    OutputTable.push_back(IITDescriptor::get(IITDescriptor::VecOfBitcastsToInt,
-                                             ArgInfo));
-    return;
-  }
-  }
-  llvm_unreachable("unhandled");
-}
-
-#define GET_INTRINSIC_GENERATOR_GLOBAL
-#include "llvm/IR/IntrinsicImpl.inc"
-#undef GET_INTRINSIC_GENERATOR_GLOBAL
-
-void Intrinsic::getIntrinsicInfoTableEntries(ID id,
-                                             SmallVectorImpl<IITDescriptor> &T){
-  static_assert(sizeof(IIT_Table[0]) == 2,
-                "Expect 16-bit entries in IIT_Table");
-  // Check to see if the intrinsic's type was expressible by the table.
-  uint16_t TableVal = IIT_Table[id - 1];
-
-  // Decode the TableVal into an array of IITValues.
-  SmallVector<unsigned char> IITValues;
-  ArrayRef<unsigned char> IITEntries;
-  unsigned NextElt = 0;
-  if (TableVal >> 15) {
-    // This is an offset into the IIT_LongEncodingTable.
-    IITEntries = IIT_LongEncodingTable;
-
-    // Strip sentinel bit.
-    NextElt = TableVal & 0x7fff;
-  } else {
-    // If the entry was encoded into a single word in the table itself, decode
-    // it from an array of nibbles to an array of bytes.
-    do {
-      IITValues.push_back(TableVal & 0xF);
-      TableVal >>= 4;
-    } while (TableVal);
-
-    IITEntries = IITValues;
-    NextElt = 0;
-  }
-
-  // Okay, decode the table into the output vector of IITDescriptors.
-  DecodeIITType(NextElt, IITEntries, IIT_Done, T);
-  while (NextElt != IITEntries.size() && IITEntries[NextElt] != 0)
-    DecodeIITType(NextElt, IITEntries, IIT_Done, T);
-}
-
-static Type *DecodeFixedType(ArrayRef<Intrinsic::IITDescriptor> &Infos,
-                             ArrayRef<Type*> Tys, LLVMContext &Context) {
-  using namespace Intrinsic;
-
-  IITDescriptor D = Infos.front();
-  Infos = Infos.slice(1);
-
-  switch (D.Kind) {
-  case IITDescriptor::Void: return Type::getVoidTy(Context);
-  case IITDescriptor::VarArg: return Type::getVoidTy(Context);
-  case IITDescriptor::MMX: return Type::getX86_MMXTy(Context);
-  case IITDescriptor::AMX: return Type::getX86_AMXTy(Context);
-  case IITDescriptor::Token: return Type::getTokenTy(Context);
-  case IITDescriptor::Metadata: return Type::getMetadataTy(Context);
-  case IITDescriptor::Half: return Type::getHalfTy(Context);
-  case IITDescriptor::BFloat: return Type::getBFloatTy(Context);
-  case IITDescriptor::Float: return Type::getFloatTy(Context);
-  case IITDescriptor::Double: return Type::getDoubleTy(Context);
-  case IITDescriptor::Quad: return Type::getFP128Ty(Context);
-  case IITDescriptor::PPCQuad: return Type::getPPC_FP128Ty(Context);
-  case IITDescriptor::AArch64Svcount:
-    return TargetExtType::get(Context, "aarch64.svcount");
-
-  case IITDescriptor::Integer:
-    return IntegerType::get(Context, D.Integer_Width);
-  case IITDescriptor::Vector:
-    return VectorType::get(DecodeFixedType(Infos, Tys, Context),
-                           D.Vector_Width);
-  case IITDescriptor::Pointer:
-    return PointerType::get(Context, D.Pointer_AddressSpace);
-  case IITDescriptor::Struct: {
-    SmallVector<Type *, 8> Elts;
-    for (unsigned i = 0, e = D.Struct_NumElements; i != e; ++i)
-      Elts.push_back(DecodeFixedType(Infos, Tys, Context));
-    return StructType::get(Context, Elts);
-  }
-  case IITDescriptor::Argument:
-    return Tys[D.getArgumentNumber()];
-  case IITDescriptor::ExtendArgument: {
-    Type *Ty = Tys[D.getArgumentNumber()];
-    if (VectorType *VTy = dyn_cast<VectorType>(Ty))
-      return VectorType::getExtendedElementVectorType(VTy);
-
-    return IntegerType::get(Context, 2 * cast<IntegerType>(Ty)->getBitWidth());
-  }
-  case IITDescriptor::TruncArgument: {
-    Type *Ty = Tys[D.getArgumentNumber()];
-    if (VectorType *VTy = dyn_cast<VectorType>(Ty))
-      return VectorType::getTruncatedElementVectorType(VTy);
-
-    IntegerType *ITy = cast<IntegerType>(Ty);
-    assert(ITy->getBitWidth() % 2 == 0);
-    return IntegerType::get(Context, ITy->getBitWidth() / 2);
-  }
-  case IITDescriptor::Subdivide2Argument:
-  case IITDescriptor::Subdivide4Argument: {
-    Type *Ty = Tys[D.getArgumentNumber()];
-    VectorType *VTy = dyn_cast<VectorType>(Ty);
-    assert(VTy && "Expected an argument of Vector Type");
-    int SubDivs = D.Kind == IITDescriptor::Subdivide2Argument ? 1 : 2;
-    return VectorType::getSubdividedVectorType(VTy, SubDivs);
-  }
-  case IITDescriptor::HalfVecArgument:
-    return VectorType::getHalfElementsVectorType(cast<VectorType>(
-                                                  Tys[D.getArgumentNumber()]));
-  case IITDescriptor::SameVecWidthArgument: {
-    Type *EltTy = DecodeFixedType(Infos, Tys, Context);
-    Type *Ty = Tys[D.getArgumentNumber()];
-    if (auto *VTy = dyn_cast<VectorType>(Ty))
-      return VectorType::get(EltTy, VTy->getElementCount());
-    return EltTy;
-  }
-  case IITDescriptor::VecElementArgument: {
-    Type *Ty = Tys[D.getArgumentNumber()];
-    if (VectorType *VTy = dyn_cast<VectorType>(Ty))
-      return VTy->getElementType();
-    llvm_unreachable("Expected an argument of Vector Type");
-  }
-  case IITDescriptor::VecOfBitcastsToInt: {
-    Type *Ty = Tys[D.getArgumentNumber()];
-    VectorType *VTy = dyn_cast<VectorType>(Ty);
-    assert(VTy && "Expected an argument of Vector Type");
-    return VectorType::getInteger(VTy);
-  }
-  case IITDescriptor::VecOfAnyPtrsToElt:
-    // Return the overloaded type (which determines the pointers address space)
-    return Tys[D.getOverloadArgNumber()];
-  }
-  llvm_unreachable("unhandled");
-}
-
-FunctionType *Intrinsic::getType(LLVMContext &Context,
-                                 ID id, ArrayRef<Type*> Tys) {
-  SmallVector<IITDescriptor, 8> Table;
-  getIntrinsicInfoTableEntries(id, Table);
-
-  ArrayRef<IITDescriptor> TableRef = Table;
-  Type *ResultTy = DecodeFixedType(TableRef, Tys, Context);
-
-  SmallVector<Type*, 8> ArgTys;
-  while (!TableRef.empty())
-    ArgTys.push_back(DecodeFixedType(TableRef, Tys, Context));
-
-  // DecodeFixedType returns Void for IITDescriptor::Void and IITDescriptor::VarArg
-  // If we see void type as the type of the last argument, it is vararg intrinsic
-  if (!ArgTys.empty() && ArgTys.back()->isVoidTy()) {
-    ArgTys.pop_back();
-    return FunctionType::get(ResultTy, ArgTys, true);
-  }
-  return FunctionType::get(ResultTy, ArgTys, false);
-}
-
-bool Intrinsic::isOverloaded(ID id) {
-#define GET_INTRINSIC_OVERLOAD_TABLE
-#include "llvm/IR/IntrinsicImpl.inc"
-#undef GET_INTRINSIC_OVERLOAD_TABLE
-}
-
-/// This defines the "Intrinsic::getAttributes(ID id)" method.
-#define GET_INTRINSIC_ATTRIBUTES
-#include "llvm/IR/IntrinsicImpl.inc"
-#undef GET_INTRINSIC_ATTRIBUTES
-
-Function *Intrinsic::getDeclaration(Module *M, ID id, ArrayRef<Type*> Tys) {
-  // There can never be multiple globals with the same name of different types,
-  // because intrinsics must be a specific type.
-  auto *FT = getType(M->getContext(), id, Tys);
-  return cast<Function>(
-      M->getOrInsertFunction(
-           Tys.empty() ? getName(id) : getName(id, Tys, M, FT), FT)
-          .getCallee());
-}
-
-// This defines the "Intrinsic::getIntrinsicForClangBuiltin()" method.
-#define GET_LLVM_INTRINSIC_FOR_CLANG_BUILTIN
-#include "llvm/IR/IntrinsicImpl.inc"
-#undef GET_LLVM_INTRINSIC_FOR_CLANG_BUILTIN
-
-// This defines the "Intrinsic::getIntrinsicForMSBuiltin()" method.
-#define GET_LLVM_INTRINSIC_FOR_MS_BUILTIN
-#include "llvm/IR/IntrinsicImpl.inc"
-#undef GET_LLVM_INTRINSIC_FOR_MS_BUILTIN
-
-bool Intrinsic::isConstrainedFPIntrinsic(ID QID) {
-  switch (QID) {
-#define INSTRUCTION(NAME, NARG, ROUND_MODE, INTRINSIC)                         \
-  case Intrinsic::INTRINSIC:
-#include "llvm/IR/ConstrainedOps.def"
-#undef INSTRUCTION
-    return true;
-  default:
-    return false;
-  }
-}
-
-bool Intrinsic::hasConstrainedFPRoundingModeOperand(Intrinsic::ID QID) {
-  switch (QID) {
-#define INSTRUCTION(NAME, NARG, ROUND_MODE, INTRINSIC)                         \
-  case Intrinsic::INTRINSIC:                                                   \
-    return ROUND_MODE == 1;
-#include "llvm/IR/ConstrainedOps.def"
-#undef INSTRUCTION
-  default:
-    return false;
-  }
-}
-
-using DeferredIntrinsicMatchPair =
-    std::pair<Type *, ArrayRef<Intrinsic::IITDescriptor>>;
-
-static bool matchIntrinsicType(
-    Type *Ty, ArrayRef<Intrinsic::IITDescriptor> &Infos,
-    SmallVectorImpl<Type *> &ArgTys,
-    SmallVectorImpl<DeferredIntrinsicMatchPair> &DeferredChecks,
-    bool IsDeferredCheck) {
-  using namespace Intrinsic;
-
-  // If we ran out of descriptors, there are too many arguments.
-  if (Infos.empty()) return true;
-
-  // Do this before slicing off the 'front' part
-  auto InfosRef = Infos;
-  auto DeferCheck = [&DeferredChecks, &InfosRef](Type *T) {
-    DeferredChecks.emplace_back(T, InfosRef);
-    return false;
-  };
-
-  IITDescriptor D = Infos.front();
-  Infos = Infos.slice(1);
-
-  switch (D.Kind) {
-    case IITDescriptor::Void: return !Ty->isVoidTy();
-    case IITDescriptor::VarArg: return true;
-    case IITDescriptor::MMX:  return !Ty->isX86_MMXTy();
-    case IITDescriptor::AMX:  return !Ty->isX86_AMXTy();
-    case IITDescriptor::Token: return !Ty->isTokenTy();
-    case IITDescriptor::Metadata: return !Ty->isMetadataTy();
-    case IITDescriptor::Half: return !Ty->isHalfTy();
-    case IITDescriptor::BFloat: return !Ty->isBFloatTy();
-    case IITDescriptor::Float: return !Ty->isFloatTy();
-    case IITDescriptor::Double: return !Ty->isDoubleTy();
-    case IITDescriptor::Quad: return !Ty->isFP128Ty();
-    case IITDescriptor::PPCQuad: return !Ty->isPPC_FP128Ty();
-    case IITDescriptor::Integer: return !Ty->isIntegerTy(D.Integer_Width);
-    case IITDescriptor::AArch64Svcount:
-      return !isa<TargetExtType>(Ty) ||
-             cast<TargetExtType>(Ty)->getName() != "aarch64.svcount";
-    case IITDescriptor::Vector: {
-      VectorType *VT = dyn_cast<VectorType>(Ty);
-      return !VT || VT->getElementCount() != D.Vector_Width ||
-             matchIntrinsicType(VT->getElementType(), Infos, ArgTys,
-                                DeferredChecks, IsDeferredCheck);
-    }
-    case IITDescriptor::Pointer: {
-      PointerType *PT = dyn_cast<PointerType>(Ty);
-      return !PT || PT->getAddressSpace() != D.Pointer_AddressSpace;
-    }
-
-    case IITDescriptor::Struct: {
-      StructType *ST = dyn_cast<StructType>(Ty);
-      if (!ST || !ST->isLiteral() || ST->isPacked() ||
-          ST->getNumElements() != D.Struct_NumElements)
-        return true;
-
-      for (unsigned i = 0, e = D.Struct_NumElements; i != e; ++i)
-        if (matchIntrinsicType(ST->getElementType(i), Infos, ArgTys,
-                               DeferredChecks, IsDeferredCheck))
-          return true;
-      return false;
-    }
-
-    case IITDescriptor::Argument:
-      // If this is the second occurrence of an argument,
-      // verify that the later instance matches the previous instance.
-      if (D.getArgumentNumber() < ArgTys.size())
-        return Ty != ArgTys[D.getArgumentNumber()];
-
-      if (D.getArgumentNumber() > ArgTys.size() ||
-          D.getArgumentKind() == IITDescriptor::AK_MatchType)
-        return IsDeferredCheck || DeferCheck(Ty);
-
-      assert(D.getArgumentNumber() == ArgTys.size() && !IsDeferredCheck &&
-             "Table consistency error");
-      ArgTys.push_back(Ty);
-
-      switch (D.getArgumentKind()) {
-        case IITDescriptor::AK_Any:        return false; // Success
-        case IITDescriptor::AK_AnyInteger: return !Ty->isIntOrIntVectorTy();
-        case IITDescriptor::AK_AnyFloat:   return !Ty->isFPOrFPVectorTy();
-        case IITDescriptor::AK_AnyVector:  return !isa<VectorType>(Ty);
-        case IITDescriptor::AK_AnyPointer: return !isa<PointerType>(Ty);
-        default:                           break;
-      }
-      llvm_unreachable("all argument kinds not covered");
-
-    case IITDescriptor::ExtendArgument: {
-      // If this is a forward reference, defer the check for later.
-      if (D.getArgumentNumber() >= ArgTys.size())
-        return IsDeferredCheck || DeferCheck(Ty);
-
-      Type *NewTy = ArgTys[D.getArgumentNumber()];
-      if (VectorType *VTy = dyn_cast<VectorType>(NewTy))
-        NewTy = VectorType::getExtendedElementVectorType(VTy);
-      else if (IntegerType *ITy = dyn_cast<IntegerType>(NewTy))
-        NewTy = IntegerType::get(ITy->getContext(), 2 * ITy->getBitWidth());
-      else
-        return true;
-
-      return Ty != NewTy;
-    }
-    case IITDescriptor::TruncArgument: {
-      // If this is a forward reference, defer the check for later.
-      if (D.getArgumentNumber() >= ArgTys.size())
-        return IsDeferredCheck || DeferCheck(Ty);
-
-      Type *NewTy = ArgTys[D.getArgumentNumber()];
-      if (VectorType *VTy = dyn_cast<VectorType>(NewTy))
-        NewTy = VectorType::getTruncatedElementVectorType(VTy);
-      else if (IntegerType *ITy = dyn_cast<IntegerType>(NewTy))
-        NewTy = IntegerType::get(ITy->getContext(), ITy->getBitWidth() / 2);
-      else
-        return true;
-
-      return Ty != NewTy;
-    }
-    case IITDescriptor::HalfVecArgument:
-      // If this is a forward reference, defer the check for later.
-      if (D.getArgumentNumber() >= ArgTys.size())
-        return IsDeferredCheck || DeferCheck(Ty);
-      return !isa<VectorType>(ArgTys[D.getArgumentNumber()]) ||
-             VectorType::getHalfElementsVectorType(
-                     cast<VectorType>(ArgTys[D.getArgumentNumber()])) != Ty;
-    case IITDescriptor::SameVecWidthArgument: {
-      if (D.getArgumentNumber() >= ArgTys.size()) {
-        // Defer check and subsequent check for the vector element type.
-        Infos = Infos.slice(1);
-        return IsDeferredCheck || DeferCheck(Ty);
-      }
-      auto *ReferenceType = dyn_cast<VectorType>(ArgTys[D.getArgumentNumber()]);
-      auto *ThisArgType = dyn_cast<VectorType>(Ty);
-      // Both must be vectors of the same number of elements or neither.
-      if ((ReferenceType != nullptr) != (ThisArgType != nullptr))
-        return true;
-      Type *EltTy = Ty;
-      if (ThisArgType) {
-        if (ReferenceType->getElementCount() !=
-            ThisArgType->getElementCount())
-          return true;
-        EltTy = ThisArgType->getElementType();
-      }
-      return matchIntrinsicType(EltTy, Infos, ArgTys, DeferredChecks,
-                                IsDeferredCheck);
-    }
-    case IITDescriptor::VecOfAnyPtrsToElt: {
-      unsigned RefArgNumber = D.getRefArgNumber();
-      if (RefArgNumber >= ArgTys.size()) {
-        if (IsDeferredCheck)
-          return true;
-        // If forward referencing, already add the pointer-vector type and
-        // defer the checks for later.
-        ArgTys.push_back(Ty);
-        return DeferCheck(Ty);
-      }
-
-      if (!IsDeferredCheck){
-        assert(D.getOverloadArgNumber() == ArgTys.size() &&
-               "Table consistency error");
-        ArgTys.push_back(Ty);
-      }
-
-      // Verify the overloaded type "matches" the Ref type.
-      // i.e. Ty is a vector with the same width as Ref.
-      // Composed of pointers to the same element type as Ref.
-      auto *ReferenceType = dyn_cast<VectorType>(ArgTys[RefArgNumber]);
-      auto *ThisArgVecTy = dyn_cast<VectorType>(Ty);
-      if (!ThisArgVecTy || !ReferenceType ||
-          (ReferenceType->getElementCount() != ThisArgVecTy->getElementCount()))
-        return true;
-      return !ThisArgVecTy->getElementType()->isPointerTy();
-    }
-    case IITDescriptor::VecElementArgument: {
-      if (D.getArgumentNumber() >= ArgTys.size())
-        return IsDeferredCheck ? true : DeferCheck(Ty);
-      auto *ReferenceType = dyn_cast<VectorType>(ArgTys[D.getArgumentNumber()]);
-      return !ReferenceType || Ty != ReferenceType->getElementType();
-    }
-    case IITDescriptor::Subdivide2Argument:
-    case IITDescriptor::Subdivide4Argument: {
-      // If this is a forward reference, defer the check for later.
-      if (D.getArgumentNumber() >= ArgTys.size())
-        return IsDeferredCheck || DeferCheck(Ty);
-
-      Type *NewTy = ArgTys[D.getArgumentNumber()];
-      if (auto *VTy = dyn_cast<VectorType>(NewTy)) {
-        int SubDivs = D.Kind == IITDescriptor::Subdivide2Argument ? 1 : 2;
-        NewTy = VectorType::getSubdividedVectorType(VTy, SubDivs);
-        return Ty != NewTy;
-      }
-      return true;
-    }
-    case IITDescriptor::VecOfBitcastsToInt: {
-      if (D.getArgumentNumber() >= ArgTys.size())
-        return IsDeferredCheck || DeferCheck(Ty);
-      auto *ReferenceType = dyn_cast<VectorType>(ArgTys[D.getArgumentNumber()]);
-      auto *ThisArgVecTy = dyn_cast<VectorType>(Ty);
-      if (!ThisArgVecTy || !ReferenceType)
-        return true;
-      return ThisArgVecTy != VectorType::getInteger(ReferenceType);
-    }
-  }
-  llvm_unreachable("unhandled");
-}
-
-Intrinsic::MatchIntrinsicTypesResult
-Intrinsic::matchIntrinsicSignature(FunctionType *FTy,
-                                   ArrayRef<Intrinsic::IITDescriptor> &Infos,
-                                   SmallVectorImpl<Type *> &ArgTys) {
-  SmallVector<DeferredIntrinsicMatchPair, 2> DeferredChecks;
-  if (matchIntrinsicType(FTy->getReturnType(), Infos, ArgTys, DeferredChecks,
-                         false))
-    return MatchIntrinsicTypes_NoMatchRet;
-
-  unsigned NumDeferredReturnChecks = DeferredChecks.size();
-
-  for (auto *Ty : FTy->params())
-    if (matchIntrinsicType(Ty, Infos, ArgTys, DeferredChecks, false))
-      return MatchIntrinsicTypes_NoMatchArg;
-
-  for (unsigned I = 0, E = DeferredChecks.size(); I != E; ++I) {
-    DeferredIntrinsicMatchPair &Check = DeferredChecks[I];
-    if (matchIntrinsicType(Check.first, Check.second, ArgTys, DeferredChecks,
-                           true))
-      return I < NumDeferredReturnChecks ? MatchIntrinsicTypes_NoMatchRet
-                                         : MatchIntrinsicTypes_NoMatchArg;
-  }
-
-  return MatchIntrinsicTypes_Match;
-}
-
-bool
-Intrinsic::matchIntrinsicVarArg(bool isVarArg,
-                                ArrayRef<Intrinsic::IITDescriptor> &Infos) {
-  // If there are no descriptors left, then it can't be a vararg.
-  if (Infos.empty())
-    return isVarArg;
-
-  // There should be only one descriptor remaining at this point.
-  if (Infos.size() != 1)
-    return true;
-
-  // Check and verify the descriptor.
-  IITDescriptor D = Infos.front();
-  Infos = Infos.slice(1);
-  if (D.Kind == IITDescriptor::VarArg)
-    return !isVarArg;
-
-  return true;
-}
-
-bool Intrinsic::getIntrinsicSignature(Intrinsic::ID ID, FunctionType *FT,
-                                      SmallVectorImpl<Type *> &ArgTys) {
-  if (!ID)
-    return false;
-
-  SmallVector<Intrinsic::IITDescriptor, 8> Table;
-  getIntrinsicInfoTableEntries(ID, Table);
-  ArrayRef<Intrinsic::IITDescriptor> TableRef = Table;
-
-  if (Intrinsic::matchIntrinsicSignature(FT, TableRef, ArgTys) !=
-      Intrinsic::MatchIntrinsicTypesResult::MatchIntrinsicTypes_Match) {
-    return false;
-  }
-  if (Intrinsic::matchIntrinsicVarArg(FT->isVarArg(), TableRef))
-    return false;
-  return true;
-}
-
-bool Intrinsic::getIntrinsicSignature(Function *F,
-                                      SmallVectorImpl<Type *> &ArgTys) {
-  return getIntrinsicSignature(F->getIntrinsicID(), F->getFunctionType(),
-                               ArgTys);
-}
-
-std::optional<Function *> Intrinsic::remangleIntrinsicFunction(Function *F) {
-  SmallVector<Type *, 4> ArgTys;
-  if (!getIntrinsicSignature(F, ArgTys))
-    return std::nullopt;
-
-  Intrinsic::ID ID = F->getIntrinsicID();
-  StringRef Name = F->getName();
-  std::string WantedName =
-      Intrinsic::getName(ID, ArgTys, F->getParent(), F->getFunctionType());
-  if (Name == WantedName)
-    return std::nullopt;
-
-  Function *NewDecl = [&] {
-    if (auto *ExistingGV = F->getParent()->getNamedValue(WantedName)) {
-      if (auto *ExistingF = dyn_cast<Function>(ExistingGV))
-        if (ExistingF->getFunctionType() == F->getFunctionType())
-          return ExistingF;
-
-      // The name already exists, but is not a function or has the wrong
-      // prototype. Make place for the new one by renaming the old version.
-      // Either this old version will be removed later on or the module is
-      // invalid and we'll get an error.
-      ExistingGV->setName(WantedName + ".renamed");
-    }
-    return Intrinsic::getDeclaration(F->getParent(), ID, ArgTys);
-  }();
-
-  NewDecl->setCallingConv(F->getCallingConv());
-  assert(NewDecl->getFunctionType() == F->getFunctionType() &&
-         "Shouldn't change the signature");
-  return NewDecl;
-}
-
-=======
->>>>>>> 2469d7e3
 /// hasAddressTaken - returns true if there are any uses of this function
 /// other than direct calls or invokes to it. Optionally ignores callback
 /// uses, assume like pointer annotation calls, and references in llvm.used
