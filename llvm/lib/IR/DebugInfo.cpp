//===- DebugInfo.cpp - Debug Information Helper Classes -------------------===//
//
// Part of the LLVM Project, under the Apache License v2.0 with LLVM Exceptions.
// See https://llvm.org/LICENSE.txt for license information.
// SPDX-License-Identifier: Apache-2.0 WITH LLVM-exception
//
//===----------------------------------------------------------------------===//
//
// This file implements the helper classes used to build and interpret debug
// information in LLVM IR form.
//
//===----------------------------------------------------------------------===//

#include "llvm-c/DebugInfo.h"
#include "LLVMContextImpl.h"
#include "llvm/ADT/DenseMap.h"
#include "llvm/ADT/DenseSet.h"
#include "llvm/ADT/STLExtras.h"
#include "llvm/ADT/SmallPtrSet.h"
#include "llvm/ADT/SmallVector.h"
#include "llvm/ADT/StringRef.h"
#include "llvm/BinaryFormat/Dwarf.h"
#include "llvm/IR/BasicBlock.h"
#include "llvm/IR/Constants.h"
#include "llvm/IR/DIBuilder.h"
#include "llvm/IR/DebugInfo.h"
#include "llvm/IR/DebugInfoMetadata.h"
#include "llvm/IR/DebugLoc.h"
#include "llvm/IR/DebugProgramInstruction.h"
#include "llvm/IR/Function.h"
#include "llvm/IR/GVMaterializer.h"
#include "llvm/IR/Instruction.h"
#include "llvm/IR/IntrinsicInst.h"
#include "llvm/IR/LLVMContext.h"
#include "llvm/IR/Metadata.h"
#include "llvm/IR/Module.h"
#include "llvm/IR/PassManager.h"
#include "llvm/Support/Casting.h"
#include <algorithm>
#include <cassert>
#include <optional>
#include <utility>

using namespace llvm;
using namespace llvm::at;
using namespace llvm::dwarf;

TinyPtrVector<DbgDeclareInst *> llvm::FindDbgDeclareUses(Value *V) {
  // This function is hot. Check whether the value has any metadata to avoid a
  // DenseMap lookup.
  if (!V->isUsedByMetadata())
    return {};
  auto *L = LocalAsMetadata::getIfExists(V);
  if (!L)
    return {};
  auto *MDV = MetadataAsValue::getIfExists(V->getContext(), L);
  if (!MDV)
    return {};

  TinyPtrVector<DbgDeclareInst *> Declares;
  for (User *U : MDV->users()) {
    if (auto *DDI = dyn_cast<DbgDeclareInst>(U))
      Declares.push_back(DDI);
  }

  return Declares;
}

template <typename IntrinsicT>
static void findDbgIntrinsics(SmallVectorImpl<IntrinsicT *> &Result,
                              Value *V, SmallVectorImpl<DPValue *> *DPValues) {
  // This function is hot. Check whether the value has any metadata to avoid a
  // DenseMap lookup.
  if (!V->isUsedByMetadata())
    return;

  LLVMContext &Ctx = V->getContext();
  // TODO: If this value appears multiple times in a DIArgList, we should still
  // only add the owning DbgValueInst once; use this set to track ArgListUsers.
  // This behaviour can be removed when we can automatically remove duplicates.
  // V will also appear twice in a dbg.assign if its used in the both the value
  // and address components.
  SmallPtrSet<IntrinsicT *, 4> EncounteredIntrinsics;
  SmallPtrSet<DPValue *, 4> EncounteredDPValues;

  /// Append IntrinsicT users of MetadataAsValue(MD).
  auto AppendUsers = [&Ctx, &EncounteredIntrinsics, &Result,
                      DPValues](Metadata *MD) {
    if (auto *MDV = MetadataAsValue::getIfExists(Ctx, MD)) {
      for (User *U : MDV->users())
        if (IntrinsicT *DVI = dyn_cast<IntrinsicT>(U))
          if (EncounteredIntrinsics.insert(DVI).second)
            Result.push_back(DVI);
    }
    if (!DPValues)
      return;
    // Get DPValues that use this as a single value.
    if (LocalAsMetadata *L = dyn_cast<LocalAsMetadata>(MD)) {
      for (DPValue *DPV : L->getAllDPValueUsers()) {
        if (DPV->getType() == DPValue::LocationType::Value)
          DPValues->push_back(DPV);
      }
    }
  };

  if (auto *L = LocalAsMetadata::getIfExists(V)) {
    AppendUsers(L);
    for (Metadata *AL : L->getAllArgListUsers()) {
      AppendUsers(AL);
      if (!DPValues)
        continue;
      DIArgList *DI = cast<DIArgList>(AL);
      for (DPValue *DPV : DI->getAllDPValueUsers())
        if (DPV->getType() == DPValue::LocationType::Value)
          if (EncounteredDPValues.insert(DPV).second)
            DPValues->push_back(DPV);
    }
  }
}

void llvm::findDbgValues(SmallVectorImpl<DbgValueInst *> &DbgValues,
                         Value *V, SmallVectorImpl<DPValue *> *DPValues) {
  findDbgIntrinsics<DbgValueInst>(DbgValues, V, DPValues);
}

void llvm::findDbgUsers(SmallVectorImpl<DbgVariableIntrinsic *> &DbgUsers,
                        Value *V, SmallVectorImpl<DPValue *> *DPValues) {
  findDbgIntrinsics<DbgVariableIntrinsic>(DbgUsers, V, DPValues);
}

DISubprogram *llvm::getDISubprogram(const MDNode *Scope) {
  if (auto *LocalScope = dyn_cast_or_null<DILocalScope>(Scope))
    return LocalScope->getSubprogram();
  return nullptr;
}

DebugLoc llvm::getDebugValueLoc(DbgVariableIntrinsic *DII) {
  // Original dbg.declare must have a location.
  const DebugLoc &DeclareLoc = DII->getDebugLoc();
  MDNode *Scope = DeclareLoc.getScope();
  DILocation *InlinedAt = DeclareLoc.getInlinedAt();
  // Because no machine insts can come from debug intrinsics, only the scope
  // and inlinedAt is significant. Zero line numbers are used in case this
  // DebugLoc leaks into any adjacent instructions. Produce an unknown location
  // with the correct scope / inlinedAt fields.
  return DILocation::get(DII->getContext(), 0, 0, Scope, InlinedAt);
}

//===----------------------------------------------------------------------===//
// DebugInfoFinder implementations.
//===----------------------------------------------------------------------===//

void DebugInfoFinder::reset() {
  CUs.clear();
  SPs.clear();
  GVs.clear();
  HGVs.clear();
  TYs.clear();
  Scopes.clear();
  NodesSeen.clear();
}

void DebugInfoFinder::processModule(const Module &M) {
  for (auto *CU : M.debug_compile_units())
    processCompileUnit(CU);
  for (auto &F : M.functions()) {
    if (auto *SP = cast_or_null<DISubprogram>(F.getSubprogram()))
      processSubprogram(SP);
    // There could be subprograms from inlined functions referenced from
    // instructions only. Walk the function to find them.
    for (const BasicBlock &BB : F)
      for (const Instruction &I : BB)
        processInstruction(M, I);
  }
}

void DebugInfoFinder::processCompileUnit(DICompileUnit *CU) {
  if (!addCompileUnit(CU))
    return;
  for (auto *DIG : CU->getGlobalVariables()) {
    if (!addGlobalVariable(DIG))
      continue;
    auto *GV = DIG->getVariable();
    processScope(GV->getScope());
    processType(GV->getType());
  }
  for (auto *ET : CU->getEnumTypes())
    processType(ET);
  for (auto *RT : CU->getRetainedTypes())
    if (auto *T = dyn_cast<DIType>(RT))
      processType(T);
    else
      processSubprogram(cast<DISubprogram>(RT));
  for (auto *Import : CU->getImportedEntities()) {
    auto *Entity = Import->getEntity();
    if (auto *T = dyn_cast<DIType>(Entity))
      processType(T);
    else if (auto *SP = dyn_cast<DISubprogram>(Entity))
      processSubprogram(SP);
    else if (auto *NS = dyn_cast<DINamespace>(Entity))
      processScope(NS->getScope());
    else if (auto *M = dyn_cast<DIModule>(Entity))
      processScope(M->getScope());
  }
}

void DebugInfoFinder::processInstruction(const Module &M,
                                         const Instruction &I) {
  if (auto *DVI = dyn_cast<DbgVariableIntrinsic>(&I))
<<<<<<< HEAD
    processVariable(M, *DVI);
  else if (auto *DDKI = dyn_cast<DbgDefKillIntrinsic>(&I))
    processLifetime(DDKI->getLifetime());
=======
    processVariable(M, DVI->getVariable());
>>>>>>> 7bfcce3e

  if (auto DbgLoc = I.getDebugLoc())
    processLocation(M, DbgLoc.get());

  for (const DPValue &DPV : I.getDbgValueRange())
    processDPValue(M, DPV);
}

void DebugInfoFinder::processLocation(const Module &M, const DILocation *Loc) {
  if (!Loc)
    return;
  processScope(Loc->getScope());
  processLocation(M, Loc->getInlinedAt());
}

void DebugInfoFinder::processDPValue(const Module &M, const DPValue &DPV) {
  processVariable(M, DPV.getVariable());
  processLocation(M, DPV.getDebugLoc().get());
}

void DebugInfoFinder::processType(DIType *DT) {
  if (!addType(DT))
    return;
  processScope(DT->getScope());
  if (auto *ST = dyn_cast<DISubroutineType>(DT)) {
    for (DIType *Ref : ST->getTypeArray())
      processType(Ref);
    return;
  }
  if (auto *DCT = dyn_cast<DICompositeType>(DT)) {
    processType(DCT->getBaseType());
    for (Metadata *D : DCT->getElements()) {
      if (auto *T = dyn_cast<DIType>(D))
        processType(T);
      else if (auto *SP = dyn_cast<DISubprogram>(D))
        processSubprogram(SP);
    }
    return;
  }
  if (auto *DDT = dyn_cast<DIDerivedType>(DT)) {
    processType(DDT->getBaseType());
  }
}

void DebugInfoFinder::processScope(DIScope *Scope) {
  if (!Scope)
    return;
  if (auto *Ty = dyn_cast<DIType>(Scope)) {
    processType(Ty);
    return;
  }
  if (auto *CU = dyn_cast<DICompileUnit>(Scope)) {
    addCompileUnit(CU);
    return;
  }
  if (auto *SP = dyn_cast<DISubprogram>(Scope)) {
    processSubprogram(SP);
    return;
  }
  if (!addScope(Scope))
    return;
  if (auto *LB = dyn_cast<DILexicalBlockBase>(Scope)) {
    processScope(LB->getScope());
  } else if (auto *NS = dyn_cast<DINamespace>(Scope)) {
    processScope(NS->getScope());
  } else if (auto *M = dyn_cast<DIModule>(Scope)) {
    processScope(M->getScope());
  }
}

void DebugInfoFinder::processSubprogram(DISubprogram *SP) {
  if (!addSubprogram(SP))
    return;
  processScope(SP->getScope());
  // Some of the users, e.g. CloneFunctionInto / CloneModule, need to set up a
  // ValueMap containing identity mappings for all of the DICompileUnit's, not
  // just DISubprogram's, referenced from anywhere within the Function being
  // cloned prior to calling MapMetadata / RemapInstruction to avoid their
  // duplication later as DICompileUnit's are also directly referenced by
  // llvm.dbg.cu list. Thefore we need to collect DICompileUnit's here as well.
  // Also, DICompileUnit's may reference DISubprogram's too and therefore need
  // to be at least looked through.
  processCompileUnit(SP->getUnit());
  processType(SP->getType());
  for (auto *Element : SP->getTemplateParams()) {
    if (auto *TType = dyn_cast<DITemplateTypeParameter>(Element)) {
      processType(TType->getType());
    } else if (auto *TVal = dyn_cast<DITemplateValueParameter>(Element)) {
      processType(TVal->getType());
    }
  }
}

void DebugInfoFinder::processVariable(const Module &M,
                                      const DILocalVariable *DV) {
  if (!NodesSeen.insert(DV).second)
    return;
  processScope(DV->getScope());
  processType(DV->getType());
}

void DebugInfoFinder::processLifetime(DILifetime *DL) {
  if (!DL)
    return;
  processObject(DL->getObject());
  for (auto *DO : DL->argObjects())
    processObject(DO);
}

void DebugInfoFinder::processObject(DIObject *DO) {
  if (!DO)
    return;
  if (auto *DGV = dyn_cast<DIGlobalVariable>(DO))
    HGVs.push_back(DGV);
}

bool DebugInfoFinder::addType(DIType *DT) {
  if (!DT)
    return false;

  if (!NodesSeen.insert(DT).second)
    return false;

  TYs.push_back(const_cast<DIType *>(DT));
  return true;
}

bool DebugInfoFinder::addCompileUnit(DICompileUnit *CU) {
  if (!CU)
    return false;
  if (!NodesSeen.insert(CU).second)
    return false;

  CUs.push_back(CU);
  return true;
}

bool DebugInfoFinder::addGlobalVariable(DIGlobalVariableExpression *DIG) {
  if (!NodesSeen.insert(DIG).second)
    return false;

  GVs.push_back(DIG);
  return true;
}

bool DebugInfoFinder::addSubprogram(DISubprogram *SP) {
  if (!SP)
    return false;

  if (!NodesSeen.insert(SP).second)
    return false;

  SPs.push_back(SP);
  return true;
}

bool DebugInfoFinder::addScope(DIScope *Scope) {
  if (!Scope)
    return false;
  // FIXME: Ocaml binding generates a scope with no content, we treat it
  // as null for now.
  if (Scope->getNumOperands() == 0)
    return false;
  if (!NodesSeen.insert(Scope).second)
    return false;
  Scopes.push_back(Scope);
  return true;
}

static MDNode *updateLoopMetadataDebugLocationsImpl(
    MDNode *OrigLoopID, function_ref<Metadata *(Metadata *)> Updater) {
  assert(OrigLoopID && OrigLoopID->getNumOperands() > 0 &&
         "Loop ID needs at least one operand");
  assert(OrigLoopID && OrigLoopID->getOperand(0).get() == OrigLoopID &&
         "Loop ID should refer to itself");

  // Save space for the self-referential LoopID.
  SmallVector<Metadata *, 4> MDs = {nullptr};

  for (unsigned i = 1; i < OrigLoopID->getNumOperands(); ++i) {
    Metadata *MD = OrigLoopID->getOperand(i);
    if (!MD)
      MDs.push_back(nullptr);
    else if (Metadata *NewMD = Updater(MD))
      MDs.push_back(NewMD);
  }

  MDNode *NewLoopID = MDNode::getDistinct(OrigLoopID->getContext(), MDs);
  // Insert the self-referential LoopID.
  NewLoopID->replaceOperandWith(0, NewLoopID);
  return NewLoopID;
}

void llvm::updateLoopMetadataDebugLocations(
    Instruction &I, function_ref<Metadata *(Metadata *)> Updater) {
  MDNode *OrigLoopID = I.getMetadata(LLVMContext::MD_loop);
  if (!OrigLoopID)
    return;
  MDNode *NewLoopID = updateLoopMetadataDebugLocationsImpl(OrigLoopID, Updater);
  I.setMetadata(LLVMContext::MD_loop, NewLoopID);
}

/// Return true if a node is a DILocation or if a DILocation is
/// indirectly referenced by one of the node's children.
static bool isDILocationReachable(SmallPtrSetImpl<Metadata *> &Visited,
                                  SmallPtrSetImpl<Metadata *> &Reachable,
                                  Metadata *MD) {
  MDNode *N = dyn_cast_or_null<MDNode>(MD);
  if (!N)
    return false;
  if (isa<DILocation>(N) || Reachable.count(N))
    return true;
  if (!Visited.insert(N).second)
    return false;
  for (auto &OpIt : N->operands()) {
    Metadata *Op = OpIt.get();
    if (isDILocationReachable(Visited, Reachable, Op)) {
      // Don't return just yet as we want to visit all MD's children to
      // initialize DILocationReachable in stripDebugLocFromLoopID
      Reachable.insert(N);
    }
  }
  return Reachable.count(N);
}

static bool isAllDILocation(SmallPtrSetImpl<Metadata *> &Visited,
                            SmallPtrSetImpl<Metadata *> &AllDILocation,
                            const SmallPtrSetImpl<Metadata *> &DIReachable,
                            Metadata *MD) {
  MDNode *N = dyn_cast_or_null<MDNode>(MD);
  if (!N)
    return false;
  if (isa<DILocation>(N) || AllDILocation.count(N))
    return true;
  if (!DIReachable.count(N))
    return false;
  if (!Visited.insert(N).second)
    return false;
  for (auto &OpIt : N->operands()) {
    Metadata *Op = OpIt.get();
    if (Op == MD)
      continue;
    if (!isAllDILocation(Visited, AllDILocation, DIReachable, Op)) {
      return false;
    }
  }
  AllDILocation.insert(N);
  return true;
}

static Metadata *
stripLoopMDLoc(const SmallPtrSetImpl<Metadata *> &AllDILocation,
               const SmallPtrSetImpl<Metadata *> &DIReachable, Metadata *MD) {
  if (isa<DILocation>(MD) || AllDILocation.count(MD))
    return nullptr;

  if (!DIReachable.count(MD))
    return MD;

  MDNode *N = dyn_cast_or_null<MDNode>(MD);
  if (!N)
    return MD;

  SmallVector<Metadata *, 4> Args;
  bool HasSelfRef = false;
  for (unsigned i = 0; i < N->getNumOperands(); ++i) {
    Metadata *A = N->getOperand(i);
    if (!A) {
      Args.push_back(nullptr);
    } else if (A == MD) {
      assert(i == 0 && "expected i==0 for self-reference");
      HasSelfRef = true;
      Args.push_back(nullptr);
    } else if (Metadata *NewArg =
                   stripLoopMDLoc(AllDILocation, DIReachable, A)) {
      Args.push_back(NewArg);
    }
  }
  if (Args.empty() || (HasSelfRef && Args.size() == 1))
    return nullptr;

  MDNode *NewMD = N->isDistinct() ? MDNode::getDistinct(N->getContext(), Args)
                                  : MDNode::get(N->getContext(), Args);
  if (HasSelfRef)
    NewMD->replaceOperandWith(0, NewMD);
  return NewMD;
}

static MDNode *stripDebugLocFromLoopID(MDNode *N) {
  assert(!N->operands().empty() && "Missing self reference?");
  SmallPtrSet<Metadata *, 8> Visited, DILocationReachable, AllDILocation;
  // If we already visited N, there is nothing to do.
  if (!Visited.insert(N).second)
    return N;

  // If there is no debug location, we do not have to rewrite this
  // MDNode. This loop also initializes DILocationReachable, later
  // needed by updateLoopMetadataDebugLocationsImpl; the use of
  // count_if avoids an early exit.
  if (!llvm::count_if(llvm::drop_begin(N->operands()),
                     [&Visited, &DILocationReachable](const MDOperand &Op) {
                       return isDILocationReachable(
                                  Visited, DILocationReachable, Op.get());
                     }))
    return N;

  Visited.clear();
  // If there is only the debug location without any actual loop metadata, we
  // can remove the metadata.
  if (llvm::all_of(llvm::drop_begin(N->operands()),
                   [&Visited, &AllDILocation,
                    &DILocationReachable](const MDOperand &Op) {
                     return isAllDILocation(Visited, AllDILocation,
                                            DILocationReachable, Op.get());
                   }))
    return nullptr;

  return updateLoopMetadataDebugLocationsImpl(
      N, [&AllDILocation, &DILocationReachable](Metadata *MD) -> Metadata * {
        return stripLoopMDLoc(AllDILocation, DILocationReachable, MD);
      });
}

bool llvm::stripDebugInfo(Function &F) {
  bool Changed = false;
  if (F.hasMetadata(LLVMContext::MD_dbg)) {
    Changed = true;
    F.setSubprogram(nullptr);
  }

  DenseMap<MDNode *, MDNode *> LoopIDsMap;
  for (BasicBlock &BB : F) {
    for (Instruction &I : llvm::make_early_inc_range(BB)) {
      if (isa<DbgInfoIntrinsic>(&I)) {
        I.eraseFromParent();
        Changed = true;
        continue;
      }
      if (I.getDebugLoc()) {
        Changed = true;
        I.setDebugLoc(DebugLoc());
      }
      if (auto *LoopID = I.getMetadata(LLVMContext::MD_loop)) {
        auto *NewLoopID = LoopIDsMap.lookup(LoopID);
        if (!NewLoopID)
          NewLoopID = LoopIDsMap[LoopID] = stripDebugLocFromLoopID(LoopID);
        if (NewLoopID != LoopID)
          I.setMetadata(LLVMContext::MD_loop, NewLoopID);
      }
      // Strip other attachments that are or use debug info.
      if (I.hasMetadataOtherThanDebugLoc()) {
        // Heapallocsites point into the DIType system.
        I.setMetadata("heapallocsite", nullptr);
        // DIAssignID are debug info metadata primitives.
        I.setMetadata(LLVMContext::MD_DIAssignID, nullptr);
      }
      I.dropDbgValues();
    }
  }
  return Changed;
}

bool llvm::StripDebugInfo(Module &M) {
  bool Changed = false;

  for (NamedMDNode &NMD : llvm::make_early_inc_range(M.named_metadata())) {
    // We're stripping debug info, and without them, coverage information
    // doesn't quite make sense.
    if (NMD.getName().startswith("llvm.dbg.") ||
        NMD.getName() == "llvm.gcov") {
      NMD.eraseFromParent();
      Changed = true;
    }
  }

  for (Function &F : M)
    Changed |= stripDebugInfo(F);

  for (auto &GV : M.globals()) {
    Changed |= GV.eraseMetadata(LLVMContext::MD_dbg);
  }

  if (GVMaterializer *Materializer = M.getMaterializer())
    Materializer->setStripDebugInfo();

  return Changed;
}

namespace {

/// Helper class to downgrade -g metadata to -gline-tables-only metadata.
class DebugTypeInfoRemoval {
  DenseMap<Metadata *, Metadata *> Replacements;

public:
  /// The (void)() type.
  MDNode *EmptySubroutineType;

private:
  /// Remember what linkage name we originally had before stripping. If we end
  /// up making two subprograms identical who originally had different linkage
  /// names, then we need to make one of them distinct, to avoid them getting
  /// uniqued. Maps the new node to the old linkage name.
  DenseMap<DISubprogram *, StringRef> NewToLinkageName;

  // TODO: Remember the distinct subprogram we created for a given linkage name,
  // so that we can continue to unique whenever possible. Map <newly created
  // node, old linkage name> to the first (possibly distinct) mdsubprogram
  // created for that combination. This is not strictly needed for correctness,
  // but can cut down on the number of MDNodes and let us diff cleanly with the
  // output of -gline-tables-only.

public:
  DebugTypeInfoRemoval(LLVMContext &C)
      : EmptySubroutineType(DISubroutineType::get(C, DINode::FlagZero, 0,
                                                  MDNode::get(C, {}))) {}

  Metadata *map(Metadata *M) {
    if (!M)
      return nullptr;
    auto Replacement = Replacements.find(M);
    if (Replacement != Replacements.end())
      return Replacement->second;

    return M;
  }
  MDNode *mapNode(Metadata *N) { return dyn_cast_or_null<MDNode>(map(N)); }

  /// Recursively remap N and all its referenced children. Does a DF post-order
  /// traversal, so as to remap bottoms up.
  void traverseAndRemap(MDNode *N) { traverse(N); }

private:
  // Create a new DISubprogram, to replace the one given.
  DISubprogram *getReplacementSubprogram(DISubprogram *MDS) {
    auto *FileAndScope = cast_or_null<DIFile>(map(MDS->getFile()));
    StringRef LinkageName = MDS->getName().empty() ? MDS->getLinkageName() : "";
    DISubprogram *Declaration = nullptr;
    auto *Type = cast_or_null<DISubroutineType>(map(MDS->getType()));
    DIType *ContainingType =
        cast_or_null<DIType>(map(MDS->getContainingType()));
    auto *Unit = cast_or_null<DICompileUnit>(map(MDS->getUnit()));
    auto Variables = nullptr;
    auto TemplateParams = nullptr;

    // Make a distinct DISubprogram, for situations that warrent it.
    auto distinctMDSubprogram = [&]() {
      return DISubprogram::getDistinct(
          MDS->getContext(), FileAndScope, MDS->getName(), LinkageName,
          FileAndScope, MDS->getLine(), Type, MDS->getScopeLine(),
          ContainingType, MDS->getVirtualIndex(), MDS->getThisAdjustment(),
          MDS->getFlags(), MDS->getSPFlags(), Unit, TemplateParams, Declaration,
          Variables);
    };

    if (MDS->isDistinct())
      return distinctMDSubprogram();

    auto *NewMDS = DISubprogram::get(
        MDS->getContext(), FileAndScope, MDS->getName(), LinkageName,
        FileAndScope, MDS->getLine(), Type, MDS->getScopeLine(), ContainingType,
        MDS->getVirtualIndex(), MDS->getThisAdjustment(), MDS->getFlags(),
        MDS->getSPFlags(), Unit, TemplateParams, Declaration, Variables);

    StringRef OldLinkageName = MDS->getLinkageName();

    // See if we need to make a distinct one.
    auto OrigLinkage = NewToLinkageName.find(NewMDS);
    if (OrigLinkage != NewToLinkageName.end()) {
      if (OrigLinkage->second == OldLinkageName)
        // We're good.
        return NewMDS;

      // Otherwise, need to make a distinct one.
      // TODO: Query the map to see if we already have one.
      return distinctMDSubprogram();
    }

    NewToLinkageName.insert({NewMDS, MDS->getLinkageName()});
    return NewMDS;
  }

  /// Create a new compile unit, to replace the one given
  DICompileUnit *getReplacementCU(DICompileUnit *CU) {
    // Drop skeleton CUs.
    if (CU->getDWOId())
      return nullptr;

    auto *File = cast_or_null<DIFile>(map(CU->getFile()));
    MDTuple *EnumTypes = nullptr;
    MDTuple *RetainedTypes = nullptr;
    MDTuple *GlobalVariables = nullptr;
    MDTuple *ImportedEntities = nullptr;
    return DICompileUnit::getDistinct(
        CU->getContext(), CU->getSourceLanguage(), File, CU->getProducer(),
        CU->isOptimized(), CU->getFlags(), CU->getRuntimeVersion(),
        CU->getSplitDebugFilename(), DICompileUnit::LineTablesOnly, EnumTypes,
        RetainedTypes, GlobalVariables, ImportedEntities, CU->getMacros(),
        CU->getDWOId(), CU->getSplitDebugInlining(),
        CU->getDebugInfoForProfiling(), CU->getNameTableKind(),
        CU->getRangesBaseAddress(), CU->getSysRoot(), CU->getSDK());
  }

  DILocation *getReplacementMDLocation(DILocation *MLD) {
    auto *Scope = map(MLD->getScope());
    auto *InlinedAt = map(MLD->getInlinedAt());
    if (MLD->isDistinct())
      return DILocation::getDistinct(MLD->getContext(), MLD->getLine(),
                                     MLD->getColumn(), Scope, InlinedAt);
    return DILocation::get(MLD->getContext(), MLD->getLine(), MLD->getColumn(),
                           Scope, InlinedAt);
  }

  /// Create a new generic MDNode, to replace the one given
  MDNode *getReplacementMDNode(MDNode *N) {
    SmallVector<Metadata *, 8> Ops;
    Ops.reserve(N->getNumOperands());
    for (auto &I : N->operands())
      if (I)
        Ops.push_back(map(I));
    auto *Ret = MDNode::get(N->getContext(), Ops);
    return Ret;
  }

  /// Attempt to re-map N to a newly created node.
  void remap(MDNode *N) {
    if (Replacements.count(N))
      return;

    auto doRemap = [&](MDNode *N) -> MDNode * {
      if (!N)
        return nullptr;
      if (auto *MDSub = dyn_cast<DISubprogram>(N)) {
        remap(MDSub->getUnit());
        return getReplacementSubprogram(MDSub);
      }
      if (isa<DISubroutineType>(N))
        return EmptySubroutineType;
      if (auto *CU = dyn_cast<DICompileUnit>(N))
        return getReplacementCU(CU);
      if (isa<DIFile>(N))
        return N;
      if (auto *MDLB = dyn_cast<DILexicalBlockBase>(N))
        // Remap to our referenced scope (recursively).
        return mapNode(MDLB->getScope());
      if (auto *MLD = dyn_cast<DILocation>(N))
        return getReplacementMDLocation(MLD);

      // Otherwise, if we see these, just drop them now. Not strictly necessary,
      // but this speeds things up a little.
      if (isa<DINode>(N))
        return nullptr;

      return getReplacementMDNode(N);
    };
    Replacements[N] = doRemap(N);
  }

  /// Do the remapping traversal.
  void traverse(MDNode *);
};

} // end anonymous namespace

void DebugTypeInfoRemoval::traverse(MDNode *N) {
  if (!N || Replacements.count(N))
    return;

  // To avoid cycles, as well as for efficiency sake, we will sometimes prune
  // parts of the graph.
  auto prune = [](MDNode *Parent, MDNode *Child) {
    if (auto *MDS = dyn_cast<DISubprogram>(Parent))
      return Child == MDS->getRetainedNodes().get();
    return false;
  };

  SmallVector<MDNode *, 16> ToVisit;
  DenseSet<MDNode *> Opened;

  // Visit each node starting at N in post order, and map them.
  ToVisit.push_back(N);
  while (!ToVisit.empty()) {
    auto *N = ToVisit.back();
    if (!Opened.insert(N).second) {
      // Close it.
      remap(N);
      ToVisit.pop_back();
      continue;
    }
    for (auto &I : N->operands())
      if (auto *MDN = dyn_cast_or_null<MDNode>(I))
        if (!Opened.count(MDN) && !Replacements.count(MDN) && !prune(N, MDN) &&
            !isa<DICompileUnit>(MDN))
          ToVisit.push_back(MDN);
  }
}

bool llvm::stripNonLineTableDebugInfo(Module &M) {
  bool Changed = false;

  // First off, delete the debug intrinsics.
  auto RemoveUses = [&](StringRef Name) {
    if (auto *DbgVal = M.getFunction(Name)) {
      while (!DbgVal->use_empty())
        cast<Instruction>(DbgVal->user_back())->eraseFromParent();
      DbgVal->eraseFromParent();
      Changed = true;
    }
  };
  RemoveUses("llvm.dbg.declare");
  RemoveUses("llvm.dbg.label");
  RemoveUses("llvm.dbg.value");

  // Delete non-CU debug info named metadata nodes.
  for (auto NMI = M.named_metadata_begin(), NME = M.named_metadata_end();
       NMI != NME;) {
    NamedMDNode *NMD = &*NMI;
    ++NMI;
    // Specifically keep dbg.cu around.
    if (NMD->getName() == "llvm.dbg.cu")
      continue;
  }

  // Drop all dbg attachments from global variables.
  for (auto &GV : M.globals())
    GV.eraseMetadata(LLVMContext::MD_dbg);

  DebugTypeInfoRemoval Mapper(M.getContext());
  auto remap = [&](MDNode *Node) -> MDNode * {
    if (!Node)
      return nullptr;
    Mapper.traverseAndRemap(Node);
    auto *NewNode = Mapper.mapNode(Node);
    Changed |= Node != NewNode;
    Node = NewNode;
    return NewNode;
  };

  // Rewrite the DebugLocs to be equivalent to what
  // -gline-tables-only would have created.
  for (auto &F : M) {
    if (auto *SP = F.getSubprogram()) {
      Mapper.traverseAndRemap(SP);
      auto *NewSP = cast<DISubprogram>(Mapper.mapNode(SP));
      Changed |= SP != NewSP;
      F.setSubprogram(NewSP);
    }
    for (auto &BB : F) {
      for (auto &I : BB) {
        auto remapDebugLoc = [&](const DebugLoc &DL) -> DebugLoc {
          auto *Scope = DL.getScope();
          MDNode *InlinedAt = DL.getInlinedAt();
          Scope = remap(Scope);
          InlinedAt = remap(InlinedAt);
          return DILocation::get(M.getContext(), DL.getLine(), DL.getCol(),
                                 Scope, InlinedAt);
        };

        if (I.getDebugLoc() != DebugLoc())
          I.setDebugLoc(remapDebugLoc(I.getDebugLoc()));

        // Remap DILocations in llvm.loop attachments.
        updateLoopMetadataDebugLocations(I, [&](Metadata *MD) -> Metadata * {
          if (auto *Loc = dyn_cast_or_null<DILocation>(MD))
            return remapDebugLoc(Loc).get();
          return MD;
        });

        // Strip heapallocsite attachments, they point into the DIType system.
        if (I.hasMetadataOtherThanDebugLoc())
          I.setMetadata("heapallocsite", nullptr);
      }
    }
  }

  // Create a new llvm.dbg.cu, which is equivalent to the one
  // -gline-tables-only would have created.
  for (auto &NMD : M.named_metadata()) {
    SmallVector<MDNode *, 8> Ops;
    for (MDNode *Op : NMD.operands())
      Ops.push_back(remap(Op));

    if (!Changed)
      continue;

    NMD.clearOperands();
    for (auto *Op : Ops)
      if (Op)
        NMD.addOperand(Op);
  }
  return Changed;
}

unsigned llvm::getDebugMetadataVersionFromModule(const Module &M) {
  if (auto *Val = mdconst::dyn_extract_or_null<ConstantInt>(
          M.getModuleFlag("Debug Info Version")))
    return Val->getZExtValue();
  return 0;
}

bool llvm::isHeterogeneousDebug(const Module &M) {
  return getDebugMetadataVersionFromModule(M) ==
         DEBUG_METADATA_VERSION_HETEROGENEOUS_DWARF;
}

void Instruction::applyMergedLocation(DILocation *LocA, DILocation *LocB) {
  setDebugLoc(DILocation::getMergedLocation(LocA, LocB));
}

void Instruction::mergeDIAssignID(
    ArrayRef<const Instruction *> SourceInstructions) {
  // Replace all uses (and attachments) of all the DIAssignIDs
  // on SourceInstructions with a single merged value.
  assert(getFunction() && "Uninserted instruction merged");
  // Collect up the DIAssignID tags.
  SmallVector<DIAssignID *, 4> IDs;
  for (const Instruction *I : SourceInstructions) {
    if (auto *MD = I->getMetadata(LLVMContext::MD_DIAssignID))
      IDs.push_back(cast<DIAssignID>(MD));
    assert(getFunction() == I->getFunction() &&
           "Merging with instruction from another function not allowed");
  }

  // Add this instruction's DIAssignID too, if it has one.
  if (auto *MD = getMetadata(LLVMContext::MD_DIAssignID))
    IDs.push_back(cast<DIAssignID>(MD));

  if (IDs.empty())
    return; // No DIAssignID tags to process.

  DIAssignID *MergeID = IDs[0];
  for (auto It = std::next(IDs.begin()), End = IDs.end(); It != End; ++It) {
    if (*It != MergeID)
      at::RAUW(*It, MergeID);
  }
  setMetadata(LLVMContext::MD_DIAssignID, MergeID);
}

void Instruction::updateLocationAfterHoist() { dropLocation(); }

void Instruction::dropLocation() {
  const DebugLoc &DL = getDebugLoc();
  if (!DL)
    return;

  // If this isn't a call, drop the location to allow a location from a
  // preceding instruction to propagate.
  bool MayLowerToCall = false;
  if (isa<CallBase>(this)) {
    auto *II = dyn_cast<IntrinsicInst>(this);
    MayLowerToCall =
        !II || IntrinsicInst::mayLowerToFunctionCall(II->getIntrinsicID());
  }

  if (!MayLowerToCall) {
    setDebugLoc(DebugLoc());
    return;
  }

  // Set a line 0 location for calls to preserve scope information in case
  // inlining occurs.
  DISubprogram *SP = getFunction()->getSubprogram();
  if (SP)
    // If a function scope is available, set it on the line 0 location. When
    // hoisting a call to a predecessor block, using the function scope avoids
    // making it look like the callee was reached earlier than it should be.
    setDebugLoc(DILocation::get(getContext(), 0, 0, SP));
  else
    // The parent function has no scope. Go ahead and drop the location. If
    // the parent function is inlined, and the callee has a subprogram, the
    // inliner will attach a location to the call.
    //
    // One alternative is to set a line 0 location with the existing scope and
    // inlinedAt info. The location might be sensitive to when inlining occurs.
    setDebugLoc(DebugLoc());
}

//===----------------------------------------------------------------------===//
// LLVM C API implementations.
//===----------------------------------------------------------------------===//

static unsigned map_from_llvmDWARFsourcelanguage(LLVMDWARFSourceLanguage lang) {
  switch (lang) {
#define HANDLE_DW_LANG(ID, NAME, LOWER_BOUND, VERSION, VENDOR)                 \
  case LLVMDWARFSourceLanguage##NAME:                                          \
    return ID;
#include "llvm/BinaryFormat/Dwarf.def"
#undef HANDLE_DW_LANG
  }
  llvm_unreachable("Unhandled Tag");
}

template <typename DIT> DIT *unwrapDI(LLVMMetadataRef Ref) {
  return (DIT *)(Ref ? unwrap<MDNode>(Ref) : nullptr);
}

static DINode::DIFlags map_from_llvmDIFlags(LLVMDIFlags Flags) {
  return static_cast<DINode::DIFlags>(Flags);
}

static LLVMDIFlags map_to_llvmDIFlags(DINode::DIFlags Flags) {
  return static_cast<LLVMDIFlags>(Flags);
}

static MemorySpace map_to_llvmMSPACE(LLVMDWARFMemorySpace MS) {
  switch (MS) {
#define HANDLE_DW_MSPACE(ID, NAME)                                             \
  case ID:                                                                     \
    return DW_MSPACE_LLVM_##NAME;
#include "llvm/BinaryFormat/Dwarf.def"
  default:
    if (MemorySpace::DW_MSPACE_LLVM_lo_user <= MS &&
        MS <= MemorySpace::DW_MSPACE_LLVM_hi_user)
      return static_cast<MemorySpace>(MS);
    break;
  }
  llvm_unreachable("LLVMDWARFMemorySpace out-of-range");
}

static DISubprogram::DISPFlags
pack_into_DISPFlags(bool IsLocalToUnit, bool IsDefinition, bool IsOptimized) {
  return DISubprogram::toSPFlags(IsLocalToUnit, IsDefinition, IsOptimized);
}

unsigned LLVMDebugMetadataVersion() {
  return DEBUG_METADATA_VERSION;
}

LLVMDIBuilderRef LLVMCreateDIBuilderDisallowUnresolved(LLVMModuleRef M) {
  return wrap(new DIBuilder(*unwrap(M), false));
}

LLVMDIBuilderRef LLVMCreateDIBuilder(LLVMModuleRef M) {
  return wrap(new DIBuilder(*unwrap(M)));
}

unsigned LLVMGetModuleDebugMetadataVersion(LLVMModuleRef M) {
  return getDebugMetadataVersionFromModule(*unwrap(M));
}

LLVMBool LLVMStripModuleDebugInfo(LLVMModuleRef M) {
  return StripDebugInfo(*unwrap(M));
}

void LLVMDisposeDIBuilder(LLVMDIBuilderRef Builder) {
  delete unwrap(Builder);
}

void LLVMDIBuilderFinalize(LLVMDIBuilderRef Builder) {
  unwrap(Builder)->finalize();
}

void LLVMDIBuilderFinalizeSubprogram(LLVMDIBuilderRef Builder,
                                     LLVMMetadataRef subprogram) {
  unwrap(Builder)->finalizeSubprogram(unwrapDI<DISubprogram>(subprogram));
}

LLVMMetadataRef LLVMDIBuilderCreateCompileUnit(
    LLVMDIBuilderRef Builder, LLVMDWARFSourceLanguage Lang,
    LLVMMetadataRef FileRef, const char *Producer, size_t ProducerLen,
    LLVMBool isOptimized, const char *Flags, size_t FlagsLen,
    unsigned RuntimeVer, const char *SplitName, size_t SplitNameLen,
    LLVMDWARFEmissionKind Kind, unsigned DWOId, LLVMBool SplitDebugInlining,
    LLVMBool DebugInfoForProfiling, const char *SysRoot, size_t SysRootLen,
    const char *SDK, size_t SDKLen) {
  auto File = unwrapDI<DIFile>(FileRef);

  return wrap(unwrap(Builder)->createCompileUnit(
      map_from_llvmDWARFsourcelanguage(Lang), File,
      StringRef(Producer, ProducerLen), isOptimized, StringRef(Flags, FlagsLen),
      RuntimeVer, StringRef(SplitName, SplitNameLen),
      static_cast<DICompileUnit::DebugEmissionKind>(Kind), DWOId,
      SplitDebugInlining, DebugInfoForProfiling,
      DICompileUnit::DebugNameTableKind::Default, false,
      StringRef(SysRoot, SysRootLen), StringRef(SDK, SDKLen)));
}

LLVMMetadataRef
LLVMDIBuilderCreateFile(LLVMDIBuilderRef Builder, const char *Filename,
                        size_t FilenameLen, const char *Directory,
                        size_t DirectoryLen) {
  return wrap(unwrap(Builder)->createFile(StringRef(Filename, FilenameLen),
                                          StringRef(Directory, DirectoryLen)));
}

LLVMMetadataRef
LLVMDIBuilderCreateModule(LLVMDIBuilderRef Builder, LLVMMetadataRef ParentScope,
                          const char *Name, size_t NameLen,
                          const char *ConfigMacros, size_t ConfigMacrosLen,
                          const char *IncludePath, size_t IncludePathLen,
                          const char *APINotesFile, size_t APINotesFileLen) {
  return wrap(unwrap(Builder)->createModule(
      unwrapDI<DIScope>(ParentScope), StringRef(Name, NameLen),
      StringRef(ConfigMacros, ConfigMacrosLen),
      StringRef(IncludePath, IncludePathLen),
      StringRef(APINotesFile, APINotesFileLen)));
}

LLVMMetadataRef LLVMDIBuilderCreateNameSpace(LLVMDIBuilderRef Builder,
                                             LLVMMetadataRef ParentScope,
                                             const char *Name, size_t NameLen,
                                             LLVMBool ExportSymbols) {
  return wrap(unwrap(Builder)->createNameSpace(
      unwrapDI<DIScope>(ParentScope), StringRef(Name, NameLen), ExportSymbols));
}

LLVMMetadataRef LLVMDIBuilderCreateFunction(
    LLVMDIBuilderRef Builder, LLVMMetadataRef Scope, const char *Name,
    size_t NameLen, const char *LinkageName, size_t LinkageNameLen,
    LLVMMetadataRef File, unsigned LineNo, LLVMMetadataRef Ty,
    LLVMBool IsLocalToUnit, LLVMBool IsDefinition,
    unsigned ScopeLine, LLVMDIFlags Flags, LLVMBool IsOptimized) {
  return wrap(unwrap(Builder)->createFunction(
      unwrapDI<DIScope>(Scope), {Name, NameLen}, {LinkageName, LinkageNameLen},
      unwrapDI<DIFile>(File), LineNo, unwrapDI<DISubroutineType>(Ty), ScopeLine,
      map_from_llvmDIFlags(Flags),
      pack_into_DISPFlags(IsLocalToUnit, IsDefinition, IsOptimized), nullptr,
      nullptr, nullptr));
}


LLVMMetadataRef LLVMDIBuilderCreateLexicalBlock(
    LLVMDIBuilderRef Builder, LLVMMetadataRef Scope,
    LLVMMetadataRef File, unsigned Line, unsigned Col) {
  return wrap(unwrap(Builder)->createLexicalBlock(unwrapDI<DIScope>(Scope),
                                                  unwrapDI<DIFile>(File),
                                                  Line, Col));
}

LLVMMetadataRef
LLVMDIBuilderCreateLexicalBlockFile(LLVMDIBuilderRef Builder,
                                    LLVMMetadataRef Scope,
                                    LLVMMetadataRef File,
                                    unsigned Discriminator) {
  return wrap(unwrap(Builder)->createLexicalBlockFile(unwrapDI<DIScope>(Scope),
                                                      unwrapDI<DIFile>(File),
                                                      Discriminator));
}

LLVMMetadataRef
LLVMDIBuilderCreateImportedModuleFromNamespace(LLVMDIBuilderRef Builder,
                                               LLVMMetadataRef Scope,
                                               LLVMMetadataRef NS,
                                               LLVMMetadataRef File,
                                               unsigned Line) {
  return wrap(unwrap(Builder)->createImportedModule(unwrapDI<DIScope>(Scope),
                                                    unwrapDI<DINamespace>(NS),
                                                    unwrapDI<DIFile>(File),
                                                    Line));
}

LLVMMetadataRef LLVMDIBuilderCreateImportedModuleFromAlias(
    LLVMDIBuilderRef Builder, LLVMMetadataRef Scope,
    LLVMMetadataRef ImportedEntity, LLVMMetadataRef File, unsigned Line,
    LLVMMetadataRef *Elements, unsigned NumElements) {
  auto Elts =
      (NumElements > 0)
          ? unwrap(Builder)->getOrCreateArray({unwrap(Elements), NumElements})
          : nullptr;
  return wrap(unwrap(Builder)->createImportedModule(
      unwrapDI<DIScope>(Scope), unwrapDI<DIImportedEntity>(ImportedEntity),
      unwrapDI<DIFile>(File), Line, Elts));
}

LLVMMetadataRef LLVMDIBuilderCreateImportedModuleFromModule(
    LLVMDIBuilderRef Builder, LLVMMetadataRef Scope, LLVMMetadataRef M,
    LLVMMetadataRef File, unsigned Line, LLVMMetadataRef *Elements,
    unsigned NumElements) {
  auto Elts =
      (NumElements > 0)
          ? unwrap(Builder)->getOrCreateArray({unwrap(Elements), NumElements})
          : nullptr;
  return wrap(unwrap(Builder)->createImportedModule(
      unwrapDI<DIScope>(Scope), unwrapDI<DIModule>(M), unwrapDI<DIFile>(File),
      Line, Elts));
}

LLVMMetadataRef LLVMDIBuilderCreateImportedDeclaration(
    LLVMDIBuilderRef Builder, LLVMMetadataRef Scope, LLVMMetadataRef Decl,
    LLVMMetadataRef File, unsigned Line, const char *Name, size_t NameLen,
    LLVMMetadataRef *Elements, unsigned NumElements) {
  auto Elts =
      (NumElements > 0)
          ? unwrap(Builder)->getOrCreateArray({unwrap(Elements), NumElements})
          : nullptr;
  return wrap(unwrap(Builder)->createImportedDeclaration(
      unwrapDI<DIScope>(Scope), unwrapDI<DINode>(Decl), unwrapDI<DIFile>(File),
      Line, {Name, NameLen}, Elts));
}

LLVMMetadataRef
LLVMDIBuilderCreateDebugLocation(LLVMContextRef Ctx, unsigned Line,
                                 unsigned Column, LLVMMetadataRef Scope,
                                 LLVMMetadataRef InlinedAt) {
  return wrap(DILocation::get(*unwrap(Ctx), Line, Column, unwrap(Scope),
                              unwrap(InlinedAt)));
}

unsigned LLVMDILocationGetLine(LLVMMetadataRef Location) {
  return unwrapDI<DILocation>(Location)->getLine();
}

unsigned LLVMDILocationGetColumn(LLVMMetadataRef Location) {
  return unwrapDI<DILocation>(Location)->getColumn();
}

LLVMMetadataRef LLVMDILocationGetScope(LLVMMetadataRef Location) {
  return wrap(unwrapDI<DILocation>(Location)->getScope());
}

LLVMMetadataRef LLVMDILocationGetInlinedAt(LLVMMetadataRef Location) {
  return wrap(unwrapDI<DILocation>(Location)->getInlinedAt());
}

LLVMMetadataRef LLVMDIScopeGetFile(LLVMMetadataRef Scope) {
  return wrap(unwrapDI<DIScope>(Scope)->getFile());
}

const char *LLVMDIFileGetDirectory(LLVMMetadataRef File, unsigned *Len) {
  auto Dir = unwrapDI<DIFile>(File)->getDirectory();
  *Len = Dir.size();
  return Dir.data();
}

const char *LLVMDIFileGetFilename(LLVMMetadataRef File, unsigned *Len) {
  auto Name = unwrapDI<DIFile>(File)->getFilename();
  *Len = Name.size();
  return Name.data();
}

const char *LLVMDIFileGetSource(LLVMMetadataRef File, unsigned *Len) {
  if (auto Src = unwrapDI<DIFile>(File)->getSource()) {
    *Len = Src->size();
    return Src->data();
  }
  *Len = 0;
  return "";
}

LLVMMetadataRef LLVMDIBuilderCreateMacro(LLVMDIBuilderRef Builder,
                                         LLVMMetadataRef ParentMacroFile,
                                         unsigned Line,
                                         LLVMDWARFMacinfoRecordType RecordType,
                                         const char *Name, size_t NameLen,
                                         const char *Value, size_t ValueLen) {
  return wrap(
      unwrap(Builder)->createMacro(unwrapDI<DIMacroFile>(ParentMacroFile), Line,
                                   static_cast<MacinfoRecordType>(RecordType),
                                   {Name, NameLen}, {Value, ValueLen}));
}

LLVMMetadataRef
LLVMDIBuilderCreateTempMacroFile(LLVMDIBuilderRef Builder,
                                 LLVMMetadataRef ParentMacroFile, unsigned Line,
                                 LLVMMetadataRef File) {
  return wrap(unwrap(Builder)->createTempMacroFile(
      unwrapDI<DIMacroFile>(ParentMacroFile), Line, unwrapDI<DIFile>(File)));
}

LLVMMetadataRef LLVMDIBuilderCreateEnumerator(LLVMDIBuilderRef Builder,
                                              const char *Name, size_t NameLen,
                                              int64_t Value,
                                              LLVMBool IsUnsigned) {
  return wrap(unwrap(Builder)->createEnumerator({Name, NameLen}, Value,
                                                IsUnsigned != 0));
}

LLVMMetadataRef LLVMDIBuilderCreateEnumerationType(
  LLVMDIBuilderRef Builder, LLVMMetadataRef Scope, const char *Name,
  size_t NameLen, LLVMMetadataRef File, unsigned LineNumber,
  uint64_t SizeInBits, uint32_t AlignInBits, LLVMMetadataRef *Elements,
  unsigned NumElements, LLVMMetadataRef ClassTy) {
auto Elts = unwrap(Builder)->getOrCreateArray({unwrap(Elements),
                                               NumElements});
return wrap(unwrap(Builder)->createEnumerationType(
    unwrapDI<DIScope>(Scope), {Name, NameLen}, unwrapDI<DIFile>(File),
    LineNumber, SizeInBits, AlignInBits, Elts, unwrapDI<DIType>(ClassTy)));
}

LLVMMetadataRef LLVMDIBuilderCreateUnionType(
  LLVMDIBuilderRef Builder, LLVMMetadataRef Scope, const char *Name,
  size_t NameLen, LLVMMetadataRef File, unsigned LineNumber,
  uint64_t SizeInBits, uint32_t AlignInBits, LLVMDIFlags Flags,
  LLVMMetadataRef *Elements, unsigned NumElements, unsigned RunTimeLang,
  const char *UniqueId, size_t UniqueIdLen) {
  auto Elts = unwrap(Builder)->getOrCreateArray({unwrap(Elements),
                                                 NumElements});
  return wrap(unwrap(Builder)->createUnionType(
     unwrapDI<DIScope>(Scope), {Name, NameLen}, unwrapDI<DIFile>(File),
     LineNumber, SizeInBits, AlignInBits, map_from_llvmDIFlags(Flags),
     Elts, RunTimeLang, {UniqueId, UniqueIdLen}));
}


LLVMMetadataRef
LLVMDIBuilderCreateArrayType(LLVMDIBuilderRef Builder, uint64_t Size,
                             uint32_t AlignInBits, LLVMMetadataRef Ty,
                             LLVMMetadataRef *Subscripts,
                             unsigned NumSubscripts) {
  auto Subs = unwrap(Builder)->getOrCreateArray({unwrap(Subscripts),
                                                 NumSubscripts});
  return wrap(unwrap(Builder)->createArrayType(Size, AlignInBits,
                                               unwrapDI<DIType>(Ty), Subs));
}

LLVMMetadataRef
LLVMDIBuilderCreateVectorType(LLVMDIBuilderRef Builder, uint64_t Size,
                              uint32_t AlignInBits, LLVMMetadataRef Ty,
                              LLVMMetadataRef *Subscripts,
                              unsigned NumSubscripts) {
  auto Subs = unwrap(Builder)->getOrCreateArray({unwrap(Subscripts),
                                                 NumSubscripts});
  return wrap(unwrap(Builder)->createVectorType(Size, AlignInBits,
                                                unwrapDI<DIType>(Ty), Subs));
}

LLVMMetadataRef
LLVMDIBuilderCreateBasicType(LLVMDIBuilderRef Builder, const char *Name,
                             size_t NameLen, uint64_t SizeInBits,
                             LLVMDWARFTypeEncoding Encoding,
                             LLVMDIFlags Flags) {
  return wrap(unwrap(Builder)->createBasicType({Name, NameLen},
                                               SizeInBits, Encoding,
                                               map_from_llvmDIFlags(Flags)));
}

LLVMMetadataRef LLVMDIBuilderCreatePointerType(
    LLVMDIBuilderRef Builder, LLVMMetadataRef PointeeTy, uint64_t SizeInBits,
    uint32_t AlignInBits, unsigned AddressSpace, LLVMDWARFMemorySpace MS,
    const char *Name, size_t NameLen) {
  return wrap(unwrap(Builder)->createPointerType(
      unwrapDI<DIType>(PointeeTy), SizeInBits, AlignInBits, AddressSpace,
      map_to_llvmMSPACE(MS), {Name, NameLen}));
}

LLVMMetadataRef LLVMDIBuilderCreateStructType(
    LLVMDIBuilderRef Builder, LLVMMetadataRef Scope, const char *Name,
    size_t NameLen, LLVMMetadataRef File, unsigned LineNumber,
    uint64_t SizeInBits, uint32_t AlignInBits, LLVMDIFlags Flags,
    LLVMMetadataRef DerivedFrom, LLVMMetadataRef *Elements,
    unsigned NumElements, unsigned RunTimeLang, LLVMMetadataRef VTableHolder,
    const char *UniqueId, size_t UniqueIdLen) {
  auto Elts = unwrap(Builder)->getOrCreateArray({unwrap(Elements),
                                                 NumElements});
  return wrap(unwrap(Builder)->createStructType(
      unwrapDI<DIScope>(Scope), {Name, NameLen}, unwrapDI<DIFile>(File),
      LineNumber, SizeInBits, AlignInBits, map_from_llvmDIFlags(Flags),
      unwrapDI<DIType>(DerivedFrom), Elts, RunTimeLang,
      unwrapDI<DIType>(VTableHolder), {UniqueId, UniqueIdLen}));
}

LLVMMetadataRef LLVMDIBuilderCreateMemberType(
    LLVMDIBuilderRef Builder, LLVMMetadataRef Scope, const char *Name,
    size_t NameLen, LLVMMetadataRef File, unsigned LineNo, uint64_t SizeInBits,
    uint32_t AlignInBits, uint64_t OffsetInBits, LLVMDIFlags Flags,
    LLVMMetadataRef Ty) {
  return wrap(unwrap(Builder)->createMemberType(unwrapDI<DIScope>(Scope),
      {Name, NameLen}, unwrapDI<DIFile>(File), LineNo, SizeInBits, AlignInBits,
      OffsetInBits, map_from_llvmDIFlags(Flags), unwrapDI<DIType>(Ty)));
}

LLVMMetadataRef
LLVMDIBuilderCreateUnspecifiedType(LLVMDIBuilderRef Builder, const char *Name,
                                   size_t NameLen) {
  return wrap(unwrap(Builder)->createUnspecifiedType({Name, NameLen}));
}

LLVMMetadataRef LLVMDIBuilderCreateStaticMemberType(
    LLVMDIBuilderRef Builder, LLVMMetadataRef Scope, const char *Name,
    size_t NameLen, LLVMMetadataRef File, unsigned LineNumber,
    LLVMMetadataRef Type, LLVMDIFlags Flags, LLVMValueRef ConstantVal,
    uint32_t AlignInBits) {
  return wrap(unwrap(Builder)->createStaticMemberType(
      unwrapDI<DIScope>(Scope), {Name, NameLen}, unwrapDI<DIFile>(File),
      LineNumber, unwrapDI<DIType>(Type), map_from_llvmDIFlags(Flags),
      unwrap<Constant>(ConstantVal), DW_TAG_member, AlignInBits));
}

LLVMMetadataRef
LLVMDIBuilderCreateObjCIVar(LLVMDIBuilderRef Builder,
                            const char *Name, size_t NameLen,
                            LLVMMetadataRef File, unsigned LineNo,
                            uint64_t SizeInBits, uint32_t AlignInBits,
                            uint64_t OffsetInBits, LLVMDIFlags Flags,
                            LLVMMetadataRef Ty, LLVMMetadataRef PropertyNode) {
  return wrap(unwrap(Builder)->createObjCIVar(
                  {Name, NameLen}, unwrapDI<DIFile>(File), LineNo,
                  SizeInBits, AlignInBits, OffsetInBits,
                  map_from_llvmDIFlags(Flags), unwrapDI<DIType>(Ty),
                  unwrapDI<MDNode>(PropertyNode)));
}

LLVMMetadataRef
LLVMDIBuilderCreateObjCProperty(LLVMDIBuilderRef Builder,
                                const char *Name, size_t NameLen,
                                LLVMMetadataRef File, unsigned LineNo,
                                const char *GetterName, size_t GetterNameLen,
                                const char *SetterName, size_t SetterNameLen,
                                unsigned PropertyAttributes,
                                LLVMMetadataRef Ty) {
  return wrap(unwrap(Builder)->createObjCProperty(
                  {Name, NameLen}, unwrapDI<DIFile>(File), LineNo,
                  {GetterName, GetterNameLen}, {SetterName, SetterNameLen},
                  PropertyAttributes, unwrapDI<DIType>(Ty)));
}

LLVMMetadataRef
LLVMDIBuilderCreateObjectPointerType(LLVMDIBuilderRef Builder,
                                     LLVMMetadataRef Type) {
  return wrap(unwrap(Builder)->createObjectPointerType(unwrapDI<DIType>(Type)));
}

LLVMMetadataRef
LLVMDIBuilderCreateTypedef(LLVMDIBuilderRef Builder, LLVMMetadataRef Type,
                           const char *Name, size_t NameLen,
                           LLVMMetadataRef File, unsigned LineNo,
                           LLVMMetadataRef Scope, uint32_t AlignInBits) {
  return wrap(unwrap(Builder)->createTypedef(
      unwrapDI<DIType>(Type), {Name, NameLen}, unwrapDI<DIFile>(File), LineNo,
      unwrapDI<DIScope>(Scope), AlignInBits));
}

LLVMMetadataRef
LLVMDIBuilderCreateInheritance(LLVMDIBuilderRef Builder,
                               LLVMMetadataRef Ty, LLVMMetadataRef BaseTy,
                               uint64_t BaseOffset, uint32_t VBPtrOffset,
                               LLVMDIFlags Flags) {
  return wrap(unwrap(Builder)->createInheritance(
                  unwrapDI<DIType>(Ty), unwrapDI<DIType>(BaseTy),
                  BaseOffset, VBPtrOffset, map_from_llvmDIFlags(Flags)));
}

LLVMMetadataRef
LLVMDIBuilderCreateForwardDecl(
    LLVMDIBuilderRef Builder, unsigned Tag, const char *Name,
    size_t NameLen, LLVMMetadataRef Scope, LLVMMetadataRef File, unsigned Line,
    unsigned RuntimeLang, uint64_t SizeInBits, uint32_t AlignInBits,
    const char *UniqueIdentifier, size_t UniqueIdentifierLen) {
  return wrap(unwrap(Builder)->createForwardDecl(
                  Tag, {Name, NameLen}, unwrapDI<DIScope>(Scope),
                  unwrapDI<DIFile>(File), Line, RuntimeLang, SizeInBits,
                  AlignInBits, {UniqueIdentifier, UniqueIdentifierLen}));
}

LLVMMetadataRef
LLVMDIBuilderCreateReplaceableCompositeType(
    LLVMDIBuilderRef Builder, unsigned Tag, const char *Name,
    size_t NameLen, LLVMMetadataRef Scope, LLVMMetadataRef File, unsigned Line,
    unsigned RuntimeLang, uint64_t SizeInBits, uint32_t AlignInBits,
    LLVMDIFlags Flags, const char *UniqueIdentifier,
    size_t UniqueIdentifierLen) {
  return wrap(unwrap(Builder)->createReplaceableCompositeType(
                  Tag, {Name, NameLen}, unwrapDI<DIScope>(Scope),
                  unwrapDI<DIFile>(File), Line, RuntimeLang, SizeInBits,
                  AlignInBits, map_from_llvmDIFlags(Flags),
                  {UniqueIdentifier, UniqueIdentifierLen}));
}

LLVMMetadataRef
LLVMDIBuilderCreateQualifiedType(LLVMDIBuilderRef Builder, unsigned Tag,
                                 LLVMMetadataRef Type) {
  return wrap(unwrap(Builder)->createQualifiedType(Tag,
                                                   unwrapDI<DIType>(Type)));
}

LLVMMetadataRef LLVMDIBuilderCreateReferenceType(LLVMDIBuilderRef Builder,
                                                 unsigned Tag,
                                                 LLVMMetadataRef Type,
                                                 unsigned AddressSpace,
                                                 LLVMDWARFMemorySpace MS) {
  return wrap(unwrap(Builder)->createReferenceType(
      Tag, unwrapDI<DIType>(Type), 0, 0, AddressSpace, map_to_llvmMSPACE(MS)));
}

LLVMMetadataRef
LLVMDIBuilderCreateNullPtrType(LLVMDIBuilderRef Builder) {
  return wrap(unwrap(Builder)->createNullPtrType());
}

LLVMMetadataRef
LLVMDIBuilderCreateMemberPointerType(LLVMDIBuilderRef Builder,
                                     LLVMMetadataRef PointeeType,
                                     LLVMMetadataRef ClassType,
                                     uint64_t SizeInBits,
                                     uint32_t AlignInBits,
                                     LLVMDIFlags Flags) {
  return wrap(unwrap(Builder)->createMemberPointerType(
                  unwrapDI<DIType>(PointeeType),
                  unwrapDI<DIType>(ClassType), AlignInBits, SizeInBits,
                  map_from_llvmDIFlags(Flags)));
}

LLVMMetadataRef
LLVMDIBuilderCreateBitFieldMemberType(LLVMDIBuilderRef Builder,
                                      LLVMMetadataRef Scope,
                                      const char *Name, size_t NameLen,
                                      LLVMMetadataRef File, unsigned LineNumber,
                                      uint64_t SizeInBits,
                                      uint64_t OffsetInBits,
                                      uint64_t StorageOffsetInBits,
                                      LLVMDIFlags Flags, LLVMMetadataRef Type) {
  return wrap(unwrap(Builder)->createBitFieldMemberType(
                  unwrapDI<DIScope>(Scope), {Name, NameLen},
                  unwrapDI<DIFile>(File), LineNumber,
                  SizeInBits, OffsetInBits, StorageOffsetInBits,
                  map_from_llvmDIFlags(Flags), unwrapDI<DIType>(Type)));
}

LLVMMetadataRef LLVMDIBuilderCreateClassType(LLVMDIBuilderRef Builder,
    LLVMMetadataRef Scope, const char *Name, size_t NameLen,
    LLVMMetadataRef File, unsigned LineNumber, uint64_t SizeInBits,
    uint32_t AlignInBits, uint64_t OffsetInBits, LLVMDIFlags Flags,
    LLVMMetadataRef DerivedFrom,
    LLVMMetadataRef *Elements, unsigned NumElements,
    LLVMMetadataRef VTableHolder, LLVMMetadataRef TemplateParamsNode,
    const char *UniqueIdentifier, size_t UniqueIdentifierLen) {
  auto Elts = unwrap(Builder)->getOrCreateArray({unwrap(Elements),
                                                 NumElements});
  return wrap(unwrap(Builder)->createClassType(
      unwrapDI<DIScope>(Scope), {Name, NameLen}, unwrapDI<DIFile>(File),
      LineNumber, SizeInBits, AlignInBits, OffsetInBits,
      map_from_llvmDIFlags(Flags), unwrapDI<DIType>(DerivedFrom), Elts,
      /*RunTimeLang=*/0, unwrapDI<DIType>(VTableHolder),
      unwrapDI<MDNode>(TemplateParamsNode),
      {UniqueIdentifier, UniqueIdentifierLen}));
}

LLVMMetadataRef
LLVMDIBuilderCreateArtificialType(LLVMDIBuilderRef Builder,
                                  LLVMMetadataRef Type) {
  return wrap(unwrap(Builder)->createArtificialType(unwrapDI<DIType>(Type)));
}

uint16_t LLVMGetDINodeTag(LLVMMetadataRef MD) {
  return unwrapDI<DINode>(MD)->getTag();
}

const char *LLVMDITypeGetName(LLVMMetadataRef DType, size_t *Length) {
  StringRef Str = unwrapDI<DIType>(DType)->getName();
  *Length = Str.size();
  return Str.data();
}

uint64_t LLVMDITypeGetSizeInBits(LLVMMetadataRef DType) {
  return unwrapDI<DIType>(DType)->getSizeInBits();
}

uint64_t LLVMDITypeGetOffsetInBits(LLVMMetadataRef DType) {
  return unwrapDI<DIType>(DType)->getOffsetInBits();
}

uint32_t LLVMDITypeGetAlignInBits(LLVMMetadataRef DType) {
  return unwrapDI<DIType>(DType)->getAlignInBits();
}

unsigned LLVMDITypeGetLine(LLVMMetadataRef DType) {
  return unwrapDI<DIType>(DType)->getLine();
}

LLVMDIFlags LLVMDITypeGetFlags(LLVMMetadataRef DType) {
  return map_to_llvmDIFlags(unwrapDI<DIType>(DType)->getFlags());
}

LLVMMetadataRef LLVMDIBuilderGetOrCreateTypeArray(LLVMDIBuilderRef Builder,
                                                  LLVMMetadataRef *Types,
                                                  size_t Length) {
  return wrap(
      unwrap(Builder)->getOrCreateTypeArray({unwrap(Types), Length}).get());
}

LLVMMetadataRef
LLVMDIBuilderCreateSubroutineType(LLVMDIBuilderRef Builder,
                                  LLVMMetadataRef File,
                                  LLVMMetadataRef *ParameterTypes,
                                  unsigned NumParameterTypes,
                                  LLVMDIFlags Flags) {
  auto Elts = unwrap(Builder)->getOrCreateTypeArray({unwrap(ParameterTypes),
                                                     NumParameterTypes});
  return wrap(unwrap(Builder)->createSubroutineType(
    Elts, map_from_llvmDIFlags(Flags)));
}

LLVMMetadataRef LLVMDIBuilderCreateExpression(LLVMDIBuilderRef Builder,
                                              uint64_t *Addr, size_t Length) {
  return wrap(
      unwrap(Builder)->createExpression(ArrayRef<uint64_t>(Addr, Length)));
}

LLVMMetadataRef
LLVMDIBuilderCreateConstantValueExpression(LLVMDIBuilderRef Builder,
                                           uint64_t Value) {
  return wrap(unwrap(Builder)->createConstantValueExpression(Value));
}

LLVMMetadataRef LLVMDIBuilderCreateGlobalVariableExpression(
    LLVMDIBuilderRef Builder, LLVMMetadataRef Scope, const char *Name,
    size_t NameLen, const char *Linkage, size_t LinkLen, LLVMMetadataRef File,
    unsigned LineNo, LLVMMetadataRef Ty, LLVMBool LocalToUnit,
    LLVMMetadataRef Expr, LLVMMetadataRef Decl, LLVMDWARFMemorySpace MS,
    uint32_t AlignInBits) {
  return wrap(unwrap(Builder)->createGlobalVariableExpression(
      unwrapDI<DIScope>(Scope), {Name, NameLen}, {Linkage, LinkLen},
      unwrapDI<DIFile>(File), LineNo, unwrapDI<DIType>(Ty), LocalToUnit, true,
      unwrap<DIExpression>(Expr), unwrapDI<MDNode>(Decl), nullptr,
      map_to_llvmMSPACE(MS), AlignInBits));
}

LLVMMetadataRef LLVMDIGlobalVariableExpressionGetVariable(LLVMMetadataRef GVE) {
  return wrap(unwrapDI<DIGlobalVariableExpression>(GVE)->getVariable());
}

LLVMMetadataRef LLVMDIGlobalVariableExpressionGetExpression(
    LLVMMetadataRef GVE) {
  return wrap(unwrapDI<DIGlobalVariableExpression>(GVE)->getExpression());
}

LLVMMetadataRef LLVMDIVariableGetFile(LLVMMetadataRef Var) {
  return wrap(unwrapDI<DIVariable>(Var)->getFile());
}

LLVMMetadataRef LLVMDIVariableGetScope(LLVMMetadataRef Var) {
  return wrap(unwrapDI<DIVariable>(Var)->getScope());
}

unsigned LLVMDIVariableGetLine(LLVMMetadataRef Var) {
  return unwrapDI<DIVariable>(Var)->getLine();
}

LLVMMetadataRef LLVMTemporaryMDNode(LLVMContextRef Ctx, LLVMMetadataRef *Data,
                                    size_t Count) {
  return wrap(
      MDTuple::getTemporary(*unwrap(Ctx), {unwrap(Data), Count}).release());
}

void LLVMDisposeTemporaryMDNode(LLVMMetadataRef TempNode) {
  MDNode::deleteTemporary(unwrapDI<MDNode>(TempNode));
}

void LLVMMetadataReplaceAllUsesWith(LLVMMetadataRef TargetMetadata,
                                    LLVMMetadataRef Replacement) {
  auto *Node = unwrapDI<MDNode>(TargetMetadata);
  Node->replaceAllUsesWith(unwrap(Replacement));
  MDNode::deleteTemporary(Node);
}

LLVMMetadataRef LLVMDIBuilderCreateTempGlobalVariableFwdDecl(
    LLVMDIBuilderRef Builder, LLVMMetadataRef Scope, const char *Name,
    size_t NameLen, const char *Linkage, size_t LnkLen, LLVMMetadataRef File,
    unsigned LineNo, LLVMMetadataRef Ty, LLVMBool LocalToUnit,
    LLVMMetadataRef Decl, LLVMDWARFMemorySpace MS, uint32_t AlignInBits) {
  return wrap(unwrap(Builder)->createTempGlobalVariableFwdDecl(
      unwrapDI<DIScope>(Scope), {Name, NameLen}, {Linkage, LnkLen},
      unwrapDI<DIFile>(File), LineNo, unwrapDI<DIType>(Ty), LocalToUnit,
      unwrapDI<MDNode>(Decl), nullptr, map_to_llvmMSPACE(MS), AlignInBits));
}

LLVMValueRef
LLVMDIBuilderInsertDeclareBefore(LLVMDIBuilderRef Builder, LLVMValueRef Storage,
                                 LLVMMetadataRef VarInfo, LLVMMetadataRef Expr,
                                 LLVMMetadataRef DL, LLVMValueRef Instr) {
  return wrap(unwrap(Builder)->insertDeclare(
                  unwrap(Storage), unwrap<DILocalVariable>(VarInfo),
                  unwrap<DIExpression>(Expr), unwrap<DILocation>(DL),
                  unwrap<Instruction>(Instr)));
}

LLVMValueRef LLVMDIBuilderInsertDeclareAtEnd(
    LLVMDIBuilderRef Builder, LLVMValueRef Storage, LLVMMetadataRef VarInfo,
    LLVMMetadataRef Expr, LLVMMetadataRef DL, LLVMBasicBlockRef Block) {
  return wrap(unwrap(Builder)->insertDeclare(
                  unwrap(Storage), unwrap<DILocalVariable>(VarInfo),
                  unwrap<DIExpression>(Expr), unwrap<DILocation>(DL),
                  unwrap(Block)));
}

LLVMValueRef LLVMDIBuilderInsertDbgValueBefore(LLVMDIBuilderRef Builder,
                                               LLVMValueRef Val,
                                               LLVMMetadataRef VarInfo,
                                               LLVMMetadataRef Expr,
                                               LLVMMetadataRef DebugLoc,
                                               LLVMValueRef Instr) {
  return wrap(unwrap(Builder)->insertDbgValueIntrinsic(
                  unwrap(Val), unwrap<DILocalVariable>(VarInfo),
                  unwrap<DIExpression>(Expr), unwrap<DILocation>(DebugLoc),
                  unwrap<Instruction>(Instr)));
}

LLVMValueRef LLVMDIBuilderInsertDbgValueAtEnd(LLVMDIBuilderRef Builder,
                                              LLVMValueRef Val,
                                              LLVMMetadataRef VarInfo,
                                              LLVMMetadataRef Expr,
                                              LLVMMetadataRef DebugLoc,
                                              LLVMBasicBlockRef Block) {
  return wrap(unwrap(Builder)->insertDbgValueIntrinsic(
                  unwrap(Val), unwrap<DILocalVariable>(VarInfo),
                  unwrap<DIExpression>(Expr), unwrap<DILocation>(DebugLoc),
                  unwrap(Block)));
}

LLVMMetadataRef LLVMDIBuilderCreateAutoVariable(
    LLVMDIBuilderRef Builder, LLVMMetadataRef Scope, const char *Name,
    size_t NameLen, LLVMMetadataRef File, unsigned LineNo, LLVMMetadataRef Ty,
    LLVMBool AlwaysPreserve, LLVMDIFlags Flags, LLVMDWARFMemorySpace MS,
    uint32_t AlignInBits) {
  return wrap(unwrap(Builder)->createAutoVariable(
      unwrap<DIScope>(Scope), {Name, NameLen}, unwrap<DIFile>(File), LineNo,
      unwrap<DIType>(Ty), AlwaysPreserve, map_from_llvmDIFlags(Flags),
      map_to_llvmMSPACE(MS), AlignInBits));
}

LLVMMetadataRef LLVMDIBuilderCreateParameterVariable(
    LLVMDIBuilderRef Builder, LLVMMetadataRef Scope, const char *Name,
    size_t NameLen, unsigned ArgNo, LLVMMetadataRef File, unsigned LineNo,
    LLVMMetadataRef Ty, LLVMBool AlwaysPreserve, LLVMDIFlags Flags) {
  return wrap(unwrap(Builder)->createParameterVariable(
                  unwrap<DIScope>(Scope), {Name, NameLen}, ArgNo, unwrap<DIFile>(File),
                  LineNo, unwrap<DIType>(Ty), AlwaysPreserve,
                  map_from_llvmDIFlags(Flags)));
}

LLVMMetadataRef LLVMDIBuilderGetOrCreateSubrange(LLVMDIBuilderRef Builder,
                                                 int64_t Lo, int64_t Count) {
  return wrap(unwrap(Builder)->getOrCreateSubrange(Lo, Count));
}

LLVMMetadataRef LLVMDIBuilderGetOrCreateArray(LLVMDIBuilderRef Builder,
                                              LLVMMetadataRef *Data,
                                              size_t Length) {
  Metadata **DataValue = unwrap(Data);
  return wrap(unwrap(Builder)->getOrCreateArray({DataValue, Length}).get());
}

LLVMMetadataRef LLVMGetSubprogram(LLVMValueRef Func) {
  return wrap(unwrap<Function>(Func)->getSubprogram());
}

void LLVMSetSubprogram(LLVMValueRef Func, LLVMMetadataRef SP) {
  unwrap<Function>(Func)->setSubprogram(unwrap<DISubprogram>(SP));
}

unsigned LLVMDISubprogramGetLine(LLVMMetadataRef Subprogram) {
  return unwrapDI<DISubprogram>(Subprogram)->getLine();
}

LLVMMetadataRef LLVMInstructionGetDebugLoc(LLVMValueRef Inst) {
  return wrap(unwrap<Instruction>(Inst)->getDebugLoc().getAsMDNode());
}

void LLVMInstructionSetDebugLoc(LLVMValueRef Inst, LLVMMetadataRef Loc) {
  if (Loc)
    unwrap<Instruction>(Inst)->setDebugLoc(DebugLoc(unwrap<MDNode>(Loc)));
  else
    unwrap<Instruction>(Inst)->setDebugLoc(DebugLoc());
}

LLVMMetadataKind LLVMGetMetadataKind(LLVMMetadataRef Metadata) {
  switch(unwrap(Metadata)->getMetadataID()) {
#define HANDLE_METADATA_LEAF(CLASS) \
  case Metadata::CLASS##Kind: \
    return (LLVMMetadataKind)LLVM##CLASS##MetadataKind;
#include "llvm/IR/Metadata.def"
  default:
    return (LLVMMetadataKind)LLVMGenericDINodeMetadataKind;
  }
}

AssignmentInstRange at::getAssignmentInsts(DIAssignID *ID) {
  assert(ID && "Expected non-null ID");
  LLVMContext &Ctx = ID->getContext();
  auto &Map = Ctx.pImpl->AssignmentIDToInstrs;

  auto MapIt = Map.find(ID);
  if (MapIt == Map.end())
    return make_range(nullptr, nullptr);

  return make_range(MapIt->second.begin(), MapIt->second.end());
}

AssignmentMarkerRange at::getAssignmentMarkers(DIAssignID *ID) {
  assert(ID && "Expected non-null ID");
  LLVMContext &Ctx = ID->getContext();

  auto *IDAsValue = MetadataAsValue::getIfExists(Ctx, ID);

  // The ID is only used wrapped in MetadataAsValue(ID), so lets check that
  // one of those already exists first.
  if (!IDAsValue)
    return make_range(Value::user_iterator(), Value::user_iterator());

  return make_range(IDAsValue->user_begin(), IDAsValue->user_end());
}

void at::deleteAssignmentMarkers(const Instruction *Inst) {
  auto Range = getAssignmentMarkers(Inst);
  if (Range.empty())
    return;
  SmallVector<DbgAssignIntrinsic *> ToDelete(Range.begin(), Range.end());
  for (auto *DAI : ToDelete)
    DAI->eraseFromParent();
}

void at::RAUW(DIAssignID *Old, DIAssignID *New) {
  // Replace MetadataAsValue uses.
  if (auto *OldIDAsValue =
          MetadataAsValue::getIfExists(Old->getContext(), Old)) {
    auto *NewIDAsValue = MetadataAsValue::get(Old->getContext(), New);
    OldIDAsValue->replaceAllUsesWith(NewIDAsValue);
  }

  // Replace attachments.
  AssignmentInstRange InstRange = getAssignmentInsts(Old);
  // Use intermediate storage for the instruction ptrs because the
  // getAssignmentInsts range iterators will be invalidated by adding and
  // removing DIAssignID attachments.
  SmallVector<Instruction *> InstVec(InstRange.begin(), InstRange.end());
  for (auto *I : InstVec)
    I->setMetadata(LLVMContext::MD_DIAssignID, New);
}

void at::deleteAll(Function *F) {
  SmallVector<DbgAssignIntrinsic *, 12> ToDelete;
  for (BasicBlock &BB : *F) {
    for (Instruction &I : BB) {
      if (auto *DAI = dyn_cast<DbgAssignIntrinsic>(&I))
        ToDelete.push_back(DAI);
      else
        I.setMetadata(LLVMContext::MD_DIAssignID, nullptr);
    }
  }
  for (auto *DAI : ToDelete)
    DAI->eraseFromParent();
}

bool at::calculateFragmentIntersect(
    const DataLayout &DL, const Value *Dest, uint64_t SliceOffsetInBits,
    uint64_t SliceSizeInBits, const DbgAssignIntrinsic *DAI,
    std::optional<DIExpression::FragmentInfo> &Result) {
  // There are multiple offsets at play in this function, so let's break it
  // down. Starting with how variables may be stored in allocas:
  //
  //   1 Simplest case: variable is alloca sized and starts at offset 0.
  //   2 Variable is larger than the alloca: the alloca holds just a part of it.
  //   3 Variable is smaller than the alloca: the alloca may hold multiple
  //   variables.
  //
  // Imagine we have a store to the entire alloca. In case (3) the store
  // affects bits outside of the bounds of each variable. In case (2), where
  // the alloca holds the Xth bit to the Yth bit of a variable, the
  // zero-offset store doesn't represent an assignment at offset zero to the
  // variable. It is an assignment to offset X.
  //
  // # Example 1
  // Obviously, not all stores are alloca-sized and have zero offset. Imagine
  // the lower 32 bits of this store are dead and are going to be DSEd:
  //
  //    store i64 %v, ptr %dest, !DIAssignID !1
  //    dbg.assign(..., !DIExpression(fragment, 128, 32), !1, %dest,
  //               !DIExpression(DW_OP_plus_uconst, 4))
  //
  // Goal: Given our dead bits at offset:0 size:32 for the store, determine the
  // part of the variable, which fits in the fragment expressed by the
  // dbg.assign, that has been killed, if any.
  //
  //     calculateFragmentIntersect(..., SliceOffsetInBits=0,
  //                 SliceSizeInBits=32, Dest=%dest, DAI=dbg.assign)
  //
  // Drawing the store (s) in memory followed by the shortened version ($),
  // then the dbg.assign (d), with the fragment information on a seperate scale
  // underneath:
  //
  // Memory
  // offset
  //   from
  //   dest 0      63
  //        |      |
  //       s[######] - Original stores 64 bits to Dest.
  //       $----[##] - DSE says the lower 32 bits are dead, to be removed.
  //       d    [##] - DAI's address-modifying expression adds 4 bytes to dest.
  // Variable   |  |
  // Fragment   128|
  //  Offsets      159
  //
  // The answer is achieved in a few steps:
  // 1. Add the fragment offset to the store offset:
  //      SliceOffsetInBits:0 + VarFrag.OffsetInBits:128 = 128
  //
  // 2. Subtract the address-modifying expression offset plus difference
  //    between d.address and dest:
  //      128 - (expression_offset:32 + (d.address - dest):0) = 96
  //
  // 3. That offset along with the store size (32) represents the bits of the
  //    variable that'd be affected by the store. Call it SliceOfVariable.
  //    Intersect that with DAI's fragment info:
  //      SliceOfVariable ∩ DAI_fragment = none
  //
  // In this case: none of the dead bits of the store affect DAI.
  //
  // # Example 2
  // Similar example with the same goal. This time the upper 16 bits
  // of the store are going to be DSE'd.
  //
  //    store i64 %v, ptr %dest, !DIAssignID !1
  //    dbg.assign(..., !DIExpression(fragment, 128, 32), !1, %dest,
  //               !DIExpression(DW_OP_plus_uconst, 4))
  //
  //     calculateFragmentIntersect(..., SliceOffsetInBits=48,
  //                 SliceSizeInBits=16, Dest=%dest, DAI=dbg.assign)
  //
  // Memory
  // offset
  //   from
  //   dest 0      63
  //        |      |
  //       s[######] - Original stores 64 bits to Dest.
  //       $[####]-- - DSE says the upper 16 bits are dead, to be removed.
  //       d    [##] - DAI's address-modifying expression adds 4 bytes to dest.
  // Variable   |  |
  // Fragment   128|
  //  Offsets      159
  //
  // Using the same steps in the first example:
  // 1. SliceOffsetInBits:48 + VarFrag.OffsetInBits:128 = 176
  // 2. 176 - (expression_offset:32 + (d.address - dest):0) = 144
  // 3. SliceOfVariable offset = 144, size = 16:
  //      SliceOfVariable ∩ DAI_fragment = (offset: 144, size: 16)
  // SliceOfVariable tells us the bits of the variable described by DAI that are
  // affected by the DSE.
  if (DAI->isKillAddress())
    return false;

  DIExpression::FragmentInfo VarFrag = DAI->getFragmentOrEntireVariable();
  if (VarFrag.SizeInBits == 0)
    return false; // Variable size is unknown.

  // Calculate the difference between Dest and the dbg.assign address +
  // address-modifying expression.
  int64_t PointerOffsetInBits;
  {
    auto DestOffsetInBytes = DAI->getAddress()->getPointerOffsetFrom(Dest, DL);
    if (!DestOffsetInBytes)
      return false; // Can't calculate difference in addresses.

    int64_t ExprOffsetInBytes;
    if (!DAI->getAddressExpression()->extractIfOffset(ExprOffsetInBytes))
      return false;

    int64_t PointerOffsetInBytes = *DestOffsetInBytes + ExprOffsetInBytes;
    PointerOffsetInBits = PointerOffsetInBytes * 8;
  }

  // Adjust the slice offset so that we go from describing the a slice
  // of memory to a slice of the variable.
  int64_t NewOffsetInBits =
      SliceOffsetInBits + VarFrag.OffsetInBits - PointerOffsetInBits;
  if (NewOffsetInBits < 0)
    return false; // Fragment offsets can only be positive.
  DIExpression::FragmentInfo SliceOfVariable(SliceSizeInBits, NewOffsetInBits);
  // Intersect the variable slice with DAI's fragment to trim it down to size.
  DIExpression::FragmentInfo TrimmedSliceOfVariable =
      DIExpression::FragmentInfo::intersect(SliceOfVariable, VarFrag);
  if (TrimmedSliceOfVariable == VarFrag)
    Result = std::nullopt;
  else
    Result = TrimmedSliceOfVariable;
  return true;
}

/// Collect constant properies (base, size, offset) of \p StoreDest.
/// Return std::nullopt if any properties are not constants or the
/// offset from the base pointer is negative.
static std::optional<AssignmentInfo>
getAssignmentInfoImpl(const DataLayout &DL, const Value *StoreDest,
                      TypeSize SizeInBits) {
  if (SizeInBits.isScalable())
    return std::nullopt;
  APInt GEPOffset(DL.getIndexTypeSizeInBits(StoreDest->getType()), 0);
  const Value *Base = StoreDest->stripAndAccumulateConstantOffsets(
      DL, GEPOffset, /*AllowNonInbounds*/ true);

  if (GEPOffset.isNegative())
    return std::nullopt;

  uint64_t OffsetInBytes = GEPOffset.getLimitedValue();
  // Check for overflow.
  if (OffsetInBytes == UINT64_MAX)
    return std::nullopt;
  if (const auto *Alloca = dyn_cast<AllocaInst>(Base))
    return AssignmentInfo(DL, Alloca, OffsetInBytes * 8, SizeInBits);
  return std::nullopt;
}

std::optional<AssignmentInfo> at::getAssignmentInfo(const DataLayout &DL,
                                                    const MemIntrinsic *I) {
  const Value *StoreDest = I->getRawDest();
  // Assume 8 bit bytes.
  auto *ConstLengthInBytes = dyn_cast<ConstantInt>(I->getLength());
  if (!ConstLengthInBytes)
    // We can't use a non-const size, bail.
    return std::nullopt;
  uint64_t SizeInBits = 8 * ConstLengthInBytes->getZExtValue();
  return getAssignmentInfoImpl(DL, StoreDest, TypeSize::getFixed(SizeInBits));
}

std::optional<AssignmentInfo> at::getAssignmentInfo(const DataLayout &DL,
                                                    const StoreInst *SI) {
  TypeSize SizeInBits = DL.getTypeSizeInBits(SI->getValueOperand()->getType());
  return getAssignmentInfoImpl(DL, SI->getPointerOperand(), SizeInBits);
}

std::optional<AssignmentInfo> at::getAssignmentInfo(const DataLayout &DL,
                                                    const AllocaInst *AI) {
  TypeSize SizeInBits = DL.getTypeSizeInBits(AI->getAllocatedType());
  return getAssignmentInfoImpl(DL, AI, SizeInBits);
}

/// Returns nullptr if the assignment shouldn't be attributed to this variable.
static CallInst *emitDbgAssign(AssignmentInfo Info, Value *Val, Value *Dest,
                               Instruction &StoreLikeInst,
                               const VarRecord &VarRec, DIBuilder &DIB) {
  auto *ID = StoreLikeInst.getMetadata(LLVMContext::MD_DIAssignID);
  assert(ID && "Store instruction must have DIAssignID metadata");
  (void)ID;

  const uint64_t StoreStartBit = Info.OffsetInBits;
  const uint64_t StoreEndBit = Info.OffsetInBits + Info.SizeInBits;

  uint64_t FragStartBit = StoreStartBit;
  uint64_t FragEndBit = StoreEndBit;

  bool StoreToWholeVariable = Info.StoreToWholeAlloca;
  if (auto Size = VarRec.Var->getSizeInBits()) {
    // NOTE: trackAssignments doesn't understand base expressions yet, so all
    // variables that reach here are guaranteed to start at offset 0 in the
    // alloca.
    const uint64_t VarStartBit = 0;
    const uint64_t VarEndBit = *Size;

    // FIXME: trim FragStartBit when nonzero VarStartBit is supported.
    FragEndBit = std::min(FragEndBit, VarEndBit);

    // Discard stores to bits outside this variable.
    if (FragStartBit >= FragEndBit)
      return nullptr;

    StoreToWholeVariable = FragStartBit <= VarStartBit && FragEndBit >= *Size;
  }

  DIExpression *Expr =
      DIExpression::get(StoreLikeInst.getContext(), std::nullopt);
  if (!StoreToWholeVariable) {
    auto R = DIExpression::createFragmentExpression(Expr, FragStartBit,
                                                    FragEndBit - FragStartBit);
    assert(R.has_value() && "failed to create fragment expression");
    Expr = *R;
  }
  DIExpression *AddrExpr =
      DIExpression::get(StoreLikeInst.getContext(), std::nullopt);
  return DIB.insertDbgAssign(&StoreLikeInst, Val, VarRec.Var, Expr, Dest,
                             AddrExpr, VarRec.DL);
}

#undef DEBUG_TYPE // Silence redefinition warning (from ConstantsContext.h).
#define DEBUG_TYPE "assignment-tracking"

void at::trackAssignments(Function::iterator Start, Function::iterator End,
                          const StorageToVarsMap &Vars, const DataLayout &DL,
                          bool DebugPrints) {
  // Early-exit if there are no interesting variables.
  if (Vars.empty())
    return;

  auto &Ctx = Start->getContext();
  auto &Module = *Start->getModule();

  // Undef type doesn't matter, so long as it isn't void. Let's just use i1.
  auto *Undef = UndefValue::get(Type::getInt1Ty(Ctx));
  DIBuilder DIB(Module, /*AllowUnresolved*/ false);

  // Scan the instructions looking for stores to local variables' storage.
  LLVM_DEBUG(errs() << "# Scanning instructions\n");
  for (auto BBI = Start; BBI != End; ++BBI) {
    for (Instruction &I : *BBI) {

      std::optional<AssignmentInfo> Info;
      Value *ValueComponent = nullptr;
      Value *DestComponent = nullptr;
      if (auto *AI = dyn_cast<AllocaInst>(&I)) {
        // We want to track the variable's stack home from its alloca's
        // position onwards so we treat it as an assignment (where the stored
        // value is Undef).
        Info = getAssignmentInfo(DL, AI);
        ValueComponent = Undef;
        DestComponent = AI;
      } else if (auto *SI = dyn_cast<StoreInst>(&I)) {
        Info = getAssignmentInfo(DL, SI);
        ValueComponent = SI->getValueOperand();
        DestComponent = SI->getPointerOperand();
      } else if (auto *MI = dyn_cast<MemTransferInst>(&I)) {
        Info = getAssignmentInfo(DL, MI);
        // May not be able to represent this value easily.
        ValueComponent = Undef;
        DestComponent = MI->getOperand(0);
      } else if (auto *MI = dyn_cast<MemSetInst>(&I)) {
        Info = getAssignmentInfo(DL, MI);
        // If we're zero-initing we can state the assigned value is zero,
        // otherwise use undef.
        auto *ConstValue = dyn_cast<ConstantInt>(MI->getOperand(1));
        if (ConstValue && ConstValue->isZero())
          ValueComponent = ConstValue;
        else
          ValueComponent = Undef;
        DestComponent = MI->getOperand(0);
      } else {
        // Not a store-like instruction.
        continue;
      }

      assert(ValueComponent && DestComponent);
      LLVM_DEBUG(errs() << "SCAN: Found store-like: " << I << "\n");

      // Check if getAssignmentInfo failed to understand this store.
      if (!Info.has_value()) {
        LLVM_DEBUG(
            errs()
            << " | SKIP: Untrackable store (e.g. through non-const gep)\n");
        continue;
      }
      LLVM_DEBUG(errs() << " | BASE: " << *Info->Base << "\n");

      //  Check if the store destination is a local variable with debug info.
      auto LocalIt = Vars.find(Info->Base);
      if (LocalIt == Vars.end()) {
        LLVM_DEBUG(
            errs()
            << " | SKIP: Base address not associated with local variable\n");
        continue;
      }

      DIAssignID *ID =
          cast_or_null<DIAssignID>(I.getMetadata(LLVMContext::MD_DIAssignID));
      if (!ID) {
        ID = DIAssignID::getDistinct(Ctx);
        I.setMetadata(LLVMContext::MD_DIAssignID, ID);
      }

      for (const VarRecord &R : LocalIt->second) {
        auto *Assign =
            emitDbgAssign(*Info, ValueComponent, DestComponent, I, R, DIB);
        (void)Assign;
        LLVM_DEBUG(if (Assign) errs() << " > INSERT: " << *Assign << "\n");
      }
    }
  }
}

bool AssignmentTrackingPass::runOnFunction(Function &F) {
  // No value in assignment tracking without optimisations.
  if (F.hasFnAttribute(Attribute::OptimizeNone))
    return /*Changed*/ false;

  bool Changed = false;
  auto *DL = &F.getParent()->getDataLayout();
  // Collect a map of {backing storage : dbg.declares} (currently "backing
  // storage" is limited to Allocas). We'll use this to find dbg.declares to
  // delete after running `trackAssignments`.
  DenseMap<const AllocaInst *, SmallPtrSet<DbgDeclareInst *, 2>> DbgDeclares;
  // Create another similar map of {storage : variables} that we'll pass to
  // trackAssignments.
  StorageToVarsMap Vars;
  for (auto &BB : F) {
    for (auto &I : BB) {
      DbgDeclareInst *DDI = dyn_cast<DbgDeclareInst>(&I);
      if (!DDI)
        continue;
      // FIXME: trackAssignments doesn't let you specify any modifiers to the
      // variable (e.g. fragment) or location (e.g. offset), so we have to
      // leave dbg.declares with non-empty expressions in place.
      if (DDI->getExpression()->getNumElements() != 0)
        continue;
      if (!DDI->getAddress())
        continue;
      if (AllocaInst *Alloca =
              dyn_cast<AllocaInst>(DDI->getAddress()->stripPointerCasts())) {
        // FIXME: Skip VLAs for now (let these variables use dbg.declares).
        if (!Alloca->isStaticAlloca())
          continue;
        // Similarly, skip scalable vectors (use dbg.declares instead).
        if (auto Sz = Alloca->getAllocationSize(*DL); Sz && Sz->isScalable())
          continue;
        DbgDeclares[Alloca].insert(DDI);
        Vars[Alloca].insert(VarRecord(DDI));
      }
    }
  }

  // FIXME: Locals can be backed by caller allocas (sret, byval).
  // Note: trackAssignments doesn't respect dbg.declare's IR positions (as it
  // doesn't "understand" dbg.declares). However, this doesn't appear to break
  // any rules given this description of dbg.declare from
  // llvm/docs/SourceLevelDebugging.rst:
  //
  //   It is not control-dependent, meaning that if a call to llvm.dbg.declare
  //   exists and has a valid location argument, that address is considered to
  //   be the true home of the variable across its entire lifetime.
  trackAssignments(F.begin(), F.end(), Vars, *DL);

  // Delete dbg.declares for variables now tracked with assignment tracking.
  for (auto &P : DbgDeclares) {
    const AllocaInst *Alloca = P.first;
    auto Markers = at::getAssignmentMarkers(Alloca);
    (void)Markers;
    for (DbgDeclareInst *DDI : P.second) {
      // Assert that the alloca that DDI uses is now linked to a dbg.assign
      // describing the same variable (i.e. check that this dbg.declare has
      // been replaced by a dbg.assign). Use DebugVariableAggregate to Discard
      // the fragment part because trackAssignments may alter the
      // fragment. e.g. if the alloca is smaller than the variable, then
      // trackAssignments will create an alloca-sized fragment for the
      // dbg.assign.
      assert(llvm::any_of(Markers, [DDI](DbgAssignIntrinsic *DAI) {
        return DebugVariableAggregate(DAI) == DebugVariableAggregate(DDI);
      }));
      // Delete DDI because the variable location is now tracked using
      // assignment tracking.
      DDI->eraseFromParent();
      Changed = true;
    }
  }
  return Changed;
}

static const char *AssignmentTrackingModuleFlag =
    "debug-info-assignment-tracking";

static void setAssignmentTrackingModuleFlag(Module &M) {
  M.setModuleFlag(Module::ModFlagBehavior::Max, AssignmentTrackingModuleFlag,
                  ConstantAsMetadata::get(
                      ConstantInt::get(Type::getInt1Ty(M.getContext()), 1)));
}

static bool getAssignmentTrackingModuleFlag(const Module &M) {
  Metadata *Value = M.getModuleFlag(AssignmentTrackingModuleFlag);
  return Value && !cast<ConstantAsMetadata>(Value)->getValue()->isZeroValue();
}

bool llvm::isAssignmentTrackingEnabled(const Module &M) {
  return getAssignmentTrackingModuleFlag(M);
}

PreservedAnalyses AssignmentTrackingPass::run(Function &F,
                                              FunctionAnalysisManager &AM) {
  if (!runOnFunction(F))
    return PreservedAnalyses::all();

  // Record that this module uses assignment tracking. It doesn't matter that
  // some functons in the module may not use it - the debug info in those
  // functions will still be handled properly.
  setAssignmentTrackingModuleFlag(*F.getParent());

  // Q: Can we return a less conservative set than just CFGAnalyses? Can we
  // return PreservedAnalyses::all()?
  PreservedAnalyses PA;
  PA.preserveSet<CFGAnalyses>();
  return PA;
}

PreservedAnalyses AssignmentTrackingPass::run(Module &M,
                                              ModuleAnalysisManager &AM) {
  bool Changed = false;
  for (auto &F : M)
    Changed |= runOnFunction(F);

  if (!Changed)
    return PreservedAnalyses::all();

  // Record that this module uses assignment tracking.
  setAssignmentTrackingModuleFlag(M);

  // Q: Can we return a less conservative set than just CFGAnalyses? Can we
  // return PreservedAnalyses::all()?
  PreservedAnalyses PA;
  PA.preserveSet<CFGAnalyses>();
  return PA;
}

#undef DEBUG_TYPE<|MERGE_RESOLUTION|>--- conflicted
+++ resolved
@@ -207,13 +207,9 @@
 void DebugInfoFinder::processInstruction(const Module &M,
                                          const Instruction &I) {
   if (auto *DVI = dyn_cast<DbgVariableIntrinsic>(&I))
-<<<<<<< HEAD
-    processVariable(M, *DVI);
+    processVariable(M, DVI->getVariable());
   else if (auto *DDKI = dyn_cast<DbgDefKillIntrinsic>(&I))
     processLifetime(DDKI->getLifetime());
-=======
-    processVariable(M, DVI->getVariable());
->>>>>>> 7bfcce3e
 
   if (auto DbgLoc = I.getDebugLoc())
     processLocation(M, DbgLoc.get());
