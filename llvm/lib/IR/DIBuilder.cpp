--- conflicted
+++ resolved
@@ -297,9 +297,6 @@
 
 DIDerivedType *DIBuilder::createQualifiedType(unsigned Tag, DIType *FromTy) {
   return DIDerivedType::get(VMContext, Tag, "", nullptr, 0, nullptr, FromTy, 0,
-<<<<<<< HEAD
-                            0, 0, std::nullopt, dwarf::DW_MSPACE_LLVM_none,
-=======
                             0, 0, std::nullopt, dwarf::DW_MSPACE_LLVM_none, std::nullopt, DINode::FlagZero);
 }
 
@@ -314,7 +311,6 @@
                                 std::in_place, Key, IsAddressDiscriminated,
                                 ExtraDiscriminator, IsaPointer,
                                 AuthenticatesNullValues),
->>>>>>> 9a811108
                             DINode::FlagZero);
 }
 
@@ -327,11 +323,7 @@
   // FIXME: Why is there a name here?
   return DIDerivedType::get(VMContext, dwarf::DW_TAG_pointer_type, Name,
                             nullptr, 0, nullptr, PointeeTy, SizeInBits,
-<<<<<<< HEAD
-                            AlignInBits, 0, DWARFAddressSpace, DWARFMemorySpace,
-=======
                             AlignInBits, 0, DWARFAddressSpace, DWARFMemorySpace, std::nullopt,
->>>>>>> 9a811108
                             DINode::FlagZero, nullptr, Annotations);
 }
 
@@ -343,11 +335,7 @@
   return DIDerivedType::get(VMContext, dwarf::DW_TAG_ptr_to_member_type, "",
                             nullptr, 0, nullptr, PointeeTy, SizeInBits,
                             AlignInBits, 0, std::nullopt,
-<<<<<<< HEAD
-                            dwarf::DW_MSPACE_LLVM_none, Flags, Base);
-=======
                             dwarf::DW_MSPACE_LLVM_none, std::nullopt, Flags, Base);
->>>>>>> 9a811108
 }
 
 DIDerivedType *DIBuilder::createReferenceType(
@@ -356,11 +344,7 @@
 
   assert(RTy && "Unable to create reference type");
   return DIDerivedType::get(VMContext, Tag, "", nullptr, 0, nullptr, RTy,
-<<<<<<< HEAD
-                            SizeInBits, AlignInBits, 0, DWARFAddressSpace, MS,
-=======
                             SizeInBits, AlignInBits, 0, DWARFAddressSpace, MS, {},
->>>>>>> 9a811108
                             DINode::FlagZero);
 }
 
@@ -371,11 +355,7 @@
                                         DINodeArray Annotations) {
   return DIDerivedType::get(VMContext, dwarf::DW_TAG_typedef, Name, File,
                             LineNo, getNonCompileUnitScope(Context), Ty, 0,
-<<<<<<< HEAD
-                            AlignInBits, 0, std::nullopt, dwarf::DW_MSPACE_LLVM_none,
-=======
                             AlignInBits, 0, std::nullopt, dwarf::DW_MSPACE_LLVM_none, std::nullopt, 
->>>>>>> 9a811108
                             Flags, nullptr, Annotations);
 }
 
@@ -384,11 +364,7 @@
   assert(FriendTy && "Invalid friend type!");
   return DIDerivedType::get(VMContext, dwarf::DW_TAG_friend, "", nullptr, 0, Ty,
                             FriendTy, 0, 0, 0, std::nullopt,
-<<<<<<< HEAD
-                            dwarf::DW_MSPACE_LLVM_none, DINode::FlagZero);
-=======
                             dwarf::DW_MSPACE_LLVM_none, std::nullopt, DINode::FlagZero);
->>>>>>> 9a811108
 }
 
 DIDerivedType *DIBuilder::createInheritance(DIType *Ty, DIType *BaseTy,
@@ -400,11 +376,7 @@
       ConstantInt::get(IntegerType::get(VMContext, 32), VBPtrOffset));
   return DIDerivedType::get(VMContext, dwarf::DW_TAG_inheritance, "", nullptr,
                             0, Ty, BaseTy, 0, 0, BaseOffset, std::nullopt,
-<<<<<<< HEAD
-                            dwarf::DW_MSPACE_LLVM_none, Flags, ExtraData);
-=======
                             dwarf::DW_MSPACE_LLVM_none, std::nullopt, Flags, ExtraData);
->>>>>>> 9a811108
 }
 
 DIDerivedType *DIBuilder::createMemberType(
@@ -414,11 +386,7 @@
   return DIDerivedType::get(
       VMContext, dwarf::DW_TAG_member, Name, File, LineNumber,
       getNonCompileUnitScope(Scope), Ty, SizeInBits, AlignInBits, OffsetInBits,
-<<<<<<< HEAD
-      std::nullopt, dwarf::DW_MSPACE_LLVM_none, Flags, nullptr, Annotations);
-=======
       std::nullopt, dwarf::DW_MSPACE_LLVM_none, std::nullopt, Flags, nullptr, Annotations);
->>>>>>> 9a811108
 }
 
 static ConstantAsMetadata *getConstantOrNull(Constant *C) {
@@ -434,11 +402,7 @@
   return DIDerivedType::get(VMContext, dwarf::DW_TAG_member, Name, File,
                             LineNumber, getNonCompileUnitScope(Scope), Ty,
                             SizeInBits, AlignInBits, OffsetInBits, std::nullopt,
-<<<<<<< HEAD
-                            dwarf::DW_MSPACE_LLVM_none, Flags,
-=======
                             dwarf::DW_MSPACE_LLVM_none, std::nullopt, Flags,
->>>>>>> 9a811108
                             getConstantOrNull(Discriminant));
 }
 
@@ -450,11 +414,7 @@
   return DIDerivedType::get(
       VMContext, dwarf::DW_TAG_member, Name, File, LineNumber,
       getNonCompileUnitScope(Scope), Ty, SizeInBits, /*AlignInBits=*/0,
-<<<<<<< HEAD
-      OffsetInBits, std::nullopt, dwarf::DW_MSPACE_LLVM_none, Flags,
-=======
       OffsetInBits, std::nullopt, dwarf::DW_MSPACE_LLVM_none, std::nullopt, Flags,
->>>>>>> 9a811108
       ConstantAsMetadata::get(ConstantInt::get(IntegerType::get(VMContext, 64),
                                                StorageOffsetInBits)),
       Annotations);
@@ -468,11 +428,7 @@
   Flags |= DINode::FlagStaticMember;
   return DIDerivedType::get(VMContext, Tag, Name, File, LineNumber,
                             getNonCompileUnitScope(Scope), Ty, 0, AlignInBits,
-<<<<<<< HEAD
-                            0, std::nullopt, dwarf::DW_MSPACE_LLVM_none,
-=======
                             0, std::nullopt, dwarf::DW_MSPACE_LLVM_none, std::nullopt, 
->>>>>>> 9a811108
                             Flags, getConstantOrNull(Val));
 }
 
@@ -484,11 +440,7 @@
   return DIDerivedType::get(VMContext, dwarf::DW_TAG_member, Name, File,
                             LineNumber, getNonCompileUnitScope(File), Ty,
                             SizeInBits, AlignInBits, OffsetInBits, std::nullopt,
-<<<<<<< HEAD
-                            dwarf::DW_MSPACE_LLVM_none, Flags, PropertyNode);
-=======
                             dwarf::DW_MSPACE_LLVM_none, std::nullopt, Flags, PropertyNode);
->>>>>>> 9a811108
 }
 
 DIObjCProperty *
@@ -626,11 +578,7 @@
   auto *R = DIDerivedType::get(VMContext, dwarf::DW_TAG_set_type, Name, File,
                                LineNo, getNonCompileUnitScope(Scope), Ty,
                                SizeInBits, AlignInBits, 0, std::nullopt,
-<<<<<<< HEAD
-                               dwarf::DW_MSPACE_LLVM_none, DINode::FlagZero);
-=======
                                dwarf::DW_MSPACE_LLVM_none, std::nullopt, DINode::FlagZero);
->>>>>>> 9a811108
   trackIfUnresolved(R);
   return R;
 }
