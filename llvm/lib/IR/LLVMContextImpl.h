//===- LLVMContextImpl.h - The LLVMContextImpl opaque class -----*- C++ -*-===//
//
// Part of the LLVM Project, under the Apache License v2.0 with LLVM Exceptions.
// See https://llvm.org/LICENSE.txt for license information.
// SPDX-License-Identifier: Apache-2.0 WITH LLVM-exception
//
//===----------------------------------------------------------------------===//
//
//  This file declares LLVMContextImpl, the opaque implementation
//  of LLVMContext.
//
//===----------------------------------------------------------------------===//

#ifndef LLVM_LIB_IR_LLVMCONTEXTIMPL_H
#define LLVM_LIB_IR_LLVMCONTEXTIMPL_H

#include "ConstantsContext.h"
#include "llvm/ADT/APFloat.h"
#include "llvm/ADT/APInt.h"
#include "llvm/ADT/ArrayRef.h"
#include "llvm/ADT/DenseMap.h"
#include "llvm/ADT/DenseMapInfo.h"
#include "llvm/ADT/DenseSet.h"
#include "llvm/ADT/FoldingSet.h"
#include "llvm/ADT/Hashing.h"
#include "llvm/ADT/STLExtras.h"
#include "llvm/ADT/SmallPtrSet.h"
#include "llvm/ADT/SmallVector.h"
#include "llvm/ADT/StringMap.h"
#include "llvm/BinaryFormat/Dwarf.h"
#include "llvm/IR/Constants.h"
#include "llvm/IR/DebugInfoMetadata.h"
#include "llvm/IR/DerivedTypes.h"
#include "llvm/IR/LLVMContext.h"
#include "llvm/IR/Metadata.h"
#include "llvm/IR/Module.h"
#include "llvm/IR/TrackingMDRef.h"
#include "llvm/IR/Type.h"
#include "llvm/IR/Value.h"
#include "llvm/Support/Allocator.h"
#include "llvm/Support/Casting.h"
#include "llvm/Support/StringSaver.h"
#include <algorithm>
#include <cassert>
#include <cstddef>
#include <cstdint>
#include <memory>
#include <optional>
#include <string>
#include <utility>
#include <vector>

namespace llvm {

class AttributeImpl;
class AttributeListImpl;
class AttributeSetNode;
class BasicBlock;
class ConstantRangeAttributeImpl;
struct DiagnosticHandler;
class DPMarker;
class ElementCount;
class Function;
class GlobalObject;
class GlobalValue;
class InlineAsm;
class LLVMRemarkStreamer;
class OptPassGate;
namespace remarks {
class RemarkStreamer;
}
template <typename T> class StringMapEntry;
class StringRef;
class TypedPointerType;
class ValueHandleBase;

template <> struct DenseMapInfo<APFloat> {
  static inline APFloat getEmptyKey() { return APFloat(APFloat::Bogus(), 1); }
  static inline APFloat getTombstoneKey() {
    return APFloat(APFloat::Bogus(), 2);
  }

  static unsigned getHashValue(const APFloat &Key) {
    return static_cast<unsigned>(hash_value(Key));
  }

  static bool isEqual(const APFloat &LHS, const APFloat &RHS) {
    return LHS.bitwiseIsEqual(RHS);
  }
};

struct AnonStructTypeKeyInfo {
  struct KeyTy {
    ArrayRef<Type *> ETypes;
    bool isPacked;

    KeyTy(const ArrayRef<Type *> &E, bool P) : ETypes(E), isPacked(P) {}

    KeyTy(const StructType *ST)
        : ETypes(ST->elements()), isPacked(ST->isPacked()) {}

    bool operator==(const KeyTy &that) const {
      if (isPacked != that.isPacked)
        return false;
      if (ETypes != that.ETypes)
        return false;
      return true;
    }
    bool operator!=(const KeyTy &that) const { return !this->operator==(that); }
  };

  static inline StructType *getEmptyKey() {
    return DenseMapInfo<StructType *>::getEmptyKey();
  }

  static inline StructType *getTombstoneKey() {
    return DenseMapInfo<StructType *>::getTombstoneKey();
  }

  static unsigned getHashValue(const KeyTy &Key) {
    return hash_combine(
        hash_combine_range(Key.ETypes.begin(), Key.ETypes.end()), Key.isPacked);
  }

  static unsigned getHashValue(const StructType *ST) {
    return getHashValue(KeyTy(ST));
  }

  static bool isEqual(const KeyTy &LHS, const StructType *RHS) {
    if (RHS == getEmptyKey() || RHS == getTombstoneKey())
      return false;
    return LHS == KeyTy(RHS);
  }

  static bool isEqual(const StructType *LHS, const StructType *RHS) {
    return LHS == RHS;
  }
};

struct FunctionTypeKeyInfo {
  struct KeyTy {
    const Type *ReturnType;
    ArrayRef<Type *> Params;
    bool isVarArg;

    KeyTy(const Type *R, const ArrayRef<Type *> &P, bool V)
        : ReturnType(R), Params(P), isVarArg(V) {}
    KeyTy(const FunctionType *FT)
        : ReturnType(FT->getReturnType()), Params(FT->params()),
          isVarArg(FT->isVarArg()) {}

    bool operator==(const KeyTy &that) const {
      if (ReturnType != that.ReturnType)
        return false;
      if (isVarArg != that.isVarArg)
        return false;
      if (Params != that.Params)
        return false;
      return true;
    }
    bool operator!=(const KeyTy &that) const { return !this->operator==(that); }
  };

  static inline FunctionType *getEmptyKey() {
    return DenseMapInfo<FunctionType *>::getEmptyKey();
  }

  static inline FunctionType *getTombstoneKey() {
    return DenseMapInfo<FunctionType *>::getTombstoneKey();
  }

  static unsigned getHashValue(const KeyTy &Key) {
    return hash_combine(
        Key.ReturnType,
        hash_combine_range(Key.Params.begin(), Key.Params.end()), Key.isVarArg);
  }

  static unsigned getHashValue(const FunctionType *FT) {
    return getHashValue(KeyTy(FT));
  }

  static bool isEqual(const KeyTy &LHS, const FunctionType *RHS) {
    if (RHS == getEmptyKey() || RHS == getTombstoneKey())
      return false;
    return LHS == KeyTy(RHS);
  }

  static bool isEqual(const FunctionType *LHS, const FunctionType *RHS) {
    return LHS == RHS;
  }
};

struct TargetExtTypeKeyInfo {
  struct KeyTy {
    StringRef Name;
    ArrayRef<Type *> TypeParams;
    ArrayRef<unsigned> IntParams;

    KeyTy(StringRef N, const ArrayRef<Type *> &TP, const ArrayRef<unsigned> &IP)
        : Name(N), TypeParams(TP), IntParams(IP) {}
    KeyTy(const TargetExtType *TT)
        : Name(TT->getName()), TypeParams(TT->type_params()),
          IntParams(TT->int_params()) {}

    bool operator==(const KeyTy &that) const {
      return Name == that.Name && TypeParams == that.TypeParams &&
             IntParams == that.IntParams;
    }
    bool operator!=(const KeyTy &that) const { return !this->operator==(that); }
  };

  static inline TargetExtType *getEmptyKey() {
    return DenseMapInfo<TargetExtType *>::getEmptyKey();
  }

  static inline TargetExtType *getTombstoneKey() {
    return DenseMapInfo<TargetExtType *>::getTombstoneKey();
  }

  static unsigned getHashValue(const KeyTy &Key) {
    return hash_combine(
        Key.Name,
        hash_combine_range(Key.TypeParams.begin(), Key.TypeParams.end()),
        hash_combine_range(Key.IntParams.begin(), Key.IntParams.end()));
  }

  static unsigned getHashValue(const TargetExtType *FT) {
    return getHashValue(KeyTy(FT));
  }

  static bool isEqual(const KeyTy &LHS, const TargetExtType *RHS) {
    if (RHS == getEmptyKey() || RHS == getTombstoneKey())
      return false;
    return LHS == KeyTy(RHS);
  }

  static bool isEqual(const TargetExtType *LHS, const TargetExtType *RHS) {
    return LHS == RHS;
  }
};

/// Structure for hashing arbitrary MDNode operands.
class MDNodeOpsKey {
  ArrayRef<Metadata *> RawOps;
  ArrayRef<MDOperand> Ops;
  unsigned Hash;

protected:
  MDNodeOpsKey(ArrayRef<Metadata *> Ops)
      : RawOps(Ops), Hash(calculateHash(Ops)) {}

  template <class NodeTy>
  MDNodeOpsKey(const NodeTy *N, unsigned Offset = 0)
      : Ops(N->op_begin() + Offset, N->op_end()), Hash(N->getHash()) {}

  template <class NodeTy>
  bool compareOps(const NodeTy *RHS, unsigned Offset = 0) const {
    if (getHash() != RHS->getHash())
      return false;

    assert((RawOps.empty() || Ops.empty()) && "Two sets of operands?");
    return RawOps.empty() ? compareOps(Ops, RHS, Offset)
                          : compareOps(RawOps, RHS, Offset);
  }

  static unsigned calculateHash(MDNode *N, unsigned Offset = 0);

private:
  template <class T>
  static bool compareOps(ArrayRef<T> Ops, const MDNode *RHS, unsigned Offset) {
    if (Ops.size() != RHS->getNumOperands() - Offset)
      return false;
    return std::equal(Ops.begin(), Ops.end(), RHS->op_begin() + Offset);
  }

  static unsigned calculateHash(ArrayRef<Metadata *> Ops);

public:
  unsigned getHash() const { return Hash; }
};

template <class NodeTy> struct MDNodeKeyImpl;

/// Configuration point for MDNodeInfo::isEqual().
template <class NodeTy> struct MDNodeSubsetEqualImpl {
  using KeyTy = MDNodeKeyImpl<NodeTy>;

  static bool isSubsetEqual(const KeyTy &LHS, const NodeTy *RHS) {
    return false;
  }

  static bool isSubsetEqual(const NodeTy *LHS, const NodeTy *RHS) {
    return false;
  }
};

/// DenseMapInfo for MDTuple.
///
/// Note that we don't need the is-function-local bit, since that's implicit in
/// the operands.
template <> struct MDNodeKeyImpl<MDTuple> : MDNodeOpsKey {
  MDNodeKeyImpl(ArrayRef<Metadata *> Ops) : MDNodeOpsKey(Ops) {}
  MDNodeKeyImpl(const MDTuple *N) : MDNodeOpsKey(N) {}

  bool isKeyOf(const MDTuple *RHS) const { return compareOps(RHS); }

  unsigned getHashValue() const { return getHash(); }

  static unsigned calculateHash(MDTuple *N) {
    return MDNodeOpsKey::calculateHash(N);
  }
};

/// DenseMapInfo for DILocation.
template <> struct MDNodeKeyImpl<DILocation> {
  unsigned Line;
  unsigned Column;
  Metadata *Scope;
  Metadata *InlinedAt;
  bool ImplicitCode;

  MDNodeKeyImpl(unsigned Line, unsigned Column, Metadata *Scope,
                Metadata *InlinedAt, bool ImplicitCode)
      : Line(Line), Column(Column), Scope(Scope), InlinedAt(InlinedAt),
        ImplicitCode(ImplicitCode) {}
  MDNodeKeyImpl(const DILocation *L)
      : Line(L->getLine()), Column(L->getColumn()), Scope(L->getRawScope()),
        InlinedAt(L->getRawInlinedAt()), ImplicitCode(L->isImplicitCode()) {}

  bool isKeyOf(const DILocation *RHS) const {
    return Line == RHS->getLine() && Column == RHS->getColumn() &&
           Scope == RHS->getRawScope() && InlinedAt == RHS->getRawInlinedAt() &&
           ImplicitCode == RHS->isImplicitCode();
  }

  unsigned getHashValue() const {
    return hash_combine(Line, Column, Scope, InlinedAt, ImplicitCode);
  }
};

/// DenseMapInfo for GenericDINode.
template <> struct MDNodeKeyImpl<GenericDINode> : MDNodeOpsKey {
  unsigned Tag;
  MDString *Header;

  MDNodeKeyImpl(unsigned Tag, MDString *Header, ArrayRef<Metadata *> DwarfOps)
      : MDNodeOpsKey(DwarfOps), Tag(Tag), Header(Header) {}
  MDNodeKeyImpl(const GenericDINode *N)
      : MDNodeOpsKey(N, 1), Tag(N->getTag()), Header(N->getRawHeader()) {}

  bool isKeyOf(const GenericDINode *RHS) const {
    return Tag == RHS->getTag() && Header == RHS->getRawHeader() &&
           compareOps(RHS, 1);
  }

  unsigned getHashValue() const { return hash_combine(getHash(), Tag, Header); }

  static unsigned calculateHash(GenericDINode *N) {
    return MDNodeOpsKey::calculateHash(N, 1);
  }
};

template <> struct MDNodeKeyImpl<DISubrange> {
  Metadata *CountNode;
  Metadata *LowerBound;
  Metadata *UpperBound;
  Metadata *Stride;

  MDNodeKeyImpl(Metadata *CountNode, Metadata *LowerBound, Metadata *UpperBound,
                Metadata *Stride)
      : CountNode(CountNode), LowerBound(LowerBound), UpperBound(UpperBound),
        Stride(Stride) {}
  MDNodeKeyImpl(const DISubrange *N)
      : CountNode(N->getRawCountNode()), LowerBound(N->getRawLowerBound()),
        UpperBound(N->getRawUpperBound()), Stride(N->getRawStride()) {}

  bool isKeyOf(const DISubrange *RHS) const {
    auto BoundsEqual = [=](Metadata *Node1, Metadata *Node2) -> bool {
      if (Node1 == Node2)
        return true;

      ConstantAsMetadata *MD1 = dyn_cast_or_null<ConstantAsMetadata>(Node1);
      ConstantAsMetadata *MD2 = dyn_cast_or_null<ConstantAsMetadata>(Node2);
      if (MD1 && MD2) {
        ConstantInt *CV1 = cast<ConstantInt>(MD1->getValue());
        ConstantInt *CV2 = cast<ConstantInt>(MD2->getValue());
        if (CV1->getSExtValue() == CV2->getSExtValue())
          return true;
      }
      return false;
    };

    return BoundsEqual(CountNode, RHS->getRawCountNode()) &&
           BoundsEqual(LowerBound, RHS->getRawLowerBound()) &&
           BoundsEqual(UpperBound, RHS->getRawUpperBound()) &&
           BoundsEqual(Stride, RHS->getRawStride());
  }

  unsigned getHashValue() const {
    if (CountNode)
      if (auto *MD = dyn_cast<ConstantAsMetadata>(CountNode))
        return hash_combine(cast<ConstantInt>(MD->getValue())->getSExtValue(),
                            LowerBound, UpperBound, Stride);
    return hash_combine(CountNode, LowerBound, UpperBound, Stride);
  }
};

template <> struct MDNodeKeyImpl<DIGenericSubrange> {
  Metadata *CountNode;
  Metadata *LowerBound;
  Metadata *UpperBound;
  Metadata *Stride;

  MDNodeKeyImpl(Metadata *CountNode, Metadata *LowerBound, Metadata *UpperBound,
                Metadata *Stride)
      : CountNode(CountNode), LowerBound(LowerBound), UpperBound(UpperBound),
        Stride(Stride) {}
  MDNodeKeyImpl(const DIGenericSubrange *N)
      : CountNode(N->getRawCountNode()), LowerBound(N->getRawLowerBound()),
        UpperBound(N->getRawUpperBound()), Stride(N->getRawStride()) {}

  bool isKeyOf(const DIGenericSubrange *RHS) const {
    return (CountNode == RHS->getRawCountNode()) &&
           (LowerBound == RHS->getRawLowerBound()) &&
           (UpperBound == RHS->getRawUpperBound()) &&
           (Stride == RHS->getRawStride());
  }

  unsigned getHashValue() const {
    auto *MD = dyn_cast_or_null<ConstantAsMetadata>(CountNode);
    if (CountNode && MD)
      return hash_combine(cast<ConstantInt>(MD->getValue())->getSExtValue(),
                          LowerBound, UpperBound, Stride);
    return hash_combine(CountNode, LowerBound, UpperBound, Stride);
  }
};

template <> struct MDNodeKeyImpl<DIEnumerator> {
  APInt Value;
  MDString *Name;
  bool IsUnsigned;

  MDNodeKeyImpl(APInt Value, bool IsUnsigned, MDString *Name)
      : Value(Value), Name(Name), IsUnsigned(IsUnsigned) {}
  MDNodeKeyImpl(int64_t Value, bool IsUnsigned, MDString *Name)
      : Value(APInt(64, Value, !IsUnsigned)), Name(Name),
        IsUnsigned(IsUnsigned) {}
  MDNodeKeyImpl(const DIEnumerator *N)
      : Value(N->getValue()), Name(N->getRawName()),
        IsUnsigned(N->isUnsigned()) {}

  bool isKeyOf(const DIEnumerator *RHS) const {
    return Value.getBitWidth() == RHS->getValue().getBitWidth() &&
           Value == RHS->getValue() && IsUnsigned == RHS->isUnsigned() &&
           Name == RHS->getRawName();
  }

  unsigned getHashValue() const { return hash_combine(Value, Name); }
};

template <> struct MDNodeKeyImpl<DIBasicType> {
  unsigned Tag;
  MDString *Name;
  uint64_t SizeInBits;
  uint32_t AlignInBits;
  unsigned Encoding;
  unsigned Flags;

  MDNodeKeyImpl(unsigned Tag, MDString *Name, uint64_t SizeInBits,
                uint32_t AlignInBits, unsigned Encoding, unsigned Flags)
      : Tag(Tag), Name(Name), SizeInBits(SizeInBits), AlignInBits(AlignInBits),
        Encoding(Encoding), Flags(Flags) {}
  MDNodeKeyImpl(const DIBasicType *N)
      : Tag(N->getTag()), Name(N->getRawName()), SizeInBits(N->getSizeInBits()),
        AlignInBits(N->getAlignInBits()), Encoding(N->getEncoding()),
        Flags(N->getFlags()) {}

  bool isKeyOf(const DIBasicType *RHS) const {
    return Tag == RHS->getTag() && Name == RHS->getRawName() &&
           SizeInBits == RHS->getSizeInBits() &&
           AlignInBits == RHS->getAlignInBits() &&
           Encoding == RHS->getEncoding() && Flags == RHS->getFlags();
  }

  unsigned getHashValue() const {
    return hash_combine(Tag, Name, SizeInBits, AlignInBits, Encoding);
  }
};

template <> struct MDNodeKeyImpl<DIStringType> {
  unsigned Tag;
  MDString *Name;
  Metadata *StringLength;
  Metadata *StringLengthExp;
  Metadata *StringLocationExp;
  uint64_t SizeInBits;
  uint32_t AlignInBits;
  unsigned Encoding;

  MDNodeKeyImpl(unsigned Tag, MDString *Name, Metadata *StringLength,
                Metadata *StringLengthExp, Metadata *StringLocationExp,
                uint64_t SizeInBits, uint32_t AlignInBits, unsigned Encoding)
      : Tag(Tag), Name(Name), StringLength(StringLength),
        StringLengthExp(StringLengthExp), StringLocationExp(StringLocationExp),
        SizeInBits(SizeInBits), AlignInBits(AlignInBits), Encoding(Encoding) {}
  MDNodeKeyImpl(const DIStringType *N)
      : Tag(N->getTag()), Name(N->getRawName()),
        StringLength(N->getRawStringLength()),
        StringLengthExp(N->getRawStringLengthExp()),
        StringLocationExp(N->getRawStringLocationExp()),
        SizeInBits(N->getSizeInBits()), AlignInBits(N->getAlignInBits()),
        Encoding(N->getEncoding()) {}

  bool isKeyOf(const DIStringType *RHS) const {
    return Tag == RHS->getTag() && Name == RHS->getRawName() &&
           StringLength == RHS->getRawStringLength() &&
           StringLengthExp == RHS->getRawStringLengthExp() &&
           StringLocationExp == RHS->getRawStringLocationExp() &&
           SizeInBits == RHS->getSizeInBits() &&
           AlignInBits == RHS->getAlignInBits() &&
           Encoding == RHS->getEncoding();
  }
  unsigned getHashValue() const {
    // Intentionally computes the hash on a subset of the operands for
    // performance reason. The subset has to be significant enough to avoid
    // collision "most of the time". There is no correctness issue in case of
    // collision because of the full check above.
    return hash_combine(Tag, Name, StringLength, Encoding);
  }
};

template <> struct MDNodeKeyImpl<DIDerivedType> {
  unsigned Tag;
  MDString *Name;
  Metadata *File;
  unsigned Line;
  Metadata *Scope;
  Metadata *BaseType;
  uint64_t SizeInBits;
  uint64_t OffsetInBits;
  uint32_t AlignInBits;
  std::optional<unsigned> DWARFAddressSpace;
<<<<<<< HEAD
  dwarf::MemorySpace DWARFMemorySpace;
=======
  std::optional<DIDerivedType::PtrAuthData> PtrAuthData;
>>>>>>> 9f6b6636
  unsigned Flags;
  Metadata *ExtraData;
  Metadata *Annotations;

  MDNodeKeyImpl(unsigned Tag, MDString *Name, Metadata *File, unsigned Line,
                Metadata *Scope, Metadata *BaseType, uint64_t SizeInBits,
                uint32_t AlignInBits, uint64_t OffsetInBits,
                std::optional<unsigned> DWARFAddressSpace,
<<<<<<< HEAD
                dwarf::MemorySpace DWARFMemorySpace, unsigned Flags,
                Metadata *ExtraData, Metadata *Annotations)
      : Tag(Tag), Name(Name), File(File), Line(Line), Scope(Scope),
        BaseType(BaseType), SizeInBits(SizeInBits), OffsetInBits(OffsetInBits),
        AlignInBits(AlignInBits), DWARFAddressSpace(DWARFAddressSpace),
        DWARFMemorySpace(DWARFMemorySpace), Flags(Flags), ExtraData(ExtraData),
=======
                std::optional<DIDerivedType::PtrAuthData> PtrAuthData,
                unsigned Flags, Metadata *ExtraData, Metadata *Annotations)
      : Tag(Tag), Name(Name), File(File), Line(Line), Scope(Scope),
        BaseType(BaseType), SizeInBits(SizeInBits), OffsetInBits(OffsetInBits),
        AlignInBits(AlignInBits), DWARFAddressSpace(DWARFAddressSpace),
        PtrAuthData(PtrAuthData), Flags(Flags), ExtraData(ExtraData),
>>>>>>> 9f6b6636
        Annotations(Annotations) {}
  MDNodeKeyImpl(const DIDerivedType *N)
      : Tag(N->getTag()), Name(N->getRawName()), File(N->getRawFile()),
        Line(N->getLine()), Scope(N->getRawScope()),
        BaseType(N->getRawBaseType()), SizeInBits(N->getSizeInBits()),
        OffsetInBits(N->getOffsetInBits()), AlignInBits(N->getAlignInBits()),
        DWARFAddressSpace(N->getDWARFAddressSpace()),
<<<<<<< HEAD
        DWARFMemorySpace(N->getDWARFMemorySpace()), Flags(N->getFlags()),
=======
        PtrAuthData(N->getPtrAuthData()), Flags(N->getFlags()),
>>>>>>> 9f6b6636
        ExtraData(N->getRawExtraData()), Annotations(N->getRawAnnotations()) {}

  bool isKeyOf(const DIDerivedType *RHS) const {
    return Tag == RHS->getTag() && Name == RHS->getRawName() &&
           File == RHS->getRawFile() && Line == RHS->getLine() &&
           Scope == RHS->getRawScope() && BaseType == RHS->getRawBaseType() &&
           SizeInBits == RHS->getSizeInBits() &&
           AlignInBits == RHS->getAlignInBits() &&
           OffsetInBits == RHS->getOffsetInBits() &&
           DWARFAddressSpace == RHS->getDWARFAddressSpace() &&
<<<<<<< HEAD
           DWARFMemorySpace == RHS->getDWARFMemorySpace() &&
           Flags == RHS->getFlags() && ExtraData == RHS->getRawExtraData() &&
=======
           PtrAuthData == RHS->getPtrAuthData() && Flags == RHS->getFlags() &&
           ExtraData == RHS->getRawExtraData() &&
>>>>>>> 9f6b6636
           Annotations == RHS->getRawAnnotations();
  }

  unsigned getHashValue() const {
    // If this is a member inside an ODR type, only hash the type and the name.
    // Otherwise the hash will be stronger than
    // MDNodeSubsetEqualImpl::isODRMember().
    if (Tag == dwarf::DW_TAG_member && Name)
      if (auto *CT = dyn_cast_or_null<DICompositeType>(Scope))
        if (CT->getRawIdentifier())
          return hash_combine(Name, Scope);

    // Intentionally computes the hash on a subset of the operands for
    // performance reason. The subset has to be significant enough to avoid
    // collision "most of the time". There is no correctness issue in case of
    // collision because of the full check above.
    return hash_combine(Tag, Name, File, Line, Scope, BaseType, Flags);
  }
};

template <> struct MDNodeSubsetEqualImpl<DIDerivedType> {
  using KeyTy = MDNodeKeyImpl<DIDerivedType>;

  static bool isSubsetEqual(const KeyTy &LHS, const DIDerivedType *RHS) {
    return isODRMember(LHS.Tag, LHS.Scope, LHS.Name, RHS);
  }

  static bool isSubsetEqual(const DIDerivedType *LHS,
                            const DIDerivedType *RHS) {
    return isODRMember(LHS->getTag(), LHS->getRawScope(), LHS->getRawName(),
                       RHS);
  }

  /// Subprograms compare equal if they declare the same function in an ODR
  /// type.
  static bool isODRMember(unsigned Tag, const Metadata *Scope,
                          const MDString *Name, const DIDerivedType *RHS) {
    // Check whether the LHS is eligible.
    if (Tag != dwarf::DW_TAG_member || !Name)
      return false;

    auto *CT = dyn_cast_or_null<DICompositeType>(Scope);
    if (!CT || !CT->getRawIdentifier())
      return false;

    // Compare to the RHS.
    return Tag == RHS->getTag() && Name == RHS->getRawName() &&
           Scope == RHS->getRawScope();
  }
};

template <> struct MDNodeKeyImpl<DICompositeType> {
  unsigned Tag;
  MDString *Name;
  Metadata *File;
  unsigned Line;
  Metadata *Scope;
  Metadata *BaseType;
  uint64_t SizeInBits;
  uint64_t OffsetInBits;
  uint32_t AlignInBits;
  unsigned Flags;
  Metadata *Elements;
  unsigned RuntimeLang;
  Metadata *VTableHolder;
  Metadata *TemplateParams;
  MDString *Identifier;
  Metadata *Discriminator;
  Metadata *DataLocation;
  Metadata *Associated;
  Metadata *Allocated;
  Metadata *Rank;
  Metadata *Annotations;

  MDNodeKeyImpl(unsigned Tag, MDString *Name, Metadata *File, unsigned Line,
                Metadata *Scope, Metadata *BaseType, uint64_t SizeInBits,
                uint32_t AlignInBits, uint64_t OffsetInBits, unsigned Flags,
                Metadata *Elements, unsigned RuntimeLang,
                Metadata *VTableHolder, Metadata *TemplateParams,
                MDString *Identifier, Metadata *Discriminator,
                Metadata *DataLocation, Metadata *Associated,
                Metadata *Allocated, Metadata *Rank, Metadata *Annotations)
      : Tag(Tag), Name(Name), File(File), Line(Line), Scope(Scope),
        BaseType(BaseType), SizeInBits(SizeInBits), OffsetInBits(OffsetInBits),
        AlignInBits(AlignInBits), Flags(Flags), Elements(Elements),
        RuntimeLang(RuntimeLang), VTableHolder(VTableHolder),
        TemplateParams(TemplateParams), Identifier(Identifier),
        Discriminator(Discriminator), DataLocation(DataLocation),
        Associated(Associated), Allocated(Allocated), Rank(Rank),
        Annotations(Annotations) {}
  MDNodeKeyImpl(const DICompositeType *N)
      : Tag(N->getTag()), Name(N->getRawName()), File(N->getRawFile()),
        Line(N->getLine()), Scope(N->getRawScope()),
        BaseType(N->getRawBaseType()), SizeInBits(N->getSizeInBits()),
        OffsetInBits(N->getOffsetInBits()), AlignInBits(N->getAlignInBits()),
        Flags(N->getFlags()), Elements(N->getRawElements()),
        RuntimeLang(N->getRuntimeLang()), VTableHolder(N->getRawVTableHolder()),
        TemplateParams(N->getRawTemplateParams()),
        Identifier(N->getRawIdentifier()),
        Discriminator(N->getRawDiscriminator()),
        DataLocation(N->getRawDataLocation()),
        Associated(N->getRawAssociated()), Allocated(N->getRawAllocated()),
        Rank(N->getRawRank()), Annotations(N->getRawAnnotations()) {}

  bool isKeyOf(const DICompositeType *RHS) const {
    return Tag == RHS->getTag() && Name == RHS->getRawName() &&
           File == RHS->getRawFile() && Line == RHS->getLine() &&
           Scope == RHS->getRawScope() && BaseType == RHS->getRawBaseType() &&
           SizeInBits == RHS->getSizeInBits() &&
           AlignInBits == RHS->getAlignInBits() &&
           OffsetInBits == RHS->getOffsetInBits() && Flags == RHS->getFlags() &&
           Elements == RHS->getRawElements() &&
           RuntimeLang == RHS->getRuntimeLang() &&
           VTableHolder == RHS->getRawVTableHolder() &&
           TemplateParams == RHS->getRawTemplateParams() &&
           Identifier == RHS->getRawIdentifier() &&
           Discriminator == RHS->getRawDiscriminator() &&
           DataLocation == RHS->getRawDataLocation() &&
           Associated == RHS->getRawAssociated() &&
           Allocated == RHS->getRawAllocated() && Rank == RHS->getRawRank() &&
           Annotations == RHS->getRawAnnotations();
  }

  unsigned getHashValue() const {
    // Intentionally computes the hash on a subset of the operands for
    // performance reason. The subset has to be significant enough to avoid
    // collision "most of the time". There is no correctness issue in case of
    // collision because of the full check above.
    return hash_combine(Name, File, Line, BaseType, Scope, Elements,
                        TemplateParams, Annotations);
  }
};

template <> struct MDNodeKeyImpl<DISubroutineType> {
  unsigned Flags;
  uint8_t CC;
  Metadata *TypeArray;

  MDNodeKeyImpl(unsigned Flags, uint8_t CC, Metadata *TypeArray)
      : Flags(Flags), CC(CC), TypeArray(TypeArray) {}
  MDNodeKeyImpl(const DISubroutineType *N)
      : Flags(N->getFlags()), CC(N->getCC()), TypeArray(N->getRawTypeArray()) {}

  bool isKeyOf(const DISubroutineType *RHS) const {
    return Flags == RHS->getFlags() && CC == RHS->getCC() &&
           TypeArray == RHS->getRawTypeArray();
  }

  unsigned getHashValue() const { return hash_combine(Flags, CC, TypeArray); }
};

template <> struct MDNodeKeyImpl<DIFile> {
  MDString *Filename;
  MDString *Directory;
  std::optional<DIFile::ChecksumInfo<MDString *>> Checksum;
  MDString *Source;

  MDNodeKeyImpl(MDString *Filename, MDString *Directory,
                std::optional<DIFile::ChecksumInfo<MDString *>> Checksum,
                MDString *Source)
      : Filename(Filename), Directory(Directory), Checksum(Checksum),
        Source(Source) {}
  MDNodeKeyImpl(const DIFile *N)
      : Filename(N->getRawFilename()), Directory(N->getRawDirectory()),
        Checksum(N->getRawChecksum()), Source(N->getRawSource()) {}

  bool isKeyOf(const DIFile *RHS) const {
    return Filename == RHS->getRawFilename() &&
           Directory == RHS->getRawDirectory() &&
           Checksum == RHS->getRawChecksum() && Source == RHS->getRawSource();
  }

  unsigned getHashValue() const {
    return hash_combine(Filename, Directory, Checksum ? Checksum->Kind : 0,
                        Checksum ? Checksum->Value : nullptr, Source);
  }
};

template <> struct MDNodeKeyImpl<DISubprogram> {
  Metadata *Scope;
  MDString *Name;
  MDString *LinkageName;
  Metadata *File;
  unsigned Line;
  Metadata *Type;
  unsigned ScopeLine;
  Metadata *ContainingType;
  unsigned VirtualIndex;
  int ThisAdjustment;
  unsigned Flags;
  unsigned SPFlags;
  Metadata *Unit;
  Metadata *TemplateParams;
  Metadata *Declaration;
  Metadata *RetainedNodes;
  Metadata *ThrownTypes;
  Metadata *Annotations;
  MDString *TargetFuncName;

  MDNodeKeyImpl(Metadata *Scope, MDString *Name, MDString *LinkageName,
                Metadata *File, unsigned Line, Metadata *Type,
                unsigned ScopeLine, Metadata *ContainingType,
                unsigned VirtualIndex, int ThisAdjustment, unsigned Flags,
                unsigned SPFlags, Metadata *Unit, Metadata *TemplateParams,
                Metadata *Declaration, Metadata *RetainedNodes,
                Metadata *ThrownTypes, Metadata *Annotations,
                MDString *TargetFuncName)
      : Scope(Scope), Name(Name), LinkageName(LinkageName), File(File),
        Line(Line), Type(Type), ScopeLine(ScopeLine),
        ContainingType(ContainingType), VirtualIndex(VirtualIndex),
        ThisAdjustment(ThisAdjustment), Flags(Flags), SPFlags(SPFlags),
        Unit(Unit), TemplateParams(TemplateParams), Declaration(Declaration),
        RetainedNodes(RetainedNodes), ThrownTypes(ThrownTypes),
        Annotations(Annotations), TargetFuncName(TargetFuncName) {}
  MDNodeKeyImpl(const DISubprogram *N)
      : Scope(N->getRawScope()), Name(N->getRawName()),
        LinkageName(N->getRawLinkageName()), File(N->getRawFile()),
        Line(N->getLine()), Type(N->getRawType()), ScopeLine(N->getScopeLine()),
        ContainingType(N->getRawContainingType()),
        VirtualIndex(N->getVirtualIndex()),
        ThisAdjustment(N->getThisAdjustment()), Flags(N->getFlags()),
        SPFlags(N->getSPFlags()), Unit(N->getRawUnit()),
        TemplateParams(N->getRawTemplateParams()),
        Declaration(N->getRawDeclaration()),
        RetainedNodes(N->getRawRetainedNodes()),
        ThrownTypes(N->getRawThrownTypes()),
        Annotations(N->getRawAnnotations()),
        TargetFuncName(N->getRawTargetFuncName()) {}

  bool isKeyOf(const DISubprogram *RHS) const {
    return Scope == RHS->getRawScope() && Name == RHS->getRawName() &&
           LinkageName == RHS->getRawLinkageName() &&
           File == RHS->getRawFile() && Line == RHS->getLine() &&
           Type == RHS->getRawType() && ScopeLine == RHS->getScopeLine() &&
           ContainingType == RHS->getRawContainingType() &&
           VirtualIndex == RHS->getVirtualIndex() &&
           ThisAdjustment == RHS->getThisAdjustment() &&
           Flags == RHS->getFlags() && SPFlags == RHS->getSPFlags() &&
           Unit == RHS->getUnit() &&
           TemplateParams == RHS->getRawTemplateParams() &&
           Declaration == RHS->getRawDeclaration() &&
           RetainedNodes == RHS->getRawRetainedNodes() &&
           ThrownTypes == RHS->getRawThrownTypes() &&
           Annotations == RHS->getRawAnnotations() &&
           TargetFuncName == RHS->getRawTargetFuncName();
  }

  bool isDefinition() const { return SPFlags & DISubprogram::SPFlagDefinition; }

  unsigned getHashValue() const {
    // If this is a declaration inside an ODR type, only hash the type and the
    // name.  Otherwise the hash will be stronger than
    // MDNodeSubsetEqualImpl::isDeclarationOfODRMember().
    if (!isDefinition() && LinkageName)
      if (auto *CT = dyn_cast_or_null<DICompositeType>(Scope))
        if (CT->getRawIdentifier())
          return hash_combine(LinkageName, Scope);

    // Intentionally computes the hash on a subset of the operands for
    // performance reason. The subset has to be significant enough to avoid
    // collision "most of the time". There is no correctness issue in case of
    // collision because of the full check above.
    return hash_combine(Name, Scope, File, Type, Line);
  }
};

template <> struct MDNodeSubsetEqualImpl<DISubprogram> {
  using KeyTy = MDNodeKeyImpl<DISubprogram>;

  static bool isSubsetEqual(const KeyTy &LHS, const DISubprogram *RHS) {
    return isDeclarationOfODRMember(LHS.isDefinition(), LHS.Scope,
                                    LHS.LinkageName, LHS.TemplateParams, RHS);
  }

  static bool isSubsetEqual(const DISubprogram *LHS, const DISubprogram *RHS) {
    return isDeclarationOfODRMember(LHS->isDefinition(), LHS->getRawScope(),
                                    LHS->getRawLinkageName(),
                                    LHS->getRawTemplateParams(), RHS);
  }

  /// Subprograms compare equal if they declare the same function in an ODR
  /// type.
  static bool isDeclarationOfODRMember(bool IsDefinition, const Metadata *Scope,
                                       const MDString *LinkageName,
                                       const Metadata *TemplateParams,
                                       const DISubprogram *RHS) {
    // Check whether the LHS is eligible.
    if (IsDefinition || !Scope || !LinkageName)
      return false;

    auto *CT = dyn_cast_or_null<DICompositeType>(Scope);
    if (!CT || !CT->getRawIdentifier())
      return false;

    // Compare to the RHS.
    // FIXME: We need to compare template parameters here to avoid incorrect
    // collisions in mapMetadata when RF_ReuseAndMutateDistinctMDs and a
    // ODR-DISubprogram has a non-ODR template parameter (i.e., a
    // DICompositeType that does not have an identifier). Eventually we should
    // decouple ODR logic from uniquing logic.
    return IsDefinition == RHS->isDefinition() && Scope == RHS->getRawScope() &&
           LinkageName == RHS->getRawLinkageName() &&
           TemplateParams == RHS->getRawTemplateParams();
  }
};

template <> struct MDNodeKeyImpl<DILexicalBlock> {
  Metadata *Scope;
  Metadata *File;
  unsigned Line;
  unsigned Column;

  MDNodeKeyImpl(Metadata *Scope, Metadata *File, unsigned Line, unsigned Column)
      : Scope(Scope), File(File), Line(Line), Column(Column) {}
  MDNodeKeyImpl(const DILexicalBlock *N)
      : Scope(N->getRawScope()), File(N->getRawFile()), Line(N->getLine()),
        Column(N->getColumn()) {}

  bool isKeyOf(const DILexicalBlock *RHS) const {
    return Scope == RHS->getRawScope() && File == RHS->getRawFile() &&
           Line == RHS->getLine() && Column == RHS->getColumn();
  }

  unsigned getHashValue() const {
    return hash_combine(Scope, File, Line, Column);
  }
};

template <> struct MDNodeKeyImpl<DILexicalBlockFile> {
  Metadata *Scope;
  Metadata *File;
  unsigned Discriminator;

  MDNodeKeyImpl(Metadata *Scope, Metadata *File, unsigned Discriminator)
      : Scope(Scope), File(File), Discriminator(Discriminator) {}
  MDNodeKeyImpl(const DILexicalBlockFile *N)
      : Scope(N->getRawScope()), File(N->getRawFile()),
        Discriminator(N->getDiscriminator()) {}

  bool isKeyOf(const DILexicalBlockFile *RHS) const {
    return Scope == RHS->getRawScope() && File == RHS->getRawFile() &&
           Discriminator == RHS->getDiscriminator();
  }

  unsigned getHashValue() const {
    return hash_combine(Scope, File, Discriminator);
  }
};

template <> struct MDNodeKeyImpl<DINamespace> {
  Metadata *Scope;
  MDString *Name;
  bool ExportSymbols;

  MDNodeKeyImpl(Metadata *Scope, MDString *Name, bool ExportSymbols)
      : Scope(Scope), Name(Name), ExportSymbols(ExportSymbols) {}
  MDNodeKeyImpl(const DINamespace *N)
      : Scope(N->getRawScope()), Name(N->getRawName()),
        ExportSymbols(N->getExportSymbols()) {}

  bool isKeyOf(const DINamespace *RHS) const {
    return Scope == RHS->getRawScope() && Name == RHS->getRawName() &&
           ExportSymbols == RHS->getExportSymbols();
  }

  unsigned getHashValue() const { return hash_combine(Scope, Name); }
};

template <> struct MDNodeKeyImpl<DICommonBlock> {
  Metadata *Scope;
  Metadata *Decl;
  MDString *Name;
  Metadata *File;
  unsigned LineNo;

  MDNodeKeyImpl(Metadata *Scope, Metadata *Decl, MDString *Name, Metadata *File,
                unsigned LineNo)
      : Scope(Scope), Decl(Decl), Name(Name), File(File), LineNo(LineNo) {}
  MDNodeKeyImpl(const DICommonBlock *N)
      : Scope(N->getRawScope()), Decl(N->getRawDecl()), Name(N->getRawName()),
        File(N->getRawFile()), LineNo(N->getLineNo()) {}

  bool isKeyOf(const DICommonBlock *RHS) const {
    return Scope == RHS->getRawScope() && Decl == RHS->getRawDecl() &&
           Name == RHS->getRawName() && File == RHS->getRawFile() &&
           LineNo == RHS->getLineNo();
  }

  unsigned getHashValue() const {
    return hash_combine(Scope, Decl, Name, File, LineNo);
  }
};

template <> struct MDNodeKeyImpl<DIModule> {
  Metadata *File;
  Metadata *Scope;
  MDString *Name;
  MDString *ConfigurationMacros;
  MDString *IncludePath;
  MDString *APINotesFile;
  unsigned LineNo;
  bool IsDecl;

  MDNodeKeyImpl(Metadata *File, Metadata *Scope, MDString *Name,
                MDString *ConfigurationMacros, MDString *IncludePath,
                MDString *APINotesFile, unsigned LineNo, bool IsDecl)
      : File(File), Scope(Scope), Name(Name),
        ConfigurationMacros(ConfigurationMacros), IncludePath(IncludePath),
        APINotesFile(APINotesFile), LineNo(LineNo), IsDecl(IsDecl) {}
  MDNodeKeyImpl(const DIModule *N)
      : File(N->getRawFile()), Scope(N->getRawScope()), Name(N->getRawName()),
        ConfigurationMacros(N->getRawConfigurationMacros()),
        IncludePath(N->getRawIncludePath()),
        APINotesFile(N->getRawAPINotesFile()), LineNo(N->getLineNo()),
        IsDecl(N->getIsDecl()) {}

  bool isKeyOf(const DIModule *RHS) const {
    return Scope == RHS->getRawScope() && Name == RHS->getRawName() &&
           ConfigurationMacros == RHS->getRawConfigurationMacros() &&
           IncludePath == RHS->getRawIncludePath() &&
           APINotesFile == RHS->getRawAPINotesFile() &&
           File == RHS->getRawFile() && LineNo == RHS->getLineNo() &&
           IsDecl == RHS->getIsDecl();
  }

  unsigned getHashValue() const {
    return hash_combine(Scope, Name, ConfigurationMacros, IncludePath);
  }
};

template <> struct MDNodeKeyImpl<DITemplateTypeParameter> {
  MDString *Name;
  Metadata *Type;
  bool IsDefault;

  MDNodeKeyImpl(MDString *Name, Metadata *Type, bool IsDefault)
      : Name(Name), Type(Type), IsDefault(IsDefault) {}
  MDNodeKeyImpl(const DITemplateTypeParameter *N)
      : Name(N->getRawName()), Type(N->getRawType()),
        IsDefault(N->isDefault()) {}

  bool isKeyOf(const DITemplateTypeParameter *RHS) const {
    return Name == RHS->getRawName() && Type == RHS->getRawType() &&
           IsDefault == RHS->isDefault();
  }

  unsigned getHashValue() const { return hash_combine(Name, Type, IsDefault); }
};

template <> struct MDNodeKeyImpl<DITemplateValueParameter> {
  unsigned Tag;
  MDString *Name;
  Metadata *Type;
  bool IsDefault;
  Metadata *Value;

  MDNodeKeyImpl(unsigned Tag, MDString *Name, Metadata *Type, bool IsDefault,
                Metadata *Value)
      : Tag(Tag), Name(Name), Type(Type), IsDefault(IsDefault), Value(Value) {}
  MDNodeKeyImpl(const DITemplateValueParameter *N)
      : Tag(N->getTag()), Name(N->getRawName()), Type(N->getRawType()),
        IsDefault(N->isDefault()), Value(N->getValue()) {}

  bool isKeyOf(const DITemplateValueParameter *RHS) const {
    return Tag == RHS->getTag() && Name == RHS->getRawName() &&
           Type == RHS->getRawType() && IsDefault == RHS->isDefault() &&
           Value == RHS->getValue();
  }

  unsigned getHashValue() const {
    return hash_combine(Tag, Name, Type, IsDefault, Value);
  }
};

template <> struct MDNodeKeyImpl<DIGlobalVariable> {
  Metadata *Scope;
  MDString *Name;
  MDString *LinkageName;
  Metadata *File;
  unsigned Line;
  Metadata *Type;
  bool IsLocalToUnit;
  bool IsDefinition;
  Metadata *StaticDataMemberDeclaration;
  Metadata *TemplateParams;
  dwarf::MemorySpace MemorySpace;
  uint32_t AlignInBits;
  Metadata *Annotations;

  MDNodeKeyImpl(Metadata *Scope, MDString *Name, MDString *LinkageName,
                Metadata *File, unsigned Line, Metadata *Type,
                bool IsLocalToUnit, bool IsDefinition,
                Metadata *StaticDataMemberDeclaration, Metadata *TemplateParams,
                dwarf::MemorySpace MS, uint32_t AlignInBits,
                Metadata *Annotations)
      : Scope(Scope), Name(Name), LinkageName(LinkageName), File(File),
        Line(Line), Type(Type), IsLocalToUnit(IsLocalToUnit),
        IsDefinition(IsDefinition),
        StaticDataMemberDeclaration(StaticDataMemberDeclaration),
        TemplateParams(TemplateParams), MemorySpace(MS),
        AlignInBits(AlignInBits), Annotations(Annotations) {}
  MDNodeKeyImpl(const DIGlobalVariable *N)
      : Scope(N->getRawScope()), Name(N->getRawName()),
        LinkageName(N->getRawLinkageName()), File(N->getRawFile()),
        Line(N->getLine()), Type(N->getRawType()),
        IsLocalToUnit(N->isLocalToUnit()), IsDefinition(N->isDefinition()),
        StaticDataMemberDeclaration(N->getRawStaticDataMemberDeclaration()),
        TemplateParams(N->getRawTemplateParams()),
        MemorySpace(N->getDWARFMemorySpace()), AlignInBits(N->getAlignInBits()),
        Annotations(N->getRawAnnotations()) {}

  bool isKeyOf(const DIGlobalVariable *RHS) const {
    return Scope == RHS->getRawScope() && Name == RHS->getRawName() &&
           LinkageName == RHS->getRawLinkageName() &&
           File == RHS->getRawFile() && Line == RHS->getLine() &&
           Type == RHS->getRawType() && IsLocalToUnit == RHS->isLocalToUnit() &&
           IsDefinition == RHS->isDefinition() &&
           StaticDataMemberDeclaration ==
               RHS->getRawStaticDataMemberDeclaration() &&
           TemplateParams == RHS->getRawTemplateParams() &&
           MemorySpace == RHS->getDWARFMemorySpace() &&
           AlignInBits == RHS->getAlignInBits() &&
           Annotations == RHS->getRawAnnotations();
  }

  unsigned getHashValue() const {
    // We do not use AlignInBits in hashing function here on purpose:
    // in most cases this param for local variable is zero (for function param
    // it is always zero). This leads to lots of hash collisions and errors on
    // cases with lots of similar variables.
    // clang/test/CodeGen/debug-info-257-args.c is an example of this problem,
    // generated IR is random for each run and test fails with Align included.
    // TODO: make hashing work fine with such situations
    return hash_combine(Scope, Name, LinkageName, File, Line, Type,
                        IsLocalToUnit, IsDefinition, /* AlignInBits, */
                        StaticDataMemberDeclaration, MemorySpace, Annotations);
  }
};

template <> struct MDNodeKeyImpl<DILocalVariable> {
  Metadata *Scope;
  MDString *Name;
  Metadata *File;
  unsigned Line;
  Metadata *Type;
  unsigned Arg;
  unsigned Flags;
  dwarf::MemorySpace MemorySpace;
  uint32_t AlignInBits;
  Metadata *Annotations;

  MDNodeKeyImpl(Metadata *Scope, MDString *Name, Metadata *File, unsigned Line,
                Metadata *Type, unsigned Arg, unsigned Flags,
                dwarf::MemorySpace MS, uint32_t AlignInBits,
                Metadata *Annotations)
      : Scope(Scope), Name(Name), File(File), Line(Line), Type(Type), Arg(Arg),
        Flags(Flags), MemorySpace(MS), AlignInBits(AlignInBits),
        Annotations(Annotations) {}
  MDNodeKeyImpl(const DILocalVariable *N)
      : Scope(N->getRawScope()), Name(N->getRawName()), File(N->getRawFile()),
        Line(N->getLine()), Type(N->getRawType()), Arg(N->getArg()),
        Flags(N->getFlags()), MemorySpace(N->getDWARFMemorySpace()),
        AlignInBits(N->getAlignInBits()), Annotations(N->getRawAnnotations()) {}

  bool isKeyOf(const DILocalVariable *RHS) const {
    return Scope == RHS->getRawScope() && Name == RHS->getRawName() &&
           File == RHS->getRawFile() && Line == RHS->getLine() &&
           Type == RHS->getRawType() && Arg == RHS->getArg() &&
           Flags == RHS->getFlags() &&
           MemorySpace == RHS->getDWARFMemorySpace() &&
           AlignInBits == RHS->getAlignInBits() &&
           Annotations == RHS->getRawAnnotations();
  }

  unsigned getHashValue() const {
    // We do not use AlignInBits in hashing function here on purpose:
    // in most cases this param for local variable is zero (for function param
    // it is always zero). This leads to lots of hash collisions and errors on
    // cases with lots of similar variables.
    // clang/test/CodeGen/debug-info-257-args.c is an example of this problem,
    // generated IR is random for each run and test fails with Align included.
    // TODO: make hashing work fine with such situations
    return hash_combine(Scope, Name, File, Line, Type, Arg, Flags, MemorySpace,
                        Annotations);
  }
};

template <> struct MDNodeKeyImpl<DILabel> {
  Metadata *Scope;
  MDString *Name;
  Metadata *File;
  unsigned Line;

  MDNodeKeyImpl(Metadata *Scope, MDString *Name, Metadata *File, unsigned Line)
      : Scope(Scope), Name(Name), File(File), Line(Line) {}
  MDNodeKeyImpl(const DILabel *N)
      : Scope(N->getRawScope()), Name(N->getRawName()), File(N->getRawFile()),
        Line(N->getLine()) {}

  bool isKeyOf(const DILabel *RHS) const {
    return Scope == RHS->getRawScope() && Name == RHS->getRawName() &&
           File == RHS->getRawFile() && Line == RHS->getLine();
  }

  /// Using name and line to get hash value. It should already be mostly unique.
  unsigned getHashValue() const { return hash_combine(Scope, Name, Line); }
};

template <> struct MDNodeKeyImpl<DIExpression> {
  ArrayRef<uint64_t> Elements;

  MDNodeKeyImpl(ArrayRef<uint64_t> Elements) : Elements(Elements) {}
  MDNodeKeyImpl(const DIExpression *N) : Elements(N->getElements()) {}

  bool isKeyOf(const DIExpression *RHS) const {
    return Elements == RHS->getElements();
  }

  unsigned getHashValue() const {
    return hash_combine_range(Elements.begin(), Elements.end());
  }
};

template <> struct MDNodeKeyImpl<DIExpr> {
  ArrayRef<DIOp::Variant> Elements;

  MDNodeKeyImpl(ArrayRef<DIOp::Variant> Elements) : Elements(Elements) {}
  MDNodeKeyImpl(const DIExpr *N) : Elements(N->Elements) {}

  bool isKeyOf(const DIExpr *RHS) const {
    return Elements == ArrayRef<DIOp::Variant>(RHS->Elements);
  }

  unsigned getHashValue() const {
    return hash_combine_range(Elements.begin(), Elements.end());
  }
};

template <> struct MDNodeKeyImpl<DIGlobalVariableExpression> {
  Metadata *Variable;
  Metadata *Expression;

  MDNodeKeyImpl(Metadata *Variable, Metadata *Expression)
      : Variable(Variable), Expression(Expression) {}
  MDNodeKeyImpl(const DIGlobalVariableExpression *N)
      : Variable(N->getRawVariable()), Expression(N->getRawExpression()) {}

  bool isKeyOf(const DIGlobalVariableExpression *RHS) const {
    return Variable == RHS->getRawVariable() &&
           Expression == RHS->getRawExpression();
  }

  unsigned getHashValue() const { return hash_combine(Variable, Expression); }
};

template <> struct MDNodeKeyImpl<DIObjCProperty> {
  MDString *Name;
  Metadata *File;
  unsigned Line;
  MDString *GetterName;
  MDString *SetterName;
  unsigned Attributes;
  Metadata *Type;

  MDNodeKeyImpl(MDString *Name, Metadata *File, unsigned Line,
                MDString *GetterName, MDString *SetterName, unsigned Attributes,
                Metadata *Type)
      : Name(Name), File(File), Line(Line), GetterName(GetterName),
        SetterName(SetterName), Attributes(Attributes), Type(Type) {}
  MDNodeKeyImpl(const DIObjCProperty *N)
      : Name(N->getRawName()), File(N->getRawFile()), Line(N->getLine()),
        GetterName(N->getRawGetterName()), SetterName(N->getRawSetterName()),
        Attributes(N->getAttributes()), Type(N->getRawType()) {}

  bool isKeyOf(const DIObjCProperty *RHS) const {
    return Name == RHS->getRawName() && File == RHS->getRawFile() &&
           Line == RHS->getLine() && GetterName == RHS->getRawGetterName() &&
           SetterName == RHS->getRawSetterName() &&
           Attributes == RHS->getAttributes() && Type == RHS->getRawType();
  }

  unsigned getHashValue() const {
    return hash_combine(Name, File, Line, GetterName, SetterName, Attributes,
                        Type);
  }
};

template <> struct MDNodeKeyImpl<DIImportedEntity> {
  unsigned Tag;
  Metadata *Scope;
  Metadata *Entity;
  Metadata *File;
  unsigned Line;
  MDString *Name;
  Metadata *Elements;

  MDNodeKeyImpl(unsigned Tag, Metadata *Scope, Metadata *Entity, Metadata *File,
                unsigned Line, MDString *Name, Metadata *Elements)
      : Tag(Tag), Scope(Scope), Entity(Entity), File(File), Line(Line),
        Name(Name), Elements(Elements) {}
  MDNodeKeyImpl(const DIImportedEntity *N)
      : Tag(N->getTag()), Scope(N->getRawScope()), Entity(N->getRawEntity()),
        File(N->getRawFile()), Line(N->getLine()), Name(N->getRawName()),
        Elements(N->getRawElements()) {}

  bool isKeyOf(const DIImportedEntity *RHS) const {
    return Tag == RHS->getTag() && Scope == RHS->getRawScope() &&
           Entity == RHS->getRawEntity() && File == RHS->getFile() &&
           Line == RHS->getLine() && Name == RHS->getRawName() &&
           Elements == RHS->getRawElements();
  }

  unsigned getHashValue() const {
    return hash_combine(Tag, Scope, Entity, File, Line, Name, Elements);
  }
};

template <> struct MDNodeKeyImpl<DIMacro> {
  unsigned MIType;
  unsigned Line;
  MDString *Name;
  MDString *Value;

  MDNodeKeyImpl(unsigned MIType, unsigned Line, MDString *Name, MDString *Value)
      : MIType(MIType), Line(Line), Name(Name), Value(Value) {}
  MDNodeKeyImpl(const DIMacro *N)
      : MIType(N->getMacinfoType()), Line(N->getLine()), Name(N->getRawName()),
        Value(N->getRawValue()) {}

  bool isKeyOf(const DIMacro *RHS) const {
    return MIType == RHS->getMacinfoType() && Line == RHS->getLine() &&
           Name == RHS->getRawName() && Value == RHS->getRawValue();
  }

  unsigned getHashValue() const {
    return hash_combine(MIType, Line, Name, Value);
  }
};

template <> struct MDNodeKeyImpl<DIMacroFile> {
  unsigned MIType;
  unsigned Line;
  Metadata *File;
  Metadata *Elements;

  MDNodeKeyImpl(unsigned MIType, unsigned Line, Metadata *File,
                Metadata *Elements)
      : MIType(MIType), Line(Line), File(File), Elements(Elements) {}
  MDNodeKeyImpl(const DIMacroFile *N)
      : MIType(N->getMacinfoType()), Line(N->getLine()), File(N->getRawFile()),
        Elements(N->getRawElements()) {}

  bool isKeyOf(const DIMacroFile *RHS) const {
    return MIType == RHS->getMacinfoType() && Line == RHS->getLine() &&
           File == RHS->getRawFile() && Elements == RHS->getRawElements();
  }

  unsigned getHashValue() const {
    return hash_combine(MIType, Line, File, Elements);
  }
};

// DIArgLists are not MDNodes, but we still want to unique them in a DenseSet
// based on a hash of their arguments.
struct DIArgListKeyInfo {
  ArrayRef<ValueAsMetadata *> Args;

  DIArgListKeyInfo(ArrayRef<ValueAsMetadata *> Args) : Args(Args) {}
  DIArgListKeyInfo(const DIArgList *N) : Args(N->getArgs()) {}

  bool isKeyOf(const DIArgList *RHS) const { return Args == RHS->getArgs(); }

  unsigned getHashValue() const {
    return hash_combine_range(Args.begin(), Args.end());
  }
};

/// DenseMapInfo for DIArgList.
struct DIArgListInfo {
  using KeyTy = DIArgListKeyInfo;

  static inline DIArgList *getEmptyKey() {
    return DenseMapInfo<DIArgList *>::getEmptyKey();
  }

  static inline DIArgList *getTombstoneKey() {
    return DenseMapInfo<DIArgList *>::getTombstoneKey();
  }

  static unsigned getHashValue(const KeyTy &Key) { return Key.getHashValue(); }

  static unsigned getHashValue(const DIArgList *N) {
    return KeyTy(N).getHashValue();
  }

  static bool isEqual(const KeyTy &LHS, const DIArgList *RHS) {
    if (RHS == getEmptyKey() || RHS == getTombstoneKey())
      return false;
    return LHS.isKeyOf(RHS);
  }

  static bool isEqual(const DIArgList *LHS, const DIArgList *RHS) {
    return LHS == RHS;
  }
};

/// DenseMapInfo for MDNode subclasses.
template <class NodeTy> struct MDNodeInfo {
  using KeyTy = MDNodeKeyImpl<NodeTy>;
  using SubsetEqualTy = MDNodeSubsetEqualImpl<NodeTy>;

  static inline NodeTy *getEmptyKey() {
    return DenseMapInfo<NodeTy *>::getEmptyKey();
  }

  static inline NodeTy *getTombstoneKey() {
    return DenseMapInfo<NodeTy *>::getTombstoneKey();
  }

  static unsigned getHashValue(const KeyTy &Key) { return Key.getHashValue(); }

  static unsigned getHashValue(const NodeTy *N) {
    return KeyTy(N).getHashValue();
  }

  static bool isEqual(const KeyTy &LHS, const NodeTy *RHS) {
    if (RHS == getEmptyKey() || RHS == getTombstoneKey())
      return false;
    return SubsetEqualTy::isSubsetEqual(LHS, RHS) || LHS.isKeyOf(RHS);
  }

  static bool isEqual(const NodeTy *LHS, const NodeTy *RHS) {
    if (LHS == RHS)
      return true;
    if (RHS == getEmptyKey() || RHS == getTombstoneKey())
      return false;
    return SubsetEqualTy::isSubsetEqual(LHS, RHS);
  }
};

#define HANDLE_MDNODE_LEAF(CLASS) using CLASS##Info = MDNodeInfo<CLASS>;
#include "llvm/IR/Metadata.def"

/// Multimap-like storage for metadata attachments.
class MDAttachments {
public:
  struct Attachment {
    unsigned MDKind;
    TrackingMDNodeRef Node;
  };

private:
  SmallVector<Attachment, 1> Attachments;

public:
  bool empty() const { return Attachments.empty(); }
  size_t size() const { return Attachments.size(); }

  /// Returns the first attachment with the given ID or nullptr if no such
  /// attachment exists.
  MDNode *lookup(unsigned ID) const;

  /// Appends all attachments with the given ID to \c Result in insertion order.
  /// If the global has no attachments with the given ID, or if ID is invalid,
  /// leaves Result unchanged.
  void get(unsigned ID, SmallVectorImpl<MDNode *> &Result) const;

  /// Appends all attachments for the global to \c Result, sorting by attachment
  /// ID. Attachments with the same ID appear in insertion order. This function
  /// does \em not clear \c Result.
  void getAll(SmallVectorImpl<std::pair<unsigned, MDNode *>> &Result) const;

  /// Set an attachment to a particular node.
  ///
  /// Set the \c ID attachment to \c MD, replacing the current attachments at \c
  /// ID (if anyway).
  void set(unsigned ID, MDNode *MD);

  /// Adds an attachment to a particular node.
  void insert(unsigned ID, MDNode &MD);

  /// Remove attachments with the given ID.
  ///
  /// Remove the attachments at \c ID, if any.
  bool erase(unsigned ID);

  /// Erase matching attachments.
  ///
  /// Erases all attachments matching the \c shouldRemove predicate.
  template <class PredTy> void remove_if(PredTy shouldRemove) {
    llvm::erase_if(Attachments, shouldRemove);
  }
};

class LLVMContextImpl {
public:
  /// OwnedModules - The set of modules instantiated in this context, and which
  /// will be automatically deleted if this context is deleted.
  SmallPtrSet<Module *, 4> OwnedModules;

  /// The main remark streamer used by all the other streamers (e.g. IR, MIR,
  /// frontends, etc.). This should only be used by the specific streamers, and
  /// never directly.
  std::unique_ptr<remarks::RemarkStreamer> MainRemarkStreamer;

  std::unique_ptr<DiagnosticHandler> DiagHandler;
  bool RespectDiagnosticFilters = false;
  bool DiagnosticsHotnessRequested = false;
  /// The minimum hotness value a diagnostic needs in order to be included in
  /// optimization diagnostics.
  ///
  /// The threshold is an Optional value, which maps to one of the 3 states:
  /// 1). 0            => threshold disabled. All emarks will be printed.
  /// 2). positive int => manual threshold by user. Remarks with hotness exceed
  ///                     threshold will be printed.
  /// 3). None         => 'auto' threshold by user. The actual value is not
  ///                     available at command line, but will be synced with
  ///                     hotness threhold from profile summary during
  ///                     compilation.
  ///
  /// State 1 and 2 are considered as terminal states. State transition is
  /// only allowed from 3 to 2, when the threshold is first synced with profile
  /// summary. This ensures that the threshold is set only once and stays
  /// constant.
  ///
  /// If threshold option is not specified, it is disabled (0) by default.
  std::optional<uint64_t> DiagnosticsHotnessThreshold = 0;

  /// The percentage of difference between profiling branch weights and
  /// llvm.expect branch weights to tolerate when emiting MisExpect diagnostics
  std::optional<uint32_t> DiagnosticsMisExpectTolerance = 0;
  bool MisExpectWarningRequested = false;

  /// The specialized remark streamer used by LLVM's OptimizationRemarkEmitter.
  std::unique_ptr<LLVMRemarkStreamer> LLVMRS;

  LLVMContext::YieldCallbackTy YieldCallback = nullptr;
  void *YieldOpaqueHandle = nullptr;

  DenseMap<const Value *, ValueName *> ValueNames;

  DenseMap<unsigned, std::unique_ptr<ConstantInt>> IntZeroConstants;
  DenseMap<unsigned, std::unique_ptr<ConstantInt>> IntOneConstants;
  DenseMap<APInt, std::unique_ptr<ConstantInt>> IntConstants;
  DenseMap<std::pair<ElementCount, APInt>, std::unique_ptr<ConstantInt>>
      IntSplatConstants;

  DenseMap<APFloat, std::unique_ptr<ConstantFP>> FPConstants;
  DenseMap<std::pair<ElementCount, APFloat>, std::unique_ptr<ConstantFP>>
      FPSplatConstants;

  FoldingSet<AttributeImpl> AttrsSet;
  FoldingSet<AttributeListImpl> AttrsLists;
  FoldingSet<AttributeSetNode> AttrsSetNodes;

  StringMap<MDString, BumpPtrAllocator> MDStringCache;
  DenseMap<Value *, ValueAsMetadata *> ValuesAsMetadata;
  DenseMap<Metadata *, MetadataAsValue *> MetadataAsValues;
  DenseSet<DIArgList *, DIArgListInfo> DIArgLists;

#define HANDLE_MDNODE_LEAF_UNIQUABLE(CLASS)                                    \
  DenseSet<CLASS *, CLASS##Info> CLASS##s;
#include "llvm/IR/Metadata.def"

  // Optional map for looking up composite types by identifier.
  std::optional<DenseMap<const MDString *, DICompositeType *>> DITypeMap;

  // MDNodes may be uniqued or not uniqued.  When they're not uniqued, they
  // aren't in the MDNodeSet, but they're still shared between objects, so no
  // one object can destroy them.  Keep track of them here so we can delete
  // them on context teardown.
  std::vector<MDNode *> DistinctMDNodes;

  DenseMap<Type *, std::unique_ptr<ConstantAggregateZero>> CAZConstants;

  using ArrayConstantsTy = ConstantUniqueMap<ConstantArray>;
  ArrayConstantsTy ArrayConstants;

  using StructConstantsTy = ConstantUniqueMap<ConstantStruct>;
  StructConstantsTy StructConstants;

  using VectorConstantsTy = ConstantUniqueMap<ConstantVector>;
  VectorConstantsTy VectorConstants;

  DenseMap<PointerType *, std::unique_ptr<ConstantPointerNull>> CPNConstants;

  DenseMap<TargetExtType *, std::unique_ptr<ConstantTargetNone>> CTNConstants;

  DenseMap<Type *, std::unique_ptr<UndefValue>> UVConstants;

  DenseMap<Type *, std::unique_ptr<PoisonValue>> PVConstants;

  StringMap<std::unique_ptr<ConstantDataSequential>> CDSConstants;

  DenseMap<std::pair<const Function *, const BasicBlock *>, BlockAddress *>
      BlockAddresses;

  DenseMap<const GlobalValue *, DSOLocalEquivalent *> DSOLocalEquivalents;

  DenseMap<const GlobalValue *, NoCFIValue *> NoCFIValues;

  ConstantUniqueMap<ConstantExpr> ExprConstants;

  ConstantUniqueMap<InlineAsm> InlineAsms;

  ConstantInt *TheTrueVal = nullptr;
  ConstantInt *TheFalseVal = nullptr;

  // Basic type instances.
  Type VoidTy, LabelTy, HalfTy, BFloatTy, FloatTy, DoubleTy, MetadataTy,
      TokenTy;
  Type X86_FP80Ty, FP128Ty, PPC_FP128Ty, X86_MMXTy, X86_AMXTy;
  IntegerType Int1Ty, Int8Ty, Int16Ty, Int32Ty, Int64Ty, Int128Ty;

  std::unique_ptr<ConstantTokenNone> TheNoneToken;

  BumpPtrAllocator Alloc;
  UniqueStringSaver Saver{Alloc};
  SpecificBumpPtrAllocator<ConstantRangeAttributeImpl>
      ConstantRangeAttributeAlloc;

  DenseMap<unsigned, IntegerType *> IntegerTypes;

  using FunctionTypeSet = DenseSet<FunctionType *, FunctionTypeKeyInfo>;
  FunctionTypeSet FunctionTypes;
  using StructTypeSet = DenseSet<StructType *, AnonStructTypeKeyInfo>;
  StructTypeSet AnonStructTypes;
  StringMap<StructType *> NamedStructTypes;
  unsigned NamedStructTypesUniqueID = 0;

  using TargetExtTypeSet = DenseSet<TargetExtType *, TargetExtTypeKeyInfo>;
  TargetExtTypeSet TargetExtTypes;

  DenseMap<std::pair<Type *, uint64_t>, ArrayType *> ArrayTypes;
  DenseMap<std::pair<Type *, ElementCount>, VectorType *> VectorTypes;
  PointerType *AS0PointerType = nullptr; // AddrSpace = 0
  DenseMap<unsigned, PointerType *> PointerTypes;
  DenseMap<std::pair<Type *, unsigned>, PointerType *> LegacyPointerTypes;
  DenseMap<std::pair<Type *, unsigned>, TypedPointerType *> ASTypedPointerTypes;

  /// ValueHandles - This map keeps track of all of the value handles that are
  /// watching a Value*.  The Value::HasValueHandle bit is used to know
  /// whether or not a value has an entry in this map.
  using ValueHandlesTy = DenseMap<Value *, ValueHandleBase *>;
  ValueHandlesTy ValueHandles;

  /// CustomMDKindNames - Map to hold the metadata string to ID mapping.
  StringMap<unsigned> CustomMDKindNames;

  /// Collection of metadata used in this context.
  DenseMap<const Value *, MDAttachments> ValueMetadata;

  /// Map DIAssignID -> Instructions with that attachment.
  /// Managed by Instruction via Instruction::updateDIAssignIDMapping.
  /// Query using the at:: functions defined in DebugInfo.h.
  DenseMap<DIAssignID *, SmallVector<Instruction *, 1>> AssignmentIDToInstrs;

  /// Collection of per-GlobalObject sections used in this context.
  DenseMap<const GlobalObject *, StringRef> GlobalObjectSections;

  /// Collection of per-GlobalValue partitions used in this context.
  DenseMap<const GlobalValue *, StringRef> GlobalValuePartitions;

  DenseMap<const GlobalValue *, GlobalValue::SanitizerMetadata>
      GlobalValueSanitizerMetadata;

  /// DiscriminatorTable - This table maps file:line locations to an
  /// integer representing the next DWARF path discriminator to assign to
  /// instructions in different blocks at the same location.
  DenseMap<std::pair<const char *, unsigned>, unsigned> DiscriminatorTable;

  /// A set of interned tags for operand bundles.  The StringMap maps
  /// bundle tags to their IDs.
  ///
  /// \see LLVMContext::getOperandBundleTagID
  StringMap<uint32_t> BundleTagCache;

  StringMapEntry<uint32_t> *getOrInsertBundleTag(StringRef Tag);
  void getOperandBundleTags(SmallVectorImpl<StringRef> &Tags) const;
  uint32_t getOperandBundleTagID(StringRef Tag) const;

  /// A set of interned synchronization scopes.  The StringMap maps
  /// synchronization scope names to their respective synchronization scope IDs.
  StringMap<SyncScope::ID> SSC;

  /// getOrInsertSyncScopeID - Maps synchronization scope name to
  /// synchronization scope ID.  Every synchronization scope registered with
  /// LLVMContext has unique ID except pre-defined ones.
  SyncScope::ID getOrInsertSyncScopeID(StringRef SSN);

  /// getSyncScopeNames - Populates client supplied SmallVector with
  /// synchronization scope names registered with LLVMContext.  Synchronization
  /// scope names are ordered by increasing synchronization scope IDs.
  void getSyncScopeNames(SmallVectorImpl<StringRef> &SSNs) const;

  /// Maintain the GC name for each function.
  ///
  /// This saves allocating an additional word in Function for programs which
  /// do not use GC (i.e., most programs) at the cost of increased overhead for
  /// clients which do use GC.
  DenseMap<const Function *, std::string> GCNames;

  /// Flag to indicate if Value (other than GlobalValue) retains their name or
  /// not.
  bool DiscardValueNames = false;

  LLVMContextImpl(LLVMContext &C);
  ~LLVMContextImpl();

  /// Destroy the ConstantArrays if they are not used.
  void dropTriviallyDeadConstantArrays();

  mutable OptPassGate *OPG = nullptr;

  /// Access the object which can disable optional passes and individual
  /// optimizations at compile time.
  OptPassGate &getOptPassGate() const;

  /// Set the object which can disable optional passes and individual
  /// optimizations at compile time.
  ///
  /// The lifetime of the object must be guaranteed to extend as long as the
  /// LLVMContext is used by compilation.
  void setOptPassGate(OptPassGate &);

  /// Mapping of blocks to collections of "trailing" DPValues. As part of the
  /// "RemoveDIs" project, debug-info variable location records are going to
  /// cease being instructions... which raises the problem of where should they
  /// be recorded when we remove the terminator of a blocks, such as:
  ///
  ///    %foo = add i32 0, 0
  ///    br label %bar
  ///
  /// If the branch is removed, a legitimate transient state while editing a
  /// block, any debug-records between those two instructions will not have a
  /// location. Each block thus records any DPValue records that "trail" in
  /// such a way. These are stored in LLVMContext because typically LLVM only
  /// edits a small number of blocks at a time, so there's no need to bloat
  /// BasicBlock with such a data structure.
  SmallDenseMap<BasicBlock *, DPMarker *> TrailingDbgRecords;

  // Set, get and delete operations for TrailingDbgRecords.
  void setTrailingDbgRecords(BasicBlock *B, DPMarker *M) {
    assert(!TrailingDbgRecords.count(B));
    TrailingDbgRecords[B] = M;
  }

  DPMarker *getTrailingDbgRecords(BasicBlock *B) {
    return TrailingDbgRecords.lookup(B);
  }

  void deleteTrailingDbgRecords(BasicBlock *B) { TrailingDbgRecords.erase(B); }
};

} // end namespace llvm

#endif // LLVM_LIB_IR_LLVMCONTEXTIMPL_H<|MERGE_RESOLUTION|>--- conflicted
+++ resolved
@@ -540,11 +540,8 @@
   uint64_t OffsetInBits;
   uint32_t AlignInBits;
   std::optional<unsigned> DWARFAddressSpace;
-<<<<<<< HEAD
   dwarf::MemorySpace DWARFMemorySpace;
-=======
   std::optional<DIDerivedType::PtrAuthData> PtrAuthData;
->>>>>>> 9f6b6636
   unsigned Flags;
   Metadata *ExtraData;
   Metadata *Annotations;
@@ -553,33 +550,20 @@
                 Metadata *Scope, Metadata *BaseType, uint64_t SizeInBits,
                 uint32_t AlignInBits, uint64_t OffsetInBits,
                 std::optional<unsigned> DWARFAddressSpace,
-<<<<<<< HEAD
-                dwarf::MemorySpace DWARFMemorySpace, unsigned Flags,
-                Metadata *ExtraData, Metadata *Annotations)
-      : Tag(Tag), Name(Name), File(File), Line(Line), Scope(Scope),
-        BaseType(BaseType), SizeInBits(SizeInBits), OffsetInBits(OffsetInBits),
-        AlignInBits(AlignInBits), DWARFAddressSpace(DWARFAddressSpace),
-        DWARFMemorySpace(DWARFMemorySpace), Flags(Flags), ExtraData(ExtraData),
-=======
-                std::optional<DIDerivedType::PtrAuthData> PtrAuthData,
+                dwarf::MemorySpace DWARFMemorySpace, std::optional<DIDerivedType::PtrAuthData> PtrAuthData,
                 unsigned Flags, Metadata *ExtraData, Metadata *Annotations)
       : Tag(Tag), Name(Name), File(File), Line(Line), Scope(Scope),
         BaseType(BaseType), SizeInBits(SizeInBits), OffsetInBits(OffsetInBits),
         AlignInBits(AlignInBits), DWARFAddressSpace(DWARFAddressSpace),
-        PtrAuthData(PtrAuthData), Flags(Flags), ExtraData(ExtraData),
->>>>>>> 9f6b6636
+        DWARFMemorySpace(DWARFMemorySpace), PtrAuthData(PtrAuthData), Flags(Flags), ExtraData(ExtraData),
         Annotations(Annotations) {}
   MDNodeKeyImpl(const DIDerivedType *N)
       : Tag(N->getTag()), Name(N->getRawName()), File(N->getRawFile()),
         Line(N->getLine()), Scope(N->getRawScope()),
         BaseType(N->getRawBaseType()), SizeInBits(N->getSizeInBits()),
         OffsetInBits(N->getOffsetInBits()), AlignInBits(N->getAlignInBits()),
-        DWARFAddressSpace(N->getDWARFAddressSpace()),
-<<<<<<< HEAD
-        DWARFMemorySpace(N->getDWARFMemorySpace()), Flags(N->getFlags()),
-=======
+        DWARFAddressSpace(N->getDWARFAddressSpace()), DWARFMemorySpace(N->getDWARFMemorySpace()), 
         PtrAuthData(N->getPtrAuthData()), Flags(N->getFlags()),
->>>>>>> 9f6b6636
         ExtraData(N->getRawExtraData()), Annotations(N->getRawAnnotations()) {}
 
   bool isKeyOf(const DIDerivedType *RHS) const {
@@ -590,13 +574,8 @@
            AlignInBits == RHS->getAlignInBits() &&
            OffsetInBits == RHS->getOffsetInBits() &&
            DWARFAddressSpace == RHS->getDWARFAddressSpace() &&
-<<<<<<< HEAD
-           DWARFMemorySpace == RHS->getDWARFMemorySpace() &&
+           DWARFMemorySpace == RHS->getDWARFMemorySpace() && PtrAuthData == RHS->getPtrAuthData() &&
            Flags == RHS->getFlags() && ExtraData == RHS->getRawExtraData() &&
-=======
-           PtrAuthData == RHS->getPtrAuthData() && Flags == RHS->getFlags() &&
-           ExtraData == RHS->getRawExtraData() &&
->>>>>>> 9f6b6636
            Annotations == RHS->getRawAnnotations();
   }
 
