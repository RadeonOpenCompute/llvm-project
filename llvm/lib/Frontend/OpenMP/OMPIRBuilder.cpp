//===- OpenMPIRBuilder.cpp - Builder for LLVM-IR for OpenMP directives ----===//
//
// Part of the LLVM Project, under the Apache License v2.0 with LLVM Exceptions.
// See https://llvm.org/LICENSE.txt for license information.
// SPDX-License-Identifier: Apache-2.0 WITH LLVM-exception
//
//===----------------------------------------------------------------------===//
/// \file
///
/// This file implements the OpenMPIRBuilder class, which is used as a
/// convenient way to create LLVM instructions for OpenMP directives.
///
//===----------------------------------------------------------------------===//

#include "llvm/Frontend/OpenMP/OMPIRBuilder.h"
#include "llvm/ADT/SmallSet.h"
#include "llvm/ADT/StringExtras.h"
#include "llvm/ADT/StringRef.h"
#include "llvm/Analysis/AssumptionCache.h"
#include "llvm/Analysis/CodeMetrics.h"
#include "llvm/Analysis/LoopInfo.h"
#include "llvm/Analysis/OptimizationRemarkEmitter.h"
#include "llvm/Analysis/ScalarEvolution.h"
#include "llvm/Analysis/TargetLibraryInfo.h"
#include "llvm/Bitcode/BitcodeReader.h"
#include "llvm/Frontend/Offloading/Utility.h"
#include "llvm/Frontend/OpenMP/OMPGridValues.h"
#include "llvm/IR/Attributes.h"
#include "llvm/IR/BasicBlock.h"
#include "llvm/IR/CFG.h"
#include "llvm/IR/CallingConv.h"
#include "llvm/IR/Constant.h"
#include "llvm/IR/Constants.h"
#include "llvm/IR/DebugInfoMetadata.h"
#include "llvm/IR/DerivedTypes.h"
#include "llvm/IR/Function.h"
#include "llvm/IR/GlobalVariable.h"
#include "llvm/IR/IRBuilder.h"
#include "llvm/IR/LLVMContext.h"
#include "llvm/IR/MDBuilder.h"
#include "llvm/IR/Metadata.h"
#include "llvm/IR/PassManager.h"
#include "llvm/IR/PassInstrumentation.h"
#include "llvm/IR/ReplaceConstant.h"
#include "llvm/IR/Value.h"
#include "llvm/MC/TargetRegistry.h"
#include "llvm/Support/CommandLine.h"
#include "llvm/Support/ErrorHandling.h"
#include "llvm/Support/FileSystem.h"
#include "llvm/Target/TargetMachine.h"
#include "llvm/Target/TargetOptions.h"
#include "llvm/Transforms/Utils/BasicBlockUtils.h"
#include "llvm/Transforms/Utils/Cloning.h"
#include "llvm/Transforms/Utils/CodeExtractor.h"
#include "llvm/Transforms/Utils/LoopPeel.h"
#include "llvm/Transforms/Utils/UnrollLoop.h"

#include <cstdint>
#include <optional>
#include <stack>

#define DEBUG_TYPE "openmp-ir-builder"

using namespace llvm;
using namespace omp;

static cl::opt<bool>
    OptimisticAttributes("openmp-ir-builder-optimistic-attributes", cl::Hidden,
                         cl::desc("Use optimistic attributes describing "
                                  "'as-if' properties of runtime calls."),
                         cl::init(false));

static cl::opt<double> UnrollThresholdFactor(
    "openmp-ir-builder-unroll-threshold-factor", cl::Hidden,
    cl::desc("Factor for the unroll threshold to account for code "
             "simplifications still taking place"),
    cl::init(1.5));

#ifndef NDEBUG
/// Return whether IP1 and IP2 are ambiguous, i.e. that inserting instructions
/// at position IP1 may change the meaning of IP2 or vice-versa. This is because
/// an InsertPoint stores the instruction before something is inserted. For
/// instance, if both point to the same instruction, two IRBuilders alternating
/// creating instruction will cause the instructions to be interleaved.
static bool isConflictIP(IRBuilder<>::InsertPoint IP1,
                         IRBuilder<>::InsertPoint IP2) {
  if (!IP1.isSet() || !IP2.isSet())
    return false;
  return IP1.getBlock() == IP2.getBlock() && IP1.getPoint() == IP2.getPoint();
}

static bool isValidWorkshareLoopScheduleType(OMPScheduleType SchedType) {
  // Valid ordered/unordered and base algorithm combinations.
  switch (SchedType & ~OMPScheduleType::MonotonicityMask) {
  case OMPScheduleType::UnorderedStaticChunked:
  case OMPScheduleType::UnorderedStatic:
  case OMPScheduleType::UnorderedDynamicChunked:
  case OMPScheduleType::UnorderedGuidedChunked:
  case OMPScheduleType::UnorderedRuntime:
  case OMPScheduleType::UnorderedAuto:
  case OMPScheduleType::UnorderedTrapezoidal:
  case OMPScheduleType::UnorderedGreedy:
  case OMPScheduleType::UnorderedBalanced:
  case OMPScheduleType::UnorderedGuidedIterativeChunked:
  case OMPScheduleType::UnorderedGuidedAnalyticalChunked:
  case OMPScheduleType::UnorderedSteal:
  case OMPScheduleType::UnorderedStaticBalancedChunked:
  case OMPScheduleType::UnorderedGuidedSimd:
  case OMPScheduleType::UnorderedRuntimeSimd:
  case OMPScheduleType::OrderedStaticChunked:
  case OMPScheduleType::OrderedStatic:
  case OMPScheduleType::OrderedDynamicChunked:
  case OMPScheduleType::OrderedGuidedChunked:
  case OMPScheduleType::OrderedRuntime:
  case OMPScheduleType::OrderedAuto:
  case OMPScheduleType::OrderdTrapezoidal:
  case OMPScheduleType::NomergeUnorderedStaticChunked:
  case OMPScheduleType::NomergeUnorderedStatic:
  case OMPScheduleType::NomergeUnorderedDynamicChunked:
  case OMPScheduleType::NomergeUnorderedGuidedChunked:
  case OMPScheduleType::NomergeUnorderedRuntime:
  case OMPScheduleType::NomergeUnorderedAuto:
  case OMPScheduleType::NomergeUnorderedTrapezoidal:
  case OMPScheduleType::NomergeUnorderedGreedy:
  case OMPScheduleType::NomergeUnorderedBalanced:
  case OMPScheduleType::NomergeUnorderedGuidedIterativeChunked:
  case OMPScheduleType::NomergeUnorderedGuidedAnalyticalChunked:
  case OMPScheduleType::NomergeUnorderedSteal:
  case OMPScheduleType::NomergeOrderedStaticChunked:
  case OMPScheduleType::NomergeOrderedStatic:
  case OMPScheduleType::NomergeOrderedDynamicChunked:
  case OMPScheduleType::NomergeOrderedGuidedChunked:
  case OMPScheduleType::NomergeOrderedRuntime:
  case OMPScheduleType::NomergeOrderedAuto:
  case OMPScheduleType::NomergeOrderedTrapezoidal:
    break;
  default:
    return false;
  }

  // Must not set both monotonicity modifiers at the same time.
  OMPScheduleType MonotonicityFlags =
      SchedType & OMPScheduleType::MonotonicityMask;
  if (MonotonicityFlags == OMPScheduleType::MonotonicityMask)
    return false;

  return true;
}
#endif

Function *GLOBAL_ReductionFunc = nullptr;

static uint64_t getTypeSizeInBytes(Module &M, Type *Type) {
  return divideCeil(M.getDataLayout().getTypeSizeInBits(Type), 8);
}

static Value *getTypeSizeInBytesValue(IRBuilder<> &Builder, Module &M,
                                      Type *Type) {
  return Builder.getInt64(getTypeSizeInBytes(M, Type));
}

static const omp::GV &getGridValue(const Triple &T, Function *Kernel) {
  if (T.isAMDGPU()) {
    StringRef Features =
        Kernel->getFnAttribute("target-features").getValueAsString();

    if (Features.count("+wavefrontsize64"))
      return omp::getAMDGPUGridValues<64>();
    return omp::getAMDGPUGridValues<32>();
  }
  if (T.isNVPTX())
    return omp::NVPTXGridValues;
  llvm_unreachable("No grid value available for this architecture!");
}

/// Determine which scheduling algorithm to use, determined from schedule clause
/// arguments.
static OMPScheduleType
getOpenMPBaseScheduleType(llvm::omp::ScheduleKind ClauseKind, bool HasChunks,
                          bool HasSimdModifier) {
  // Currently, the default schedule it static.
  switch (ClauseKind) {
  case OMP_SCHEDULE_Default:
  case OMP_SCHEDULE_Static:
    return HasChunks ? OMPScheduleType::BaseStaticChunked
                     : OMPScheduleType::BaseStatic;
  case OMP_SCHEDULE_Dynamic:
    return OMPScheduleType::BaseDynamicChunked;
  case OMP_SCHEDULE_Guided:
    return HasSimdModifier ? OMPScheduleType::BaseGuidedSimd
                           : OMPScheduleType::BaseGuidedChunked;
  case OMP_SCHEDULE_Auto:
    return llvm::omp::OMPScheduleType::BaseAuto;
  case OMP_SCHEDULE_Runtime:
    return HasSimdModifier ? OMPScheduleType::BaseRuntimeSimd
                           : OMPScheduleType::BaseRuntime;
  }
  llvm_unreachable("unhandled schedule clause argument");
}

/// Adds ordering modifier flags to schedule type.
static OMPScheduleType
getOpenMPOrderingScheduleType(OMPScheduleType BaseScheduleType,
                              bool HasOrderedClause) {
  assert((BaseScheduleType & OMPScheduleType::ModifierMask) ==
             OMPScheduleType::None &&
         "Must not have ordering nor monotonicity flags already set");

  OMPScheduleType OrderingModifier = HasOrderedClause
                                         ? OMPScheduleType::ModifierOrdered
                                         : OMPScheduleType::ModifierUnordered;
  OMPScheduleType OrderingScheduleType = BaseScheduleType | OrderingModifier;

  // Unsupported combinations
  if (OrderingScheduleType ==
      (OMPScheduleType::BaseGuidedSimd | OMPScheduleType::ModifierOrdered))
    return OMPScheduleType::OrderedGuidedChunked;
  else if (OrderingScheduleType == (OMPScheduleType::BaseRuntimeSimd |
                                    OMPScheduleType::ModifierOrdered))
    return OMPScheduleType::OrderedRuntime;

  return OrderingScheduleType;
}

/// Adds monotonicity modifier flags to schedule type.
static OMPScheduleType
getOpenMPMonotonicityScheduleType(OMPScheduleType ScheduleType,
                                  bool HasSimdModifier, bool HasMonotonic,
                                  bool HasNonmonotonic, bool HasOrderedClause) {
  assert((ScheduleType & OMPScheduleType::MonotonicityMask) ==
             OMPScheduleType::None &&
         "Must not have monotonicity flags already set");
  assert((!HasMonotonic || !HasNonmonotonic) &&
         "Monotonic and Nonmonotonic are contradicting each other");

  if (HasMonotonic) {
    return ScheduleType | OMPScheduleType::ModifierMonotonic;
  } else if (HasNonmonotonic) {
    return ScheduleType | OMPScheduleType::ModifierNonmonotonic;
  } else {
    // OpenMP 5.1, 2.11.4 Worksharing-Loop Construct, Description.
    // If the static schedule kind is specified or if the ordered clause is
    // specified, and if the nonmonotonic modifier is not specified, the
    // effect is as if the monotonic modifier is specified. Otherwise, unless
    // the monotonic modifier is specified, the effect is as if the
    // nonmonotonic modifier is specified.
    OMPScheduleType BaseScheduleType =
        ScheduleType & ~OMPScheduleType::ModifierMask;
    if ((BaseScheduleType == OMPScheduleType::BaseStatic) ||
        (BaseScheduleType == OMPScheduleType::BaseStaticChunked) ||
        HasOrderedClause) {
      // The monotonic is used by default in openmp runtime library, so no need
      // to set it.
      return ScheduleType;
    } else {
      return ScheduleType | OMPScheduleType::ModifierNonmonotonic;
    }
  }
}

/// Determine the schedule type using schedule and ordering clause arguments.
static OMPScheduleType
computeOpenMPScheduleType(ScheduleKind ClauseKind, bool HasChunks,
                          bool HasSimdModifier, bool HasMonotonicModifier,
                          bool HasNonmonotonicModifier, bool HasOrderedClause) {
  OMPScheduleType BaseSchedule =
      getOpenMPBaseScheduleType(ClauseKind, HasChunks, HasSimdModifier);
  OMPScheduleType OrderedSchedule =
      getOpenMPOrderingScheduleType(BaseSchedule, HasOrderedClause);
  OMPScheduleType Result = getOpenMPMonotonicityScheduleType(
      OrderedSchedule, HasSimdModifier, HasMonotonicModifier,
      HasNonmonotonicModifier, HasOrderedClause);

  assert(isValidWorkshareLoopScheduleType(Result));
  return Result;
}

/// Make \p Source branch to \p Target.
///
/// Handles two situations:
/// * \p Source already has an unconditional branch.
/// * \p Source is a degenerate block (no terminator because the BB is
///             the current head of the IR construction).
static void redirectTo(BasicBlock *Source, BasicBlock *Target, DebugLoc DL) {
  if (Instruction *Term = Source->getTerminator()) {
    auto *Br = cast<BranchInst>(Term);
    assert(!Br->isConditional() &&
           "BB's terminator must be an unconditional branch (or degenerate)");
    BasicBlock *Succ = Br->getSuccessor(0);
    Succ->removePredecessor(Source, /*KeepOneInputPHIs=*/true);
    Br->setSuccessor(0, Target);
    return;
  }

  auto *NewBr = BranchInst::Create(Target, Source);
  NewBr->setDebugLoc(DL);
}

void llvm::spliceBB(IRBuilderBase::InsertPoint IP, BasicBlock *New,
                    bool CreateBranch) {
  assert(New->getFirstInsertionPt() == New->begin() &&
         "Target BB must not have PHI nodes");

  // Move instructions to new block.
  BasicBlock *Old = IP.getBlock();
  New->splice(New->begin(), Old, IP.getPoint(), Old->end());

  if (CreateBranch)
    BranchInst::Create(New, Old);
}

void llvm::spliceBB(IRBuilder<> &Builder, BasicBlock *New, bool CreateBranch) {
  DebugLoc DebugLoc = Builder.getCurrentDebugLocation();
  BasicBlock *Old = Builder.GetInsertBlock();

  spliceBB(Builder.saveIP(), New, CreateBranch);
  if (CreateBranch)
    Builder.SetInsertPoint(Old->getTerminator());
  else
    Builder.SetInsertPoint(Old);

  // SetInsertPoint also updates the Builder's debug location, but we want to
  // keep the one the Builder was configured to use.
  Builder.SetCurrentDebugLocation(DebugLoc);
}

BasicBlock *llvm::splitBB(IRBuilderBase::InsertPoint IP, bool CreateBranch,
                          llvm::Twine Name) {
  BasicBlock *Old = IP.getBlock();
  BasicBlock *New = BasicBlock::Create(
      Old->getContext(), Name.isTriviallyEmpty() ? Old->getName() : Name,
      Old->getParent(), Old->getNextNode());
  spliceBB(IP, New, CreateBranch);
  New->replaceSuccessorsPhiUsesWith(Old, New);
  return New;
}

BasicBlock *llvm::splitBB(IRBuilderBase &Builder, bool CreateBranch,
                          llvm::Twine Name) {
  DebugLoc DebugLoc = Builder.getCurrentDebugLocation();
  BasicBlock *New = splitBB(Builder.saveIP(), CreateBranch, Name);
  if (CreateBranch)
    Builder.SetInsertPoint(Builder.GetInsertBlock()->getTerminator());
  else
    Builder.SetInsertPoint(Builder.GetInsertBlock());
  // SetInsertPoint also updates the Builder's debug location, but we want to
  // keep the one the Builder was configured to use.
  Builder.SetCurrentDebugLocation(DebugLoc);
  return New;
}

BasicBlock *llvm::splitBB(IRBuilder<> &Builder, bool CreateBranch,
                          llvm::Twine Name) {
  DebugLoc DebugLoc = Builder.getCurrentDebugLocation();
  BasicBlock *New = splitBB(Builder.saveIP(), CreateBranch, Name);
  if (CreateBranch)
    Builder.SetInsertPoint(Builder.GetInsertBlock()->getTerminator());
  else
    Builder.SetInsertPoint(Builder.GetInsertBlock());
  // SetInsertPoint also updates the Builder's debug location, but we want to
  // keep the one the Builder was configured to use.
  Builder.SetCurrentDebugLocation(DebugLoc);
  return New;
}

BasicBlock *llvm::splitBBWithSuffix(IRBuilderBase &Builder, bool CreateBranch,
                                    llvm::Twine Suffix) {
  BasicBlock *Old = Builder.GetInsertBlock();
  return splitBB(Builder, CreateBranch, Old->getName() + Suffix);
}

// This function creates a fake integer value and a fake use for the integer
// value. It returns the fake value created. This is useful in modeling the
// extra arguments to the outlined functions.
Value *createFakeIntVal(IRBuilderBase &Builder,
                        OpenMPIRBuilder::InsertPointTy OuterAllocaIP,
                        llvm::SmallVectorImpl<Instruction *> &ToBeDeleted,
                        OpenMPIRBuilder::InsertPointTy InnerAllocaIP,
                        const Twine &Name = "", bool AsPtr = true) {
  Builder.restoreIP(OuterAllocaIP);
  Instruction *FakeVal;
  AllocaInst *FakeValAddr =
      Builder.CreateAlloca(Builder.getInt32Ty(), 0, nullptr, Name + ".addr");
  ToBeDeleted.push_back(FakeValAddr);

  if (AsPtr) {
    FakeVal = FakeValAddr;
  } else {
    FakeVal =
        Builder.CreateLoad(Builder.getInt32Ty(), FakeValAddr, Name + ".val");
    ToBeDeleted.push_back(FakeVal);
  }

  // Generate a fake use of this value
  Builder.restoreIP(InnerAllocaIP);
  Instruction *UseFakeVal;
  if (AsPtr) {
    UseFakeVal =
        Builder.CreateLoad(Builder.getInt32Ty(), FakeVal, Name + ".use");
  } else {
    UseFakeVal =
        cast<BinaryOperator>(Builder.CreateAdd(FakeVal, Builder.getInt32(10)));
  }
  ToBeDeleted.push_back(UseFakeVal);
  return FakeVal;
}

//===----------------------------------------------------------------------===//
// OpenMPIRBuilderConfig
//===----------------------------------------------------------------------===//

namespace {
LLVM_ENABLE_BITMASK_ENUMS_IN_NAMESPACE();
/// Values for bit flags for marking which requires clauses have been used.
enum OpenMPOffloadingRequiresDirFlags {
  /// flag undefined.
  OMP_REQ_UNDEFINED = 0x000,
  /// no requires directive present.
  OMP_REQ_NONE = 0x001,
  /// reverse_offload clause.
  OMP_REQ_REVERSE_OFFLOAD = 0x002,
  /// unified_address clause.
  OMP_REQ_UNIFIED_ADDRESS = 0x004,
  /// unified_shared_memory clause.
  OMP_REQ_UNIFIED_SHARED_MEMORY = 0x008,
  /// dynamic_allocators clause.
  OMP_REQ_DYNAMIC_ALLOCATORS = 0x010,
  LLVM_MARK_AS_BITMASK_ENUM(/*LargestValue=*/OMP_REQ_DYNAMIC_ALLOCATORS)
};

} // anonymous namespace

OpenMPIRBuilderConfig::OpenMPIRBuilderConfig()
    : RequiresFlags(OMP_REQ_UNDEFINED) {}

OpenMPIRBuilderConfig::OpenMPIRBuilderConfig(
    bool IsTargetDevice, bool IsGPU, bool OpenMPOffloadMandatory,
    bool HasRequiresReverseOffload, bool HasRequiresUnifiedAddress,
    bool HasRequiresUnifiedSharedMemory, bool HasRequiresDynamicAllocators)
    : IsTargetDevice(IsTargetDevice), IsGPU(IsGPU),
      OpenMPOffloadMandatory(OpenMPOffloadMandatory),
      RequiresFlags(OMP_REQ_UNDEFINED) {
  if (HasRequiresReverseOffload)
    RequiresFlags |= OMP_REQ_REVERSE_OFFLOAD;
  if (HasRequiresUnifiedAddress)
    RequiresFlags |= OMP_REQ_UNIFIED_ADDRESS;
  if (HasRequiresUnifiedSharedMemory)
    RequiresFlags |= OMP_REQ_UNIFIED_SHARED_MEMORY;
  if (HasRequiresDynamicAllocators)
    RequiresFlags |= OMP_REQ_DYNAMIC_ALLOCATORS;
}

bool OpenMPIRBuilderConfig::hasRequiresReverseOffload() const {
  return RequiresFlags & OMP_REQ_REVERSE_OFFLOAD;
}

bool OpenMPIRBuilderConfig::hasRequiresUnifiedAddress() const {
  return RequiresFlags & OMP_REQ_UNIFIED_ADDRESS;
}

bool OpenMPIRBuilderConfig::hasRequiresUnifiedSharedMemory() const {
  return RequiresFlags & OMP_REQ_UNIFIED_SHARED_MEMORY;
}

bool OpenMPIRBuilderConfig::hasRequiresDynamicAllocators() const {
  return RequiresFlags & OMP_REQ_DYNAMIC_ALLOCATORS;
}

int64_t OpenMPIRBuilderConfig::getRequiresFlags() const {
  return hasRequiresFlags() ? RequiresFlags
                            : static_cast<int64_t>(OMP_REQ_NONE);
}

void OpenMPIRBuilderConfig::setHasRequiresReverseOffload(bool Value) {
  if (Value)
    RequiresFlags |= OMP_REQ_REVERSE_OFFLOAD;
  else
    RequiresFlags &= ~OMP_REQ_REVERSE_OFFLOAD;
}

void OpenMPIRBuilderConfig::setHasRequiresUnifiedAddress(bool Value) {
  if (Value)
    RequiresFlags |= OMP_REQ_UNIFIED_ADDRESS;
  else
    RequiresFlags &= ~OMP_REQ_UNIFIED_ADDRESS;
}

void OpenMPIRBuilderConfig::setHasRequiresUnifiedSharedMemory(bool Value) {
  if (Value)
    RequiresFlags |= OMP_REQ_UNIFIED_SHARED_MEMORY;
  else
    RequiresFlags &= ~OMP_REQ_UNIFIED_SHARED_MEMORY;
}

void OpenMPIRBuilderConfig::setHasRequiresDynamicAllocators(bool Value) {
  if (Value)
    RequiresFlags |= OMP_REQ_DYNAMIC_ALLOCATORS;
  else
    RequiresFlags &= ~OMP_REQ_DYNAMIC_ALLOCATORS;
}

//===----------------------------------------------------------------------===//
// OpenMPIRBuilder
//===----------------------------------------------------------------------===//

void OpenMPIRBuilder::getKernelArgsVector(TargetKernelArgs &KernelArgs,
                                          IRBuilderBase &Builder,
                                          SmallVector<Value *> &ArgsVector) {
  Value *Version = Builder.getInt32(OMP_KERNEL_ARG_VERSION);
  Value *PointerNum = Builder.getInt32(KernelArgs.NumTargetItems);
  auto Int32Ty = Type::getInt32Ty(Builder.getContext());
  Value *ZeroArray = Constant::getNullValue(ArrayType::get(Int32Ty, 3));
  Value *Flags = Builder.getInt64(KernelArgs.HasNoWait);

  Value *NumTeams3D =
      Builder.CreateInsertValue(ZeroArray, KernelArgs.NumTeams, {0});
  Value *NumThreads3D =
      Builder.CreateInsertValue(ZeroArray, KernelArgs.NumThreads, {0});

  ArgsVector = {Version,
                PointerNum,
                KernelArgs.RTArgs.BasePointersArray,
                KernelArgs.RTArgs.PointersArray,
                KernelArgs.RTArgs.SizesArray,
                KernelArgs.RTArgs.MapTypesArray,
                KernelArgs.RTArgs.MapNamesArray,
                KernelArgs.RTArgs.MappersArray,
                KernelArgs.TripCount,
                Flags,
                NumTeams3D,
                NumThreads3D,
                KernelArgs.DynCGGroupMem};
}

void OpenMPIRBuilder::addAttributes(omp::RuntimeFunction FnID, Function &Fn) {
  LLVMContext &Ctx = Fn.getContext();

  // Get the function's current attributes.
  auto Attrs = Fn.getAttributes();
  auto FnAttrs = Attrs.getFnAttrs();
  auto RetAttrs = Attrs.getRetAttrs();
  SmallVector<AttributeSet, 4> ArgAttrs;
  for (size_t ArgNo = 0; ArgNo < Fn.arg_size(); ++ArgNo)
    ArgAttrs.emplace_back(Attrs.getParamAttrs(ArgNo));

  // Add AS to FnAS while taking special care with integer extensions.
  auto addAttrSet = [&](AttributeSet &FnAS, const AttributeSet &AS,
                        bool Param = true) -> void {
    bool HasSignExt = AS.hasAttribute(Attribute::SExt);
    bool HasZeroExt = AS.hasAttribute(Attribute::ZExt);
    if (HasSignExt || HasZeroExt) {
      assert(AS.getNumAttributes() == 1 &&
             "Currently not handling extension attr combined with others.");
      if (Param) {
        if (auto AK = TargetLibraryInfo::getExtAttrForI32Param(T, HasSignExt))
          FnAS = FnAS.addAttribute(Ctx, AK);
      } else if (auto AK =
                     TargetLibraryInfo::getExtAttrForI32Return(T, HasSignExt))
        FnAS = FnAS.addAttribute(Ctx, AK);
    } else {
      FnAS = FnAS.addAttributes(Ctx, AS);
    }
  };

#define OMP_ATTRS_SET(VarName, AttrSet) AttributeSet VarName = AttrSet;
#include "llvm/Frontend/OpenMP/OMPKinds.def"

  // Add attributes to the function declaration.
  switch (FnID) {
#define OMP_RTL_ATTRS(Enum, FnAttrSet, RetAttrSet, ArgAttrSets)                \
  case Enum:                                                                   \
    FnAttrs = FnAttrs.addAttributes(Ctx, FnAttrSet);                           \
    addAttrSet(RetAttrs, RetAttrSet, /*Param*/ false);                         \
    for (size_t ArgNo = 0; ArgNo < ArgAttrSets.size(); ++ArgNo)                \
      addAttrSet(ArgAttrs[ArgNo], ArgAttrSets[ArgNo]);                         \
    Fn.setAttributes(AttributeList::get(Ctx, FnAttrs, RetAttrs, ArgAttrs));    \
    break;
#include "llvm/Frontend/OpenMP/OMPKinds.def"
  default:
    // Attributes are optional.
    break;
  }
}

FunctionCallee
OpenMPIRBuilder::getOrCreateRuntimeFunction(Module &M, RuntimeFunction FnID) {
  FunctionType *FnTy = nullptr;
  Function *Fn = nullptr;

  // Try to find the declation in the module first.
  switch (FnID) {
#define OMP_RTL(Enum, Str, IsVarArg, ReturnType, ...)                          \
  case Enum:                                                                   \
    FnTy = FunctionType::get(ReturnType, ArrayRef<Type *>{__VA_ARGS__},        \
                             IsVarArg);                                        \
    Fn = M.getFunction(Str);                                                   \
    break;
#include "llvm/Frontend/OpenMP/OMPKinds.def"
  }

  if (!Fn) {
    // Create a new declaration if we need one.
    switch (FnID) {
#define OMP_RTL(Enum, Str, ...)                                                \
  case Enum:                                                                   \
    Fn = Function::Create(FnTy, GlobalValue::ExternalLinkage, Str, M);         \
    break;
#include "llvm/Frontend/OpenMP/OMPKinds.def"
    }

    // Add information if the runtime function takes a callback function
    if (FnID == OMPRTL___kmpc_fork_call || FnID == OMPRTL___kmpc_fork_teams) {
      if (!Fn->hasMetadata(LLVMContext::MD_callback)) {
        LLVMContext &Ctx = Fn->getContext();
        MDBuilder MDB(Ctx);
        // Annotate the callback behavior of the runtime function:
        //  - The callback callee is argument number 2 (microtask).
        //  - The first two arguments of the callback callee are unknown (-1).
        //  - All variadic arguments to the runtime function are passed to the
        //    callback callee.
        Fn->addMetadata(
            LLVMContext::MD_callback,
            *MDNode::get(Ctx, {MDB.createCallbackEncoding(
                                  2, {-1, -1}, /* VarArgsArePassed */ true)}));
      }
    }

    LLVM_DEBUG(dbgs() << "Created OpenMP runtime function " << Fn->getName()
                      << " with type " << *Fn->getFunctionType() << "\n");
    addAttributes(FnID, *Fn);

  } else {
    LLVM_DEBUG(dbgs() << "Found OpenMP runtime function " << Fn->getName()
                      << " with type " << *Fn->getFunctionType() << "\n");
  }

  assert(Fn && "Failed to create OpenMP runtime function");

  return {FnTy, Fn};
}

Function *OpenMPIRBuilder::getOrCreateRuntimeFunctionPtr(RuntimeFunction FnID) {
  FunctionCallee RTLFn = getOrCreateRuntimeFunction(M, FnID);
  auto *Fn = dyn_cast<llvm::Function>(RTLFn.getCallee());
  assert(Fn && "Failed to create OpenMP runtime function pointer");
  return Fn;
}

void OpenMPIRBuilder::initialize() { initializeTypes(M); }

static void raiseUserConstantDataAllocasToEntryBlock(IRBuilderBase &Builder,
                                                     Function *Function) {
  BasicBlock &EntryBlock = Function->getEntryBlock();
  Instruction *MoveLocInst = EntryBlock.getFirstNonPHI();

  // Loop over blocks looking for constant allocas, skipping the entry block
  // as any allocas there are already in the desired location.
  for (auto Block = std::next(Function->begin(), 1); Block != Function->end();
       Block++) {
    for (auto Inst = Block->getReverseIterator()->begin();
         Inst != Block->getReverseIterator()->end();) {
      if (auto *AllocaInst = dyn_cast_if_present<llvm::AllocaInst>(Inst)) {
        Inst++;
        if (!isa<ConstantData>(AllocaInst->getArraySize()))
          continue;
        AllocaInst->moveBeforePreserving(MoveLocInst);
      } else {
        Inst++;
      }
    }
  }
}

void OpenMPIRBuilder::finalize(Function *Fn) {
  SmallPtrSet<BasicBlock *, 32> ParallelRegionBlockSet;
  SmallVector<BasicBlock *, 32> Blocks;
  SmallVector<OutlineInfo, 16> DeferredOutlines;
  for (OutlineInfo &OI : OutlineInfos) {
    // Skip functions that have not finalized yet; may happen with nested
    // function generation.
    if (Fn && OI.getFunction() != Fn) {
      DeferredOutlines.push_back(OI);
      continue;
    }

    ParallelRegionBlockSet.clear();
    Blocks.clear();
    OI.collectBlocks(ParallelRegionBlockSet, Blocks);

    Function *OuterFn = OI.getFunction();
    CodeExtractorAnalysisCache CEAC(*OuterFn);
    // If we generate code for the target device, we need to allocate
    // struct for aggregate params in the device default alloca address space.
    // OpenMP runtime requires that the params of the extracted functions are
    // passed as zero address space pointers. This flag ensures that
    // CodeExtractor generates correct code for extracted functions
    // which are used by OpenMP runtime.
    bool ArgsInZeroAddressSpace = Config.isTargetDevice();
    CodeExtractor Extractor(Blocks, /* DominatorTree */ nullptr,
                            /* AggregateArgs */ true,
                            /* BlockFrequencyInfo */ nullptr,
                            /* BranchProbabilityInfo */ nullptr,
                            /* AssumptionCache */ nullptr,
                            /* AllowVarArgs */ true,
                            /* AllowAlloca */ true,
                            /* AllocaBlock*/ OI.OuterAllocaBB,
                            /* Suffix */ ".omp_par", ArgsInZeroAddressSpace);

    LLVM_DEBUG(dbgs() << "Before     outlining: " << *OuterFn << "\n");
    LLVM_DEBUG(dbgs() << "Entry " << OI.EntryBB->getName()
                      << " Exit: " << OI.ExitBB->getName() << "\n");
    assert(Extractor.isEligible() &&
           "Expected OpenMP outlining to be possible!");

    for (auto *V : OI.ExcludeArgsFromAggregate)
      Extractor.excludeArgFromAggregate(V);

    Function *OutlinedFn = Extractor.extractCodeRegion(CEAC);
    if (Config.isGPU())
      OutlinedFn->addFnAttr(Attribute::AlwaysInline);

    // Forward target-cpu, target-features attributes to the outlined function.
    auto TargetCpuAttr = OuterFn->getFnAttribute("target-cpu");
    if (TargetCpuAttr.isStringAttribute())
      OutlinedFn->addFnAttr(TargetCpuAttr);

    auto TargetFeaturesAttr = OuterFn->getFnAttribute("target-features");
    if (TargetFeaturesAttr.isStringAttribute())
      OutlinedFn->addFnAttr(TargetFeaturesAttr);

    LLVM_DEBUG(dbgs() << "After      outlining: " << *OuterFn << "\n");
    LLVM_DEBUG(dbgs() << "   Outlined function: " << *OutlinedFn << "\n");
    assert(OutlinedFn->getReturnType()->isVoidTy() &&
           "OpenMP outlined functions should not return a value!");

    // For compability with the clang CG we move the outlined function after the
    // one with the parallel region.
    OutlinedFn->removeFromParent();
    M.getFunctionList().insertAfter(OuterFn->getIterator(), OutlinedFn);

    // Remove the artificial entry introduced by the extractor right away, we
    // made our own entry block after all.
    {
      BasicBlock &ArtificialEntry = OutlinedFn->getEntryBlock();
      assert(ArtificialEntry.getUniqueSuccessor() == OI.EntryBB);
      assert(OI.EntryBB->getUniquePredecessor() == &ArtificialEntry);
      // Move instructions from the to-be-deleted ArtificialEntry to the entry
      // basic block of the parallel region. CodeExtractor generates
      // instructions to unwrap the aggregate argument and may sink
      // allocas/bitcasts for values that are solely used in the outlined region
      // and do not escape.
      assert(!ArtificialEntry.empty() &&
             "Expected instructions to add in the outlined region entry");
      for (BasicBlock::reverse_iterator It = ArtificialEntry.rbegin(),
                                        End = ArtificialEntry.rend();
           It != End;) {
        Instruction &I = *It;
        It++;

        if (I.isTerminator())
          continue;

        I.moveBeforePreserving(*OI.EntryBB, OI.EntryBB->getFirstInsertionPt());
      }

      OI.EntryBB->moveBefore(&ArtificialEntry);
      ArtificialEntry.eraseFromParent();
    }
    assert(&OutlinedFn->getEntryBlock() == OI.EntryBB);
    assert(OutlinedFn && OutlinedFn->getNumUses() == 1);

    // Run a user callback, e.g. to add attributes.
    if (OI.PostOutlineCB)
      OI.PostOutlineCB(*OutlinedFn);
  }

  // Remove work items that have been completed.
  OutlineInfos = std::move(DeferredOutlines);

  // The createTarget functions embeds user written code into
  // the target region which may inject allocas which need to
  // be moved to the entry block of our target or risk malformed
  // optimisations by later passes, this is only relevant for
  // the device pass which appears to be a little more delicate
  // when it comes to optimisations (however, we do not block on
  // that here, it's up to the inserter to the list to do so).
  // This notbaly has to occur after the OutlinedInfo candidates
  // have been extracted so we have an end product that will not
  // be implicitly adversely affected by any raises unless
  // intentionally appended to the list.
  // NOTE: This only does so for ConstantData, it could be extended
  // to ConstantExpr's with further effort, however, they should
  // largely be folded when they get here. Extending it to runtime
  // defined/read+writeable allocation sizes would be non-trivial
  // (need to factor in movement of any stores to variables the
  // allocation size depends on, as well as the usual loads,
  // otherwise it'll yield the wrong result after movement) and
  // likely be more suitable as an LLVM optimisation pass.
  for (Function *F : ConstantAllocaRaiseCandidates)
    raiseUserConstantDataAllocasToEntryBlock(Builder, F);

  EmitMetadataErrorReportFunctionTy &&ErrorReportFn =
      [](EmitMetadataErrorKind Kind,
         const TargetRegionEntryInfo &EntryInfo) -> void {
    errs() << "Error of kind: " << Kind
           << " when emitting offload entries and metadata during "
              "OMPIRBuilder finalization \n";
  };

  if (!OffloadInfoManager.empty())
    createOffloadEntriesAndInfoMetadata(ErrorReportFn);

  if (Config.EmitLLVMUsedMetaInfo.value_or(false)) {
    std::vector<WeakTrackingVH> LLVMCompilerUsed = {
        M.getGlobalVariable("__openmp_nvptx_data_transfer_temporary_storage")};
    emitUsed("llvm.compiler.used", LLVMCompilerUsed);
  }
}

OpenMPIRBuilder::~OpenMPIRBuilder() {
  assert(OutlineInfos.empty() && "There must be no outstanding outlinings");
}

GlobalValue *OpenMPIRBuilder::createGlobalFlag(unsigned Value, StringRef Name) {
  IntegerType *I32Ty = Type::getInt32Ty(M.getContext());
  auto *GV =
      new GlobalVariable(M, I32Ty,
                         /* isConstant = */ true, GlobalValue::WeakODRLinkage,
                         ConstantInt::get(I32Ty, Value), Name);
  GV->setVisibility(GlobalValue::HiddenVisibility);

  return GV;
}

Constant *OpenMPIRBuilder::getOrCreateIdent(Constant *SrcLocStr,
                                            uint32_t SrcLocStrSize,
                                            IdentFlag LocFlags,
                                            unsigned Reserve2Flags) {
  // Enable "C-mode".
  LocFlags |= OMP_IDENT_FLAG_KMPC;

  Constant *&Ident =
      IdentMap[{SrcLocStr, uint64_t(LocFlags) << 31 | Reserve2Flags}];
  if (!Ident) {
    Constant *I32Null = ConstantInt::getNullValue(Int32);
    Constant *IdentData[] = {I32Null,
                             ConstantInt::get(Int32, uint32_t(LocFlags)),
                             ConstantInt::get(Int32, Reserve2Flags),
                             ConstantInt::get(Int32, SrcLocStrSize), SrcLocStr};
    Constant *Initializer =
        ConstantStruct::get(OpenMPIRBuilder::Ident, IdentData);

    // Look for existing encoding of the location + flags, not needed but
    // minimizes the difference to the existing solution while we transition.
    for (GlobalVariable &GV : M.globals())
      if (GV.getValueType() == OpenMPIRBuilder::Ident && GV.hasInitializer())
        if (GV.getInitializer() == Initializer)
          Ident = &GV;

    if (!Ident) {
      auto *GV = new GlobalVariable(
          M, OpenMPIRBuilder::Ident,
          /* isConstant = */ true, GlobalValue::PrivateLinkage, Initializer, "",
          nullptr, GlobalValue::NotThreadLocal,
          M.getDataLayout().getDefaultGlobalsAddressSpace());
      GV->setUnnamedAddr(GlobalValue::UnnamedAddr::Global);
      GV->setAlignment(Align(8));
      Ident = GV;
    }
  }

  return ConstantExpr::getPointerBitCastOrAddrSpaceCast(Ident, IdentPtr);
}

Constant *OpenMPIRBuilder::getOrCreateSrcLocStr(StringRef LocStr,
                                                uint32_t &SrcLocStrSize) {
  SrcLocStrSize = LocStr.size();
  Constant *&SrcLocStr = SrcLocStrMap[LocStr];
  if (!SrcLocStr) {
    Constant *Initializer =
        ConstantDataArray::getString(M.getContext(), LocStr);

    // Look for existing encoding of the location, not needed but minimizes the
    // difference to the existing solution while we transition.
    for (GlobalVariable &GV : M.globals())
      if (GV.isConstant() && GV.hasInitializer() &&
          GV.getInitializer() == Initializer)
        return SrcLocStr = ConstantExpr::getPointerCast(&GV, Int8Ptr);

    SrcLocStr = Builder.CreateGlobalStringPtr(LocStr, /* Name */ "",
                                              /* AddressSpace */ 0, &M);
  }
  return SrcLocStr;
}

Constant *OpenMPIRBuilder::getOrCreateSrcLocStr(StringRef FunctionName,
                                                StringRef FileName,
                                                unsigned Line, unsigned Column,
                                                uint32_t &SrcLocStrSize) {
  SmallString<128> Buffer;
  Buffer.push_back(';');
  Buffer.append(FileName);
  Buffer.push_back(';');
  Buffer.append(FunctionName);
  Buffer.push_back(';');
  Buffer.append(std::to_string(Line));
  Buffer.push_back(';');
  Buffer.append(std::to_string(Column));
  Buffer.push_back(';');
  Buffer.push_back(';');
  return getOrCreateSrcLocStr(Buffer.str(), SrcLocStrSize);
}

Constant *
OpenMPIRBuilder::getOrCreateDefaultSrcLocStr(uint32_t &SrcLocStrSize) {
  StringRef UnknownLoc = ";unknown;unknown;0;0;;";
  return getOrCreateSrcLocStr(UnknownLoc, SrcLocStrSize);
}

Constant *OpenMPIRBuilder::getOrCreateSrcLocStr(DebugLoc DL,
                                                uint32_t &SrcLocStrSize,
                                                Function *F) {
  DILocation *DIL = DL.get();
  if (!DIL)
    return getOrCreateDefaultSrcLocStr(SrcLocStrSize);
  StringRef FileName = M.getName();
  if (DIFile *DIF = DIL->getFile())
    if (std::optional<StringRef> Source = DIF->getSource())
      FileName = *Source;
  StringRef Function = DIL->getScope()->getSubprogram()->getName();
  if (Function.empty() && F)
    Function = F->getName();
  return getOrCreateSrcLocStr(Function, FileName, DIL->getLine(),
                              DIL->getColumn(), SrcLocStrSize);
}

Constant *OpenMPIRBuilder::getOrCreateSrcLocStr(const LocationDescription &Loc,
                                                uint32_t &SrcLocStrSize) {
  return getOrCreateSrcLocStr(Loc.DL, SrcLocStrSize,
                              Loc.IP.getBlock()->getParent());
}

Value *OpenMPIRBuilder::getOrCreateThreadID(Value *Ident) {
  return Builder.CreateCall(
      getOrCreateRuntimeFunctionPtr(OMPRTL___kmpc_global_thread_num), Ident,
      "omp_global_thread_num");
}

OpenMPIRBuilder::InsertPointTy
OpenMPIRBuilder::createBarrier(const LocationDescription &Loc, Directive Kind,
                               bool ForceSimpleCall, bool CheckCancelFlag) {
  if (!updateToLocation(Loc))
    return Loc.IP;

  // Build call __kmpc_cancel_barrier(loc, thread_id) or
  //            __kmpc_barrier(loc, thread_id);

  IdentFlag BarrierLocFlags;
  switch (Kind) {
  case OMPD_for:
    BarrierLocFlags = OMP_IDENT_FLAG_BARRIER_IMPL_FOR;
    break;
  case OMPD_sections:
    BarrierLocFlags = OMP_IDENT_FLAG_BARRIER_IMPL_SECTIONS;
    break;
  case OMPD_single:
    BarrierLocFlags = OMP_IDENT_FLAG_BARRIER_IMPL_SINGLE;
    break;
  case OMPD_barrier:
    BarrierLocFlags = OMP_IDENT_FLAG_BARRIER_EXPL;
    break;
  default:
    BarrierLocFlags = OMP_IDENT_FLAG_BARRIER_IMPL;
    break;
  }

  uint32_t SrcLocStrSize;
  Constant *SrcLocStr = getOrCreateSrcLocStr(Loc, SrcLocStrSize);
  Value *Args[] = {
      getOrCreateIdent(SrcLocStr, SrcLocStrSize, BarrierLocFlags),
      getOrCreateThreadID(getOrCreateIdent(SrcLocStr, SrcLocStrSize))};

  // If we are in a cancellable parallel region, barriers are cancellation
  // points.
  // TODO: Check why we would force simple calls or to ignore the cancel flag.
  bool UseCancelBarrier =
      !ForceSimpleCall && isLastFinalizationInfoCancellable(OMPD_parallel);

  Value *Result =
      Builder.CreateCall(getOrCreateRuntimeFunctionPtr(
                             UseCancelBarrier ? OMPRTL___kmpc_cancel_barrier
                                              : OMPRTL___kmpc_barrier),
                         Args);

  if (UseCancelBarrier && CheckCancelFlag)
    emitCancelationCheckImpl(Result, OMPD_parallel);

  return Builder.saveIP();
}

OpenMPIRBuilder::InsertPointTy
OpenMPIRBuilder::createCancel(const LocationDescription &Loc,
                              Value *IfCondition,
                              omp::Directive CanceledDirective) {
  if (!updateToLocation(Loc))
    return Loc.IP;

  // LLVM utilities like blocks with terminators.
  auto *UI = Builder.CreateUnreachable();

  Instruction *ThenTI = UI, *ElseTI = nullptr;
  if (IfCondition)
    SplitBlockAndInsertIfThenElse(IfCondition, UI, &ThenTI, &ElseTI);
  Builder.SetInsertPoint(ThenTI);

  Value *CancelKind = nullptr;
  switch (CanceledDirective) {
#define OMP_CANCEL_KIND(Enum, Str, DirectiveEnum, Value)                       \
  case DirectiveEnum:                                                          \
    CancelKind = Builder.getInt32(Value);                                      \
    break;
#include "llvm/Frontend/OpenMP/OMPKinds.def"
  default:
    llvm_unreachable("Unknown cancel kind!");
  }

  uint32_t SrcLocStrSize;
  Constant *SrcLocStr = getOrCreateSrcLocStr(Loc, SrcLocStrSize);
  Value *Ident = getOrCreateIdent(SrcLocStr, SrcLocStrSize);
  Value *Args[] = {Ident, getOrCreateThreadID(Ident), CancelKind};
  Value *Result = Builder.CreateCall(
      getOrCreateRuntimeFunctionPtr(OMPRTL___kmpc_cancel), Args);
  auto ExitCB = [this, CanceledDirective, Loc](InsertPointTy IP) {
    if (CanceledDirective == OMPD_parallel) {
      IRBuilder<>::InsertPointGuard IPG(Builder);
      Builder.restoreIP(IP);
      createBarrier(LocationDescription(Builder.saveIP(), Loc.DL),
                    omp::Directive::OMPD_unknown, /* ForceSimpleCall */ false,
                    /* CheckCancelFlag */ false);
    }
  };

  // The actual cancel logic is shared with others, e.g., cancel_barriers.
  emitCancelationCheckImpl(Result, CanceledDirective, ExitCB);

  // Update the insertion point and remove the terminator we introduced.
  Builder.SetInsertPoint(UI->getParent());
  UI->eraseFromParent();

  return Builder.saveIP();
}

OpenMPIRBuilder::InsertPointTy OpenMPIRBuilder::emitTargetKernel(
    const LocationDescription &Loc, InsertPointTy AllocaIP, Value *&Return,
    Value *Ident, Value *DeviceID, Value *NumTeams, Value *NumThreads,
    Value *HostPtr, ArrayRef<Value *> KernelArgs) {
  if (!updateToLocation(Loc))
    return Loc.IP;

  Builder.restoreIP(AllocaIP);
  auto *KernelArgsPtr =
      Builder.CreateAlloca(OpenMPIRBuilder::KernelArgs, nullptr, "kernel_args");
  Builder.restoreIP(Loc.IP);

  for (unsigned I = 0, Size = KernelArgs.size(); I != Size; ++I) {
    llvm::Value *Arg =
        Builder.CreateStructGEP(OpenMPIRBuilder::KernelArgs, KernelArgsPtr, I);
    Builder.CreateAlignedStore(
        KernelArgs[I], Arg,
        M.getDataLayout().getPrefTypeAlign(KernelArgs[I]->getType()));
  }

  SmallVector<Value *> OffloadingArgs{Ident,      DeviceID, NumTeams,
                                      NumThreads, HostPtr,  KernelArgsPtr};

  Return = Builder.CreateCall(
      getOrCreateRuntimeFunction(M, OMPRTL___tgt_target_kernel),
      OffloadingArgs);

  return Builder.saveIP();
}

OpenMPIRBuilder::InsertPointTy OpenMPIRBuilder::emitKernelLaunch(
    const LocationDescription &Loc, Function *OutlinedFn, Value *OutlinedFnID,
    EmitFallbackCallbackTy emitTargetCallFallbackCB, TargetKernelArgs &Args,
    Value *DeviceID, Value *RTLoc, InsertPointTy AllocaIP) {

  if (!updateToLocation(Loc))
    return Loc.IP;

  Builder.restoreIP(Loc.IP);
  // On top of the arrays that were filled up, the target offloading call
  // takes as arguments the device id as well as the host pointer. The host
  // pointer is used by the runtime library to identify the current target
  // region, so it only has to be unique and not necessarily point to
  // anything. It could be the pointer to the outlined function that
  // implements the target region, but we aren't using that so that the
  // compiler doesn't need to keep that, and could therefore inline the host
  // function if proven worthwhile during optimization.

  // From this point on, we need to have an ID of the target region defined.
  assert(OutlinedFnID && "Invalid outlined function ID!");
  (void)OutlinedFnID;

  // Return value of the runtime offloading call.
  Value *Return = nullptr;

  // Arguments for the target kernel.
  SmallVector<Value *> ArgsVector;
  getKernelArgsVector(Args, Builder, ArgsVector);

  // The target region is an outlined function launched by the runtime
  // via calls to __tgt_target_kernel().
  //
  // Note that on the host and CPU targets, the runtime implementation of
  // these calls simply call the outlined function without forking threads.
  // The outlined functions themselves have runtime calls to
  // __kmpc_fork_teams() and __kmpc_fork() for this purpose, codegen'd by
  // the compiler in emitTeamsCall() and emitParallelCall().
  //
  // In contrast, on the NVPTX target, the implementation of
  // __tgt_target_teams() launches a GPU kernel with the requested number
  // of teams and threads so no additional calls to the runtime are required.
  // Check the error code and execute the host version if required.
  Builder.restoreIP(emitTargetKernel(Builder, AllocaIP, Return, RTLoc, DeviceID,
                                     Args.NumTeams, Args.NumThreads,
                                     OutlinedFnID, ArgsVector));

  BasicBlock *OffloadFailedBlock =
      BasicBlock::Create(Builder.getContext(), "omp_offload.failed");
  BasicBlock *OffloadContBlock =
      BasicBlock::Create(Builder.getContext(), "omp_offload.cont");
  Value *Failed = Builder.CreateIsNotNull(Return);
  Builder.CreateCondBr(Failed, OffloadFailedBlock, OffloadContBlock);

  auto CurFn = Builder.GetInsertBlock()->getParent();
  emitBlock(OffloadFailedBlock, CurFn);
  Builder.restoreIP(emitTargetCallFallbackCB(Builder.saveIP()));
  emitBranch(OffloadContBlock);
  emitBlock(OffloadContBlock, CurFn, /*IsFinished=*/true);
  return Builder.saveIP();
}

void OpenMPIRBuilder::emitCancelationCheckImpl(Value *CancelFlag,
                                               omp::Directive CanceledDirective,
                                               FinalizeCallbackTy ExitCB) {
  assert(isLastFinalizationInfoCancellable(CanceledDirective) &&
         "Unexpected cancellation!");

  // For a cancel barrier we create two new blocks.
  BasicBlock *BB = Builder.GetInsertBlock();
  BasicBlock *NonCancellationBlock;
  if (Builder.GetInsertPoint() == BB->end()) {
    // TODO: This branch will not be needed once we moved to the
    // OpenMPIRBuilder codegen completely.
    NonCancellationBlock = BasicBlock::Create(
        BB->getContext(), BB->getName() + ".cont", BB->getParent());
  } else {
    NonCancellationBlock = SplitBlock(BB, &*Builder.GetInsertPoint());
    BB->getTerminator()->eraseFromParent();
    Builder.SetInsertPoint(BB);
  }
  BasicBlock *CancellationBlock = BasicBlock::Create(
      BB->getContext(), BB->getName() + ".cncl", BB->getParent());

  // Jump to them based on the return value.
  Value *Cmp = Builder.CreateIsNull(CancelFlag);
  Builder.CreateCondBr(Cmp, NonCancellationBlock, CancellationBlock,
                       /* TODO weight */ nullptr, nullptr);

  // From the cancellation block we finalize all variables and go to the
  // post finalization block that is known to the FiniCB callback.
  Builder.SetInsertPoint(CancellationBlock);
  if (ExitCB)
    ExitCB(Builder.saveIP());
  auto &FI = FinalizationStack.back();
  FI.FiniCB(Builder.saveIP());

  // The continuation block is where code generation continues.
  Builder.SetInsertPoint(NonCancellationBlock, NonCancellationBlock->begin());
}

// Callback used to create OpenMP runtime calls to support
// omp parallel clause for the device.
// We need to use this callback to replace call to the OutlinedFn in OuterFn
// by the call to the OpenMP DeviceRTL runtime function (kmpc_parallel_51)
static void targetParallelCallback(
    OpenMPIRBuilder *OMPIRBuilder, Function &OutlinedFn, Function *OuterFn,
    BasicBlock *OuterAllocaBB, Value *Ident, Value *IfCondition,
    Value *NumThreads, Instruction *PrivTID, Value *PrivTIDAddr,
    Value *ThreadID, const SmallVector<Instruction *, 4> &ToBeDeleted) {
  // Add some known attributes.
  IRBuilder<> &Builder = OMPIRBuilder->Builder;
  OutlinedFn.addParamAttr(0, Attribute::NoAlias);
  OutlinedFn.addParamAttr(1, Attribute::NoAlias);
  OutlinedFn.addParamAttr(0, Attribute::NoUndef);
  OutlinedFn.addParamAttr(1, Attribute::NoUndef);
  OutlinedFn.addFnAttr(Attribute::NoUnwind);

  assert(OutlinedFn.arg_size() >= 2 &&
         "Expected at least tid and bounded tid as arguments");
  unsigned NumCapturedVars = OutlinedFn.arg_size() - /* tid & bounded tid */ 2;

  CallInst *CI = cast<CallInst>(OutlinedFn.user_back());
  assert(CI && "Expected call instruction to outlined function");
  CI->getParent()->setName("omp_parallel");
  Builder.SetInsertPoint(CI);
  Type *PtrTy = OMPIRBuilder->VoidPtr;
  Value *NullPtrValue = Constant::getNullValue(PtrTy);

  // Add alloca for kernel args
  OpenMPIRBuilder ::InsertPointTy CurrentIP = Builder.saveIP();
  Builder.SetInsertPoint(OuterAllocaBB, OuterAllocaBB->getFirstInsertionPt());
  AllocaInst *ArgsAlloca =
    Builder.CreateAlloca(ArrayType::get(PtrTy, NumCapturedVars), nullptr, "kernel_arg");
  Value *Args = ArgsAlloca;
  // Add address space cast if array for storing arguments is not allocated
  // in address space 0
  if (ArgsAlloca->getAddressSpace())
    Args = Builder.CreatePointerCast(ArgsAlloca, PtrTy);
  Builder.restoreIP(CurrentIP);

  // Store captured vars which are used by kmpc_parallel_51
  for (unsigned Idx = 0; Idx < NumCapturedVars; Idx++) {
    Value *V = *(CI->arg_begin() + 2 + Idx);
    Value *StoreAddress = Builder.CreateConstInBoundsGEP2_64(
        ArrayType::get(PtrTy, NumCapturedVars), Args, 0, Idx);
    Builder.CreateStore(V, StoreAddress);
  }

  Value *Cond =
      IfCondition ? Builder.CreateSExtOrTrunc(IfCondition, OMPIRBuilder->Int32)
                  : Builder.getInt32(1);

  // Build kmpc_parallel_51 call
  Value *Parallel51CallArgs[] = {
      /* identifier*/ Ident,
      /* global thread num*/ ThreadID,
      /* if expression */ Cond,
      /* number of threads */ NumThreads ? NumThreads : Builder.getInt32(-1),
      /* Proc bind */ Builder.getInt32(-1),
      /* outlined function */
      Builder.CreateBitCast(&OutlinedFn, OMPIRBuilder->ParallelTaskPtr),
      /* wrapper function */ NullPtrValue,
      /* arguments of the outlined funciton*/ Args,
      /* number of arguments */ Builder.getInt64(NumCapturedVars)};

  FunctionCallee RTLFn =
      OMPIRBuilder->getOrCreateRuntimeFunctionPtr(OMPRTL___kmpc_parallel_51);

  Builder.CreateCall(RTLFn, Parallel51CallArgs);

  LLVM_DEBUG(dbgs() << "With kmpc_parallel_51 placed: "
                    << *Builder.GetInsertBlock()->getParent() << "\n");

  // Initialize the local TID stack location with the argument value.
  Builder.SetInsertPoint(PrivTID);
  Function::arg_iterator OutlinedAI = OutlinedFn.arg_begin();
  Builder.CreateStore(Builder.CreateLoad(OMPIRBuilder->Int32, OutlinedAI),
                      PrivTIDAddr);

  // Remove redundant call to the outlined function.
  CI->eraseFromParent();

  for (Instruction *I : ToBeDeleted) {
    I->eraseFromParent();
  }
}

// Callback used to create OpenMP runtime calls to support
// omp parallel clause for the host.
// We need to use this callback to replace call to the OutlinedFn in OuterFn
// by the call to the OpenMP host runtime function ( __kmpc_fork_call[_if])
static void
hostParallelCallback(OpenMPIRBuilder *OMPIRBuilder, Function &OutlinedFn,
                     Function *OuterFn, Value *Ident, Value *IfCondition,
                     Instruction *PrivTID, Value *PrivTIDAddr,
                     const SmallVector<Instruction *, 4> &ToBeDeleted) {
  IRBuilder<> &Builder = OMPIRBuilder->Builder;
  FunctionCallee RTLFn;
  if (IfCondition) {
    RTLFn =
        OMPIRBuilder->getOrCreateRuntimeFunctionPtr(OMPRTL___kmpc_fork_call_if);
  } else {
    RTLFn =
        OMPIRBuilder->getOrCreateRuntimeFunctionPtr(OMPRTL___kmpc_fork_call);
  }
  if (auto *F = dyn_cast<Function>(RTLFn.getCallee())) {
    if (!F->hasMetadata(LLVMContext::MD_callback)) {
      LLVMContext &Ctx = F->getContext();
      MDBuilder MDB(Ctx);
      // Annotate the callback behavior of the __kmpc_fork_call:
      //  - The callback callee is argument number 2 (microtask).
      //  - The first two arguments of the callback callee are unknown (-1).
      //  - All variadic arguments to the __kmpc_fork_call are passed to the
      //    callback callee.
      F->addMetadata(LLVMContext::MD_callback,
                     *MDNode::get(Ctx, {MDB.createCallbackEncoding(
                                           2, {-1, -1},
                                           /* VarArgsArePassed */ true)}));
    }
  }
  // Add some known attributes.
  OutlinedFn.addParamAttr(0, Attribute::NoAlias);
  OutlinedFn.addParamAttr(1, Attribute::NoAlias);
  OutlinedFn.addFnAttr(Attribute::NoUnwind);

  assert(OutlinedFn.arg_size() >= 2 &&
         "Expected at least tid and bounded tid as arguments");
  unsigned NumCapturedVars = OutlinedFn.arg_size() - /* tid & bounded tid */ 2;

  CallInst *CI = cast<CallInst>(OutlinedFn.user_back());
  CI->getParent()->setName("omp_parallel");
  Builder.SetInsertPoint(CI);

  // Build call __kmpc_fork_call[_if](Ident, n, microtask, var1, .., varn);
  Value *ForkCallArgs[] = {
      Ident, Builder.getInt32(NumCapturedVars),
      Builder.CreateBitCast(&OutlinedFn, OMPIRBuilder->ParallelTaskPtr)};

  SmallVector<Value *, 16> RealArgs;
  RealArgs.append(std::begin(ForkCallArgs), std::end(ForkCallArgs));
  if (IfCondition) {
    Value *Cond = Builder.CreateSExtOrTrunc(IfCondition, OMPIRBuilder->Int32);
    RealArgs.push_back(Cond);
  }
  RealArgs.append(CI->arg_begin() + /* tid & bound tid */ 2, CI->arg_end());

  // __kmpc_fork_call_if always expects a void ptr as the last argument
  // If there are no arguments, pass a null pointer.
  auto PtrTy = OMPIRBuilder->VoidPtr;
  if (IfCondition && NumCapturedVars == 0) {
    Value *NullPtrValue = Constant::getNullValue(PtrTy);
    RealArgs.push_back(NullPtrValue);
  }
  if (IfCondition && RealArgs.back()->getType() != PtrTy)
    RealArgs.back() = Builder.CreateBitCast(RealArgs.back(), PtrTy);

  Builder.CreateCall(RTLFn, RealArgs);

  LLVM_DEBUG(dbgs() << "With fork_call placed: "
                    << *Builder.GetInsertBlock()->getParent() << "\n");

  // Initialize the local TID stack location with the argument value.
  Builder.SetInsertPoint(PrivTID);
  Function::arg_iterator OutlinedAI = OutlinedFn.arg_begin();
  Builder.CreateStore(Builder.CreateLoad(OMPIRBuilder->Int32, OutlinedAI),
                      PrivTIDAddr);

  // Remove redundant call to the outlined function.
  CI->eraseFromParent();

  for (Instruction *I : ToBeDeleted) {
    I->eraseFromParent();
  }
}

IRBuilder<>::InsertPoint OpenMPIRBuilder::createParallel(
    const LocationDescription &Loc, InsertPointTy OuterAllocaIP,
    BodyGenCallbackTy BodyGenCB, PrivatizeCallbackTy PrivCB,
    FinalizeCallbackTy FiniCB, Value *IfCondition, Value *NumThreads,
    omp::ProcBindKind ProcBind, bool IsCancellable) {
  assert(!isConflictIP(Loc.IP, OuterAllocaIP) && "IPs must not be ambiguous");

  if (!updateToLocation(Loc))
    return Loc.IP;

  uint32_t SrcLocStrSize;
  Constant *SrcLocStr = getOrCreateSrcLocStr(Loc, SrcLocStrSize);
  Value *Ident = getOrCreateIdent(SrcLocStr, SrcLocStrSize);
  Value *ThreadID = getOrCreateThreadID(Ident);
  // If we generate code for the target device, we need to allocate
  // struct for aggregate params in the device default alloca address space.
  // OpenMP runtime requires that the params of the extracted functions are
  // passed as zero address space pointers. This flag ensures that extracted
  // function arguments are declared in zero address space
  bool ArgsInZeroAddressSpace = Config.isTargetDevice();

  // Build call __kmpc_push_num_threads(&Ident, global_tid, num_threads)
  // only if we compile for host side.
  if (NumThreads && !Config.isTargetDevice()) {
    Value *Args[] = {
        Ident, ThreadID,
        Builder.CreateIntCast(NumThreads, Int32, /*isSigned*/ false)};
    Builder.CreateCall(
        getOrCreateRuntimeFunctionPtr(OMPRTL___kmpc_push_num_threads), Args);
  }

  if (ProcBind != OMP_PROC_BIND_default) {
    // Build call __kmpc_push_proc_bind(&Ident, global_tid, proc_bind)
    Value *Args[] = {
        Ident, ThreadID,
        ConstantInt::get(Int32, unsigned(ProcBind), /*isSigned=*/true)};
    Builder.CreateCall(
        getOrCreateRuntimeFunctionPtr(OMPRTL___kmpc_push_proc_bind), Args);
  }

  BasicBlock *InsertBB = Builder.GetInsertBlock();
  Function *OuterFn = InsertBB->getParent();

  // Save the outer alloca block because the insertion iterator may get
  // invalidated and we still need this later.
  BasicBlock *OuterAllocaBlock = OuterAllocaIP.getBlock();

  // Vector to remember instructions we used only during the modeling but which
  // we want to delete at the end.
  SmallVector<Instruction *, 4> ToBeDeleted;

  // Change the location to the outer alloca insertion point to create and
  // initialize the allocas we pass into the parallel region.
  InsertPointTy NewOuter(OuterAllocaBlock, OuterAllocaBlock->begin());
  Builder.restoreIP(NewOuter);
  AllocaInst *TIDAddrAlloca = Builder.CreateAlloca(Int32, nullptr, "tid.addr");
  AllocaInst *ZeroAddrAlloca =
      Builder.CreateAlloca(Int32, nullptr, "zero.addr");
  Instruction *TIDAddr = TIDAddrAlloca;
  Instruction *ZeroAddr = ZeroAddrAlloca;
  if (ArgsInZeroAddressSpace && M.getDataLayout().getAllocaAddrSpace() != 0) {
    // Add additional casts to enforce pointers in zero address space
    TIDAddr = new AddrSpaceCastInst(
        TIDAddrAlloca, PointerType ::get(M.getContext(), 0), "tid.addr.ascast");
    TIDAddr->insertAfter(TIDAddrAlloca);
    ToBeDeleted.push_back(TIDAddr);
    ZeroAddr = new AddrSpaceCastInst(ZeroAddrAlloca,
                                     PointerType ::get(M.getContext(), 0),
                                     "zero.addr.ascast");
    ZeroAddr->insertAfter(ZeroAddrAlloca);
    ToBeDeleted.push_back(ZeroAddr);
  }

  // We only need TIDAddr and ZeroAddr for modeling purposes to get the
  // associated arguments in the outlined function, so we delete them later.
  ToBeDeleted.push_back(TIDAddrAlloca);
  ToBeDeleted.push_back(ZeroAddrAlloca);

  // Create an artificial insertion point that will also ensure the blocks we
  // are about to split are not degenerated.
  auto *UI = new UnreachableInst(Builder.getContext(), InsertBB);

  BasicBlock *EntryBB = UI->getParent();
  BasicBlock *PRegEntryBB = EntryBB->splitBasicBlock(UI, "omp.par.entry");
  BasicBlock *PRegBodyBB = PRegEntryBB->splitBasicBlock(UI, "omp.par.region");
  BasicBlock *PRegPreFiniBB =
      PRegBodyBB->splitBasicBlock(UI, "omp.par.pre_finalize");
  BasicBlock *PRegExitBB = PRegPreFiniBB->splitBasicBlock(UI, "omp.par.exit");

  auto FiniCBWrapper = [&](InsertPointTy IP) {
    // Hide "open-ended" blocks from the given FiniCB by setting the right jump
    // target to the region exit block.
    if (IP.getBlock()->end() == IP.getPoint()) {
      IRBuilder<>::InsertPointGuard IPG(Builder);
      Builder.restoreIP(IP);
      Instruction *I = Builder.CreateBr(PRegExitBB);
      IP = InsertPointTy(I->getParent(), I->getIterator());
    }
    assert(IP.getBlock()->getTerminator()->getNumSuccessors() == 1 &&
           IP.getBlock()->getTerminator()->getSuccessor(0) == PRegExitBB &&
           "Unexpected insertion point for finalization call!");
    return FiniCB(IP);
  };

  FinalizationStack.push_back({FiniCBWrapper, OMPD_parallel, IsCancellable});

  // Generate the privatization allocas in the block that will become the entry
  // of the outlined function.
  Builder.SetInsertPoint(PRegEntryBB->getTerminator());
  InsertPointTy InnerAllocaIP = Builder.saveIP();

  AllocaInst *PrivTIDAddr =
      Builder.CreateAlloca(Int32, nullptr, "tid.addr.local");
  Value *PrivTIDAddrAcast = Builder.CreatePointerBitCastOrAddrSpaceCast(
      PrivTIDAddr, Builder.getPtrTy(), PrivTIDAddr->getName() + ".acast");
  Instruction *PrivTID = Builder.CreateLoad(Int32, PrivTIDAddrAcast, "tid");

  // Add some fake uses for OpenMP provided arguments.
  ToBeDeleted.push_back(Builder.CreateLoad(Int32, TIDAddr, "tid.addr.use"));
  Instruction *ZeroAddrUse =
      Builder.CreateLoad(Int32, ZeroAddr, "zero.addr.use");
  ToBeDeleted.push_back(ZeroAddrUse);

  // EntryBB
  //   |
  //   V
  // PRegionEntryBB         <- Privatization allocas are placed here.
  //   |
  //   V
  // PRegionBodyBB          <- BodeGen is invoked here.
  //   |
  //   V
  // PRegPreFiniBB          <- The block we will start finalization from.
  //   |
  //   V
  // PRegionExitBB          <- A common exit to simplify block collection.
  //

  LLVM_DEBUG(dbgs() << "Before body codegen: " << *OuterFn << "\n");

  // Let the caller create the body.
  assert(BodyGenCB && "Expected body generation callback!");
  InsertPointTy CodeGenIP(PRegBodyBB, PRegBodyBB->begin());
  BodyGenCB(InnerAllocaIP, CodeGenIP);

  LLVM_DEBUG(dbgs() << "After  body codegen: " << *OuterFn << "\n");

  OutlineInfo OI;
  if (Config.isTargetDevice()) {
    // Generate OpenMP target specific runtime call
    OI.PostOutlineCB = [=, ToBeDeletedVec =
                               std::move(ToBeDeleted)](Function &OutlinedFn) {
      targetParallelCallback(this, OutlinedFn, OuterFn, OuterAllocaBlock, Ident,
                             IfCondition, NumThreads, PrivTID, PrivTIDAddrAcast,
                             ThreadID, ToBeDeletedVec);
    };
  } else {
    // Generate OpenMP host runtime call
    OI.PostOutlineCB = [=, ToBeDeletedVec =
                               std::move(ToBeDeleted)](Function &OutlinedFn) {
      hostParallelCallback(this, OutlinedFn, OuterFn, Ident, IfCondition,
                           PrivTID, PrivTIDAddrAcast, ToBeDeletedVec);
    };
  }

  OI.OuterAllocaBB = OuterAllocaBlock;
  OI.EntryBB = PRegEntryBB;
  OI.ExitBB = PRegExitBB;

  SmallPtrSet<BasicBlock *, 32> ParallelRegionBlockSet;
  SmallVector<BasicBlock *, 32> Blocks;
  OI.collectBlocks(ParallelRegionBlockSet, Blocks);

  // Ensure a single exit node for the outlined region by creating one.
  // We might have multiple incoming edges to the exit now due to finalizations,
  // e.g., cancel calls that cause the control flow to leave the region.
  BasicBlock *PRegOutlinedExitBB = PRegExitBB;
  PRegExitBB = SplitBlock(PRegExitBB, &*PRegExitBB->getFirstInsertionPt());
  PRegOutlinedExitBB->setName("omp.par.outlined.exit");
  Blocks.push_back(PRegOutlinedExitBB);

  CodeExtractorAnalysisCache CEAC(*OuterFn);
  CodeExtractor Extractor(Blocks, /* DominatorTree */ nullptr,
                          /* AggregateArgs */ false,
                          /* BlockFrequencyInfo */ nullptr,
                          /* BranchProbabilityInfo */ nullptr,
                          /* AssumptionCache */ nullptr,
                          /* AllowVarArgs */ true,
                          /* AllowAlloca */ true,
                          /* AllocationBlock */ OuterAllocaBlock,
                          /* Suffix */ ".omp_par", ArgsInZeroAddressSpace);

  // Find inputs to, outputs from the code region.
  BasicBlock *CommonExit = nullptr;
  SetVector<Value *> Inputs, Outputs, SinkingCands, HoistingCands;
  Extractor.findAllocas(CEAC, SinkingCands, HoistingCands, CommonExit);
  Extractor.findInputsOutputs(Inputs, Outputs, SinkingCands);

  LLVM_DEBUG(dbgs() << "Before privatization: " << *OuterFn << "\n");

  FunctionCallee TIDRTLFn =
      getOrCreateRuntimeFunctionPtr(OMPRTL___kmpc_global_thread_num);

  auto PrivHelper = [&](Value &V) {
    if (&V == TIDAddr || &V == ZeroAddr) {
      OI.ExcludeArgsFromAggregate.push_back(&V);
      return;
    }

    SetVector<Use *> Uses;
    for (Use &U : V.uses())
      if (auto *UserI = dyn_cast<Instruction>(U.getUser()))
        if (ParallelRegionBlockSet.count(UserI->getParent()))
          Uses.insert(&U);

    // __kmpc_fork_call expects extra arguments as pointers. If the input
    // already has a pointer type, everything is fine. Otherwise, store the
    // value onto stack and load it back inside the to-be-outlined region. This
    // will ensure only the pointer will be passed to the function.
    // FIXME: if there are more than 15 trailing arguments, they must be
    // additionally packed in a struct.
    Value *Inner = &V;
    if (!V.getType()->isPointerTy()) {
      IRBuilder<>::InsertPointGuard Guard(Builder);
      LLVM_DEBUG(llvm::dbgs() << "Forwarding input as pointer: " << V << "\n");

      Builder.restoreIP(OuterAllocaIP);
      Value *Ptr =
          Builder.CreateAlloca(V.getType(), nullptr, V.getName() + ".reloaded");

      // Store to stack at end of the block that currently branches to the entry
      // block of the to-be-outlined region.
      Builder.SetInsertPoint(InsertBB,
                             InsertBB->getTerminator()->getIterator());
      Builder.CreateStore(&V, Ptr);

      // Load back next to allocations in the to-be-outlined region.
      Builder.restoreIP(InnerAllocaIP);
      Inner = Builder.CreateLoad(V.getType(), Ptr);
    }

    Value *ReplacementValue = nullptr;
    CallInst *CI = dyn_cast<CallInst>(&V);
    if (CI && CI->getCalledFunction() == TIDRTLFn.getCallee()) {
      ReplacementValue = PrivTID;
    } else {
      Builder.restoreIP(
          PrivCB(InnerAllocaIP, Builder.saveIP(), V, *Inner, ReplacementValue));
      InnerAllocaIP = {
          InnerAllocaIP.getBlock(),
          InnerAllocaIP.getBlock()->getTerminator()->getIterator()};

      assert(ReplacementValue &&
             "Expected copy/create callback to set replacement value!");
      if (ReplacementValue == &V)
        return;
    }

    for (Use *UPtr : Uses)
      UPtr->set(ReplacementValue);
  };

  // Reset the inner alloca insertion as it will be used for loading the values
  // wrapped into pointers before passing them into the to-be-outlined region.
  // Configure it to insert immediately after the fake use of zero address so
  // that they are available in the generated body and so that the
  // OpenMP-related values (thread ID and zero address pointers) remain leading
  // in the argument list.
  InnerAllocaIP = IRBuilder<>::InsertPoint(
      ZeroAddrUse->getParent(), ZeroAddrUse->getNextNode()->getIterator());

  // Reset the outer alloca insertion point to the entry of the relevant block
  // in case it was invalidated.
  OuterAllocaIP = IRBuilder<>::InsertPoint(
      OuterAllocaBlock, OuterAllocaBlock->getFirstInsertionPt());

  for (Value *Input : Inputs) {
    LLVM_DEBUG(dbgs() << "Captured input: " << *Input << "\n");
    PrivHelper(*Input);
  }
  LLVM_DEBUG({
    for (Value *Output : Outputs)
      LLVM_DEBUG(dbgs() << "Captured output: " << *Output << "\n");
  });
  assert(Outputs.empty() &&
         "OpenMP outlining should not produce live-out values!");

  LLVM_DEBUG(dbgs() << "After  privatization: " << *OuterFn << "\n");
  LLVM_DEBUG({
    for (auto *BB : Blocks)
      dbgs() << " PBR: " << BB->getName() << "\n";
  });

  // Adjust the finalization stack, verify the adjustment, and call the
  // finalize function a last time to finalize values between the pre-fini
  // block and the exit block if we left the parallel "the normal way".
  auto FiniInfo = FinalizationStack.pop_back_val();
  (void)FiniInfo;
  assert(FiniInfo.DK == OMPD_parallel &&
         "Unexpected finalization stack state!");

  Instruction *PRegPreFiniTI = PRegPreFiniBB->getTerminator();

  InsertPointTy PreFiniIP(PRegPreFiniBB, PRegPreFiniTI->getIterator());
  FiniCB(PreFiniIP);

  // Register the outlined info.
  addOutlineInfo(std::move(OI));

  InsertPointTy AfterIP(UI->getParent(), UI->getParent()->end());
  UI->eraseFromParent();

  return AfterIP;
}

void OpenMPIRBuilder::emitFlush(const LocationDescription &Loc) {
  // Build call void __kmpc_flush(ident_t *loc)
  uint32_t SrcLocStrSize;
  Constant *SrcLocStr = getOrCreateSrcLocStr(Loc, SrcLocStrSize);
  Value *Args[] = {getOrCreateIdent(SrcLocStr, SrcLocStrSize)};

  Builder.CreateCall(getOrCreateRuntimeFunctionPtr(OMPRTL___kmpc_flush), Args);
}

void OpenMPIRBuilder::createFlush(const LocationDescription &Loc) {
  if (!updateToLocation(Loc))
    return;
  emitFlush(Loc);
}

void OpenMPIRBuilder::emitTaskwaitImpl(const LocationDescription &Loc) {
  // Build call kmp_int32 __kmpc_omp_taskwait(ident_t *loc, kmp_int32
  // global_tid);
  uint32_t SrcLocStrSize;
  Constant *SrcLocStr = getOrCreateSrcLocStr(Loc, SrcLocStrSize);
  Value *Ident = getOrCreateIdent(SrcLocStr, SrcLocStrSize);
  Value *Args[] = {Ident, getOrCreateThreadID(Ident)};

  // Ignore return result until untied tasks are supported.
  Builder.CreateCall(getOrCreateRuntimeFunctionPtr(OMPRTL___kmpc_omp_taskwait),
                     Args);
}

void OpenMPIRBuilder::createTaskwait(const LocationDescription &Loc) {
  if (!updateToLocation(Loc))
    return;
  emitTaskwaitImpl(Loc);
}

void OpenMPIRBuilder::emitTaskyieldImpl(const LocationDescription &Loc) {
  // Build call __kmpc_omp_taskyield(loc, thread_id, 0);
  uint32_t SrcLocStrSize;
  Constant *SrcLocStr = getOrCreateSrcLocStr(Loc, SrcLocStrSize);
  Value *Ident = getOrCreateIdent(SrcLocStr, SrcLocStrSize);
  Constant *I32Null = ConstantInt::getNullValue(Int32);
  Value *Args[] = {Ident, getOrCreateThreadID(Ident), I32Null};

  Builder.CreateCall(getOrCreateRuntimeFunctionPtr(OMPRTL___kmpc_omp_taskyield),
                     Args);
}

void OpenMPIRBuilder::createTaskyield(const LocationDescription &Loc) {
  if (!updateToLocation(Loc))
    return;
  emitTaskyieldImpl(Loc);
}

// Processes the dependencies in Dependencies and does the following
// - Allocates space on the stack of an array of DependInfo objects
// - Populates each DependInfo object with relevant information of
//   the corresponding dependence.
// - All code is inserted in the entry block of the current function.
static Value *emitTaskDependencies(
    OpenMPIRBuilder &OMPBuilder,
    SmallVectorImpl<OpenMPIRBuilder::DependData> &Dependencies) {
  // Early return if we have no dependencies to process
  if (Dependencies.empty())
    return nullptr;

  // Given a vector of DependData objects, in this function we create an
  // array on the stack that holds kmp_dep_info objects corresponding
  // to each dependency. This is then passed to the OpenMP runtime.
  // For example, if there are 'n' dependencies then the following psedo
  // code is generated. Assume the first dependence is on a variable 'a'
  //
  // \code{c}
  // DepArray = alloc(n x sizeof(kmp_depend_info);
  // idx = 0;
  // DepArray[idx].base_addr = ptrtoint(&a);
  // DepArray[idx].len = 8;
  // DepArray[idx].flags = Dep.DepKind; /*(See OMPContants.h for DepKind)*/
  // ++idx;
  // DepArray[idx].base_addr = ...;
  // \endcode

  IRBuilderBase &Builder = OMPBuilder.Builder;
  Type *DependInfo = OMPBuilder.DependInfo;
  Module &M = OMPBuilder.M;

  Value *DepArray = nullptr;
  OpenMPIRBuilder::InsertPointTy OldIP = Builder.saveIP();
  Builder.SetInsertPoint(
      OldIP.getBlock()->getParent()->getEntryBlock().getTerminator());

  Type *DepArrayTy = ArrayType::get(DependInfo, Dependencies.size());
  DepArray = Builder.CreateAlloca(DepArrayTy, nullptr, ".dep.arr.addr");

  for (const auto &[DepIdx, Dep] : enumerate(Dependencies)) {
    Value *Base =
        Builder.CreateConstInBoundsGEP2_64(DepArrayTy, DepArray, 0, DepIdx);
    // Store the pointer to the variable
    Value *Addr = Builder.CreateStructGEP(
        DependInfo, Base,
        static_cast<unsigned int>(RTLDependInfoFields::BaseAddr));
    Value *DepValPtr = Builder.CreatePtrToInt(Dep.DepVal, Builder.getInt64Ty());
    Builder.CreateStore(DepValPtr, Addr);
    // Store the size of the variable
    Value *Size = Builder.CreateStructGEP(
        DependInfo, Base, static_cast<unsigned int>(RTLDependInfoFields::Len));
    Builder.CreateStore(
        Builder.getInt64(M.getDataLayout().getTypeStoreSize(Dep.DepValueType)),
        Size);
    // Store the dependency kind
    Value *Flags = Builder.CreateStructGEP(
        DependInfo, Base,
        static_cast<unsigned int>(RTLDependInfoFields::Flags));
    Builder.CreateStore(
        ConstantInt::get(Builder.getInt8Ty(),
                         static_cast<unsigned int>(Dep.DepKind)),
        Flags);
  }
  Builder.restoreIP(OldIP);
  return DepArray;
}

OpenMPIRBuilder::InsertPointTy
OpenMPIRBuilder::createTask(const LocationDescription &Loc,
                            InsertPointTy AllocaIP, BodyGenCallbackTy BodyGenCB,
                            bool Tied, Value *Final, Value *IfCondition,
                            SmallVector<DependData> Dependencies) {

  if (!updateToLocation(Loc))
    return InsertPointTy();

  uint32_t SrcLocStrSize;
  Constant *SrcLocStr = getOrCreateSrcLocStr(Loc, SrcLocStrSize);
  Value *Ident = getOrCreateIdent(SrcLocStr, SrcLocStrSize);
  // The current basic block is split into four basic blocks. After outlining,
  // they will be mapped as follows:
  // ```
  // def current_fn() {
  //   current_basic_block:
  //     br label %task.exit
  //   task.exit:
  //     ; instructions after task
  // }
  // def outlined_fn() {
  //   task.alloca:
  //     br label %task.body
  //   task.body:
  //     ret void
  // }
  // ```
  BasicBlock *TaskExitBB = splitBB(Builder, /*CreateBranch=*/true, "task.exit");
  BasicBlock *TaskBodyBB = splitBB(Builder, /*CreateBranch=*/true, "task.body");
  BasicBlock *TaskAllocaBB =
      splitBB(Builder, /*CreateBranch=*/true, "task.alloca");

  InsertPointTy TaskAllocaIP =
      InsertPointTy(TaskAllocaBB, TaskAllocaBB->begin());
  InsertPointTy TaskBodyIP = InsertPointTy(TaskBodyBB, TaskBodyBB->begin());
  BodyGenCB(TaskAllocaIP, TaskBodyIP);

  OutlineInfo OI;
  OI.EntryBB = TaskAllocaBB;
  OI.OuterAllocaBB = AllocaIP.getBlock();
  OI.ExitBB = TaskExitBB;

  // Add the thread ID argument.
  SmallVector<Instruction *, 4> ToBeDeleted;
  OI.ExcludeArgsFromAggregate.push_back(createFakeIntVal(
      Builder, AllocaIP, ToBeDeleted, TaskAllocaIP, "global.tid", false));

  OI.PostOutlineCB = [this, Ident, Tied, Final, IfCondition, Dependencies,
                      TaskAllocaBB, ToBeDeleted](Function &OutlinedFn) mutable {
    // Replace the Stale CI by appropriate RTL function call.
    assert(OutlinedFn.getNumUses() == 1 &&
           "there must be a single user for the outlined function");
    CallInst *StaleCI = cast<CallInst>(OutlinedFn.user_back());

    // HasShareds is true if any variables are captured in the outlined region,
    // false otherwise.
    bool HasShareds = StaleCI->arg_size() > 1;
    Builder.SetInsertPoint(StaleCI);

    // Gather the arguments for emitting the runtime call for
    // @__kmpc_omp_task_alloc
    Function *TaskAllocFn =
        getOrCreateRuntimeFunctionPtr(OMPRTL___kmpc_omp_task_alloc);

    // Arguments - `loc_ref` (Ident) and `gtid` (ThreadID)
    // call.
    Value *ThreadID = getOrCreateThreadID(Ident);

    // Argument - `flags`
    // Task is tied iff (Flags & 1) == 1.
    // Task is untied iff (Flags & 1) == 0.
    // Task is final iff (Flags & 2) == 2.
    // Task is not final iff (Flags & 2) == 0.
    // TODO: Handle the other flags.
    Value *Flags = Builder.getInt32(Tied);
    if (Final) {
      Value *FinalFlag =
          Builder.CreateSelect(Final, Builder.getInt32(2), Builder.getInt32(0));
      Flags = Builder.CreateOr(FinalFlag, Flags);
    }

    // Argument - `sizeof_kmp_task_t` (TaskSize)
    // Tasksize refers to the size in bytes of kmp_task_t data structure
    // including private vars accessed in task.
    // TODO: add kmp_task_t_with_privates (privates)
    Value *TaskSize = Builder.getInt64(
        divideCeil(M.getDataLayout().getTypeSizeInBits(Task), 8));

    // Argument - `sizeof_shareds` (SharedsSize)
    // SharedsSize refers to the shareds array size in the kmp_task_t data
    // structure.
    Value *SharedsSize = Builder.getInt64(0);
    if (HasShareds) {
      AllocaInst *ArgStructAlloca =
          dyn_cast<AllocaInst>(StaleCI->getArgOperand(1));
      assert(ArgStructAlloca &&
             "Unable to find the alloca instruction corresponding to arguments "
             "for extracted function");
      StructType *ArgStructType =
          dyn_cast<StructType>(ArgStructAlloca->getAllocatedType());
      assert(ArgStructType && "Unable to find struct type corresponding to "
                              "arguments for extracted function");
      SharedsSize =
          Builder.getInt64(M.getDataLayout().getTypeStoreSize(ArgStructType));
    }
    // Emit the @__kmpc_omp_task_alloc runtime call
    // The runtime call returns a pointer to an area where the task captured
    // variables must be copied before the task is run (TaskData)
    CallInst *TaskData = Builder.CreateCall(
        TaskAllocFn, {/*loc_ref=*/Ident, /*gtid=*/ThreadID, /*flags=*/Flags,
                      /*sizeof_task=*/TaskSize, /*sizeof_shared=*/SharedsSize,
                      /*task_func=*/&OutlinedFn});

    // Copy the arguments for outlined function
    if (HasShareds) {
      Value *Shareds = StaleCI->getArgOperand(1);
      Align Alignment = TaskData->getPointerAlignment(M.getDataLayout());
      Value *TaskShareds = Builder.CreateLoad(VoidPtr, TaskData);
      Builder.CreateMemCpy(TaskShareds, Alignment, Shareds, Alignment,
                           SharedsSize);
    }

    Value *DepArray = nullptr;
    if (Dependencies.size()) {
      InsertPointTy OldIP = Builder.saveIP();
      Builder.SetInsertPoint(
          &OldIP.getBlock()->getParent()->getEntryBlock().back());

      Type *DepArrayTy = ArrayType::get(DependInfo, Dependencies.size());
      DepArray = Builder.CreateAlloca(DepArrayTy, nullptr, ".dep.arr.addr");

      unsigned P = 0;
      for (const DependData &Dep : Dependencies) {
        Value *Base =
            Builder.CreateConstInBoundsGEP2_64(DepArrayTy, DepArray, 0, P);
        // Store the pointer to the variable
        Value *Addr = Builder.CreateStructGEP(
            DependInfo, Base,
            static_cast<unsigned int>(RTLDependInfoFields::BaseAddr));
        Value *DepValPtr =
            Builder.CreatePtrToInt(Dep.DepVal, Builder.getInt64Ty());
        Builder.CreateStore(DepValPtr, Addr);
        // Store the size of the variable
        Value *Size = Builder.CreateStructGEP(
            DependInfo, Base,
            static_cast<unsigned int>(RTLDependInfoFields::Len));
        Builder.CreateStore(Builder.getInt64(M.getDataLayout().getTypeStoreSize(
                                Dep.DepValueType)),
                            Size);
        // Store the dependency kind
        Value *Flags = Builder.CreateStructGEP(
            DependInfo, Base,
            static_cast<unsigned int>(RTLDependInfoFields::Flags));
        Builder.CreateStore(
            ConstantInt::get(Builder.getInt8Ty(),
                             static_cast<unsigned int>(Dep.DepKind)),
            Flags);
        ++P;
      }

      Builder.restoreIP(OldIP);
    }

    // In the presence of the `if` clause, the following IR is generated:
    //    ...
    //    %data = call @__kmpc_omp_task_alloc(...)
    //    br i1 %if_condition, label %then, label %else
    //  then:
    //    call @__kmpc_omp_task(...)
    //    br label %exit
    //  else:
    //    ;; Wait for resolution of dependencies, if any, before
    //    ;; beginning the task
    //    call @__kmpc_omp_wait_deps(...)
    //    call @__kmpc_omp_task_begin_if0(...)
    //    call @outlined_fn(...)
    //    call @__kmpc_omp_task_complete_if0(...)
    //    br label %exit
    //  exit:
    //    ...
    if (IfCondition) {
      // `SplitBlockAndInsertIfThenElse` requires the block to have a
      // terminator.
      splitBB(Builder, /*CreateBranch=*/true, "if.end");
      Instruction *IfTerminator =
          Builder.GetInsertPoint()->getParent()->getTerminator();
      Instruction *ThenTI = IfTerminator, *ElseTI = nullptr;
      Builder.SetInsertPoint(IfTerminator);
      SplitBlockAndInsertIfThenElse(IfCondition, IfTerminator, &ThenTI,
                                    &ElseTI);
      Builder.SetInsertPoint(ElseTI);

      if (Dependencies.size()) {
        Function *TaskWaitFn =
            getOrCreateRuntimeFunctionPtr(OMPRTL___kmpc_omp_wait_deps);
        Builder.CreateCall(
            TaskWaitFn,
            {Ident, ThreadID, Builder.getInt32(Dependencies.size()), DepArray,
             ConstantInt::get(Builder.getInt32Ty(), 0),
             ConstantPointerNull::get(PointerType::getUnqual(M.getContext()))});
      }
      Function *TaskBeginFn =
          getOrCreateRuntimeFunctionPtr(OMPRTL___kmpc_omp_task_begin_if0);
      Function *TaskCompleteFn =
          getOrCreateRuntimeFunctionPtr(OMPRTL___kmpc_omp_task_complete_if0);
      Builder.CreateCall(TaskBeginFn, {Ident, ThreadID, TaskData});
      CallInst *CI = nullptr;
      if (HasShareds)
        CI = Builder.CreateCall(&OutlinedFn, {ThreadID, TaskData});
      else
        CI = Builder.CreateCall(&OutlinedFn, {ThreadID});
      CI->setDebugLoc(StaleCI->getDebugLoc());
      Builder.CreateCall(TaskCompleteFn, {Ident, ThreadID, TaskData});
      Builder.SetInsertPoint(ThenTI);
    }

    if (Dependencies.size()) {
      Function *TaskFn =
          getOrCreateRuntimeFunctionPtr(OMPRTL___kmpc_omp_task_with_deps);
      Builder.CreateCall(
          TaskFn,
          {Ident, ThreadID, TaskData, Builder.getInt32(Dependencies.size()),
           DepArray, ConstantInt::get(Builder.getInt32Ty(), 0),
           ConstantPointerNull::get(PointerType::getUnqual(M.getContext()))});

    } else {
      // Emit the @__kmpc_omp_task runtime call to spawn the task
      Function *TaskFn = getOrCreateRuntimeFunctionPtr(OMPRTL___kmpc_omp_task);
      Builder.CreateCall(TaskFn, {Ident, ThreadID, TaskData});
    }

    StaleCI->eraseFromParent();

    Builder.SetInsertPoint(TaskAllocaBB, TaskAllocaBB->begin());
    if (HasShareds) {
      LoadInst *Shareds = Builder.CreateLoad(VoidPtr, OutlinedFn.getArg(1));
      OutlinedFn.getArg(1)->replaceUsesWithIf(
          Shareds, [Shareds](Use &U) { return U.getUser() != Shareds; });
    }

    llvm::for_each(llvm::reverse(ToBeDeleted),
                   [](Instruction *I) { I->eraseFromParent(); });
  };

  addOutlineInfo(std::move(OI));
  Builder.SetInsertPoint(TaskExitBB, TaskExitBB->begin());

  return Builder.saveIP();
}

OpenMPIRBuilder::InsertPointTy
OpenMPIRBuilder::createTaskgroup(const LocationDescription &Loc,
                                 InsertPointTy AllocaIP,
                                 BodyGenCallbackTy BodyGenCB) {
  if (!updateToLocation(Loc))
    return InsertPointTy();

  uint32_t SrcLocStrSize;
  Constant *SrcLocStr = getOrCreateSrcLocStr(Loc, SrcLocStrSize);
  Value *Ident = getOrCreateIdent(SrcLocStr, SrcLocStrSize);
  Value *ThreadID = getOrCreateThreadID(Ident);

  // Emit the @__kmpc_taskgroup runtime call to start the taskgroup
  Function *TaskgroupFn =
      getOrCreateRuntimeFunctionPtr(OMPRTL___kmpc_taskgroup);
  Builder.CreateCall(TaskgroupFn, {Ident, ThreadID});

  BasicBlock *TaskgroupExitBB = splitBB(Builder, true, "taskgroup.exit");
  BodyGenCB(AllocaIP, Builder.saveIP());

  Builder.SetInsertPoint(TaskgroupExitBB);
  // Emit the @__kmpc_end_taskgroup runtime call to end the taskgroup
  Function *EndTaskgroupFn =
      getOrCreateRuntimeFunctionPtr(OMPRTL___kmpc_end_taskgroup);
  Builder.CreateCall(EndTaskgroupFn, {Ident, ThreadID});

  return Builder.saveIP();
}

OpenMPIRBuilder::InsertPointTy OpenMPIRBuilder::createSections(
    const LocationDescription &Loc, InsertPointTy AllocaIP,
    ArrayRef<StorableBodyGenCallbackTy> SectionCBs, PrivatizeCallbackTy PrivCB,
    FinalizeCallbackTy FiniCB, bool IsCancellable, bool IsNowait) {
  assert(!isConflictIP(AllocaIP, Loc.IP) && "Dedicated IP allocas required");

  if (!updateToLocation(Loc))
    return Loc.IP;

  auto FiniCBWrapper = [&](InsertPointTy IP) {
    if (IP.getBlock()->end() != IP.getPoint())
      return FiniCB(IP);
    // This must be done otherwise any nested constructs using FinalizeOMPRegion
    // will fail because that function requires the Finalization Basic Block to
    // have a terminator, which is already removed by EmitOMPRegionBody.
    // IP is currently at cancelation block.
    // We need to backtrack to the condition block to fetch
    // the exit block and create a branch from cancelation
    // to exit block.
    IRBuilder<>::InsertPointGuard IPG(Builder);
    Builder.restoreIP(IP);
    auto *CaseBB = IP.getBlock()->getSinglePredecessor();
    auto *CondBB = CaseBB->getSinglePredecessor()->getSinglePredecessor();
    auto *ExitBB = CondBB->getTerminator()->getSuccessor(1);
    Instruction *I = Builder.CreateBr(ExitBB);
    IP = InsertPointTy(I->getParent(), I->getIterator());
    return FiniCB(IP);
  };

  FinalizationStack.push_back({FiniCBWrapper, OMPD_sections, IsCancellable});

  // Each section is emitted as a switch case
  // Each finalization callback is handled from clang.EmitOMPSectionDirective()
  // -> OMP.createSection() which generates the IR for each section
  // Iterate through all sections and emit a switch construct:
  // switch (IV) {
  //   case 0:
  //     <SectionStmt[0]>;
  //     break;
  // ...
  //   case <NumSection> - 1:
  //     <SectionStmt[<NumSection> - 1]>;
  //     break;
  // }
  // ...
  // section_loop.after:
  // <FiniCB>;
  auto LoopBodyGenCB = [&](InsertPointTy CodeGenIP, Value *IndVar) {
    Builder.restoreIP(CodeGenIP);
    BasicBlock *Continue =
        splitBBWithSuffix(Builder, /*CreateBranch=*/false, ".sections.after");
    Function *CurFn = Continue->getParent();
    SwitchInst *SwitchStmt = Builder.CreateSwitch(IndVar, Continue);

    unsigned CaseNumber = 0;
    for (auto SectionCB : SectionCBs) {
      BasicBlock *CaseBB = BasicBlock::Create(
          M.getContext(), "omp_section_loop.body.case", CurFn, Continue);
      SwitchStmt->addCase(Builder.getInt32(CaseNumber), CaseBB);
      Builder.SetInsertPoint(CaseBB);
      BranchInst *CaseEndBr = Builder.CreateBr(Continue);
      SectionCB(InsertPointTy(),
                {CaseEndBr->getParent(), CaseEndBr->getIterator()});
      CaseNumber++;
    }
    // remove the existing terminator from body BB since there can be no
    // terminators after switch/case
  };
  // Loop body ends here
  // LowerBound, UpperBound, and STride for createCanonicalLoop
  Type *I32Ty = Type::getInt32Ty(M.getContext());
  Value *LB = ConstantInt::get(I32Ty, 0);
  Value *UB = ConstantInt::get(I32Ty, SectionCBs.size());
  Value *ST = ConstantInt::get(I32Ty, 1);
  llvm::CanonicalLoopInfo *LoopInfo = createCanonicalLoop(
      Loc, LoopBodyGenCB, LB, UB, ST, true, false, AllocaIP, "section_loop");
  InsertPointTy AfterIP =
      applyStaticWorkshareLoop(Loc.DL, LoopInfo, AllocaIP, !IsNowait);

  // Apply the finalization callback in LoopAfterBB
  auto FiniInfo = FinalizationStack.pop_back_val();
  assert(FiniInfo.DK == OMPD_sections &&
         "Unexpected finalization stack state!");
  if (FinalizeCallbackTy &CB = FiniInfo.FiniCB) {
    Builder.restoreIP(AfterIP);
    BasicBlock *FiniBB =
        splitBBWithSuffix(Builder, /*CreateBranch=*/true, "sections.fini");
    CB(Builder.saveIP());
    AfterIP = {FiniBB, FiniBB->begin()};
  }

  return AfterIP;
}

OpenMPIRBuilder::InsertPointTy
OpenMPIRBuilder::createSection(const LocationDescription &Loc,
                               BodyGenCallbackTy BodyGenCB,
                               FinalizeCallbackTy FiniCB) {
  if (!updateToLocation(Loc))
    return Loc.IP;

  auto FiniCBWrapper = [&](InsertPointTy IP) {
    if (IP.getBlock()->end() != IP.getPoint())
      return FiniCB(IP);
    // This must be done otherwise any nested constructs using FinalizeOMPRegion
    // will fail because that function requires the Finalization Basic Block to
    // have a terminator, which is already removed by EmitOMPRegionBody.
    // IP is currently at cancelation block.
    // We need to backtrack to the condition block to fetch
    // the exit block and create a branch from cancelation
    // to exit block.
    IRBuilder<>::InsertPointGuard IPG(Builder);
    Builder.restoreIP(IP);
    auto *CaseBB = Loc.IP.getBlock();
    auto *CondBB = CaseBB->getSinglePredecessor()->getSinglePredecessor();
    auto *ExitBB = CondBB->getTerminator()->getSuccessor(1);
    Instruction *I = Builder.CreateBr(ExitBB);
    IP = InsertPointTy(I->getParent(), I->getIterator());
    return FiniCB(IP);
  };

  Directive OMPD = Directive::OMPD_sections;
  // Since we are using Finalization Callback here, HasFinalize
  // and IsCancellable have to be true
  return EmitOMPInlinedRegion(OMPD, nullptr, nullptr, BodyGenCB, FiniCBWrapper,
                              /*Conditional*/ false, /*hasFinalize*/ true,
                              /*IsCancellable*/ true);
}

static OpenMPIRBuilder::InsertPointTy getInsertPointAfterInstr(Instruction *I) {
  BasicBlock::iterator IT(I);
  IT++;
  return OpenMPIRBuilder::InsertPointTy(I->getParent(), IT);
}

void OpenMPIRBuilder::emitUsed(StringRef Name,
                               std::vector<WeakTrackingVH> &List) {
  if (List.empty())
    return;

  // Convert List to what ConstantArray needs.
  SmallVector<Constant *, 8> UsedArray;
  UsedArray.resize(List.size());
  for (unsigned I = 0, E = List.size(); I != E; ++I)
    UsedArray[I] = ConstantExpr::getPointerBitCastOrAddrSpaceCast(
        cast<Constant>(&*List[I]), Builder.getPtrTy());

  if (UsedArray.empty())
    return;
  ArrayType *ATy = ArrayType::get(Builder.getPtrTy(), UsedArray.size());

  auto *GV = new GlobalVariable(M, ATy, false, GlobalValue::AppendingLinkage,
                                ConstantArray::get(ATy, UsedArray), Name);

  GV->setSection("llvm.metadata");
}

Value *OpenMPIRBuilder::getGPUThreadID() {
  return Builder.CreateCall(
      getOrCreateRuntimeFunction(M,
                                 OMPRTL___kmpc_get_hardware_thread_id_in_block),
      {});
}

Value *OpenMPIRBuilder::getGPUWarpSize() {
  return Builder.CreateCall(
      getOrCreateRuntimeFunction(M, OMPRTL___kmpc_get_warp_size), {});
}

Value *OpenMPIRBuilder::getNVPTXWarpID() {
  unsigned LaneIDBits = Log2_32(Config.getGridValue().GV_Warp_Size);
  return Builder.CreateAShr(getGPUThreadID(), LaneIDBits, "nvptx_warp_id");
}

Value *OpenMPIRBuilder::getNVPTXLaneID() {
  unsigned LaneIDBits = Log2_32(Config.getGridValue().GV_Warp_Size);
  assert(LaneIDBits < 32 && "Invalid LaneIDBits size in NVPTX device.");
  unsigned LaneIDMask = ~0u >> (32u - LaneIDBits);
  return Builder.CreateAnd(getGPUThreadID(), Builder.getInt32(LaneIDMask),
                           "nvptx_lane_id");
}

Value *OpenMPIRBuilder::castValueToType(InsertPointTy AllocaIP, Value *From,
                                        Type *ToType) {
  Type *FromType = From->getType();
  uint64_t FromSize = M.getDataLayout().getTypeStoreSize(FromType);
  uint64_t ToSize = M.getDataLayout().getTypeStoreSize(ToType);
  assert(FromSize > 0 && "From size must be greater than zero");
  assert(ToSize > 0 && "To size must be greater than zero");
  if (FromType == ToType)
    return From;
  if (FromSize == ToSize)
    return Builder.CreateBitCast(From, ToType);
  if (ToType->isIntegerTy() && FromType->isIntegerTy())
    return Builder.CreateIntCast(From, ToType, /*isSigned*/ true);
  InsertPointTy SaveIP = Builder.saveIP();
  Builder.restoreIP(AllocaIP);
  Value *CastItem = Builder.CreateAlloca(ToType);
  Builder.restoreIP(SaveIP);

  Value *ValCastItem = Builder.CreatePointerBitCastOrAddrSpaceCast(
      CastItem, FromType->getPointerTo());
  Builder.CreateStore(From, ValCastItem);
  return Builder.CreateLoad(ToType, CastItem);
}

Value *OpenMPIRBuilder::createRuntimeShuffleFunction(InsertPointTy AllocaIP,
                                                     Value *Element,
                                                     Type *ElementType,
                                                     Value *Offset) {
  uint64_t Size = M.getDataLayout().getTypeStoreSize(ElementType);
  assert(Size <= 8 && "Unsupported bitwidth in shuffle instruction");

  // Cast all types to 32- or 64-bit values before calling shuffle routines.
  Type *CastTy = Builder.getIntNTy(Size <= 4 ? 32 : 64);
  Value *ElemCast = castValueToType(AllocaIP, Element, CastTy);
  Value *WarpSize =
      Builder.CreateIntCast(getGPUWarpSize(), Builder.getInt16Ty(), true);
  Function *ShuffleFunc = getOrCreateRuntimeFunctionPtr(
      Size <= 4 ? RuntimeFunction::OMPRTL___kmpc_shuffle_int32
                : RuntimeFunction::OMPRTL___kmpc_shuffle_int64);
  Value *WarpSizeCast =
      Builder.CreateIntCast(WarpSize, Builder.getInt16Ty(), /*isSigned=*/true);
  Value *ShuffleCall =
      Builder.CreateCall(ShuffleFunc, {ElemCast, Offset, WarpSizeCast});
  return castValueToType(AllocaIP, ShuffleCall, CastTy);
}

void OpenMPIRBuilder::shuffleAndStore(InsertPointTy AllocaIP, Value *SrcAddr,
                                      Value *DstAddr, Type *ElemType,
                                      Value *Offset, Type *ReductionArrayTy) {
  uint64_t Size = M.getDataLayout().getTypeStoreSize(ElemType);
  // Create the loop over the big sized data.
  // ptr = (void*)Elem;
  // ptrEnd = (void*) Elem + 1;
  // Step = 8;
  // while (ptr + Step < ptrEnd)
  //   shuffle((int64_t)*ptr);
  // Step = 4;
  // while (ptr + Step < ptrEnd)
  //   shuffle((int32_t)*ptr);
  // ...
  Type *IndexTy = Builder.getIndexTy(
      M.getDataLayout(), M.getDataLayout().getDefaultGlobalsAddressSpace());
  Value *ElemPtr = DstAddr;
  Value *Ptr = SrcAddr;
  for (unsigned IntSize = 8; IntSize >= 1; IntSize /= 2) {
    if (Size < IntSize)
      continue;
    Type *IntType = Builder.getIntNTy(IntSize * 8);
    Ptr = Builder.CreatePointerBitCastOrAddrSpaceCast(
        Ptr, IntType->getPointerTo(), Ptr->getName() + ".ascast");
    Value *SrcAddrGEP =
        Builder.CreateGEP(ElemType, SrcAddr, {ConstantInt::get(IndexTy, 1)});
    ElemPtr = Builder.CreatePointerBitCastOrAddrSpaceCast(
        ElemPtr, IntType->getPointerTo(), ElemPtr->getName() + ".ascast");

    Function *CurFunc = Builder.GetInsertBlock()->getParent();
    if ((Size / IntSize) > 1) {
      Value *PtrEnd = Builder.CreatePointerBitCastOrAddrSpaceCast(
          SrcAddrGEP, Builder.getPtrTy());
      BasicBlock *PreCondBB =
          BasicBlock::Create(M.getContext(), ".shuffle.pre_cond");
      BasicBlock *ThenBB = BasicBlock::Create(M.getContext(), ".shuffle.then");
      BasicBlock *ExitBB = BasicBlock::Create(M.getContext(), ".shuffle.exit");
      BasicBlock *CurrentBB = Builder.GetInsertBlock();
      emitBlock(PreCondBB, CurFunc);
      PHINode *PhiSrc =
          Builder.CreatePHI(Ptr->getType(), /*NumReservedValues=*/2);
      PhiSrc->addIncoming(Ptr, CurrentBB);
      PHINode *PhiDest =
          Builder.CreatePHI(ElemPtr->getType(), /*NumReservedValues=*/2);
      PhiDest->addIncoming(ElemPtr, CurrentBB);
      Ptr = PhiSrc;
      ElemPtr = PhiDest;
      Value *PtrDiff = Builder.CreatePtrDiff(
          Builder.getInt8Ty(), PtrEnd,
          Builder.CreatePointerBitCastOrAddrSpaceCast(Ptr, Builder.getPtrTy()));
      Builder.CreateCondBr(
          Builder.CreateICmpSGT(PtrDiff, Builder.getInt64(IntSize - 1)), ThenBB,
          ExitBB);
      emitBlock(ThenBB, CurFunc);
      Value *Res = createRuntimeShuffleFunction(
          AllocaIP,
          Builder.CreateAlignedLoad(
              IntType, Ptr, M.getDataLayout().getPrefTypeAlign(ElemType)),
          IntType, Offset);
      Builder.CreateAlignedStore(Res, ElemPtr,
                                 M.getDataLayout().getPrefTypeAlign(ElemType));
      Value *LocalPtr =
          Builder.CreateGEP(IntType, Ptr, {ConstantInt::get(IndexTy, 1)});
      Value *LocalElemPtr =
          Builder.CreateGEP(IntType, ElemPtr, {ConstantInt::get(IndexTy, 1)});
      PhiSrc->addIncoming(LocalPtr, ThenBB);
      PhiDest->addIncoming(LocalElemPtr, ThenBB);
      emitBranch(PreCondBB);
      emitBlock(ExitBB, CurFunc);
    } else {
      Value *Res = createRuntimeShuffleFunction(
          AllocaIP, Builder.CreateLoad(IntType, Ptr), IntType, Offset);
      if (ElemType->isIntegerTy() && ElemType->getScalarSizeInBits() <
                                         Res->getType()->getScalarSizeInBits())
        Res = Builder.CreateTrunc(Res, ElemType);
      Builder.CreateStore(Res, ElemPtr);
      Ptr = Builder.CreateGEP(IntType, Ptr, {ConstantInt::get(IndexTy, 1)});
      ElemPtr =
          Builder.CreateGEP(IntType, ElemPtr, {ConstantInt::get(IndexTy, 1)});
    }
    Size = Size % IntSize;
  }
}

void OpenMPIRBuilder::emitReductionListCopy(
    InsertPointTy AllocaIP, CopyAction Action, Type *ReductionArrayTy,
    ArrayRef<ReductionInfo> ReductionInfos, Value *SrcBase, Value *DestBase,
    CopyOptionsTy CopyOptions) {
  Type *IndexTy = Builder.getIndexTy(
      M.getDataLayout(), M.getDataLayout().getDefaultGlobalsAddressSpace());
  Value *RemoteLaneOffset = CopyOptions.RemoteLaneOffset;

  // Iterates, element-by-element, through the source Reduce list and
  // make a copy.
  for (auto En : enumerate(ReductionInfos)) {
    const ReductionInfo &RI = En.value();
    Value *SrcElementAddr = nullptr;
    Value *DestElementAddr = nullptr;
    Value *DestElementPtrAddr = nullptr;
    // Should we shuffle in an element from a remote lane?
    bool ShuffleInElement = false;
    // Set to true to update the pointer in the dest Reduce list to a
    // newly created element.
    bool UpdateDestListPtr = false;

    // Step 1.1: Get the address for the src element in the Reduce list.
    Value *SrcElementPtrAddr = Builder.CreateInBoundsGEP(
        ReductionArrayTy, SrcBase,
        {ConstantInt::get(IndexTy, 0), ConstantInt::get(IndexTy, En.index())});
    SrcElementAddr = Builder.CreateLoad(Builder.getPtrTy(), SrcElementPtrAddr);

    // Step 1.2: Create a temporary to store the element in the destination
    // Reduce list.
    DestElementPtrAddr = Builder.CreateInBoundsGEP(
        ReductionArrayTy, DestBase,
        {ConstantInt::get(IndexTy, 0), ConstantInt::get(IndexTy, En.index())});
    switch (Action) {
    case CopyAction::RemoteLaneToThread: {
      InsertPointTy CurIP = Builder.saveIP();
      Builder.restoreIP(AllocaIP);
      AllocaInst *DestAlloca = Builder.CreateAlloca(RI.ElementType, nullptr,
                                                    ".omp.reduction.element");
      DestAlloca->setAlignment(
          M.getDataLayout().getPrefTypeAlign(RI.ElementType));
      DestElementAddr = DestAlloca;
      DestElementAddr =
          Builder.CreateAddrSpaceCast(DestElementAddr, Builder.getPtrTy(),
                                      DestElementAddr->getName() + ".ascast");
      Builder.restoreIP(CurIP);
      ShuffleInElement = true;
      UpdateDestListPtr = true;
      break;
    }
    case CopyAction::ThreadCopy: {
      DestElementAddr =
          Builder.CreateLoad(Builder.getPtrTy(), DestElementPtrAddr);
      break;
    }
    }

    // Now that all active lanes have read the element in the
    // Reduce list, shuffle over the value from the remote lane.
    if (ShuffleInElement) {
      shuffleAndStore(AllocaIP, SrcElementAddr, DestElementAddr, RI.ElementType,
                      RemoteLaneOffset, ReductionArrayTy);
    } else {
      switch (RI.EvaluationKind) {
      case EvalKind::Scalar: {
        Value *Elem = Builder.CreateLoad(RI.ElementType, SrcElementAddr);
        // Store the source element value to the dest element address.
        Builder.CreateStore(Elem, DestElementAddr);
        break;
      }
      case EvalKind::Complex: {
        Value *SrcRealPtr = Builder.CreateConstInBoundsGEP2_32(
            RI.ElementType, SrcElementAddr, 0, 0, ".realp");
        Value *SrcReal = Builder.CreateLoad(
            RI.ElementType->getStructElementType(0), SrcRealPtr, ".real");
        Value *SrcImgPtr = Builder.CreateConstInBoundsGEP2_32(
            RI.ElementType, SrcElementAddr, 0, 1, ".imagp");
        Value *SrcImg = Builder.CreateLoad(
            RI.ElementType->getStructElementType(1), SrcImgPtr, ".imag");

        Value *DestRealPtr = Builder.CreateConstInBoundsGEP2_32(
            RI.ElementType, DestElementAddr, 0, 0, ".realp");
        Value *DestImgPtr = Builder.CreateConstInBoundsGEP2_32(
            RI.ElementType, DestElementAddr, 0, 1, ".imagp");
        Builder.CreateStore(SrcReal, DestRealPtr);
        Builder.CreateStore(SrcImg, DestImgPtr);
        break;
      }
      case EvalKind::Aggregate: {
        Value *SizeVal = Builder.getInt64(
            M.getDataLayout().getTypeStoreSize(RI.ElementType));
        Builder.CreateMemCpy(
            DestElementAddr, M.getDataLayout().getPrefTypeAlign(RI.ElementType),
            SrcElementAddr, M.getDataLayout().getPrefTypeAlign(RI.ElementType),
            SizeVal, false);
        break;
      }
      };
    }

    // Step 3.1: Modify reference in dest Reduce list as needed.
    // Modifying the reference in Reduce list to point to the newly
    // created element.  The element is live in the current function
    // scope and that of functions it invokes (i.e., reduce_function).
    // RemoteReduceData[i] = (void*)&RemoteElem
    if (UpdateDestListPtr) {
      Value *CastDestAddr = Builder.CreatePointerBitCastOrAddrSpaceCast(
          DestElementAddr, Builder.getPtrTy(),
          DestElementAddr->getName() + ".ascast");
      Builder.CreateStore(CastDestAddr, DestElementPtrAddr);
    }
  }
}

Function *OpenMPIRBuilder::emitInterWarpCopyFunction(
    const LocationDescription &Loc, ArrayRef<ReductionInfo> ReductionInfos,
    AttributeList FuncAttrs) {
  InsertPointTy SavedIP = Builder.saveIP();
  LLVMContext &Ctx = M.getContext();
  FunctionType *FuncTy = FunctionType::get(
      Builder.getVoidTy(), {Builder.getPtrTy(), Builder.getInt32Ty()},
      /* IsVarArg */ false);
  Function *WcFunc =
      Function::Create(FuncTy, GlobalVariable::InternalLinkage,
                       "_omp_reduction_inter_warp_copy_func", &M);
  WcFunc->setAttributes(FuncAttrs);
  WcFunc->addParamAttr(0, Attribute::NoUndef);
  WcFunc->addParamAttr(1, Attribute::NoUndef);
  BasicBlock *EntryBB = BasicBlock::Create(M.getContext(), "entry", WcFunc);
  Builder.SetInsertPoint(EntryBB);

  // ReduceList: thread local Reduce list.
  // At the stage of the computation when this function is called, partially
  // aggregated values reside in the first lane of every active warp.
  Argument *ReduceListArg = WcFunc->getArg(0);
  // NumWarps: number of warps active in the parallel region.  This could
  // be smaller than 32 (max warps in a CTA) for partial block reduction.
  Argument *NumWarpsArg = WcFunc->getArg(1);

  // This array is used as a medium to transfer, one reduce element at a time,
  // the data from the first lane of every warp to lanes in the first warp
  // in order to perform the final step of a reduction in a parallel region
  // (reduction across warps).  The array is placed in NVPTX __shared__ memory
  // for reduced latency, as well as to have a distinct copy for concurrently
  // executing target regions.  The array is declared with common linkage so
  // as to be shared across compilation units.
  StringRef TransferMediumName =
      "__openmp_nvptx_data_transfer_temporary_storage";
  GlobalVariable *TransferMedium = M.getGlobalVariable(TransferMediumName);
  unsigned WarpSize = Config.getGridValue().GV_Warp_Size;
  ArrayType *ArrayTy = ArrayType::get(Builder.getInt32Ty(), WarpSize);
  if (!TransferMedium) {
    TransferMedium = new GlobalVariable(
        M, ArrayTy, /*isConstant=*/false, GlobalVariable::WeakAnyLinkage,
        UndefValue::get(ArrayTy), TransferMediumName,
        /*InsertBefore=*/nullptr, GlobalVariable::NotThreadLocal,
        /*AddressSpace=*/3);
  }

  // Get the CUDA thread id of the current OpenMP thread on the GPU.
  Value *GPUThreadID = getGPUThreadID();
  // nvptx_lane_id = nvptx_id % warpsize
  Value *LaneID = getNVPTXLaneID();
  // nvptx_warp_id = nvptx_id / warpsize
  Value *WarpID = getNVPTXWarpID();

  InsertPointTy AllocaIP =
      InsertPointTy(Builder.GetInsertBlock(),
                    Builder.GetInsertBlock()->getFirstInsertionPt());
  Type *Arg0Type = ReduceListArg->getType();
  Type *Arg1Type = NumWarpsArg->getType();
  Builder.restoreIP(AllocaIP);
  AllocaInst *ReduceListAlloca = Builder.CreateAlloca(
      Arg0Type, nullptr, ReduceListArg->getName() + ".addr");
  AllocaInst *NumWarpsAlloca =
      Builder.CreateAlloca(Arg1Type, nullptr, NumWarpsArg->getName() + ".addr");
  Value *ReduceListAddrCast = Builder.CreatePointerBitCastOrAddrSpaceCast(
      ReduceListAlloca, Arg0Type, ReduceListAlloca->getName() + ".ascast");
  Value *NumWarpsAddrCast = Builder.CreatePointerBitCastOrAddrSpaceCast(
      NumWarpsAlloca, Arg1Type->getPointerTo(),
      NumWarpsAlloca->getName() + ".ascast");
  Builder.CreateStore(ReduceListArg, ReduceListAddrCast);
  Builder.CreateStore(NumWarpsArg, NumWarpsAddrCast);
  AllocaIP = getInsertPointAfterInstr(NumWarpsAlloca);
  InsertPointTy CodeGenIP =
      getInsertPointAfterInstr(&Builder.GetInsertBlock()->back());
  Builder.restoreIP(CodeGenIP);

  Value *ReduceList =
      Builder.CreateLoad(Builder.getPtrTy(), ReduceListAddrCast);

  for (auto En : enumerate(ReductionInfos)) {
    //
    // Warp master copies reduce element to transfer medium in __shared__
    // memory.
    //
    const ReductionInfo &RI = En.value();
    unsigned RealTySize = M.getDataLayout().getTypeAllocSize(RI.ElementType);
    for (unsigned TySize = 4; TySize > 0 && RealTySize > 0; TySize /= 2) {
      Type *CType = Builder.getIntNTy(TySize * 8);

      unsigned NumIters = RealTySize / TySize;
      if (NumIters == 0)
        continue;
      Value *Cnt = nullptr;
      Value *CntAddr = nullptr;
      BasicBlock *PrecondBB = nullptr;
      BasicBlock *ExitBB = nullptr;
      if (NumIters > 1) {
        CodeGenIP = Builder.saveIP();
        Builder.restoreIP(AllocaIP);
        CntAddr =
            Builder.CreateAlloca(Builder.getInt32Ty(), nullptr, ".cnt.addr");

        CntAddr = Builder.CreateAddrSpaceCast(CntAddr, Builder.getPtrTy(),
                                              CntAddr->getName() + ".ascast");
        Builder.restoreIP(CodeGenIP);
        Builder.CreateStore(Constant::getNullValue(Builder.getInt32Ty()),
                            CntAddr,
                            /*Volatile=*/false);
        PrecondBB = BasicBlock::Create(Ctx, "precond");
        ExitBB = BasicBlock::Create(Ctx, "exit");
        BasicBlock *BodyBB = BasicBlock::Create(Ctx, "body");
        emitBlock(PrecondBB, Builder.GetInsertBlock()->getParent());
        Cnt = Builder.CreateLoad(Builder.getInt32Ty(), CntAddr,
                                 /*Volatile=*/false);
        Value *Cmp = Builder.CreateICmpULT(
            Cnt, ConstantInt::get(Builder.getInt32Ty(), NumIters));
        Builder.CreateCondBr(Cmp, BodyBB, ExitBB);
        emitBlock(BodyBB, Builder.GetInsertBlock()->getParent());
      }

      // kmpc_barrier.
      createBarrier(LocationDescription(Builder.saveIP(), Loc.DL),
                    omp::Directive::OMPD_unknown,
                    /* ForceSimpleCall */ false,
                    /* CheckCancelFlag */ true);
      BasicBlock *ThenBB = BasicBlock::Create(Ctx, "then");
      BasicBlock *ElseBB = BasicBlock::Create(Ctx, "else");
      BasicBlock *MergeBB = BasicBlock::Create(Ctx, "ifcont");

      // if (lane_id  == 0)
      Value *IsWarpMaster = Builder.CreateIsNull(LaneID, "warp_master");
      Builder.CreateCondBr(IsWarpMaster, ThenBB, ElseBB);
      emitBlock(ThenBB, Builder.GetInsertBlock()->getParent());

      // Reduce element = LocalReduceList[i]
      auto *RedListArrayTy =
          ArrayType::get(Builder.getPtrTy(), ReductionInfos.size());
      Type *IndexTy = Builder.getIndexTy(
          M.getDataLayout(), M.getDataLayout().getDefaultGlobalsAddressSpace());
      Value *ElemPtrPtr =
          Builder.CreateInBoundsGEP(RedListArrayTy, ReduceList,
                                    {ConstantInt::get(IndexTy, 0),
                                     ConstantInt::get(IndexTy, En.index())});
      // elemptr = ((CopyType*)(elemptrptr)) + I
      Value *ElemPtr = Builder.CreateLoad(Builder.getPtrTy(), ElemPtrPtr);
      if (NumIters > 1)
        ElemPtr = Builder.CreateGEP(Builder.getInt32Ty(), ElemPtr, Cnt);

      // Get pointer to location in transfer medium.
      // MediumPtr = &medium[warp_id]
      Value *MediumPtr = Builder.CreateInBoundsGEP(
          ArrayTy, TransferMedium, {Builder.getInt64(0), WarpID});
      // elem = *elemptr
      //*MediumPtr = elem
      Value *Elem = Builder.CreateLoad(CType, ElemPtr);
      // Store the source element value to the dest element address.
      Builder.CreateStore(Elem, MediumPtr,
                          /*IsVolatile*/ true);
      Builder.CreateBr(MergeBB);

      // else
      emitBlock(ElseBB, Builder.GetInsertBlock()->getParent());
      Builder.CreateBr(MergeBB);

      // endif
      emitBlock(MergeBB, Builder.GetInsertBlock()->getParent());
      createBarrier(LocationDescription(Builder.saveIP(), Loc.DL),
                    omp::Directive::OMPD_unknown,
                    /* ForceSimpleCall */ false,
                    /* CheckCancelFlag */ true);

      // Warp 0 copies reduce element from transfer medium
      BasicBlock *W0ThenBB = BasicBlock::Create(Ctx, "then");
      BasicBlock *W0ElseBB = BasicBlock::Create(Ctx, "else");
      BasicBlock *W0MergeBB = BasicBlock::Create(Ctx, "ifcont");

      Value *NumWarpsVal =
          Builder.CreateLoad(Builder.getInt32Ty(), NumWarpsAddrCast);
      // Up to 32 threads in warp 0 are active.
      Value *IsActiveThread =
          Builder.CreateICmpULT(GPUThreadID, NumWarpsVal, "is_active_thread");
      Builder.CreateCondBr(IsActiveThread, W0ThenBB, W0ElseBB);

      emitBlock(W0ThenBB, Builder.GetInsertBlock()->getParent());

      // SecMediumPtr = &medium[tid]
      // SrcMediumVal = *SrcMediumPtr
      Value *SrcMediumPtrVal = Builder.CreateInBoundsGEP(
          ArrayTy, TransferMedium, {Builder.getInt64(0), GPUThreadID});
      // TargetElemPtr = (CopyType*)(SrcDataAddr[i]) + I
      Value *TargetElemPtrPtr =
          Builder.CreateInBoundsGEP(RedListArrayTy, ReduceList,
                                    {ConstantInt::get(IndexTy, 0),
                                     ConstantInt::get(IndexTy, En.index())});
      Value *TargetElemPtrVal =
          Builder.CreateLoad(Builder.getPtrTy(), TargetElemPtrPtr);
      Value *TargetElemPtr = TargetElemPtrVal;
      if (NumIters > 1)
        TargetElemPtr =
            Builder.CreateGEP(Builder.getInt32Ty(), TargetElemPtr, Cnt);

      // *TargetElemPtr = SrcMediumVal;
      Value *SrcMediumValue =
          Builder.CreateLoad(CType, SrcMediumPtrVal, /*IsVolatile*/ true);
      Builder.CreateStore(SrcMediumValue, TargetElemPtr);
      Builder.CreateBr(W0MergeBB);

      emitBlock(W0ElseBB, Builder.GetInsertBlock()->getParent());
      Builder.CreateBr(W0MergeBB);

      emitBlock(W0MergeBB, Builder.GetInsertBlock()->getParent());

      if (NumIters > 1) {
        Cnt = Builder.CreateNSWAdd(
            Cnt, ConstantInt::get(Builder.getInt32Ty(), /*V=*/1));
        Builder.CreateStore(Cnt, CntAddr, /*Volatile=*/false);

        auto *CurFn = Builder.GetInsertBlock()->getParent();
        emitBranch(PrecondBB);
        emitBlock(ExitBB, CurFn);
      }
      RealTySize %= TySize;
    }
  }

  Builder.CreateRetVoid();
  Builder.restoreIP(SavedIP);

  return WcFunc;
}

Function *OpenMPIRBuilder::emitShuffleAndReduceFunction(
    ArrayRef<ReductionInfo> ReductionInfos, Function *ReduceFn,
    AttributeList FuncAttrs) {
  LLVMContext &Ctx = M.getContext();
  FunctionType *FuncTy =
      FunctionType::get(Builder.getVoidTy(),
                        {Builder.getPtrTy(), Builder.getInt16Ty(),
                         Builder.getInt16Ty(), Builder.getInt16Ty()},
                        /* IsVarArg */ false);
  Function *SarFunc =
      Function::Create(FuncTy, GlobalVariable::InternalLinkage,
                       "_omp_reduction_shuffle_and_reduce_func", &M);
  SarFunc->setAttributes(FuncAttrs);
  SarFunc->addParamAttr(0, Attribute::NoUndef);
  SarFunc->addParamAttr(1, Attribute::NoUndef);
  SarFunc->addParamAttr(2, Attribute::NoUndef);
  SarFunc->addParamAttr(3, Attribute::NoUndef);
  SarFunc->addParamAttr(1, Attribute::SExt);
  SarFunc->addParamAttr(2, Attribute::SExt);
  SarFunc->addParamAttr(3, Attribute::SExt);
  BasicBlock *EntryBB = BasicBlock::Create(M.getContext(), "entry", SarFunc);
  Builder.SetInsertPoint(EntryBB);

  // Thread local Reduce list used to host the values of data to be reduced.
  Argument *ReduceListArg = SarFunc->getArg(0);
  // Current lane id; could be logical.
  Argument *LaneIDArg = SarFunc->getArg(1);
  // Offset of the remote source lane relative to the current lane.
  Argument *RemoteLaneOffsetArg = SarFunc->getArg(2);
  // Algorithm version.  This is expected to be known at compile time.
  Argument *AlgoVerArg = SarFunc->getArg(3);

  Type *ReduceListArgType = ReduceListArg->getType();
  Type *LaneIDArgType = LaneIDArg->getType();
  Type *LaneIDArgPtrType = LaneIDArg->getType()->getPointerTo();
  Value *ReduceListAlloca = Builder.CreateAlloca(
      ReduceListArgType, nullptr, ReduceListArg->getName() + ".addr");
  Value *LaneIdAlloca = Builder.CreateAlloca(LaneIDArgType, nullptr,
                                             LaneIDArg->getName() + ".addr");
  Value *RemoteLaneOffsetAlloca = Builder.CreateAlloca(
      LaneIDArgType, nullptr, RemoteLaneOffsetArg->getName() + ".addr");
  Value *AlgoVerAlloca = Builder.CreateAlloca(LaneIDArgType, nullptr,
                                              AlgoVerArg->getName() + ".addr");
  ArrayType *RedListArrayTy =
      ArrayType::get(Builder.getPtrTy(), ReductionInfos.size());

  // Create a local thread-private variable to host the Reduce list
  // from a remote lane.
  Instruction *RemoteReductionListAlloca = Builder.CreateAlloca(
      RedListArrayTy, nullptr, ".omp.reduction.remote_reduce_list");

  Value *ReduceListAddrCast = Builder.CreatePointerBitCastOrAddrSpaceCast(
      ReduceListAlloca, ReduceListArgType,
      ReduceListAlloca->getName() + ".ascast");
  Value *LaneIdAddrCast = Builder.CreatePointerBitCastOrAddrSpaceCast(
      LaneIdAlloca, LaneIDArgPtrType, LaneIdAlloca->getName() + ".ascast");
  Value *RemoteLaneOffsetAddrCast = Builder.CreatePointerBitCastOrAddrSpaceCast(
      RemoteLaneOffsetAlloca, LaneIDArgPtrType,
      RemoteLaneOffsetAlloca->getName() + ".ascast");
  Value *AlgoVerAddrCast = Builder.CreatePointerBitCastOrAddrSpaceCast(
      AlgoVerAlloca, LaneIDArgPtrType, AlgoVerAlloca->getName() + ".ascast");
  Value *RemoteListAddrCast = Builder.CreatePointerBitCastOrAddrSpaceCast(
      RemoteReductionListAlloca, Builder.getPtrTy(),
      RemoteReductionListAlloca->getName() + ".ascast");

  Builder.CreateStore(ReduceListArg, ReduceListAddrCast);
  Builder.CreateStore(LaneIDArg, LaneIdAddrCast);
  Builder.CreateStore(RemoteLaneOffsetArg, RemoteLaneOffsetAddrCast);
  Builder.CreateStore(AlgoVerArg, AlgoVerAddrCast);

  Value *ReduceList = Builder.CreateLoad(ReduceListArgType, ReduceListAddrCast);
  Value *LaneId = Builder.CreateLoad(LaneIDArgType, LaneIdAddrCast);
  Value *RemoteLaneOffset =
      Builder.CreateLoad(LaneIDArgType, RemoteLaneOffsetAddrCast);
  Value *AlgoVer = Builder.CreateLoad(LaneIDArgType, AlgoVerAddrCast);

  InsertPointTy AllocaIP = getInsertPointAfterInstr(RemoteReductionListAlloca);

  // This loop iterates through the list of reduce elements and copies,
  // element by element, from a remote lane in the warp to RemoteReduceList,
  // hosted on the thread's stack.
  emitReductionListCopy(
      AllocaIP, CopyAction::RemoteLaneToThread, RedListArrayTy, ReductionInfos,
      ReduceList, RemoteListAddrCast, {RemoteLaneOffset, nullptr, nullptr});

  // The actions to be performed on the Remote Reduce list is dependent
  // on the algorithm version.
  //
  //  if (AlgoVer==0) || (AlgoVer==1 && (LaneId < Offset)) || (AlgoVer==2 &&
  //  LaneId % 2 == 0 && Offset > 0):
  //    do the reduction value aggregation
  //
  //  The thread local variable Reduce list is mutated in place to host the
  //  reduced data, which is the aggregated value produced from local and
  //  remote lanes.
  //
  //  Note that AlgoVer is expected to be a constant integer known at compile
  //  time.
  //  When AlgoVer==0, the first conjunction evaluates to true, making
  //    the entire predicate true during compile time.
  //  When AlgoVer==1, the second conjunction has only the second part to be
  //    evaluated during runtime.  Other conjunctions evaluates to false
  //    during compile time.
  //  When AlgoVer==2, the third conjunction has only the second part to be
  //    evaluated during runtime.  Other conjunctions evaluates to false
  //    during compile time.
  Value *CondAlgo0 = Builder.CreateIsNull(AlgoVer);
  Value *Algo1 = Builder.CreateICmpEQ(AlgoVer, Builder.getInt16(1));
  Value *LaneComp = Builder.CreateICmpULT(LaneId, RemoteLaneOffset);
  Value *CondAlgo1 = Builder.CreateAnd(Algo1, LaneComp);
  Value *Algo2 = Builder.CreateICmpEQ(AlgoVer, Builder.getInt16(2));
  Value *LaneIdAnd1 = Builder.CreateAnd(LaneId, Builder.getInt16(1));
  Value *LaneIdComp = Builder.CreateIsNull(LaneIdAnd1);
  Value *Algo2AndLaneIdComp = Builder.CreateAnd(Algo2, LaneIdComp);
  Value *RemoteOffsetComp =
      Builder.CreateICmpSGT(RemoteLaneOffset, Builder.getInt16(0));
  Value *CondAlgo2 = Builder.CreateAnd(Algo2AndLaneIdComp, RemoteOffsetComp);
  Value *CA0OrCA1 = Builder.CreateOr(CondAlgo0, CondAlgo1);
  Value *CondReduce = Builder.CreateOr(CA0OrCA1, CondAlgo2);

  BasicBlock *ThenBB = BasicBlock::Create(Ctx, "then");
  BasicBlock *ElseBB = BasicBlock::Create(Ctx, "else");
  BasicBlock *MergeBB = BasicBlock::Create(Ctx, "ifcont");

  Builder.CreateCondBr(CondReduce, ThenBB, ElseBB);
  emitBlock(ThenBB, Builder.GetInsertBlock()->getParent());
  Value *LocalReduceListPtr = Builder.CreatePointerBitCastOrAddrSpaceCast(
      ReduceList, Builder.getPtrTy());
  Value *RemoteReduceListPtr = Builder.CreatePointerBitCastOrAddrSpaceCast(
      RemoteListAddrCast, Builder.getPtrTy());
  Builder.CreateCall(ReduceFn, {LocalReduceListPtr, RemoteReduceListPtr})
      ->addFnAttr(Attribute::NoUnwind);
  Builder.CreateBr(MergeBB);

  emitBlock(ElseBB, Builder.GetInsertBlock()->getParent());
  Builder.CreateBr(MergeBB);

  emitBlock(MergeBB, Builder.GetInsertBlock()->getParent());

  // if (AlgoVer==1 && (LaneId >= Offset)) copy Remote Reduce list to local
  // Reduce list.
  Algo1 = Builder.CreateICmpEQ(AlgoVer, Builder.getInt16(1));
  Value *LaneIdGtOffset = Builder.CreateICmpUGE(LaneId, RemoteLaneOffset);
  Value *CondCopy = Builder.CreateAnd(Algo1, LaneIdGtOffset);

  BasicBlock *CpyThenBB = BasicBlock::Create(Ctx, "then");
  BasicBlock *CpyElseBB = BasicBlock::Create(Ctx, "else");
  BasicBlock *CpyMergeBB = BasicBlock::Create(Ctx, "ifcont");
  Builder.CreateCondBr(CondCopy, CpyThenBB, CpyElseBB);

  emitBlock(CpyThenBB, Builder.GetInsertBlock()->getParent());
  emitReductionListCopy(AllocaIP, CopyAction::ThreadCopy, RedListArrayTy,
                        ReductionInfos, RemoteListAddrCast, ReduceList);
  Builder.CreateBr(CpyMergeBB);

  emitBlock(CpyElseBB, Builder.GetInsertBlock()->getParent());
  Builder.CreateBr(CpyMergeBB);

  emitBlock(CpyMergeBB, Builder.GetInsertBlock()->getParent());

  Builder.CreateRetVoid();

  return SarFunc;
}

Function *OpenMPIRBuilder::emitListToGlobalCopyFunction(
    ArrayRef<ReductionInfo> ReductionInfos, Type *ReductionsBufferTy,
    AttributeList FuncAttrs) {
  OpenMPIRBuilder::InsertPointTy OldIP = Builder.saveIP();
  LLVMContext &Ctx = M.getContext();
  FunctionType *FuncTy = FunctionType::get(
      Builder.getVoidTy(),
      {Builder.getPtrTy(), Builder.getInt32Ty(), Builder.getPtrTy()},
      /* IsVarArg */ false);
  Function *LtGCFunc =
      Function::Create(FuncTy, GlobalVariable::InternalLinkage,
                       "_omp_reduction_list_to_global_copy_func", &M);
  LtGCFunc->setAttributes(FuncAttrs);
  LtGCFunc->addParamAttr(0, Attribute::NoUndef);
  LtGCFunc->addParamAttr(1, Attribute::NoUndef);
  LtGCFunc->addParamAttr(2, Attribute::NoUndef);

  BasicBlock *EntryBlock = BasicBlock::Create(Ctx, "entry", LtGCFunc);
  Builder.SetInsertPoint(EntryBlock);

  // Buffer: global reduction buffer.
  Argument *BufferArg = LtGCFunc->getArg(0);
  // Idx: index of the buffer.
  Argument *IdxArg = LtGCFunc->getArg(1);
  // ReduceList: thread local Reduce list.
  Argument *ReduceListArg = LtGCFunc->getArg(2);

  Value *BufferArgAlloca = Builder.CreateAlloca(Builder.getPtrTy(), nullptr,
                                                BufferArg->getName() + ".addr");
  Value *IdxArgAlloca = Builder.CreateAlloca(Builder.getInt32Ty(), nullptr,
                                             IdxArg->getName() + ".addr");
  Value *ReduceListArgAlloca = Builder.CreateAlloca(
      Builder.getPtrTy(), nullptr, ReduceListArg->getName() + ".addr");
  Value *BufferArgAddrCast = Builder.CreatePointerBitCastOrAddrSpaceCast(
      BufferArgAlloca, Builder.getPtrTy(),
      BufferArgAlloca->getName() + ".ascast");
  Value *IdxArgAddrCast = Builder.CreatePointerBitCastOrAddrSpaceCast(
      IdxArgAlloca, Builder.getPtrTy(), IdxArgAlloca->getName() + ".ascast");
  Value *ReduceListArgAddrCast = Builder.CreatePointerBitCastOrAddrSpaceCast(
      ReduceListArgAlloca, Builder.getPtrTy(),
      ReduceListArgAlloca->getName() + ".ascast");

  Builder.CreateStore(BufferArg, BufferArgAddrCast);
  Builder.CreateStore(IdxArg, IdxArgAddrCast);
  Builder.CreateStore(ReduceListArg, ReduceListArgAddrCast);

  Value *LocalReduceList =
      Builder.CreateLoad(Builder.getPtrTy(), ReduceListArgAddrCast);
  Value *BufferArgVal =
      Builder.CreateLoad(Builder.getPtrTy(), BufferArgAddrCast);
  Value *Idxs[] = {Builder.CreateLoad(Builder.getInt32Ty(), IdxArgAddrCast)};
  Type *IndexTy = Builder.getIndexTy(
      M.getDataLayout(), M.getDataLayout().getDefaultGlobalsAddressSpace());
  for (auto En : enumerate(ReductionInfos)) {
    const ReductionInfo &RI = En.value();
    auto *RedListArrayTy =
        ArrayType::get(Builder.getPtrTy(), ReductionInfos.size());
    // Reduce element = LocalReduceList[i]
    Value *ElemPtrPtr = Builder.CreateInBoundsGEP(
        RedListArrayTy, LocalReduceList,
        {ConstantInt::get(IndexTy, 0), ConstantInt::get(IndexTy, En.index())});
    // elemptr = ((CopyType*)(elemptrptr)) + I
    Value *ElemPtr = Builder.CreateLoad(Builder.getPtrTy(), ElemPtrPtr);

    // Global = Buffer.VD[Idx];
    Value *BufferVD =
        Builder.CreateInBoundsGEP(ReductionsBufferTy, BufferArgVal, Idxs);
    Value *GlobVal = Builder.CreateConstInBoundsGEP2_32(
        ReductionsBufferTy, BufferVD, 0, En.index());

    switch (RI.EvaluationKind) {
    case EvalKind::Scalar: {
      Value *TargetElement = Builder.CreateLoad(RI.ElementType, ElemPtr);
      Builder.CreateStore(TargetElement, GlobVal);
      break;
    }
    case EvalKind::Complex: {
      Value *SrcRealPtr = Builder.CreateConstInBoundsGEP2_32(
          RI.ElementType, ElemPtr, 0, 0, ".realp");
      Value *SrcReal = Builder.CreateLoad(
          RI.ElementType->getStructElementType(0), SrcRealPtr, ".real");
      Value *SrcImgPtr = Builder.CreateConstInBoundsGEP2_32(
          RI.ElementType, ElemPtr, 0, 1, ".imagp");
      Value *SrcImg = Builder.CreateLoad(
          RI.ElementType->getStructElementType(1), SrcImgPtr, ".imag");

      Value *DestRealPtr = Builder.CreateConstInBoundsGEP2_32(
          RI.ElementType, GlobVal, 0, 0, ".realp");
      Value *DestImgPtr = Builder.CreateConstInBoundsGEP2_32(
          RI.ElementType, GlobVal, 0, 1, ".imagp");
      Builder.CreateStore(SrcReal, DestRealPtr);
      Builder.CreateStore(SrcImg, DestImgPtr);
      break;
    }
    case EvalKind::Aggregate: {
      Value *SizeVal =
          Builder.getInt64(M.getDataLayout().getTypeStoreSize(RI.ElementType));
      Builder.CreateMemCpy(
          GlobVal, M.getDataLayout().getPrefTypeAlign(RI.ElementType), ElemPtr,
          M.getDataLayout().getPrefTypeAlign(RI.ElementType), SizeVal, false);
      break;
    }
    }
  }

  Builder.CreateRetVoid();
  Builder.restoreIP(OldIP);
  return LtGCFunc;
}

Function *OpenMPIRBuilder::emitListToGlobalReduceFunction(
    ArrayRef<ReductionInfo> ReductionInfos, Function *ReduceFn,
    Type *ReductionsBufferTy, AttributeList FuncAttrs) {
  OpenMPIRBuilder::InsertPointTy OldIP = Builder.saveIP();
  LLVMContext &Ctx = M.getContext();
  FunctionType *FuncTy = FunctionType::get(
      Builder.getVoidTy(),
      {Builder.getPtrTy(), Builder.getInt32Ty(), Builder.getPtrTy()},
      /* IsVarArg */ false);
  Function *LtGRFunc =
      Function::Create(FuncTy, GlobalVariable::InternalLinkage,
                       "_omp_reduction_list_to_global_reduce_func", &M);
  LtGRFunc->setAttributes(FuncAttrs);
  LtGRFunc->addParamAttr(0, Attribute::NoUndef);
  LtGRFunc->addParamAttr(1, Attribute::NoUndef);
  LtGRFunc->addParamAttr(2, Attribute::NoUndef);

  BasicBlock *EntryBlock = BasicBlock::Create(Ctx, "entry", LtGRFunc);
  Builder.SetInsertPoint(EntryBlock);

  // Buffer: global reduction buffer.
  Argument *BufferArg = LtGRFunc->getArg(0);
  // Idx: index of the buffer.
  Argument *IdxArg = LtGRFunc->getArg(1);
  // ReduceList: thread local Reduce list.
  Argument *ReduceListArg = LtGRFunc->getArg(2);

  Value *BufferArgAlloca = Builder.CreateAlloca(Builder.getPtrTy(), nullptr,
                                                BufferArg->getName() + ".addr");
  Value *IdxArgAlloca = Builder.CreateAlloca(Builder.getInt32Ty(), nullptr,
                                             IdxArg->getName() + ".addr");
  Value *ReduceListArgAlloca = Builder.CreateAlloca(
      Builder.getPtrTy(), nullptr, ReduceListArg->getName() + ".addr");
  auto *RedListArrayTy =
      ArrayType::get(Builder.getPtrTy(), ReductionInfos.size());

  // 1. Build a list of reduction variables.
  // void *RedList[<n>] = {<ReductionVars>[0], ..., <ReductionVars>[<n>-1]};
  Value *LocalReduceList =
      Builder.CreateAlloca(RedListArrayTy, nullptr, ".omp.reduction.red_list");

  Value *BufferArgAddrCast = Builder.CreatePointerBitCastOrAddrSpaceCast(
      BufferArgAlloca, Builder.getPtrTy(),
      BufferArgAlloca->getName() + ".ascast");
  Value *IdxArgAddrCast = Builder.CreatePointerBitCastOrAddrSpaceCast(
      IdxArgAlloca, Builder.getPtrTy(), IdxArgAlloca->getName() + ".ascast");
  Value *ReduceListArgAddrCast = Builder.CreatePointerBitCastOrAddrSpaceCast(
      ReduceListArgAlloca, Builder.getPtrTy(),
      ReduceListArgAlloca->getName() + ".ascast");
  Value *LocalReduceListAddrCast = Builder.CreatePointerBitCastOrAddrSpaceCast(
      LocalReduceList, Builder.getPtrTy(),
      LocalReduceList->getName() + ".ascast");

  Builder.CreateStore(BufferArg, BufferArgAddrCast);
  Builder.CreateStore(IdxArg, IdxArgAddrCast);
  Builder.CreateStore(ReduceListArg, ReduceListArgAddrCast);

  Value *BufferVal = Builder.CreateLoad(Builder.getPtrTy(), BufferArgAddrCast);
  Value *Idxs[] = {Builder.CreateLoad(Builder.getInt32Ty(), IdxArgAddrCast)};
  Type *IndexTy = Builder.getIndexTy(
      M.getDataLayout(), M.getDataLayout().getDefaultGlobalsAddressSpace());
  for (auto En : enumerate(ReductionInfos)) {
    Value *TargetElementPtrPtr = Builder.CreateInBoundsGEP(
        RedListArrayTy, LocalReduceListAddrCast,
        {ConstantInt::get(IndexTy, 0), ConstantInt::get(IndexTy, En.index())});
    Value *BufferVD =
        Builder.CreateInBoundsGEP(ReductionsBufferTy, BufferVal, Idxs);
    // Global = Buffer.VD[Idx];
    Value *GlobValPtr = Builder.CreateConstInBoundsGEP2_32(
        ReductionsBufferTy, BufferVD, 0, En.index());
    Builder.CreateStore(GlobValPtr, TargetElementPtrPtr);
  }

  // Call reduce_function(GlobalReduceList, ReduceList)
  Value *ReduceList =
      Builder.CreateLoad(Builder.getPtrTy(), ReduceListArgAddrCast);
  Builder.CreateCall(ReduceFn, {LocalReduceListAddrCast, ReduceList})
      ->addFnAttr(Attribute::NoUnwind);
  Builder.CreateRetVoid();
  Builder.restoreIP(OldIP);
  return LtGRFunc;
}

Function *OpenMPIRBuilder::emitGlobalToListCopyFunction(
    ArrayRef<ReductionInfo> ReductionInfos, Type *ReductionsBufferTy,
    AttributeList FuncAttrs) {
  OpenMPIRBuilder::InsertPointTy OldIP = Builder.saveIP();
  LLVMContext &Ctx = M.getContext();
  FunctionType *FuncTy = FunctionType::get(
      Builder.getVoidTy(),
      {Builder.getPtrTy(), Builder.getInt32Ty(), Builder.getPtrTy()},
      /* IsVarArg */ false);
  Function *LtGCFunc =
      Function::Create(FuncTy, GlobalVariable::InternalLinkage,
                       "_omp_reduction_global_to_list_copy_func", &M);
  LtGCFunc->setAttributes(FuncAttrs);
  LtGCFunc->addParamAttr(0, Attribute::NoUndef);
  LtGCFunc->addParamAttr(1, Attribute::NoUndef);
  LtGCFunc->addParamAttr(2, Attribute::NoUndef);

  BasicBlock *EntryBlock = BasicBlock::Create(Ctx, "entry", LtGCFunc);
  Builder.SetInsertPoint(EntryBlock);

  // Buffer: global reduction buffer.
  Argument *BufferArg = LtGCFunc->getArg(0);
  // Idx: index of the buffer.
  Argument *IdxArg = LtGCFunc->getArg(1);
  // ReduceList: thread local Reduce list.
  Argument *ReduceListArg = LtGCFunc->getArg(2);

  Value *BufferArgAlloca = Builder.CreateAlloca(Builder.getPtrTy(), nullptr,
                                                BufferArg->getName() + ".addr");
  Value *IdxArgAlloca = Builder.CreateAlloca(Builder.getInt32Ty(), nullptr,
                                             IdxArg->getName() + ".addr");
  Value *ReduceListArgAlloca = Builder.CreateAlloca(
      Builder.getPtrTy(), nullptr, ReduceListArg->getName() + ".addr");
  Value *BufferArgAddrCast = Builder.CreatePointerBitCastOrAddrSpaceCast(
      BufferArgAlloca, Builder.getPtrTy(),
      BufferArgAlloca->getName() + ".ascast");
  Value *IdxArgAddrCast = Builder.CreatePointerBitCastOrAddrSpaceCast(
      IdxArgAlloca, Builder.getPtrTy(), IdxArgAlloca->getName() + ".ascast");
  Value *ReduceListArgAddrCast = Builder.CreatePointerBitCastOrAddrSpaceCast(
      ReduceListArgAlloca, Builder.getPtrTy(),
      ReduceListArgAlloca->getName() + ".ascast");
  Builder.CreateStore(BufferArg, BufferArgAddrCast);
  Builder.CreateStore(IdxArg, IdxArgAddrCast);
  Builder.CreateStore(ReduceListArg, ReduceListArgAddrCast);

  Value *LocalReduceList =
      Builder.CreateLoad(Builder.getPtrTy(), ReduceListArgAddrCast);
  Value *BufferVal = Builder.CreateLoad(Builder.getPtrTy(), BufferArgAddrCast);
  Value *Idxs[] = {Builder.CreateLoad(Builder.getInt32Ty(), IdxArgAddrCast)};
  Type *IndexTy = Builder.getIndexTy(
      M.getDataLayout(), M.getDataLayout().getDefaultGlobalsAddressSpace());
  for (auto En : enumerate(ReductionInfos)) {
    const OpenMPIRBuilder::ReductionInfo &RI = En.value();
    auto *RedListArrayTy =
        ArrayType::get(Builder.getPtrTy(), ReductionInfos.size());
    // Reduce element = LocalReduceList[i]
    Value *ElemPtrPtr = Builder.CreateInBoundsGEP(
        RedListArrayTy, LocalReduceList,
        {ConstantInt::get(IndexTy, 0), ConstantInt::get(IndexTy, En.index())});
    // elemptr = ((CopyType*)(elemptrptr)) + I
    Value *ElemPtr = Builder.CreateLoad(Builder.getPtrTy(), ElemPtrPtr);
    // Global = Buffer.VD[Idx];
    Value *BufferVD =
        Builder.CreateInBoundsGEP(ReductionsBufferTy, BufferVal, Idxs);
    Value *GlobValPtr = Builder.CreateConstInBoundsGEP2_32(
        ReductionsBufferTy, BufferVD, 0, En.index());

    switch (RI.EvaluationKind) {
    case EvalKind::Scalar: {
      Value *TargetElement = Builder.CreateLoad(RI.ElementType, GlobValPtr);
      Builder.CreateStore(TargetElement, ElemPtr);
      break;
    }
    case EvalKind::Complex: {
      Value *SrcRealPtr = Builder.CreateConstInBoundsGEP2_32(
          RI.ElementType, GlobValPtr, 0, 0, ".realp");
      Value *SrcReal = Builder.CreateLoad(
          RI.ElementType->getStructElementType(0), SrcRealPtr, ".real");
      Value *SrcImgPtr = Builder.CreateConstInBoundsGEP2_32(
          RI.ElementType, GlobValPtr, 0, 1, ".imagp");
      Value *SrcImg = Builder.CreateLoad(
          RI.ElementType->getStructElementType(1), SrcImgPtr, ".imag");

      Value *DestRealPtr = Builder.CreateConstInBoundsGEP2_32(
          RI.ElementType, ElemPtr, 0, 0, ".realp");
      Value *DestImgPtr = Builder.CreateConstInBoundsGEP2_32(
          RI.ElementType, ElemPtr, 0, 1, ".imagp");
      Builder.CreateStore(SrcReal, DestRealPtr);
      Builder.CreateStore(SrcImg, DestImgPtr);
      break;
    }
    case EvalKind::Aggregate: {
      Value *SizeVal =
          Builder.getInt64(M.getDataLayout().getTypeStoreSize(RI.ElementType));
      Builder.CreateMemCpy(
          ElemPtr, M.getDataLayout().getPrefTypeAlign(RI.ElementType),
          GlobValPtr, M.getDataLayout().getPrefTypeAlign(RI.ElementType),
          SizeVal, false);
      break;
    }
    }
  }

  Builder.CreateRetVoid();
  Builder.restoreIP(OldIP);
  return LtGCFunc;
}

Function *OpenMPIRBuilder::emitGlobalToListReduceFunction(
    ArrayRef<ReductionInfo> ReductionInfos, Function *ReduceFn,
    Type *ReductionsBufferTy, AttributeList FuncAttrs) {
  OpenMPIRBuilder::InsertPointTy OldIP = Builder.saveIP();
  LLVMContext &Ctx = M.getContext();
  auto *FuncTy = FunctionType::get(
      Builder.getVoidTy(),
      {Builder.getPtrTy(), Builder.getInt32Ty(), Builder.getPtrTy()},
      /* IsVarArg */ false);
  Function *LtGRFunc =
      Function::Create(FuncTy, GlobalVariable::InternalLinkage,
                       "_omp_reduction_global_to_list_reduce_func", &M);
  LtGRFunc->setAttributes(FuncAttrs);
  LtGRFunc->addParamAttr(0, Attribute::NoUndef);
  LtGRFunc->addParamAttr(1, Attribute::NoUndef);
  LtGRFunc->addParamAttr(2, Attribute::NoUndef);

  BasicBlock *EntryBlock = BasicBlock::Create(Ctx, "entry", LtGRFunc);
  Builder.SetInsertPoint(EntryBlock);

  // Buffer: global reduction buffer.
  Argument *BufferArg = LtGRFunc->getArg(0);
  // Idx: index of the buffer.
  Argument *IdxArg = LtGRFunc->getArg(1);
  // ReduceList: thread local Reduce list.
  Argument *ReduceListArg = LtGRFunc->getArg(2);

  Value *BufferArgAlloca = Builder.CreateAlloca(Builder.getPtrTy(), nullptr,
                                                BufferArg->getName() + ".addr");
  Value *IdxArgAlloca = Builder.CreateAlloca(Builder.getInt32Ty(), nullptr,
                                             IdxArg->getName() + ".addr");
  Value *ReduceListArgAlloca = Builder.CreateAlloca(
      Builder.getPtrTy(), nullptr, ReduceListArg->getName() + ".addr");
  ArrayType *RedListArrayTy =
      ArrayType::get(Builder.getPtrTy(), ReductionInfos.size());

  // 1. Build a list of reduction variables.
  // void *RedList[<n>] = {<ReductionVars>[0], ..., <ReductionVars>[<n>-1]};
  Value *LocalReduceList =
      Builder.CreateAlloca(RedListArrayTy, nullptr, ".omp.reduction.red_list");

  Value *BufferArgAddrCast = Builder.CreatePointerBitCastOrAddrSpaceCast(
      BufferArgAlloca, Builder.getPtrTy(),
      BufferArgAlloca->getName() + ".ascast");
  Value *IdxArgAddrCast = Builder.CreatePointerBitCastOrAddrSpaceCast(
      IdxArgAlloca, Builder.getPtrTy(), IdxArgAlloca->getName() + ".ascast");
  Value *ReduceListArgAddrCast = Builder.CreatePointerBitCastOrAddrSpaceCast(
      ReduceListArgAlloca, Builder.getPtrTy(),
      ReduceListArgAlloca->getName() + ".ascast");
  Value *ReductionList = Builder.CreatePointerBitCastOrAddrSpaceCast(
      LocalReduceList, Builder.getPtrTy(),
      LocalReduceList->getName() + ".ascast");

  Builder.CreateStore(BufferArg, BufferArgAddrCast);
  Builder.CreateStore(IdxArg, IdxArgAddrCast);
  Builder.CreateStore(ReduceListArg, ReduceListArgAddrCast);

  Value *BufferVal = Builder.CreateLoad(Builder.getPtrTy(), BufferArgAddrCast);
  Value *Idxs[] = {Builder.CreateLoad(Builder.getInt32Ty(), IdxArgAddrCast)};
  Type *IndexTy = Builder.getIndexTy(
      M.getDataLayout(), M.getDataLayout().getDefaultGlobalsAddressSpace());
  for (auto En : enumerate(ReductionInfos)) {
    Value *TargetElementPtrPtr = Builder.CreateInBoundsGEP(
        RedListArrayTy, ReductionList,
        {ConstantInt::get(IndexTy, 0), ConstantInt::get(IndexTy, En.index())});
    // Global = Buffer.VD[Idx];
    Value *BufferVD =
        Builder.CreateInBoundsGEP(ReductionsBufferTy, BufferVal, Idxs);
    Value *GlobValPtr = Builder.CreateConstInBoundsGEP2_32(
        ReductionsBufferTy, BufferVD, 0, En.index());
    Builder.CreateStore(GlobValPtr, TargetElementPtrPtr);
  }

  // Call reduce_function(ReduceList, GlobalReduceList)
  Value *ReduceList =
      Builder.CreateLoad(Builder.getPtrTy(), ReduceListArgAddrCast);
  Builder.CreateCall(ReduceFn, {ReduceList, ReductionList})
      ->addFnAttr(Attribute::NoUnwind);
  Builder.CreateRetVoid();
  Builder.restoreIP(OldIP);
  return LtGRFunc;
}

std::string OpenMPIRBuilder::getReductionFuncName(StringRef Name) const {
  std::string Suffix =
      createPlatformSpecificName({"omp", "reduction", "reduction_func"});
  return (Name + Suffix).str();
}

Function *OpenMPIRBuilder::createReductionFunction(
    StringRef ReducerName, ArrayRef<ReductionInfo> ReductionInfos,
    ReductionGenCBKind ReductionGenCBKind, AttributeList FuncAttrs) {
  auto *FuncTy = FunctionType::get(Builder.getVoidTy(),
                                   {Builder.getPtrTy(), Builder.getPtrTy()},
                                   /* IsVarArg */ false);
  std::string Name = getReductionFuncName(ReducerName);
  Function *ReductionFunc =
      Function::Create(FuncTy, GlobalVariable::InternalLinkage, Name, &M);
  ReductionFunc->setAttributes(FuncAttrs);
  ReductionFunc->addParamAttr(0, Attribute::NoUndef);
  ReductionFunc->addParamAttr(1, Attribute::NoUndef);
  BasicBlock *EntryBB =
      BasicBlock::Create(M.getContext(), "entry", ReductionFunc);
  Builder.SetInsertPoint(EntryBB);

  // Need to alloca memory here and deal with the pointers before getting
  // LHS/RHS pointers out
  Value *LHSArrayPtr = nullptr;
  Value *RHSArrayPtr = nullptr;
  Argument *Arg0 = ReductionFunc->getArg(0);
  Argument *Arg1 = ReductionFunc->getArg(1);
  Type *Arg0Type = Arg0->getType();
  Type *Arg1Type = Arg1->getType();

  Value *LHSAlloca =
      Builder.CreateAlloca(Arg0Type, nullptr, Arg0->getName() + ".addr");
  Value *RHSAlloca =
      Builder.CreateAlloca(Arg1Type, nullptr, Arg1->getName() + ".addr");
  Value *LHSAddrCast = Builder.CreatePointerBitCastOrAddrSpaceCast(
      LHSAlloca, Arg0Type, LHSAlloca->getName() + ".ascast");
  Value *RHSAddrCast = Builder.CreatePointerBitCastOrAddrSpaceCast(
      RHSAlloca, Arg1Type, RHSAlloca->getName() + ".ascast");
  Builder.CreateStore(Arg0, LHSAddrCast);
  Builder.CreateStore(Arg1, RHSAddrCast);
  LHSArrayPtr = Builder.CreateLoad(Arg0Type, LHSAddrCast);
  RHSArrayPtr = Builder.CreateLoad(Arg1Type, RHSAddrCast);

  Type *RedArrayTy = ArrayType::get(Builder.getPtrTy(), ReductionInfos.size());
  Type *IndexTy = Builder.getIndexTy(
      M.getDataLayout(), M.getDataLayout().getDefaultGlobalsAddressSpace());
  SmallVector<Value *> LHSPtrs, RHSPtrs;
  for (auto En : enumerate(ReductionInfos)) {
    const ReductionInfo &RI = En.value();
    Value *RHSI8PtrPtr = Builder.CreateInBoundsGEP(
        RedArrayTy, RHSArrayPtr,
        {ConstantInt::get(IndexTy, 0), ConstantInt::get(IndexTy, En.index())});
    Value *RHSI8Ptr = Builder.CreateLoad(Builder.getPtrTy(), RHSI8PtrPtr);
    Value *RHSPtr = Builder.CreatePointerBitCastOrAddrSpaceCast(
        RHSI8Ptr, RI.PrivateVariable->getType(),
        RHSI8Ptr->getName() + ".ascast");

    Value *LHSI8PtrPtr = Builder.CreateInBoundsGEP(
        RedArrayTy, LHSArrayPtr,
        {ConstantInt::get(IndexTy, 0), ConstantInt::get(IndexTy, En.index())});
    Value *LHSI8Ptr = Builder.CreateLoad(Builder.getPtrTy(), LHSI8PtrPtr);
    Value *LHSPtr = Builder.CreatePointerBitCastOrAddrSpaceCast(
        LHSI8Ptr, RI.Variable->getType(), LHSI8Ptr->getName() + ".ascast");

    if (ReductionGenCBKind == ReductionGenCBKind::Clang) {
      LHSPtrs.emplace_back(LHSPtr);
      RHSPtrs.emplace_back(RHSPtr);
    } else {
      Value *LHS = Builder.CreateLoad(RI.ElementType, LHSPtr);
      Value *RHS = Builder.CreateLoad(RI.ElementType, RHSPtr);
      Value *Reduced;
      RI.ReductionGen(Builder.saveIP(), LHS, RHS, Reduced);
      if (!Builder.GetInsertBlock())
        return ReductionFunc;
      Builder.CreateStore(Reduced, LHSPtr);
    }
  }

  if (ReductionGenCBKind == ReductionGenCBKind::Clang)
    for (auto En : enumerate(ReductionInfos)) {
      unsigned Index = En.index();
      const ReductionInfo &RI = En.value();
      Value *LHSFixupPtr, *RHSFixupPtr;
      Builder.restoreIP(RI.ReductionGenClang(
          Builder.saveIP(), Index, &LHSFixupPtr, &RHSFixupPtr, ReductionFunc));

      // Fix the CallBack code genereated to use the correct Values for the LHS
      // and RHS
      LHSFixupPtr->replaceUsesWithIf(
          LHSPtrs[Index], [ReductionFunc](const Use &U) {
            return cast<Instruction>(U.getUser())->getParent()->getParent() ==
                   ReductionFunc;
          });
      RHSFixupPtr->replaceUsesWithIf(
          RHSPtrs[Index], [ReductionFunc](const Use &U) {
            return cast<Instruction>(U.getUser())->getParent()->getParent() ==
                   ReductionFunc;
          });
    }

  Builder.CreateRetVoid();
  return ReductionFunc;
}

static void
checkReductionInfos(ArrayRef<OpenMPIRBuilder::ReductionInfo> ReductionInfos,
                    bool IsGPU) {
  for (const OpenMPIRBuilder::ReductionInfo &RI : ReductionInfos) {
    (void)RI;
    assert(RI.Variable && "expected non-null variable");
    assert(RI.PrivateVariable && "expected non-null private variable");
    assert((RI.ReductionGen || RI.ReductionGenClang) &&
           "expected non-null reduction generator callback");
    if (!IsGPU) {
      assert(
          RI.Variable->getType() == RI.PrivateVariable->getType() &&
          "expected variables and their private equivalents to have the same "
          "type");
    }
    assert(RI.Variable->getType()->isPointerTy() &&
           "expected variables to be pointers");
  }
}

OpenMPIRBuilder::InsertPointTy OpenMPIRBuilder::createReductionsGPU(
    const LocationDescription &Loc, InsertPointTy AllocaIP,
    InsertPointTy CodeGenIP, ArrayRef<ReductionInfo> ReductionInfos,
    bool IsNoWait, bool IsTeamsReduction, bool HasDistribute,
    ReductionGenCBKind ReductionGenCBKind, std::optional<omp::GV> GridValue,
    unsigned ReductionBufNum, Value *SrcLocInfo) {
  if (!updateToLocation(Loc))
    return InsertPointTy();
  Builder.restoreIP(CodeGenIP);
  checkReductionInfos(ReductionInfos, /*IsGPU*/ true);
  LLVMContext &Ctx = M.getContext();

  // Source location for the ident struct
  if (!SrcLocInfo) {
    uint32_t SrcLocStrSize;
    Constant *SrcLocStr = getOrCreateSrcLocStr(Loc, SrcLocStrSize);
    SrcLocInfo = getOrCreateIdent(SrcLocStr, SrcLocStrSize);
  }

  if (ReductionInfos.size() == 0)
    return Builder.saveIP();

  BasicBlock *ContinuationBlock = nullptr;
  if (ReductionGenCBKind != ReductionGenCBKind::Clang) {
      // Copied code from createReductions
    BasicBlock *InsertBlock = Loc.IP.getBlock();
    ContinuationBlock =
      InsertBlock->splitBasicBlock(Loc.IP.getPoint(), "reduce.finalize");
    InsertBlock->getTerminator()->eraseFromParent();
    Builder.SetInsertPoint(InsertBlock, InsertBlock->end());
  }

  Function *CurFunc = Builder.GetInsertBlock()->getParent();
  AttributeList FuncAttrs;
  AttrBuilder AttrBldr(Ctx);
  for (auto Attr : CurFunc->getAttributes().getFnAttrs())
    AttrBldr.addAttribute(Attr);
  AttrBldr.removeAttribute(Attribute::OptimizeNone);
  FuncAttrs = FuncAttrs.addFnAttributes(Ctx, AttrBldr);

  Function *ReductionFunc = nullptr;
  CodeGenIP = Builder.saveIP();
  ReductionFunc =
      createReductionFunction(Builder.GetInsertBlock()->getParent()->getName(),
                              ReductionInfos, ReductionGenCBKind, FuncAttrs);
  Builder.restoreIP(CodeGenIP);

  // Set the grid value in the config needed for lowering later on
  if (GridValue.has_value())
    Config.setGridValue(GridValue.value());
  else
    Config.setGridValue(getGridValue(T, ReductionFunc));

  // Build res = __kmpc_reduce{_nowait}(<gtid>, <n>, sizeof(RedList),
  // RedList, shuffle_reduce_func, interwarp_copy_func);
  // or
  // Build res = __kmpc_reduce_teams_nowait_simple(<loc>, <gtid>, <lck>);
  Value *Res;

  // 1. Build a list of reduction variables.
  // void *RedList[<n>] = {<ReductionVars>[0], ..., <ReductionVars>[<n>-1]};
  auto Size = ReductionInfos.size();
  Type *PtrTy = PointerType::getUnqual(Ctx);
  Type *RedArrayTy = ArrayType::get(PtrTy, Size);
  CodeGenIP = Builder.saveIP();
  Builder.restoreIP(AllocaIP);
  Value *ReductionListAlloca =
      Builder.CreateAlloca(RedArrayTy, nullptr, ".omp.reduction.red_list");
  Value *ReductionList = Builder.CreatePointerBitCastOrAddrSpaceCast(
      ReductionListAlloca, PtrTy, ReductionListAlloca->getName() + ".ascast");
  Builder.restoreIP(CodeGenIP);
  Type *IndexTy = Builder.getIndexTy(
      M.getDataLayout(), M.getDataLayout().getDefaultGlobalsAddressSpace());
  for (auto En : enumerate(ReductionInfos)) {
    const ReductionInfo &RI = En.value();
    Value *ElemPtr = Builder.CreateInBoundsGEP(
        RedArrayTy, ReductionList,
        {ConstantInt::get(IndexTy, 0), ConstantInt::get(IndexTy, En.index())});
    Value *CastElem =
        Builder.CreatePointerBitCastOrAddrSpaceCast(RI.PrivateVariable, PtrTy);
    Builder.CreateStore(CastElem, ElemPtr);
  }
  CodeGenIP = Builder.saveIP();
  Function *SarFunc =
      emitShuffleAndReduceFunction(ReductionInfos, ReductionFunc, FuncAttrs);
  Function *WcFunc = emitInterWarpCopyFunction(Loc, ReductionInfos, FuncAttrs);
  Builder.restoreIP(CodeGenIP);

  Value *RL = Builder.CreatePointerBitCastOrAddrSpaceCast(ReductionList, PtrTy);

  unsigned MaxDataSize = 0;
  SmallVector<Type *> ReductionTypeArgs;
  for (auto En : enumerate(ReductionInfos)) {
    auto Size = M.getDataLayout().getTypeStoreSize(En.value().ElementType);
    if (Size > MaxDataSize)
      MaxDataSize = Size;
    ReductionTypeArgs.emplace_back(En.value().ElementType);
  }
  Value *ReductionDataSize =
      Builder.getInt64(MaxDataSize * ReductionInfos.size());
  if (!IsTeamsReduction) {
    Value *SarFuncCast =
        Builder.CreatePointerBitCastOrAddrSpaceCast(SarFunc, PtrTy);
    Value *WcFuncCast =
        Builder.CreatePointerBitCastOrAddrSpaceCast(WcFunc, PtrTy);
    Value *Args[] = {SrcLocInfo, ReductionDataSize, RL, SarFuncCast,
                     WcFuncCast};
    Function *Pv2Ptr = getOrCreateRuntimeFunctionPtr(
        RuntimeFunction::OMPRTL___kmpc_nvptx_parallel_reduce_nowait_v2);
    Res = Builder.CreateCall(Pv2Ptr, Args);
  } else {
    CodeGenIP = Builder.saveIP();
    StructType *ReductionsBufferTy = StructType::create(
        Ctx, ReductionTypeArgs, "struct._globalized_locals_ty");
    Function *RedFixedBuferFn = getOrCreateRuntimeFunctionPtr(
        RuntimeFunction::OMPRTL___kmpc_reduction_get_fixed_buffer);
    Function *LtGCFunc = emitListToGlobalCopyFunction(
        ReductionInfos, ReductionsBufferTy, FuncAttrs);
    Function *LtGRFunc = emitListToGlobalReduceFunction(
        ReductionInfos, ReductionFunc, ReductionsBufferTy, FuncAttrs);
    Function *GtLCFunc = emitGlobalToListCopyFunction(
        ReductionInfos, ReductionsBufferTy, FuncAttrs);
    Function *GtLRFunc = emitGlobalToListReduceFunction(
        ReductionInfos, ReductionFunc, ReductionsBufferTy, FuncAttrs);
    Builder.restoreIP(CodeGenIP);

    Value *KernelTeamsReductionPtr = Builder.CreateCall(
        RedFixedBuferFn, {}, "_openmp_teams_reductions_buffer_$_$ptr");

    Value *Args3[] = {SrcLocInfo,
                      KernelTeamsReductionPtr,
                      Builder.getInt32(ReductionBufNum),
                      ReductionDataSize,
                      RL,
                      SarFunc,
                      WcFunc,
                      LtGCFunc,
                      LtGRFunc,
                      GtLCFunc,
                      GtLRFunc};

    Function *TeamsReduceFn = getOrCreateRuntimeFunctionPtr(
        RuntimeFunction::OMPRTL___kmpc_nvptx_teams_reduce_nowait_v2);
    Res = Builder.CreateCall(TeamsReduceFn, Args3);
  }

  // 5. Build if (res == 1)
  BasicBlock *ExitBB = BasicBlock::Create(Ctx, ".omp.reduction.done");
  BasicBlock *ThenBB = BasicBlock::Create(Ctx, ".omp.reduction.then");
  Value *Cond = Builder.CreateICmpEQ(Res, Builder.getInt32(1));
  Builder.CreateCondBr(Cond, ThenBB, ExitBB);

  // 6. Build then branch: where we have reduced values in the master
  //    thread in each team.
  //    __kmpc_end_reduce{_nowait}(<gtid>);
  //    break;
  emitBlock(ThenBB, CurFunc);

  // Add emission of __kmpc_end_reduce{_nowait}(<gtid>);
  for (auto En : enumerate(ReductionInfos)) {
    const ReductionInfo &RI = En.value();
    Value *LHS = RI.Variable;
    Value *RHS =
        Builder.CreatePointerBitCastOrAddrSpaceCast(RI.PrivateVariable, PtrTy);

    if (ReductionGenCBKind == ReductionGenCBKind::Clang) {
      Value *LHSPtr, *RHSPtr;
      Builder.restoreIP(RI.ReductionGenClang(Builder.saveIP(), En.index(),
                                             &LHSPtr, &RHSPtr, CurFunc));

      // Fix the CallBack code genereated to use the correct Values for the LHS
      // and RHS
      LHSPtr->replaceUsesWithIf(LHS, [ReductionFunc](const Use &U) {
        return cast<Instruction>(U.getUser())->getParent()->getParent() ==
               ReductionFunc;
      });
      RHSPtr->replaceUsesWithIf(RHS, [ReductionFunc](const Use &U) {
        return cast<Instruction>(U.getUser())->getParent()->getParent() ==
               ReductionFunc;
      });
    } else {
      if (!HasDistribute || IsTeamsReduction) {
        Value *LHSValue = Builder.CreateLoad(RI.ElementType, LHS, "final.lhs");
        Value *RHSValue = Builder.CreateLoad(RI.ElementType, RHS, "final.rhs");
        Value *Reduced;
        RI.ReductionGen(Builder.saveIP(), RHSValue, LHSValue, Reduced);
        Builder.CreateStore(Reduced, LHS, false);
      }
    }
  }
  emitBlock(ExitBB, CurFunc);
  if (ContinuationBlock) {
    Builder.CreateBr(ContinuationBlock);
    Builder.SetInsertPoint(ContinuationBlock);
  }
  Config.setEmitLLVMUsed();

  return Builder.saveIP();
}

static Function *getFreshReductionFunc(Module &M) {
  Type *VoidTy = Type::getVoidTy(M.getContext());
  Type *Int8PtrTy = PointerType::getUnqual(M.getContext());
  auto *FuncTy =
      FunctionType::get(VoidTy, {Int8PtrTy, Int8PtrTy}, /* IsVarArg */ false);
  return Function::Create(FuncTy, GlobalVariable::InternalLinkage,
                          ".omp.reduction.func", &M);
}

static void populateReductionFunction(
    Function *ReductionFunc,
    ArrayRef<OpenMPIRBuilder::ReductionInfo> ReductionInfos,
    IRBuilder<> &Builder, ArrayRef<bool> IsByRef, bool IsGPU) {
  Module *Module = ReductionFunc->getParent();
  BasicBlock *ReductionFuncBlock =
      BasicBlock::Create(Module->getContext(), "", ReductionFunc);
  Builder.SetInsertPoint(ReductionFuncBlock);
  Value *LHSArrayPtr = nullptr;
  Value *RHSArrayPtr = nullptr;
  if (IsGPU) {
    // Need to alloca memory here and deal with the pointers before getting
    // LHS/RHS pointers out
    //
    Argument *Arg0 = ReductionFunc->getArg(0);
    Argument *Arg1 = ReductionFunc->getArg(1);
    Type *Arg0Type = Arg0->getType();
    Type *Arg1Type = Arg1->getType();

    Value *LHSAlloca =
        Builder.CreateAlloca(Arg0Type, nullptr, Arg0->getName() + ".addr");
    Value *RHSAlloca =
        Builder.CreateAlloca(Arg1Type, nullptr, Arg1->getName() + ".addr");
    Value *LHSAddrCast =
        Builder.CreatePointerBitCastOrAddrSpaceCast(LHSAlloca, Arg0Type);
    Value *RHSAddrCast =
        Builder.CreatePointerBitCastOrAddrSpaceCast(RHSAlloca, Arg1Type);
    Builder.CreateStore(Arg0, LHSAddrCast);
    Builder.CreateStore(Arg1, RHSAddrCast);
    LHSArrayPtr = Builder.CreateLoad(Arg0Type, LHSAddrCast);
    RHSArrayPtr = Builder.CreateLoad(Arg1Type, RHSAddrCast);
  } else {
    LHSArrayPtr = ReductionFunc->getArg(0);
    RHSArrayPtr = ReductionFunc->getArg(1);
  }

  unsigned NumReductions = ReductionInfos.size();
  Type *RedArrayTy = ArrayType::get(Builder.getPtrTy(), NumReductions);

  for (auto En : enumerate(ReductionInfos)) {
    const OpenMPIRBuilder::ReductionInfo &RI = En.value();
    Value *LHSI8PtrPtr = Builder.CreateConstInBoundsGEP2_64(
        RedArrayTy, LHSArrayPtr, 0, En.index());
    Value *LHSI8Ptr = Builder.CreateLoad(Builder.getPtrTy(), LHSI8PtrPtr);
    Value *LHSPtr = Builder.CreatePointerBitCastOrAddrSpaceCast(
        LHSI8Ptr, RI.Variable->getType());
    Value *LHS = Builder.CreateLoad(RI.ElementType, LHSPtr);
    Value *RHSI8PtrPtr = Builder.CreateConstInBoundsGEP2_64(
        RedArrayTy, RHSArrayPtr, 0, En.index());
    Value *RHSI8Ptr = Builder.CreateLoad(Builder.getPtrTy(), RHSI8PtrPtr);
    Value *RHSPtr = Builder.CreatePointerBitCastOrAddrSpaceCast(
        RHSI8Ptr, RI.PrivateVariable->getType());
    Value *RHS = Builder.CreateLoad(RI.ElementType, RHSPtr);
    Value *Reduced;
    Builder.restoreIP(RI.ReductionGen(Builder.saveIP(), LHS, RHS, Reduced));
    if (!Builder.GetInsertBlock())
      return;
    // store is inside of the reduction region when using by-ref
    if (!IsByRef[En.index()])
      Builder.CreateStore(Reduced, LHSPtr);
  }
  Builder.CreateRetVoid();
}

OpenMPIRBuilder::InsertPointTy OpenMPIRBuilder::createReductions(
    const LocationDescription &Loc, InsertPointTy AllocaIP,
    ArrayRef<ReductionInfo> ReductionInfos, ArrayRef<bool> IsByRef,
    bool IsNoWait, bool IsTeamsReduction, bool HasDistribute) {
  assert(ReductionInfos.size() == IsByRef.size());
  if (Config.isGPU())
    return createReductionsGPU(Loc, AllocaIP, Builder.saveIP(), ReductionInfos,
                               IsNoWait, IsTeamsReduction, HasDistribute);

  checkReductionInfos(ReductionInfos, /*IsGPU*/ false);

  if (!updateToLocation(Loc))
    return InsertPointTy();

  if (ReductionInfos.size() == 0)
    return Builder.saveIP();

  BasicBlock *InsertBlock = Loc.IP.getBlock();
  BasicBlock *ContinuationBlock =
      InsertBlock->splitBasicBlock(Loc.IP.getPoint(), "reduce.finalize");
  InsertBlock->getTerminator()->eraseFromParent();

  // Create and populate array of type-erased pointers to private reduction
  // values.
  unsigned NumReductions = ReductionInfos.size();
  Type *RedArrayTy = ArrayType::get(Builder.getPtrTy(), NumReductions);
  Builder.SetInsertPoint(AllocaIP.getBlock()->getTerminator());
  Value *RedArray = Builder.CreateAlloca(RedArrayTy, nullptr, "red.array");

  Builder.SetInsertPoint(InsertBlock, InsertBlock->end());

  for (auto En : enumerate(ReductionInfos)) {
    unsigned Index = En.index();
    const ReductionInfo &RI = En.value();
    Value *RedArrayElemPtr = Builder.CreateConstInBoundsGEP2_64(
        RedArrayTy, RedArray, 0, Index, "red.array.elem." + Twine(Index));
    Builder.CreateStore(RI.PrivateVariable, RedArrayElemPtr);
  }

  // Emit a call to the runtime function that orchestrates the reduction.
  // Declare the reduction function in the process.
  Function *Func = Builder.GetInsertBlock()->getParent();
  Module *Module = Func->getParent();
  uint32_t SrcLocStrSize;
  Constant *SrcLocStr = getOrCreateSrcLocStr(Loc, SrcLocStrSize);
  bool CanGenerateAtomic = all_of(ReductionInfos, [](const ReductionInfo &RI) {
    return RI.AtomicReductionGen;
  });
  Value *Ident = getOrCreateIdent(SrcLocStr, SrcLocStrSize,
                                  CanGenerateAtomic
                                      ? IdentFlag::OMP_IDENT_FLAG_ATOMIC_REDUCE
                                      : IdentFlag(0));
  Value *ThreadId = getOrCreateThreadID(Ident);
  Constant *NumVariables = Builder.getInt32(NumReductions);
  const DataLayout &DL = Module->getDataLayout();
  unsigned RedArrayByteSize = DL.getTypeStoreSize(RedArrayTy);
  Constant *RedArraySize = Builder.getInt64(RedArrayByteSize);
  Function *ReductionFunc = getFreshReductionFunc(*Module);
  Value *Lock = getOMPCriticalRegionLock(".reduction");
  Function *ReduceFunc = getOrCreateRuntimeFunctionPtr(
      IsNoWait ? RuntimeFunction::OMPRTL___kmpc_reduce_nowait
               : RuntimeFunction::OMPRTL___kmpc_reduce);
  CallInst *ReduceCall =
      Builder.CreateCall(ReduceFunc,
                         {Ident, ThreadId, NumVariables, RedArraySize, RedArray,
                          ReductionFunc, Lock},
                         "reduce");

  // Create final reduction entry blocks for the atomic and non-atomic case.
  // Emit IR that dispatches control flow to one of the blocks based on the
  // reduction supporting the atomic mode.
  BasicBlock *NonAtomicRedBlock =
      BasicBlock::Create(Module->getContext(), "reduce.switch.nonatomic", Func);
  BasicBlock *AtomicRedBlock =
      BasicBlock::Create(Module->getContext(), "reduce.switch.atomic", Func);
  SwitchInst *Switch =
      Builder.CreateSwitch(ReduceCall, ContinuationBlock, /* NumCases */ 2);
  Switch->addCase(Builder.getInt32(1), NonAtomicRedBlock);
  Switch->addCase(Builder.getInt32(2), AtomicRedBlock);

  // Populate the non-atomic reduction using the elementwise reduction
  // function. This loads the elements from the global and private variables
  // and reduces them before storing back the result to the global variable.
  Builder.SetInsertPoint(NonAtomicRedBlock);
  for (auto En : enumerate(ReductionInfos)) {
    const ReductionInfo &RI = En.value();
    Type *ValueType = RI.ElementType;
    // We have one less load for by-ref case because that load is now inside of
    // the reduction region
    Value *RedValue = nullptr;
    if (!IsByRef[En.index()]) {
      RedValue = Builder.CreateLoad(ValueType, RI.Variable,
                                    "red.value." + Twine(En.index()));
    }
    Value *PrivateRedValue =
        Builder.CreateLoad(ValueType, RI.PrivateVariable,
                           "red.private.value." + Twine(En.index()));
    Value *Reduced;
    if (IsByRef[En.index()]) {
      Builder.restoreIP(RI.ReductionGen(Builder.saveIP(), RI.Variable,
                                        PrivateRedValue, Reduced));
    } else {
      Builder.restoreIP(RI.ReductionGen(Builder.saveIP(), RedValue,
                                        PrivateRedValue, Reduced));
    }
    if (!Builder.GetInsertBlock())
      return InsertPointTy();
    // for by-ref case, the load is inside of the reduction region
    if (!IsByRef[En.index()])
      Builder.CreateStore(Reduced, RI.Variable);
  }
  Function *EndReduceFunc = getOrCreateRuntimeFunctionPtr(
      IsNoWait ? RuntimeFunction::OMPRTL___kmpc_end_reduce_nowait
               : RuntimeFunction::OMPRTL___kmpc_end_reduce);
  Builder.CreateCall(EndReduceFunc, {Ident, ThreadId, Lock});
  Builder.CreateBr(ContinuationBlock);

  // Populate the atomic reduction using the atomic elementwise reduction
  // function. There are no loads/stores here because they will be happening
  // inside the atomic elementwise reduction.
  Builder.SetInsertPoint(AtomicRedBlock);
  if (CanGenerateAtomic && llvm::none_of(IsByRef, [](bool P) { return P; })) {
    for (const ReductionInfo &RI : ReductionInfos) {
      Builder.restoreIP(RI.AtomicReductionGen(Builder.saveIP(), RI.ElementType,
                                              RI.Variable, RI.PrivateVariable));
      if (!Builder.GetInsertBlock())
        return InsertPointTy();
    }
    Builder.CreateBr(ContinuationBlock);
  } else {
    Builder.CreateUnreachable();
  }

  // Populate the outlined reduction function using the elementwise reduction
  // function. Partial values are extracted from the type-erased array of
  // pointers to private variables.
  populateReductionFunction(ReductionFunc, ReductionInfos, Builder, IsByRef,
                            false);
  Builder.SetInsertPoint(ContinuationBlock);
  return Builder.saveIP();
}

OpenMPIRBuilder::InsertPointTy
OpenMPIRBuilder::createMaster(const LocationDescription &Loc,
                              BodyGenCallbackTy BodyGenCB,
                              FinalizeCallbackTy FiniCB) {

  if (!updateToLocation(Loc))
    return Loc.IP;

  Directive OMPD = Directive::OMPD_master;
  uint32_t SrcLocStrSize;
  Constant *SrcLocStr = getOrCreateSrcLocStr(Loc, SrcLocStrSize);
  Value *Ident = getOrCreateIdent(SrcLocStr, SrcLocStrSize);
  Value *ThreadId = getOrCreateThreadID(Ident);
  Value *Args[] = {Ident, ThreadId};

  Function *EntryRTLFn = getOrCreateRuntimeFunctionPtr(OMPRTL___kmpc_master);
  Instruction *EntryCall = Builder.CreateCall(EntryRTLFn, Args);

  Function *ExitRTLFn = getOrCreateRuntimeFunctionPtr(OMPRTL___kmpc_end_master);
  Instruction *ExitCall = Builder.CreateCall(ExitRTLFn, Args);

  return EmitOMPInlinedRegion(OMPD, EntryCall, ExitCall, BodyGenCB, FiniCB,
                              /*Conditional*/ true, /*hasFinalize*/ true);
}

OpenMPIRBuilder::InsertPointTy
OpenMPIRBuilder::createMasked(const LocationDescription &Loc,
                              BodyGenCallbackTy BodyGenCB,
                              FinalizeCallbackTy FiniCB, Value *Filter) {
  if (!updateToLocation(Loc))
    return Loc.IP;

  Directive OMPD = Directive::OMPD_masked;
  uint32_t SrcLocStrSize;
  Constant *SrcLocStr = getOrCreateSrcLocStr(Loc, SrcLocStrSize);
  Value *Ident = getOrCreateIdent(SrcLocStr, SrcLocStrSize);
  Value *ThreadId = getOrCreateThreadID(Ident);
  Value *Args[] = {Ident, ThreadId, Filter};
  Value *ArgsEnd[] = {Ident, ThreadId};

  Function *EntryRTLFn = getOrCreateRuntimeFunctionPtr(OMPRTL___kmpc_masked);
  Instruction *EntryCall = Builder.CreateCall(EntryRTLFn, Args);

  Function *ExitRTLFn = getOrCreateRuntimeFunctionPtr(OMPRTL___kmpc_end_masked);
  Instruction *ExitCall = Builder.CreateCall(ExitRTLFn, ArgsEnd);

  return EmitOMPInlinedRegion(OMPD, EntryCall, ExitCall, BodyGenCB, FiniCB,
                              /*Conditional*/ true, /*hasFinalize*/ true);
}

CanonicalLoopInfo *OpenMPIRBuilder::createLoopSkeleton(
    DebugLoc DL, Value *TripCount, Function *F, BasicBlock *PreInsertBefore,
    BasicBlock *PostInsertBefore, const Twine &Name) {
  Module *M = F->getParent();
  LLVMContext &Ctx = M->getContext();
  Type *IndVarTy = TripCount->getType();

  // Create the basic block structure.
  BasicBlock *Preheader =
      BasicBlock::Create(Ctx, "omp_" + Name + ".preheader", F, PreInsertBefore);
  BasicBlock *Header =
      BasicBlock::Create(Ctx, "omp_" + Name + ".header", F, PreInsertBefore);
  BasicBlock *Cond =
      BasicBlock::Create(Ctx, "omp_" + Name + ".cond", F, PreInsertBefore);
  BasicBlock *Body =
      BasicBlock::Create(Ctx, "omp_" + Name + ".body", F, PreInsertBefore);
  BasicBlock *Latch =
      BasicBlock::Create(Ctx, "omp_" + Name + ".inc", F, PostInsertBefore);
  BasicBlock *Exit =
      BasicBlock::Create(Ctx, "omp_" + Name + ".exit", F, PostInsertBefore);
  BasicBlock *After =
      BasicBlock::Create(Ctx, "omp_" + Name + ".after", F, PostInsertBefore);

  // Use specified DebugLoc for new instructions.
  Builder.SetCurrentDebugLocation(DL);

  Builder.SetInsertPoint(Preheader);
  Builder.CreateBr(Header);

  Builder.SetInsertPoint(Header);
  PHINode *IndVarPHI = Builder.CreatePHI(IndVarTy, 2, "omp_" + Name + ".iv");
  IndVarPHI->addIncoming(ConstantInt::get(IndVarTy, 0), Preheader);
  Builder.CreateBr(Cond);

  Builder.SetInsertPoint(Cond);
  Value *Cmp =
      Builder.CreateICmpULT(IndVarPHI, TripCount, "omp_" + Name + ".cmp");
  Builder.CreateCondBr(Cmp, Body, Exit);

  Builder.SetInsertPoint(Body);
  Builder.CreateBr(Latch);

  Builder.SetInsertPoint(Latch);
  Value *Next = Builder.CreateAdd(IndVarPHI, ConstantInt::get(IndVarTy, 1),
                                  "omp_" + Name + ".next", /*HasNUW=*/true);
  Builder.CreateBr(Header);
  IndVarPHI->addIncoming(Next, Latch);

  Builder.SetInsertPoint(Exit);
  Builder.CreateBr(After);

  // Remember and return the canonical control flow.
  LoopInfos.emplace_front();
  CanonicalLoopInfo *CL = &LoopInfos.front();

  CL->Header = Header;
  CL->Cond = Cond;
  CL->Latch = Latch;
  CL->Exit = Exit;

#ifndef NDEBUG
  CL->assertOK();
#endif
  return CL;
  }

CanonicalLoopInfo *
OpenMPIRBuilder::createCanonicalLoop(const LocationDescription &Loc,
                                     LoopBodyGenCallbackTy BodyGenCB,
                                     Value *TripCount, const Twine &Name) {
  BasicBlock *BB = Loc.IP.getBlock();
  BasicBlock *NextBB = BB->getNextNode();

  CanonicalLoopInfo *CL = createLoopSkeleton(Loc.DL, TripCount, BB->getParent(),
                                             NextBB, NextBB, Name);
  BasicBlock *After = CL->getAfter();

  // If location is not set, don't connect the loop.
  if (updateToLocation(Loc)) {
    // Split the loop at the insertion point: Branch to the preheader and move
    // every following instruction to after the loop (the After BB). Also, the
    // new successor is the loop's after block.
    spliceBB(Builder, After, /*CreateBranch=*/false);
    Builder.CreateBr(CL->getPreheader());
  }

  // Emit the body content. We do it after connecting the loop to the CFG to
  // avoid that the callback encounters degenerate BBs.
  BodyGenCB(CL->getBodyIP(), CL->getIndVar());

#ifndef NDEBUG
  CL->assertOK();
#endif
  return CL;
}

CanonicalLoopInfo *OpenMPIRBuilder::createCanonicalLoop(
    const LocationDescription &Loc, LoopBodyGenCallbackTy BodyGenCB,
    Value *Start, Value *Stop, Value *Step, bool IsSigned, bool InclusiveStop,
    InsertPointTy ComputeIP, const Twine &Name) {

  // Consider the following difficulties (assuming 8-bit signed integers):
  //  * Adding \p Step to the loop counter which passes \p Stop may overflow:
  //      DO I = 1, 100, 50
  ///  * A \p Step of INT_MIN cannot not be normalized to a positive direction:
  //      DO I = 100, 0, -128

  // Start, Stop and Step must be of the same integer type.
  auto *IndVarTy = cast<IntegerType>(Start->getType());
  assert(IndVarTy == Stop->getType() && "Stop type mismatch");
  assert(IndVarTy == Step->getType() && "Step type mismatch");

  LocationDescription ComputeLoc =
      ComputeIP.isSet() ? LocationDescription(ComputeIP, Loc.DL) : Loc;
  updateToLocation(ComputeLoc);

  ConstantInt *Zero = ConstantInt::get(IndVarTy, 0);
  ConstantInt *One = ConstantInt::get(IndVarTy, 1);

  // Like Step, but always positive.
  Value *Incr = Step;

  // Distance between Start and Stop; always positive.
  Value *Span;

  // Condition whether there are no iterations are executed at all, e.g. because
  // UB < LB.
  Value *ZeroCmp;

  if (IsSigned) {
    // Ensure that increment is positive. If not, negate and invert LB and UB.
    Value *IsNeg = Builder.CreateICmpSLT(Step, Zero);
    Incr = Builder.CreateSelect(IsNeg, Builder.CreateNeg(Step), Step);
    Value *LB = Builder.CreateSelect(IsNeg, Stop, Start);
    Value *UB = Builder.CreateSelect(IsNeg, Start, Stop);
    Span = Builder.CreateSub(UB, LB, "", false, true);
    ZeroCmp = Builder.CreateICmp(
        InclusiveStop ? CmpInst::ICMP_SLT : CmpInst::ICMP_SLE, UB, LB);
  } else {
    Span = Builder.CreateSub(Stop, Start, "", true);
    ZeroCmp = Builder.CreateICmp(
        InclusiveStop ? CmpInst::ICMP_ULT : CmpInst::ICMP_ULE, Stop, Start);
  }

  Value *CountIfLooping;
  if (InclusiveStop) {
    CountIfLooping = Builder.CreateAdd(Builder.CreateUDiv(Span, Incr), One);
  } else {
    // Avoid incrementing past stop since it could overflow.
    Value *CountIfTwo = Builder.CreateAdd(
        Builder.CreateUDiv(Builder.CreateSub(Span, One), Incr), One);
    Value *OneCmp = Builder.CreateICmp(CmpInst::ICMP_ULE, Span, Incr);
    CountIfLooping = Builder.CreateSelect(OneCmp, One, CountIfTwo);
  }
  Value *TripCount = Builder.CreateSelect(ZeroCmp, Zero, CountIfLooping,
                                          "omp_" + Name + ".tripcount");

  auto BodyGen = [=](InsertPointTy CodeGenIP, Value *IV) {
    Builder.restoreIP(CodeGenIP);
    Value *Span = Builder.CreateMul(IV, Step);
    Value *IndVar = Builder.CreateAdd(Span, Start);
    BodyGenCB(Builder.saveIP(), IndVar);
  };
  LocationDescription LoopLoc = ComputeIP.isSet() ? Loc.IP : Builder.saveIP();
  return createCanonicalLoop(LoopLoc, BodyGen, TripCount, Name);
}

// Returns an LLVM function to call for initializing loop bounds using OpenMP
// static scheduling depending on `type`. Only i32 and i64 are supported by the
// runtime. Always interpret integers as unsigned similarly to
// CanonicalLoopInfo.
static FunctionCallee getKmpcForStaticInitForType(Type *Ty, Module &M,
                                                  OpenMPIRBuilder &OMPBuilder) {
  unsigned Bitwidth = Ty->getIntegerBitWidth();
  if (Bitwidth == 32)
    return OMPBuilder.getOrCreateRuntimeFunction(
        M, omp::RuntimeFunction::OMPRTL___kmpc_for_static_init_4u);
  if (Bitwidth == 64)
    return OMPBuilder.getOrCreateRuntimeFunction(
        M, omp::RuntimeFunction::OMPRTL___kmpc_for_static_init_8u);
  llvm_unreachable("unknown OpenMP loop iterator bitwidth");
}

OpenMPIRBuilder::InsertPointTy
OpenMPIRBuilder::applyStaticWorkshareLoop(DebugLoc DL, CanonicalLoopInfo *CLI,
                                          InsertPointTy AllocaIP,
                                          bool NeedsBarrier) {
  assert(CLI->isValid() && "Requires a valid canonical loop");
  assert(!isConflictIP(AllocaIP, CLI->getPreheaderIP()) &&
         "Require dedicated allocate IP");

  // Set up the source location value for OpenMP runtime.
  Builder.restoreIP(CLI->getPreheaderIP());
  Builder.SetCurrentDebugLocation(DL);

  uint32_t SrcLocStrSize;
  Constant *SrcLocStr = getOrCreateSrcLocStr(DL, SrcLocStrSize);
  Value *SrcLoc = getOrCreateIdent(SrcLocStr, SrcLocStrSize);

  // Declare useful OpenMP runtime functions.
  Value *IV = CLI->getIndVar();
  Type *IVTy = IV->getType();
  FunctionCallee StaticInit = getKmpcForStaticInitForType(IVTy, M, *this);
  FunctionCallee StaticFini =
      getOrCreateRuntimeFunction(M, omp::OMPRTL___kmpc_for_static_fini);

  // Allocate space for computed loop bounds as expected by the "init" function.
  Builder.SetInsertPoint(AllocaIP.getBlock()->getFirstNonPHIOrDbgOrAlloca());

  Type *I32Type = Type::getInt32Ty(M.getContext());
  Value *PLastIter = Builder.CreateAlloca(I32Type, nullptr, "p.lastiter");
  Value *PLowerBound = Builder.CreateAlloca(IVTy, nullptr, "p.lowerbound");
  Value *PUpperBound = Builder.CreateAlloca(IVTy, nullptr, "p.upperbound");
  Value *PStride = Builder.CreateAlloca(IVTy, nullptr, "p.stride");

  // At the end of the preheader, prepare for calling the "init" function by
  // storing the current loop bounds into the allocated space. A canonical loop
  // always iterates from 0 to trip-count with step 1. Note that "init" expects
  // and produces an inclusive upper bound.
  Builder.SetInsertPoint(CLI->getPreheader()->getTerminator());
  Constant *Zero = ConstantInt::get(IVTy, 0);
  Constant *One = ConstantInt::get(IVTy, 1);
  Builder.CreateStore(Zero, PLowerBound);
  Value *UpperBound = Builder.CreateSub(CLI->getTripCount(), One);
  Builder.CreateStore(UpperBound, PUpperBound);
  Builder.CreateStore(One, PStride);

  Value *ThreadNum = getOrCreateThreadID(SrcLoc);

  Constant *SchedulingType = ConstantInt::get(
      I32Type, static_cast<int>(OMPScheduleType::UnorderedStatic));

  // Call the "init" function and update the trip count of the loop with the
  // value it produced.
  Builder.CreateCall(StaticInit,
                     {SrcLoc, ThreadNum, SchedulingType, PLastIter, PLowerBound,
                      PUpperBound, PStride, One, Zero});
  Value *LowerBound = Builder.CreateLoad(IVTy, PLowerBound);
  Value *InclusiveUpperBound = Builder.CreateLoad(IVTy, PUpperBound);
  Value *TripCountMinusOne =
      Builder.CreateSub(InclusiveUpperBound, LowerBound, "trip_count_minus1");
  Value *TripCount = Builder.CreateAdd(TripCountMinusOne, One);
  CLI->setTripCount(TripCount);

  // Update all uses of the induction variable except the one in the condition
  // block that compares it with the actual upper bound, and the increment in
  // the latch block.

  CLI->mapIndVar([&](Instruction *OldIV) -> Value * {
    Builder.SetInsertPoint(CLI->getBody(),
                           CLI->getBody()->getFirstInsertionPt());
    Builder.SetCurrentDebugLocation(DL);
    return Builder.CreateAdd(OldIV, LowerBound);
  });

  // In the "exit" block, call the "fini" function.
  Builder.SetInsertPoint(CLI->getExit(),
                         CLI->getExit()->getTerminator()->getIterator());
  Builder.CreateCall(StaticFini, {SrcLoc, ThreadNum});

  // Add the barrier if requested.
  if (NeedsBarrier)
    createBarrier(LocationDescription(Builder.saveIP(), DL),
                  omp::Directive::OMPD_for, /* ForceSimpleCall */ false,
                  /* CheckCancelFlag */ false);

  InsertPointTy AfterIP = CLI->getAfterIP();
  CLI->invalidate();

  return AfterIP;
}

OpenMPIRBuilder::InsertPointTy OpenMPIRBuilder::applyStaticChunkedWorkshareLoop(
    DebugLoc DL, CanonicalLoopInfo *CLI, InsertPointTy AllocaIP,
    bool NeedsBarrier, Value *ChunkSize) {
  assert(CLI->isValid() && "Requires a valid canonical loop");
  assert(ChunkSize && "Chunk size is required");

  LLVMContext &Ctx = CLI->getFunction()->getContext();
  Value *IV = CLI->getIndVar();
  Value *OrigTripCount = CLI->getTripCount();
  Type *IVTy = IV->getType();
  assert(IVTy->getIntegerBitWidth() <= 64 &&
         "Max supported tripcount bitwidth is 64 bits");
  Type *InternalIVTy = IVTy->getIntegerBitWidth() <= 32 ? Type::getInt32Ty(Ctx)
                                                        : Type::getInt64Ty(Ctx);
  Type *I32Type = Type::getInt32Ty(M.getContext());
  Constant *Zero = ConstantInt::get(InternalIVTy, 0);
  Constant *One = ConstantInt::get(InternalIVTy, 1);

  // Declare useful OpenMP runtime functions.
  FunctionCallee StaticInit =
      getKmpcForStaticInitForType(InternalIVTy, M, *this);
  FunctionCallee StaticFini =
      getOrCreateRuntimeFunction(M, omp::OMPRTL___kmpc_for_static_fini);

  // Allocate space for computed loop bounds as expected by the "init" function.
  Builder.restoreIP(AllocaIP);
  Builder.SetCurrentDebugLocation(DL);
  Value *PLastIter = Builder.CreateAlloca(I32Type, nullptr, "p.lastiter");
  Value *PLowerBound =
      Builder.CreateAlloca(InternalIVTy, nullptr, "p.lowerbound");
  Value *PUpperBound =
      Builder.CreateAlloca(InternalIVTy, nullptr, "p.upperbound");
  Value *PStride = Builder.CreateAlloca(InternalIVTy, nullptr, "p.stride");

  // Set up the source location value for the OpenMP runtime.
  Builder.restoreIP(CLI->getPreheaderIP());
  Builder.SetCurrentDebugLocation(DL);

  // TODO: Detect overflow in ubsan or max-out with current tripcount.
  Value *CastedChunkSize =
      Builder.CreateZExtOrTrunc(ChunkSize, InternalIVTy, "chunksize");
  Value *CastedTripCount =
      Builder.CreateZExt(OrigTripCount, InternalIVTy, "tripcount");

  Constant *SchedulingType = ConstantInt::get(
      I32Type, static_cast<int>(OMPScheduleType::UnorderedStaticChunked));
  Builder.CreateStore(Zero, PLowerBound);
  Value *OrigUpperBound = Builder.CreateSub(CastedTripCount, One);
  Builder.CreateStore(OrigUpperBound, PUpperBound);
  Builder.CreateStore(One, PStride);

  // Call the "init" function and update the trip count of the loop with the
  // value it produced.
  uint32_t SrcLocStrSize;
  Constant *SrcLocStr = getOrCreateSrcLocStr(DL, SrcLocStrSize);
  Value *SrcLoc = getOrCreateIdent(SrcLocStr, SrcLocStrSize);
  Value *ThreadNum = getOrCreateThreadID(SrcLoc);
  Builder.CreateCall(StaticInit,
                     {/*loc=*/SrcLoc, /*global_tid=*/ThreadNum,
                      /*schedtype=*/SchedulingType, /*plastiter=*/PLastIter,
                      /*plower=*/PLowerBound, /*pupper=*/PUpperBound,
                      /*pstride=*/PStride, /*incr=*/One,
                      /*chunk=*/CastedChunkSize});

  // Load values written by the "init" function.
  Value *FirstChunkStart =
      Builder.CreateLoad(InternalIVTy, PLowerBound, "omp_firstchunk.lb");
  Value *FirstChunkStop =
      Builder.CreateLoad(InternalIVTy, PUpperBound, "omp_firstchunk.ub");
  Value *FirstChunkEnd = Builder.CreateAdd(FirstChunkStop, One);
  Value *ChunkRange =
      Builder.CreateSub(FirstChunkEnd, FirstChunkStart, "omp_chunk.range");
  Value *NextChunkStride =
      Builder.CreateLoad(InternalIVTy, PStride, "omp_dispatch.stride");

  // Create outer "dispatch" loop for enumerating the chunks.
  BasicBlock *DispatchEnter = splitBB(Builder, true);
  Value *DispatchCounter;
  CanonicalLoopInfo *DispatchCLI = createCanonicalLoop(
      {Builder.saveIP(), DL},
      [&](InsertPointTy BodyIP, Value *Counter) { DispatchCounter = Counter; },
      FirstChunkStart, CastedTripCount, NextChunkStride,
      /*IsSigned=*/false, /*InclusiveStop=*/false, /*ComputeIP=*/{},
      "dispatch");

  // Remember the BasicBlocks of the dispatch loop we need, then invalidate to
  // not have to preserve the canonical invariant.
  BasicBlock *DispatchBody = DispatchCLI->getBody();
  BasicBlock *DispatchLatch = DispatchCLI->getLatch();
  BasicBlock *DispatchExit = DispatchCLI->getExit();
  BasicBlock *DispatchAfter = DispatchCLI->getAfter();
  DispatchCLI->invalidate();

  // Rewire the original loop to become the chunk loop inside the dispatch loop.
  redirectTo(DispatchAfter, CLI->getAfter(), DL);
  redirectTo(CLI->getExit(), DispatchLatch, DL);
  redirectTo(DispatchBody, DispatchEnter, DL);

  // Prepare the prolog of the chunk loop.
  Builder.restoreIP(CLI->getPreheaderIP());
  Builder.SetCurrentDebugLocation(DL);

  // Compute the number of iterations of the chunk loop.
  Builder.SetInsertPoint(CLI->getPreheader()->getTerminator());
  Value *ChunkEnd = Builder.CreateAdd(DispatchCounter, ChunkRange);
  Value *IsLastChunk =
      Builder.CreateICmpUGE(ChunkEnd, CastedTripCount, "omp_chunk.is_last");
  Value *CountUntilOrigTripCount =
      Builder.CreateSub(CastedTripCount, DispatchCounter);
  Value *ChunkTripCount = Builder.CreateSelect(
      IsLastChunk, CountUntilOrigTripCount, ChunkRange, "omp_chunk.tripcount");
  Value *BackcastedChunkTC =
      Builder.CreateTrunc(ChunkTripCount, IVTy, "omp_chunk.tripcount.trunc");

  CLI->setTripCount(BackcastedChunkTC);

  // Update all uses of the induction variable except the one in the condition
  // block that compares it with the actual upper bound, and the increment in
  // the latch block.
  Value *BackcastedDispatchCounter =
      Builder.CreateTrunc(DispatchCounter, IVTy, "omp_dispatch.iv.trunc");
  CLI->mapIndVar([&](Instruction *) -> Value * {
    Builder.restoreIP(CLI->getBodyIP());
    return Builder.CreateAdd(IV, BackcastedDispatchCounter);
  });

  // In the "exit" block, call the "fini" function.
  Builder.SetInsertPoint(DispatchExit, DispatchExit->getFirstInsertionPt());
  Builder.CreateCall(StaticFini, {SrcLoc, ThreadNum});

  // Add the barrier if requested.
  if (NeedsBarrier)
    createBarrier(LocationDescription(Builder.saveIP(), DL), OMPD_for,
                  /*ForceSimpleCall=*/false, /*CheckCancelFlag=*/false);

#ifndef NDEBUG
  // Even though we currently do not support applying additional methods to it,
  // the chunk loop should remain a canonical loop.
  CLI->assertOK();
#endif

  return {DispatchAfter, DispatchAfter->getFirstInsertionPt()};
}

// Returns an LLVM function to call for executing an OpenMP static worksharing
// for loop depending on `type`. Only i32 and i64 are supported by the runtime.
// Always interpret integers as unsigned similarly to CanonicalLoopInfo.
static FunctionCallee
getKmpcForStaticLoopForType(Type *Ty, OpenMPIRBuilder *OMPBuilder,
                            WorksharingLoopType LoopType) {
  unsigned Bitwidth = Ty->getIntegerBitWidth();
  Module &M = OMPBuilder->M;
  switch (LoopType) {
  case WorksharingLoopType::ForStaticLoop:
    if (Bitwidth == 32)
      return OMPBuilder->getOrCreateRuntimeFunction(
          M, omp::RuntimeFunction::OMPRTL___kmpc_for_static_loop_4u);
    if (Bitwidth == 64)
      return OMPBuilder->getOrCreateRuntimeFunction(
          M, omp::RuntimeFunction::OMPRTL___kmpc_for_static_loop_8u);
    break;
  case WorksharingLoopType::DistributeStaticLoop:
    if (Bitwidth == 32)
      return OMPBuilder->getOrCreateRuntimeFunction(
          M, omp::RuntimeFunction::OMPRTL___kmpc_distribute_static_loop_4u);
    if (Bitwidth == 64)
      return OMPBuilder->getOrCreateRuntimeFunction(
          M, omp::RuntimeFunction::OMPRTL___kmpc_distribute_static_loop_8u);
    break;
  case WorksharingLoopType::DistributeForStaticLoop:
    if (Bitwidth == 32)
      return OMPBuilder->getOrCreateRuntimeFunction(
          M, omp::RuntimeFunction::OMPRTL___kmpc_distribute_for_static_loop_4u);
    if (Bitwidth == 64)
      return OMPBuilder->getOrCreateRuntimeFunction(
          M, omp::RuntimeFunction::OMPRTL___kmpc_distribute_for_static_loop_8u);
    break;
  }
  if (Bitwidth != 32 && Bitwidth != 64) {
    llvm_unreachable("Unknown OpenMP loop iterator bitwidth");
  }
  llvm_unreachable("Unknown type of OpenMP worksharing loop");
}

// Inserts a call to proper OpenMP Device RTL function which handles
// loop worksharing.
static void createTargetLoopWorkshareCall(
    OpenMPIRBuilder *OMPBuilder, WorksharingLoopType LoopType,
    BasicBlock *InsertBlock, Value *Ident, Value *LoopBodyArg,
    Type *ParallelTaskPtr, Value *TripCountOrig, Function &LoopBodyFn) {
  Module &M = OMPBuilder->M;
  IRBuilder<> &Builder = OMPBuilder->Builder;
  Value *TripCount = TripCountOrig;
  // FIXME(JAN): The trip count is 1 larger than it should be for GPU, this may
  // not be the right way to fix it, but this works for now.
  if (OMPBuilder->Config.isGPU()) {
    if (LoopType != WorksharingLoopType::DistributeStaticLoop)
      Builder.restoreIP({InsertBlock, std::prev(InsertBlock->end())});
    LLVMContext &Ctx = M.getContext();
    Type *IVTy = TripCountOrig->getType();
    Type *InternalIVTy = IVTy->getIntegerBitWidth() <= 32
                             ? Type::getInt32Ty(Ctx)
                             : Type::getInt64Ty(Ctx);
    Constant *One = ConstantInt::get(InternalIVTy, 1);
    TripCount = Builder.CreateSub(TripCountOrig, One, "modified_trip_count");
  }
  Type *TripCountTy = TripCount->getType();
  FunctionCallee RTLFn =
      getKmpcForStaticLoopForType(TripCountTy, OMPBuilder, LoopType);
  SmallVector<Value *, 8> RealArgs;
  RealArgs.push_back(Ident);
  RealArgs.push_back(Builder.CreateBitCast(&LoopBodyFn, ParallelTaskPtr));
  RealArgs.push_back(LoopBodyArg);
  RealArgs.push_back(TripCount);
  if (LoopType == WorksharingLoopType::DistributeStaticLoop) {
    RealArgs.push_back(ConstantInt::get(TripCountTy, 0));
    Builder.restoreIP({InsertBlock, std::prev(InsertBlock->end())});
    Builder.CreateCall(RTLFn, RealArgs);
    return;
  }
  FunctionCallee RTLNumThreads = OMPBuilder->getOrCreateRuntimeFunction(
      M, omp::RuntimeFunction::OMPRTL_omp_get_num_threads);
  Builder.restoreIP({InsertBlock, std::prev(InsertBlock->end())});
  Value *NumThreads = Builder.CreateCall(RTLNumThreads, {});

  RealArgs.push_back(
      Builder.CreateZExtOrTrunc(NumThreads, TripCountTy, "num.threads.cast"));
  RealArgs.push_back(ConstantInt::get(TripCountTy, 0));
  if (LoopType == WorksharingLoopType::DistributeForStaticLoop) {
    RealArgs.push_back(ConstantInt::get(TripCountTy, 0));
  }

  Builder.CreateCall(RTLFn, RealArgs);
}

static void
workshareLoopTargetCallback(OpenMPIRBuilder *OMPIRBuilder,
                            CanonicalLoopInfo *CLI, Value *Ident,
                            Function &OutlinedFn, Type *ParallelTaskPtr,
                            const SmallVector<Instruction *, 4> &ToBeDeleted,
                            WorksharingLoopType LoopType) {
  IRBuilder<> &Builder = OMPIRBuilder->Builder;
  BasicBlock *Preheader = CLI->getPreheader();
  Value *TripCount = CLI->getTripCount();

  // After loop body outling, the loop body contains only set up
  // of loop body argument structure and the call to the outlined
  // loop body function. Firstly, we need to move setup of loop body args
  // into loop preheader.
  Preheader->splice(std::prev(Preheader->end()), CLI->getBody(),
                    CLI->getBody()->begin(), std::prev(CLI->getBody()->end()));

  // The next step is to remove the whole loop. We do not it need anymore.
  // That's why make an unconditional branch from loop preheader to loop
  // exit block
  Builder.restoreIP({Preheader, Preheader->end()});
  Preheader->getTerminator()->eraseFromParent();
  Builder.CreateBr(CLI->getExit());

  // Delete dead loop blocks
  OpenMPIRBuilder::OutlineInfo CleanUpInfo;
  SmallPtrSet<BasicBlock *, 32> RegionBlockSet;
  SmallVector<BasicBlock *, 32> BlocksToBeRemoved;
  CleanUpInfo.EntryBB = CLI->getHeader();
  CleanUpInfo.ExitBB = CLI->getExit();
  CleanUpInfo.collectBlocks(RegionBlockSet, BlocksToBeRemoved);
  DeleteDeadBlocks(BlocksToBeRemoved);

  // Find the instruction which corresponds to loop body argument structure
  // and remove the call to loop body function instruction.
  Value *LoopBodyArg;
  User *OutlinedFnUser = OutlinedFn.getUniqueUndroppableUser();
  assert(OutlinedFnUser &&
         "Expected unique undroppable user of outlined function");
  CallInst *OutlinedFnCallInstruction = dyn_cast<CallInst>(OutlinedFnUser);
  assert(OutlinedFnCallInstruction && "Expected outlined function call");
  assert((OutlinedFnCallInstruction->getParent() == Preheader) &&
         "Expected outlined function call to be located in loop preheader");
  // Check in case no argument structure has been passed.
  if (OutlinedFnCallInstruction->arg_size() > 1)
    LoopBodyArg = OutlinedFnCallInstruction->getArgOperand(1);
  else
    LoopBodyArg = Constant::getNullValue(Builder.getPtrTy());
  OutlinedFnCallInstruction->eraseFromParent();

  createTargetLoopWorkshareCall(OMPIRBuilder, LoopType, Preheader, Ident,
                                LoopBodyArg, ParallelTaskPtr, TripCount,
                                OutlinedFn);

  for (auto &ToBeDeletedItem : ToBeDeleted)
    ToBeDeletedItem->eraseFromParent();
  CLI->invalidate();
}

OpenMPIRBuilder::InsertPointTy
OpenMPIRBuilder::applyWorkshareLoopTarget(DebugLoc DL, CanonicalLoopInfo *CLI,
                                          InsertPointTy AllocaIP,
                                          WorksharingLoopType LoopType) {
  uint32_t SrcLocStrSize;
  Constant *SrcLocStr = getOrCreateSrcLocStr(DL, SrcLocStrSize);
  Value *Ident = getOrCreateIdent(SrcLocStr, SrcLocStrSize);

  OutlineInfo OI;
  OI.OuterAllocaBB = CLI->getPreheader();
  Function *OuterFn = CLI->getPreheader()->getParent();

  // Instructions which need to be deleted at the end of code generation
  SmallVector<Instruction *, 4> ToBeDeleted;

  OI.OuterAllocaBB = AllocaIP.getBlock();

  // Mark the body loop as region which needs to be extracted
  OI.EntryBB = CLI->getBody();
  OI.ExitBB = CLI->getLatch()->splitBasicBlock(CLI->getLatch()->begin(),
                                               "omp.prelatch", true);

  // Prepare loop body for extraction
  Builder.restoreIP({CLI->getPreheader(), CLI->getPreheader()->begin()});

  // Insert new loop counter variable which will be used only in loop
  // body.
  AllocaInst *NewLoopCnt = Builder.CreateAlloca(CLI->getIndVarType(), 0, "");
  Instruction *NewLoopCntLoad =
      Builder.CreateLoad(CLI->getIndVarType(), NewLoopCnt);
  // New loop counter instructions are redundant in the loop preheader when
  // code generation for workshare loop is finshed. That's why mark them as
  // ready for deletion.
  ToBeDeleted.push_back(NewLoopCntLoad);
  ToBeDeleted.push_back(NewLoopCnt);

  // Analyse loop body region. Find all input variables which are used inside
  // loop body region.
  SmallPtrSet<BasicBlock *, 32> ParallelRegionBlockSet;
  SmallVector<BasicBlock *, 32> Blocks;
  OI.collectBlocks(ParallelRegionBlockSet, Blocks);
  SmallVector<BasicBlock *, 32> BlocksT(ParallelRegionBlockSet.begin(),
                                        ParallelRegionBlockSet.end());

  CodeExtractorAnalysisCache CEAC(*OuterFn);
  CodeExtractor Extractor(Blocks,
                          /* DominatorTree */ nullptr,
                          /* AggregateArgs */ true,
                          /* BlockFrequencyInfo */ nullptr,
                          /* BranchProbabilityInfo */ nullptr,
                          /* AssumptionCache */ nullptr,
                          /* AllowVarArgs */ true,
                          /* AllowAlloca */ true,
                          /* AllocationBlock */ CLI->getPreheader(),
                          /* Suffix */ ".omp_wsloop",
                          /* AggrArgsIn0AddrSpace */ true);

  BasicBlock *CommonExit = nullptr;
  SetVector<Value *> Inputs, Outputs, SinkingCands, HoistingCands;

  // Find allocas outside the loop body region which are used inside loop
  // body
  Extractor.findAllocas(CEAC, SinkingCands, HoistingCands, CommonExit);

  // We need to model loop body region as the function f(cnt, loop_arg).
  // That's why we replace loop induction variable by the new counter
  // which will be one of loop body function argument
  SmallVector<User *> Users(CLI->getIndVar()->user_begin(),
                            CLI->getIndVar()->user_end());
  for (auto Use : Users) {
    if (Instruction *Inst = dyn_cast<Instruction>(Use)) {
      if (ParallelRegionBlockSet.count(Inst->getParent())) {
        Inst->replaceUsesOfWith(CLI->getIndVar(), NewLoopCntLoad);
      }
    }
  }
  // Make sure that loop counter variable is not merged into loop body
  // function argument structure and it is passed as separate variable
  OI.ExcludeArgsFromAggregate.push_back(NewLoopCntLoad);

  // PostOutline CB is invoked when loop body function is outlined and
  // loop body is replaced by call to outlined function. We need to add
  // call to OpenMP device rtl inside loop preheader. OpenMP device rtl
  // function will handle loop control logic.
  //
  OI.PostOutlineCB = [=, ToBeDeletedVec =
                             std::move(ToBeDeleted)](Function &OutlinedFn) {
    workshareLoopTargetCallback(this, CLI, Ident, OutlinedFn, ParallelTaskPtr,
                                ToBeDeletedVec, LoopType);
  };
  addOutlineInfo(std::move(OI));
  return CLI->getAfterIP();
}

OpenMPIRBuilder::InsertPointTy OpenMPIRBuilder::applyWorkshareLoop(
    DebugLoc DL, CanonicalLoopInfo *CLI, InsertPointTy AllocaIP,
    bool NeedsBarrier, omp::ScheduleKind SchedKind, Value *ChunkSize,
    bool HasSimdModifier, bool HasMonotonicModifier,
    bool HasNonmonotonicModifier, bool HasOrderedClause,
    WorksharingLoopType LoopType) {
  if (Config.isTargetDevice())
    return applyWorkshareLoopTarget(DL, CLI, AllocaIP, LoopType);
  OMPScheduleType EffectiveScheduleType = computeOpenMPScheduleType(
      SchedKind, ChunkSize, HasSimdModifier, HasMonotonicModifier,
      HasNonmonotonicModifier, HasOrderedClause);

  bool IsOrdered = (EffectiveScheduleType & OMPScheduleType::ModifierOrdered) ==
                   OMPScheduleType::ModifierOrdered;
  switch (EffectiveScheduleType & ~OMPScheduleType::ModifierMask) {
  case OMPScheduleType::BaseStatic:
    assert(!ChunkSize && "No chunk size with static-chunked schedule");
    if (IsOrdered)
      return applyDynamicWorkshareLoop(DL, CLI, AllocaIP, EffectiveScheduleType,
                                       NeedsBarrier, ChunkSize);
    // FIXME: Monotonicity ignored?
    return applyStaticWorkshareLoop(DL, CLI, AllocaIP, NeedsBarrier);

  case OMPScheduleType::BaseStaticChunked:
    if (IsOrdered)
      return applyDynamicWorkshareLoop(DL, CLI, AllocaIP, EffectiveScheduleType,
                                       NeedsBarrier, ChunkSize);
    // FIXME: Monotonicity ignored?
    return applyStaticChunkedWorkshareLoop(DL, CLI, AllocaIP, NeedsBarrier,
                                           ChunkSize);

  case OMPScheduleType::BaseRuntime:
  case OMPScheduleType::BaseAuto:
  case OMPScheduleType::BaseGreedy:
  case OMPScheduleType::BaseBalanced:
  case OMPScheduleType::BaseSteal:
  case OMPScheduleType::BaseGuidedSimd:
  case OMPScheduleType::BaseRuntimeSimd:
    assert(!ChunkSize &&
           "schedule type does not support user-defined chunk sizes");
    [[fallthrough]];
  case OMPScheduleType::BaseDynamicChunked:
  case OMPScheduleType::BaseGuidedChunked:
  case OMPScheduleType::BaseGuidedIterativeChunked:
  case OMPScheduleType::BaseGuidedAnalyticalChunked:
  case OMPScheduleType::BaseStaticBalancedChunked:
    return applyDynamicWorkshareLoop(DL, CLI, AllocaIP, EffectiveScheduleType,
                                     NeedsBarrier, ChunkSize);

  default:
    llvm_unreachable("Unknown/unimplemented schedule kind");
  }
}

/// Returns an LLVM function to call for initializing loop bounds using OpenMP
/// dynamic scheduling depending on `type`. Only i32 and i64 are supported by
/// the runtime. Always interpret integers as unsigned similarly to
/// CanonicalLoopInfo.
static FunctionCallee
getKmpcForDynamicInitForType(Type *Ty, Module &M, OpenMPIRBuilder &OMPBuilder) {
  unsigned Bitwidth = Ty->getIntegerBitWidth();
  if (Bitwidth == 32)
    return OMPBuilder.getOrCreateRuntimeFunction(
        M, omp::RuntimeFunction::OMPRTL___kmpc_dispatch_init_4u);
  if (Bitwidth == 64)
    return OMPBuilder.getOrCreateRuntimeFunction(
        M, omp::RuntimeFunction::OMPRTL___kmpc_dispatch_init_8u);
  llvm_unreachable("unknown OpenMP loop iterator bitwidth");
}

/// Returns an LLVM function to call for updating the next loop using OpenMP
/// dynamic scheduling depending on `type`. Only i32 and i64 are supported by
/// the runtime. Always interpret integers as unsigned similarly to
/// CanonicalLoopInfo.
static FunctionCallee
getKmpcForDynamicNextForType(Type *Ty, Module &M, OpenMPIRBuilder &OMPBuilder) {
  unsigned Bitwidth = Ty->getIntegerBitWidth();
  if (Bitwidth == 32)
    return OMPBuilder.getOrCreateRuntimeFunction(
        M, omp::RuntimeFunction::OMPRTL___kmpc_dispatch_next_4u);
  if (Bitwidth == 64)
    return OMPBuilder.getOrCreateRuntimeFunction(
        M, omp::RuntimeFunction::OMPRTL___kmpc_dispatch_next_8u);
  llvm_unreachable("unknown OpenMP loop iterator bitwidth");
}

/// Returns an LLVM function to call for finalizing the dynamic loop using
/// depending on `type`. Only i32 and i64 are supported by the runtime. Always
/// interpret integers as unsigned similarly to CanonicalLoopInfo.
static FunctionCallee
getKmpcForDynamicFiniForType(Type *Ty, Module &M, OpenMPIRBuilder &OMPBuilder) {
  unsigned Bitwidth = Ty->getIntegerBitWidth();
  if (Bitwidth == 32)
    return OMPBuilder.getOrCreateRuntimeFunction(
        M, omp::RuntimeFunction::OMPRTL___kmpc_dispatch_fini_4u);
  if (Bitwidth == 64)
    return OMPBuilder.getOrCreateRuntimeFunction(
        M, omp::RuntimeFunction::OMPRTL___kmpc_dispatch_fini_8u);
  llvm_unreachable("unknown OpenMP loop iterator bitwidth");
}

OpenMPIRBuilder::InsertPointTy OpenMPIRBuilder::applyDynamicWorkshareLoop(
    DebugLoc DL, CanonicalLoopInfo *CLI, InsertPointTy AllocaIP,
    OMPScheduleType SchedType, bool NeedsBarrier, Value *Chunk) {
  assert(CLI->isValid() && "Requires a valid canonical loop");
  assert(!isConflictIP(AllocaIP, CLI->getPreheaderIP()) &&
         "Require dedicated allocate IP");
  assert(isValidWorkshareLoopScheduleType(SchedType) &&
         "Require valid schedule type");

  bool Ordered = (SchedType & OMPScheduleType::ModifierOrdered) ==
                 OMPScheduleType::ModifierOrdered;

  // Set up the source location value for OpenMP runtime.
  Builder.SetCurrentDebugLocation(DL);

  uint32_t SrcLocStrSize;
  Constant *SrcLocStr = getOrCreateSrcLocStr(DL, SrcLocStrSize);
  Value *SrcLoc = getOrCreateIdent(SrcLocStr, SrcLocStrSize);

  // Declare useful OpenMP runtime functions.
  Value *IV = CLI->getIndVar();
  Type *IVTy = IV->getType();
  FunctionCallee DynamicInit = getKmpcForDynamicInitForType(IVTy, M, *this);
  FunctionCallee DynamicNext = getKmpcForDynamicNextForType(IVTy, M, *this);

  // Allocate space for computed loop bounds as expected by the "init" function.
  Builder.SetInsertPoint(AllocaIP.getBlock()->getFirstNonPHIOrDbgOrAlloca());
  Type *I32Type = Type::getInt32Ty(M.getContext());
  Value *PLastIter = Builder.CreateAlloca(I32Type, nullptr, "p.lastiter");
  Value *PLowerBound = Builder.CreateAlloca(IVTy, nullptr, "p.lowerbound");
  Value *PUpperBound = Builder.CreateAlloca(IVTy, nullptr, "p.upperbound");
  Value *PStride = Builder.CreateAlloca(IVTy, nullptr, "p.stride");

  // At the end of the preheader, prepare for calling the "init" function by
  // storing the current loop bounds into the allocated space. A canonical loop
  // always iterates from 0 to trip-count with step 1. Note that "init" expects
  // and produces an inclusive upper bound.
  BasicBlock *PreHeader = CLI->getPreheader();
  Builder.SetInsertPoint(PreHeader->getTerminator());
  Constant *One = ConstantInt::get(IVTy, 1);
  Builder.CreateStore(One, PLowerBound);
  Value *UpperBound = CLI->getTripCount();
  Builder.CreateStore(UpperBound, PUpperBound);
  Builder.CreateStore(One, PStride);

  BasicBlock *Header = CLI->getHeader();
  BasicBlock *Exit = CLI->getExit();
  BasicBlock *Cond = CLI->getCond();
  BasicBlock *Latch = CLI->getLatch();
  InsertPointTy AfterIP = CLI->getAfterIP();

  // The CLI will be "broken" in the code below, as the loop is no longer
  // a valid canonical loop.

  if (!Chunk)
    Chunk = One;

  Value *ThreadNum = getOrCreateThreadID(SrcLoc);

  Constant *SchedulingType =
      ConstantInt::get(I32Type, static_cast<int>(SchedType));

  // Call the "init" function.
  Builder.CreateCall(DynamicInit,
                     {SrcLoc, ThreadNum, SchedulingType, /* LowerBound */ One,
                      UpperBound, /* step */ One, Chunk});

  // An outer loop around the existing one.
  BasicBlock *OuterCond = BasicBlock::Create(
      PreHeader->getContext(), Twine(PreHeader->getName()) + ".outer.cond",
      PreHeader->getParent());
  // This needs to be 32-bit always, so can't use the IVTy Zero above.
  Builder.SetInsertPoint(OuterCond, OuterCond->getFirstInsertionPt());
  Value *Res =
      Builder.CreateCall(DynamicNext, {SrcLoc, ThreadNum, PLastIter,
                                       PLowerBound, PUpperBound, PStride});
  Constant *Zero32 = ConstantInt::get(I32Type, 0);
  Value *MoreWork = Builder.CreateCmp(CmpInst::ICMP_NE, Res, Zero32);
  Value *LowerBound =
      Builder.CreateSub(Builder.CreateLoad(IVTy, PLowerBound), One, "lb");
  Builder.CreateCondBr(MoreWork, Header, Exit);

  // Change PHI-node in loop header to use outer cond rather than preheader,
  // and set IV to the LowerBound.
  Instruction *Phi = &Header->front();
  auto *PI = cast<PHINode>(Phi);
  PI->setIncomingBlock(0, OuterCond);
  PI->setIncomingValue(0, LowerBound);

  // Then set the pre-header to jump to the OuterCond
  Instruction *Term = PreHeader->getTerminator();
  auto *Br = cast<BranchInst>(Term);
  Br->setSuccessor(0, OuterCond);

  // Modify the inner condition:
  // * Use the UpperBound returned from the DynamicNext call.
  // * jump to the loop outer loop when done with one of the inner loops.
  Builder.SetInsertPoint(Cond, Cond->getFirstInsertionPt());
  UpperBound = Builder.CreateLoad(IVTy, PUpperBound, "ub");
  Instruction *Comp = &*Builder.GetInsertPoint();
  auto *CI = cast<CmpInst>(Comp);
  CI->setOperand(1, UpperBound);
  // Redirect the inner exit to branch to outer condition.
  Instruction *Branch = &Cond->back();
  auto *BI = cast<BranchInst>(Branch);
  assert(BI->getSuccessor(1) == Exit);
  BI->setSuccessor(1, OuterCond);

  // Call the "fini" function if "ordered" is present in wsloop directive.
  if (Ordered) {
    Builder.SetInsertPoint(&Latch->back());
    FunctionCallee DynamicFini = getKmpcForDynamicFiniForType(IVTy, M, *this);
    Builder.CreateCall(DynamicFini, {SrcLoc, ThreadNum});
  }

  // Add the barrier if requested.
  if (NeedsBarrier) {
    Builder.SetInsertPoint(&Exit->back());
    createBarrier(LocationDescription(Builder.saveIP(), DL),
                  omp::Directive::OMPD_for, /* ForceSimpleCall */ false,
                  /* CheckCancelFlag */ false);
  }

  CLI->invalidate();
  return AfterIP;
}

/// Redirect all edges that branch to \p OldTarget to \p NewTarget. That is,
/// after this \p OldTarget will be orphaned.
static void redirectAllPredecessorsTo(BasicBlock *OldTarget,
                                      BasicBlock *NewTarget, DebugLoc DL) {
  for (BasicBlock *Pred : make_early_inc_range(predecessors(OldTarget)))
    redirectTo(Pred, NewTarget, DL);
}

/// Determine which blocks in \p BBs are reachable from outside and remove the
/// ones that are not reachable from the function.
static void removeUnusedBlocksFromParent(ArrayRef<BasicBlock *> BBs) {
  SmallPtrSet<BasicBlock *, 6> BBsToErase{BBs.begin(), BBs.end()};
  auto HasRemainingUses = [&BBsToErase](BasicBlock *BB) {
    for (Use &U : BB->uses()) {
      auto *UseInst = dyn_cast<Instruction>(U.getUser());
      if (!UseInst)
        continue;
      if (BBsToErase.count(UseInst->getParent()))
        continue;
      return true;
    }
    return false;
  };

  while (BBsToErase.remove_if(HasRemainingUses)) {
    // Try again if anything was removed.
  }

  SmallVector<BasicBlock *, 7> BBVec(BBsToErase.begin(), BBsToErase.end());
  DeleteDeadBlocks(BBVec);
}

CanonicalLoopInfo *
OpenMPIRBuilder::collapseLoops(DebugLoc DL, ArrayRef<CanonicalLoopInfo *> Loops,
                               InsertPointTy ComputeIP) {
  assert(Loops.size() >= 1 && "At least one loop required");
  size_t NumLoops = Loops.size();

  // Nothing to do if there is already just one loop.
  if (NumLoops == 1)
    return Loops.front();

  CanonicalLoopInfo *Outermost = Loops.front();
  CanonicalLoopInfo *Innermost = Loops.back();
  BasicBlock *OrigPreheader = Outermost->getPreheader();
  BasicBlock *OrigAfter = Outermost->getAfter();
  Function *F = OrigPreheader->getParent();

  // Loop control blocks that may become orphaned later.
  SmallVector<BasicBlock *, 12> OldControlBBs;
  OldControlBBs.reserve(6 * Loops.size());
  for (CanonicalLoopInfo *Loop : Loops)
    Loop->collectControlBlocks(OldControlBBs);

  // Setup the IRBuilder for inserting the trip count computation.
  Builder.SetCurrentDebugLocation(DL);
  if (ComputeIP.isSet())
    Builder.restoreIP(ComputeIP);
  else
    Builder.restoreIP(Outermost->getPreheaderIP());

  // Derive the collapsed' loop trip count.
  // TODO: Find common/largest indvar type.
  Value *CollapsedTripCount = nullptr;
  for (CanonicalLoopInfo *L : Loops) {
    assert(L->isValid() &&
           "All loops to collapse must be valid canonical loops");
    Value *OrigTripCount = L->getTripCount();
    if (!CollapsedTripCount) {
      CollapsedTripCount = OrigTripCount;
      continue;
    }

    // TODO: Enable UndefinedSanitizer to diagnose an overflow here.
    CollapsedTripCount = Builder.CreateMul(CollapsedTripCount, OrigTripCount,
                                           {}, /*HasNUW=*/true);
  }

  // Create the collapsed loop control flow.
  CanonicalLoopInfo *Result =
      createLoopSkeleton(DL, CollapsedTripCount, F,
                         OrigPreheader->getNextNode(), OrigAfter, "collapsed");

  // Build the collapsed loop body code.
  // Start with deriving the input loop induction variables from the collapsed
  // one, using a divmod scheme. To preserve the original loops' order, the
  // innermost loop use the least significant bits.
  Builder.restoreIP(Result->getBodyIP());

  Value *Leftover = Result->getIndVar();
  SmallVector<Value *> NewIndVars;
  NewIndVars.resize(NumLoops);
  for (int i = NumLoops - 1; i >= 1; --i) {
    Value *OrigTripCount = Loops[i]->getTripCount();

    Value *NewIndVar = Builder.CreateURem(Leftover, OrigTripCount);
    NewIndVars[i] = NewIndVar;

    Leftover = Builder.CreateUDiv(Leftover, OrigTripCount);
  }
  // Outermost loop gets all the remaining bits.
  NewIndVars[0] = Leftover;

  // Construct the loop body control flow.
  // We progressively construct the branch structure following in direction of
  // the control flow, from the leading in-between code, the loop nest body, the
  // trailing in-between code, and rejoining the collapsed loop's latch.
  // ContinueBlock and ContinuePred keep track of the source(s) of next edge. If
  // the ContinueBlock is set, continue with that block. If ContinuePred, use
  // its predecessors as sources.
  BasicBlock *ContinueBlock = Result->getBody();
  BasicBlock *ContinuePred = nullptr;
  auto ContinueWith = [&ContinueBlock, &ContinuePred, DL](BasicBlock *Dest,
                                                          BasicBlock *NextSrc) {
    if (ContinueBlock)
      redirectTo(ContinueBlock, Dest, DL);
    else
      redirectAllPredecessorsTo(ContinuePred, Dest, DL);

    ContinueBlock = nullptr;
    ContinuePred = NextSrc;
  };

  // The code before the nested loop of each level.
  // Because we are sinking it into the nest, it will be executed more often
  // that the original loop. More sophisticated schemes could keep track of what
  // the in-between code is and instantiate it only once per thread.
  for (size_t i = 0; i < NumLoops - 1; ++i)
    ContinueWith(Loops[i]->getBody(), Loops[i + 1]->getHeader());

  // Connect the loop nest body.
  ContinueWith(Innermost->getBody(), Innermost->getLatch());

  // The code after the nested loop at each level.
  for (size_t i = NumLoops - 1; i > 0; --i)
    ContinueWith(Loops[i]->getAfter(), Loops[i - 1]->getLatch());

  // Connect the finished loop to the collapsed loop latch.
  ContinueWith(Result->getLatch(), nullptr);

  // Replace the input loops with the new collapsed loop.
  redirectTo(Outermost->getPreheader(), Result->getPreheader(), DL);
  redirectTo(Result->getAfter(), Outermost->getAfter(), DL);

  // Replace the input loop indvars with the derived ones.
  for (size_t i = 0; i < NumLoops; ++i)
    Loops[i]->getIndVar()->replaceAllUsesWith(NewIndVars[i]);

  // Remove unused parts of the input loops.
  removeUnusedBlocksFromParent(OldControlBBs);

  for (CanonicalLoopInfo *L : Loops)
    L->invalidate();

#ifndef NDEBUG
  Result->assertOK();
#endif
  return Result;
}

std::vector<CanonicalLoopInfo *>
OpenMPIRBuilder::tileLoops(DebugLoc DL, ArrayRef<CanonicalLoopInfo *> Loops,
                           ArrayRef<Value *> TileSizes) {
  assert(TileSizes.size() == Loops.size() &&
         "Must pass as many tile sizes as there are loops");
  int NumLoops = Loops.size();
  assert(NumLoops >= 1 && "At least one loop to tile required");

  CanonicalLoopInfo *OutermostLoop = Loops.front();
  CanonicalLoopInfo *InnermostLoop = Loops.back();
  Function *F = OutermostLoop->getBody()->getParent();
  BasicBlock *InnerEnter = InnermostLoop->getBody();
  BasicBlock *InnerLatch = InnermostLoop->getLatch();

  // Loop control blocks that may become orphaned later.
  SmallVector<BasicBlock *, 12> OldControlBBs;
  OldControlBBs.reserve(6 * Loops.size());
  for (CanonicalLoopInfo *Loop : Loops)
    Loop->collectControlBlocks(OldControlBBs);

  // Collect original trip counts and induction variable to be accessible by
  // index. Also, the structure of the original loops is not preserved during
  // the construction of the tiled loops, so do it before we scavenge the BBs of
  // any original CanonicalLoopInfo.
  SmallVector<Value *, 4> OrigTripCounts, OrigIndVars;
  for (CanonicalLoopInfo *L : Loops) {
    assert(L->isValid() && "All input loops must be valid canonical loops");
    OrigTripCounts.push_back(L->getTripCount());
    OrigIndVars.push_back(L->getIndVar());
  }

  // Collect the code between loop headers. These may contain SSA definitions
  // that are used in the loop nest body. To be usable with in the innermost
  // body, these BasicBlocks will be sunk into the loop nest body. That is,
  // these instructions may be executed more often than before the tiling.
  // TODO: It would be sufficient to only sink them into body of the
  // corresponding tile loop.
  SmallVector<std::pair<BasicBlock *, BasicBlock *>, 4> InbetweenCode;
  for (int i = 0; i < NumLoops - 1; ++i) {
    CanonicalLoopInfo *Surrounding = Loops[i];
    CanonicalLoopInfo *Nested = Loops[i + 1];

    BasicBlock *EnterBB = Surrounding->getBody();
    BasicBlock *ExitBB = Nested->getHeader();
    InbetweenCode.emplace_back(EnterBB, ExitBB);
  }

  // Compute the trip counts of the floor loops.
  Builder.SetCurrentDebugLocation(DL);
  Builder.restoreIP(OutermostLoop->getPreheaderIP());
  SmallVector<Value *, 4> FloorCount, FloorRems;
  for (int i = 0; i < NumLoops; ++i) {
    Value *TileSize = TileSizes[i];
    Value *OrigTripCount = OrigTripCounts[i];
    Type *IVType = OrigTripCount->getType();

    Value *FloorTripCount = Builder.CreateUDiv(OrigTripCount, TileSize);
    Value *FloorTripRem = Builder.CreateURem(OrigTripCount, TileSize);

    // 0 if tripcount divides the tilesize, 1 otherwise.
    // 1 means we need an additional iteration for a partial tile.
    //
    // Unfortunately we cannot just use the roundup-formula
    //   (tripcount + tilesize - 1)/tilesize
    // because the summation might overflow. We do not want introduce undefined
    // behavior when the untiled loop nest did not.
    Value *FloorTripOverflow =
        Builder.CreateICmpNE(FloorTripRem, ConstantInt::get(IVType, 0));

    FloorTripOverflow = Builder.CreateZExt(FloorTripOverflow, IVType);
    FloorTripCount =
        Builder.CreateAdd(FloorTripCount, FloorTripOverflow,
                          "omp_floor" + Twine(i) + ".tripcount", true);

    // Remember some values for later use.
    FloorCount.push_back(FloorTripCount);
    FloorRems.push_back(FloorTripRem);
  }

  // Generate the new loop nest, from the outermost to the innermost.
  std::vector<CanonicalLoopInfo *> Result;
  Result.reserve(NumLoops * 2);

  // The basic block of the surrounding loop that enters the nest generated
  // loop.
  BasicBlock *Enter = OutermostLoop->getPreheader();

  // The basic block of the surrounding loop where the inner code should
  // continue.
  BasicBlock *Continue = OutermostLoop->getAfter();

  // Where the next loop basic block should be inserted.
  BasicBlock *OutroInsertBefore = InnermostLoop->getExit();

  auto EmbeddNewLoop =
      [this, DL, F, InnerEnter, &Enter, &Continue, &OutroInsertBefore](
          Value *TripCount, const Twine &Name) -> CanonicalLoopInfo * {
    CanonicalLoopInfo *EmbeddedLoop = createLoopSkeleton(
        DL, TripCount, F, InnerEnter, OutroInsertBefore, Name);
    redirectTo(Enter, EmbeddedLoop->getPreheader(), DL);
    redirectTo(EmbeddedLoop->getAfter(), Continue, DL);

    // Setup the position where the next embedded loop connects to this loop.
    Enter = EmbeddedLoop->getBody();
    Continue = EmbeddedLoop->getLatch();
    OutroInsertBefore = EmbeddedLoop->getLatch();
    return EmbeddedLoop;
  };

  auto EmbeddNewLoops = [&Result, &EmbeddNewLoop](ArrayRef<Value *> TripCounts,
                                                  const Twine &NameBase) {
    for (auto P : enumerate(TripCounts)) {
      CanonicalLoopInfo *EmbeddedLoop =
          EmbeddNewLoop(P.value(), NameBase + Twine(P.index()));
      Result.push_back(EmbeddedLoop);
    }
  };

  EmbeddNewLoops(FloorCount, "floor");

  // Within the innermost floor loop, emit the code that computes the tile
  // sizes.
  Builder.SetInsertPoint(Enter->getTerminator());
  SmallVector<Value *, 4> TileCounts;
  for (int i = 0; i < NumLoops; ++i) {
    CanonicalLoopInfo *FloorLoop = Result[i];
    Value *TileSize = TileSizes[i];

    Value *FloorIsEpilogue =
        Builder.CreateICmpEQ(FloorLoop->getIndVar(), FloorCount[i]);
    Value *TileTripCount =
        Builder.CreateSelect(FloorIsEpilogue, FloorRems[i], TileSize);

    TileCounts.push_back(TileTripCount);
  }

  // Create the tile loops.
  EmbeddNewLoops(TileCounts, "tile");

  // Insert the inbetween code into the body.
  BasicBlock *BodyEnter = Enter;
  BasicBlock *BodyEntered = nullptr;
  for (std::pair<BasicBlock *, BasicBlock *> P : InbetweenCode) {
    BasicBlock *EnterBB = P.first;
    BasicBlock *ExitBB = P.second;

    if (BodyEnter)
      redirectTo(BodyEnter, EnterBB, DL);
    else
      redirectAllPredecessorsTo(BodyEntered, EnterBB, DL);

    BodyEnter = nullptr;
    BodyEntered = ExitBB;
  }

  // Append the original loop nest body into the generated loop nest body.
  if (BodyEnter)
    redirectTo(BodyEnter, InnerEnter, DL);
  else
    redirectAllPredecessorsTo(BodyEntered, InnerEnter, DL);
  redirectAllPredecessorsTo(InnerLatch, Continue, DL);

  // Replace the original induction variable with an induction variable computed
  // from the tile and floor induction variables.
  Builder.restoreIP(Result.back()->getBodyIP());
  for (int i = 0; i < NumLoops; ++i) {
    CanonicalLoopInfo *FloorLoop = Result[i];
    CanonicalLoopInfo *TileLoop = Result[NumLoops + i];
    Value *OrigIndVar = OrigIndVars[i];
    Value *Size = TileSizes[i];

    Value *Scale =
        Builder.CreateMul(Size, FloorLoop->getIndVar(), {}, /*HasNUW=*/true);
    Value *Shift =
        Builder.CreateAdd(Scale, TileLoop->getIndVar(), {}, /*HasNUW=*/true);
    OrigIndVar->replaceAllUsesWith(Shift);
  }

  // Remove unused parts of the original loops.
  removeUnusedBlocksFromParent(OldControlBBs);

  for (CanonicalLoopInfo *L : Loops)
    L->invalidate();

#ifndef NDEBUG
  for (CanonicalLoopInfo *GenL : Result)
    GenL->assertOK();
#endif
  return Result;
}

/// Attach metadata \p Properties to the basic block described by \p BB. If the
/// basic block already has metadata, the basic block properties are appended.
static void addBasicBlockMetadata(BasicBlock *BB,
                                  ArrayRef<Metadata *> Properties) {
  // Nothing to do if no property to attach.
  if (Properties.empty())
    return;

  LLVMContext &Ctx = BB->getContext();
  SmallVector<Metadata *> NewProperties;
  NewProperties.push_back(nullptr);

  // If the basic block already has metadata, prepend it to the new metadata.
  MDNode *Existing = BB->getTerminator()->getMetadata(LLVMContext::MD_loop);
  if (Existing)
    append_range(NewProperties, drop_begin(Existing->operands(), 1));

  append_range(NewProperties, Properties);
  MDNode *BasicBlockID = MDNode::getDistinct(Ctx, NewProperties);
  BasicBlockID->replaceOperandWith(0, BasicBlockID);

  BB->getTerminator()->setMetadata(LLVMContext::MD_loop, BasicBlockID);
}

/// Attach loop metadata \p Properties to the loop described by \p Loop. If the
/// loop already has metadata, the loop properties are appended.
static void addLoopMetadata(CanonicalLoopInfo *Loop,
                            ArrayRef<Metadata *> Properties) {
  assert(Loop->isValid() && "Expecting a valid CanonicalLoopInfo");

  // Attach metadata to the loop's latch
  BasicBlock *Latch = Loop->getLatch();
  assert(Latch && "A valid CanonicalLoopInfo must have a unique latch");
  addBasicBlockMetadata(Latch, Properties);
}

/// Attach llvm.access.group metadata to the memref instructions of \p Block
static void addSimdMetadata(BasicBlock *Block, MDNode *AccessGroup,
                            LoopInfo &LI) {
  for (Instruction &I : *Block) {
    if (I.mayReadOrWriteMemory()) {
      // TODO: This instruction may already have access group from
      // other pragmas e.g. #pragma clang loop vectorize.  Append
      // so that the existing metadata is not overwritten.
      I.setMetadata(LLVMContext::MD_access_group, AccessGroup);
    }
  }
}

void OpenMPIRBuilder::unrollLoopFull(DebugLoc, CanonicalLoopInfo *Loop) {
  LLVMContext &Ctx = Builder.getContext();
  addLoopMetadata(
      Loop, {MDNode::get(Ctx, MDString::get(Ctx, "llvm.loop.unroll.enable")),
             MDNode::get(Ctx, MDString::get(Ctx, "llvm.loop.unroll.full"))});
}

void OpenMPIRBuilder::unrollLoopHeuristic(DebugLoc, CanonicalLoopInfo *Loop) {
  LLVMContext &Ctx = Builder.getContext();
  addLoopMetadata(
      Loop, {
                MDNode::get(Ctx, MDString::get(Ctx, "llvm.loop.unroll.enable")),
            });
}

void OpenMPIRBuilder::createIfVersion(CanonicalLoopInfo *CanonicalLoop,
                                      Value *IfCond, ValueToValueMapTy &VMap,
                                      const Twine &NamePrefix) {
  Function *F = CanonicalLoop->getFunction();

  // Define where if branch should be inserted
  Instruction *SplitBefore;
  if (Instruction::classof(IfCond)) {
    SplitBefore = dyn_cast<Instruction>(IfCond);
  } else {
    SplitBefore = CanonicalLoop->getPreheader()->getTerminator();
  }

  // TODO: We should not rely on pass manager. Currently we use pass manager
  // only for getting llvm::Loop which corresponds to given CanonicalLoopInfo
  // object. We should have a method  which returns all blocks between
  // CanonicalLoopInfo::getHeader() and CanonicalLoopInfo::getAfter()
  FunctionAnalysisManager FAM;
  FAM.registerPass([]() { return DominatorTreeAnalysis(); });
  FAM.registerPass([]() { return LoopAnalysis(); });
  FAM.registerPass([]() { return PassInstrumentationAnalysis(); });

  // Get the loop which needs to be cloned
  LoopAnalysis LIA;
  LoopInfo &&LI = LIA.run(*F, FAM);
  Loop *L = LI.getLoopFor(CanonicalLoop->getHeader());

  // Create additional blocks for the if statement
  BasicBlock *Head = SplitBefore->getParent();
  Instruction *HeadOldTerm = Head->getTerminator();
  llvm::LLVMContext &C = Head->getContext();
  llvm::BasicBlock *ThenBlock = llvm::BasicBlock::Create(
      C, NamePrefix + ".if.then", Head->getParent(), Head->getNextNode());
  llvm::BasicBlock *ElseBlock = llvm::BasicBlock::Create(
      C, NamePrefix + ".if.else", Head->getParent(), CanonicalLoop->getExit());

  // Create if condition branch.
  Builder.SetInsertPoint(HeadOldTerm);
  Instruction *BrInstr =
      Builder.CreateCondBr(IfCond, ThenBlock, /*ifFalse*/ ElseBlock);
  InsertPointTy IP{BrInstr->getParent(), ++BrInstr->getIterator()};
  // Then block contains branch to omp loop which needs to be vectorized
  spliceBB(IP, ThenBlock, false);
  ThenBlock->replaceSuccessorsPhiUsesWith(Head, ThenBlock);

  Builder.SetInsertPoint(ElseBlock);

  // Clone loop for the else branch
  SmallVector<BasicBlock *, 8> NewBlocks;

  VMap[CanonicalLoop->getPreheader()] = ElseBlock;
  for (BasicBlock *Block : L->getBlocks()) {
    BasicBlock *NewBB = CloneBasicBlock(Block, VMap, "", F);
    NewBB->moveBefore(CanonicalLoop->getExit());
    VMap[Block] = NewBB;
    NewBlocks.push_back(NewBB);
  }
  remapInstructionsInBlocks(NewBlocks, VMap);
  Builder.CreateBr(NewBlocks.front());
}

unsigned
OpenMPIRBuilder::getOpenMPDefaultSimdAlign(const Triple &TargetTriple,
                                           const StringMap<bool> &Features) {
  if (TargetTriple.isX86()) {
    if (Features.lookup("avx512f"))
      return 512;
    else if (Features.lookup("avx"))
      return 256;
    return 128;
  }
  if (TargetTriple.isPPC())
    return 128;
  if (TargetTriple.isWasm())
    return 128;
  return 0;
}

void OpenMPIRBuilder::applySimd(CanonicalLoopInfo *CanonicalLoop,
                                MapVector<Value *, Value *> AlignedVars,
                                Value *IfCond, OrderKind Order,
                                ConstantInt *Simdlen, ConstantInt *Safelen) {
  LLVMContext &Ctx = Builder.getContext();

  Function *F = CanonicalLoop->getFunction();

  // TODO: We should not rely on pass manager. Currently we use pass manager
  // only for getting llvm::Loop which corresponds to given CanonicalLoopInfo
  // object. We should have a method  which returns all blocks between
  // CanonicalLoopInfo::getHeader() and CanonicalLoopInfo::getAfter()
  FunctionAnalysisManager FAM;
  FAM.registerPass([]() { return DominatorTreeAnalysis(); });
  FAM.registerPass([]() { return LoopAnalysis(); });
  FAM.registerPass([]() { return PassInstrumentationAnalysis(); });

  LoopAnalysis LIA;
  LoopInfo &&LI = LIA.run(*F, FAM);

  Loop *L = LI.getLoopFor(CanonicalLoop->getHeader());
  if (AlignedVars.size()) {
    InsertPointTy IP = Builder.saveIP();
    Builder.SetInsertPoint(CanonicalLoop->getPreheader()->getTerminator());
    for (auto &AlignedItem : AlignedVars) {
      Value *AlignedPtr = AlignedItem.first;
      Value *Alignment = AlignedItem.second;
      Builder.CreateAlignmentAssumption(F->getDataLayout(),
                                        AlignedPtr, Alignment);
    }
    Builder.restoreIP(IP);
  }

  if (IfCond) {
    ValueToValueMapTy VMap;
    createIfVersion(CanonicalLoop, IfCond, VMap, "simd");
    // Add metadata to the cloned loop which disables vectorization
    Value *MappedLatch = VMap.lookup(CanonicalLoop->getLatch());
    assert(MappedLatch &&
           "Cannot find value which corresponds to original loop latch");
    assert(isa<BasicBlock>(MappedLatch) &&
           "Cannot cast mapped latch block value to BasicBlock");
    BasicBlock *NewLatchBlock = dyn_cast<BasicBlock>(MappedLatch);
    ConstantAsMetadata *BoolConst =
        ConstantAsMetadata::get(ConstantInt::getFalse(Type::getInt1Ty(Ctx)));
    addBasicBlockMetadata(
        NewLatchBlock,
        {MDNode::get(Ctx, {MDString::get(Ctx, "llvm.loop.vectorize.enable"),
                           BoolConst})});
  }

  SmallSet<BasicBlock *, 8> Reachable;

  // Get the basic blocks from the loop in which memref instructions
  // can be found.
  // TODO: Generalize getting all blocks inside a CanonicalizeLoopInfo,
  // preferably without running any passes.
  for (BasicBlock *Block : L->getBlocks()) {
    if (Block == CanonicalLoop->getCond() ||
        Block == CanonicalLoop->getHeader())
      continue;
    Reachable.insert(Block);
  }

  SmallVector<Metadata *> LoopMDList;

  // In presence of finite 'safelen', it may be unsafe to mark all
  // the memory instructions parallel, because loop-carried
  // dependences of 'safelen' iterations are possible.
  // If clause order(concurrent) is specified then the memory instructions
  // are marked parallel even if 'safelen' is finite.
  if ((Safelen == nullptr) || (Order == OrderKind::OMP_ORDER_concurrent)) {
    // Add access group metadata to memory-access instructions.
    MDNode *AccessGroup = MDNode::getDistinct(Ctx, {});
    for (BasicBlock *BB : Reachable)
      addSimdMetadata(BB, AccessGroup, LI);
    // TODO:  If the loop has existing parallel access metadata, have
    // to combine two lists.
    LoopMDList.push_back(MDNode::get(
        Ctx, {MDString::get(Ctx, "llvm.loop.parallel_accesses"), AccessGroup}));
  }

  // Use the above access group metadata to create loop level
  // metadata, which should be distinct for each loop.
  ConstantAsMetadata *BoolConst =
      ConstantAsMetadata::get(ConstantInt::getTrue(Type::getInt1Ty(Ctx)));
  LoopMDList.push_back(MDNode::get(
      Ctx, {MDString::get(Ctx, "llvm.loop.vectorize.enable"), BoolConst}));

  if (Simdlen || Safelen) {
    // If both simdlen and safelen clauses are specified, the value of the
    // simdlen parameter must be less than or equal to the value of the safelen
    // parameter. Therefore, use safelen only in the absence of simdlen.
    ConstantInt *VectorizeWidth = Simdlen == nullptr ? Safelen : Simdlen;
    LoopMDList.push_back(
        MDNode::get(Ctx, {MDString::get(Ctx, "llvm.loop.vectorize.width"),
                          ConstantAsMetadata::get(VectorizeWidth)}));
  }

  addLoopMetadata(CanonicalLoop, LoopMDList);
}

/// Create the TargetMachine object to query the backend for optimization
/// preferences.
///
/// Ideally, this would be passed from the front-end to the OpenMPBuilder, but
/// e.g. Clang does not pass it to its CodeGen layer and creates it only when
/// needed for the LLVM pass pipline. We use some default options to avoid
/// having to pass too many settings from the frontend that probably do not
/// matter.
///
/// Currently, TargetMachine is only used sometimes by the unrollLoopPartial
/// method. If we are going to use TargetMachine for more purposes, especially
/// those that are sensitive to TargetOptions, RelocModel and CodeModel, it
/// might become be worth requiring front-ends to pass on their TargetMachine,
/// or at least cache it between methods. Note that while fontends such as Clang
/// have just a single main TargetMachine per translation unit, "target-cpu" and
/// "target-features" that determine the TargetMachine are per-function and can
/// be overrided using __attribute__((target("OPTIONS"))).
static std::unique_ptr<TargetMachine>
createTargetMachine(Function *F, CodeGenOptLevel OptLevel) {
  Module *M = F->getParent();

  StringRef CPU = F->getFnAttribute("target-cpu").getValueAsString();
  StringRef Features = F->getFnAttribute("target-features").getValueAsString();
  const std::string &Triple = M->getTargetTriple();

  std::string Error;
  const llvm::Target *TheTarget = TargetRegistry::lookupTarget(Triple, Error);
  if (!TheTarget)
    return {};

  llvm::TargetOptions Options;
  return std::unique_ptr<TargetMachine>(TheTarget->createTargetMachine(
      Triple, CPU, Features, Options, /*RelocModel=*/std::nullopt,
      /*CodeModel=*/std::nullopt, OptLevel));
}

/// Heuristically determine the best-performant unroll factor for \p CLI. This
/// depends on the target processor. We are re-using the same heuristics as the
/// LoopUnrollPass.
static int32_t computeHeuristicUnrollFactor(CanonicalLoopInfo *CLI) {
  Function *F = CLI->getFunction();

  // Assume the user requests the most aggressive unrolling, even if the rest of
  // the code is optimized using a lower setting.
  CodeGenOptLevel OptLevel = CodeGenOptLevel::Aggressive;
  std::unique_ptr<TargetMachine> TM = createTargetMachine(F, OptLevel);

  FunctionAnalysisManager FAM;
  FAM.registerPass([]() { return TargetLibraryAnalysis(); });
  FAM.registerPass([]() { return AssumptionAnalysis(); });
  FAM.registerPass([]() { return DominatorTreeAnalysis(); });
  FAM.registerPass([]() { return LoopAnalysis(); });
  FAM.registerPass([]() { return ScalarEvolutionAnalysis(); });
  FAM.registerPass([]() { return PassInstrumentationAnalysis(); });
  TargetIRAnalysis TIRA;
  if (TM)
    TIRA = TargetIRAnalysis(
        [&](const Function &F) { return TM->getTargetTransformInfo(F); });
  FAM.registerPass([&]() { return TIRA; });

  TargetIRAnalysis::Result &&TTI = TIRA.run(*F, FAM);
  ScalarEvolutionAnalysis SEA;
  ScalarEvolution &&SE = SEA.run(*F, FAM);
  DominatorTreeAnalysis DTA;
  DominatorTree &&DT = DTA.run(*F, FAM);
  LoopAnalysis LIA;
  LoopInfo &&LI = LIA.run(*F, FAM);
  AssumptionAnalysis ACT;
  AssumptionCache &&AC = ACT.run(*F, FAM);
  OptimizationRemarkEmitter ORE{F};

  Loop *L = LI.getLoopFor(CLI->getHeader());
  assert(L && "Expecting CanonicalLoopInfo to be recognized as a loop");

  TargetTransformInfo::UnrollingPreferences UP =
      gatherUnrollingPreferences(L, SE, TTI,
                                 /*BlockFrequencyInfo=*/nullptr,
                                 /*ProfileSummaryInfo=*/nullptr, ORE, static_cast<int>(OptLevel),
                                 /*UserThreshold=*/std::nullopt,
                                 /*UserCount=*/std::nullopt,
                                 /*UserAllowPartial=*/true,
                                 /*UserAllowRuntime=*/true,
                                 /*UserUpperBound=*/std::nullopt,
                                 /*UserFullUnrollMaxCount=*/std::nullopt);

  UP.Force = true;

  // Account for additional optimizations taking place before the LoopUnrollPass
  // would unroll the loop.
  UP.Threshold *= UnrollThresholdFactor;
  UP.PartialThreshold *= UnrollThresholdFactor;

  // Use normal unroll factors even if the rest of the code is optimized for
  // size.
  UP.OptSizeThreshold = UP.Threshold;
  UP.PartialOptSizeThreshold = UP.PartialThreshold;

  LLVM_DEBUG(dbgs() << "Unroll heuristic thresholds:\n"
                    << "  Threshold=" << UP.Threshold << "\n"
                    << "  PartialThreshold=" << UP.PartialThreshold << "\n"
                    << "  OptSizeThreshold=" << UP.OptSizeThreshold << "\n"
                    << "  PartialOptSizeThreshold="
                    << UP.PartialOptSizeThreshold << "\n");

  // Disable peeling.
  TargetTransformInfo::PeelingPreferences PP =
      gatherPeelingPreferences(L, SE, TTI,
                               /*UserAllowPeeling=*/false,
                               /*UserAllowProfileBasedPeeling=*/false,
                               /*UnrollingSpecficValues=*/false);

  SmallPtrSet<const Value *, 32> EphValues;
  CodeMetrics::collectEphemeralValues(L, &AC, EphValues);

  // Assume that reads and writes to stack variables can be eliminated by
  // Mem2Reg, SROA or LICM. That is, don't count them towards the loop body's
  // size.
  for (BasicBlock *BB : L->blocks()) {
    for (Instruction &I : *BB) {
      Value *Ptr;
      if (auto *Load = dyn_cast<LoadInst>(&I)) {
        Ptr = Load->getPointerOperand();
      } else if (auto *Store = dyn_cast<StoreInst>(&I)) {
        Ptr = Store->getPointerOperand();
      } else
        continue;

      Ptr = Ptr->stripPointerCasts();

      if (auto *Alloca = dyn_cast<AllocaInst>(Ptr)) {
        if (Alloca->getParent() == &F->getEntryBlock())
          EphValues.insert(&I);
      }
    }
  }

  UnrollCostEstimator UCE(L, TTI, EphValues, UP.BEInsns);

  // Loop is not unrollable if the loop contains certain instructions.
  if (!UCE.canUnroll()) {
    LLVM_DEBUG(dbgs() << "Loop not considered unrollable\n");
    return 1;
  }

  LLVM_DEBUG(dbgs() << "Estimated loop size is " << UCE.getRolledLoopSize()
                    << "\n");

  // TODO: Determine trip count of \p CLI if constant, computeUnrollCount might
  // be able to use it.
  int TripCount = 0;
  int MaxTripCount = 0;
  bool MaxOrZero = false;
  unsigned TripMultiple = 0;

  bool UseUpperBound = false;
  computeUnrollCount(L, TTI, DT, &LI, &AC, SE, EphValues, &ORE, TripCount,
                     MaxTripCount, MaxOrZero, TripMultiple, UCE, UP, PP,
                     UseUpperBound);
  unsigned Factor = UP.Count;
  LLVM_DEBUG(dbgs() << "Suggesting unroll factor of " << Factor << "\n");

  // This function returns 1 to signal to not unroll a loop.
  if (Factor == 0)
    return 1;
  return Factor;
}

void OpenMPIRBuilder::unrollLoopPartial(DebugLoc DL, CanonicalLoopInfo *Loop,
                                        int32_t Factor,
                                        CanonicalLoopInfo **UnrolledCLI) {
  assert(Factor >= 0 && "Unroll factor must not be negative");

  Function *F = Loop->getFunction();
  LLVMContext &Ctx = F->getContext();

  // If the unrolled loop is not used for another loop-associated directive, it
  // is sufficient to add metadata for the LoopUnrollPass.
  if (!UnrolledCLI) {
    SmallVector<Metadata *, 2> LoopMetadata;
    LoopMetadata.push_back(
        MDNode::get(Ctx, MDString::get(Ctx, "llvm.loop.unroll.enable")));

    if (Factor >= 1) {
      ConstantAsMetadata *FactorConst = ConstantAsMetadata::get(
          ConstantInt::get(Type::getInt32Ty(Ctx), APInt(32, Factor)));
      LoopMetadata.push_back(MDNode::get(
          Ctx, {MDString::get(Ctx, "llvm.loop.unroll.count"), FactorConst}));
    }

    addLoopMetadata(Loop, LoopMetadata);
    return;
  }

  // Heuristically determine the unroll factor.
  if (Factor == 0)
    Factor = computeHeuristicUnrollFactor(Loop);

  // No change required with unroll factor 1.
  if (Factor == 1) {
    *UnrolledCLI = Loop;
    return;
  }

  assert(Factor >= 2 &&
         "unrolling only makes sense with a factor of 2 or larger");

  Type *IndVarTy = Loop->getIndVarType();

  // Apply partial unrolling by tiling the loop by the unroll-factor, then fully
  // unroll the inner loop.
  Value *FactorVal =
      ConstantInt::get(IndVarTy, APInt(IndVarTy->getIntegerBitWidth(), Factor,
                                       /*isSigned=*/false));
  std::vector<CanonicalLoopInfo *> LoopNest =
      tileLoops(DL, {Loop}, {FactorVal});
  assert(LoopNest.size() == 2 && "Expect 2 loops after tiling");
  *UnrolledCLI = LoopNest[0];
  CanonicalLoopInfo *InnerLoop = LoopNest[1];

  // LoopUnrollPass can only fully unroll loops with constant trip count.
  // Unroll by the unroll factor with a fallback epilog for the remainder
  // iterations if necessary.
  ConstantAsMetadata *FactorConst = ConstantAsMetadata::get(
      ConstantInt::get(Type::getInt32Ty(Ctx), APInt(32, Factor)));
  addLoopMetadata(
      InnerLoop,
      {MDNode::get(Ctx, MDString::get(Ctx, "llvm.loop.unroll.enable")),
       MDNode::get(
           Ctx, {MDString::get(Ctx, "llvm.loop.unroll.count"), FactorConst})});

#ifndef NDEBUG
  (*UnrolledCLI)->assertOK();
#endif
}

OpenMPIRBuilder::InsertPointTy
OpenMPIRBuilder::createCopyPrivate(const LocationDescription &Loc,
                                   llvm::Value *BufSize, llvm::Value *CpyBuf,
                                   llvm::Value *CpyFn, llvm::Value *DidIt) {
  if (!updateToLocation(Loc))
    return Loc.IP;

  uint32_t SrcLocStrSize;
  Constant *SrcLocStr = getOrCreateSrcLocStr(Loc, SrcLocStrSize);
  Value *Ident = getOrCreateIdent(SrcLocStr, SrcLocStrSize);
  Value *ThreadId = getOrCreateThreadID(Ident);

  llvm::Value *DidItLD = Builder.CreateLoad(Builder.getInt32Ty(), DidIt);

  Value *Args[] = {Ident, ThreadId, BufSize, CpyBuf, CpyFn, DidItLD};

  Function *Fn = getOrCreateRuntimeFunctionPtr(OMPRTL___kmpc_copyprivate);
  Builder.CreateCall(Fn, Args);

  return Builder.saveIP();
}

OpenMPIRBuilder::InsertPointTy OpenMPIRBuilder::createSingle(
    const LocationDescription &Loc, BodyGenCallbackTy BodyGenCB,
    FinalizeCallbackTy FiniCB, bool IsNowait, ArrayRef<llvm::Value *> CPVars,
    ArrayRef<llvm::Function *> CPFuncs) {

  if (!updateToLocation(Loc))
    return Loc.IP;

  // If needed allocate and initialize `DidIt` with 0.
  // DidIt: flag variable: 1=single thread; 0=not single thread.
  llvm::Value *DidIt = nullptr;
  if (!CPVars.empty()) {
    DidIt = Builder.CreateAlloca(llvm::Type::getInt32Ty(Builder.getContext()));
    Builder.CreateStore(Builder.getInt32(0), DidIt);
  }

  Directive OMPD = Directive::OMPD_single;
  uint32_t SrcLocStrSize;
  Constant *SrcLocStr = getOrCreateSrcLocStr(Loc, SrcLocStrSize);
  Value *Ident = getOrCreateIdent(SrcLocStr, SrcLocStrSize);
  Value *ThreadId = getOrCreateThreadID(Ident);
  Value *Args[] = {Ident, ThreadId};

  Function *EntryRTLFn = getOrCreateRuntimeFunctionPtr(OMPRTL___kmpc_single);
  Instruction *EntryCall = Builder.CreateCall(EntryRTLFn, Args);

  Function *ExitRTLFn = getOrCreateRuntimeFunctionPtr(OMPRTL___kmpc_end_single);
  Instruction *ExitCall = Builder.CreateCall(ExitRTLFn, Args);

  auto FiniCBWrapper = [&](InsertPointTy IP) {
    FiniCB(IP);

    // The thread that executes the single region must set `DidIt` to 1.
    // This is used by __kmpc_copyprivate, to know if the caller is the
    // single thread or not.
    if (DidIt)
      Builder.CreateStore(Builder.getInt32(1), DidIt);
  };

  // generates the following:
  // if (__kmpc_single()) {
  //		.... single region ...
  // 		__kmpc_end_single
  // }
  // __kmpc_copyprivate
  // __kmpc_barrier

  EmitOMPInlinedRegion(OMPD, EntryCall, ExitCall, BodyGenCB, FiniCBWrapper,
                       /*Conditional*/ true,
                       /*hasFinalize*/ true);

  if (DidIt) {
    for (size_t I = 0, E = CPVars.size(); I < E; ++I)
      // NOTE BufSize is currently unused, so just pass 0.
      createCopyPrivate(LocationDescription(Builder.saveIP(), Loc.DL),
                        /*BufSize=*/ConstantInt::get(Int64, 0), CPVars[I],
                        CPFuncs[I], DidIt);
    // NOTE __kmpc_copyprivate already inserts a barrier
  } else if (!IsNowait)
    createBarrier(LocationDescription(Builder.saveIP(), Loc.DL),
                  omp::Directive::OMPD_unknown, /* ForceSimpleCall */ false,
                  /* CheckCancelFlag */ false);
  return Builder.saveIP();
}

OpenMPIRBuilder::InsertPointTy OpenMPIRBuilder::createCritical(
    const LocationDescription &Loc, BodyGenCallbackTy BodyGenCB,
    FinalizeCallbackTy FiniCB, StringRef CriticalName, Value *HintInst) {

  if (!updateToLocation(Loc))
    return Loc.IP;

  Directive OMPD = Directive::OMPD_critical;
  uint32_t SrcLocStrSize;
  Constant *SrcLocStr = getOrCreateSrcLocStr(Loc, SrcLocStrSize);
  Value *Ident = getOrCreateIdent(SrcLocStr, SrcLocStrSize);
  Value *ThreadId = getOrCreateThreadID(Ident);
  Value *LockVar = getOMPCriticalRegionLock(CriticalName);
  Value *Args[] = {Ident, ThreadId, LockVar};

  SmallVector<llvm::Value *, 4> EnterArgs(std::begin(Args), std::end(Args));
  Function *RTFn = nullptr;
  if (HintInst) {
    // Add Hint to entry Args and create call
    EnterArgs.push_back(HintInst);
    RTFn = getOrCreateRuntimeFunctionPtr(OMPRTL___kmpc_critical_with_hint);
  } else {
    RTFn = getOrCreateRuntimeFunctionPtr(OMPRTL___kmpc_critical);
  }
  Instruction *EntryCall = Builder.CreateCall(RTFn, EnterArgs);

  Function *ExitRTLFn =
      getOrCreateRuntimeFunctionPtr(OMPRTL___kmpc_end_critical);
  Instruction *ExitCall = Builder.CreateCall(ExitRTLFn, Args);

  return EmitOMPInlinedRegion(OMPD, EntryCall, ExitCall, BodyGenCB, FiniCB,
                              /*Conditional*/ false, /*hasFinalize*/ true);
}

OpenMPIRBuilder::InsertPointTy
OpenMPIRBuilder::createOrderedDepend(const LocationDescription &Loc,
                                     InsertPointTy AllocaIP, unsigned NumLoops,
                                     ArrayRef<llvm::Value *> StoreValues,
                                     const Twine &Name, bool IsDependSource) {
  assert(
      llvm::all_of(StoreValues,
                   [](Value *SV) { return SV->getType()->isIntegerTy(64); }) &&
      "OpenMP runtime requires depend vec with i64 type");

  if (!updateToLocation(Loc))
    return Loc.IP;

  // Allocate space for vector and generate alloc instruction.
  auto *ArrI64Ty = ArrayType::get(Int64, NumLoops);
  Builder.restoreIP(AllocaIP);
  AllocaInst *ArgsBase = Builder.CreateAlloca(ArrI64Ty, nullptr, Name);
  ArgsBase->setAlignment(Align(8));
  Builder.restoreIP(Loc.IP);

  // Store the index value with offset in depend vector.
  for (unsigned I = 0; I < NumLoops; ++I) {
    Value *DependAddrGEPIter = Builder.CreateInBoundsGEP(
        ArrI64Ty, ArgsBase, {Builder.getInt64(0), Builder.getInt64(I)});
    StoreInst *STInst = Builder.CreateStore(StoreValues[I], DependAddrGEPIter);
    STInst->setAlignment(Align(8));
  }

  Value *DependBaseAddrGEP = Builder.CreateInBoundsGEP(
      ArrI64Ty, ArgsBase, {Builder.getInt64(0), Builder.getInt64(0)});

  uint32_t SrcLocStrSize;
  Constant *SrcLocStr = getOrCreateSrcLocStr(Loc, SrcLocStrSize);
  Value *Ident = getOrCreateIdent(SrcLocStr, SrcLocStrSize);
  Value *ThreadId = getOrCreateThreadID(Ident);
  Value *Args[] = {Ident, ThreadId, DependBaseAddrGEP};

  Function *RTLFn = nullptr;
  if (IsDependSource)
    RTLFn = getOrCreateRuntimeFunctionPtr(OMPRTL___kmpc_doacross_post);
  else
    RTLFn = getOrCreateRuntimeFunctionPtr(OMPRTL___kmpc_doacross_wait);
  Builder.CreateCall(RTLFn, Args);

  return Builder.saveIP();
}

OpenMPIRBuilder::InsertPointTy OpenMPIRBuilder::createOrderedThreadsSimd(
    const LocationDescription &Loc, BodyGenCallbackTy BodyGenCB,
    FinalizeCallbackTy FiniCB, bool IsThreads) {
  if (!updateToLocation(Loc))
    return Loc.IP;

  Directive OMPD = Directive::OMPD_ordered;
  Instruction *EntryCall = nullptr;
  Instruction *ExitCall = nullptr;

  if (IsThreads) {
    uint32_t SrcLocStrSize;
    Constant *SrcLocStr = getOrCreateSrcLocStr(Loc, SrcLocStrSize);
    Value *Ident = getOrCreateIdent(SrcLocStr, SrcLocStrSize);
    Value *ThreadId = getOrCreateThreadID(Ident);
    Value *Args[] = {Ident, ThreadId};

    Function *EntryRTLFn = getOrCreateRuntimeFunctionPtr(OMPRTL___kmpc_ordered);
    EntryCall = Builder.CreateCall(EntryRTLFn, Args);

    Function *ExitRTLFn =
        getOrCreateRuntimeFunctionPtr(OMPRTL___kmpc_end_ordered);
    ExitCall = Builder.CreateCall(ExitRTLFn, Args);
  }

  return EmitOMPInlinedRegion(OMPD, EntryCall, ExitCall, BodyGenCB, FiniCB,
                              /*Conditional*/ false, /*hasFinalize*/ true);
}

OpenMPIRBuilder::InsertPointTy OpenMPIRBuilder::EmitOMPInlinedRegion(
    Directive OMPD, Instruction *EntryCall, Instruction *ExitCall,
    BodyGenCallbackTy BodyGenCB, FinalizeCallbackTy FiniCB, bool Conditional,
    bool HasFinalize, bool IsCancellable) {

  if (HasFinalize)
    FinalizationStack.push_back({FiniCB, OMPD, IsCancellable});

  // Create inlined region's entry and body blocks, in preparation
  // for conditional creation
  BasicBlock *EntryBB = Builder.GetInsertBlock();
  Instruction *SplitPos = EntryBB->getTerminator();
  if (!isa_and_nonnull<BranchInst>(SplitPos))
    SplitPos = new UnreachableInst(Builder.getContext(), EntryBB);
  BasicBlock *ExitBB = EntryBB->splitBasicBlock(SplitPos, "omp_region.end");
  BasicBlock *FiniBB =
      EntryBB->splitBasicBlock(EntryBB->getTerminator(), "omp_region.finalize");

  Builder.SetInsertPoint(EntryBB->getTerminator());
  emitCommonDirectiveEntry(OMPD, EntryCall, ExitBB, Conditional);

  // generate body
  BodyGenCB(/* AllocaIP */ InsertPointTy(),
            /* CodeGenIP */ Builder.saveIP());

  // emit exit call and do any needed finalization.
  auto FinIP = InsertPointTy(FiniBB, FiniBB->getFirstInsertionPt());
  assert(FiniBB->getTerminator()->getNumSuccessors() == 1 &&
         FiniBB->getTerminator()->getSuccessor(0) == ExitBB &&
         "Unexpected control flow graph state!!");
  emitCommonDirectiveExit(OMPD, FinIP, ExitCall, HasFinalize);
  assert(FiniBB->getUniquePredecessor()->getUniqueSuccessor() == FiniBB &&
         "Unexpected Control Flow State!");
  MergeBlockIntoPredecessor(FiniBB);

  // If we are skipping the region of a non conditional, remove the exit
  // block, and clear the builder's insertion point.
  assert(SplitPos->getParent() == ExitBB &&
         "Unexpected Insertion point location!");
  auto merged = MergeBlockIntoPredecessor(ExitBB);
  BasicBlock *ExitPredBB = SplitPos->getParent();
  auto InsertBB = merged ? ExitPredBB : ExitBB;
  if (!isa_and_nonnull<BranchInst>(SplitPos))
    SplitPos->eraseFromParent();
  Builder.SetInsertPoint(InsertBB);

  return Builder.saveIP();
}

OpenMPIRBuilder::InsertPointTy OpenMPIRBuilder::emitCommonDirectiveEntry(
    Directive OMPD, Value *EntryCall, BasicBlock *ExitBB, bool Conditional) {
  // if nothing to do, Return current insertion point.
  if (!Conditional || !EntryCall)
    return Builder.saveIP();

  BasicBlock *EntryBB = Builder.GetInsertBlock();
  Value *CallBool = Builder.CreateIsNotNull(EntryCall);
  auto *ThenBB = BasicBlock::Create(M.getContext(), "omp_region.body");
  auto *UI = new UnreachableInst(Builder.getContext(), ThenBB);

  // Emit thenBB and set the Builder's insertion point there for
  // body generation next. Place the block after the current block.
  Function *CurFn = EntryBB->getParent();
  CurFn->insert(std::next(EntryBB->getIterator()), ThenBB);

  // Move Entry branch to end of ThenBB, and replace with conditional
  // branch (If-stmt)
  Instruction *EntryBBTI = EntryBB->getTerminator();
  Builder.CreateCondBr(CallBool, ThenBB, ExitBB);
  EntryBBTI->removeFromParent();
  Builder.SetInsertPoint(UI);
  Builder.Insert(EntryBBTI);
  UI->eraseFromParent();
  Builder.SetInsertPoint(ThenBB->getTerminator());

  // return an insertion point to ExitBB.
  return IRBuilder<>::InsertPoint(ExitBB, ExitBB->getFirstInsertionPt());
}

OpenMPIRBuilder::InsertPointTy OpenMPIRBuilder::emitCommonDirectiveExit(
    omp::Directive OMPD, InsertPointTy FinIP, Instruction *ExitCall,
    bool HasFinalize) {

  Builder.restoreIP(FinIP);

  // If there is finalization to do, emit it before the exit call
  if (HasFinalize) {
    assert(!FinalizationStack.empty() &&
           "Unexpected finalization stack state!");

    FinalizationInfo Fi = FinalizationStack.pop_back_val();
    assert(Fi.DK == OMPD && "Unexpected Directive for Finalization call!");

    Fi.FiniCB(FinIP);

    BasicBlock *FiniBB = FinIP.getBlock();
    Instruction *FiniBBTI = FiniBB->getTerminator();

    // set Builder IP for call creation
    Builder.SetInsertPoint(FiniBBTI);
  }

  if (!ExitCall)
    return Builder.saveIP();

  // place the Exitcall as last instruction before Finalization block terminator
  ExitCall->removeFromParent();
  Builder.Insert(ExitCall);

  return IRBuilder<>::InsertPoint(ExitCall->getParent(),
                                  ExitCall->getIterator());
}

OpenMPIRBuilder::InsertPointTy OpenMPIRBuilder::createCopyinClauseBlocks(
    InsertPointTy IP, Value *MasterAddr, Value *PrivateAddr,
    llvm::IntegerType *IntPtrTy, bool BranchtoEnd) {
  if (!IP.isSet())
    return IP;

  IRBuilder<>::InsertPointGuard IPG(Builder);

  // creates the following CFG structure
  //	   OMP_Entry : (MasterAddr != PrivateAddr)?
  //       F     T
  //       |      \
  //       |     copin.not.master
  //       |      /
  //       v     /
  //   copyin.not.master.end
  //		     |
  //         v
  //   OMP.Entry.Next

  BasicBlock *OMP_Entry = IP.getBlock();
  Function *CurFn = OMP_Entry->getParent();
  BasicBlock *CopyBegin =
      BasicBlock::Create(M.getContext(), "copyin.not.master", CurFn);
  BasicBlock *CopyEnd = nullptr;

  // If entry block is terminated, split to preserve the branch to following
  // basic block (i.e. OMP.Entry.Next), otherwise, leave everything as is.
  if (isa_and_nonnull<BranchInst>(OMP_Entry->getTerminator())) {
    CopyEnd = OMP_Entry->splitBasicBlock(OMP_Entry->getTerminator(),
                                         "copyin.not.master.end");
    OMP_Entry->getTerminator()->eraseFromParent();
  } else {
    CopyEnd =
        BasicBlock::Create(M.getContext(), "copyin.not.master.end", CurFn);
  }

  Builder.SetInsertPoint(OMP_Entry);
  Value *MasterPtr = Builder.CreatePtrToInt(MasterAddr, IntPtrTy);
  Value *PrivatePtr = Builder.CreatePtrToInt(PrivateAddr, IntPtrTy);
  Value *cmp = Builder.CreateICmpNE(MasterPtr, PrivatePtr);
  Builder.CreateCondBr(cmp, CopyBegin, CopyEnd);

  Builder.SetInsertPoint(CopyBegin);
  if (BranchtoEnd)
    Builder.SetInsertPoint(Builder.CreateBr(CopyEnd));

  return Builder.saveIP();
}

CallInst *OpenMPIRBuilder::createOMPAlloc(const LocationDescription &Loc,
                                          Value *Size, Value *Allocator,
                                          std::string Name) {
  IRBuilder<>::InsertPointGuard IPG(Builder);
  updateToLocation(Loc);

  uint32_t SrcLocStrSize;
  Constant *SrcLocStr = getOrCreateSrcLocStr(Loc, SrcLocStrSize);
  Value *Ident = getOrCreateIdent(SrcLocStr, SrcLocStrSize);
  Value *ThreadId = getOrCreateThreadID(Ident);
  Value *Args[] = {ThreadId, Size, Allocator};

  Function *Fn = getOrCreateRuntimeFunctionPtr(OMPRTL___kmpc_alloc);

  return Builder.CreateCall(Fn, Args, Name);
}

CallInst *OpenMPIRBuilder::createOMPFree(const LocationDescription &Loc,
                                         Value *Addr, Value *Allocator,
                                         std::string Name) {
  IRBuilder<>::InsertPointGuard IPG(Builder);
  updateToLocation(Loc);

  uint32_t SrcLocStrSize;
  Constant *SrcLocStr = getOrCreateSrcLocStr(Loc, SrcLocStrSize);
  Value *Ident = getOrCreateIdent(SrcLocStr, SrcLocStrSize);
  Value *ThreadId = getOrCreateThreadID(Ident);
  Value *Args[] = {ThreadId, Addr, Allocator};
  Function *Fn = getOrCreateRuntimeFunctionPtr(OMPRTL___kmpc_free);
  return Builder.CreateCall(Fn, Args, Name);
}

CallInst *OpenMPIRBuilder::createOMPInteropInit(
    const LocationDescription &Loc, Value *InteropVar,
    omp::OMPInteropType InteropType, Value *Device, Value *NumDependences,
    Value *DependenceAddress, bool HaveNowaitClause) {
  IRBuilder<>::InsertPointGuard IPG(Builder);
  updateToLocation(Loc);

  uint32_t SrcLocStrSize;
  Constant *SrcLocStr = getOrCreateSrcLocStr(Loc, SrcLocStrSize);
  Value *Ident = getOrCreateIdent(SrcLocStr, SrcLocStrSize);
  Value *ThreadId = getOrCreateThreadID(Ident);
  if (Device == nullptr)
    Device = ConstantInt::get(Int32, -1);
  Constant *InteropTypeVal = ConstantInt::get(Int32, (int)InteropType);
  if (NumDependences == nullptr) {
    NumDependences = ConstantInt::get(Int32, 0);
    PointerType *PointerTypeVar = PointerType::getUnqual(M.getContext());
    DependenceAddress = ConstantPointerNull::get(PointerTypeVar);
  }
  Value *HaveNowaitClauseVal = ConstantInt::get(Int32, HaveNowaitClause);
  Value *Args[] = {
      Ident,  ThreadId,       InteropVar,        InteropTypeVal,
      Device, NumDependences, DependenceAddress, HaveNowaitClauseVal};

  Function *Fn = getOrCreateRuntimeFunctionPtr(OMPRTL___tgt_interop_init);

  return Builder.CreateCall(Fn, Args);
}

CallInst *OpenMPIRBuilder::createOMPInteropDestroy(
    const LocationDescription &Loc, Value *InteropVar, Value *Device,
    Value *NumDependences, Value *DependenceAddress, bool HaveNowaitClause) {
  IRBuilder<>::InsertPointGuard IPG(Builder);
  updateToLocation(Loc);

  uint32_t SrcLocStrSize;
  Constant *SrcLocStr = getOrCreateSrcLocStr(Loc, SrcLocStrSize);
  Value *Ident = getOrCreateIdent(SrcLocStr, SrcLocStrSize);
  Value *ThreadId = getOrCreateThreadID(Ident);
  if (Device == nullptr)
    Device = ConstantInt::get(Int32, -1);
  if (NumDependences == nullptr) {
    NumDependences = ConstantInt::get(Int32, 0);
    PointerType *PointerTypeVar = PointerType::getUnqual(M.getContext());
    DependenceAddress = ConstantPointerNull::get(PointerTypeVar);
  }
  Value *HaveNowaitClauseVal = ConstantInt::get(Int32, HaveNowaitClause);
  Value *Args[] = {
      Ident,          ThreadId,          InteropVar,         Device,
      NumDependences, DependenceAddress, HaveNowaitClauseVal};

  Function *Fn = getOrCreateRuntimeFunctionPtr(OMPRTL___tgt_interop_destroy);

  return Builder.CreateCall(Fn, Args);
}

CallInst *OpenMPIRBuilder::createOMPInteropUse(const LocationDescription &Loc,
                                               Value *InteropVar, Value *Device,
                                               Value *NumDependences,
                                               Value *DependenceAddress,
                                               bool HaveNowaitClause) {
  IRBuilder<>::InsertPointGuard IPG(Builder);
  updateToLocation(Loc);
  uint32_t SrcLocStrSize;
  Constant *SrcLocStr = getOrCreateSrcLocStr(Loc, SrcLocStrSize);
  Value *Ident = getOrCreateIdent(SrcLocStr, SrcLocStrSize);
  Value *ThreadId = getOrCreateThreadID(Ident);
  if (Device == nullptr)
    Device = ConstantInt::get(Int32, -1);
  if (NumDependences == nullptr) {
    NumDependences = ConstantInt::get(Int32, 0);
    PointerType *PointerTypeVar = PointerType::getUnqual(M.getContext());
    DependenceAddress = ConstantPointerNull::get(PointerTypeVar);
  }
  Value *HaveNowaitClauseVal = ConstantInt::get(Int32, HaveNowaitClause);
  Value *Args[] = {
      Ident,          ThreadId,          InteropVar,         Device,
      NumDependences, DependenceAddress, HaveNowaitClauseVal};

  Function *Fn = getOrCreateRuntimeFunctionPtr(OMPRTL___tgt_interop_use);

  return Builder.CreateCall(Fn, Args);
}

CallInst *OpenMPIRBuilder::createCachedThreadPrivate(
    const LocationDescription &Loc, llvm::Value *Pointer,
    llvm::ConstantInt *Size, const llvm::Twine &Name) {
  IRBuilder<>::InsertPointGuard IPG(Builder);
  updateToLocation(Loc);

  uint32_t SrcLocStrSize;
  Constant *SrcLocStr = getOrCreateSrcLocStr(Loc, SrcLocStrSize);
  Value *Ident = getOrCreateIdent(SrcLocStr, SrcLocStrSize);
  Value *ThreadId = getOrCreateThreadID(Ident);
  Constant *ThreadPrivateCache =
      getOrCreateInternalVariable(Int8PtrPtr, Name.str());
  llvm::Value *Args[] = {Ident, ThreadId, Pointer, Size, ThreadPrivateCache};

  Function *Fn =
      getOrCreateRuntimeFunctionPtr(OMPRTL___kmpc_threadprivate_cached);

  return Builder.CreateCall(Fn, Args);
}

OpenMPIRBuilder::InsertPointTy OpenMPIRBuilder::createTargetInit(
    const LocationDescription &Loc, bool IsSPMD,
    const llvm::OpenMPIRBuilder::TargetKernelDefaultBounds &Bounds) {
  if (!updateToLocation(Loc))
    return Loc.IP;

  uint32_t SrcLocStrSize;
  Constant *SrcLocStr = getOrCreateSrcLocStr(Loc, SrcLocStrSize);
  Constant *Ident = getOrCreateIdent(SrcLocStr, SrcLocStrSize);
  Constant *IsSPMDVal = ConstantInt::getSigned(
      Int8, IsSPMD ? OMP_TGT_EXEC_MODE_SPMD : OMP_TGT_EXEC_MODE_GENERIC);
  Constant *UseGenericStateMachineVal = ConstantInt::getSigned(Int8, !IsSPMD);
  Constant *MayUseNestedParallelismVal = ConstantInt::getSigned(Int8, true);
  Constant *DebugIndentionLevelVal = ConstantInt::getSigned(Int16, 0);

  Function *DebugKernelWrapper = Builder.GetInsertBlock()->getParent();
  Function *Kernel = DebugKernelWrapper;

  // We need to strip the debug prefix to get the correct kernel name.
  StringRef KernelName = Kernel->getName();
  const std::string DebugPrefix = "_debug__";
  if (KernelName.ends_with(DebugPrefix)) {
    KernelName = KernelName.drop_back(DebugPrefix.length());
    Kernel = M.getFunction(KernelName);
    assert(Kernel && "Expected the real kernel to exist");
  }

  // Set the grid value in the config needed for lowering later on
  Config.setGridValue(getGridValue(T, Kernel));

  // Manifest the launch configuration in the metadata matching the kernel
  // environment.
  if (Bounds.MinTeams > 1 || Bounds.MaxTeams > 0)
    writeTeamsForKernel(T, *Kernel, Bounds.MinTeams, Bounds.MaxTeams);

  // If MaxThreads not set, select the maximum between the default workgroup
  // size and the MinThreads value.
  int32_t MaxThreadsValue = Bounds.MaxThreads;
  if (MaxThreadsValue < 0)
    MaxThreadsValue = std::max(
        int32_t(getGridValue(T, Kernel).GV_Default_WG_Size), Bounds.MinThreads);

  if (MaxThreadsValue > 0)
    writeThreadBoundsForKernel(T, *Kernel, Bounds.MinThreads, MaxThreadsValue);

  Constant *MinThreads = ConstantInt::getSigned(Int32, Bounds.MinThreads);
  Constant *MaxThreads = ConstantInt::getSigned(Int32, MaxThreadsValue);
  Constant *MinTeams = ConstantInt::getSigned(Int32, Bounds.MinTeams);
  Constant *MaxTeams = ConstantInt::getSigned(Int32, Bounds.MaxTeams);
  Constant *ReductionDataSize =
      ConstantInt::getSigned(Int32, Bounds.ReductionDataSize);
  Constant *ReductionBufferLength =
      ConstantInt::getSigned(Int32, Bounds.ReductionBufferLength);

  Function *Fn = getOrCreateRuntimeFunctionPtr(
      omp::RuntimeFunction::OMPRTL___kmpc_target_init);
  const DataLayout &DL = Fn->getDataLayout();

  Twine DynamicEnvironmentName = KernelName + "_dynamic_environment";
  Constant *DynamicEnvironmentInitializer =
      ConstantStruct::get(DynamicEnvironment, {DebugIndentionLevelVal});
  GlobalVariable *DynamicEnvironmentGV = new GlobalVariable(
      M, DynamicEnvironment, /*IsConstant=*/false, GlobalValue::WeakODRLinkage,
      DynamicEnvironmentInitializer, DynamicEnvironmentName,
      /*InsertBefore=*/nullptr, GlobalValue::NotThreadLocal,
      DL.getDefaultGlobalsAddressSpace());
  DynamicEnvironmentGV->setVisibility(GlobalValue::ProtectedVisibility);

  Constant *DynamicEnvironment =
      DynamicEnvironmentGV->getType() == DynamicEnvironmentPtr
          ? DynamicEnvironmentGV
          : ConstantExpr::getAddrSpaceCast(DynamicEnvironmentGV,
                                           DynamicEnvironmentPtr);

  Constant *ConfigurationEnvironmentInitializer = ConstantStruct::get(
      ConfigurationEnvironment, {
                                    UseGenericStateMachineVal,
                                    MayUseNestedParallelismVal,
                                    IsSPMDVal,
                                    MinThreads,
                                    MaxThreads,
                                    MinTeams,
                                    MaxTeams,
                                    ReductionDataSize,
                                    ReductionBufferLength,
                                });
  Constant *KernelEnvironmentInitializer = ConstantStruct::get(
      KernelEnvironment, {
                             ConfigurationEnvironmentInitializer,
                             Ident,
                             DynamicEnvironment,
                         });
  std::string KernelEnvironmentName =
      (KernelName + "_kernel_environment").str();
  GlobalVariable *KernelEnvironmentGV = new GlobalVariable(
      M, KernelEnvironment, /*IsConstant=*/true, GlobalValue::WeakODRLinkage,
      KernelEnvironmentInitializer, KernelEnvironmentName,
      /*InsertBefore=*/nullptr, GlobalValue::NotThreadLocal,
      DL.getDefaultGlobalsAddressSpace());
  KernelEnvironmentGV->setVisibility(GlobalValue::ProtectedVisibility);

  Constant *KernelEnvironment =
      KernelEnvironmentGV->getType() == KernelEnvironmentPtr
          ? KernelEnvironmentGV
          : ConstantExpr::getAddrSpaceCast(KernelEnvironmentGV,
                                           KernelEnvironmentPtr);
  Value *KernelLaunchEnvironment = DebugKernelWrapper->getArg(0);
  CallInst *ThreadKind =
      Builder.CreateCall(Fn, {KernelEnvironment, KernelLaunchEnvironment});

  Value *ExecUserCode = Builder.CreateICmpEQ(
      ThreadKind, ConstantInt::get(ThreadKind->getType(), -1),
      "exec_user_code");

  // ThreadKind = __kmpc_target_init(...)
  // if (ThreadKind == -1)
  //   user_code
  // else
  //   return;

  auto *UI = Builder.CreateUnreachable();
  BasicBlock *CheckBB = UI->getParent();
  BasicBlock *UserCodeEntryBB = CheckBB->splitBasicBlock(UI, "user_code.entry");

  BasicBlock *WorkerExitBB = BasicBlock::Create(
      CheckBB->getContext(), "worker.exit", CheckBB->getParent());
  Builder.SetInsertPoint(WorkerExitBB);
  Builder.CreateRetVoid();

  auto *CheckBBTI = CheckBB->getTerminator();
  Builder.SetInsertPoint(CheckBBTI);
  Builder.CreateCondBr(ExecUserCode, UI->getParent(), WorkerExitBB);

  CheckBBTI->eraseFromParent();
  UI->eraseFromParent();

  // Continue in the "user_code" block, see diagram above and in
  // openmp/libomptarget/deviceRTLs/common/include/target.h .
  return InsertPointTy(UserCodeEntryBB, UserCodeEntryBB->getFirstInsertionPt());
}

void OpenMPIRBuilder::createTargetDeinit(const LocationDescription &Loc,
                                         int32_t TeamsReductionDataSize,
                                         int32_t TeamsReductionBufferLength) {
  if (!updateToLocation(Loc))
    return;

  Function *Fn = getOrCreateRuntimeFunctionPtr(
      omp::RuntimeFunction::OMPRTL___kmpc_target_deinit);

  Builder.CreateCall(Fn, {});

  if (!TeamsReductionBufferLength || !TeamsReductionDataSize)
    return;

  Function *Kernel = Builder.GetInsertBlock()->getParent();
  // We need to strip the debug prefix to get the correct kernel name.
  StringRef KernelName = Kernel->getName();
  const std::string DebugPrefix = "_debug__";
  if (KernelName.ends_with(DebugPrefix))
    KernelName = KernelName.drop_back(DebugPrefix.length());
  auto *KernelEnvironmentGV =
      M.getNamedGlobal((KernelName + "_kernel_environment").str());
  assert(KernelEnvironmentGV && "Expected kernel environment global\n");
  auto *KernelEnvironmentInitializer = KernelEnvironmentGV->getInitializer();
  auto *NewInitializer = ConstantFoldInsertValueInstruction(
      KernelEnvironmentInitializer,
      ConstantInt::get(Int32, TeamsReductionDataSize), {0, 7});
  NewInitializer = ConstantFoldInsertValueInstruction(
      NewInitializer, ConstantInt::get(Int32, TeamsReductionBufferLength),
      {0, 8});
  KernelEnvironmentGV->setInitializer(NewInitializer);
}

static MDNode *getNVPTXMDNode(Function &Kernel, StringRef Name) {
  Module &M = *Kernel.getParent();
  NamedMDNode *MD = M.getOrInsertNamedMetadata("nvvm.annotations");
  for (auto *Op : MD->operands()) {
    if (Op->getNumOperands() != 3)
      continue;
    auto *KernelOp = dyn_cast<ConstantAsMetadata>(Op->getOperand(0));
    if (!KernelOp || KernelOp->getValue() != &Kernel)
      continue;
    auto *Prop = dyn_cast<MDString>(Op->getOperand(1));
    if (!Prop || Prop->getString() != Name)
      continue;
    return Op;
  }
  return nullptr;
}

static void updateNVPTXMetadata(Function &Kernel, StringRef Name, int32_t Value,
                                bool Min) {
  // Update the "maxntidx" metadata for NVIDIA, or add it.
  MDNode *ExistingOp = getNVPTXMDNode(Kernel, Name);
  if (ExistingOp) {
    auto *OldVal = cast<ConstantAsMetadata>(ExistingOp->getOperand(2));
    int32_t OldLimit = cast<ConstantInt>(OldVal->getValue())->getZExtValue();
    ExistingOp->replaceOperandWith(
        2, ConstantAsMetadata::get(ConstantInt::get(
               OldVal->getValue()->getType(),
               Min ? std::min(OldLimit, Value) : std::max(OldLimit, Value))));
  } else {
    LLVMContext &Ctx = Kernel.getContext();
    Metadata *MDVals[] = {ConstantAsMetadata::get(&Kernel),
                          MDString::get(Ctx, Name),
                          ConstantAsMetadata::get(
                              ConstantInt::get(Type::getInt32Ty(Ctx), Value))};
    // Append metadata to nvvm.annotations
    Module &M = *Kernel.getParent();
    NamedMDNode *MD = M.getOrInsertNamedMetadata("nvvm.annotations");
    MD->addOperand(MDNode::get(Ctx, MDVals));
  }
}

std::pair<int32_t, int32_t>
OpenMPIRBuilder::readThreadBoundsForKernel(const Triple &T, Function &Kernel) {
  int32_t ThreadLimit =
      Kernel.getFnAttributeAsParsedInteger("omp_target_thread_limit");

  if (T.isAMDGPU()) {
    const auto &Attr = Kernel.getFnAttribute("amdgpu-flat-work-group-size");
    if (!Attr.isValid() || !Attr.isStringAttribute())
      return {0, ThreadLimit};
    auto [LBStr, UBStr] = Attr.getValueAsString().split(',');
    int32_t LB, UB;
    if (!llvm::to_integer(UBStr, UB, 10))
      return {0, ThreadLimit};
    UB = ThreadLimit ? std::min(ThreadLimit, UB) : UB;
    if (!llvm::to_integer(LBStr, LB, 10))
      return {0, UB};
    return {LB, UB};
  }

  if (MDNode *ExistingOp = getNVPTXMDNode(Kernel, "maxntidx")) {
    auto *OldVal = cast<ConstantAsMetadata>(ExistingOp->getOperand(2));
    int32_t UB = cast<ConstantInt>(OldVal->getValue())->getZExtValue();
    return {0, ThreadLimit ? std::min(ThreadLimit, UB) : UB};
  }
  return {0, ThreadLimit};
}

void OpenMPIRBuilder::writeThreadBoundsForKernel(const Triple &T,
                                                 Function &Kernel, int32_t LB,
                                                 int32_t UB) {
  Kernel.addFnAttr("omp_target_thread_limit", std::to_string(UB));

  if (T.isAMDGPU()) {
    Kernel.addFnAttr("amdgpu-flat-work-group-size",
                     llvm::utostr(LB) + "," + llvm::utostr(UB));
    return;
  }

  updateNVPTXMetadata(Kernel, "maxntidx", UB, true);
}

std::pair<int32_t, int32_t>
OpenMPIRBuilder::readTeamBoundsForKernel(const Triple &, Function &Kernel) {
  // TODO: Read from backend annotations if available.
  return {0, Kernel.getFnAttributeAsParsedInteger("omp_target_num_teams")};
}

void OpenMPIRBuilder::writeTeamsForKernel(const Triple &T, Function &Kernel,
                                          int32_t LB, int32_t UB) {
  if (T.isNVPTX())
    if (UB > 0)
      updateNVPTXMetadata(Kernel, "maxclusterrank", UB, true);
  if (T.isAMDGPU())
    Kernel.addFnAttr("amdgpu-max-num-workgroups", llvm::utostr(LB) + ",1,1");

  Kernel.addFnAttr("omp_target_num_teams", std::to_string(LB));
}

void OpenMPIRBuilder::setOutlinedTargetRegionFunctionAttributes(
    Function *OutlinedFn) {
  if (Config.isTargetDevice()) {
    OutlinedFn->setLinkage(GlobalValue::WeakODRLinkage);
    // TODO: Determine if DSO local can be set to true.
    OutlinedFn->setDSOLocal(false);
    OutlinedFn->setVisibility(GlobalValue::ProtectedVisibility);
    if (T.isAMDGCN())
      OutlinedFn->setCallingConv(CallingConv::AMDGPU_KERNEL);
  }
}

Constant *OpenMPIRBuilder::createOutlinedFunctionID(Function *OutlinedFn,
                                                    StringRef EntryFnIDName) {
  if (Config.isTargetDevice()) {
    assert(OutlinedFn && "The outlined function must exist if embedded");
    return OutlinedFn;
  }

  return new GlobalVariable(
      M, Builder.getInt8Ty(), /*isConstant=*/true, GlobalValue::WeakAnyLinkage,
      Constant::getNullValue(Builder.getInt8Ty()), EntryFnIDName);
}

Constant *OpenMPIRBuilder::createTargetRegionEntryAddr(Function *OutlinedFn,
                                                       StringRef EntryFnName) {
  if (OutlinedFn)
    return OutlinedFn;

  assert(!M.getGlobalVariable(EntryFnName, true) &&
         "Named kernel already exists?");
  return new GlobalVariable(
      M, Builder.getInt8Ty(), /*isConstant=*/true, GlobalValue::InternalLinkage,
      Constant::getNullValue(Builder.getInt8Ty()), EntryFnName);
}

void OpenMPIRBuilder::emitTargetRegionFunction(
    TargetRegionEntryInfo &EntryInfo,
    FunctionGenCallback &GenerateFunctionCallback, bool IsOffloadEntry,
    Function *&OutlinedFn, Constant *&OutlinedFnID) {

  SmallString<64> EntryFnName;
  OffloadInfoManager.getTargetRegionEntryFnName(EntryFnName, EntryInfo);

  OutlinedFn = Config.isTargetDevice() || !Config.openMPOffloadMandatory()
                   ? GenerateFunctionCallback(EntryFnName)
                   : nullptr;

  // If this target outline function is not an offload entry, we don't need to
  // register it. This may be in the case of a false if clause, or if there are
  // no OpenMP targets.
  if (!IsOffloadEntry)
    return;

  std::string EntryFnIDName =
      Config.isTargetDevice()
          ? std::string(EntryFnName)
          : createPlatformSpecificName({EntryFnName, "region_id"});

  OutlinedFnID = registerTargetRegionFunction(EntryInfo, OutlinedFn,
                                              EntryFnName, EntryFnIDName);
}

Constant *OpenMPIRBuilder::registerTargetRegionFunction(
    TargetRegionEntryInfo &EntryInfo, Function *OutlinedFn,
    StringRef EntryFnName, StringRef EntryFnIDName) {
  if (OutlinedFn)
    setOutlinedTargetRegionFunctionAttributes(OutlinedFn);
  auto OutlinedFnID = createOutlinedFunctionID(OutlinedFn, EntryFnIDName);
  auto EntryAddr = createTargetRegionEntryAddr(OutlinedFn, EntryFnName);
  OffloadInfoManager.registerTargetRegionEntryInfo(
      EntryInfo, EntryAddr, OutlinedFnID,
      OffloadEntriesInfoManager::OMPTargetRegionEntryTargetRegion);
  return OutlinedFnID;
}

OpenMPIRBuilder::InsertPointTy OpenMPIRBuilder::createTargetData(
    const LocationDescription &Loc, InsertPointTy AllocaIP,
    InsertPointTy CodeGenIP, Value *DeviceID, Value *IfCond,
    TargetDataInfo &Info, GenMapInfoCallbackTy GenMapInfoCB,
    omp::RuntimeFunction *MapperFunc,
    function_ref<InsertPointTy(InsertPointTy CodeGenIP, BodyGenTy BodyGenType)>
        BodyGenCB,
    function_ref<void(unsigned int, Value *)> DeviceAddrCB,
    function_ref<Value *(unsigned int)> CustomMapperCB, Value *SrcLocInfo) {
  if (!updateToLocation(Loc))
    return InsertPointTy();

  // Disable TargetData CodeGen on Device pass.
  if (Config.IsTargetDevice.value_or(false)) {
    if (BodyGenCB)
      Builder.restoreIP(BodyGenCB(CodeGenIP, BodyGenTy::NoPriv));
    return Builder.saveIP();
  }

  Builder.restoreIP(CodeGenIP);
  bool IsStandAlone = !BodyGenCB;
  MapInfosTy *MapInfo;
  // Generate the code for the opening of the data environment. Capture all the
  // arguments of the runtime call by reference because they are used in the
  // closing of the region.
  auto BeginThenGen = [&](InsertPointTy AllocaIP, InsertPointTy CodeGenIP) {
    MapInfo = &GenMapInfoCB(Builder.saveIP());
    emitOffloadingArrays(AllocaIP, Builder.saveIP(), *MapInfo, Info,
                         /*IsNonContiguous=*/true, DeviceAddrCB,
                         CustomMapperCB);

    TargetDataRTArgs RTArgs;
    emitOffloadingArraysArgument(Builder, RTArgs, Info);

    // Emit the number of elements in the offloading arrays.
    Value *PointerNum = Builder.getInt32(Info.NumberOfPtrs);

    // Source location for the ident struct
    if (!SrcLocInfo) {
      uint32_t SrcLocStrSize;
      Constant *SrcLocStr = getOrCreateSrcLocStr(Loc, SrcLocStrSize);
      SrcLocInfo = getOrCreateIdent(SrcLocStr, SrcLocStrSize);
    }

    Value *OffloadingArgs[] = {SrcLocInfo,           DeviceID,
                               PointerNum,           RTArgs.BasePointersArray,
                               RTArgs.PointersArray, RTArgs.SizesArray,
                               RTArgs.MapTypesArray, RTArgs.MapNamesArray,
                               RTArgs.MappersArray};

    if (IsStandAlone) {
      assert(MapperFunc && "MapperFunc missing for standalone target data");
      Builder.CreateCall(getOrCreateRuntimeFunctionPtr(*MapperFunc),
                         OffloadingArgs);
    } else {
      Function *BeginMapperFunc = getOrCreateRuntimeFunctionPtr(
          omp::OMPRTL___tgt_target_data_begin_mapper);

      Builder.CreateCall(BeginMapperFunc, OffloadingArgs);

      for (auto DeviceMap : Info.DevicePtrInfoMap) {
        if (isa<AllocaInst>(DeviceMap.second.second)) {
          auto *LI =
              Builder.CreateLoad(Builder.getPtrTy(), DeviceMap.second.first);
          Builder.CreateStore(LI, DeviceMap.second.second);
        }
      }

      // If device pointer privatization is required, emit the body of the
      // region here. It will have to be duplicated: with and without
      // privatization.
      Builder.restoreIP(BodyGenCB(Builder.saveIP(), BodyGenTy::Priv));
    }
  };

  // If we need device pointer privatization, we need to emit the body of the
  // region with no privatization in the 'else' branch of the conditional.
  // Otherwise, we don't have to do anything.
  auto BeginElseGen = [&](InsertPointTy AllocaIP, InsertPointTy CodeGenIP) {
    Builder.restoreIP(BodyGenCB(Builder.saveIP(), BodyGenTy::DupNoPriv));
  };

  // Generate code for the closing of the data region.
  auto EndThenGen = [&](InsertPointTy AllocaIP, InsertPointTy CodeGenIP) {
    TargetDataRTArgs RTArgs;
    Info.EmitDebug = !MapInfo->Names.empty();
    emitOffloadingArraysArgument(Builder, RTArgs, Info, /*ForEndCall=*/true);

    // Emit the number of elements in the offloading arrays.
    Value *PointerNum = Builder.getInt32(Info.NumberOfPtrs);

    // Source location for the ident struct
    if (!SrcLocInfo) {
      uint32_t SrcLocStrSize;
      Constant *SrcLocStr = getOrCreateSrcLocStr(Loc, SrcLocStrSize);
      SrcLocInfo = getOrCreateIdent(SrcLocStr, SrcLocStrSize);
    }

    Value *OffloadingArgs[] = {SrcLocInfo,           DeviceID,
                               PointerNum,           RTArgs.BasePointersArray,
                               RTArgs.PointersArray, RTArgs.SizesArray,
                               RTArgs.MapTypesArray, RTArgs.MapNamesArray,
                               RTArgs.MappersArray};
    Function *EndMapperFunc =
        getOrCreateRuntimeFunctionPtr(omp::OMPRTL___tgt_target_data_end_mapper);

    Builder.CreateCall(EndMapperFunc, OffloadingArgs);
  };

  // We don't have to do anything to close the region if the if clause evaluates
  // to false.
  auto EndElseGen = [&](InsertPointTy AllocaIP, InsertPointTy CodeGenIP) {};

  if (BodyGenCB) {
    if (IfCond) {
      emitIfClause(IfCond, BeginThenGen, BeginElseGen, AllocaIP);
    } else {
      BeginThenGen(AllocaIP, Builder.saveIP());
    }

    // If we don't require privatization of device pointers, we emit the body in
    // between the runtime calls. This avoids duplicating the body code.
    Builder.restoreIP(BodyGenCB(Builder.saveIP(), BodyGenTy::NoPriv));

    if (IfCond) {
      emitIfClause(IfCond, EndThenGen, EndElseGen, AllocaIP);
    } else {
      EndThenGen(AllocaIP, Builder.saveIP());
    }
  } else {
    if (IfCond) {
      emitIfClause(IfCond, BeginThenGen, EndElseGen, AllocaIP);
    } else {
      BeginThenGen(AllocaIP, Builder.saveIP());
    }
  }

  return Builder.saveIP();
}

FunctionCallee
OpenMPIRBuilder::createForStaticInitFunction(unsigned IVSize, bool IVSigned,
                                             bool IsGPUDistribute) {
  assert((IVSize == 32 || IVSize == 64) &&
         "IV size is not compatible with the omp runtime");
  RuntimeFunction Name;
  if (IsGPUDistribute)
    Name = IVSize == 32
               ? (IVSigned ? omp::OMPRTL___kmpc_distribute_static_init_4
                           : omp::OMPRTL___kmpc_distribute_static_init_4u)
               : (IVSigned ? omp::OMPRTL___kmpc_distribute_static_init_8
                           : omp::OMPRTL___kmpc_distribute_static_init_8u);
  else
    Name = IVSize == 32 ? (IVSigned ? omp::OMPRTL___kmpc_for_static_init_4
                                    : omp::OMPRTL___kmpc_for_static_init_4u)
                        : (IVSigned ? omp::OMPRTL___kmpc_for_static_init_8
                                    : omp::OMPRTL___kmpc_for_static_init_8u);

  return getOrCreateRuntimeFunction(M, Name);
}

FunctionCallee OpenMPIRBuilder::createDispatchInitFunction(unsigned IVSize,
                                                           bool IVSigned) {
  assert((IVSize == 32 || IVSize == 64) &&
         "IV size is not compatible with the omp runtime");
  RuntimeFunction Name = IVSize == 32
                             ? (IVSigned ? omp::OMPRTL___kmpc_dispatch_init_4
                                         : omp::OMPRTL___kmpc_dispatch_init_4u)
                             : (IVSigned ? omp::OMPRTL___kmpc_dispatch_init_8
                                         : omp::OMPRTL___kmpc_dispatch_init_8u);

  return getOrCreateRuntimeFunction(M, Name);
}

FunctionCallee OpenMPIRBuilder::createDispatchNextFunction(unsigned IVSize,
                                                           bool IVSigned) {
  assert((IVSize == 32 || IVSize == 64) &&
         "IV size is not compatible with the omp runtime");
  RuntimeFunction Name = IVSize == 32
                             ? (IVSigned ? omp::OMPRTL___kmpc_dispatch_next_4
                                         : omp::OMPRTL___kmpc_dispatch_next_4u)
                             : (IVSigned ? omp::OMPRTL___kmpc_dispatch_next_8
                                         : omp::OMPRTL___kmpc_dispatch_next_8u);

  return getOrCreateRuntimeFunction(M, Name);
}

FunctionCallee OpenMPIRBuilder::createDispatchFiniFunction(unsigned IVSize,
                                                           bool IVSigned) {
  assert((IVSize == 32 || IVSize == 64) &&
         "IV size is not compatible with the omp runtime");
  RuntimeFunction Name = IVSize == 32
                             ? (IVSigned ? omp::OMPRTL___kmpc_dispatch_fini_4
                                         : omp::OMPRTL___kmpc_dispatch_fini_4u)
                             : (IVSigned ? omp::OMPRTL___kmpc_dispatch_fini_8
                                         : omp::OMPRTL___kmpc_dispatch_fini_8u);

  return getOrCreateRuntimeFunction(M, Name);
}

FunctionCallee OpenMPIRBuilder::createDispatchDeinitFunction() {
  return getOrCreateRuntimeFunction(M, omp::OMPRTL___kmpc_dispatch_deinit);
}

static void emitUsed(StringRef Name, std::vector<llvm::WeakTrackingVH> &List,
                     Type *Int8PtrTy, Module &M) {
  if (List.empty())
    return;

  // Convert List to what ConstantArray needs.
  SmallVector<Constant *, 8> UsedArray;
  UsedArray.resize(List.size());
  for (unsigned i = 0, e = List.size(); i != e; ++i) {
    UsedArray[i] = ConstantExpr::getPointerBitCastOrAddrSpaceCast(
        cast<Constant>(&*List[i]), Int8PtrTy);
  }

  if (UsedArray.empty())
    return;
  ArrayType *ATy = ArrayType::get(Int8PtrTy, UsedArray.size());

  auto *GV =
      new GlobalVariable(M, ATy, false, llvm::GlobalValue::AppendingLinkage,
                         llvm::ConstantArray::get(ATy, UsedArray), Name);

  GV->setSection("llvm.metadata");
}

static void
emitExecutionMode(OpenMPIRBuilder &OMPBuilder, IRBuilderBase &Builder,
                  StringRef FunctionName, bool Mode,
                  std::vector<llvm::WeakTrackingVH> &LLVMCompilerUsed) {
  auto Int8Ty = Type::getInt8Ty(Builder.getContext());
  auto *GVMode = new llvm::GlobalVariable(
      OMPBuilder.M, Int8Ty, /*isConstant=*/true,
      llvm::GlobalValue::WeakAnyLinkage,
      llvm::ConstantInt::get(Int8Ty, Mode ? OMP_TGT_EXEC_MODE_SPMD
                                          : OMP_TGT_EXEC_MODE_GENERIC),
      Twine(FunctionName, "_exec_mode"));
  GVMode->setVisibility(llvm::GlobalVariable::ProtectedVisibility);
  LLVMCompilerUsed.emplace_back(GVMode);
}

static void replaceConstatExprUsesInFuncWithInstr(ConstantExpr *ConstExpr,
                                                  Function *Func) {
  for (User *User : make_early_inc_range(ConstExpr->users())) {
    if (auto *Instr = dyn_cast<Instruction>(User)) {
      if (Instr->getFunction() == Func) {
        Instruction *ConstInst = ConstExpr->getAsInstruction();
        ConstInst->insertBefore(*Instr->getParent(), Instr->getIterator());
        Instr->replaceUsesOfWith(ConstExpr, ConstInst);
      }
    }
  }
}

static void replaceConstantValueUsesInFuncWithInstr(llvm::Value *Input,
                                                    Function *Func) {
  for (User *User : make_early_inc_range(Input->users()))
    if (auto *Const = dyn_cast<Constant>(User))
      if (auto *ConstExpr = dyn_cast<ConstantExpr>(Const))
        replaceConstatExprUsesInFuncWithInstr(ConstExpr, Func);
}

static Function *createOutlinedFunction(
    OpenMPIRBuilder &OMPBuilder, IRBuilderBase &Builder, bool IsSPMD,
    const OpenMPIRBuilder::TargetKernelDefaultBounds &DefaultBounds,
    StringRef FuncName, SmallVectorImpl<Value *> &Inputs,
    OpenMPIRBuilder::TargetBodyGenCallbackTy &CBFunc,
    OpenMPIRBuilder::TargetGenArgAccessorsCallbackTy &ArgAccessorFuncCB) {
  SmallVector<Type *> ParameterTypes;
  if (OMPBuilder.Config.isTargetDevice()) {
    // Add the "implicit" runtime argument we use to provide launch specific
    // information for target devices.
    auto *Int8PtrTy = PointerType::getUnqual(Builder.getContext());
    ParameterTypes.push_back(Int8PtrTy);

    // All parameters to target devices are passed as pointers
    // or i64. This assumes 64-bit address spaces/pointers.
    for (auto &Arg : Inputs)
      ParameterTypes.push_back(Arg->getType()->isPointerTy()
                                   ? Arg->getType()
                                   : Type::getInt64Ty(Builder.getContext()));
  } else {
    for (auto &Arg : Inputs)
      ParameterTypes.push_back(Arg->getType());
  }

  auto FuncType = FunctionType::get(Builder.getVoidTy(), ParameterTypes,
                                    /*isVarArg*/ false);
  auto Func = Function::Create(FuncType, GlobalValue::InternalLinkage, FuncName,
                               Builder.GetInsertBlock()->getModule());

  // Forward target-cpu and target-features function attributes from the
  // original function to the new outlined function.
  Function *ParentFn = Builder.GetInsertBlock()->getParent();

  auto TargetCpuAttr = ParentFn->getFnAttribute("target-cpu");
  if (TargetCpuAttr.isStringAttribute())
    Func->addFnAttr(TargetCpuAttr);

  auto TargetFeaturesAttr = ParentFn->getFnAttribute("target-features");
  if (TargetFeaturesAttr.isStringAttribute())
    Func->addFnAttr(TargetFeaturesAttr);

  if (OMPBuilder.Config.isTargetDevice()) {
    std::vector<llvm::WeakTrackingVH> LLVMCompilerUsed;
    emitExecutionMode(OMPBuilder, Builder, FuncName, IsSPMD, LLVMCompilerUsed);
    Type *Int8PtrTy = Type::getInt8Ty(Builder.getContext())->getPointerTo();
    emitUsed("llvm.compiler.used", LLVMCompilerUsed, Int8PtrTy, OMPBuilder.M);
  }
  // Save insert point.
  auto OldInsertPoint = Builder.saveIP();

  // Generate the region into the function.
  BasicBlock *EntryBB = BasicBlock::Create(Builder.getContext(), "entry", Func);
  Builder.SetInsertPoint(EntryBB);

  // Insert target init call in the device compilation pass.
  if (OMPBuilder.Config.isTargetDevice())
    Builder.restoreIP(
        OMPBuilder.createTargetInit(Builder, IsSPMD, DefaultBounds));

  BasicBlock *UserCodeEntryBB = Builder.GetInsertBlock();

  // As we embed the user code in the middle of our target region after we
  // generate entry code, we must move what allocas we can into the entry
  // block to avoid possible breaking optimisations for device
  if (OMPBuilder.Config.isTargetDevice())
    OMPBuilder.ConstantAllocaRaiseCandidates.emplace_back(Func);

  // Insert target deinit call in the device compilation pass.
  Builder.restoreIP(CBFunc(Builder.saveIP(), Builder.saveIP()));
  if (OMPBuilder.Config.isTargetDevice())
    OMPBuilder.createTargetDeinit(Builder);

  // Insert return instruction.
  Builder.CreateRetVoid();

  // New Alloca IP at entry point of created device function.
  Builder.SetInsertPoint(EntryBB->getFirstNonPHI());
  auto AllocaIP = Builder.saveIP();

  Builder.SetInsertPoint(UserCodeEntryBB->getFirstNonPHIOrDbg());

  // Skip the artificial dyn_ptr on the device.
  const auto &ArgRange =
      OMPBuilder.Config.isTargetDevice()
          ? make_range(Func->arg_begin() + 1, Func->arg_end())
          : Func->args();

  auto ReplaceValue = [](Value *Input, Value *InputCopy, Function *Func) {
    // Things like GEP's can come in the form of Constants. Constants and
    // ConstantExpr's do not have access to the knowledge of what they're
    // contained in, so we must dig a little to find an instruction so we
    // can tell if they're used inside of the function we're outlining. We
    // also replace the original constant expression with a new instruction
    // equivalent; an instruction as it allows easy modification in the
    // following loop, as we can now know the constant (instruction) is
    // owned by our target function and replaceUsesOfWith can now be invoked
    // on it (cannot do this with constants it seems). A brand new one also
    // allows us to be cautious as it is perhaps possible the old expression
    // was used inside of the function but exists and is used externally
    // (unlikely by the nature of a Constant, but still).
    // NOTE: We cannot remove dead constants that have been rewritten to
    // instructions at this stage, we run the risk of breaking later lowering
    // by doing so as we could still be in the process of lowering the module
    // from MLIR to LLVM-IR and the MLIR lowering may still require the original
    // constants we have created rewritten versions of.
    if (auto *Const = dyn_cast<Constant>(Input))
      convertUsersOfConstantsToInstructions(Const, Func, false);

    // Collect all the instructions
    for (User *User : make_early_inc_range(Input->users()))
      if (auto *Instr = dyn_cast<Instruction>(User))
        if (Instr->getFunction() == Func)
          Instr->replaceUsesOfWith(Input, InputCopy);
  };

  SmallVector<std::pair<Value *, Value *>> DeferredReplacement;

  // Rewrite uses of input valus to parameters.
  for (auto InArg : zip(Inputs, ArgRange)) {
    Value *Input = std::get<0>(InArg);
    Argument &Arg = std::get<1>(InArg);
    Value *InputCopy = nullptr;

    Builder.restoreIP(
        ArgAccessorFuncCB(Arg, Input, InputCopy, AllocaIP, Builder.saveIP()));

    // In certain cases a Global may be set up for replacement, however, this
    // Global may be used in multiple arguments to the kernel, just segmented
    // apart, for example, if we have a global array, that is sectioned into
    // multiple mappings (technically not legal in OpenMP, but there is a case
    // in Fortran for Common Blocks where this is neccesary), we will end up
    // with GEP's into this array inside the kernel, that refer to the Global
    // but are technically seperate arguments to the kernel for all intents and
    // purposes. If we have mapped a segment that requires a GEP into the 0-th
    // index, it will fold into an referal to the Global, if we then encounter
    // this folded GEP during replacement all of the references to the
    // Global in the kernel will be replaced with the argument we have generated
    // that corresponds to it, including any other GEP's that refer to the
    // Global that may be other arguments. This will invalidate all of the other
    // preceding mapped arguments that refer to the same global that may be
    // seperate segments. To prevent this, we defer global processing until all
    // other processing has been performed.
    if (llvm::isa<llvm::GlobalValue>(std::get<0>(InArg)) ||
        llvm::isa<llvm::GlobalObject>(std::get<0>(InArg)) ||
        llvm::isa<llvm::GlobalVariable>(std::get<0>(InArg))) {
      DeferredReplacement.push_back(std::make_pair(Input, InputCopy));
      continue;
    }

    ReplaceValue(Input, InputCopy, Func);
  }

  // Replace all of our deferred Input values, currently just Globals.
  for (auto Deferred : DeferredReplacement)
    ReplaceValue(std::get<0>(Deferred), std::get<1>(Deferred), Func);

  // Restore insert point.
  Builder.restoreIP(OldInsertPoint);

  return Func;
}

/// Create an entry point for a target task with the following.
/// It'll have the following signature
/// void @.omp_target_task_proxy_func(i32 %thread.id, ptr %task)
/// This function is called from emitTargetTask once the
/// code to launch the target kernel has been outlined already.
static Function *emitTargetTaskProxyFunction(OpenMPIRBuilder &OMPBuilder,
                                             IRBuilderBase &Builder,
                                             CallInst *StaleCI) {
  Module &M = OMPBuilder.M;
  // KernelLaunchFunction is the target launch function, i.e.
  // the function that sets up kernel arguments and calls
  // __tgt_target_kernel to launch the kernel on the device.
  //
  Function *KernelLaunchFunction = StaleCI->getCalledFunction();

  // StaleCI is the CallInst which is the call to the outlined
  // target kernel launch function. If there are values that the
  // outlined function uses then these are aggregated into a structure
  // which is passed as the second argument. If not, then there's
  // only one argument, the threadID. So, StaleCI can be
  //
  // %structArg = alloca { ptr, ptr }, align 8
  // %gep_ = getelementptr { ptr, ptr }, ptr %structArg, i32 0, i32 0
  // store ptr %20, ptr %gep_, align 8
  // %gep_8 = getelementptr { ptr, ptr }, ptr %structArg, i32 0, i32 1
  // store ptr %21, ptr %gep_8, align 8
  // call void @_QQmain..omp_par.1(i32 %global.tid.val6, ptr %structArg)
  //
  // OR
  //
  // call void @_QQmain..omp_par.1(i32 %global.tid.val6)
  OpenMPIRBuilder::InsertPointTy IP(StaleCI->getParent(),
                                    StaleCI->getIterator());
  LLVMContext &Ctx = StaleCI->getParent()->getContext();
  Type *ThreadIDTy = Type::getInt32Ty(Ctx);
  Type *TaskPtrTy = OMPBuilder.TaskPtr;
  Type *TaskTy = OMPBuilder.Task;
  auto ProxyFnTy =
      FunctionType::get(Builder.getVoidTy(), {ThreadIDTy, TaskPtrTy},
                        /* isVarArg */ false);
  auto ProxyFn = Function::Create(ProxyFnTy, GlobalValue::InternalLinkage,
                                  ".omp_target_task_proxy_func",
                                  Builder.GetInsertBlock()->getModule());
  ProxyFn->getArg(0)->setName("thread.id");
  ProxyFn->getArg(1)->setName("task");

  BasicBlock *EntryBB =
      BasicBlock::Create(Builder.getContext(), "entry", ProxyFn);
  Builder.SetInsertPoint(EntryBB);

  bool HasShareds = StaleCI->arg_size() > 1;
  // TODO: This is a temporary assert to prove to ourselves that
  // the outlined target launch function is always going to have
  // atmost two arguments if there is any data shared between
  // host and device.
  assert((!HasShareds || (StaleCI->arg_size() == 2)) &&
         "StaleCI with shareds should have exactly two arguments.");
  if (HasShareds) {
    auto *ArgStructAlloca = dyn_cast<AllocaInst>(StaleCI->getArgOperand(1));
    assert(ArgStructAlloca &&
           "Unable to find the alloca instruction corresponding to arguments "
           "for extracted function");
    auto *ArgStructType =
        dyn_cast<StructType>(ArgStructAlloca->getAllocatedType());

    AllocaInst *NewArgStructAlloca =
        Builder.CreateAlloca(ArgStructType, nullptr, "structArg");
    Value *TaskT = ProxyFn->getArg(1);
    Value *ThreadId = ProxyFn->getArg(0);
    Value *SharedsSize =
        Builder.getInt64(M.getDataLayout().getTypeStoreSize(ArgStructType));

    Value *Shareds = Builder.CreateStructGEP(TaskTy, TaskT, 0);
    LoadInst *LoadShared =
        Builder.CreateLoad(PointerType::getUnqual(Ctx), Shareds);

    Builder.CreateMemCpy(
        NewArgStructAlloca, NewArgStructAlloca->getAlign(), LoadShared,
        LoadShared->getPointerAlignment(M.getDataLayout()), SharedsSize);

    Builder.CreateCall(KernelLaunchFunction, {ThreadId, NewArgStructAlloca});
  }
  Builder.CreateRetVoid();
  return ProxyFn;
}
static void emitTargetOutlinedFunction(
<<<<<<< HEAD
    OpenMPIRBuilder &OMPBuilder, IRBuilderBase &Builder, bool IsSPMD,
    TargetRegionEntryInfo &EntryInfo,
    const OpenMPIRBuilder::TargetKernelDefaultBounds &DefaultBounds,
    Function *&OutlinedFn, Constant *&OutlinedFnID,
    SmallVectorImpl<Value *> &Inputs,
=======
    OpenMPIRBuilder &OMPBuilder, IRBuilderBase &Builder, bool IsOffloadEntry,
    TargetRegionEntryInfo &EntryInfo, Function *&OutlinedFn,
    Constant *&OutlinedFnID, SmallVectorImpl<Value *> &Inputs,
>>>>>>> 710590e3
    OpenMPIRBuilder::TargetBodyGenCallbackTy &CBFunc,
    OpenMPIRBuilder::TargetGenArgAccessorsCallbackTy &ArgAccessorFuncCB) {

  OpenMPIRBuilder::FunctionGenCallback &&GenerateOutlinedFunction =
      [&](StringRef EntryFnName) {
        return createOutlinedFunction(OMPBuilder, Builder, IsSPMD,
                                      DefaultBounds, EntryFnName, Inputs,
                                      CBFunc, ArgAccessorFuncCB);
      };

  OMPBuilder.emitTargetRegionFunction(EntryInfo, GenerateOutlinedFunction,
                                      IsOffloadEntry, OutlinedFn, OutlinedFnID);
}
OpenMPIRBuilder::InsertPointTy OpenMPIRBuilder::emitTargetTask(
    Function *OutlinedFn, Value *OutlinedFnID,
    EmitFallbackCallbackTy EmitTargetCallFallbackCB, TargetKernelArgs &Args,
    Value *DeviceID, Value *RTLoc, OpenMPIRBuilder::InsertPointTy AllocaIP,
    SmallVector<llvm::OpenMPIRBuilder::DependData> &Dependencies,
    bool HasNoWait) {

  // When we arrive at this function, the target region itself has been
  // outlined into the function OutlinedFn.
  // So at ths point, for
  // --------------------------------------------------
  //   void user_code_that_offloads(...) {
  //     omp target depend(..) map(from:a) map(to:b, c)
  //        a = b + c
  //   }
  //
  // --------------------------------------------------
  //
  // we have
  //
  // --------------------------------------------------
  //
  //   void user_code_that_offloads(...) {
  //     %.offload_baseptrs = alloca [3 x ptr], align 8
  //     %.offload_ptrs = alloca [3 x ptr], align 8
  //     %.offload_mappers = alloca [3 x ptr], align 8
  //     ;; target region has been outlined and now we need to
  //     ;; offload to it via a target task.
  //   }
  //   void outlined_device_function(ptr a, ptr b, ptr c) {
  //     *a = *b + *c
  //   }
  //
  // We have to now do the following
  // (i)   Make an offloading call to outlined_device_function using the OpenMP
  //       RTL. See 'kernel_launch_function' in the pseudo code below. This is
  //       emitted by emitKernelLaunch
  // (ii)  Create a task entry point function that calls kernel_launch_function
  //       and is the entry point for the target task. See
  //       '@.omp_target_task_proxy_func in the pseudocode below.
  // (iii) Create a task with the task entry point created in (ii)
  //
  // That is we create the following
  //
  //   void user_code_that_offloads(...) {
  //     %.offload_baseptrs = alloca [3 x ptr], align 8
  //     %.offload_ptrs = alloca [3 x ptr], align 8
  //     %.offload_mappers = alloca [3 x ptr], align 8
  //
  //     %structArg = alloca { ptr, ptr, ptr }, align 8
  //     %strucArg[0] = %.offload_baseptrs
  //     %strucArg[1] = %.offload_ptrs
  //     %strucArg[2] = %.offload_mappers
  //     proxy_target_task = @__kmpc_omp_task_alloc(...,
  //                                               @.omp_target_task_proxy_func)
  //     memcpy(proxy_target_task->shareds, %structArg, sizeof(structArg))
  //     dependencies_array = ...
  //     ;; if nowait not present
  //     call @__kmpc_omp_wait_deps(..., dependencies_array)
  //     call @__kmpc_omp_task_begin_if0(...)
  //     call @ @.omp_target_task_proxy_func(i32 thread_id, ptr
  //     %proxy_target_task) call @__kmpc_omp_task_complete_if0(...)
  //   }
  //
  //   define internal void @.omp_target_task_proxy_func(i32 %thread.id,
  //                                                     ptr %task) {
  //       %structArg = alloca {ptr, ptr, ptr}
  //       %shared_data = load (getelementptr %task, 0, 0)
  //       mempcy(%structArg, %shared_data, sizeof(structArg))
  //       kernel_launch_function(%thread.id, %structArg)
  //   }
  //
  //   We need the proxy function because the signature of the task entry point
  //   expected by kmpc_omp_task is always the same and will be different from
  //   that of the kernel_launch function.
  //
  //   kernel_launch_function is generated by emitKernelLaunch and has the
  //   always_inline attribute.
  //   void kernel_launch_function(thread_id,
  //                               structArg) alwaysinline {
  //       %kernel_args = alloca %struct.__tgt_kernel_arguments, align 8
  //       offload_baseptrs = load(getelementptr structArg, 0, 0)
  //       offload_ptrs = load(getelementptr structArg, 0, 1)
  //       offload_mappers = load(getelementptr structArg, 0, 2)
  //       ; setup kernel_args using offload_baseptrs, offload_ptrs and
  //       ; offload_mappers
  //       call i32 @__tgt_target_kernel(...,
  //                                     outlined_device_function,
  //                                     ptr %kernel_args)
  //   }
  //   void outlined_device_function(ptr a, ptr b, ptr c) {
  //      *a = *b + *c
  //   }
  //
  BasicBlock *TargetTaskBodyBB =
      splitBB(Builder, /*CreateBranch=*/true, "target.task.body");
  BasicBlock *TargetTaskAllocaBB =
      splitBB(Builder, /*CreateBranch=*/true, "target.task.alloca");

  InsertPointTy TargetTaskAllocaIP(TargetTaskAllocaBB,
                                   TargetTaskAllocaBB->begin());
  InsertPointTy TargetTaskBodyIP(TargetTaskBodyBB, TargetTaskBodyBB->begin());

  OutlineInfo OI;
  OI.EntryBB = TargetTaskAllocaBB;
  OI.OuterAllocaBB = AllocaIP.getBlock();

  // Add the thread ID argument.
  SmallVector<Instruction *, 4> ToBeDeleted;
  OI.ExcludeArgsFromAggregate.push_back(createFakeIntVal(
      Builder, AllocaIP, ToBeDeleted, TargetTaskAllocaIP, "global.tid", false));

  Builder.restoreIP(TargetTaskBodyIP);

  if (OutlinedFnID) {
    // emitKernelLaunch makes the necessary runtime call to offload the kernel.
    // We then outline all that code into a separate function
    // ('kernel_launch_function' in the pseudo code above). This function is
    // then called by the target task proxy function (see
    // '@.omp_target_task_proxy_func' in the pseudo code above)
    // "@.omp_target_task_proxy_func' is generated by
    // emitTargetTaskProxyFunction.
    Builder.restoreIP(emitKernelLaunch(Builder, OutlinedFn, OutlinedFnID,
                                       EmitTargetCallFallbackCB, Args, DeviceID,
                                       RTLoc, TargetTaskAllocaIP));
  } else {
    // When OutlinedFnID is set to nullptr, then it's not an offloading call. In
    // this case, we execute the host implementation directly.
    Builder.restoreIP(EmitTargetCallFallbackCB(Builder.saveIP()));
  }

  OI.ExitBB = Builder.saveIP().getBlock();
  OI.PostOutlineCB = [this, ToBeDeleted, Dependencies,
                      HasNoWait](Function &OutlinedFn) mutable {
    assert(OutlinedFn.getNumUses() == 1 &&
           "there must be a single user for the outlined function");

    CallInst *StaleCI = cast<CallInst>(OutlinedFn.user_back());
    bool HasShareds = StaleCI->arg_size() > 1;

    Function *ProxyFn = emitTargetTaskProxyFunction(*this, Builder, StaleCI);

    LLVM_DEBUG(dbgs() << "Proxy task entry function created: " << *ProxyFn
                      << "\n");

    Builder.SetInsertPoint(StaleCI);

    // Gather the arguments for emitting the runtime call.
    uint32_t SrcLocStrSize;
    Constant *SrcLocStr =
        getOrCreateSrcLocStr(LocationDescription(Builder), SrcLocStrSize);
    Value *Ident = getOrCreateIdent(SrcLocStr, SrcLocStrSize);

    // @__kmpc_omp_task_alloc
    Function *TaskAllocFn =
        getOrCreateRuntimeFunctionPtr(OMPRTL___kmpc_omp_task_alloc);

    // Arguments - `loc_ref` (Ident) and `gtid` (ThreadID)
    // call.
    Value *ThreadID = getOrCreateThreadID(Ident);

    // Argument - `sizeof_kmp_task_t` (TaskSize)
    // Tasksize refers to the size in bytes of kmp_task_t data structure
    // including private vars accessed in task.
    // TODO: add kmp_task_t_with_privates (privates)
    Value *TaskSize =
        Builder.getInt64(M.getDataLayout().getTypeStoreSize(Task));

    // Argument - `sizeof_shareds` (SharedsSize)
    // SharedsSize refers to the shareds array size in the kmp_task_t data
    // structure.
    Value *SharedsSize = Builder.getInt64(0);
    if (HasShareds) {
      auto *ArgStructAlloca = dyn_cast<AllocaInst>(StaleCI->getArgOperand(1));
      assert(ArgStructAlloca &&
             "Unable to find the alloca instruction corresponding to arguments "
             "for extracted function");
      auto *ArgStructType =
          dyn_cast<StructType>(ArgStructAlloca->getAllocatedType());
      assert(ArgStructType && "Unable to find struct type corresponding to "
                              "arguments for extracted function");
      SharedsSize =
          Builder.getInt64(M.getDataLayout().getTypeStoreSize(ArgStructType));
    }

    // Argument - `flags`
    // Task is tied iff (Flags & 1) == 1.
    // Task is untied iff (Flags & 1) == 0.
    // Task is final iff (Flags & 2) == 2.
    // Task is not final iff (Flags & 2) == 0.
    // A target task is not final and is untied.
    Value *Flags = Builder.getInt32(0);

    // Emit the @__kmpc_omp_task_alloc runtime call
    // The runtime call returns a pointer to an area where the task captured
    // variables must be copied before the task is run (TaskData)
    CallInst *TaskData = Builder.CreateCall(
        TaskAllocFn, {/*loc_ref=*/Ident, /*gtid=*/ThreadID, /*flags=*/Flags,
                      /*sizeof_task=*/TaskSize, /*sizeof_shared=*/SharedsSize,
                      /*task_func=*/ProxyFn});

    if (HasShareds) {
      Value *Shareds = StaleCI->getArgOperand(1);
      Align Alignment = TaskData->getPointerAlignment(M.getDataLayout());
      Value *TaskShareds = Builder.CreateLoad(VoidPtr, TaskData);
      Builder.CreateMemCpy(TaskShareds, Alignment, Shareds, Alignment,
                           SharedsSize);
    }

    Value *DepArray = emitTaskDependencies(*this, Dependencies);

    // ---------------------------------------------------------------
    // V5.2 13.8 target construct
    // If the nowait clause is present, execution of the target task
    // may be deferred. If the nowait clause is not present, the target task is
    // an included task.
    // ---------------------------------------------------------------
    // The above means that the lack of a nowait on the target construct
    // translates to '#pragma omp task if(0)'
    if (!HasNoWait) {
      if (DepArray) {
        Function *TaskWaitFn =
            getOrCreateRuntimeFunctionPtr(OMPRTL___kmpc_omp_wait_deps);
        Builder.CreateCall(
            TaskWaitFn,
            {/*loc_ref=*/Ident, /*gtid=*/ThreadID,
             /*ndeps=*/Builder.getInt32(Dependencies.size()),
             /*dep_list=*/DepArray,
             /*ndeps_noalias=*/ConstantInt::get(Builder.getInt32Ty(), 0),
             /*noalias_dep_list=*/
             ConstantPointerNull::get(PointerType::getUnqual(M.getContext()))});
      }
      // Included task.
      Function *TaskBeginFn =
          getOrCreateRuntimeFunctionPtr(OMPRTL___kmpc_omp_task_begin_if0);
      Function *TaskCompleteFn =
          getOrCreateRuntimeFunctionPtr(OMPRTL___kmpc_omp_task_complete_if0);
      Builder.CreateCall(TaskBeginFn, {Ident, ThreadID, TaskData});
      CallInst *CI = Builder.CreateCall(ProxyFn, {ThreadID, TaskData});
      CI->setDebugLoc(StaleCI->getDebugLoc());
      Builder.CreateCall(TaskCompleteFn, {Ident, ThreadID, TaskData});
    } else if (DepArray) {
      // HasNoWait - meaning the task may be deferred. Call
      // __kmpc_omp_task_with_deps if there are dependencies,
      // else call __kmpc_omp_task
      Function *TaskFn =
          getOrCreateRuntimeFunctionPtr(OMPRTL___kmpc_omp_task_with_deps);
      Builder.CreateCall(
          TaskFn,
          {Ident, ThreadID, TaskData, Builder.getInt32(Dependencies.size()),
           DepArray, ConstantInt::get(Builder.getInt32Ty(), 0),
           ConstantPointerNull::get(PointerType::getUnqual(M.getContext()))});
    } else {
      // Emit the @__kmpc_omp_task runtime call to spawn the task
      Function *TaskFn = getOrCreateRuntimeFunctionPtr(OMPRTL___kmpc_omp_task);
      Builder.CreateCall(TaskFn, {Ident, ThreadID, TaskData});
    }

    StaleCI->eraseFromParent();
    llvm::for_each(llvm::reverse(ToBeDeleted),
                   [](Instruction *I) { I->eraseFromParent(); });
  };
  addOutlineInfo(std::move(OI));

  LLVM_DEBUG(dbgs() << "Insert block after emitKernelLaunch = \n"
                    << *(Builder.GetInsertBlock()) << "\n");
  LLVM_DEBUG(dbgs() << "Module after emitKernelLaunch = \n"
                    << *(Builder.GetInsertBlock()->getParent()->getParent())
                    << "\n");
  return Builder.saveIP();
}

void OpenMPIRBuilder::emitOffloadingArraysAndArgs(
    InsertPointTy AllocaIP, InsertPointTy CodeGenIP, TargetDataInfo &Info,
    TargetDataRTArgs &RTArgs, MapInfosTy &CombinedInfo, bool IsNonContiguous,
    bool ForEndCall, function_ref<void(unsigned int, Value *)> DeviceAddrCB,
    function_ref<Value *(unsigned int)> CustomMapperCB) {
  emitOffloadingArrays(AllocaIP, CodeGenIP, CombinedInfo, Info, IsNonContiguous,
                       DeviceAddrCB, CustomMapperCB);
  emitOffloadingArraysArgument(Builder, RTArgs, Info, ForEndCall);
}

static void emitTargetCall(
    OpenMPIRBuilder &OMPBuilder, IRBuilderBase &Builder,
    OpenMPIRBuilder::InsertPointTy AllocaIP,
    const OpenMPIRBuilder::TargetKernelDefaultBounds &DefaultBounds,
    const OpenMPIRBuilder::TargetKernelRuntimeBounds &RuntimeBounds,
    Function *OutlinedFn, Constant *OutlinedFnID,
    SmallVectorImpl<Value *> &Args,
    OpenMPIRBuilder::GenMapInfoCallbackTy GenMapInfoCB,
    SmallVector<llvm::OpenMPIRBuilder::DependData> Dependencies = {}) {
  // Generate a function call to the host fallback implementation of the target
  // region. This is called by the host when no offload entry was generated for
  // the target region and when the offloading call fails at runtime.
  auto &&EmitTargetCallFallbackCB =
      [&](OpenMPIRBuilder::InsertPointTy IP) -> OpenMPIRBuilder::InsertPointTy {
    Builder.restoreIP(IP);
    Builder.CreateCall(OutlinedFn, Args);
    return Builder.saveIP();
  };

  bool HasNoWait = false;
  bool HasDependencies = Dependencies.size() > 0;
  bool RequiresOuterTargetTask = HasNoWait || HasDependencies;

  // If we don't have an ID for the target region, it means an offload entry
  // wasn't created. In this case we just run the host fallback directly.
  if (!OutlinedFnID) {
    if (RequiresOuterTargetTask) {
      // Arguments that are intended to be directly forwarded to an
      // emitKernelLaunch call are pased as nullptr, since OutlinedFnID=nullptr
      // results in that call not being done.
      OpenMPIRBuilder::TargetKernelArgs KArgs;
      Builder.restoreIP(OMPBuilder.emitTargetTask(
          OutlinedFn, /*OutlinedFnID=*/nullptr, EmitTargetCallFallbackCB, KArgs,
          /*DeviceID=*/nullptr, /*RTLoc=*/nullptr, AllocaIP, Dependencies,
          HasNoWait));
    } else {
      Builder.restoreIP(EmitTargetCallFallbackCB(Builder.saveIP()));
    }
    return;
  }

  OpenMPIRBuilder::TargetDataInfo Info(
      /*RequiresDevicePointerInfo=*/false,
      /*SeparateBeginEndCalls=*/true);

  OpenMPIRBuilder::MapInfosTy &MapInfo = GenMapInfoCB(Builder.saveIP());
  OpenMPIRBuilder::TargetDataRTArgs RTArgs;
  OMPBuilder.emitOffloadingArraysAndArgs(AllocaIP, Builder.saveIP(), Info,
                                         RTArgs, MapInfo,
                                         /*IsNonContiguous=*/true,
                                         /*ForEndCall=*/false);

  unsigned NumTargetItems = Info.NumberOfPtrs;
  // TODO: Use correct device ID
  Value *DeviceID = Builder.getInt64(OMP_DEVICEID_UNDEF);
  uint32_t SrcLocStrSize;
  Constant *SrcLocStr = OMPBuilder.getOrCreateDefaultSrcLocStr(SrcLocStrSize);
  Value *RTLoc = OMPBuilder.getOrCreateIdent(SrcLocStr, SrcLocStrSize,
                                             llvm::omp::IdentFlag(0), 0);

  Value *TripCount = RuntimeBounds.LoopTripCount
                         ? Builder.CreateIntCast(RuntimeBounds.LoopTripCount,
                                                 Builder.getInt64Ty(),
                                                 /*isSigned=*/false)
                         : Builder.getInt64(0);

  Value *NumTeams = RuntimeBounds.MaxTeams
                        ? RuntimeBounds.MaxTeams
                        : Builder.getInt32(DefaultBounds.MaxTeams);

  // Calculate number of threads: 0 if no clauses specified, otherwise it is the
  // minimum between optional THREAD_LIMIT and MAX_THREADS clauses. Perform a
  // type cast to uint32.
  auto InitMaxThreadsClause = [&Builder](Value *Clause) {
    if (Clause)
      Clause = Builder.CreateIntCast(Clause, Builder.getInt32Ty(),
                                     /*isSigned=*/false);
    return Clause;
  };

  auto CombineMaxThreadsClauses = [&Builder](Value *Clause, Value *&Result) {
    if (Clause)
      Result = Result
                   ? Builder.CreateSelect(Builder.CreateICmpULT(Result, Clause),
                                          Result, Clause)
                   : Clause;
  };

  Value *MaxThreadsClause = InitMaxThreadsClause(RuntimeBounds.MaxThreads);
  Value *TeamsThreadLimitClause =
      InitMaxThreadsClause(RuntimeBounds.TeamsThreadLimit);
  Value *NumThreads = InitMaxThreadsClause(RuntimeBounds.TargetThreadLimit);
  CombineMaxThreadsClauses(TeamsThreadLimitClause, NumThreads);
  CombineMaxThreadsClauses(MaxThreadsClause, NumThreads);

  if (!NumThreads)
    NumThreads = Builder.getInt32(0);

  // TODO: Use correct DynCGGroupMem
  Value *DynCGGroupMem = Builder.getInt32(0);
<<<<<<< HEAD
  bool HasNoWait = false;
  bool HasDependencies = Dependencies.size() > 0;
  bool RequiresOuterTargetTask = HasNoWait || HasDependencies;

  OpenMPIRBuilder::TargetKernelArgs KArgs(NumTargetItems, RTArgs, TripCount,
                                          NumTeams, NumThreads, DynCGGroupMem,
                                          HasNoWait);
=======

  OpenMPIRBuilder::TargetKernelArgs KArgs(NumTargetItems, RTArgs, NumIterations,
                                          NumTeamsVal, NumThreadsVal,
                                          DynCGGroupMem, HasNoWait);
>>>>>>> 710590e3

  // The presence of certain clauses on the target directive require the
  // explicit generation of the target task.
  if (RequiresOuterTargetTask) {
    Builder.restoreIP(OMPBuilder.emitTargetTask(
        OutlinedFn, OutlinedFnID, EmitTargetCallFallbackCB, KArgs, DeviceID,
        RTLoc, AllocaIP, Dependencies, HasNoWait));
  } else {
    Builder.restoreIP(OMPBuilder.emitKernelLaunch(
        Builder, OutlinedFn, OutlinedFnID, EmitTargetCallFallbackCB, KArgs,
        DeviceID, RTLoc, AllocaIP));
  }
}

OpenMPIRBuilder::InsertPointTy OpenMPIRBuilder::createTarget(
<<<<<<< HEAD
    const LocationDescription &Loc, bool IsSPMD, InsertPointTy AllocaIP,
    InsertPointTy CodeGenIP, TargetRegionEntryInfo &EntryInfo,
    const TargetKernelDefaultBounds &DefaultBounds,
    const TargetKernelRuntimeBounds &RuntimeBounds,
    SmallVectorImpl<Value *> &Args, GenMapInfoCallbackTy GenMapInfoCB,
=======
    const LocationDescription &Loc, bool IsOffloadEntry, InsertPointTy AllocaIP,
    InsertPointTy CodeGenIP, TargetRegionEntryInfo &EntryInfo, int32_t NumTeams,
    int32_t NumThreads, SmallVectorImpl<Value *> &Args,
    GenMapInfoCallbackTy GenMapInfoCB,
>>>>>>> 710590e3
    OpenMPIRBuilder::TargetBodyGenCallbackTy CBFunc,
    OpenMPIRBuilder::TargetGenArgAccessorsCallbackTy ArgAccessorFuncCB,
    SmallVector<DependData> Dependencies) {

  if (!updateToLocation(Loc))
    return InsertPointTy();

  Builder.restoreIP(CodeGenIP);

  Function *OutlinedFn;
  Constant *OutlinedFnID = nullptr;
  // The target region is outlined into its own function. The LLVM IR for
  // the target region itself is generated using the callbacks CBFunc
  // and ArgAccessorFuncCB
<<<<<<< HEAD
  emitTargetOutlinedFunction(*this, Builder, IsSPMD, EntryInfo, DefaultBounds,
=======
  emitTargetOutlinedFunction(*this, Builder, IsOffloadEntry, EntryInfo,
>>>>>>> 710590e3
                             OutlinedFn, OutlinedFnID, Args, CBFunc,
                             ArgAccessorFuncCB);

  // If we are not on the target device, then we need to generate code
  // to make a remote call (offload) to the previously outlined function
  // that represents the target region. Do that now.
  if (!Config.isTargetDevice())
    emitTargetCall(*this, Builder, AllocaIP, DefaultBounds, RuntimeBounds,
                   OutlinedFn, OutlinedFnID, Args, GenMapInfoCB, Dependencies);
  return Builder.saveIP();
}

std::string OpenMPIRBuilder::getNameWithSeparators(ArrayRef<StringRef> Parts,
                                                   StringRef FirstSeparator,
                                                   StringRef Separator) {
  SmallString<128> Buffer;
  llvm::raw_svector_ostream OS(Buffer);
  StringRef Sep = FirstSeparator;
  for (StringRef Part : Parts) {
    OS << Sep << Part;
    Sep = Separator;
  }
  return OS.str().str();
}

std::string
OpenMPIRBuilder::createPlatformSpecificName(ArrayRef<StringRef> Parts) const {
  return OpenMPIRBuilder::getNameWithSeparators(Parts, Config.firstSeparator(),
                                                Config.separator());
}

GlobalVariable *
OpenMPIRBuilder::getOrCreateInternalVariable(Type *Ty, const StringRef &Name,
                                             unsigned AddressSpace) {
  auto &Elem = *InternalVars.try_emplace(Name, nullptr).first;
  if (Elem.second) {
    assert(Elem.second->getValueType() == Ty &&
           "OMP internal variable has different type than requested");
  } else {
    // TODO: investigate the appropriate linkage type used for the global
    // variable for possibly changing that to internal or private, or maybe
    // create different versions of the function for different OMP internal
    // variables.
    auto Linkage = this->M.getTargetTriple().rfind("wasm32") == 0
                       ? GlobalValue::ExternalLinkage
                       : GlobalValue::CommonLinkage;
    auto *GV = new GlobalVariable(M, Ty, /*IsConstant=*/false, Linkage,
                                  Constant::getNullValue(Ty), Elem.first(),
                                  /*InsertBefore=*/nullptr,
                                  GlobalValue::NotThreadLocal, AddressSpace);
    const DataLayout &DL = M.getDataLayout();
    const llvm::Align TypeAlign = DL.getABITypeAlign(Ty);
    const llvm::Align PtrAlign = DL.getPointerABIAlignment(AddressSpace);
    GV->setAlignment(std::max(TypeAlign, PtrAlign));
    Elem.second = GV;
  }

  return Elem.second;
}

Value *OpenMPIRBuilder::getOMPCriticalRegionLock(StringRef CriticalName) {
  std::string Prefix = Twine("gomp_critical_user_", CriticalName).str();
  std::string Name = getNameWithSeparators({Prefix, "var"}, ".", ".");
  return getOrCreateInternalVariable(KmpCriticalNameTy, Name);
}

Value *OpenMPIRBuilder::getSizeInBytes(Value *BasePtr) {
  LLVMContext &Ctx = Builder.getContext();
  Value *Null =
      Constant::getNullValue(PointerType::getUnqual(BasePtr->getContext()));
  Value *SizeGep =
      Builder.CreateGEP(BasePtr->getType(), Null, Builder.getInt32(1));
  Value *SizePtrToInt = Builder.CreatePtrToInt(SizeGep, Type::getInt64Ty(Ctx));
  return SizePtrToInt;
}

GlobalVariable *
OpenMPIRBuilder::createOffloadMaptypes(SmallVectorImpl<uint64_t> &Mappings,
                                       std::string VarName) {
  llvm::Constant *MaptypesArrayInit =
      llvm::ConstantDataArray::get(M.getContext(), Mappings);
  auto *MaptypesArrayGlobal = new llvm::GlobalVariable(
      M, MaptypesArrayInit->getType(),
      /*isConstant=*/true, llvm::GlobalValue::PrivateLinkage, MaptypesArrayInit,
      VarName);
  MaptypesArrayGlobal->setUnnamedAddr(llvm::GlobalValue::UnnamedAddr::Global);
  return MaptypesArrayGlobal;
}

void OpenMPIRBuilder::createMapperAllocas(const LocationDescription &Loc,
                                          InsertPointTy AllocaIP,
                                          unsigned NumOperands,
                                          struct MapperAllocas &MapperAllocas) {
  if (!updateToLocation(Loc))
    return;

  auto *ArrI8PtrTy = ArrayType::get(Int8Ptr, NumOperands);
  auto *ArrI64Ty = ArrayType::get(Int64, NumOperands);
  Builder.restoreIP(AllocaIP);
  AllocaInst *ArgsBase = Builder.CreateAlloca(
      ArrI8PtrTy, /* ArraySize = */ nullptr, ".offload_baseptrs");
  AllocaInst *Args = Builder.CreateAlloca(ArrI8PtrTy, /* ArraySize = */ nullptr,
                                          ".offload_ptrs");
  AllocaInst *ArgSizes = Builder.CreateAlloca(
      ArrI64Ty, /* ArraySize = */ nullptr, ".offload_sizes");
  Builder.restoreIP(Loc.IP);
  MapperAllocas.ArgsBase = ArgsBase;
  MapperAllocas.Args = Args;
  MapperAllocas.ArgSizes = ArgSizes;
}

void OpenMPIRBuilder::emitMapperCall(const LocationDescription &Loc,
                                     Function *MapperFunc, Value *SrcLocInfo,
                                     Value *MaptypesArg, Value *MapnamesArg,
                                     struct MapperAllocas &MapperAllocas,
                                     int64_t DeviceID, unsigned NumOperands) {
  if (!updateToLocation(Loc))
    return;

  auto *ArrI8PtrTy = ArrayType::get(Int8Ptr, NumOperands);
  auto *ArrI64Ty = ArrayType::get(Int64, NumOperands);
  Value *ArgsBaseGEP =
      Builder.CreateInBoundsGEP(ArrI8PtrTy, MapperAllocas.ArgsBase,
                                {Builder.getInt32(0), Builder.getInt32(0)});
  Value *ArgsGEP =
      Builder.CreateInBoundsGEP(ArrI8PtrTy, MapperAllocas.Args,
                                {Builder.getInt32(0), Builder.getInt32(0)});
  Value *ArgSizesGEP =
      Builder.CreateInBoundsGEP(ArrI64Ty, MapperAllocas.ArgSizes,
                                {Builder.getInt32(0), Builder.getInt32(0)});
  Value *NullPtr =
      Constant::getNullValue(PointerType::getUnqual(Int8Ptr->getContext()));
  Builder.CreateCall(MapperFunc,
                     {SrcLocInfo, Builder.getInt64(DeviceID),
                      Builder.getInt32(NumOperands), ArgsBaseGEP, ArgsGEP,
                      ArgSizesGEP, MaptypesArg, MapnamesArg, NullPtr});
}

void OpenMPIRBuilder::emitOffloadingArraysArgument(IRBuilderBase &Builder,
                                                   TargetDataRTArgs &RTArgs,
                                                   TargetDataInfo &Info,
                                                   bool ForEndCall) {
  assert((!ForEndCall || Info.separateBeginEndCalls()) &&
         "expected region end call to runtime only when end call is separate");
  auto UnqualPtrTy = PointerType::getUnqual(M.getContext());
  auto VoidPtrTy = UnqualPtrTy;
  auto VoidPtrPtrTy = UnqualPtrTy;
  auto Int64Ty = Type::getInt64Ty(M.getContext());
  auto Int64PtrTy = UnqualPtrTy;

  if (!Info.NumberOfPtrs) {
    RTArgs.BasePointersArray = ConstantPointerNull::get(VoidPtrPtrTy);
    RTArgs.PointersArray = ConstantPointerNull::get(VoidPtrPtrTy);
    RTArgs.SizesArray = ConstantPointerNull::get(Int64PtrTy);
    RTArgs.MapTypesArray = ConstantPointerNull::get(Int64PtrTy);
    RTArgs.MapNamesArray = ConstantPointerNull::get(VoidPtrPtrTy);
    RTArgs.MappersArray = ConstantPointerNull::get(VoidPtrPtrTy);
    return;
  }

  RTArgs.BasePointersArray = Builder.CreateConstInBoundsGEP2_32(
      ArrayType::get(VoidPtrTy, Info.NumberOfPtrs),
      Info.RTArgs.BasePointersArray,
      /*Idx0=*/0, /*Idx1=*/0);
  RTArgs.PointersArray = Builder.CreateConstInBoundsGEP2_32(
      ArrayType::get(VoidPtrTy, Info.NumberOfPtrs), Info.RTArgs.PointersArray,
      /*Idx0=*/0,
      /*Idx1=*/0);
  RTArgs.SizesArray = Builder.CreateConstInBoundsGEP2_32(
      ArrayType::get(Int64Ty, Info.NumberOfPtrs), Info.RTArgs.SizesArray,
      /*Idx0=*/0, /*Idx1=*/0);
  RTArgs.MapTypesArray = Builder.CreateConstInBoundsGEP2_32(
      ArrayType::get(Int64Ty, Info.NumberOfPtrs),
      ForEndCall && Info.RTArgs.MapTypesArrayEnd ? Info.RTArgs.MapTypesArrayEnd
                                                 : Info.RTArgs.MapTypesArray,
      /*Idx0=*/0,
      /*Idx1=*/0);

  // Only emit the mapper information arrays if debug information is
  // requested.
  if (!Info.EmitDebug)
    RTArgs.MapNamesArray = ConstantPointerNull::get(VoidPtrPtrTy);
  else
    RTArgs.MapNamesArray = Builder.CreateConstInBoundsGEP2_32(
        ArrayType::get(VoidPtrTy, Info.NumberOfPtrs), Info.RTArgs.MapNamesArray,
        /*Idx0=*/0,
        /*Idx1=*/0);
  // If there is no user-defined mapper, set the mapper array to nullptr to
  // avoid an unnecessary data privatization
  if (!Info.HasMapper)
    RTArgs.MappersArray = ConstantPointerNull::get(VoidPtrPtrTy);
  else
    RTArgs.MappersArray =
        Builder.CreatePointerCast(Info.RTArgs.MappersArray, VoidPtrPtrTy);
}

void OpenMPIRBuilder::emitNonContiguousDescriptor(InsertPointTy AllocaIP,
                                                  InsertPointTy CodeGenIP,
                                                  MapInfosTy &CombinedInfo,
                                                  TargetDataInfo &Info) {
  MapInfosTy::StructNonContiguousInfo &NonContigInfo =
      CombinedInfo.NonContigInfo;

  // Build an array of struct descriptor_dim and then assign it to
  // offload_args.
  //
  // struct descriptor_dim {
  //  uint64_t offset;
  //  uint64_t count;
  //  uint64_t stride
  // };
  Type *Int64Ty = Builder.getInt64Ty();
  StructType *DimTy = StructType::create(
      M.getContext(), ArrayRef<Type *>({Int64Ty, Int64Ty, Int64Ty}),
      "struct.descriptor_dim");

  enum { OffsetFD = 0, CountFD, StrideFD };
  // We need two index variable here since the size of "Dims" is the same as
  // the size of Components, however, the size of offset, count, and stride is
  // equal to the size of base declaration that is non-contiguous.
  for (unsigned I = 0, L = 0, E = NonContigInfo.Dims.size(); I < E; ++I) {
    // Skip emitting ir if dimension size is 1 since it cannot be
    // non-contiguous.
    if (NonContigInfo.Dims[I] == 1)
      continue;
    Builder.restoreIP(AllocaIP);
    ArrayType *ArrayTy = ArrayType::get(DimTy, NonContigInfo.Dims[I]);
    AllocaInst *DimsAddr =
        Builder.CreateAlloca(ArrayTy, /* ArraySize = */ nullptr, "dims");
    Builder.restoreIP(CodeGenIP);
    for (unsigned II = 0, EE = NonContigInfo.Dims[I]; II < EE; ++II) {
      unsigned RevIdx = EE - II - 1;
      Value *DimsLVal = Builder.CreateInBoundsGEP(
          DimsAddr->getAllocatedType(), DimsAddr,
          {Builder.getInt64(0), Builder.getInt64(II)});
      // Offset
      Value *OffsetLVal = Builder.CreateStructGEP(DimTy, DimsLVal, OffsetFD);
      Builder.CreateAlignedStore(
          NonContigInfo.Offsets[L][RevIdx], OffsetLVal,
          M.getDataLayout().getPrefTypeAlign(OffsetLVal->getType()));
      // Count
      Value *CountLVal = Builder.CreateStructGEP(DimTy, DimsLVal, CountFD);
      Builder.CreateAlignedStore(
          NonContigInfo.Counts[L][RevIdx], CountLVal,
          M.getDataLayout().getPrefTypeAlign(CountLVal->getType()));
      // Stride
      Value *StrideLVal = Builder.CreateStructGEP(DimTy, DimsLVal, StrideFD);
      Builder.CreateAlignedStore(
          NonContigInfo.Strides[L][RevIdx], StrideLVal,
          M.getDataLayout().getPrefTypeAlign(CountLVal->getType()));
    }
    // args[I] = &dims
    Builder.restoreIP(CodeGenIP);
    Value *DAddr = Builder.CreatePointerBitCastOrAddrSpaceCast(
        DimsAddr, Builder.getPtrTy());
    Value *P = Builder.CreateConstInBoundsGEP2_32(
        ArrayType::get(Builder.getPtrTy(), Info.NumberOfPtrs),
        Info.RTArgs.PointersArray, 0, I);
    Builder.CreateAlignedStore(
        DAddr, P, M.getDataLayout().getPrefTypeAlign(Builder.getPtrTy()));
    ++L;
  }
}

void OpenMPIRBuilder::emitOffloadingArrays(
    InsertPointTy AllocaIP, InsertPointTy CodeGenIP, MapInfosTy &CombinedInfo,
    TargetDataInfo &Info, bool IsNonContiguous,
    function_ref<void(unsigned int, Value *)> DeviceAddrCB,
    function_ref<Value *(unsigned int)> CustomMapperCB) {

  // Reset the array information.
  Info.clearArrayInfo();
  Info.NumberOfPtrs = CombinedInfo.BasePointers.size();

  if (Info.NumberOfPtrs == 0)
    return;

  Builder.restoreIP(AllocaIP);
  // Detect if we have any capture size requiring runtime evaluation of the
  // size so that a constant array could be eventually used.
  ArrayType *PointerArrayType =
      ArrayType::get(Builder.getPtrTy(), Info.NumberOfPtrs);

  Info.RTArgs.BasePointersArray = Builder.CreateAlloca(
      PointerArrayType, /* ArraySize = */ nullptr, ".offload_baseptrs");

  Info.RTArgs.PointersArray = Builder.CreateAlloca(
      PointerArrayType, /* ArraySize = */ nullptr, ".offload_ptrs");
  AllocaInst *MappersArray = Builder.CreateAlloca(
      PointerArrayType, /* ArraySize = */ nullptr, ".offload_mappers");
  Info.RTArgs.MappersArray = MappersArray;

  // If we don't have any VLA types or other types that require runtime
  // evaluation, we can use a constant array for the map sizes, otherwise we
  // need to fill up the arrays as we do for the pointers.
  Type *Int64Ty = Builder.getInt64Ty();
  SmallVector<Constant *> ConstSizes(CombinedInfo.Sizes.size(),
                                     ConstantInt::get(Int64Ty, 0));
  SmallBitVector RuntimeSizes(CombinedInfo.Sizes.size());
  for (unsigned I = 0, E = CombinedInfo.Sizes.size(); I < E; ++I) {
    if (auto *CI = dyn_cast<Constant>(CombinedInfo.Sizes[I])) {
      if (!isa<ConstantExpr>(CI) && !isa<GlobalValue>(CI)) {
        if (IsNonContiguous &&
            static_cast<std::underlying_type_t<OpenMPOffloadMappingFlags>>(
                CombinedInfo.Types[I] &
                OpenMPOffloadMappingFlags::OMP_MAP_NON_CONTIG))
          ConstSizes[I] =
              ConstantInt::get(Int64Ty, CombinedInfo.NonContigInfo.Dims[I]);
        else
          ConstSizes[I] = CI;
        continue;
      }
    }
    RuntimeSizes.set(I);
  }

  if (RuntimeSizes.all()) {
    ArrayType *SizeArrayType = ArrayType::get(Int64Ty, Info.NumberOfPtrs);
    Info.RTArgs.SizesArray = Builder.CreateAlloca(
        SizeArrayType, /* ArraySize = */ nullptr, ".offload_sizes");
    Builder.restoreIP(CodeGenIP);
  } else {
    auto *SizesArrayInit = ConstantArray::get(
        ArrayType::get(Int64Ty, ConstSizes.size()), ConstSizes);
    std::string Name = createPlatformSpecificName({"offload_sizes"});
    auto *SizesArrayGbl =
        new GlobalVariable(M, SizesArrayInit->getType(), /*isConstant=*/true,
                           GlobalValue::PrivateLinkage, SizesArrayInit, Name);
    SizesArrayGbl->setUnnamedAddr(GlobalValue::UnnamedAddr::Global);

    if (!RuntimeSizes.any()) {
      Info.RTArgs.SizesArray = SizesArrayGbl;
    } else {
      unsigned IndexSize = M.getDataLayout().getIndexSizeInBits(0);
      Align OffloadSizeAlign = M.getDataLayout().getABIIntegerTypeAlignment(64);
      ArrayType *SizeArrayType = ArrayType::get(Int64Ty, Info.NumberOfPtrs);
      AllocaInst *Buffer = Builder.CreateAlloca(
          SizeArrayType, /* ArraySize = */ nullptr, ".offload_sizes");
      Buffer->setAlignment(OffloadSizeAlign);
      Builder.restoreIP(CodeGenIP);
      Builder.CreateMemCpy(
          Buffer, M.getDataLayout().getPrefTypeAlign(Buffer->getType()),
          SizesArrayGbl, OffloadSizeAlign,
          Builder.getIntN(
              IndexSize,
              Buffer->getAllocationSize(M.getDataLayout())->getFixedValue()));

      Info.RTArgs.SizesArray = Buffer;
    }
    Builder.restoreIP(CodeGenIP);
  }

  // The map types are always constant so we don't need to generate code to
  // fill arrays. Instead, we create an array constant.
  SmallVector<uint64_t, 4> Mapping;
  for (auto mapFlag : CombinedInfo.Types)
    Mapping.push_back(
        static_cast<std::underlying_type_t<OpenMPOffloadMappingFlags>>(
            mapFlag));
  std::string MaptypesName = createPlatformSpecificName({"offload_maptypes"});
  auto *MapTypesArrayGbl = createOffloadMaptypes(Mapping, MaptypesName);
  Info.RTArgs.MapTypesArray = MapTypesArrayGbl;

  // The information types are only built if provided.
  if (!CombinedInfo.Names.empty()) {
    std::string MapnamesName = createPlatformSpecificName({"offload_mapnames"});
    auto *MapNamesArrayGbl =
        createOffloadMapnames(CombinedInfo.Names, MapnamesName);
    Info.RTArgs.MapNamesArray = MapNamesArrayGbl;
    Info.EmitDebug = true;
  } else {
    Info.RTArgs.MapNamesArray =
        Constant::getNullValue(PointerType::getUnqual(Builder.getContext()));
    Info.EmitDebug = false;
  }

  // If there's a present map type modifier, it must not be applied to the end
  // of a region, so generate a separate map type array in that case.
  if (Info.separateBeginEndCalls()) {
    bool EndMapTypesDiffer = false;
    for (uint64_t &Type : Mapping) {
      if (Type & static_cast<std::underlying_type_t<OpenMPOffloadMappingFlags>>(
                     OpenMPOffloadMappingFlags::OMP_MAP_PRESENT)) {
        Type &= ~static_cast<std::underlying_type_t<OpenMPOffloadMappingFlags>>(
            OpenMPOffloadMappingFlags::OMP_MAP_PRESENT);
        EndMapTypesDiffer = true;
      }
    }
    if (EndMapTypesDiffer) {
      MapTypesArrayGbl = createOffloadMaptypes(Mapping, MaptypesName);
      Info.RTArgs.MapTypesArrayEnd = MapTypesArrayGbl;
    }
  }

  PointerType *PtrTy = Builder.getPtrTy();
  for (unsigned I = 0; I < Info.NumberOfPtrs; ++I) {
    Value *BPVal = CombinedInfo.BasePointers[I];
    Value *BP = Builder.CreateConstInBoundsGEP2_32(
        ArrayType::get(PtrTy, Info.NumberOfPtrs), Info.RTArgs.BasePointersArray,
        0, I);
    Builder.CreateAlignedStore(BPVal, BP,
                               M.getDataLayout().getPrefTypeAlign(PtrTy));

    if (Info.requiresDevicePointerInfo()) {
      if (CombinedInfo.DevicePointers[I] == DeviceInfoTy::Pointer) {
        CodeGenIP = Builder.saveIP();
        Builder.restoreIP(AllocaIP);
        Info.DevicePtrInfoMap[BPVal] = {BP, Builder.CreateAlloca(PtrTy)};
        Builder.restoreIP(CodeGenIP);
        if (DeviceAddrCB)
          DeviceAddrCB(I, Info.DevicePtrInfoMap[BPVal].second);
      } else if (CombinedInfo.DevicePointers[I] == DeviceInfoTy::Address) {
        Info.DevicePtrInfoMap[BPVal] = {BP, BP};
        if (DeviceAddrCB)
          DeviceAddrCB(I, BP);
      }
    }

    Value *PVal = CombinedInfo.Pointers[I];
    Value *P = Builder.CreateConstInBoundsGEP2_32(
        ArrayType::get(PtrTy, Info.NumberOfPtrs), Info.RTArgs.PointersArray, 0,
        I);
    // TODO: Check alignment correct.
    Builder.CreateAlignedStore(PVal, P,
                               M.getDataLayout().getPrefTypeAlign(PtrTy));

    if (RuntimeSizes.test(I)) {
      Value *S = Builder.CreateConstInBoundsGEP2_32(
          ArrayType::get(Int64Ty, Info.NumberOfPtrs), Info.RTArgs.SizesArray,
          /*Idx0=*/0,
          /*Idx1=*/I);
      Builder.CreateAlignedStore(Builder.CreateIntCast(CombinedInfo.Sizes[I],
                                                       Int64Ty,
                                                       /*isSigned=*/true),
                                 S, M.getDataLayout().getPrefTypeAlign(PtrTy));
    }
    // Fill up the mapper array.
    unsigned IndexSize = M.getDataLayout().getIndexSizeInBits(0);
    Value *MFunc = ConstantPointerNull::get(PtrTy);
    if (CustomMapperCB)
      if (Value *CustomMFunc = CustomMapperCB(I))
        MFunc = Builder.CreatePointerCast(CustomMFunc, PtrTy);
    Value *MAddr = Builder.CreateInBoundsGEP(
        MappersArray->getAllocatedType(), MappersArray,
        {Builder.getIntN(IndexSize, 0), Builder.getIntN(IndexSize, I)});
    Builder.CreateAlignedStore(
        MFunc, MAddr, M.getDataLayout().getPrefTypeAlign(MAddr->getType()));
  }

  if (!IsNonContiguous || CombinedInfo.NonContigInfo.Offsets.empty() ||
      Info.NumberOfPtrs == 0)
    return;
  emitNonContiguousDescriptor(AllocaIP, CodeGenIP, CombinedInfo, Info);
}

void OpenMPIRBuilder::emitBranch(BasicBlock *Target) {
  BasicBlock *CurBB = Builder.GetInsertBlock();

  if (!CurBB || CurBB->getTerminator()) {
    // If there is no insert point or the previous block is already
    // terminated, don't touch it.
  } else {
    // Otherwise, create a fall-through branch.
    Builder.CreateBr(Target);
  }

  Builder.ClearInsertionPoint();
}

void OpenMPIRBuilder::emitBlock(BasicBlock *BB, Function *CurFn,
                                bool IsFinished) {
  BasicBlock *CurBB = Builder.GetInsertBlock();

  // Fall out of the current block (if necessary).
  emitBranch(BB);

  if (IsFinished && BB->use_empty()) {
    BB->eraseFromParent();
    return;
  }

  // Place the block after the current block, if possible, or else at
  // the end of the function.
  if (CurBB && CurBB->getParent())
    CurFn->insert(std::next(CurBB->getIterator()), BB);
  else
    CurFn->insert(CurFn->end(), BB);
  Builder.SetInsertPoint(BB);
}

void OpenMPIRBuilder::emitIfClause(Value *Cond, BodyGenCallbackTy ThenGen,
                                   BodyGenCallbackTy ElseGen,
                                   InsertPointTy AllocaIP) {
  // If the condition constant folds and can be elided, try to avoid emitting
  // the condition and the dead arm of the if/else.
  if (auto *CI = dyn_cast<ConstantInt>(Cond)) {
    auto CondConstant = CI->getSExtValue();
    if (CondConstant)
      ThenGen(AllocaIP, Builder.saveIP());
    else
      ElseGen(AllocaIP, Builder.saveIP());
    return;
  }

  Function *CurFn = Builder.GetInsertBlock()->getParent();

  // Otherwise, the condition did not fold, or we couldn't elide it.  Just
  // emit the conditional branch.
  BasicBlock *ThenBlock = BasicBlock::Create(M.getContext(), "omp_if.then");
  BasicBlock *ElseBlock = BasicBlock::Create(M.getContext(), "omp_if.else");
  BasicBlock *ContBlock = BasicBlock::Create(M.getContext(), "omp_if.end");
  Builder.CreateCondBr(Cond, ThenBlock, ElseBlock);
  // Emit the 'then' code.
  emitBlock(ThenBlock, CurFn);
  ThenGen(AllocaIP, Builder.saveIP());
  emitBranch(ContBlock);
  // Emit the 'else' code if present.
  // There is no need to emit line number for unconditional branch.
  emitBlock(ElseBlock, CurFn);
  ElseGen(AllocaIP, Builder.saveIP());
  // There is no need to emit line number for unconditional branch.
  emitBranch(ContBlock);
  // Emit the continuation block for code after the if.
  emitBlock(ContBlock, CurFn, /*IsFinished=*/true);
}

bool OpenMPIRBuilder::checkAndEmitFlushAfterAtomic(
    const LocationDescription &Loc, llvm::AtomicOrdering AO, AtomicKind AK) {
  assert(!(AO == AtomicOrdering::NotAtomic ||
           AO == llvm::AtomicOrdering::Unordered) &&
         "Unexpected Atomic Ordering.");

  bool Flush = false;
  llvm::AtomicOrdering FlushAO = AtomicOrdering::Monotonic;

  switch (AK) {
  case Read:
    if (AO == AtomicOrdering::Acquire || AO == AtomicOrdering::AcquireRelease ||
        AO == AtomicOrdering::SequentiallyConsistent) {
      FlushAO = AtomicOrdering::Acquire;
      Flush = true;
    }
    break;
  case Write:
  case Compare:
  case Update:
    if (AO == AtomicOrdering::Release || AO == AtomicOrdering::AcquireRelease ||
        AO == AtomicOrdering::SequentiallyConsistent) {
      FlushAO = AtomicOrdering::Release;
      Flush = true;
    }
    break;
  case Capture:
    switch (AO) {
    case AtomicOrdering::Acquire:
      FlushAO = AtomicOrdering::Acquire;
      Flush = true;
      break;
    case AtomicOrdering::Release:
      FlushAO = AtomicOrdering::Release;
      Flush = true;
      break;
    case AtomicOrdering::AcquireRelease:
    case AtomicOrdering::SequentiallyConsistent:
      FlushAO = AtomicOrdering::AcquireRelease;
      Flush = true;
      break;
    default:
      // do nothing - leave silently.
      break;
    }
  }

  if (Flush) {
    // Currently Flush RT call still doesn't take memory_ordering, so for when
    // that happens, this tries to do the resolution of which atomic ordering
    // to use with but issue the flush call
    // TODO: pass `FlushAO` after memory ordering support is added
    (void)FlushAO;
    emitFlush(Loc);
  }

  // for AO == AtomicOrdering::Monotonic and  all other case combinations
  // do nothing
  return Flush;
}

OpenMPIRBuilder::InsertPointTy
OpenMPIRBuilder::createAtomicRead(const LocationDescription &Loc,
                                  AtomicOpValue &X, AtomicOpValue &V,
                                  AtomicOrdering AO) {
  if (!updateToLocation(Loc))
    return Loc.IP;

  assert(X.Var->getType()->isPointerTy() &&
         "OMP Atomic expects a pointer to target memory");
  Type *XElemTy = X.ElemTy;
  assert((XElemTy->isFloatingPointTy() || XElemTy->isIntegerTy() ||
          XElemTy->isPointerTy()) &&
         "OMP atomic read expected a scalar type");

  Value *XRead = nullptr;

  if (XElemTy->isIntegerTy()) {
    LoadInst *XLD =
        Builder.CreateLoad(XElemTy, X.Var, X.IsVolatile, "omp.atomic.read");
    XLD->setAtomic(AO);
    XRead = cast<Value>(XLD);
  } else {
    // We need to perform atomic op as integer
    IntegerType *IntCastTy =
        IntegerType::get(M.getContext(), XElemTy->getScalarSizeInBits());
    LoadInst *XLoad =
        Builder.CreateLoad(IntCastTy, X.Var, X.IsVolatile, "omp.atomic.load");
    XLoad->setAtomic(AO);
    if (XElemTy->isFloatingPointTy()) {
      XRead = Builder.CreateBitCast(XLoad, XElemTy, "atomic.flt.cast");
    } else {
      XRead = Builder.CreateIntToPtr(XLoad, XElemTy, "atomic.ptr.cast");
    }
  }
  checkAndEmitFlushAfterAtomic(Loc, AO, AtomicKind::Read);
  Builder.CreateStore(XRead, V.Var, V.IsVolatile);
  return Builder.saveIP();
}

OpenMPIRBuilder::InsertPointTy
OpenMPIRBuilder::createAtomicWrite(const LocationDescription &Loc,
                                   AtomicOpValue &X, Value *Expr,
                                   AtomicOrdering AO) {
  if (!updateToLocation(Loc))
    return Loc.IP;

  assert(X.Var->getType()->isPointerTy() &&
         "OMP Atomic expects a pointer to target memory");
  Type *XElemTy = X.ElemTy;
  assert((XElemTy->isFloatingPointTy() || XElemTy->isIntegerTy() ||
          XElemTy->isPointerTy()) &&
         "OMP atomic write expected a scalar type");

  if (XElemTy->isIntegerTy()) {
    StoreInst *XSt = Builder.CreateStore(Expr, X.Var, X.IsVolatile);
    XSt->setAtomic(AO);
  } else {
    // We need to bitcast and perform atomic op as integers
    IntegerType *IntCastTy =
        IntegerType::get(M.getContext(), XElemTy->getScalarSizeInBits());
    Value *ExprCast =
        Builder.CreateBitCast(Expr, IntCastTy, "atomic.src.int.cast");
    StoreInst *XSt = Builder.CreateStore(ExprCast, X.Var, X.IsVolatile);
    XSt->setAtomic(AO);
  }

  checkAndEmitFlushAfterAtomic(Loc, AO, AtomicKind::Write);
  return Builder.saveIP();
}

OpenMPIRBuilder::InsertPointTy OpenMPIRBuilder::createAtomicUpdate(
    const LocationDescription &Loc, InsertPointTy AllocaIP, AtomicOpValue &X,
    Value *Expr, AtomicOrdering AO, AtomicRMWInst::BinOp RMWOp,
    AtomicUpdateCallbackTy &UpdateOp, bool IsXBinopExpr) {
  assert(!isConflictIP(Loc.IP, AllocaIP) && "IPs must not be ambiguous");
  if (!updateToLocation(Loc))
    return Loc.IP;

  LLVM_DEBUG({
    Type *XTy = X.Var->getType();
    assert(XTy->isPointerTy() &&
           "OMP Atomic expects a pointer to target memory");
    Type *XElemTy = X.ElemTy;
    assert((XElemTy->isFloatingPointTy() || XElemTy->isIntegerTy() ||
            XElemTy->isPointerTy()) &&
           "OMP atomic update expected a scalar type");
    assert((RMWOp != AtomicRMWInst::Max) && (RMWOp != AtomicRMWInst::Min) &&
           (RMWOp != AtomicRMWInst::UMax) && (RMWOp != AtomicRMWInst::UMin) &&
           "OpenMP atomic does not support LT or GT operations");
  });

  emitAtomicUpdate(AllocaIP, X.Var, X.ElemTy, Expr, AO, RMWOp, UpdateOp,
                   X.IsVolatile, IsXBinopExpr);
  checkAndEmitFlushAfterAtomic(Loc, AO, AtomicKind::Update);
  return Builder.saveIP();
}

// FIXME: Duplicating AtomicExpand
Value *OpenMPIRBuilder::emitRMWOpAsInstruction(Value *Src1, Value *Src2,
                                               AtomicRMWInst::BinOp RMWOp) {
  switch (RMWOp) {
  case AtomicRMWInst::Add:
    return Builder.CreateAdd(Src1, Src2);
  case AtomicRMWInst::Sub:
    return Builder.CreateSub(Src1, Src2);
  case AtomicRMWInst::And:
    return Builder.CreateAnd(Src1, Src2);
  case AtomicRMWInst::Nand:
    return Builder.CreateNeg(Builder.CreateAnd(Src1, Src2));
  case AtomicRMWInst::Or:
    return Builder.CreateOr(Src1, Src2);
  case AtomicRMWInst::Xor:
    return Builder.CreateXor(Src1, Src2);
  case AtomicRMWInst::Xchg:
  case AtomicRMWInst::FAdd:
  case AtomicRMWInst::FSub:
  case AtomicRMWInst::BAD_BINOP:
  case AtomicRMWInst::Max:
  case AtomicRMWInst::Min:
  case AtomicRMWInst::UMax:
  case AtomicRMWInst::UMin:
  case AtomicRMWInst::FMax:
  case AtomicRMWInst::FMin:
  case AtomicRMWInst::UIncWrap:
  case AtomicRMWInst::UDecWrap:
    llvm_unreachable("Unsupported atomic update operation");
  }
  llvm_unreachable("Unsupported atomic update operation");
}

std::pair<Value *, Value *> OpenMPIRBuilder::emitAtomicUpdate(
    InsertPointTy AllocaIP, Value *X, Type *XElemTy, Value *Expr,
    AtomicOrdering AO, AtomicRMWInst::BinOp RMWOp,
    AtomicUpdateCallbackTy &UpdateOp, bool VolatileX, bool IsXBinopExpr) {
  // TODO: handle the case where XElemTy is not byte-sized or not a power of 2
  // or a complex datatype.
  bool emitRMWOp = false;
  switch (RMWOp) {
  case AtomicRMWInst::Add:
  case AtomicRMWInst::And:
  case AtomicRMWInst::Nand:
  case AtomicRMWInst::Or:
  case AtomicRMWInst::Xor:
  case AtomicRMWInst::Xchg:
    emitRMWOp = XElemTy;
    break;
  case AtomicRMWInst::Sub:
    emitRMWOp = (IsXBinopExpr && XElemTy);
    break;
  default:
    emitRMWOp = false;
  }
  emitRMWOp &= XElemTy->isIntegerTy();

  std::pair<Value *, Value *> Res;
  if (emitRMWOp) {
    Res.first = Builder.CreateAtomicRMW(RMWOp, X, Expr, llvm::MaybeAlign(), AO);
    // not needed except in case of postfix captures. Generate anyway for
    // consistency with the else part. Will be removed with any DCE pass.
    // AtomicRMWInst::Xchg does not have a coressponding instruction.
    if (RMWOp == AtomicRMWInst::Xchg)
      Res.second = Res.first;
    else
      Res.second = emitRMWOpAsInstruction(Res.first, Expr, RMWOp);
  } else {
    IntegerType *IntCastTy =
        IntegerType::get(M.getContext(), XElemTy->getScalarSizeInBits());
    LoadInst *OldVal =
        Builder.CreateLoad(IntCastTy, X, X->getName() + ".atomic.load");
    OldVal->setAtomic(AO);
    // CurBB
    // |     /---\
		// ContBB    |
    // |     \---/
    // ExitBB
    BasicBlock *CurBB = Builder.GetInsertBlock();
    Instruction *CurBBTI = CurBB->getTerminator();
    CurBBTI = CurBBTI ? CurBBTI : Builder.CreateUnreachable();
    BasicBlock *ExitBB =
        CurBB->splitBasicBlock(CurBBTI, X->getName() + ".atomic.exit");
    BasicBlock *ContBB = CurBB->splitBasicBlock(CurBB->getTerminator(),
                                                X->getName() + ".atomic.cont");
    ContBB->getTerminator()->eraseFromParent();
    Builder.restoreIP(AllocaIP);
    AllocaInst *NewAtomicAddr = Builder.CreateAlloca(XElemTy);
    NewAtomicAddr->setName(X->getName() + "x.new.val");
    Builder.SetInsertPoint(ContBB);
    llvm::PHINode *PHI = Builder.CreatePHI(OldVal->getType(), 2);
    PHI->addIncoming(OldVal, CurBB);
    bool IsIntTy = XElemTy->isIntegerTy();
    Value *OldExprVal = PHI;
    if (!IsIntTy) {
      if (XElemTy->isFloatingPointTy()) {
        OldExprVal = Builder.CreateBitCast(PHI, XElemTy,
                                           X->getName() + ".atomic.fltCast");
      } else {
        OldExprVal = Builder.CreateIntToPtr(PHI, XElemTy,
                                            X->getName() + ".atomic.ptrCast");
      }
    }

    Value *Upd = UpdateOp(OldExprVal, Builder);
    Builder.CreateStore(Upd, NewAtomicAddr);
    LoadInst *DesiredVal = Builder.CreateLoad(IntCastTy, NewAtomicAddr);
    AtomicOrdering Failure =
        llvm::AtomicCmpXchgInst::getStrongestFailureOrdering(AO);
    AtomicCmpXchgInst *Result = Builder.CreateAtomicCmpXchg(
        X, PHI, DesiredVal, llvm::MaybeAlign(), AO, Failure);
    Result->setVolatile(VolatileX);
    Value *PreviousVal = Builder.CreateExtractValue(Result, /*Idxs=*/0);
    Value *SuccessFailureVal = Builder.CreateExtractValue(Result, /*Idxs=*/1);
    PHI->addIncoming(PreviousVal, Builder.GetInsertBlock());
    Builder.CreateCondBr(SuccessFailureVal, ExitBB, ContBB);

    Res.first = OldExprVal;
    Res.second = Upd;

    // set Insertion point in exit block
    if (UnreachableInst *ExitTI =
            dyn_cast<UnreachableInst>(ExitBB->getTerminator())) {
      CurBBTI->eraseFromParent();
      Builder.SetInsertPoint(ExitBB);
    } else {
      Builder.SetInsertPoint(ExitTI);
    }
  }

  return Res;
}

OpenMPIRBuilder::InsertPointTy OpenMPIRBuilder::createAtomicCapture(
    const LocationDescription &Loc, InsertPointTy AllocaIP, AtomicOpValue &X,
    AtomicOpValue &V, Value *Expr, AtomicOrdering AO,
    AtomicRMWInst::BinOp RMWOp, AtomicUpdateCallbackTy &UpdateOp,
    bool UpdateExpr, bool IsPostfixUpdate, bool IsXBinopExpr) {
  if (!updateToLocation(Loc))
    return Loc.IP;

  LLVM_DEBUG({
    Type *XTy = X.Var->getType();
    assert(XTy->isPointerTy() &&
           "OMP Atomic expects a pointer to target memory");
    Type *XElemTy = X.ElemTy;
    assert((XElemTy->isFloatingPointTy() || XElemTy->isIntegerTy() ||
            XElemTy->isPointerTy()) &&
           "OMP atomic capture expected a scalar type");
    assert((RMWOp != AtomicRMWInst::Max) && (RMWOp != AtomicRMWInst::Min) &&
           "OpenMP atomic does not support LT or GT operations");
  });

  // If UpdateExpr is 'x' updated with some `expr` not based on 'x',
  // 'x' is simply atomically rewritten with 'expr'.
  AtomicRMWInst::BinOp AtomicOp = (UpdateExpr ? RMWOp : AtomicRMWInst::Xchg);
  std::pair<Value *, Value *> Result =
      emitAtomicUpdate(AllocaIP, X.Var, X.ElemTy, Expr, AO, AtomicOp, UpdateOp,
                       X.IsVolatile, IsXBinopExpr);

  Value *CapturedVal = (IsPostfixUpdate ? Result.first : Result.second);
  Builder.CreateStore(CapturedVal, V.Var, V.IsVolatile);

  checkAndEmitFlushAfterAtomic(Loc, AO, AtomicKind::Capture);
  return Builder.saveIP();
}

OpenMPIRBuilder::InsertPointTy OpenMPIRBuilder::createAtomicCompare(
    const LocationDescription &Loc, AtomicOpValue &X, AtomicOpValue &V,
    AtomicOpValue &R, Value *E, Value *D, AtomicOrdering AO,
    omp::OMPAtomicCompareOp Op, bool IsXBinopExpr, bool IsPostfixUpdate,
    bool IsFailOnly) {

  AtomicOrdering Failure = AtomicCmpXchgInst::getStrongestFailureOrdering(AO);
  return createAtomicCompare(Loc, X, V, R, E, D, AO, Op, IsXBinopExpr,
                             IsPostfixUpdate, IsFailOnly, Failure);
}

OpenMPIRBuilder::InsertPointTy OpenMPIRBuilder::createAtomicCompare(
    const LocationDescription &Loc, AtomicOpValue &X, AtomicOpValue &V,
    AtomicOpValue &R, Value *E, Value *D, AtomicOrdering AO,
    omp::OMPAtomicCompareOp Op, bool IsXBinopExpr, bool IsPostfixUpdate,
    bool IsFailOnly, AtomicOrdering Failure) {

  if (!updateToLocation(Loc))
    return Loc.IP;

  assert(X.Var->getType()->isPointerTy() &&
         "OMP atomic expects a pointer to target memory");
  // compare capture
  if (V.Var) {
    assert(V.Var->getType()->isPointerTy() && "v.var must be of pointer type");
    assert(V.ElemTy == X.ElemTy && "x and v must be of same type");
  }

  bool IsInteger = E->getType()->isIntegerTy();

  if (Op == OMPAtomicCompareOp::EQ) {
    AtomicCmpXchgInst *Result = nullptr;
    if (!IsInteger) {
      IntegerType *IntCastTy =
          IntegerType::get(M.getContext(), X.ElemTy->getScalarSizeInBits());
      Value *EBCast = Builder.CreateBitCast(E, IntCastTy);
      Value *DBCast = Builder.CreateBitCast(D, IntCastTy);
      Result = Builder.CreateAtomicCmpXchg(X.Var, EBCast, DBCast, MaybeAlign(),
                                           AO, Failure);
    } else {
      Result =
          Builder.CreateAtomicCmpXchg(X.Var, E, D, MaybeAlign(), AO, Failure);
    }

    if (V.Var) {
      Value *OldValue = Builder.CreateExtractValue(Result, /*Idxs=*/0);
      if (!IsInteger)
        OldValue = Builder.CreateBitCast(OldValue, X.ElemTy);
      assert(OldValue->getType() == V.ElemTy &&
             "OldValue and V must be of same type");
      if (IsPostfixUpdate) {
        Builder.CreateStore(OldValue, V.Var, V.IsVolatile);
      } else {
        Value *SuccessOrFail = Builder.CreateExtractValue(Result, /*Idxs=*/1);
        if (IsFailOnly) {
          // CurBB----
          //   |     |
          //   v     |
          // ContBB  |
          //   |     |
          //   v     |
          // ExitBB <-
          //
          // where ContBB only contains the store of old value to 'v'.
          BasicBlock *CurBB = Builder.GetInsertBlock();
          Instruction *CurBBTI = CurBB->getTerminator();
          CurBBTI = CurBBTI ? CurBBTI : Builder.CreateUnreachable();
          BasicBlock *ExitBB = CurBB->splitBasicBlock(
              CurBBTI, X.Var->getName() + ".atomic.exit");
          BasicBlock *ContBB = CurBB->splitBasicBlock(
              CurBB->getTerminator(), X.Var->getName() + ".atomic.cont");
          ContBB->getTerminator()->eraseFromParent();
          CurBB->getTerminator()->eraseFromParent();

          Builder.CreateCondBr(SuccessOrFail, ExitBB, ContBB);

          Builder.SetInsertPoint(ContBB);
          Builder.CreateStore(OldValue, V.Var);
          Builder.CreateBr(ExitBB);

          if (UnreachableInst *ExitTI =
                  dyn_cast<UnreachableInst>(ExitBB->getTerminator())) {
            CurBBTI->eraseFromParent();
            Builder.SetInsertPoint(ExitBB);
          } else {
            Builder.SetInsertPoint(ExitTI);
          }
        } else {
          Value *CapturedValue =
              Builder.CreateSelect(SuccessOrFail, E, OldValue);
          Builder.CreateStore(CapturedValue, V.Var, V.IsVolatile);
        }
      }
    }
    // The comparison result has to be stored.
    if (R.Var) {
      assert(R.Var->getType()->isPointerTy() &&
             "r.var must be of pointer type");
      assert(R.ElemTy->isIntegerTy() && "r must be of integral type");

      Value *SuccessFailureVal = Builder.CreateExtractValue(Result, /*Idxs=*/1);
      Value *ResultCast = R.IsSigned
                              ? Builder.CreateSExt(SuccessFailureVal, R.ElemTy)
                              : Builder.CreateZExt(SuccessFailureVal, R.ElemTy);
      Builder.CreateStore(ResultCast, R.Var, R.IsVolatile);
    }
  } else {
    assert((Op == OMPAtomicCompareOp::MAX || Op == OMPAtomicCompareOp::MIN) &&
           "Op should be either max or min at this point");
    assert(!IsFailOnly && "IsFailOnly is only valid when the comparison is ==");

    // Reverse the ordop as the OpenMP forms are different from LLVM forms.
    // Let's take max as example.
    // OpenMP form:
    // x = x > expr ? expr : x;
    // LLVM form:
    // *ptr = *ptr > val ? *ptr : val;
    // We need to transform to LLVM form.
    // x = x <= expr ? x : expr;
    AtomicRMWInst::BinOp NewOp;
    if (IsXBinopExpr) {
      if (IsInteger) {
        if (X.IsSigned)
          NewOp = Op == OMPAtomicCompareOp::MAX ? AtomicRMWInst::Min
                                                : AtomicRMWInst::Max;
        else
          NewOp = Op == OMPAtomicCompareOp::MAX ? AtomicRMWInst::UMin
                                                : AtomicRMWInst::UMax;
      } else {
        NewOp = Op == OMPAtomicCompareOp::MAX ? AtomicRMWInst::FMin
                                              : AtomicRMWInst::FMax;
      }
    } else {
      if (IsInteger) {
        if (X.IsSigned)
          NewOp = Op == OMPAtomicCompareOp::MAX ? AtomicRMWInst::Max
                                                : AtomicRMWInst::Min;
        else
          NewOp = Op == OMPAtomicCompareOp::MAX ? AtomicRMWInst::UMax
                                                : AtomicRMWInst::UMin;
      } else {
        NewOp = Op == OMPAtomicCompareOp::MAX ? AtomicRMWInst::FMax
                                              : AtomicRMWInst::FMin;
      }
    }

    AtomicRMWInst *OldValue =
        Builder.CreateAtomicRMW(NewOp, X.Var, E, MaybeAlign(), AO);
    if (V.Var) {
      Value *CapturedValue = nullptr;
      if (IsPostfixUpdate) {
        CapturedValue = OldValue;
      } else {
        CmpInst::Predicate Pred;
        switch (NewOp) {
        case AtomicRMWInst::Max:
          Pred = CmpInst::ICMP_SGT;
          break;
        case AtomicRMWInst::UMax:
          Pred = CmpInst::ICMP_UGT;
          break;
        case AtomicRMWInst::FMax:
          Pred = CmpInst::FCMP_OGT;
          break;
        case AtomicRMWInst::Min:
          Pred = CmpInst::ICMP_SLT;
          break;
        case AtomicRMWInst::UMin:
          Pred = CmpInst::ICMP_ULT;
          break;
        case AtomicRMWInst::FMin:
          Pred = CmpInst::FCMP_OLT;
          break;
        default:
          llvm_unreachable("unexpected comparison op");
        }
        Value *NonAtomicCmp = Builder.CreateCmp(Pred, OldValue, E);
        CapturedValue = Builder.CreateSelect(NonAtomicCmp, E, OldValue);
      }
      Builder.CreateStore(CapturedValue, V.Var, V.IsVolatile);
    }
  }

  checkAndEmitFlushAfterAtomic(Loc, AO, AtomicKind::Compare);

  return Builder.saveIP();
}

OpenMPIRBuilder::InsertPointTy
OpenMPIRBuilder::createDistribute(const LocationDescription &Loc,
                                  InsertPointTy OuterAllocaIP,
                                  BodyGenCallbackTy BodyGenCB) {
  if (!updateToLocation(Loc))
    return InsertPointTy();

  BasicBlock *OuterAllocaBB = OuterAllocaIP.getBlock();

  if (OuterAllocaBB == Builder.GetInsertBlock()) {
    BasicBlock *BodyBB =
        splitBB(Builder, /*CreateBranch=*/true, "distribute.entry");
    Builder.SetInsertPoint(BodyBB, BodyBB->begin());
  }
  BasicBlock *ExitBB =
      splitBB(Builder, /*CreateBranch=*/true, "distribute.exit");
  BasicBlock *BodyBB =
      splitBB(Builder, /*CreateBranch=*/true, "distribute.body");
  BasicBlock *AllocaBB =
      splitBB(Builder, /*CreateBranch=*/true, "distribute.alloca");

  // Generate the body of distribute clause
  InsertPointTy AllocaIP(AllocaBB, AllocaBB->begin());
  InsertPointTy CodeGenIP(BodyBB, BodyBB->begin());
  BodyGenCB(AllocaIP, CodeGenIP);

  OutlineInfo OI;
  OI.OuterAllocaBB = OuterAllocaIP.getBlock();
  OI.EntryBB = AllocaBB;
  OI.ExitBB = ExitBB;

  addOutlineInfo(std::move(OI));
  Builder.SetInsertPoint(ExitBB, ExitBB->begin());

  return Builder.saveIP();
}

OpenMPIRBuilder::InsertPointTy
OpenMPIRBuilder::createTeams(const LocationDescription &Loc,
                             BodyGenCallbackTy BodyGenCB, Value *NumTeamsLower,
                             Value *NumTeamsUpper, Value *ThreadLimit,
                             Value *IfExpr) {
  if (!updateToLocation(Loc))
    return InsertPointTy();

  uint32_t SrcLocStrSize;
  Constant *SrcLocStr = getOrCreateSrcLocStr(Loc, SrcLocStrSize);
  Value *Ident = getOrCreateIdent(SrcLocStr, SrcLocStrSize);
  Function *CurrentFunction = Builder.GetInsertBlock()->getParent();

  // Outer allocation basicblock is the entry block of the current function.
  BasicBlock &OuterAllocaBB = CurrentFunction->getEntryBlock();
  if (&OuterAllocaBB == Builder.GetInsertBlock()) {
    BasicBlock *BodyBB = splitBB(Builder, /*CreateBranch=*/true, "teams.entry");
    Builder.SetInsertPoint(BodyBB, BodyBB->begin());
  }

  // The current basic block is split into four basic blocks. After outlining,
  // they will be mapped as follows:
  // ```
  // def current_fn() {
  //   current_basic_block:
  //     br label %teams.exit
  //   teams.exit:
  //     ; instructions after teams
  // }
  //
  // def outlined_fn() {
  //   teams.alloca:
  //     br label %teams.body
  //   teams.body:
  //     ; instructions within teams body
  // }
  // ```
  BasicBlock *ExitBB = splitBB(Builder, /*CreateBranch=*/true, "teams.exit");
  BasicBlock *BodyBB = splitBB(Builder, /*CreateBranch=*/true, "teams.body");
  BasicBlock *AllocaBB =
      splitBB(Builder, /*CreateBranch=*/true, "teams.alloca");

  bool SubClausesPresent =
      (NumTeamsLower || NumTeamsUpper || ThreadLimit || IfExpr);
  // Push num_teams
  if (!Config.isTargetDevice() && SubClausesPresent) {
    assert((NumTeamsLower == nullptr || NumTeamsUpper != nullptr) &&
           "if lowerbound is non-null, then upperbound must also be non-null "
           "for bounds on num_teams");

    if (NumTeamsUpper == nullptr)
      NumTeamsUpper = Builder.getInt32(0);

    if (NumTeamsLower == nullptr)
      NumTeamsLower = NumTeamsUpper;

    if (IfExpr) {
      assert(IfExpr->getType()->isIntegerTy() &&
             "argument to if clause must be an integer value");

      // upper = ifexpr ? upper : 1
      if (IfExpr->getType() != Int1)
        IfExpr = Builder.CreateICmpNE(IfExpr,
                                      ConstantInt::get(IfExpr->getType(), 0));
      NumTeamsUpper = Builder.CreateSelect(
          IfExpr, NumTeamsUpper, Builder.getInt32(1), "numTeamsUpper");

      // lower = ifexpr ? lower : 1
      NumTeamsLower = Builder.CreateSelect(
          IfExpr, NumTeamsLower, Builder.getInt32(1), "numTeamsLower");
    }

    if (ThreadLimit == nullptr)
      ThreadLimit = Builder.getInt32(0);

    Value *ThreadNum = getOrCreateThreadID(Ident);
    Builder.CreateCall(
        getOrCreateRuntimeFunctionPtr(OMPRTL___kmpc_push_num_teams_51),
        {Ident, ThreadNum, NumTeamsLower, NumTeamsUpper, ThreadLimit});
  }
  // Generate the body of teams.
  InsertPointTy AllocaIP(AllocaBB, AllocaBB->begin());
  InsertPointTy CodeGenIP(BodyBB, BodyBB->begin());
  BodyGenCB(AllocaIP, CodeGenIP);

  OutlineInfo OI;
  OI.EntryBB = AllocaBB;
  OI.ExitBB = ExitBB;
  OI.OuterAllocaBB = &OuterAllocaBB;

  // Insert fake values for global tid and bound tid.
  SmallVector<Instruction *, 8> ToBeDeleted;
  InsertPointTy OuterAllocaIP(&OuterAllocaBB, OuterAllocaBB.begin());
  OI.ExcludeArgsFromAggregate.push_back(createFakeIntVal(
      Builder, OuterAllocaIP, ToBeDeleted, AllocaIP, "gid", true));
  OI.ExcludeArgsFromAggregate.push_back(createFakeIntVal(
      Builder, OuterAllocaIP, ToBeDeleted, AllocaIP, "tid", true));

  auto HostPostOutlineCB = [this, Ident,
                            ToBeDeleted](Function &OutlinedFn) mutable {
    // The stale call instruction will be replaced with a new call instruction
    // for runtime call with the outlined function.

    assert(OutlinedFn.getNumUses() == 1 &&
           "there must be a single user for the outlined function");
    CallInst *StaleCI = cast<CallInst>(OutlinedFn.user_back());
    ToBeDeleted.push_back(StaleCI);

    assert((OutlinedFn.arg_size() == 2 || OutlinedFn.arg_size() == 3) &&
           "Outlined function must have two or three arguments only");

    bool HasShared = OutlinedFn.arg_size() == 3;

    OutlinedFn.getArg(0)->setName("global.tid.ptr");
    OutlinedFn.getArg(1)->setName("bound.tid.ptr");
    if (HasShared)
      OutlinedFn.getArg(2)->setName("data");

    // Call to the runtime function for teams in the current function.
    assert(StaleCI && "Error while outlining - no CallInst user found for the "
                      "outlined function.");
    Builder.SetInsertPoint(StaleCI);
    SmallVector<Value *> Args = {
        Ident, Builder.getInt32(StaleCI->arg_size() - 2), &OutlinedFn};
    if (HasShared)
      Args.push_back(StaleCI->getArgOperand(2));
    Builder.CreateCall(getOrCreateRuntimeFunctionPtr(
                           omp::RuntimeFunction::OMPRTL___kmpc_fork_teams),
                       Args);

    llvm::for_each(llvm::reverse(ToBeDeleted),
                   [](Instruction *I) { I->eraseFromParent(); });

  };

  if (!Config.isTargetDevice())
    OI.PostOutlineCB = HostPostOutlineCB;

  addOutlineInfo(std::move(OI));

  Builder.SetInsertPoint(ExitBB, ExitBB->begin());

  return Builder.saveIP();
}

GlobalVariable *
OpenMPIRBuilder::createOffloadMapnames(SmallVectorImpl<llvm::Constant *> &Names,
                                       std::string VarName) {
  llvm::Constant *MapNamesArrayInit = llvm::ConstantArray::get(
      llvm::ArrayType::get(llvm::PointerType::getUnqual(M.getContext()),
                           Names.size()),
      Names);
  auto *MapNamesArrayGlobal = new llvm::GlobalVariable(
      M, MapNamesArrayInit->getType(),
      /*isConstant=*/true, llvm::GlobalValue::PrivateLinkage, MapNamesArrayInit,
      VarName);
  return MapNamesArrayGlobal;
}

// Create all simple and struct types exposed by the runtime and remember
// the llvm::PointerTypes of them for easy access later.
void OpenMPIRBuilder::initializeTypes(Module &M) {
  LLVMContext &Ctx = M.getContext();
  StructType *T;
#define OMP_TYPE(VarName, InitValue) VarName = InitValue;
#define OMP_ARRAY_TYPE(VarName, ElemTy, ArraySize)                             \
  VarName##Ty = ArrayType::get(ElemTy, ArraySize);                             \
  VarName##PtrTy = PointerType::getUnqual(VarName##Ty);
#define OMP_FUNCTION_TYPE(VarName, IsVarArg, ReturnType, ...)                  \
  VarName = FunctionType::get(ReturnType, {__VA_ARGS__}, IsVarArg);            \
  VarName##Ptr = PointerType::getUnqual(VarName);
#define OMP_STRUCT_TYPE(VarName, StructName, Packed, ...)                      \
  T = StructType::getTypeByName(Ctx, StructName);                              \
  if (!T)                                                                      \
    T = StructType::create(Ctx, {__VA_ARGS__}, StructName, Packed);            \
  VarName = T;                                                                 \
  VarName##Ptr = PointerType::getUnqual(T);
#include "llvm/Frontend/OpenMP/OMPKinds.def"
}

void OpenMPIRBuilder::OutlineInfo::collectBlocks(
    SmallPtrSetImpl<BasicBlock *> &BlockSet,
    SmallVectorImpl<BasicBlock *> &BlockVector) {
  SmallVector<BasicBlock *, 32> Worklist;
  BlockSet.insert(EntryBB);
  BlockSet.insert(ExitBB);

  Worklist.push_back(EntryBB);
  while (!Worklist.empty()) {
    BasicBlock *BB = Worklist.pop_back_val();
    BlockVector.push_back(BB);
    for (BasicBlock *SuccBB : successors(BB))
      if (BlockSet.insert(SuccBB).second)
        Worklist.push_back(SuccBB);
  }
}

void OpenMPIRBuilder::createOffloadEntry(Constant *ID, Constant *Addr,
                                         uint64_t Size, int32_t Flags,
                                         GlobalValue::LinkageTypes,
                                         StringRef Name) {
  if (!Config.isGPU()) {
    llvm::offloading::emitOffloadingEntry(
        M, ID, Name.empty() ? Addr->getName() : Name, Size, Flags, /*Data=*/0,
        "omp_offloading_entries");
    return;
  }
  // TODO: Add support for global variables on the device after declare target
  // support.
  Function *Fn = dyn_cast<Function>(Addr);
  if (!Fn)
    return;

  Module &M = *(Fn->getParent());
  LLVMContext &Ctx = M.getContext();

  // Get "nvvm.annotations" metadata node.
  NamedMDNode *MD = M.getOrInsertNamedMetadata("nvvm.annotations");

  Metadata *MDVals[] = {
      ConstantAsMetadata::get(Fn), MDString::get(Ctx, "kernel"),
      ConstantAsMetadata::get(ConstantInt::get(Type::getInt32Ty(Ctx), 1))};
  // Append metadata to nvvm.annotations.
  MD->addOperand(MDNode::get(Ctx, MDVals));

  // Add a function attribute for the kernel.
  Fn->addFnAttr(Attribute::get(Ctx, "kernel"));
  if (T.isAMDGCN())
    Fn->addFnAttr("uniform-work-group-size", "true");
  Fn->addFnAttr(Attribute::MustProgress);
}

// We only generate metadata for function that contain target regions.
void OpenMPIRBuilder::createOffloadEntriesAndInfoMetadata(
    EmitMetadataErrorReportFunctionTy &ErrorFn) {

  // If there are no entries, we don't need to do anything.
  if (OffloadInfoManager.empty())
    return;

  LLVMContext &C = M.getContext();
  SmallVector<std::pair<const OffloadEntriesInfoManager::OffloadEntryInfo *,
                        TargetRegionEntryInfo>,
              16>
      OrderedEntries(OffloadInfoManager.size());

  // Auxiliary methods to create metadata values and strings.
  auto &&GetMDInt = [this](unsigned V) {
    return ConstantAsMetadata::get(ConstantInt::get(Builder.getInt32Ty(), V));
  };

  auto &&GetMDString = [&C](StringRef V) { return MDString::get(C, V); };

  // Create the offloading info metadata node.
  NamedMDNode *MD = M.getOrInsertNamedMetadata("omp_offload.info");
  auto &&TargetRegionMetadataEmitter =
      [&C, MD, &OrderedEntries, &GetMDInt, &GetMDString](
          const TargetRegionEntryInfo &EntryInfo,
          const OffloadEntriesInfoManager::OffloadEntryInfoTargetRegion &E) {
        // Generate metadata for target regions. Each entry of this metadata
        // contains:
        // - Entry 0 -> Kind of this type of metadata (0).
        // - Entry 1 -> Device ID of the file where the entry was identified.
        // - Entry 2 -> File ID of the file where the entry was identified.
        // - Entry 3 -> Mangled name of the function where the entry was
        // identified.
        // - Entry 4 -> Line in the file where the entry was identified.
        // - Entry 5 -> Count of regions at this DeviceID/FilesID/Line.
        // - Entry 6 -> Order the entry was created.
        // The first element of the metadata node is the kind.
        Metadata *Ops[] = {
            GetMDInt(E.getKind()),      GetMDInt(EntryInfo.DeviceID),
            GetMDInt(EntryInfo.FileID), GetMDString(EntryInfo.ParentName),
            GetMDInt(EntryInfo.Line),   GetMDInt(EntryInfo.Count),
            GetMDInt(E.getOrder())};

        // Save this entry in the right position of the ordered entries array.
        OrderedEntries[E.getOrder()] = std::make_pair(&E, EntryInfo);

        // Add metadata to the named metadata node.
        MD->addOperand(MDNode::get(C, Ops));
      };

  OffloadInfoManager.actOnTargetRegionEntriesInfo(TargetRegionMetadataEmitter);

  // Create function that emits metadata for each device global variable entry;
  auto &&DeviceGlobalVarMetadataEmitter =
      [&C, &OrderedEntries, &GetMDInt, &GetMDString, MD](
          StringRef MangledName,
          const OffloadEntriesInfoManager::OffloadEntryInfoDeviceGlobalVar &E) {
        // Generate metadata for global variables. Each entry of this metadata
        // contains:
        // - Entry 0 -> Kind of this type of metadata (1).
        // - Entry 1 -> Mangled name of the variable.
        // - Entry 2 -> Declare target kind.
        // - Entry 3 -> Order the entry was created.
        // The first element of the metadata node is the kind.
        Metadata *Ops[] = {GetMDInt(E.getKind()), GetMDString(MangledName),
                           GetMDInt(E.getFlags()), GetMDInt(E.getOrder())};

        // Save this entry in the right position of the ordered entries array.
        TargetRegionEntryInfo varInfo(MangledName, 0, 0, 0);
        OrderedEntries[E.getOrder()] = std::make_pair(&E, varInfo);

        // Add metadata to the named metadata node.
        MD->addOperand(MDNode::get(C, Ops));
      };

  OffloadInfoManager.actOnDeviceGlobalVarEntriesInfo(
      DeviceGlobalVarMetadataEmitter);

  for (const auto &E : OrderedEntries) {
    assert(E.first && "All ordered entries must exist!");
    if (const auto *CE =
            dyn_cast<OffloadEntriesInfoManager::OffloadEntryInfoTargetRegion>(
                E.first)) {
      if (!CE->getID() || !CE->getAddress()) {
        // Do not blame the entry if the parent funtion is not emitted.
        TargetRegionEntryInfo EntryInfo = E.second;
        StringRef FnName = EntryInfo.ParentName;
        if (!M.getNamedValue(FnName))
          continue;
        ErrorFn(EMIT_MD_TARGET_REGION_ERROR, EntryInfo);
        continue;
      }
      createOffloadEntry(CE->getID(), CE->getAddress(),
                         /*Size=*/0, CE->getFlags(),
                         GlobalValue::WeakAnyLinkage);
    } else if (const auto *CE = dyn_cast<
                   OffloadEntriesInfoManager::OffloadEntryInfoDeviceGlobalVar>(
                   E.first)) {
      OffloadEntriesInfoManager::OMPTargetGlobalVarEntryKind Flags =
          static_cast<OffloadEntriesInfoManager::OMPTargetGlobalVarEntryKind>(
              CE->getFlags());
      switch (Flags) {
      case OffloadEntriesInfoManager::OMPTargetGlobalVarEntryEnter:
      case OffloadEntriesInfoManager::OMPTargetGlobalVarEntryTo:
        if (Config.isTargetDevice() && Config.hasRequiresUnifiedSharedMemory())
          continue;
        if (!CE->getAddress()) {
          ErrorFn(EMIT_MD_DECLARE_TARGET_ERROR, E.second);
          continue;
        }
        // The vaiable has no definition - no need to add the entry.
        if (CE->getVarSize() == 0)
          continue;
        break;
      case OffloadEntriesInfoManager::OMPTargetGlobalVarEntryLink:
        assert(((Config.isTargetDevice() && !CE->getAddress()) ||
                (!Config.isTargetDevice() && CE->getAddress())) &&
               "Declaret target link address is set.");
        if (Config.isTargetDevice())
          continue;
        if (!CE->getAddress()) {
          ErrorFn(EMIT_MD_GLOBAL_VAR_LINK_ERROR, TargetRegionEntryInfo());
          continue;
        }
        break;
      default:
        break;
      }

      // Hidden or internal symbols on the device are not externally visible.
      // We should not attempt to register them by creating an offloading
      // entry. Indirect variables are handled separately on the device.
      if (auto *GV = dyn_cast<GlobalValue>(CE->getAddress()))
        if ((GV->hasLocalLinkage() || GV->hasHiddenVisibility()) &&
            Flags != OffloadEntriesInfoManager::OMPTargetGlobalVarEntryIndirect)
          continue;

      // Indirect globals need to use a special name that doesn't match the name
      // of the associated host global.
      if (Flags == OffloadEntriesInfoManager::OMPTargetGlobalVarEntryIndirect)
        createOffloadEntry(CE->getAddress(), CE->getAddress(), CE->getVarSize(),
                           Flags, CE->getLinkage(), CE->getVarName());
      else
        createOffloadEntry(CE->getAddress(), CE->getAddress(), CE->getVarSize(),
                           Flags, CE->getLinkage());

    } else {
      llvm_unreachable("Unsupported entry kind.");
    }
  }

  // Emit requires directive globals to a special entry so the runtime can
  // register them when the device image is loaded.
  // TODO: This reduces the offloading entries to a 32-bit integer. Offloading
  //       entries should be redesigned to better suit this use-case.
  if (Config.hasRequiresFlags() && !Config.isTargetDevice())
    offloading::emitOffloadingEntry(
        M, Constant::getNullValue(PointerType::getUnqual(M.getContext())),
        /*Name=*/"",
        /*Size=*/0, OffloadEntriesInfoManager::OMPTargetGlobalRegisterRequires,
        Config.getRequiresFlags(), "omp_offloading_entries");
}

void TargetRegionEntryInfo::getTargetRegionEntryFnName(
    SmallVectorImpl<char> &Name, StringRef ParentName, unsigned DeviceID,
    unsigned FileID, unsigned Line, unsigned Count) {
  raw_svector_ostream OS(Name);
  OS << KernelNamePrefix << llvm::format("%x", DeviceID)
     << llvm::format("_%x_", FileID) << ParentName << "_l" << Line;
  if (Count)
    OS << "_" << Count;
}

void OffloadEntriesInfoManager::getTargetRegionEntryFnName(
    SmallVectorImpl<char> &Name, const TargetRegionEntryInfo &EntryInfo) {
  unsigned NewCount = getTargetRegionEntryInfoCount(EntryInfo);
  TargetRegionEntryInfo::getTargetRegionEntryFnName(
      Name, EntryInfo.ParentName, EntryInfo.DeviceID, EntryInfo.FileID,
      EntryInfo.Line, NewCount);
}

TargetRegionEntryInfo
OpenMPIRBuilder::getTargetEntryUniqueInfo(FileIdentifierInfoCallbackTy CallBack,
                                          StringRef ParentName) {
  sys::fs::UniqueID ID;
  auto FileIDInfo = CallBack();
  if (auto EC = sys::fs::getUniqueID(std::get<0>(FileIDInfo), ID)) {
    report_fatal_error(("Unable to get unique ID for file, during "
                        "getTargetEntryUniqueInfo, error message: " +
                        EC.message())
                           .c_str());
  }

  return TargetRegionEntryInfo(ParentName, ID.getDevice(), ID.getFile(),
                               std::get<1>(FileIDInfo));
}

unsigned OpenMPIRBuilder::getFlagMemberOffset() {
  unsigned Offset = 0;
  for (uint64_t Remain =
           static_cast<std::underlying_type_t<omp::OpenMPOffloadMappingFlags>>(
               omp::OpenMPOffloadMappingFlags::OMP_MAP_MEMBER_OF);
       !(Remain & 1); Remain = Remain >> 1)
    Offset++;
  return Offset;
}

omp::OpenMPOffloadMappingFlags
OpenMPIRBuilder::getMemberOfFlag(unsigned Position) {
  // Rotate by getFlagMemberOffset() bits.
  return static_cast<omp::OpenMPOffloadMappingFlags>(((uint64_t)Position + 1)
                                                     << getFlagMemberOffset());
}

void OpenMPIRBuilder::setCorrectMemberOfFlag(
    omp::OpenMPOffloadMappingFlags &Flags,
    omp::OpenMPOffloadMappingFlags MemberOfFlag) {
  // If the entry is PTR_AND_OBJ but has not been marked with the special
  // placeholder value 0xFFFF in the MEMBER_OF field, then it should not be
  // marked as MEMBER_OF.
  if (static_cast<std::underlying_type_t<omp::OpenMPOffloadMappingFlags>>(
          Flags & omp::OpenMPOffloadMappingFlags::OMP_MAP_PTR_AND_OBJ) &&
      static_cast<std::underlying_type_t<omp::OpenMPOffloadMappingFlags>>(
          (Flags & omp::OpenMPOffloadMappingFlags::OMP_MAP_MEMBER_OF) !=
          omp::OpenMPOffloadMappingFlags::OMP_MAP_MEMBER_OF))
    return;

  // Reset the placeholder value to prepare the flag for the assignment of the
  // proper MEMBER_OF value.
  Flags &= ~omp::OpenMPOffloadMappingFlags::OMP_MAP_MEMBER_OF;
  Flags |= MemberOfFlag;
}

Constant *OpenMPIRBuilder::getAddrOfDeclareTargetVar(
    OffloadEntriesInfoManager::OMPTargetGlobalVarEntryKind CaptureClause,
    OffloadEntriesInfoManager::OMPTargetDeviceClauseKind DeviceClause,
    bool IsDeclaration, bool IsExternallyVisible,
    TargetRegionEntryInfo EntryInfo, StringRef MangledName,
    std::vector<GlobalVariable *> &GeneratedRefs, bool OpenMPSIMD,
    std::vector<Triple> TargetTriple, Type *LlvmPtrTy,
    std::function<Constant *()> GlobalInitializer,
    std::function<GlobalValue::LinkageTypes()> VariableLinkage) {
  // TODO: convert this to utilise the IRBuilder Config rather than
  // a passed down argument.
  if (OpenMPSIMD)
    return nullptr;

  if (CaptureClause == OffloadEntriesInfoManager::OMPTargetGlobalVarEntryLink ||
      ((CaptureClause == OffloadEntriesInfoManager::OMPTargetGlobalVarEntryTo ||
        CaptureClause ==
            OffloadEntriesInfoManager::OMPTargetGlobalVarEntryEnter) &&
       Config.hasRequiresUnifiedSharedMemory())) {
    SmallString<64> PtrName;
    {
      raw_svector_ostream OS(PtrName);
      OS << MangledName;
      if (!IsExternallyVisible)
        OS << format("_%x", EntryInfo.FileID);
      OS << "_decl_tgt_ref_ptr";
    }

    Value *Ptr = M.getNamedValue(PtrName);

    if (!Ptr) {
      GlobalValue *GlobalValue = M.getNamedValue(MangledName);
      Ptr = getOrCreateInternalVariable(LlvmPtrTy, PtrName);

      auto *GV = cast<GlobalVariable>(Ptr);
      GV->setLinkage(GlobalValue::WeakAnyLinkage);

      if (!Config.isTargetDevice()) {
        if (GlobalInitializer)
          GV->setInitializer(GlobalInitializer());
        else
          GV->setInitializer(GlobalValue);
      }

      registerTargetGlobalVariable(
          CaptureClause, DeviceClause, IsDeclaration, IsExternallyVisible,
          EntryInfo, MangledName, GeneratedRefs, OpenMPSIMD, TargetTriple,
          GlobalInitializer, VariableLinkage, LlvmPtrTy, cast<Constant>(Ptr));
    }

    return cast<Constant>(Ptr);
  }

  return nullptr;
}

void OpenMPIRBuilder::registerTargetGlobalVariable(
    OffloadEntriesInfoManager::OMPTargetGlobalVarEntryKind CaptureClause,
    OffloadEntriesInfoManager::OMPTargetDeviceClauseKind DeviceClause,
    bool IsDeclaration, bool IsExternallyVisible,
    TargetRegionEntryInfo EntryInfo, StringRef MangledName,
    std::vector<GlobalVariable *> &GeneratedRefs, bool OpenMPSIMD,
    std::vector<Triple> TargetTriple,
    std::function<Constant *()> GlobalInitializer,
    std::function<GlobalValue::LinkageTypes()> VariableLinkage, Type *LlvmPtrTy,
    Constant *Addr) {
  if (DeviceClause != OffloadEntriesInfoManager::OMPTargetDeviceClauseAny ||
      (TargetTriple.empty() && !Config.isTargetDevice()))
    return;

  OffloadEntriesInfoManager::OMPTargetGlobalVarEntryKind Flags;
  StringRef VarName;
  int64_t VarSize;
  GlobalValue::LinkageTypes Linkage;

  if ((CaptureClause == OffloadEntriesInfoManager::OMPTargetGlobalVarEntryTo ||
       CaptureClause ==
           OffloadEntriesInfoManager::OMPTargetGlobalVarEntryEnter) &&
      !Config.hasRequiresUnifiedSharedMemory()) {
    Flags = OffloadEntriesInfoManager::OMPTargetGlobalVarEntryTo;
    VarName = MangledName;
    GlobalValue *LlvmVal = M.getNamedValue(VarName);

    if (!IsDeclaration)
      VarSize = divideCeil(
          M.getDataLayout().getTypeSizeInBits(LlvmVal->getValueType()), 8);
    else
      VarSize = 0;
    Linkage = (VariableLinkage) ? VariableLinkage() : LlvmVal->getLinkage();

    // This is a workaround carried over from Clang which prevents undesired
    // optimisation of internal variables.
    if (Config.isTargetDevice() &&
        (!IsExternallyVisible || Linkage == GlobalValue::LinkOnceODRLinkage)) {
      // Do not create a "ref-variable" if the original is not also available
      // on the host.
      if (!OffloadInfoManager.hasDeviceGlobalVarEntryInfo(VarName))
        return;

      std::string RefName = createPlatformSpecificName({VarName, "ref"});

      if (!M.getNamedValue(RefName)) {
        Constant *AddrRef =
            getOrCreateInternalVariable(Addr->getType(), RefName);
        auto *GvAddrRef = cast<GlobalVariable>(AddrRef);
        GvAddrRef->setConstant(true);
        GvAddrRef->setLinkage(GlobalValue::InternalLinkage);
        GvAddrRef->setInitializer(Addr);
        GeneratedRefs.push_back(GvAddrRef);
      }
    }
  } else {
    if (CaptureClause == OffloadEntriesInfoManager::OMPTargetGlobalVarEntryLink)
      Flags = OffloadEntriesInfoManager::OMPTargetGlobalVarEntryLink;
    else
      Flags = OffloadEntriesInfoManager::OMPTargetGlobalVarEntryTo;

    if (Config.isTargetDevice()) {
      VarName = (Addr) ? Addr->getName() : "";
      Addr = nullptr;
    } else {
      Addr = getAddrOfDeclareTargetVar(
          CaptureClause, DeviceClause, IsDeclaration, IsExternallyVisible,
          EntryInfo, MangledName, GeneratedRefs, OpenMPSIMD, TargetTriple,
          LlvmPtrTy, GlobalInitializer, VariableLinkage);
      VarName = (Addr) ? Addr->getName() : "";
    }
    VarSize = M.getDataLayout().getPointerSize();
    Linkage = GlobalValue::WeakAnyLinkage;
  }

  OffloadInfoManager.registerDeviceGlobalVarEntryInfo(VarName, Addr, VarSize,
                                                      Flags, Linkage);
}

/// Loads all the offload entries information from the host IR
/// metadata.
void OpenMPIRBuilder::loadOffloadInfoMetadata(Module &M) {
  // If we are in target mode, load the metadata from the host IR. This code has
  // to match the metadata creation in createOffloadEntriesAndInfoMetadata().

  NamedMDNode *MD = M.getNamedMetadata(ompOffloadInfoName);
  if (!MD)
    return;

  for (MDNode *MN : MD->operands()) {
    auto &&GetMDInt = [MN](unsigned Idx) {
      auto *V = cast<ConstantAsMetadata>(MN->getOperand(Idx));
      return cast<ConstantInt>(V->getValue())->getZExtValue();
    };

    auto &&GetMDString = [MN](unsigned Idx) {
      auto *V = cast<MDString>(MN->getOperand(Idx));
      return V->getString();
    };

    switch (GetMDInt(0)) {
    default:
      llvm_unreachable("Unexpected metadata!");
      break;
    case OffloadEntriesInfoManager::OffloadEntryInfo::
        OffloadingEntryInfoTargetRegion: {
      TargetRegionEntryInfo EntryInfo(/*ParentName=*/GetMDString(3),
                                      /*DeviceID=*/GetMDInt(1),
                                      /*FileID=*/GetMDInt(2),
                                      /*Line=*/GetMDInt(4),
                                      /*Count=*/GetMDInt(5));
      OffloadInfoManager.initializeTargetRegionEntryInfo(EntryInfo,
                                                         /*Order=*/GetMDInt(6));
      break;
    }
    case OffloadEntriesInfoManager::OffloadEntryInfo::
        OffloadingEntryInfoDeviceGlobalVar:
      OffloadInfoManager.initializeDeviceGlobalVarEntryInfo(
          /*MangledName=*/GetMDString(1),
          static_cast<OffloadEntriesInfoManager::OMPTargetGlobalVarEntryKind>(
              /*Flags=*/GetMDInt(2)),
          /*Order=*/GetMDInt(3));
      break;
    }
  }
}

void OpenMPIRBuilder::loadOffloadInfoMetadata(StringRef HostFilePath) {
  if (HostFilePath.empty())
    return;

  auto Buf = MemoryBuffer::getFile(HostFilePath);
  if (std::error_code Err = Buf.getError()) {
    report_fatal_error(("error opening host file from host file path inside of "
                        "OpenMPIRBuilder: " +
                        Err.message())
                           .c_str());
  }

  LLVMContext Ctx;
  auto M = expectedToErrorOrAndEmitErrors(
      Ctx, parseBitcodeFile(Buf.get()->getMemBufferRef(), Ctx));
  if (std::error_code Err = M.getError()) {
    report_fatal_error(
        ("error parsing host file inside of OpenMPIRBuilder: " + Err.message())
            .c_str());
  }

  loadOffloadInfoMetadata(*M.get());
}

//===----------------------------------------------------------------------===//
// OffloadEntriesInfoManager
//===----------------------------------------------------------------------===//

bool OffloadEntriesInfoManager::empty() const {
  return OffloadEntriesTargetRegion.empty() &&
         OffloadEntriesDeviceGlobalVar.empty();
}

unsigned OffloadEntriesInfoManager::getTargetRegionEntryInfoCount(
    const TargetRegionEntryInfo &EntryInfo) const {
  auto It = OffloadEntriesTargetRegionCount.find(
      getTargetRegionEntryCountKey(EntryInfo));
  if (It == OffloadEntriesTargetRegionCount.end())
    return 0;
  return It->second;
}

void OffloadEntriesInfoManager::incrementTargetRegionEntryInfoCount(
    const TargetRegionEntryInfo &EntryInfo) {
  OffloadEntriesTargetRegionCount[getTargetRegionEntryCountKey(EntryInfo)] =
      EntryInfo.Count + 1;
}

/// Initialize target region entry.
void OffloadEntriesInfoManager::initializeTargetRegionEntryInfo(
    const TargetRegionEntryInfo &EntryInfo, unsigned Order) {
  OffloadEntriesTargetRegion[EntryInfo] =
      OffloadEntryInfoTargetRegion(Order, /*Addr=*/nullptr, /*ID=*/nullptr,
                                   OMPTargetRegionEntryTargetRegion);
  ++OffloadingEntriesNum;
}

void OffloadEntriesInfoManager::registerTargetRegionEntryInfo(
    TargetRegionEntryInfo EntryInfo, Constant *Addr, Constant *ID,
    OMPTargetRegionEntryKind Flags) {
  assert(EntryInfo.Count == 0 && "expected default EntryInfo");

  // Update the EntryInfo with the next available count for this location.
  EntryInfo.Count = getTargetRegionEntryInfoCount(EntryInfo);

  // If we are emitting code for a target, the entry is already initialized,
  // only has to be registered.
  if (OMPBuilder->Config.isTargetDevice()) {
    // This could happen if the device compilation is invoked standalone.
    if (!hasTargetRegionEntryInfo(EntryInfo)) {
      return;
    }
    auto &Entry = OffloadEntriesTargetRegion[EntryInfo];
    Entry.setAddress(Addr);
    Entry.setID(ID);
    Entry.setFlags(Flags);
  } else {
    if (Flags == OffloadEntriesInfoManager::OMPTargetRegionEntryTargetRegion &&
        hasTargetRegionEntryInfo(EntryInfo, /*IgnoreAddressId*/ true))
      return;
    assert(!hasTargetRegionEntryInfo(EntryInfo) &&
           "Target region entry already registered!");
    OffloadEntryInfoTargetRegion Entry(OffloadingEntriesNum, Addr, ID, Flags);
    OffloadEntriesTargetRegion[EntryInfo] = Entry;
    ++OffloadingEntriesNum;
  }
  incrementTargetRegionEntryInfoCount(EntryInfo);
}

bool OffloadEntriesInfoManager::hasTargetRegionEntryInfo(
    TargetRegionEntryInfo EntryInfo, bool IgnoreAddressId) const {

  // Update the EntryInfo with the next available count for this location.
  EntryInfo.Count = getTargetRegionEntryInfoCount(EntryInfo);

  auto It = OffloadEntriesTargetRegion.find(EntryInfo);
  if (It == OffloadEntriesTargetRegion.end()) {
    return false;
  }
  // Fail if this entry is already registered.
  if (!IgnoreAddressId && (It->second.getAddress() || It->second.getID()))
    return false;
  return true;
}

void OffloadEntriesInfoManager::actOnTargetRegionEntriesInfo(
    const OffloadTargetRegionEntryInfoActTy &Action) {
  // Scan all target region entries and perform the provided action.
  for (const auto &It : OffloadEntriesTargetRegion) {
    Action(It.first, It.second);
  }
}

void OffloadEntriesInfoManager::initializeDeviceGlobalVarEntryInfo(
    StringRef Name, OMPTargetGlobalVarEntryKind Flags, unsigned Order) {
  OffloadEntriesDeviceGlobalVar.try_emplace(Name, Order, Flags);
  ++OffloadingEntriesNum;
}

void OffloadEntriesInfoManager::registerDeviceGlobalVarEntryInfo(
    StringRef VarName, Constant *Addr, int64_t VarSize,
    OMPTargetGlobalVarEntryKind Flags, GlobalValue::LinkageTypes Linkage) {
  if (OMPBuilder->Config.isTargetDevice()) {
    // This could happen if the device compilation is invoked standalone.
    if (!hasDeviceGlobalVarEntryInfo(VarName))
      return;
    auto &Entry = OffloadEntriesDeviceGlobalVar[VarName];
    if (Entry.getAddress() && hasDeviceGlobalVarEntryInfo(VarName)) {
      if (Entry.getVarSize() == 0) {
        Entry.setVarSize(VarSize);
        Entry.setLinkage(Linkage);
      }
      return;
    }
    Entry.setVarSize(VarSize);
    Entry.setLinkage(Linkage);
    Entry.setAddress(Addr);
  } else {
    if (hasDeviceGlobalVarEntryInfo(VarName)) {
      auto &Entry = OffloadEntriesDeviceGlobalVar[VarName];
      assert(Entry.isValid() && Entry.getFlags() == Flags &&
             "Entry not initialized!");
      if (Entry.getVarSize() == 0) {
        Entry.setVarSize(VarSize);
        Entry.setLinkage(Linkage);
      }
      return;
    }
    if (Flags == OffloadEntriesInfoManager::OMPTargetGlobalVarEntryIndirect)
      OffloadEntriesDeviceGlobalVar.try_emplace(VarName, OffloadingEntriesNum,
                                                Addr, VarSize, Flags, Linkage,
                                                VarName.str());
    else
      OffloadEntriesDeviceGlobalVar.try_emplace(
          VarName, OffloadingEntriesNum, Addr, VarSize, Flags, Linkage, "");
    ++OffloadingEntriesNum;
  }
}

void OffloadEntriesInfoManager::actOnDeviceGlobalVarEntriesInfo(
    const OffloadDeviceGlobalVarEntryInfoActTy &Action) {
  // Scan all target region entries and perform the provided action.
  for (const auto &E : OffloadEntriesDeviceGlobalVar)
    Action(E.getKey(), E.getValue());
}

//===----------------------------------------------------------------------===//
// CanonicalLoopInfo
//===----------------------------------------------------------------------===//

void CanonicalLoopInfo::collectControlBlocks(
    SmallVectorImpl<BasicBlock *> &BBs) {
  // We only count those BBs as control block for which we do not need to
  // reverse the CFG, i.e. not the loop body which can contain arbitrary control
  // flow. For consistency, this also means we do not add the Body block, which
  // is just the entry to the body code.
  BBs.reserve(BBs.size() + 6);
  BBs.append({getPreheader(), Header, Cond, Latch, Exit, getAfter()});
}

BasicBlock *CanonicalLoopInfo::getPreheader() const {
  assert(isValid() && "Requires a valid canonical loop");
  for (BasicBlock *Pred : predecessors(Header)) {
    if (Pred != Latch)
      return Pred;
  }
  llvm_unreachable("Missing preheader");
}

void CanonicalLoopInfo::setTripCount(Value *TripCount) {
  assert(isValid() && "Requires a valid canonical loop");

  Instruction *CmpI = &getCond()->front();
  assert(isa<CmpInst>(CmpI) && "First inst must compare IV with TripCount");
  CmpI->setOperand(1, TripCount);

#ifndef NDEBUG
  assertOK();
#endif
}

void CanonicalLoopInfo::mapIndVar(
    llvm::function_ref<Value *(Instruction *)> Updater) {
  assert(isValid() && "Requires a valid canonical loop");

  Instruction *OldIV = getIndVar();

  // Record all uses excluding those introduced by the updater. Uses by the
  // CanonicalLoopInfo itself to keep track of the number of iterations are
  // excluded.
  SmallVector<Use *> ReplacableUses;
  for (Use &U : OldIV->uses()) {
    auto *User = dyn_cast<Instruction>(U.getUser());
    if (!User)
      continue;
    if (User->getParent() == getCond())
      continue;
    if (User->getParent() == getLatch())
      continue;
    ReplacableUses.push_back(&U);
  }

  // Run the updater that may introduce new uses
  Value *NewIV = Updater(OldIV);

  // Replace the old uses with the value returned by the updater.
  for (Use *U : ReplacableUses)
    U->set(NewIV);

#ifndef NDEBUG
  assertOK();
#endif
}

void CanonicalLoopInfo::assertOK() const {
#ifndef NDEBUG
  // No constraints if this object currently does not describe a loop.
  if (!isValid())
    return;

  BasicBlock *Preheader = getPreheader();
  BasicBlock *Body = getBody();
  BasicBlock *After = getAfter();

  // Verify standard control-flow we use for OpenMP loops.
  assert(Preheader);
  assert(isa<BranchInst>(Preheader->getTerminator()) &&
         "Preheader must terminate with unconditional branch");
  assert(Preheader->getSingleSuccessor() == Header &&
         "Preheader must jump to header");

  assert(Header);
  assert(isa<BranchInst>(Header->getTerminator()) &&
         "Header must terminate with unconditional branch");
  assert(Header->getSingleSuccessor() == Cond &&
         "Header must jump to exiting block");

  assert(Cond);
  assert(Cond->getSinglePredecessor() == Header &&
         "Exiting block only reachable from header");

  assert(isa<BranchInst>(Cond->getTerminator()) &&
         "Exiting block must terminate with conditional branch");
  assert(size(successors(Cond)) == 2 &&
         "Exiting block must have two successors");
  assert(cast<BranchInst>(Cond->getTerminator())->getSuccessor(0) == Body &&
         "Exiting block's first successor jump to the body");
  assert(cast<BranchInst>(Cond->getTerminator())->getSuccessor(1) == Exit &&
         "Exiting block's second successor must exit the loop");

  assert(Body);
  assert(Body->getSinglePredecessor() == Cond &&
         "Body only reachable from exiting block");
  assert(!isa<PHINode>(Body->front()));

  assert(Latch);
  assert(isa<BranchInst>(Latch->getTerminator()) &&
         "Latch must terminate with unconditional branch");
  assert(Latch->getSingleSuccessor() == Header && "Latch must jump to header");
  // TODO: To support simple redirecting of the end of the body code that has
  // multiple; introduce another auxiliary basic block like preheader and after.
  assert(Latch->getSinglePredecessor() != nullptr);
  assert(!isa<PHINode>(Latch->front()));

  assert(Exit);
  assert(isa<BranchInst>(Exit->getTerminator()) &&
         "Exit block must terminate with unconditional branch");
  assert(Exit->getSingleSuccessor() == After &&
         "Exit block must jump to after block");

  assert(After);
  assert(After->getSinglePredecessor() == Exit &&
         "After block only reachable from exit block");
  assert(After->empty() || !isa<PHINode>(After->front()));

  Instruction *IndVar = getIndVar();
  assert(IndVar && "Canonical induction variable not found?");
  assert(isa<IntegerType>(IndVar->getType()) &&
         "Induction variable must be an integer");
  assert(cast<PHINode>(IndVar)->getParent() == Header &&
         "Induction variable must be a PHI in the loop header");
  assert(cast<PHINode>(IndVar)->getIncomingBlock(0) == Preheader);
  assert(
      cast<ConstantInt>(cast<PHINode>(IndVar)->getIncomingValue(0))->isZero());
  assert(cast<PHINode>(IndVar)->getIncomingBlock(1) == Latch);

  auto *NextIndVar = cast<PHINode>(IndVar)->getIncomingValue(1);
  assert(cast<Instruction>(NextIndVar)->getParent() == Latch);
  assert(cast<BinaryOperator>(NextIndVar)->getOpcode() == BinaryOperator::Add);
  assert(cast<BinaryOperator>(NextIndVar)->getOperand(0) == IndVar);
  assert(cast<ConstantInt>(cast<BinaryOperator>(NextIndVar)->getOperand(1))
             ->isOne());

  Value *TripCount = getTripCount();
  assert(TripCount && "Loop trip count not found?");
  assert(IndVar->getType() == TripCount->getType() &&
         "Trip count and induction variable must have the same type");

  auto *CmpI = cast<CmpInst>(&Cond->front());
  assert(CmpI->getPredicate() == CmpInst::ICMP_ULT &&
         "Exit condition must be a signed less-than comparison");
  assert(CmpI->getOperand(0) == IndVar &&
         "Exit condition must compare the induction variable");
  assert(CmpI->getOperand(1) == TripCount &&
         "Exit condition must compare with the trip count");
#endif
}

void CanonicalLoopInfo::invalidate() {
  Header = nullptr;
  Cond = nullptr;
  Latch = nullptr;
  Exit = nullptr;
}<|MERGE_RESOLUTION|>--- conflicted
+++ resolved
@@ -39,8 +39,8 @@
 #include "llvm/IR/LLVMContext.h"
 #include "llvm/IR/MDBuilder.h"
 #include "llvm/IR/Metadata.h"
+#include "llvm/IR/PassInstrumentation.h"
 #include "llvm/IR/PassManager.h"
-#include "llvm/IR/PassInstrumentation.h"
 #include "llvm/IR/ReplaceConstant.h"
 #include "llvm/IR/Value.h"
 #include "llvm/MC/TargetRegistry.h"
@@ -1211,8 +1211,8 @@
   // Add alloca for kernel args
   OpenMPIRBuilder ::InsertPointTy CurrentIP = Builder.saveIP();
   Builder.SetInsertPoint(OuterAllocaBB, OuterAllocaBB->getFirstInsertionPt());
-  AllocaInst *ArgsAlloca =
-    Builder.CreateAlloca(ArrayType::get(PtrTy, NumCapturedVars), nullptr, "kernel_arg");
+  AllocaInst *ArgsAlloca = Builder.CreateAlloca(
+      ArrayType::get(PtrTy, NumCapturedVars), nullptr, "kernel_arg");
   Value *Args = ArgsAlloca;
   // Add address space cast if array for storing arguments is not allocated
   // in address space 0
@@ -3422,10 +3422,10 @@
 
   BasicBlock *ContinuationBlock = nullptr;
   if (ReductionGenCBKind != ReductionGenCBKind::Clang) {
-      // Copied code from createReductions
+    // Copied code from createReductions
     BasicBlock *InsertBlock = Loc.IP.getBlock();
     ContinuationBlock =
-      InsertBlock->splitBasicBlock(Loc.IP.getPoint(), "reduce.finalize");
+        InsertBlock->splitBasicBlock(Loc.IP.getPoint(), "reduce.finalize");
     InsertBlock->getTerminator()->eraseFromParent();
     Builder.SetInsertPoint(InsertBlock, InsertBlock->end());
   }
@@ -3927,7 +3927,7 @@
   CL->assertOK();
 #endif
   return CL;
-  }
+}
 
 CanonicalLoopInfo *
 OpenMPIRBuilder::createCanonicalLoop(const LocationDescription &Loc,
@@ -5271,8 +5271,8 @@
     for (auto &AlignedItem : AlignedVars) {
       Value *AlignedPtr = AlignedItem.first;
       Value *Alignment = AlignedItem.second;
-      Builder.CreateAlignmentAssumption(F->getDataLayout(),
-                                        AlignedPtr, Alignment);
+      Builder.CreateAlignmentAssumption(F->getDataLayout(), AlignedPtr,
+                                        Alignment);
     }
     Builder.restoreIP(IP);
   }
@@ -5420,16 +5420,16 @@
   Loop *L = LI.getLoopFor(CLI->getHeader());
   assert(L && "Expecting CanonicalLoopInfo to be recognized as a loop");
 
-  TargetTransformInfo::UnrollingPreferences UP =
-      gatherUnrollingPreferences(L, SE, TTI,
-                                 /*BlockFrequencyInfo=*/nullptr,
-                                 /*ProfileSummaryInfo=*/nullptr, ORE, static_cast<int>(OptLevel),
-                                 /*UserThreshold=*/std::nullopt,
-                                 /*UserCount=*/std::nullopt,
-                                 /*UserAllowPartial=*/true,
-                                 /*UserAllowRuntime=*/true,
-                                 /*UserUpperBound=*/std::nullopt,
-                                 /*UserFullUnrollMaxCount=*/std::nullopt);
+  TargetTransformInfo::UnrollingPreferences UP = gatherUnrollingPreferences(
+      L, SE, TTI,
+      /*BlockFrequencyInfo=*/nullptr,
+      /*ProfileSummaryInfo=*/nullptr, ORE, static_cast<int>(OptLevel),
+      /*UserThreshold=*/std::nullopt,
+      /*UserCount=*/std::nullopt,
+      /*UserAllowPartial=*/true,
+      /*UserAllowRuntime=*/true,
+      /*UserUpperBound=*/std::nullopt,
+      /*UserFullUnrollMaxCount=*/std::nullopt);
 
   UP.Force = true;
 
@@ -6938,17 +6938,11 @@
   return ProxyFn;
 }
 static void emitTargetOutlinedFunction(
-<<<<<<< HEAD
     OpenMPIRBuilder &OMPBuilder, IRBuilderBase &Builder, bool IsSPMD,
-    TargetRegionEntryInfo &EntryInfo,
+    bool IsOffloadEntry, TargetRegionEntryInfo &EntryInfo,
     const OpenMPIRBuilder::TargetKernelDefaultBounds &DefaultBounds,
     Function *&OutlinedFn, Constant *&OutlinedFnID,
     SmallVectorImpl<Value *> &Inputs,
-=======
-    OpenMPIRBuilder &OMPBuilder, IRBuilderBase &Builder, bool IsOffloadEntry,
-    TargetRegionEntryInfo &EntryInfo, Function *&OutlinedFn,
-    Constant *&OutlinedFnID, SmallVectorImpl<Value *> &Inputs,
->>>>>>> 710590e3
     OpenMPIRBuilder::TargetBodyGenCallbackTy &CBFunc,
     OpenMPIRBuilder::TargetGenArgAccessorsCallbackTy &ArgAccessorFuncCB) {
 
@@ -7344,20 +7338,9 @@
 
   // TODO: Use correct DynCGGroupMem
   Value *DynCGGroupMem = Builder.getInt32(0);
-<<<<<<< HEAD
-  bool HasNoWait = false;
-  bool HasDependencies = Dependencies.size() > 0;
-  bool RequiresOuterTargetTask = HasNoWait || HasDependencies;
-
   OpenMPIRBuilder::TargetKernelArgs KArgs(NumTargetItems, RTArgs, TripCount,
                                           NumTeams, NumThreads, DynCGGroupMem,
                                           HasNoWait);
-=======
-
-  OpenMPIRBuilder::TargetKernelArgs KArgs(NumTargetItems, RTArgs, NumIterations,
-                                          NumTeamsVal, NumThreadsVal,
-                                          DynCGGroupMem, HasNoWait);
->>>>>>> 710590e3
 
   // The presence of certain clauses on the target directive require the
   // explicit generation of the target task.
@@ -7373,18 +7356,12 @@
 }
 
 OpenMPIRBuilder::InsertPointTy OpenMPIRBuilder::createTarget(
-<<<<<<< HEAD
-    const LocationDescription &Loc, bool IsSPMD, InsertPointTy AllocaIP,
-    InsertPointTy CodeGenIP, TargetRegionEntryInfo &EntryInfo,
+    const LocationDescription &Loc, bool IsSPMD, bool IsOffloadEntry,
+    InsertPointTy AllocaIP, InsertPointTy CodeGenIP,
+    TargetRegionEntryInfo &EntryInfo,
     const TargetKernelDefaultBounds &DefaultBounds,
     const TargetKernelRuntimeBounds &RuntimeBounds,
     SmallVectorImpl<Value *> &Args, GenMapInfoCallbackTy GenMapInfoCB,
-=======
-    const LocationDescription &Loc, bool IsOffloadEntry, InsertPointTy AllocaIP,
-    InsertPointTy CodeGenIP, TargetRegionEntryInfo &EntryInfo, int32_t NumTeams,
-    int32_t NumThreads, SmallVectorImpl<Value *> &Args,
-    GenMapInfoCallbackTy GenMapInfoCB,
->>>>>>> 710590e3
     OpenMPIRBuilder::TargetBodyGenCallbackTy CBFunc,
     OpenMPIRBuilder::TargetGenArgAccessorsCallbackTy ArgAccessorFuncCB,
     SmallVector<DependData> Dependencies) {
@@ -7399,13 +7376,9 @@
   // The target region is outlined into its own function. The LLVM IR for
   // the target region itself is generated using the callbacks CBFunc
   // and ArgAccessorFuncCB
-<<<<<<< HEAD
-  emitTargetOutlinedFunction(*this, Builder, IsSPMD, EntryInfo, DefaultBounds,
-=======
-  emitTargetOutlinedFunction(*this, Builder, IsOffloadEntry, EntryInfo,
->>>>>>> 710590e3
-                             OutlinedFn, OutlinedFnID, Args, CBFunc,
-                             ArgAccessorFuncCB);
+  emitTargetOutlinedFunction(*this, Builder, IsSPMD, IsOffloadEntry, EntryInfo,
+                             DefaultBounds, OutlinedFn, OutlinedFnID, Args,
+                             CBFunc, ArgAccessorFuncCB);
 
   // If we are not on the target device, then we need to generate code
   // to make a remote call (offload) to the previously outlined function
@@ -8612,7 +8585,6 @@
 
     llvm::for_each(llvm::reverse(ToBeDeleted),
                    [](Instruction *I) { I->eraseFromParent(); });
-
   };
 
   if (!Config.isTargetDevice())
