--- conflicted
+++ resolved
@@ -3054,11 +3054,10 @@
                           ".omp.reduction.func", &M);
 }
 
-<<<<<<< HEAD
 static void populateReductionFunction(
     Function *ReductionFunc,
     ArrayRef<OpenMPIRBuilder::ReductionInfo> ReductionInfos,
-    IRBuilder<> &Builder, bool IsGPU) {
+    IRBuilder<> &Builder, bool IsByRef, bool IsGPU) {
   Module *Module = ReductionFunc->getParent();
   BasicBlock *ReductionFuncBlock =
       BasicBlock::Create(Module->getContext(), "", ReductionFunc);
@@ -3112,7 +3111,9 @@
     Builder.restoreIP(RI.ReductionGen(Builder.saveIP(), LHS, RHS, Reduced));
     if (!Builder.GetInsertBlock())
       return;
-    Builder.CreateStore(Reduced, LHSPtr);
+    // store is inside of the reduction region when using by-ref
+    if (!IsByRef)
+      Builder.CreateStore(Reduced, LHSPtr);
   }
   Builder.CreateRetVoid();
 }
@@ -3121,12 +3122,6 @@
 checkReductionInfos(ArrayRef<OpenMPIRBuilder::ReductionInfo> ReductionInfos,
                     bool IsGPU) {
   for (const OpenMPIRBuilder::ReductionInfo &RI : ReductionInfos) {
-=======
-OpenMPIRBuilder::InsertPointTy OpenMPIRBuilder::createReductions(
-    const LocationDescription &Loc, InsertPointTy AllocaIP,
-    ArrayRef<ReductionInfo> ReductionInfos, bool IsNoWait, bool IsByRef) {
-  for (const ReductionInfo &RI : ReductionInfos) {
->>>>>>> a9fe23cd
     (void)RI;
     assert(RI.Variable && "expected non-null variable");
     assert(RI.PrivateVariable && "expected non-null private variable");
@@ -3145,7 +3140,7 @@
 
 OpenMPIRBuilder::InsertPointTy OpenMPIRBuilder::createReductionsGPU(
     const LocationDescription &Loc, InsertPointTy AllocaIP,
-    ArrayRef<ReductionInfo> ReductionInfos, bool IsNoWait,
+    ArrayRef<ReductionInfo> ReductionInfos, bool IsNoWait, bool IsByRef,
     bool IsTeamsReduction, bool HasDistribute) {
   checkReductionInfos(ReductionInfos, /*IsGPU*/ true);
   LLVMContext &Ctx = M.getContext();
@@ -3171,7 +3166,8 @@
     ReductionFunc = getFreshReductionFunc(M);
     GLOBAL_ReductionFunc= ReductionFunc;
     InsertPointTy CurIP = Builder.saveIP();
-    populateReductionFunction(ReductionFunc, ReductionInfos, Builder, true);
+    populateReductionFunction(ReductionFunc, ReductionInfos, Builder, IsByRef,
+                              true);
     Builder.restoreIP(CurIP);
   }
 
@@ -3289,10 +3285,10 @@
 
 OpenMPIRBuilder::InsertPointTy OpenMPIRBuilder::createReductions(
     const LocationDescription &Loc, InsertPointTy AllocaIP,
-    ArrayRef<ReductionInfo> ReductionInfos, bool IsNoWait,
+    ArrayRef<ReductionInfo> ReductionInfos, bool IsNoWait, bool IsByRef,
     bool IsTeamsReduction, bool HasDistribute) {
   if (Config.isGPU())
-    return createReductionsGPU(Loc, AllocaIP, ReductionInfos, IsNoWait,
+    return createReductionsGPU(Loc, AllocaIP, ReductionInfos, IsNoWait, IsByRef,
                                IsTeamsReduction, HasDistribute);
 
   checkReductionInfos(ReductionInfos, /*IsGPU*/ false);
@@ -3424,39 +3420,8 @@
   // Populate the outlined reduction function using the elementwise reduction
   // function. Partial values are extracted from the type-erased array of
   // pointers to private variables.
-<<<<<<< HEAD
-  populateReductionFunction(ReductionFunc, ReductionInfos, Builder, false);
-=======
-  BasicBlock *ReductionFuncBlock =
-      BasicBlock::Create(Module->getContext(), "", ReductionFunc);
-  Builder.SetInsertPoint(ReductionFuncBlock);
-  Value *LHSArrayPtr = ReductionFunc->getArg(0);
-  Value *RHSArrayPtr = ReductionFunc->getArg(1);
-
-  for (auto En : enumerate(ReductionInfos)) {
-    const ReductionInfo &RI = En.value();
-    Value *LHSI8PtrPtr = Builder.CreateConstInBoundsGEP2_64(
-        RedArrayTy, LHSArrayPtr, 0, En.index());
-    Value *LHSI8Ptr = Builder.CreateLoad(Builder.getPtrTy(), LHSI8PtrPtr);
-    Value *LHSPtr = Builder.CreateBitCast(LHSI8Ptr, RI.Variable->getType());
-    Value *LHS = Builder.CreateLoad(RI.ElementType, LHSPtr);
-    Value *RHSI8PtrPtr = Builder.CreateConstInBoundsGEP2_64(
-        RedArrayTy, RHSArrayPtr, 0, En.index());
-    Value *RHSI8Ptr = Builder.CreateLoad(Builder.getPtrTy(), RHSI8PtrPtr);
-    Value *RHSPtr =
-        Builder.CreateBitCast(RHSI8Ptr, RI.PrivateVariable->getType());
-    Value *RHS = Builder.CreateLoad(RI.ElementType, RHSPtr);
-    Value *Reduced;
-    Builder.restoreIP(RI.ReductionGen(Builder.saveIP(), LHS, RHS, Reduced));
-    if (!Builder.GetInsertBlock())
-      return InsertPointTy();
-    // store is inside of the reduction region when using by-ref
-    if (!IsByRef)
-      Builder.CreateStore(Reduced, LHSPtr);
-  }
-  Builder.CreateRetVoid();
-
->>>>>>> a9fe23cd
+  populateReductionFunction(ReductionFunc, ReductionInfos, Builder, IsByRef,
+                            false);
   Builder.SetInsertPoint(ContinuationBlock);
   return Builder.saveIP();
 }
