//===- OpenMPIRBuilder.cpp - Builder for LLVM-IR for OpenMP directives ----===//
//
// Part of the LLVM Project, under the Apache License v2.0 with LLVM Exceptions.
// See https://llvm.org/LICENSE.txt for license information.
// SPDX-License-Identifier: Apache-2.0 WITH LLVM-exception
//
//===----------------------------------------------------------------------===//
/// \file
///
/// This file implements the OpenMPIRBuilder class, which is used as a
/// convenient way to create LLVM instructions for OpenMP directives.
///
//===----------------------------------------------------------------------===//

#include "llvm/Frontend/OpenMP/OMPIRBuilder.h"
#include "llvm/ADT/SmallBitVector.h"
#include "llvm/ADT/SmallSet.h"
#include "llvm/ADT/StringExtras.h"
#include "llvm/ADT/StringRef.h"
#include "llvm/Analysis/AssumptionCache.h"
#include "llvm/Analysis/CodeMetrics.h"
#include "llvm/Analysis/LoopInfo.h"
#include "llvm/Analysis/OptimizationRemarkEmitter.h"
#include "llvm/Analysis/ScalarEvolution.h"
#include "llvm/Analysis/TargetLibraryInfo.h"
#include "llvm/Bitcode/BitcodeReader.h"
#include "llvm/Frontend/Offloading/Utility.h"
#include "llvm/Frontend/OpenMP/OMPGridValues.h"
#include "llvm/IR/Attributes.h"
#include "llvm/IR/BasicBlock.h"
#include "llvm/IR/CFG.h"
#include "llvm/IR/CallingConv.h"
#include "llvm/IR/Constant.h"
#include "llvm/IR/Constants.h"
#include "llvm/IR/DIBuilder.h"
#include "llvm/IR/DebugInfoMetadata.h"
#include "llvm/IR/DerivedTypes.h"
#include "llvm/IR/Function.h"
#include "llvm/IR/GlobalVariable.h"
#include "llvm/IR/IRBuilder.h"
#include "llvm/IR/LLVMContext.h"
#include "llvm/IR/MDBuilder.h"
#include "llvm/IR/Metadata.h"
#include "llvm/IR/PassInstrumentation.h"
#include "llvm/IR/PassManager.h"
#include "llvm/IR/ReplaceConstant.h"
#include "llvm/IR/Value.h"
#include "llvm/MC/TargetRegistry.h"
#include "llvm/Support/CommandLine.h"
#include "llvm/Support/ErrorHandling.h"
#include "llvm/Support/FileSystem.h"
#include "llvm/Target/TargetMachine.h"
#include "llvm/Target/TargetOptions.h"
#include "llvm/Transforms/Utils/BasicBlockUtils.h"
#include "llvm/Transforms/Utils/Cloning.h"
#include "llvm/Transforms/Utils/CodeExtractor.h"
#include "llvm/Transforms/Utils/LoopPeel.h"
#include "llvm/Transforms/Utils/UnrollLoop.h"

#include <cstdint>
#include <optional>

#define DEBUG_TYPE "openmp-ir-builder"

using namespace llvm;
using namespace omp;

static cl::opt<bool>
    OptimisticAttributes("openmp-ir-builder-optimistic-attributes", cl::Hidden,
                         cl::desc("Use optimistic attributes describing "
                                  "'as-if' properties of runtime calls."),
                         cl::init(false));

static cl::opt<double> UnrollThresholdFactor(
    "openmp-ir-builder-unroll-threshold-factor", cl::Hidden,
    cl::desc("Factor for the unroll threshold to account for code "
             "simplifications still taking place"),
    cl::init(1.5));

#ifndef NDEBUG
/// Return whether IP1 and IP2 are ambiguous, i.e. that inserting instructions
/// at position IP1 may change the meaning of IP2 or vice-versa. This is because
/// an InsertPoint stores the instruction before something is inserted. For
/// instance, if both point to the same instruction, two IRBuilders alternating
/// creating instruction will cause the instructions to be interleaved.
static bool isConflictIP(IRBuilder<>::InsertPoint IP1,
                         IRBuilder<>::InsertPoint IP2) {
  if (!IP1.isSet() || !IP2.isSet())
    return false;
  return IP1.getBlock() == IP2.getBlock() && IP1.getPoint() == IP2.getPoint();
}

static bool isValidWorkshareLoopScheduleType(OMPScheduleType SchedType) {
  // Valid ordered/unordered and base algorithm combinations.
  switch (SchedType & ~OMPScheduleType::MonotonicityMask) {
  case OMPScheduleType::UnorderedStaticChunked:
  case OMPScheduleType::UnorderedStatic:
  case OMPScheduleType::UnorderedDynamicChunked:
  case OMPScheduleType::UnorderedGuidedChunked:
  case OMPScheduleType::UnorderedRuntime:
  case OMPScheduleType::UnorderedAuto:
  case OMPScheduleType::UnorderedTrapezoidal:
  case OMPScheduleType::UnorderedGreedy:
  case OMPScheduleType::UnorderedBalanced:
  case OMPScheduleType::UnorderedGuidedIterativeChunked:
  case OMPScheduleType::UnorderedGuidedAnalyticalChunked:
  case OMPScheduleType::UnorderedSteal:
  case OMPScheduleType::UnorderedStaticBalancedChunked:
  case OMPScheduleType::UnorderedGuidedSimd:
  case OMPScheduleType::UnorderedRuntimeSimd:
  case OMPScheduleType::OrderedStaticChunked:
  case OMPScheduleType::OrderedStatic:
  case OMPScheduleType::OrderedDynamicChunked:
  case OMPScheduleType::OrderedGuidedChunked:
  case OMPScheduleType::OrderedRuntime:
  case OMPScheduleType::OrderedAuto:
  case OMPScheduleType::OrderdTrapezoidal:
  case OMPScheduleType::NomergeUnorderedStaticChunked:
  case OMPScheduleType::NomergeUnorderedStatic:
  case OMPScheduleType::NomergeUnorderedDynamicChunked:
  case OMPScheduleType::NomergeUnorderedGuidedChunked:
  case OMPScheduleType::NomergeUnorderedRuntime:
  case OMPScheduleType::NomergeUnorderedAuto:
  case OMPScheduleType::NomergeUnorderedTrapezoidal:
  case OMPScheduleType::NomergeUnorderedGreedy:
  case OMPScheduleType::NomergeUnorderedBalanced:
  case OMPScheduleType::NomergeUnorderedGuidedIterativeChunked:
  case OMPScheduleType::NomergeUnorderedGuidedAnalyticalChunked:
  case OMPScheduleType::NomergeUnorderedSteal:
  case OMPScheduleType::NomergeOrderedStaticChunked:
  case OMPScheduleType::NomergeOrderedStatic:
  case OMPScheduleType::NomergeOrderedDynamicChunked:
  case OMPScheduleType::NomergeOrderedGuidedChunked:
  case OMPScheduleType::NomergeOrderedRuntime:
  case OMPScheduleType::NomergeOrderedAuto:
  case OMPScheduleType::NomergeOrderedTrapezoidal:
    break;
  default:
    return false;
  }

  // Must not set both monotonicity modifiers at the same time.
  OMPScheduleType MonotonicityFlags =
      SchedType & OMPScheduleType::MonotonicityMask;
  if (MonotonicityFlags == OMPScheduleType::MonotonicityMask)
    return false;

  return true;
}
#endif

static const omp::GV &getGridValue(const Triple &T, Function *Kernel) {
  if (T.isAMDGPU()) {
    StringRef Features =
        Kernel->getFnAttribute("target-features").getValueAsString();

    if (Features.count("+wavefrontsize64"))
      return omp::getAMDGPUGridValues<64>();
    return omp::getAMDGPUGridValues<32>();
  }
  if (T.isNVPTX())
    return omp::NVPTXGridValues;
  llvm_unreachable("No grid value available for this architecture!");
}

/// Determine which scheduling algorithm to use, determined from schedule clause
/// arguments.
static OMPScheduleType
getOpenMPBaseScheduleType(llvm::omp::ScheduleKind ClauseKind, bool HasChunks,
                          bool HasSimdModifier) {
  // Currently, the default schedule it static.
  switch (ClauseKind) {
  case OMP_SCHEDULE_Default:
  case OMP_SCHEDULE_Static:
    return HasChunks ? OMPScheduleType::BaseStaticChunked
                     : OMPScheduleType::BaseStatic;
  case OMP_SCHEDULE_Dynamic:
    return OMPScheduleType::BaseDynamicChunked;
  case OMP_SCHEDULE_Guided:
    return HasSimdModifier ? OMPScheduleType::BaseGuidedSimd
                           : OMPScheduleType::BaseGuidedChunked;
  case OMP_SCHEDULE_Auto:
    return llvm::omp::OMPScheduleType::BaseAuto;
  case OMP_SCHEDULE_Runtime:
    return HasSimdModifier ? OMPScheduleType::BaseRuntimeSimd
                           : OMPScheduleType::BaseRuntime;
  }
  llvm_unreachable("unhandled schedule clause argument");
}

/// Adds ordering modifier flags to schedule type.
static OMPScheduleType
getOpenMPOrderingScheduleType(OMPScheduleType BaseScheduleType,
                              bool HasOrderedClause) {
  assert((BaseScheduleType & OMPScheduleType::ModifierMask) ==
             OMPScheduleType::None &&
         "Must not have ordering nor monotonicity flags already set");

  OMPScheduleType OrderingModifier = HasOrderedClause
                                         ? OMPScheduleType::ModifierOrdered
                                         : OMPScheduleType::ModifierUnordered;
  OMPScheduleType OrderingScheduleType = BaseScheduleType | OrderingModifier;

  // Unsupported combinations
  if (OrderingScheduleType ==
      (OMPScheduleType::BaseGuidedSimd | OMPScheduleType::ModifierOrdered))
    return OMPScheduleType::OrderedGuidedChunked;
  else if (OrderingScheduleType == (OMPScheduleType::BaseRuntimeSimd |
                                    OMPScheduleType::ModifierOrdered))
    return OMPScheduleType::OrderedRuntime;

  return OrderingScheduleType;
}

/// Adds monotonicity modifier flags to schedule type.
static OMPScheduleType
getOpenMPMonotonicityScheduleType(OMPScheduleType ScheduleType,
                                  bool HasSimdModifier, bool HasMonotonic,
                                  bool HasNonmonotonic, bool HasOrderedClause) {
  assert((ScheduleType & OMPScheduleType::MonotonicityMask) ==
             OMPScheduleType::None &&
         "Must not have monotonicity flags already set");
  assert((!HasMonotonic || !HasNonmonotonic) &&
         "Monotonic and Nonmonotonic are contradicting each other");

  if (HasMonotonic) {
    return ScheduleType | OMPScheduleType::ModifierMonotonic;
  } else if (HasNonmonotonic) {
    return ScheduleType | OMPScheduleType::ModifierNonmonotonic;
  } else {
    // OpenMP 5.1, 2.11.4 Worksharing-Loop Construct, Description.
    // If the static schedule kind is specified or if the ordered clause is
    // specified, and if the nonmonotonic modifier is not specified, the
    // effect is as if the monotonic modifier is specified. Otherwise, unless
    // the monotonic modifier is specified, the effect is as if the
    // nonmonotonic modifier is specified.
    OMPScheduleType BaseScheduleType =
        ScheduleType & ~OMPScheduleType::ModifierMask;
    if ((BaseScheduleType == OMPScheduleType::BaseStatic) ||
        (BaseScheduleType == OMPScheduleType::BaseStaticChunked) ||
        HasOrderedClause) {
      // The monotonic is used by default in openmp runtime library, so no need
      // to set it.
      return ScheduleType;
    } else {
      return ScheduleType | OMPScheduleType::ModifierNonmonotonic;
    }
  }
}

/// Determine the schedule type using schedule and ordering clause arguments.
static OMPScheduleType
computeOpenMPScheduleType(ScheduleKind ClauseKind, bool HasChunks,
                          bool HasSimdModifier, bool HasMonotonicModifier,
                          bool HasNonmonotonicModifier, bool HasOrderedClause) {
  OMPScheduleType BaseSchedule =
      getOpenMPBaseScheduleType(ClauseKind, HasChunks, HasSimdModifier);
  OMPScheduleType OrderedSchedule =
      getOpenMPOrderingScheduleType(BaseSchedule, HasOrderedClause);
  OMPScheduleType Result = getOpenMPMonotonicityScheduleType(
      OrderedSchedule, HasSimdModifier, HasMonotonicModifier,
      HasNonmonotonicModifier, HasOrderedClause);

  assert(isValidWorkshareLoopScheduleType(Result));
  return Result;
}

/// Make \p Source branch to \p Target.
///
/// Handles two situations:
/// * \p Source already has an unconditional branch.
/// * \p Source is a degenerate block (no terminator because the BB is
///             the current head of the IR construction).
static void redirectTo(BasicBlock *Source, BasicBlock *Target, DebugLoc DL) {
  if (Instruction *Term = Source->getTerminator()) {
    auto *Br = cast<BranchInst>(Term);
    assert(!Br->isConditional() &&
           "BB's terminator must be an unconditional branch (or degenerate)");
    BasicBlock *Succ = Br->getSuccessor(0);
    Succ->removePredecessor(Source, /*KeepOneInputPHIs=*/true);
    Br->setSuccessor(0, Target);
    return;
  }

  auto *NewBr = BranchInst::Create(Target, Source);
  NewBr->setDebugLoc(DL);
}

void llvm::spliceBB(IRBuilderBase::InsertPoint IP, BasicBlock *New,
                    bool CreateBranch) {
  assert(New->getFirstInsertionPt() == New->begin() &&
         "Target BB must not have PHI nodes");

  // Move instructions to new block.
  BasicBlock *Old = IP.getBlock();
  New->splice(New->begin(), Old, IP.getPoint(), Old->end());

  if (CreateBranch)
    BranchInst::Create(New, Old);
}

void llvm::spliceBB(IRBuilder<> &Builder, BasicBlock *New, bool CreateBranch) {
  DebugLoc DebugLoc = Builder.getCurrentDebugLocation();
  BasicBlock *Old = Builder.GetInsertBlock();

  spliceBB(Builder.saveIP(), New, CreateBranch);
  if (CreateBranch)
    Builder.SetInsertPoint(Old->getTerminator());
  else
    Builder.SetInsertPoint(Old);

  // SetInsertPoint also updates the Builder's debug location, but we want to
  // keep the one the Builder was configured to use.
  Builder.SetCurrentDebugLocation(DebugLoc);
}

BasicBlock *llvm::splitBB(IRBuilderBase::InsertPoint IP, bool CreateBranch,
                          llvm::Twine Name) {
  BasicBlock *Old = IP.getBlock();
  BasicBlock *New = BasicBlock::Create(
      Old->getContext(), Name.isTriviallyEmpty() ? Old->getName() : Name,
      Old->getParent(), Old->getNextNode());
  spliceBB(IP, New, CreateBranch);
  New->replaceSuccessorsPhiUsesWith(Old, New);
  return New;
}

BasicBlock *llvm::splitBB(IRBuilderBase &Builder, bool CreateBranch,
                          llvm::Twine Name) {
  DebugLoc DebugLoc = Builder.getCurrentDebugLocation();
  BasicBlock *New = splitBB(Builder.saveIP(), CreateBranch, Name);
  if (CreateBranch)
    Builder.SetInsertPoint(Builder.GetInsertBlock()->getTerminator());
  else
    Builder.SetInsertPoint(Builder.GetInsertBlock());
  // SetInsertPoint also updates the Builder's debug location, but we want to
  // keep the one the Builder was configured to use.
  Builder.SetCurrentDebugLocation(DebugLoc);
  return New;
}

BasicBlock *llvm::splitBB(IRBuilder<> &Builder, bool CreateBranch,
                          llvm::Twine Name) {
  DebugLoc DebugLoc = Builder.getCurrentDebugLocation();
  BasicBlock *New = splitBB(Builder.saveIP(), CreateBranch, Name);
  if (CreateBranch)
    Builder.SetInsertPoint(Builder.GetInsertBlock()->getTerminator());
  else
    Builder.SetInsertPoint(Builder.GetInsertBlock());
  // SetInsertPoint also updates the Builder's debug location, but we want to
  // keep the one the Builder was configured to use.
  Builder.SetCurrentDebugLocation(DebugLoc);
  return New;
}

BasicBlock *llvm::splitBBWithSuffix(IRBuilderBase &Builder, bool CreateBranch,
                                    llvm::Twine Suffix) {
  BasicBlock *Old = Builder.GetInsertBlock();
  return splitBB(Builder, CreateBranch, Old->getName() + Suffix);
}

// This function creates a fake integer value and a fake use for the integer
// value. It returns the fake value created. This is useful in modeling the
// extra arguments to the outlined functions.
Value *createFakeIntVal(IRBuilderBase &Builder,
                        OpenMPIRBuilder::InsertPointTy OuterAllocaIP,
                        llvm::SmallVectorImpl<Instruction *> &ToBeDeleted,
                        OpenMPIRBuilder::InsertPointTy InnerAllocaIP,
                        const Twine &Name = "", bool AsPtr = true) {
  Builder.restoreIP(OuterAllocaIP);
  Instruction *FakeVal;
  AllocaInst *FakeValAddr =
      Builder.CreateAlloca(Builder.getInt32Ty(), 0, nullptr, Name + ".addr");
  ToBeDeleted.push_back(FakeValAddr);

  if (AsPtr) {
    FakeVal = FakeValAddr;
  } else {
    FakeVal =
        Builder.CreateLoad(Builder.getInt32Ty(), FakeValAddr, Name + ".val");
    ToBeDeleted.push_back(FakeVal);
  }

  // Generate a fake use of this value
  Builder.restoreIP(InnerAllocaIP);
  Instruction *UseFakeVal;
  if (AsPtr) {
    UseFakeVal =
        Builder.CreateLoad(Builder.getInt32Ty(), FakeVal, Name + ".use");
  } else {
    UseFakeVal =
        cast<BinaryOperator>(Builder.CreateAdd(FakeVal, Builder.getInt32(10)));
  }
  ToBeDeleted.push_back(UseFakeVal);
  return FakeVal;
}

//===----------------------------------------------------------------------===//
// OpenMPIRBuilderConfig
//===----------------------------------------------------------------------===//

namespace {
LLVM_ENABLE_BITMASK_ENUMS_IN_NAMESPACE();
/// Values for bit flags for marking which requires clauses have been used.
enum OpenMPOffloadingRequiresDirFlags {
  /// flag undefined.
  OMP_REQ_UNDEFINED = 0x000,
  /// no requires directive present.
  OMP_REQ_NONE = 0x001,
  /// reverse_offload clause.
  OMP_REQ_REVERSE_OFFLOAD = 0x002,
  /// unified_address clause.
  OMP_REQ_UNIFIED_ADDRESS = 0x004,
  /// unified_shared_memory clause.
  OMP_REQ_UNIFIED_SHARED_MEMORY = 0x008,
  /// dynamic_allocators clause.
  OMP_REQ_DYNAMIC_ALLOCATORS = 0x010,
  LLVM_MARK_AS_BITMASK_ENUM(/*LargestValue=*/OMP_REQ_DYNAMIC_ALLOCATORS)
};

} // anonymous namespace

OpenMPIRBuilderConfig::OpenMPIRBuilderConfig()
    : RequiresFlags(OMP_REQ_UNDEFINED) {}

OpenMPIRBuilderConfig::OpenMPIRBuilderConfig(
    bool IsTargetDevice, bool IsGPU, bool OpenMPOffloadMandatory,
    bool HasRequiresReverseOffload, bool HasRequiresUnifiedAddress,
    bool HasRequiresUnifiedSharedMemory, bool HasRequiresDynamicAllocators)
    : IsTargetDevice(IsTargetDevice), IsGPU(IsGPU),
      OpenMPOffloadMandatory(OpenMPOffloadMandatory),
      RequiresFlags(OMP_REQ_UNDEFINED) {
  if (HasRequiresReverseOffload)
    RequiresFlags |= OMP_REQ_REVERSE_OFFLOAD;
  if (HasRequiresUnifiedAddress)
    RequiresFlags |= OMP_REQ_UNIFIED_ADDRESS;
  if (HasRequiresUnifiedSharedMemory)
    RequiresFlags |= OMP_REQ_UNIFIED_SHARED_MEMORY;
  if (HasRequiresDynamicAllocators)
    RequiresFlags |= OMP_REQ_DYNAMIC_ALLOCATORS;
}

bool OpenMPIRBuilderConfig::hasRequiresReverseOffload() const {
  return RequiresFlags & OMP_REQ_REVERSE_OFFLOAD;
}

bool OpenMPIRBuilderConfig::hasRequiresUnifiedAddress() const {
  return RequiresFlags & OMP_REQ_UNIFIED_ADDRESS;
}

bool OpenMPIRBuilderConfig::hasRequiresUnifiedSharedMemory() const {
  return RequiresFlags & OMP_REQ_UNIFIED_SHARED_MEMORY;
}

bool OpenMPIRBuilderConfig::hasRequiresDynamicAllocators() const {
  return RequiresFlags & OMP_REQ_DYNAMIC_ALLOCATORS;
}

int64_t OpenMPIRBuilderConfig::getRequiresFlags() const {
  return hasRequiresFlags() ? RequiresFlags
                            : static_cast<int64_t>(OMP_REQ_NONE);
}

void OpenMPIRBuilderConfig::setHasRequiresReverseOffload(bool Value) {
  if (Value)
    RequiresFlags |= OMP_REQ_REVERSE_OFFLOAD;
  else
    RequiresFlags &= ~OMP_REQ_REVERSE_OFFLOAD;
}

void OpenMPIRBuilderConfig::setHasRequiresUnifiedAddress(bool Value) {
  if (Value)
    RequiresFlags |= OMP_REQ_UNIFIED_ADDRESS;
  else
    RequiresFlags &= ~OMP_REQ_UNIFIED_ADDRESS;
}

void OpenMPIRBuilderConfig::setHasRequiresUnifiedSharedMemory(bool Value) {
  if (Value)
    RequiresFlags |= OMP_REQ_UNIFIED_SHARED_MEMORY;
  else
    RequiresFlags &= ~OMP_REQ_UNIFIED_SHARED_MEMORY;
}

void OpenMPIRBuilderConfig::setHasRequiresDynamicAllocators(bool Value) {
  if (Value)
    RequiresFlags |= OMP_REQ_DYNAMIC_ALLOCATORS;
  else
    RequiresFlags &= ~OMP_REQ_DYNAMIC_ALLOCATORS;
}

//===----------------------------------------------------------------------===//
// OpenMPIRBuilder
//===----------------------------------------------------------------------===//

void OpenMPIRBuilder::getKernelArgsVector(TargetKernelArgs &KernelArgs,
                                          IRBuilderBase &Builder,
                                          SmallVector<Value *> &ArgsVector) {
  Value *Version = Builder.getInt32(OMP_KERNEL_ARG_VERSION);
  Value *PointerNum = Builder.getInt32(KernelArgs.NumTargetItems);
  auto Int32Ty = Type::getInt32Ty(Builder.getContext());
  constexpr const size_t MaxDim = 3;
  Value *ZeroArray = Constant::getNullValue(ArrayType::get(Int32Ty, MaxDim));
  Value *Flags = Builder.getInt64(KernelArgs.HasNoWait);

  assert(!KernelArgs.NumTeams.empty() && !KernelArgs.NumThreads.empty());

  Value *NumTeams3D =
      Builder.CreateInsertValue(ZeroArray, KernelArgs.NumTeams[0], {0});
  Value *NumThreads3D =
      Builder.CreateInsertValue(ZeroArray, KernelArgs.NumThreads[0], {0});
  for (unsigned I :
       seq<unsigned>(1, std::min(KernelArgs.NumTeams.size(), MaxDim)))
    NumTeams3D =
        Builder.CreateInsertValue(NumTeams3D, KernelArgs.NumTeams[I], {I});
  for (unsigned I :
       seq<unsigned>(1, std::min(KernelArgs.NumThreads.size(), MaxDim)))
    NumThreads3D =
        Builder.CreateInsertValue(NumThreads3D, KernelArgs.NumThreads[I], {I});

  ArgsVector = {Version,
                PointerNum,
                KernelArgs.RTArgs.BasePointersArray,
                KernelArgs.RTArgs.PointersArray,
                KernelArgs.RTArgs.SizesArray,
                KernelArgs.RTArgs.MapTypesArray,
                KernelArgs.RTArgs.MapNamesArray,
                KernelArgs.RTArgs.MappersArray,
                KernelArgs.TripCount,
                Flags,
                NumTeams3D,
                NumThreads3D,
                KernelArgs.DynCGGroupMem};
}

void OpenMPIRBuilder::addAttributes(omp::RuntimeFunction FnID, Function &Fn) {
  LLVMContext &Ctx = Fn.getContext();

  // Get the function's current attributes.
  auto Attrs = Fn.getAttributes();
  auto FnAttrs = Attrs.getFnAttrs();
  auto RetAttrs = Attrs.getRetAttrs();
  SmallVector<AttributeSet, 4> ArgAttrs;
  for (size_t ArgNo = 0; ArgNo < Fn.arg_size(); ++ArgNo)
    ArgAttrs.emplace_back(Attrs.getParamAttrs(ArgNo));

  // Add AS to FnAS while taking special care with integer extensions.
  auto addAttrSet = [&](AttributeSet &FnAS, const AttributeSet &AS,
                        bool Param = true) -> void {
    bool HasSignExt = AS.hasAttribute(Attribute::SExt);
    bool HasZeroExt = AS.hasAttribute(Attribute::ZExt);
    if (HasSignExt || HasZeroExt) {
      assert(AS.getNumAttributes() == 1 &&
             "Currently not handling extension attr combined with others.");
      if (Param) {
        if (auto AK = TargetLibraryInfo::getExtAttrForI32Param(T, HasSignExt))
          FnAS = FnAS.addAttribute(Ctx, AK);
      } else if (auto AK =
                     TargetLibraryInfo::getExtAttrForI32Return(T, HasSignExt))
        FnAS = FnAS.addAttribute(Ctx, AK);
    } else {
      FnAS = FnAS.addAttributes(Ctx, AS);
    }
  };

#define OMP_ATTRS_SET(VarName, AttrSet) AttributeSet VarName = AttrSet;
#include "llvm/Frontend/OpenMP/OMPKinds.def"

  // Add attributes to the function declaration.
  switch (FnID) {
#define OMP_RTL_ATTRS(Enum, FnAttrSet, RetAttrSet, ArgAttrSets)                \
  case Enum:                                                                   \
    FnAttrs = FnAttrs.addAttributes(Ctx, FnAttrSet);                           \
    addAttrSet(RetAttrs, RetAttrSet, /*Param*/ false);                         \
    for (size_t ArgNo = 0; ArgNo < ArgAttrSets.size(); ++ArgNo)                \
      addAttrSet(ArgAttrs[ArgNo], ArgAttrSets[ArgNo]);                         \
    Fn.setAttributes(AttributeList::get(Ctx, FnAttrs, RetAttrs, ArgAttrs));    \
    break;
#include "llvm/Frontend/OpenMP/OMPKinds.def"
  default:
    // Attributes are optional.
    break;
  }
}

FunctionCallee
OpenMPIRBuilder::getOrCreateRuntimeFunction(Module &M, RuntimeFunction FnID) {
  FunctionType *FnTy = nullptr;
  Function *Fn = nullptr;

  // Try to find the declation in the module first.
  switch (FnID) {
#define OMP_RTL(Enum, Str, IsVarArg, ReturnType, ...)                          \
  case Enum:                                                                   \
    FnTy = FunctionType::get(ReturnType, ArrayRef<Type *>{__VA_ARGS__},        \
                             IsVarArg);                                        \
    Fn = M.getFunction(Str);                                                   \
    break;
#include "llvm/Frontend/OpenMP/OMPKinds.def"
  }

  if (!Fn) {
    // Create a new declaration if we need one.
    switch (FnID) {
#define OMP_RTL(Enum, Str, ...)                                                \
  case Enum:                                                                   \
    Fn = Function::Create(FnTy, GlobalValue::ExternalLinkage, Str, M);         \
    break;
#include "llvm/Frontend/OpenMP/OMPKinds.def"
    }

    // Add information if the runtime function takes a callback function
    if (FnID == OMPRTL___kmpc_fork_call || FnID == OMPRTL___kmpc_fork_teams) {
      if (!Fn->hasMetadata(LLVMContext::MD_callback)) {
        LLVMContext &Ctx = Fn->getContext();
        MDBuilder MDB(Ctx);
        // Annotate the callback behavior of the runtime function:
        //  - The callback callee is argument number 2 (microtask).
        //  - The first two arguments of the callback callee are unknown (-1).
        //  - All variadic arguments to the runtime function are passed to the
        //    callback callee.
        Fn->addMetadata(
            LLVMContext::MD_callback,
            *MDNode::get(Ctx, {MDB.createCallbackEncoding(
                                  2, {-1, -1}, /* VarArgsArePassed */ true)}));
      }
    }

    LLVM_DEBUG(dbgs() << "Created OpenMP runtime function " << Fn->getName()
                      << " with type " << *Fn->getFunctionType() << "\n");
    addAttributes(FnID, *Fn);

  } else {
    LLVM_DEBUG(dbgs() << "Found OpenMP runtime function " << Fn->getName()
                      << " with type " << *Fn->getFunctionType() << "\n");
  }

  assert(Fn && "Failed to create OpenMP runtime function");

  return {FnTy, Fn};
}

Function *OpenMPIRBuilder::getOrCreateRuntimeFunctionPtr(RuntimeFunction FnID) {
  FunctionCallee RTLFn = getOrCreateRuntimeFunction(M, FnID);
  auto *Fn = dyn_cast<llvm::Function>(RTLFn.getCallee());
  assert(Fn && "Failed to create OpenMP runtime function pointer");
  return Fn;
}

void OpenMPIRBuilder::initialize() { initializeTypes(M); }

static void raiseUserConstantDataAllocasToEntryBlock(IRBuilderBase &Builder,
                                                     Function *Function) {
  BasicBlock &EntryBlock = Function->getEntryBlock();
  Instruction *MoveLocInst = EntryBlock.getFirstNonPHI();

  // Loop over blocks looking for constant allocas, skipping the entry block
  // as any allocas there are already in the desired location.
  for (auto Block = std::next(Function->begin(), 1); Block != Function->end();
       Block++) {
    for (auto Inst = Block->getReverseIterator()->begin();
         Inst != Block->getReverseIterator()->end();) {
      if (auto *AllocaInst = dyn_cast_if_present<llvm::AllocaInst>(Inst)) {
        Inst++;
        if (!isa<ConstantData>(AllocaInst->getArraySize()))
          continue;
        AllocaInst->moveBeforePreserving(MoveLocInst);
      } else {
        Inst++;
      }
    }
  }
}

void OpenMPIRBuilder::finalize(Function *Fn) {
  SmallPtrSet<BasicBlock *, 32> ParallelRegionBlockSet;
  SmallVector<BasicBlock *, 32> Blocks;
  SmallVector<OutlineInfo, 16> DeferredOutlines;
  for (OutlineInfo &OI : OutlineInfos) {
    // Skip functions that have not finalized yet; may happen with nested
    // function generation.
    if (Fn && OI.getFunction() != Fn) {
      DeferredOutlines.push_back(OI);
      continue;
    }

    ParallelRegionBlockSet.clear();
    Blocks.clear();
    OI.collectBlocks(ParallelRegionBlockSet, Blocks);

    Function *OuterFn = OI.getFunction();
    CodeExtractorAnalysisCache CEAC(*OuterFn);
    // If we generate code for the target device, we need to allocate
    // struct for aggregate params in the device default alloca address space.
    // OpenMP runtime requires that the params of the extracted functions are
    // passed as zero address space pointers. This flag ensures that
    // CodeExtractor generates correct code for extracted functions
    // which are used by OpenMP runtime.
    bool ArgsInZeroAddressSpace = Config.isTargetDevice();
    CodeExtractor Extractor(Blocks, /* DominatorTree */ nullptr,
                            /* AggregateArgs */ true,
                            /* BlockFrequencyInfo */ nullptr,
                            /* BranchProbabilityInfo */ nullptr,
                            /* AssumptionCache */ nullptr,
                            /* AllowVarArgs */ true,
                            /* AllowAlloca */ true,
                            /* AllocaBlock*/ OI.OuterAllocaBB,
                            /* Suffix */ ".omp_par", ArgsInZeroAddressSpace);

    LLVM_DEBUG(dbgs() << "Before     outlining: " << *OuterFn << "\n");
    LLVM_DEBUG(dbgs() << "Entry " << OI.EntryBB->getName()
                      << " Exit: " << OI.ExitBB->getName() << "\n");
    assert(Extractor.isEligible() &&
           "Expected OpenMP outlining to be possible!");

    for (auto *V : OI.ExcludeArgsFromAggregate)
      Extractor.excludeArgFromAggregate(V);

    Function *OutlinedFn = Extractor.extractCodeRegion(CEAC);
    if (Config.isGPU())
      OutlinedFn->addFnAttr(Attribute::AlwaysInline);

    // Forward target-cpu, target-features attributes to the outlined function.
    auto TargetCpuAttr = OuterFn->getFnAttribute("target-cpu");
    if (TargetCpuAttr.isStringAttribute())
      OutlinedFn->addFnAttr(TargetCpuAttr);

    auto TargetFeaturesAttr = OuterFn->getFnAttribute("target-features");
    if (TargetFeaturesAttr.isStringAttribute())
      OutlinedFn->addFnAttr(TargetFeaturesAttr);

    LLVM_DEBUG(dbgs() << "After      outlining: " << *OuterFn << "\n");
    LLVM_DEBUG(dbgs() << "   Outlined function: " << *OutlinedFn << "\n");
    assert(OutlinedFn->getReturnType()->isVoidTy() &&
           "OpenMP outlined functions should not return a value!");

    // For compability with the clang CG we move the outlined function after the
    // one with the parallel region.
    OutlinedFn->removeFromParent();
    M.getFunctionList().insertAfter(OuterFn->getIterator(), OutlinedFn);

    // Remove the artificial entry introduced by the extractor right away, we
    // made our own entry block after all.
    {
      BasicBlock &ArtificialEntry = OutlinedFn->getEntryBlock();
      assert(ArtificialEntry.getUniqueSuccessor() == OI.EntryBB);
      assert(OI.EntryBB->getUniquePredecessor() == &ArtificialEntry);
      // Move instructions from the to-be-deleted ArtificialEntry to the entry
      // basic block of the parallel region. CodeExtractor generates
      // instructions to unwrap the aggregate argument and may sink
      // allocas/bitcasts for values that are solely used in the outlined region
      // and do not escape.
      assert(!ArtificialEntry.empty() &&
             "Expected instructions to add in the outlined region entry");
      for (BasicBlock::reverse_iterator It = ArtificialEntry.rbegin(),
                                        End = ArtificialEntry.rend();
           It != End;) {
        Instruction &I = *It;
        It++;

        if (I.isTerminator())
          continue;

        I.moveBeforePreserving(*OI.EntryBB, OI.EntryBB->getFirstInsertionPt());
      }

      OI.EntryBB->moveBefore(&ArtificialEntry);
      ArtificialEntry.eraseFromParent();
    }
    assert(&OutlinedFn->getEntryBlock() == OI.EntryBB);
    assert(OutlinedFn && OutlinedFn->getNumUses() == 1);

    // Run a user callback, e.g. to add attributes.
    if (OI.PostOutlineCB)
      OI.PostOutlineCB(*OutlinedFn);
  }

  // Remove work items that have been completed.
  OutlineInfos = std::move(DeferredOutlines);

  // The createTarget functions embeds user written code into
  // the target region which may inject allocas which need to
  // be moved to the entry block of our target or risk malformed
  // optimisations by later passes, this is only relevant for
  // the device pass which appears to be a little more delicate
  // when it comes to optimisations (however, we do not block on
  // that here, it's up to the inserter to the list to do so).
  // This notbaly has to occur after the OutlinedInfo candidates
  // have been extracted so we have an end product that will not
  // be implicitly adversely affected by any raises unless
  // intentionally appended to the list.
  // NOTE: This only does so for ConstantData, it could be extended
  // to ConstantExpr's with further effort, however, they should
  // largely be folded when they get here. Extending it to runtime
  // defined/read+writeable allocation sizes would be non-trivial
  // (need to factor in movement of any stores to variables the
  // allocation size depends on, as well as the usual loads,
  // otherwise it'll yield the wrong result after movement) and
  // likely be more suitable as an LLVM optimisation pass.
  for (Function *F : ConstantAllocaRaiseCandidates)
    raiseUserConstantDataAllocasToEntryBlock(Builder, F);

  EmitMetadataErrorReportFunctionTy &&ErrorReportFn =
      [](EmitMetadataErrorKind Kind,
         const TargetRegionEntryInfo &EntryInfo) -> void {
    errs() << "Error of kind: " << Kind
           << " when emitting offload entries and metadata during "
              "OMPIRBuilder finalization \n";
  };

  if (!OffloadInfoManager.empty())
    createOffloadEntriesAndInfoMetadata(ErrorReportFn);

  if (Config.EmitLLVMUsedMetaInfo.value_or(false)) {
    std::vector<WeakTrackingVH> LLVMCompilerUsed = {
        M.getGlobalVariable("__openmp_nvptx_data_transfer_temporary_storage")};
    emitUsed("llvm.compiler.used", LLVMCompilerUsed);
  }
}

OpenMPIRBuilder::~OpenMPIRBuilder() {
  assert(OutlineInfos.empty() && "There must be no outstanding outlinings");
}

GlobalValue *OpenMPIRBuilder::createGlobalFlag(unsigned Value, StringRef Name) {
  IntegerType *I32Ty = Type::getInt32Ty(M.getContext());
  auto *GV =
      new GlobalVariable(M, I32Ty,
                         /* isConstant = */ true, GlobalValue::WeakODRLinkage,
                         ConstantInt::get(I32Ty, Value), Name);
  GV->setVisibility(GlobalValue::HiddenVisibility);

  return GV;
}

void OpenMPIRBuilder::emitUsed(StringRef Name, ArrayRef<WeakTrackingVH> List) {
  if (List.empty())
    return;

  // Convert List to what ConstantArray needs.
  SmallVector<Constant *, 8> UsedArray;
  UsedArray.resize(List.size());
  for (unsigned I = 0, E = List.size(); I != E; ++I)
    UsedArray[I] = ConstantExpr::getPointerBitCastOrAddrSpaceCast(
        cast<Constant>(&*List[I]), Builder.getPtrTy());

  if (UsedArray.empty())
    return;
  ArrayType *ATy = ArrayType::get(Builder.getPtrTy(), UsedArray.size());

  auto *GV = new GlobalVariable(M, ATy, false, GlobalValue::AppendingLinkage,
                                ConstantArray::get(ATy, UsedArray), Name);

  GV->setSection("llvm.metadata");
}

GlobalVariable *
OpenMPIRBuilder::emitKernelExecutionMode(StringRef KernelName,
                                         OMPTgtExecModeFlags Mode) {
  auto *Int8Ty = Builder.getInt8Ty();
  auto *GVMode = new GlobalVariable(
      M, Int8Ty, /*isConstant=*/true, GlobalValue::WeakAnyLinkage,
      ConstantInt::get(Int8Ty, Mode), Twine(KernelName, "_exec_mode"));
  GVMode->setVisibility(GlobalVariable::ProtectedVisibility);
  return GVMode;
}

Constant *OpenMPIRBuilder::getOrCreateIdent(Constant *SrcLocStr,
                                            uint32_t SrcLocStrSize,
                                            IdentFlag LocFlags,
                                            unsigned Reserve2Flags) {
  // Enable "C-mode".
  LocFlags |= OMP_IDENT_FLAG_KMPC;

  Constant *&Ident =
      IdentMap[{SrcLocStr, uint64_t(LocFlags) << 31 | Reserve2Flags}];
  if (!Ident) {
    Constant *I32Null = ConstantInt::getNullValue(Int32);
    Constant *IdentData[] = {I32Null,
                             ConstantInt::get(Int32, uint32_t(LocFlags)),
                             ConstantInt::get(Int32, Reserve2Flags),
                             ConstantInt::get(Int32, SrcLocStrSize), SrcLocStr};
    Constant *Initializer =
        ConstantStruct::get(OpenMPIRBuilder::Ident, IdentData);

    // Look for existing encoding of the location + flags, not needed but
    // minimizes the difference to the existing solution while we transition.
    for (GlobalVariable &GV : M.globals())
      if (GV.getValueType() == OpenMPIRBuilder::Ident && GV.hasInitializer())
        if (GV.getInitializer() == Initializer)
          Ident = &GV;

    if (!Ident) {
      auto *GV = new GlobalVariable(
          M, OpenMPIRBuilder::Ident,
          /* isConstant = */ true, GlobalValue::PrivateLinkage, Initializer, "",
          nullptr, GlobalValue::NotThreadLocal,
          M.getDataLayout().getDefaultGlobalsAddressSpace());
      GV->setUnnamedAddr(GlobalValue::UnnamedAddr::Global);
      GV->setAlignment(Align(8));
      Ident = GV;
    }
  }

  return ConstantExpr::getPointerBitCastOrAddrSpaceCast(Ident, IdentPtr);
}

Constant *OpenMPIRBuilder::getOrCreateSrcLocStr(StringRef LocStr,
                                                uint32_t &SrcLocStrSize) {
  SrcLocStrSize = LocStr.size();
  Constant *&SrcLocStr = SrcLocStrMap[LocStr];
  if (!SrcLocStr) {
    Constant *Initializer =
        ConstantDataArray::getString(M.getContext(), LocStr);

    // Look for existing encoding of the location, not needed but minimizes the
    // difference to the existing solution while we transition.
    for (GlobalVariable &GV : M.globals())
      if (GV.isConstant() && GV.hasInitializer() &&
          GV.getInitializer() == Initializer)
        return SrcLocStr = ConstantExpr::getPointerCast(&GV, Int8Ptr);

    SrcLocStr = Builder.CreateGlobalString(LocStr, /* Name */ "",
                                           /* AddressSpace */ 0, &M);
  }
  return SrcLocStr;
}

Constant *OpenMPIRBuilder::getOrCreateSrcLocStr(StringRef FunctionName,
                                                StringRef FileName,
                                                unsigned Line, unsigned Column,
                                                uint32_t &SrcLocStrSize) {
  SmallString<128> Buffer;
  Buffer.push_back(';');
  Buffer.append(FileName);
  Buffer.push_back(';');
  Buffer.append(FunctionName);
  Buffer.push_back(';');
  Buffer.append(std::to_string(Line));
  Buffer.push_back(';');
  Buffer.append(std::to_string(Column));
  Buffer.push_back(';');
  Buffer.push_back(';');
  return getOrCreateSrcLocStr(Buffer.str(), SrcLocStrSize);
}

Constant *
OpenMPIRBuilder::getOrCreateDefaultSrcLocStr(uint32_t &SrcLocStrSize) {
  StringRef UnknownLoc = ";unknown;unknown;0;0;;";
  return getOrCreateSrcLocStr(UnknownLoc, SrcLocStrSize);
}

Constant *OpenMPIRBuilder::getOrCreateSrcLocStr(DebugLoc DL,
                                                uint32_t &SrcLocStrSize,
                                                Function *F) {
  DILocation *DIL = DL.get();
  if (!DIL)
    return getOrCreateDefaultSrcLocStr(SrcLocStrSize);
  StringRef FileName = M.getName();
  if (DIFile *DIF = DIL->getFile())
    if (std::optional<StringRef> Source = DIF->getSource())
      FileName = *Source;
  StringRef Function = DIL->getScope()->getSubprogram()->getName();
  if (Function.empty() && F)
    Function = F->getName();
  return getOrCreateSrcLocStr(Function, FileName, DIL->getLine(),
                              DIL->getColumn(), SrcLocStrSize);
}

Constant *OpenMPIRBuilder::getOrCreateSrcLocStr(const LocationDescription &Loc,
                                                uint32_t &SrcLocStrSize) {
  return getOrCreateSrcLocStr(Loc.DL, SrcLocStrSize,
                              Loc.IP.getBlock()->getParent());
}

Value *OpenMPIRBuilder::getOrCreateThreadID(Value *Ident) {
  return Builder.CreateCall(
      getOrCreateRuntimeFunctionPtr(OMPRTL___kmpc_global_thread_num), Ident,
      "omp_global_thread_num");
}

OpenMPIRBuilder::InsertPointOrErrorTy
OpenMPIRBuilder::createBarrier(const LocationDescription &Loc, Directive Kind,
                               bool ForceSimpleCall, bool CheckCancelFlag) {
  if (!updateToLocation(Loc))
    return Loc.IP;

  // Build call __kmpc_cancel_barrier(loc, thread_id) or
  //            __kmpc_barrier(loc, thread_id);

  IdentFlag BarrierLocFlags;
  switch (Kind) {
  case OMPD_for:
    BarrierLocFlags = OMP_IDENT_FLAG_BARRIER_IMPL_FOR;
    break;
  case OMPD_sections:
    BarrierLocFlags = OMP_IDENT_FLAG_BARRIER_IMPL_SECTIONS;
    break;
  case OMPD_single:
    BarrierLocFlags = OMP_IDENT_FLAG_BARRIER_IMPL_SINGLE;
    break;
  case OMPD_barrier:
    BarrierLocFlags = OMP_IDENT_FLAG_BARRIER_EXPL;
    break;
  default:
    BarrierLocFlags = OMP_IDENT_FLAG_BARRIER_IMPL;
    break;
  }

  uint32_t SrcLocStrSize;
  Constant *SrcLocStr = getOrCreateSrcLocStr(Loc, SrcLocStrSize);
  Value *Args[] = {
      getOrCreateIdent(SrcLocStr, SrcLocStrSize, BarrierLocFlags),
      getOrCreateThreadID(getOrCreateIdent(SrcLocStr, SrcLocStrSize))};

  // If we are in a cancellable parallel region, barriers are cancellation
  // points.
  // TODO: Check why we would force simple calls or to ignore the cancel flag.
  bool UseCancelBarrier =
      !ForceSimpleCall && isLastFinalizationInfoCancellable(OMPD_parallel);

  Value *Result =
      Builder.CreateCall(getOrCreateRuntimeFunctionPtr(
                             UseCancelBarrier ? OMPRTL___kmpc_cancel_barrier
                                              : OMPRTL___kmpc_barrier),
                         Args);

  if (UseCancelBarrier && CheckCancelFlag)
    if (Error Err = emitCancelationCheckImpl(Result, OMPD_parallel))
      return Err;

  return Builder.saveIP();
}

OpenMPIRBuilder::InsertPointOrErrorTy
OpenMPIRBuilder::createCancel(const LocationDescription &Loc,
                              Value *IfCondition,
                              omp::Directive CanceledDirective) {
  if (!updateToLocation(Loc))
    return Loc.IP;

  // LLVM utilities like blocks with terminators.
  auto *UI = Builder.CreateUnreachable();

  Instruction *ThenTI = UI, *ElseTI = nullptr;
  if (IfCondition)
    SplitBlockAndInsertIfThenElse(IfCondition, UI, &ThenTI, &ElseTI);
  Builder.SetInsertPoint(ThenTI);

  Value *CancelKind = nullptr;
  switch (CanceledDirective) {
#define OMP_CANCEL_KIND(Enum, Str, DirectiveEnum, Value)                       \
  case DirectiveEnum:                                                          \
    CancelKind = Builder.getInt32(Value);                                      \
    break;
#include "llvm/Frontend/OpenMP/OMPKinds.def"
  default:
    llvm_unreachable("Unknown cancel kind!");
  }

  uint32_t SrcLocStrSize;
  Constant *SrcLocStr = getOrCreateSrcLocStr(Loc, SrcLocStrSize);
  Value *Ident = getOrCreateIdent(SrcLocStr, SrcLocStrSize);
  Value *Args[] = {Ident, getOrCreateThreadID(Ident), CancelKind};
  Value *Result = Builder.CreateCall(
      getOrCreateRuntimeFunctionPtr(OMPRTL___kmpc_cancel), Args);
  auto ExitCB = [this, CanceledDirective, Loc](InsertPointTy IP) -> Error {
    if (CanceledDirective == OMPD_parallel) {
      IRBuilder<>::InsertPointGuard IPG(Builder);
      Builder.restoreIP(IP);
      return createBarrier(LocationDescription(Builder.saveIP(), Loc.DL),
                           omp::Directive::OMPD_unknown,
                           /* ForceSimpleCall */ false,
                           /* CheckCancelFlag */ false)
          .takeError();
    }
    return Error::success();
  };

  // The actual cancel logic is shared with others, e.g., cancel_barriers.
  if (Error Err = emitCancelationCheckImpl(Result, CanceledDirective, ExitCB))
    return Err;

  // Update the insertion point and remove the terminator we introduced.
  Builder.SetInsertPoint(UI->getParent());
  UI->eraseFromParent();

  return Builder.saveIP();
}

OpenMPIRBuilder::InsertPointTy OpenMPIRBuilder::emitTargetKernel(
    const LocationDescription &Loc, InsertPointTy AllocaIP, Value *&Return,
    Value *Ident, Value *DeviceID, Value *NumTeams, Value *NumThreads,
    Value *HostPtr, ArrayRef<Value *> KernelArgs) {
  if (!updateToLocation(Loc))
    return Loc.IP;

  Builder.restoreIP(AllocaIP);
  auto *KernelArgsPtr =
      Builder.CreateAlloca(OpenMPIRBuilder::KernelArgs, nullptr, "kernel_args");
  Builder.restoreIP(Loc.IP);

  for (unsigned I = 0, Size = KernelArgs.size(); I != Size; ++I) {
    llvm::Value *Arg =
        Builder.CreateStructGEP(OpenMPIRBuilder::KernelArgs, KernelArgsPtr, I);
    Builder.CreateAlignedStore(
        KernelArgs[I], Arg,
        M.getDataLayout().getPrefTypeAlign(KernelArgs[I]->getType()));
  }

  SmallVector<Value *> OffloadingArgs{Ident,      DeviceID, NumTeams,
                                      NumThreads, HostPtr,  KernelArgsPtr};

  Return = Builder.CreateCall(
      getOrCreateRuntimeFunction(M, OMPRTL___tgt_target_kernel),
      OffloadingArgs);

  return Builder.saveIP();
}

OpenMPIRBuilder::InsertPointOrErrorTy OpenMPIRBuilder::emitKernelLaunch(
    const LocationDescription &Loc, Value *OutlinedFnID,
    EmitFallbackCallbackTy EmitTargetCallFallbackCB, TargetKernelArgs &Args,
    Value *DeviceID, Value *RTLoc, InsertPointTy AllocaIP) {

  if (!updateToLocation(Loc))
    return Loc.IP;

  Builder.restoreIP(Loc.IP);
  // On top of the arrays that were filled up, the target offloading call
  // takes as arguments the device id as well as the host pointer. The host
  // pointer is used by the runtime library to identify the current target
  // region, so it only has to be unique and not necessarily point to
  // anything. It could be the pointer to the outlined function that
  // implements the target region, but we aren't using that so that the
  // compiler doesn't need to keep that, and could therefore inline the host
  // function if proven worthwhile during optimization.

  // From this point on, we need to have an ID of the target region defined.
  assert(OutlinedFnID && "Invalid outlined function ID!");
  (void)OutlinedFnID;

  // Return value of the runtime offloading call.
  Value *Return = nullptr;

  // Arguments for the target kernel.
  SmallVector<Value *> ArgsVector;
  getKernelArgsVector(Args, Builder, ArgsVector);

  // The target region is an outlined function launched by the runtime
  // via calls to __tgt_target_kernel().
  //
  // Note that on the host and CPU targets, the runtime implementation of
  // these calls simply call the outlined function without forking threads.
  // The outlined functions themselves have runtime calls to
  // __kmpc_fork_teams() and __kmpc_fork() for this purpose, codegen'd by
  // the compiler in emitTeamsCall() and emitParallelCall().
  //
  // In contrast, on the NVPTX target, the implementation of
  // __tgt_target_teams() launches a GPU kernel with the requested number
  // of teams and threads so no additional calls to the runtime are required.
  // Check the error code and execute the host version if required.
  Builder.restoreIP(emitTargetKernel(
      Builder, AllocaIP, Return, RTLoc, DeviceID, Args.NumTeams.front(),
      Args.NumThreads.front(), OutlinedFnID, ArgsVector));

  BasicBlock *OffloadFailedBlock =
      BasicBlock::Create(Builder.getContext(), "omp_offload.failed");
  BasicBlock *OffloadContBlock =
      BasicBlock::Create(Builder.getContext(), "omp_offload.cont");
  Value *Failed = Builder.CreateIsNotNull(Return);
  Builder.CreateCondBr(Failed, OffloadFailedBlock, OffloadContBlock);

  auto CurFn = Builder.GetInsertBlock()->getParent();
  emitBlock(OffloadFailedBlock, CurFn);
  InsertPointOrErrorTy AfterIP = EmitTargetCallFallbackCB(Builder.saveIP());
  if (!AfterIP)
    return AfterIP.takeError();
  Builder.restoreIP(*AfterIP);
  emitBranch(OffloadContBlock);
  emitBlock(OffloadContBlock, CurFn, /*IsFinished=*/true);
  return Builder.saveIP();
}

Error OpenMPIRBuilder::emitCancelationCheckImpl(
    Value *CancelFlag, omp::Directive CanceledDirective,
    FinalizeCallbackTy ExitCB) {
  assert(isLastFinalizationInfoCancellable(CanceledDirective) &&
         "Unexpected cancellation!");

  // For a cancel barrier we create two new blocks.
  BasicBlock *BB = Builder.GetInsertBlock();
  BasicBlock *NonCancellationBlock;
  if (Builder.GetInsertPoint() == BB->end()) {
    // TODO: This branch will not be needed once we moved to the
    // OpenMPIRBuilder codegen completely.
    NonCancellationBlock = BasicBlock::Create(
        BB->getContext(), BB->getName() + ".cont", BB->getParent());
  } else {
    NonCancellationBlock = SplitBlock(BB, &*Builder.GetInsertPoint());
    BB->getTerminator()->eraseFromParent();
    Builder.SetInsertPoint(BB);
  }
  BasicBlock *CancellationBlock = BasicBlock::Create(
      BB->getContext(), BB->getName() + ".cncl", BB->getParent());

  // Jump to them based on the return value.
  Value *Cmp = Builder.CreateIsNull(CancelFlag);
  Builder.CreateCondBr(Cmp, NonCancellationBlock, CancellationBlock,
                       /* TODO weight */ nullptr, nullptr);

  // From the cancellation block we finalize all variables and go to the
  // post finalization block that is known to the FiniCB callback.
  Builder.SetInsertPoint(CancellationBlock);
  if (ExitCB)
    if (Error Err = ExitCB(Builder.saveIP()))
      return Err;
  auto &FI = FinalizationStack.back();
  if (Error Err = FI.FiniCB(Builder.saveIP()))
    return Err;

  // The continuation block is where code generation continues.
  Builder.SetInsertPoint(NonCancellationBlock, NonCancellationBlock->begin());
  return Error::success();
}

// Callback used to create OpenMP runtime calls to support
// omp parallel clause for the device.
// We need to use this callback to replace call to the OutlinedFn in OuterFn
// by the call to the OpenMP DeviceRTL runtime function (kmpc_parallel_51)
static void targetParallelCallback(
    OpenMPIRBuilder *OMPIRBuilder, Function &OutlinedFn, Function *OuterFn,
    BasicBlock *OuterAllocaBB, Value *Ident, Value *IfCondition,
    Value *NumThreads, Instruction *PrivTID, Value *PrivTIDAddr,
    Value *ThreadID, const SmallVector<Instruction *, 4> &ToBeDeleted) {
  // Add some known attributes.
  IRBuilder<> &Builder = OMPIRBuilder->Builder;
  OutlinedFn.addParamAttr(0, Attribute::NoAlias);
  OutlinedFn.addParamAttr(1, Attribute::NoAlias);
  OutlinedFn.addParamAttr(0, Attribute::NoUndef);
  OutlinedFn.addParamAttr(1, Attribute::NoUndef);
  OutlinedFn.addFnAttr(Attribute::NoUnwind);

  assert(OutlinedFn.arg_size() >= 2 &&
         "Expected at least tid and bounded tid as arguments");
  unsigned NumCapturedVars = OutlinedFn.arg_size() - /* tid & bounded tid */ 2;

  CallInst *CI = cast<CallInst>(OutlinedFn.user_back());
  assert(CI && "Expected call instruction to outlined function");
  CI->getParent()->setName("omp_parallel");
  Builder.SetInsertPoint(CI);
  Type *PtrTy = OMPIRBuilder->VoidPtr;
  Value *NullPtrValue = Constant::getNullValue(PtrTy);

  // Add alloca for kernel args
  OpenMPIRBuilder ::InsertPointTy CurrentIP = Builder.saveIP();
  Builder.SetInsertPoint(OuterAllocaBB, OuterAllocaBB->getFirstInsertionPt());
  AllocaInst *ArgsAlloca = Builder.CreateAlloca(
      ArrayType::get(PtrTy, NumCapturedVars), nullptr, "kernel_arg");
  Value *Args = ArgsAlloca;
  // Add address space cast if array for storing arguments is not allocated
  // in address space 0
  if (ArgsAlloca->getAddressSpace())
    Args = Builder.CreatePointerCast(ArgsAlloca, PtrTy);
  Builder.restoreIP(CurrentIP);

  // Store captured vars which are used by kmpc_parallel_51
  for (unsigned Idx = 0; Idx < NumCapturedVars; Idx++) {
    Value *V = *(CI->arg_begin() + 2 + Idx);
    Value *StoreAddress = Builder.CreateConstInBoundsGEP2_64(
        ArrayType::get(PtrTy, NumCapturedVars), Args, 0, Idx);
    Builder.CreateStore(V, StoreAddress);
  }

  Value *Cond =
      IfCondition ? Builder.CreateSExtOrTrunc(IfCondition, OMPIRBuilder->Int32)
                  : Builder.getInt32(1);

  // Build kmpc_parallel_51 call
  Value *Parallel51CallArgs[] = {
      /* identifier*/ Ident,
      /* global thread num*/ ThreadID,
      /* if expression */ Cond,
      /* number of threads */ NumThreads ? NumThreads : Builder.getInt32(-1),
      /* Proc bind */ Builder.getInt32(-1),
      /* outlined function */
      Builder.CreateBitCast(&OutlinedFn, OMPIRBuilder->ParallelTaskPtr),
      /* wrapper function */ NullPtrValue,
      /* arguments of the outlined funciton*/ Args,
      /* number of arguments */ Builder.getInt64(NumCapturedVars)};

  FunctionCallee RTLFn =
      OMPIRBuilder->getOrCreateRuntimeFunctionPtr(OMPRTL___kmpc_parallel_51);

  Builder.CreateCall(RTLFn, Parallel51CallArgs);

  LLVM_DEBUG(dbgs() << "With kmpc_parallel_51 placed: "
                    << *Builder.GetInsertBlock()->getParent() << "\n");

  // Initialize the local TID stack location with the argument value.
  Builder.SetInsertPoint(PrivTID);
  Function::arg_iterator OutlinedAI = OutlinedFn.arg_begin();
  Builder.CreateStore(Builder.CreateLoad(OMPIRBuilder->Int32, OutlinedAI),
                      PrivTIDAddr);

  // Remove redundant call to the outlined function.
  CI->eraseFromParent();

  for (Instruction *I : ToBeDeleted) {
    I->eraseFromParent();
  }
}

// Callback used to create OpenMP runtime calls to support
// omp parallel clause for the host.
// We need to use this callback to replace call to the OutlinedFn in OuterFn
// by the call to the OpenMP host runtime function ( __kmpc_fork_call[_if])
static void
hostParallelCallback(OpenMPIRBuilder *OMPIRBuilder, Function &OutlinedFn,
                     Function *OuterFn, Value *Ident, Value *IfCondition,
                     Instruction *PrivTID, Value *PrivTIDAddr,
                     const SmallVector<Instruction *, 4> &ToBeDeleted) {
  IRBuilder<> &Builder = OMPIRBuilder->Builder;
  FunctionCallee RTLFn;
  if (IfCondition) {
    RTLFn =
        OMPIRBuilder->getOrCreateRuntimeFunctionPtr(OMPRTL___kmpc_fork_call_if);
  } else {
    RTLFn =
        OMPIRBuilder->getOrCreateRuntimeFunctionPtr(OMPRTL___kmpc_fork_call);
  }
  if (auto *F = dyn_cast<Function>(RTLFn.getCallee())) {
    if (!F->hasMetadata(LLVMContext::MD_callback)) {
      LLVMContext &Ctx = F->getContext();
      MDBuilder MDB(Ctx);
      // Annotate the callback behavior of the __kmpc_fork_call:
      //  - The callback callee is argument number 2 (microtask).
      //  - The first two arguments of the callback callee are unknown (-1).
      //  - All variadic arguments to the __kmpc_fork_call are passed to the
      //    callback callee.
      F->addMetadata(LLVMContext::MD_callback,
                     *MDNode::get(Ctx, {MDB.createCallbackEncoding(
                                           2, {-1, -1},
                                           /* VarArgsArePassed */ true)}));
    }
  }
  // Add some known attributes.
  OutlinedFn.addParamAttr(0, Attribute::NoAlias);
  OutlinedFn.addParamAttr(1, Attribute::NoAlias);
  OutlinedFn.addFnAttr(Attribute::NoUnwind);

  assert(OutlinedFn.arg_size() >= 2 &&
         "Expected at least tid and bounded tid as arguments");
  unsigned NumCapturedVars = OutlinedFn.arg_size() - /* tid & bounded tid */ 2;

  CallInst *CI = cast<CallInst>(OutlinedFn.user_back());
  CI->getParent()->setName("omp_parallel");
  Builder.SetInsertPoint(CI);

  // Build call __kmpc_fork_call[_if](Ident, n, microtask, var1, .., varn);
  Value *ForkCallArgs[] = {
      Ident, Builder.getInt32(NumCapturedVars),
      Builder.CreateBitCast(&OutlinedFn, OMPIRBuilder->ParallelTaskPtr)};

  SmallVector<Value *, 16> RealArgs;
  RealArgs.append(std::begin(ForkCallArgs), std::end(ForkCallArgs));
  if (IfCondition) {
    Value *Cond = Builder.CreateSExtOrTrunc(IfCondition, OMPIRBuilder->Int32);
    RealArgs.push_back(Cond);
  }
  RealArgs.append(CI->arg_begin() + /* tid & bound tid */ 2, CI->arg_end());

  // __kmpc_fork_call_if always expects a void ptr as the last argument
  // If there are no arguments, pass a null pointer.
  auto PtrTy = OMPIRBuilder->VoidPtr;
  if (IfCondition && NumCapturedVars == 0) {
    Value *NullPtrValue = Constant::getNullValue(PtrTy);
    RealArgs.push_back(NullPtrValue);
  }
  if (IfCondition && RealArgs.back()->getType() != PtrTy)
    RealArgs.back() = Builder.CreateBitCast(RealArgs.back(), PtrTy);

  Builder.CreateCall(RTLFn, RealArgs);

  LLVM_DEBUG(dbgs() << "With fork_call placed: "
                    << *Builder.GetInsertBlock()->getParent() << "\n");

  // Initialize the local TID stack location with the argument value.
  Builder.SetInsertPoint(PrivTID);
  Function::arg_iterator OutlinedAI = OutlinedFn.arg_begin();
  Builder.CreateStore(Builder.CreateLoad(OMPIRBuilder->Int32, OutlinedAI),
                      PrivTIDAddr);

  // Remove redundant call to the outlined function.
  CI->eraseFromParent();

  for (Instruction *I : ToBeDeleted) {
    I->eraseFromParent();
  }
}

OpenMPIRBuilder::InsertPointOrErrorTy OpenMPIRBuilder::createParallel(
    const LocationDescription &Loc, InsertPointTy OuterAllocaIP,
    BodyGenCallbackTy BodyGenCB, PrivatizeCallbackTy PrivCB,
    FinalizeCallbackTy FiniCB, Value *IfCondition, Value *NumThreads,
    omp::ProcBindKind ProcBind, bool IsCancellable) {
  assert(!isConflictIP(Loc.IP, OuterAllocaIP) && "IPs must not be ambiguous");

  if (!updateToLocation(Loc))
    return Loc.IP;

  uint32_t SrcLocStrSize;
  Constant *SrcLocStr = getOrCreateSrcLocStr(Loc, SrcLocStrSize);
  Value *Ident = getOrCreateIdent(SrcLocStr, SrcLocStrSize);
  Value *ThreadID = getOrCreateThreadID(Ident);
  // If we generate code for the target device, we need to allocate
  // struct for aggregate params in the device default alloca address space.
  // OpenMP runtime requires that the params of the extracted functions are
  // passed as zero address space pointers. This flag ensures that extracted
  // function arguments are declared in zero address space
  bool ArgsInZeroAddressSpace = Config.isTargetDevice();

  // Build call __kmpc_push_num_threads(&Ident, global_tid, num_threads)
  // only if we compile for host side.
  if (NumThreads && !Config.isTargetDevice()) {
    Value *Args[] = {
        Ident, ThreadID,
        Builder.CreateIntCast(NumThreads, Int32, /*isSigned*/ false)};
    Builder.CreateCall(
        getOrCreateRuntimeFunctionPtr(OMPRTL___kmpc_push_num_threads), Args);
  }

  if (ProcBind != OMP_PROC_BIND_default) {
    // Build call __kmpc_push_proc_bind(&Ident, global_tid, proc_bind)
    Value *Args[] = {
        Ident, ThreadID,
        ConstantInt::get(Int32, unsigned(ProcBind), /*isSigned=*/true)};
    Builder.CreateCall(
        getOrCreateRuntimeFunctionPtr(OMPRTL___kmpc_push_proc_bind), Args);
  }

  BasicBlock *InsertBB = Builder.GetInsertBlock();
  Function *OuterFn = InsertBB->getParent();

  // Save the outer alloca block because the insertion iterator may get
  // invalidated and we still need this later.
  BasicBlock *OuterAllocaBlock = OuterAllocaIP.getBlock();

  // Vector to remember instructions we used only during the modeling but which
  // we want to delete at the end.
  SmallVector<Instruction *, 4> ToBeDeleted;

  // Change the location to the outer alloca insertion point to create and
  // initialize the allocas we pass into the parallel region.
  InsertPointTy NewOuter(OuterAllocaBlock, OuterAllocaBlock->begin());
  Builder.restoreIP(NewOuter);
  AllocaInst *TIDAddrAlloca = Builder.CreateAlloca(Int32, nullptr, "tid.addr");
  AllocaInst *ZeroAddrAlloca =
      Builder.CreateAlloca(Int32, nullptr, "zero.addr");
  Instruction *TIDAddr = TIDAddrAlloca;
  Instruction *ZeroAddr = ZeroAddrAlloca;
  if (ArgsInZeroAddressSpace && M.getDataLayout().getAllocaAddrSpace() != 0) {
    // Add additional casts to enforce pointers in zero address space
    TIDAddr = new AddrSpaceCastInst(
        TIDAddrAlloca, PointerType ::get(M.getContext(), 0), "tid.addr.ascast");
    TIDAddr->insertAfter(TIDAddrAlloca);
    ToBeDeleted.push_back(TIDAddr);
    ZeroAddr = new AddrSpaceCastInst(ZeroAddrAlloca,
                                     PointerType ::get(M.getContext(), 0),
                                     "zero.addr.ascast");
    ZeroAddr->insertAfter(ZeroAddrAlloca);
    ToBeDeleted.push_back(ZeroAddr);
  }

  // We only need TIDAddr and ZeroAddr for modeling purposes to get the
  // associated arguments in the outlined function, so we delete them later.
  ToBeDeleted.push_back(TIDAddrAlloca);
  ToBeDeleted.push_back(ZeroAddrAlloca);

  // Create an artificial insertion point that will also ensure the blocks we
  // are about to split are not degenerated.
  auto *UI = new UnreachableInst(Builder.getContext(), InsertBB);

  BasicBlock *EntryBB = UI->getParent();
  BasicBlock *PRegEntryBB = EntryBB->splitBasicBlock(UI, "omp.par.entry");
  BasicBlock *PRegBodyBB = PRegEntryBB->splitBasicBlock(UI, "omp.par.region");
  BasicBlock *PRegPreFiniBB =
      PRegBodyBB->splitBasicBlock(UI, "omp.par.pre_finalize");
  BasicBlock *PRegExitBB = PRegPreFiniBB->splitBasicBlock(UI, "omp.par.exit");

  auto FiniCBWrapper = [&](InsertPointTy IP) {
    // Hide "open-ended" blocks from the given FiniCB by setting the right jump
    // target to the region exit block.
    if (IP.getBlock()->end() == IP.getPoint()) {
      IRBuilder<>::InsertPointGuard IPG(Builder);
      Builder.restoreIP(IP);
      Instruction *I = Builder.CreateBr(PRegExitBB);
      IP = InsertPointTy(I->getParent(), I->getIterator());
    }
    assert(IP.getBlock()->getTerminator()->getNumSuccessors() == 1 &&
           IP.getBlock()->getTerminator()->getSuccessor(0) == PRegExitBB &&
           "Unexpected insertion point for finalization call!");
    return FiniCB(IP);
  };

  FinalizationStack.push_back({FiniCBWrapper, OMPD_parallel, IsCancellable});

  // Generate the privatization allocas in the block that will become the entry
  // of the outlined function.
  Builder.SetInsertPoint(PRegEntryBB->getTerminator());
  InsertPointTy InnerAllocaIP = Builder.saveIP();

  AllocaInst *PrivTIDAddr =
      Builder.CreateAlloca(Int32, nullptr, "tid.addr.local");
  Value *PrivTIDAddrAcast = Builder.CreatePointerBitCastOrAddrSpaceCast(
      PrivTIDAddr, Builder.getPtrTy(), PrivTIDAddr->getName() + ".acast");
  Instruction *PrivTID = Builder.CreateLoad(Int32, PrivTIDAddrAcast, "tid");

  // Add some fake uses for OpenMP provided arguments.
  ToBeDeleted.push_back(Builder.CreateLoad(Int32, TIDAddr, "tid.addr.use"));
  Instruction *ZeroAddrUse =
      Builder.CreateLoad(Int32, ZeroAddr, "zero.addr.use");
  ToBeDeleted.push_back(ZeroAddrUse);

  // EntryBB
  //   |
  //   V
  // PRegionEntryBB         <- Privatization allocas are placed here.
  //   |
  //   V
  // PRegionBodyBB          <- BodeGen is invoked here.
  //   |
  //   V
  // PRegPreFiniBB          <- The block we will start finalization from.
  //   |
  //   V
  // PRegionExitBB          <- A common exit to simplify block collection.
  //

  LLVM_DEBUG(dbgs() << "Before body codegen: " << *OuterFn << "\n");

  // Let the caller create the body.
  assert(BodyGenCB && "Expected body generation callback!");
  InsertPointTy CodeGenIP(PRegBodyBB, PRegBodyBB->begin());
  if (Error Err = BodyGenCB(InnerAllocaIP, CodeGenIP))
    return Err;

  LLVM_DEBUG(dbgs() << "After  body codegen: " << *OuterFn << "\n");

  OutlineInfo OI;
  if (Config.isTargetDevice()) {
    // Generate OpenMP target specific runtime call
    OI.PostOutlineCB = [=, ToBeDeletedVec =
                               std::move(ToBeDeleted)](Function &OutlinedFn) {
      targetParallelCallback(this, OutlinedFn, OuterFn, OuterAllocaBlock, Ident,
                             IfCondition, NumThreads, PrivTID, PrivTIDAddrAcast,
                             ThreadID, ToBeDeletedVec);
    };
  } else {
    // Generate OpenMP host runtime call
    OI.PostOutlineCB = [=, ToBeDeletedVec =
                               std::move(ToBeDeleted)](Function &OutlinedFn) {
      hostParallelCallback(this, OutlinedFn, OuterFn, Ident, IfCondition,
                           PrivTID, PrivTIDAddrAcast, ToBeDeletedVec);
    };
  }

  OI.OuterAllocaBB = OuterAllocaBlock;
  OI.EntryBB = PRegEntryBB;
  OI.ExitBB = PRegExitBB;

  SmallPtrSet<BasicBlock *, 32> ParallelRegionBlockSet;
  SmallVector<BasicBlock *, 32> Blocks;
  OI.collectBlocks(ParallelRegionBlockSet, Blocks);

  // Ensure a single exit node for the outlined region by creating one.
  // We might have multiple incoming edges to the exit now due to finalizations,
  // e.g., cancel calls that cause the control flow to leave the region.
  BasicBlock *PRegOutlinedExitBB = PRegExitBB;
  PRegExitBB = SplitBlock(PRegExitBB, &*PRegExitBB->getFirstInsertionPt());
  PRegOutlinedExitBB->setName("omp.par.outlined.exit");
  Blocks.push_back(PRegOutlinedExitBB);

  CodeExtractorAnalysisCache CEAC(*OuterFn);
  CodeExtractor Extractor(Blocks, /* DominatorTree */ nullptr,
                          /* AggregateArgs */ false,
                          /* BlockFrequencyInfo */ nullptr,
                          /* BranchProbabilityInfo */ nullptr,
                          /* AssumptionCache */ nullptr,
                          /* AllowVarArgs */ true,
                          /* AllowAlloca */ true,
                          /* AllocationBlock */ OuterAllocaBlock,
                          /* Suffix */ ".omp_par", ArgsInZeroAddressSpace);

  // Find inputs to, outputs from the code region.
  BasicBlock *CommonExit = nullptr;
  SetVector<Value *> Inputs, Outputs, SinkingCands, HoistingCands;
  Extractor.findAllocas(CEAC, SinkingCands, HoistingCands, CommonExit);

  Extractor.findInputsOutputs(Inputs, Outputs, SinkingCands,
                              /*CollectGlobalInputs=*/true);

  Inputs.remove_if([&](Value *I) {
    if (auto *GV = dyn_cast_if_present<GlobalVariable>(I))
      return GV->getValueType() == OpenMPIRBuilder::Ident;

    return false;
  });

  LLVM_DEBUG(dbgs() << "Before privatization: " << *OuterFn << "\n");

  FunctionCallee TIDRTLFn =
      getOrCreateRuntimeFunctionPtr(OMPRTL___kmpc_global_thread_num);

  auto PrivHelper = [&](Value &V) -> Error {
    if (&V == TIDAddr || &V == ZeroAddr) {
      OI.ExcludeArgsFromAggregate.push_back(&V);
      return Error::success();
    }

    SetVector<Use *> Uses;
    for (Use &U : V.uses())
      if (auto *UserI = dyn_cast<Instruction>(U.getUser()))
        if (ParallelRegionBlockSet.count(UserI->getParent()))
          Uses.insert(&U);

    // __kmpc_fork_call expects extra arguments as pointers. If the input
    // already has a pointer type, everything is fine. Otherwise, store the
    // value onto stack and load it back inside the to-be-outlined region. This
    // will ensure only the pointer will be passed to the function.
    // FIXME: if there are more than 15 trailing arguments, they must be
    // additionally packed in a struct.
    Value *Inner = &V;
    if (!V.getType()->isPointerTy()) {
      IRBuilder<>::InsertPointGuard Guard(Builder);
      LLVM_DEBUG(llvm::dbgs() << "Forwarding input as pointer: " << V << "\n");

      Builder.restoreIP(OuterAllocaIP);
      Value *Ptr =
          Builder.CreateAlloca(V.getType(), nullptr, V.getName() + ".reloaded");

      // Store to stack at end of the block that currently branches to the entry
      // block of the to-be-outlined region.
      Builder.SetInsertPoint(InsertBB,
                             InsertBB->getTerminator()->getIterator());
      Builder.CreateStore(&V, Ptr);

      // Load back next to allocations in the to-be-outlined region.
      Builder.restoreIP(InnerAllocaIP);
      Inner = Builder.CreateLoad(V.getType(), Ptr);
    }

    Value *ReplacementValue = nullptr;
    CallInst *CI = dyn_cast<CallInst>(&V);
    if (CI && CI->getCalledFunction() == TIDRTLFn.getCallee()) {
      ReplacementValue = PrivTID;
    } else {
      InsertPointOrErrorTy AfterIP =
          PrivCB(InnerAllocaIP, Builder.saveIP(), V, *Inner, ReplacementValue);
      if (!AfterIP)
        return AfterIP.takeError();
      Builder.restoreIP(*AfterIP);
      InnerAllocaIP = {
          InnerAllocaIP.getBlock(),
          InnerAllocaIP.getBlock()->getTerminator()->getIterator()};

      assert(ReplacementValue &&
             "Expected copy/create callback to set replacement value!");
      if (ReplacementValue == &V)
        return Error::success();
    }

    for (Use *UPtr : Uses)
      UPtr->set(ReplacementValue);

    return Error::success();
  };

  // Reset the inner alloca insertion as it will be used for loading the values
  // wrapped into pointers before passing them into the to-be-outlined region.
  // Configure it to insert immediately after the fake use of zero address so
  // that they are available in the generated body and so that the
  // OpenMP-related values (thread ID and zero address pointers) remain leading
  // in the argument list.
  InnerAllocaIP = IRBuilder<>::InsertPoint(
      ZeroAddrUse->getParent(), ZeroAddrUse->getNextNode()->getIterator());

  // Reset the outer alloca insertion point to the entry of the relevant block
  // in case it was invalidated.
  OuterAllocaIP = IRBuilder<>::InsertPoint(
      OuterAllocaBlock, OuterAllocaBlock->getFirstInsertionPt());

  for (Value *Input : Inputs) {
    LLVM_DEBUG(dbgs() << "Captured input: " << *Input << "\n");
    if (Error Err = PrivHelper(*Input))
      return Err;
  }
  LLVM_DEBUG({
    for (Value *Output : Outputs)
      LLVM_DEBUG(dbgs() << "Captured output: " << *Output << "\n");
  });
  assert(Outputs.empty() &&
         "OpenMP outlining should not produce live-out values!");

  LLVM_DEBUG(dbgs() << "After  privatization: " << *OuterFn << "\n");
  LLVM_DEBUG({
    for (auto *BB : Blocks)
      dbgs() << " PBR: " << BB->getName() << "\n";
  });

  // Adjust the finalization stack, verify the adjustment, and call the
  // finalize function a last time to finalize values between the pre-fini
  // block and the exit block if we left the parallel "the normal way".
  auto FiniInfo = FinalizationStack.pop_back_val();
  (void)FiniInfo;
  assert(FiniInfo.DK == OMPD_parallel &&
         "Unexpected finalization stack state!");

  Instruction *PRegPreFiniTI = PRegPreFiniBB->getTerminator();

  InsertPointTy PreFiniIP(PRegPreFiniBB, PRegPreFiniTI->getIterator());
  if (Error Err = FiniCB(PreFiniIP))
    return Err;

  // Register the outlined info.
  addOutlineInfo(std::move(OI));

  InsertPointTy AfterIP(UI->getParent(), UI->getParent()->end());
  UI->eraseFromParent();

  return AfterIP;
}

void OpenMPIRBuilder::emitFlush(const LocationDescription &Loc) {
  // Build call void __kmpc_flush(ident_t *loc)
  uint32_t SrcLocStrSize;
  Constant *SrcLocStr = getOrCreateSrcLocStr(Loc, SrcLocStrSize);
  Value *Args[] = {getOrCreateIdent(SrcLocStr, SrcLocStrSize)};

  Builder.CreateCall(getOrCreateRuntimeFunctionPtr(OMPRTL___kmpc_flush), Args);
}

void OpenMPIRBuilder::createFlush(const LocationDescription &Loc) {
  if (!updateToLocation(Loc))
    return;
  emitFlush(Loc);
}

void OpenMPIRBuilder::emitTaskwaitImpl(const LocationDescription &Loc) {
  // Build call kmp_int32 __kmpc_omp_taskwait(ident_t *loc, kmp_int32
  // global_tid);
  uint32_t SrcLocStrSize;
  Constant *SrcLocStr = getOrCreateSrcLocStr(Loc, SrcLocStrSize);
  Value *Ident = getOrCreateIdent(SrcLocStr, SrcLocStrSize);
  Value *Args[] = {Ident, getOrCreateThreadID(Ident)};

  // Ignore return result until untied tasks are supported.
  Builder.CreateCall(getOrCreateRuntimeFunctionPtr(OMPRTL___kmpc_omp_taskwait),
                     Args);
}

void OpenMPIRBuilder::createTaskwait(const LocationDescription &Loc) {
  if (!updateToLocation(Loc))
    return;
  emitTaskwaitImpl(Loc);
}

void OpenMPIRBuilder::emitTaskyieldImpl(const LocationDescription &Loc) {
  // Build call __kmpc_omp_taskyield(loc, thread_id, 0);
  uint32_t SrcLocStrSize;
  Constant *SrcLocStr = getOrCreateSrcLocStr(Loc, SrcLocStrSize);
  Value *Ident = getOrCreateIdent(SrcLocStr, SrcLocStrSize);
  Constant *I32Null = ConstantInt::getNullValue(Int32);
  Value *Args[] = {Ident, getOrCreateThreadID(Ident), I32Null};

  Builder.CreateCall(getOrCreateRuntimeFunctionPtr(OMPRTL___kmpc_omp_taskyield),
                     Args);
}

void OpenMPIRBuilder::createTaskyield(const LocationDescription &Loc) {
  if (!updateToLocation(Loc))
    return;
  emitTaskyieldImpl(Loc);
}

// Processes the dependencies in Dependencies and does the following
// - Allocates space on the stack of an array of DependInfo objects
// - Populates each DependInfo object with relevant information of
//   the corresponding dependence.
// - All code is inserted in the entry block of the current function.
static Value *emitTaskDependencies(
    OpenMPIRBuilder &OMPBuilder,
    const SmallVectorImpl<OpenMPIRBuilder::DependData> &Dependencies) {
  // Early return if we have no dependencies to process
  if (Dependencies.empty())
    return nullptr;

  // Given a vector of DependData objects, in this function we create an
  // array on the stack that holds kmp_dep_info objects corresponding
  // to each dependency. This is then passed to the OpenMP runtime.
  // For example, if there are 'n' dependencies then the following psedo
  // code is generated. Assume the first dependence is on a variable 'a'
  //
  // \code{c}
  // DepArray = alloc(n x sizeof(kmp_depend_info);
  // idx = 0;
  // DepArray[idx].base_addr = ptrtoint(&a);
  // DepArray[idx].len = 8;
  // DepArray[idx].flags = Dep.DepKind; /*(See OMPContants.h for DepKind)*/
  // ++idx;
  // DepArray[idx].base_addr = ...;
  // \endcode

  IRBuilderBase &Builder = OMPBuilder.Builder;
  Type *DependInfo = OMPBuilder.DependInfo;
  Module &M = OMPBuilder.M;

  Value *DepArray = nullptr;
  OpenMPIRBuilder::InsertPointTy OldIP = Builder.saveIP();
  Builder.SetInsertPoint(
      OldIP.getBlock()->getParent()->getEntryBlock().getTerminator());

  Type *DepArrayTy = ArrayType::get(DependInfo, Dependencies.size());
  DepArray = Builder.CreateAlloca(DepArrayTy, nullptr, ".dep.arr.addr");

  for (const auto &[DepIdx, Dep] : enumerate(Dependencies)) {
    Value *Base =
        Builder.CreateConstInBoundsGEP2_64(DepArrayTy, DepArray, 0, DepIdx);
    // Store the pointer to the variable
    Value *Addr = Builder.CreateStructGEP(
        DependInfo, Base,
        static_cast<unsigned int>(RTLDependInfoFields::BaseAddr));
    Value *DepValPtr = Builder.CreatePtrToInt(Dep.DepVal, Builder.getInt64Ty());
    Builder.CreateStore(DepValPtr, Addr);
    // Store the size of the variable
    Value *Size = Builder.CreateStructGEP(
        DependInfo, Base, static_cast<unsigned int>(RTLDependInfoFields::Len));
    Builder.CreateStore(
        Builder.getInt64(M.getDataLayout().getTypeStoreSize(Dep.DepValueType)),
        Size);
    // Store the dependency kind
    Value *Flags = Builder.CreateStructGEP(
        DependInfo, Base,
        static_cast<unsigned int>(RTLDependInfoFields::Flags));
    Builder.CreateStore(
        ConstantInt::get(Builder.getInt8Ty(),
                         static_cast<unsigned int>(Dep.DepKind)),
        Flags);
  }
  Builder.restoreIP(OldIP);
  return DepArray;
}

OpenMPIRBuilder::InsertPointOrErrorTy OpenMPIRBuilder::createTask(
    const LocationDescription &Loc, InsertPointTy AllocaIP,
    BodyGenCallbackTy BodyGenCB, bool Tied, Value *Final, Value *IfCondition,
    SmallVector<DependData> Dependencies, bool Mergeable, Value *EventHandle) {

  if (!updateToLocation(Loc))
    return InsertPointTy();

  uint32_t SrcLocStrSize;
  Constant *SrcLocStr = getOrCreateSrcLocStr(Loc, SrcLocStrSize);
  Value *Ident = getOrCreateIdent(SrcLocStr, SrcLocStrSize);
  // The current basic block is split into four basic blocks. After outlining,
  // they will be mapped as follows:
  // ```
  // def current_fn() {
  //   current_basic_block:
  //     br label %task.exit
  //   task.exit:
  //     ; instructions after task
  // }
  // def outlined_fn() {
  //   task.alloca:
  //     br label %task.body
  //   task.body:
  //     ret void
  // }
  // ```
  BasicBlock *TaskExitBB = splitBB(Builder, /*CreateBranch=*/true, "task.exit");
  BasicBlock *TaskBodyBB = splitBB(Builder, /*CreateBranch=*/true, "task.body");
  BasicBlock *TaskAllocaBB =
      splitBB(Builder, /*CreateBranch=*/true, "task.alloca");

  InsertPointTy TaskAllocaIP =
      InsertPointTy(TaskAllocaBB, TaskAllocaBB->begin());
  InsertPointTy TaskBodyIP = InsertPointTy(TaskBodyBB, TaskBodyBB->begin());
  if (Error Err = BodyGenCB(TaskAllocaIP, TaskBodyIP))
    return Err;

  OutlineInfo OI;
  OI.EntryBB = TaskAllocaBB;
  OI.OuterAllocaBB = AllocaIP.getBlock();
  OI.ExitBB = TaskExitBB;

  // Add the thread ID argument.
  SmallVector<Instruction *, 4> ToBeDeleted;
  OI.ExcludeArgsFromAggregate.push_back(createFakeIntVal(
      Builder, AllocaIP, ToBeDeleted, TaskAllocaIP, "global.tid", false));

  OI.PostOutlineCB = [this, Ident, Tied, Final, IfCondition, Dependencies,
                      Mergeable, EventHandle, TaskAllocaBB,
                      ToBeDeleted](Function &OutlinedFn) mutable {
    // Replace the Stale CI by appropriate RTL function call.
    assert(OutlinedFn.getNumUses() == 1 &&
           "there must be a single user for the outlined function");
    CallInst *StaleCI = cast<CallInst>(OutlinedFn.user_back());

    // HasShareds is true if any variables are captured in the outlined region,
    // false otherwise.
    bool HasShareds = StaleCI->arg_size() > 1;
    Builder.SetInsertPoint(StaleCI);

    // Gather the arguments for emitting the runtime call for
    // @__kmpc_omp_task_alloc
    Function *TaskAllocFn =
        getOrCreateRuntimeFunctionPtr(OMPRTL___kmpc_omp_task_alloc);

    // Arguments - `loc_ref` (Ident) and `gtid` (ThreadID)
    // call.
    Value *ThreadID = getOrCreateThreadID(Ident);

    // Argument - `flags`
    // Task is tied iff (Flags & 1) == 1.
    // Task is untied iff (Flags & 1) == 0.
    // Task is final iff (Flags & 2) == 2.
    // Task is not final iff (Flags & 2) == 0.
    // Task is mergeable iff (Flags & 4) == 4.
    // Task is not mergeable iff (Flags & 4) == 0.
    // TODO: Handle the other flags.
    Value *Flags = Builder.getInt32(Tied);
    if (Final) {
      Value *FinalFlag =
          Builder.CreateSelect(Final, Builder.getInt32(2), Builder.getInt32(0));
      Flags = Builder.CreateOr(FinalFlag, Flags);
    }

    if (Mergeable)
      Flags = Builder.CreateOr(Builder.getInt32(4), Flags);

    // Argument - `sizeof_kmp_task_t` (TaskSize)
    // Tasksize refers to the size in bytes of kmp_task_t data structure
    // including private vars accessed in task.
    // TODO: add kmp_task_t_with_privates (privates)
    Value *TaskSize = Builder.getInt64(
        divideCeil(M.getDataLayout().getTypeSizeInBits(Task), 8));

    // Argument - `sizeof_shareds` (SharedsSize)
    // SharedsSize refers to the shareds array size in the kmp_task_t data
    // structure.
    Value *SharedsSize = Builder.getInt64(0);
    if (HasShareds) {
      AllocaInst *ArgStructAlloca =
          dyn_cast<AllocaInst>(StaleCI->getArgOperand(1));
      assert(ArgStructAlloca &&
             "Unable to find the alloca instruction corresponding to arguments "
             "for extracted function");
      StructType *ArgStructType =
          dyn_cast<StructType>(ArgStructAlloca->getAllocatedType());
      assert(ArgStructType && "Unable to find struct type corresponding to "
                              "arguments for extracted function");
      SharedsSize =
          Builder.getInt64(M.getDataLayout().getTypeStoreSize(ArgStructType));
    }
    // Emit the @__kmpc_omp_task_alloc runtime call
    // The runtime call returns a pointer to an area where the task captured
    // variables must be copied before the task is run (TaskData)
    CallInst *TaskData = Builder.CreateCall(
        TaskAllocFn, {/*loc_ref=*/Ident, /*gtid=*/ThreadID, /*flags=*/Flags,
                      /*sizeof_task=*/TaskSize, /*sizeof_shared=*/SharedsSize,
                      /*task_func=*/&OutlinedFn});

    // Emit detach clause initialization.
    // evt = (typeof(evt))__kmpc_task_allow_completion_event(loc, tid,
    // task_descriptor);
    if (EventHandle) {
      Function *TaskDetachFn = getOrCreateRuntimeFunctionPtr(
          OMPRTL___kmpc_task_allow_completion_event);
      llvm::Value *EventVal =
          Builder.CreateCall(TaskDetachFn, {Ident, ThreadID, TaskData});
      llvm::Value *EventHandleAddr =
          Builder.CreatePointerBitCastOrAddrSpaceCast(EventHandle,
                                                      Builder.getPtrTy(0));
      EventVal = Builder.CreatePtrToInt(EventVal, Builder.getInt64Ty());
      Builder.CreateStore(EventVal, EventHandleAddr);
    }
    // Copy the arguments for outlined function
    if (HasShareds) {
      Value *Shareds = StaleCI->getArgOperand(1);
      Align Alignment = TaskData->getPointerAlignment(M.getDataLayout());
      Value *TaskShareds = Builder.CreateLoad(VoidPtr, TaskData);
      Builder.CreateMemCpy(TaskShareds, Alignment, Shareds, Alignment,
                           SharedsSize);
    }

    Value *DepArray = nullptr;
    if (Dependencies.size()) {
      InsertPointTy OldIP = Builder.saveIP();
      Builder.SetInsertPoint(
          &OldIP.getBlock()->getParent()->getEntryBlock().back());

      Type *DepArrayTy = ArrayType::get(DependInfo, Dependencies.size());
      DepArray = Builder.CreateAlloca(DepArrayTy, nullptr, ".dep.arr.addr");

      unsigned P = 0;
      for (const DependData &Dep : Dependencies) {
        Value *Base =
            Builder.CreateConstInBoundsGEP2_64(DepArrayTy, DepArray, 0, P);
        // Store the pointer to the variable
        Value *Addr = Builder.CreateStructGEP(
            DependInfo, Base,
            static_cast<unsigned int>(RTLDependInfoFields::BaseAddr));
        Value *DepValPtr =
            Builder.CreatePtrToInt(Dep.DepVal, Builder.getInt64Ty());
        Builder.CreateStore(DepValPtr, Addr);
        // Store the size of the variable
        Value *Size = Builder.CreateStructGEP(
            DependInfo, Base,
            static_cast<unsigned int>(RTLDependInfoFields::Len));
        Builder.CreateStore(Builder.getInt64(M.getDataLayout().getTypeStoreSize(
                                Dep.DepValueType)),
                            Size);
        // Store the dependency kind
        Value *Flags = Builder.CreateStructGEP(
            DependInfo, Base,
            static_cast<unsigned int>(RTLDependInfoFields::Flags));
        Builder.CreateStore(
            ConstantInt::get(Builder.getInt8Ty(),
                             static_cast<unsigned int>(Dep.DepKind)),
            Flags);
        ++P;
      }

      Builder.restoreIP(OldIP);
    }

    // In the presence of the `if` clause, the following IR is generated:
    //    ...
    //    %data = call @__kmpc_omp_task_alloc(...)
    //    br i1 %if_condition, label %then, label %else
    //  then:
    //    call @__kmpc_omp_task(...)
    //    br label %exit
    //  else:
    //    ;; Wait for resolution of dependencies, if any, before
    //    ;; beginning the task
    //    call @__kmpc_omp_wait_deps(...)
    //    call @__kmpc_omp_task_begin_if0(...)
    //    call @outlined_fn(...)
    //    call @__kmpc_omp_task_complete_if0(...)
    //    br label %exit
    //  exit:
    //    ...
    if (IfCondition) {
      // `SplitBlockAndInsertIfThenElse` requires the block to have a
      // terminator.
      splitBB(Builder, /*CreateBranch=*/true, "if.end");
      Instruction *IfTerminator =
          Builder.GetInsertPoint()->getParent()->getTerminator();
      Instruction *ThenTI = IfTerminator, *ElseTI = nullptr;
      Builder.SetInsertPoint(IfTerminator);
      SplitBlockAndInsertIfThenElse(IfCondition, IfTerminator, &ThenTI,
                                    &ElseTI);
      Builder.SetInsertPoint(ElseTI);

      if (Dependencies.size()) {
        Function *TaskWaitFn =
            getOrCreateRuntimeFunctionPtr(OMPRTL___kmpc_omp_wait_deps);
        Builder.CreateCall(
            TaskWaitFn,
            {Ident, ThreadID, Builder.getInt32(Dependencies.size()), DepArray,
             ConstantInt::get(Builder.getInt32Ty(), 0),
             ConstantPointerNull::get(PointerType::getUnqual(M.getContext()))});
      }
      Function *TaskBeginFn =
          getOrCreateRuntimeFunctionPtr(OMPRTL___kmpc_omp_task_begin_if0);
      Function *TaskCompleteFn =
          getOrCreateRuntimeFunctionPtr(OMPRTL___kmpc_omp_task_complete_if0);
      Builder.CreateCall(TaskBeginFn, {Ident, ThreadID, TaskData});
      CallInst *CI = nullptr;
      if (HasShareds)
        CI = Builder.CreateCall(&OutlinedFn, {ThreadID, TaskData});
      else
        CI = Builder.CreateCall(&OutlinedFn, {ThreadID});
      CI->setDebugLoc(StaleCI->getDebugLoc());
      Builder.CreateCall(TaskCompleteFn, {Ident, ThreadID, TaskData});
      Builder.SetInsertPoint(ThenTI);
    }

    if (Dependencies.size()) {
      Function *TaskFn =
          getOrCreateRuntimeFunctionPtr(OMPRTL___kmpc_omp_task_with_deps);
      Builder.CreateCall(
          TaskFn,
          {Ident, ThreadID, TaskData, Builder.getInt32(Dependencies.size()),
           DepArray, ConstantInt::get(Builder.getInt32Ty(), 0),
           ConstantPointerNull::get(PointerType::getUnqual(M.getContext()))});

    } else {
      // Emit the @__kmpc_omp_task runtime call to spawn the task
      Function *TaskFn = getOrCreateRuntimeFunctionPtr(OMPRTL___kmpc_omp_task);
      Builder.CreateCall(TaskFn, {Ident, ThreadID, TaskData});
    }

    StaleCI->eraseFromParent();

    Builder.SetInsertPoint(TaskAllocaBB, TaskAllocaBB->begin());
    if (HasShareds) {
      LoadInst *Shareds = Builder.CreateLoad(VoidPtr, OutlinedFn.getArg(1));
      OutlinedFn.getArg(1)->replaceUsesWithIf(
          Shareds, [Shareds](Use &U) { return U.getUser() != Shareds; });
    }

    for (Instruction *I : llvm::reverse(ToBeDeleted))
      I->eraseFromParent();
  };

  addOutlineInfo(std::move(OI));
  Builder.SetInsertPoint(TaskExitBB, TaskExitBB->begin());

  return Builder.saveIP();
}

OpenMPIRBuilder::InsertPointOrErrorTy
OpenMPIRBuilder::createTaskgroup(const LocationDescription &Loc,
                                 InsertPointTy AllocaIP,
                                 BodyGenCallbackTy BodyGenCB) {
  if (!updateToLocation(Loc))
    return InsertPointTy();

  uint32_t SrcLocStrSize;
  Constant *SrcLocStr = getOrCreateSrcLocStr(Loc, SrcLocStrSize);
  Value *Ident = getOrCreateIdent(SrcLocStr, SrcLocStrSize);
  Value *ThreadID = getOrCreateThreadID(Ident);

  // Emit the @__kmpc_taskgroup runtime call to start the taskgroup
  Function *TaskgroupFn =
      getOrCreateRuntimeFunctionPtr(OMPRTL___kmpc_taskgroup);
  Builder.CreateCall(TaskgroupFn, {Ident, ThreadID});

  BasicBlock *TaskgroupExitBB = splitBB(Builder, true, "taskgroup.exit");
  if (Error Err = BodyGenCB(AllocaIP, Builder.saveIP()))
    return Err;

  Builder.SetInsertPoint(TaskgroupExitBB);
  // Emit the @__kmpc_end_taskgroup runtime call to end the taskgroup
  Function *EndTaskgroupFn =
      getOrCreateRuntimeFunctionPtr(OMPRTL___kmpc_end_taskgroup);
  Builder.CreateCall(EndTaskgroupFn, {Ident, ThreadID});

  return Builder.saveIP();
}

OpenMPIRBuilder::InsertPointOrErrorTy OpenMPIRBuilder::createSections(
    const LocationDescription &Loc, InsertPointTy AllocaIP,
    ArrayRef<StorableBodyGenCallbackTy> SectionCBs, PrivatizeCallbackTy PrivCB,
    FinalizeCallbackTy FiniCB, bool IsCancellable, bool IsNowait) {
  assert(!isConflictIP(AllocaIP, Loc.IP) && "Dedicated IP allocas required");

  if (!updateToLocation(Loc))
    return Loc.IP;

  auto FiniCBWrapper = [&](InsertPointTy IP) {
    if (IP.getBlock()->end() != IP.getPoint())
      return FiniCB(IP);
    // This must be done otherwise any nested constructs using FinalizeOMPRegion
    // will fail because that function requires the Finalization Basic Block to
    // have a terminator, which is already removed by EmitOMPRegionBody.
    // IP is currently at cancelation block.
    // We need to backtrack to the condition block to fetch
    // the exit block and create a branch from cancelation
    // to exit block.
    IRBuilder<>::InsertPointGuard IPG(Builder);
    Builder.restoreIP(IP);
    auto *CaseBB = IP.getBlock()->getSinglePredecessor();
    auto *CondBB = CaseBB->getSinglePredecessor()->getSinglePredecessor();
    auto *ExitBB = CondBB->getTerminator()->getSuccessor(1);
    Instruction *I = Builder.CreateBr(ExitBB);
    IP = InsertPointTy(I->getParent(), I->getIterator());
    return FiniCB(IP);
  };

  FinalizationStack.push_back({FiniCBWrapper, OMPD_sections, IsCancellable});

  // Each section is emitted as a switch case
  // Each finalization callback is handled from clang.EmitOMPSectionDirective()
  // -> OMP.createSection() which generates the IR for each section
  // Iterate through all sections and emit a switch construct:
  // switch (IV) {
  //   case 0:
  //     <SectionStmt[0]>;
  //     break;
  // ...
  //   case <NumSection> - 1:
  //     <SectionStmt[<NumSection> - 1]>;
  //     break;
  // }
  // ...
  // section_loop.after:
  // <FiniCB>;
  auto LoopBodyGenCB = [&](InsertPointTy CodeGenIP, Value *IndVar) -> Error {
    Builder.restoreIP(CodeGenIP);
    BasicBlock *Continue =
        splitBBWithSuffix(Builder, /*CreateBranch=*/false, ".sections.after");
    Function *CurFn = Continue->getParent();
    SwitchInst *SwitchStmt = Builder.CreateSwitch(IndVar, Continue);

    unsigned CaseNumber = 0;
    for (auto SectionCB : SectionCBs) {
      BasicBlock *CaseBB = BasicBlock::Create(
          M.getContext(), "omp_section_loop.body.case", CurFn, Continue);
      SwitchStmt->addCase(Builder.getInt32(CaseNumber), CaseBB);
      Builder.SetInsertPoint(CaseBB);
      BranchInst *CaseEndBr = Builder.CreateBr(Continue);
      if (Error Err = SectionCB(InsertPointTy(), {CaseEndBr->getParent(),
                                                  CaseEndBr->getIterator()}))
        return Err;
      CaseNumber++;
    }
    // remove the existing terminator from body BB since there can be no
    // terminators after switch/case
    return Error::success();
  };
  // Loop body ends here
  // LowerBound, UpperBound, and STride for createCanonicalLoop
  Type *I32Ty = Type::getInt32Ty(M.getContext());
  Value *LB = ConstantInt::get(I32Ty, 0);
  Value *UB = ConstantInt::get(I32Ty, SectionCBs.size());
  Value *ST = ConstantInt::get(I32Ty, 1);
  Expected<CanonicalLoopInfo *> LoopInfo = createCanonicalLoop(
      Loc, LoopBodyGenCB, LB, UB, ST, true, false, AllocaIP, "section_loop");
  if (!LoopInfo)
    return LoopInfo.takeError();

  InsertPointOrErrorTy WsloopIP =
      applyStaticWorkshareLoop(Loc.DL, *LoopInfo, AllocaIP, !IsNowait);
  if (!WsloopIP)
    return WsloopIP.takeError();
  InsertPointTy AfterIP = *WsloopIP;

  // Apply the finalization callback in LoopAfterBB
  auto FiniInfo = FinalizationStack.pop_back_val();
  assert(FiniInfo.DK == OMPD_sections &&
         "Unexpected finalization stack state!");
  if (FinalizeCallbackTy &CB = FiniInfo.FiniCB) {
    Builder.restoreIP(AfterIP);
    BasicBlock *FiniBB =
        splitBBWithSuffix(Builder, /*CreateBranch=*/true, "sections.fini");
    if (Error Err = CB(Builder.saveIP()))
      return Err;
    AfterIP = {FiniBB, FiniBB->begin()};
  }

  return AfterIP;
}

OpenMPIRBuilder::InsertPointOrErrorTy
OpenMPIRBuilder::createSection(const LocationDescription &Loc,
                               BodyGenCallbackTy BodyGenCB,
                               FinalizeCallbackTy FiniCB) {
  if (!updateToLocation(Loc))
    return Loc.IP;

  auto FiniCBWrapper = [&](InsertPointTy IP) {
    if (IP.getBlock()->end() != IP.getPoint())
      return FiniCB(IP);
    // This must be done otherwise any nested constructs using FinalizeOMPRegion
    // will fail because that function requires the Finalization Basic Block to
    // have a terminator, which is already removed by EmitOMPRegionBody.
    // IP is currently at cancelation block.
    // We need to backtrack to the condition block to fetch
    // the exit block and create a branch from cancelation
    // to exit block.
    IRBuilder<>::InsertPointGuard IPG(Builder);
    Builder.restoreIP(IP);
    auto *CaseBB = Loc.IP.getBlock();
    auto *CondBB = CaseBB->getSinglePredecessor()->getSinglePredecessor();
    auto *ExitBB = CondBB->getTerminator()->getSuccessor(1);
    Instruction *I = Builder.CreateBr(ExitBB);
    IP = InsertPointTy(I->getParent(), I->getIterator());
    return FiniCB(IP);
  };

  Directive OMPD = Directive::OMPD_sections;
  // Since we are using Finalization Callback here, HasFinalize
  // and IsCancellable have to be true
  return EmitOMPInlinedRegion(OMPD, nullptr, nullptr, BodyGenCB, FiniCBWrapper,
                              /*Conditional*/ false, /*hasFinalize*/ true,
                              /*IsCancellable*/ true);
}

static OpenMPIRBuilder::InsertPointTy getInsertPointAfterInstr(Instruction *I) {
  BasicBlock::iterator IT(I);
  IT++;
  return OpenMPIRBuilder::InsertPointTy(I->getParent(), IT);
}

Value *OpenMPIRBuilder::getGPUThreadID() {
  return Builder.CreateCall(
      getOrCreateRuntimeFunction(M,
                                 OMPRTL___kmpc_get_hardware_thread_id_in_block),
      {});
}

Value *OpenMPIRBuilder::getGPUWarpSize() {
  return Builder.CreateCall(
      getOrCreateRuntimeFunction(M, OMPRTL___kmpc_get_warp_size), {});
}

Value *OpenMPIRBuilder::getNVPTXWarpID() {
  unsigned LaneIDBits = Log2_32(Config.getGridValue().GV_Warp_Size);
  return Builder.CreateAShr(getGPUThreadID(), LaneIDBits, "nvptx_warp_id");
}

Value *OpenMPIRBuilder::getNVPTXLaneID() {
  unsigned LaneIDBits = Log2_32(Config.getGridValue().GV_Warp_Size);
  assert(LaneIDBits < 32 && "Invalid LaneIDBits size in NVPTX device.");
  unsigned LaneIDMask = ~0u >> (32u - LaneIDBits);
  return Builder.CreateAnd(getGPUThreadID(), Builder.getInt32(LaneIDMask),
                           "nvptx_lane_id");
}

Value *OpenMPIRBuilder::castValueToType(InsertPointTy AllocaIP, Value *From,
                                        Type *ToType) {
  Type *FromType = From->getType();
  uint64_t FromSize = M.getDataLayout().getTypeStoreSize(FromType);
  uint64_t ToSize = M.getDataLayout().getTypeStoreSize(ToType);
  assert(FromSize > 0 && "From size must be greater than zero");
  assert(ToSize > 0 && "To size must be greater than zero");
  if (FromType == ToType)
    return From;
  if (FromSize == ToSize)
    return Builder.CreateBitCast(From, ToType);
  if (ToType->isIntegerTy() && FromType->isIntegerTy())
    return Builder.CreateIntCast(From, ToType, /*isSigned*/ true);
  InsertPointTy SaveIP = Builder.saveIP();
  Builder.restoreIP(AllocaIP);
  Value *CastItem = Builder.CreateAlloca(ToType);
  Builder.restoreIP(SaveIP);

  Value *ValCastItem = Builder.CreatePointerBitCastOrAddrSpaceCast(
      CastItem, Builder.getPtrTy(0));
  Builder.CreateStore(From, ValCastItem);
  return Builder.CreateLoad(ToType, CastItem);
}

Value *OpenMPIRBuilder::createRuntimeShuffleFunction(InsertPointTy AllocaIP,
                                                     Value *Element,
                                                     Type *ElementType,
                                                     Value *Offset) {
  uint64_t Size = M.getDataLayout().getTypeStoreSize(ElementType);
  assert(Size <= 8 && "Unsupported bitwidth in shuffle instruction");

  // Cast all types to 32- or 64-bit values before calling shuffle routines.
  Type *CastTy = Builder.getIntNTy(Size <= 4 ? 32 : 64);
  Value *ElemCast = castValueToType(AllocaIP, Element, CastTy);
  Value *WarpSize =
      Builder.CreateIntCast(getGPUWarpSize(), Builder.getInt16Ty(), true);
  Function *ShuffleFunc = getOrCreateRuntimeFunctionPtr(
      Size <= 4 ? RuntimeFunction::OMPRTL___kmpc_shuffle_int32
                : RuntimeFunction::OMPRTL___kmpc_shuffle_int64);
  Value *WarpSizeCast =
      Builder.CreateIntCast(WarpSize, Builder.getInt16Ty(), /*isSigned=*/true);
  Value *ShuffleCall =
      Builder.CreateCall(ShuffleFunc, {ElemCast, Offset, WarpSizeCast});
  return castValueToType(AllocaIP, ShuffleCall, CastTy);
}

void OpenMPIRBuilder::shuffleAndStore(InsertPointTy AllocaIP, Value *SrcAddr,
                                      Value *DstAddr, Type *ElemType,
                                      Value *Offset, Type *ReductionArrayTy) {
  uint64_t Size = M.getDataLayout().getTypeStoreSize(ElemType);
  // Create the loop over the big sized data.
  // ptr = (void*)Elem;
  // ptrEnd = (void*) Elem + 1;
  // Step = 8;
  // while (ptr + Step < ptrEnd)
  //   shuffle((int64_t)*ptr);
  // Step = 4;
  // while (ptr + Step < ptrEnd)
  //   shuffle((int32_t)*ptr);
  // ...
  Type *IndexTy = Builder.getIndexTy(
      M.getDataLayout(), M.getDataLayout().getDefaultGlobalsAddressSpace());
  Value *ElemPtr = DstAddr;
  Value *Ptr = SrcAddr;
  for (unsigned IntSize = 8; IntSize >= 1; IntSize /= 2) {
    if (Size < IntSize)
      continue;
    Type *IntType = Builder.getIntNTy(IntSize * 8);
    Ptr = Builder.CreatePointerBitCastOrAddrSpaceCast(
        Ptr, Builder.getPtrTy(0), Ptr->getName() + ".ascast");
    Value *SrcAddrGEP =
        Builder.CreateGEP(ElemType, SrcAddr, {ConstantInt::get(IndexTy, 1)});
    ElemPtr = Builder.CreatePointerBitCastOrAddrSpaceCast(
        ElemPtr, Builder.getPtrTy(0), ElemPtr->getName() + ".ascast");

    Function *CurFunc = Builder.GetInsertBlock()->getParent();
    if ((Size / IntSize) > 1) {
      Value *PtrEnd = Builder.CreatePointerBitCastOrAddrSpaceCast(
          SrcAddrGEP, Builder.getPtrTy());
      BasicBlock *PreCondBB =
          BasicBlock::Create(M.getContext(), ".shuffle.pre_cond");
      BasicBlock *ThenBB = BasicBlock::Create(M.getContext(), ".shuffle.then");
      BasicBlock *ExitBB = BasicBlock::Create(M.getContext(), ".shuffle.exit");
      BasicBlock *CurrentBB = Builder.GetInsertBlock();
      emitBlock(PreCondBB, CurFunc);
      PHINode *PhiSrc =
          Builder.CreatePHI(Ptr->getType(), /*NumReservedValues=*/2);
      PhiSrc->addIncoming(Ptr, CurrentBB);
      PHINode *PhiDest =
          Builder.CreatePHI(ElemPtr->getType(), /*NumReservedValues=*/2);
      PhiDest->addIncoming(ElemPtr, CurrentBB);
      Ptr = PhiSrc;
      ElemPtr = PhiDest;
      Value *PtrDiff = Builder.CreatePtrDiff(
          Builder.getInt8Ty(), PtrEnd,
          Builder.CreatePointerBitCastOrAddrSpaceCast(Ptr, Builder.getPtrTy()));
      Builder.CreateCondBr(
          Builder.CreateICmpSGT(PtrDiff, Builder.getInt64(IntSize - 1)), ThenBB,
          ExitBB);
      emitBlock(ThenBB, CurFunc);
      Value *Res = createRuntimeShuffleFunction(
          AllocaIP,
          Builder.CreateAlignedLoad(
              IntType, Ptr, M.getDataLayout().getPrefTypeAlign(ElemType)),
          IntType, Offset);
      Builder.CreateAlignedStore(Res, ElemPtr,
                                 M.getDataLayout().getPrefTypeAlign(ElemType));
      Value *LocalPtr =
          Builder.CreateGEP(IntType, Ptr, {ConstantInt::get(IndexTy, 1)});
      Value *LocalElemPtr =
          Builder.CreateGEP(IntType, ElemPtr, {ConstantInt::get(IndexTy, 1)});
      PhiSrc->addIncoming(LocalPtr, ThenBB);
      PhiDest->addIncoming(LocalElemPtr, ThenBB);
      emitBranch(PreCondBB);
      emitBlock(ExitBB, CurFunc);
    } else {
      Value *Res = createRuntimeShuffleFunction(
          AllocaIP, Builder.CreateLoad(IntType, Ptr), IntType, Offset);
      if (ElemType->isIntegerTy() && ElemType->getScalarSizeInBits() <
                                         Res->getType()->getScalarSizeInBits())
        Res = Builder.CreateTrunc(Res, ElemType);
      Builder.CreateStore(Res, ElemPtr);
      Ptr = Builder.CreateGEP(IntType, Ptr, {ConstantInt::get(IndexTy, 1)});
      ElemPtr =
          Builder.CreateGEP(IntType, ElemPtr, {ConstantInt::get(IndexTy, 1)});
    }
    Size = Size % IntSize;
  }
}

void OpenMPIRBuilder::emitReductionListCopy(
    InsertPointTy AllocaIP, CopyAction Action, Type *ReductionArrayTy,
    ArrayRef<ReductionInfo> ReductionInfos, Value *SrcBase, Value *DestBase,
    CopyOptionsTy CopyOptions) {
  Type *IndexTy = Builder.getIndexTy(
      M.getDataLayout(), M.getDataLayout().getDefaultGlobalsAddressSpace());
  Value *RemoteLaneOffset = CopyOptions.RemoteLaneOffset;

  // Iterates, element-by-element, through the source Reduce list and
  // make a copy.
  for (auto En : enumerate(ReductionInfos)) {
    const ReductionInfo &RI = En.value();
    Value *SrcElementAddr = nullptr;
    Value *DestElementAddr = nullptr;
    Value *DestElementPtrAddr = nullptr;
    // Should we shuffle in an element from a remote lane?
    bool ShuffleInElement = false;
    // Set to true to update the pointer in the dest Reduce list to a
    // newly created element.
    bool UpdateDestListPtr = false;

    // Step 1.1: Get the address for the src element in the Reduce list.
    Value *SrcElementPtrAddr = Builder.CreateInBoundsGEP(
        ReductionArrayTy, SrcBase,
        {ConstantInt::get(IndexTy, 0), ConstantInt::get(IndexTy, En.index())});
    SrcElementAddr = Builder.CreateLoad(Builder.getPtrTy(), SrcElementPtrAddr);

    // Step 1.2: Create a temporary to store the element in the destination
    // Reduce list.
    DestElementPtrAddr = Builder.CreateInBoundsGEP(
        ReductionArrayTy, DestBase,
        {ConstantInt::get(IndexTy, 0), ConstantInt::get(IndexTy, En.index())});
    switch (Action) {
    case CopyAction::RemoteLaneToThread: {
      InsertPointTy CurIP = Builder.saveIP();
      Builder.restoreIP(AllocaIP);
      AllocaInst *DestAlloca = Builder.CreateAlloca(RI.ElementType, nullptr,
                                                    ".omp.reduction.element");
      DestAlloca->setAlignment(
          M.getDataLayout().getPrefTypeAlign(RI.ElementType));
      DestElementAddr = DestAlloca;
      DestElementAddr =
          Builder.CreateAddrSpaceCast(DestElementAddr, Builder.getPtrTy(),
                                      DestElementAddr->getName() + ".ascast");
      Builder.restoreIP(CurIP);
      ShuffleInElement = true;
      UpdateDestListPtr = true;
      break;
    }
    case CopyAction::ThreadCopy: {
      DestElementAddr =
          Builder.CreateLoad(Builder.getPtrTy(), DestElementPtrAddr);
      break;
    }
    }

    // Now that all active lanes have read the element in the
    // Reduce list, shuffle over the value from the remote lane.
    if (ShuffleInElement) {
      shuffleAndStore(AllocaIP, SrcElementAddr, DestElementAddr, RI.ElementType,
                      RemoteLaneOffset, ReductionArrayTy);
    } else {
      switch (RI.EvaluationKind) {
      case EvalKind::Scalar: {
        Value *Elem = Builder.CreateLoad(RI.ElementType, SrcElementAddr);
        // Store the source element value to the dest element address.
        Builder.CreateStore(Elem, DestElementAddr);
        break;
      }
      case EvalKind::Complex: {
        Value *SrcRealPtr = Builder.CreateConstInBoundsGEP2_32(
            RI.ElementType, SrcElementAddr, 0, 0, ".realp");
        Value *SrcReal = Builder.CreateLoad(
            RI.ElementType->getStructElementType(0), SrcRealPtr, ".real");
        Value *SrcImgPtr = Builder.CreateConstInBoundsGEP2_32(
            RI.ElementType, SrcElementAddr, 0, 1, ".imagp");
        Value *SrcImg = Builder.CreateLoad(
            RI.ElementType->getStructElementType(1), SrcImgPtr, ".imag");

        Value *DestRealPtr = Builder.CreateConstInBoundsGEP2_32(
            RI.ElementType, DestElementAddr, 0, 0, ".realp");
        Value *DestImgPtr = Builder.CreateConstInBoundsGEP2_32(
            RI.ElementType, DestElementAddr, 0, 1, ".imagp");
        Builder.CreateStore(SrcReal, DestRealPtr);
        Builder.CreateStore(SrcImg, DestImgPtr);
        break;
      }
      case EvalKind::Aggregate: {
        Value *SizeVal = Builder.getInt64(
            M.getDataLayout().getTypeStoreSize(RI.ElementType));
        Builder.CreateMemCpy(
            DestElementAddr, M.getDataLayout().getPrefTypeAlign(RI.ElementType),
            SrcElementAddr, M.getDataLayout().getPrefTypeAlign(RI.ElementType),
            SizeVal, false);
        break;
      }
      };
    }

    // Step 3.1: Modify reference in dest Reduce list as needed.
    // Modifying the reference in Reduce list to point to the newly
    // created element.  The element is live in the current function
    // scope and that of functions it invokes (i.e., reduce_function).
    // RemoteReduceData[i] = (void*)&RemoteElem
    if (UpdateDestListPtr) {
      Value *CastDestAddr = Builder.CreatePointerBitCastOrAddrSpaceCast(
          DestElementAddr, Builder.getPtrTy(),
          DestElementAddr->getName() + ".ascast");
      Builder.CreateStore(CastDestAddr, DestElementPtrAddr);
    }
  }
}

Expected<Function *> OpenMPIRBuilder::emitInterWarpCopyFunction(
    const LocationDescription &Loc, ArrayRef<ReductionInfo> ReductionInfos,
    AttributeList FuncAttrs) {
  InsertPointTy SavedIP = Builder.saveIP();
  LLVMContext &Ctx = M.getContext();
  FunctionType *FuncTy = FunctionType::get(
      Builder.getVoidTy(), {Builder.getPtrTy(), Builder.getInt32Ty()},
      /* IsVarArg */ false);
  Function *WcFunc =
      Function::Create(FuncTy, GlobalVariable::InternalLinkage,
                       "_omp_reduction_inter_warp_copy_func", &M);
  WcFunc->setAttributes(FuncAttrs);
  WcFunc->addParamAttr(0, Attribute::NoUndef);
  WcFunc->addParamAttr(1, Attribute::NoUndef);
  BasicBlock *EntryBB = BasicBlock::Create(M.getContext(), "entry", WcFunc);
  Builder.SetInsertPoint(EntryBB);

  // ReduceList: thread local Reduce list.
  // At the stage of the computation when this function is called, partially
  // aggregated values reside in the first lane of every active warp.
  Argument *ReduceListArg = WcFunc->getArg(0);
  // NumWarps: number of warps active in the parallel region.  This could
  // be smaller than 32 (max warps in a CTA) for partial block reduction.
  Argument *NumWarpsArg = WcFunc->getArg(1);

  // This array is used as a medium to transfer, one reduce element at a time,
  // the data from the first lane of every warp to lanes in the first warp
  // in order to perform the final step of a reduction in a parallel region
  // (reduction across warps).  The array is placed in NVPTX __shared__ memory
  // for reduced latency, as well as to have a distinct copy for concurrently
  // executing target regions.  The array is declared with common linkage so
  // as to be shared across compilation units.
  StringRef TransferMediumName =
      "__openmp_nvptx_data_transfer_temporary_storage";
  GlobalVariable *TransferMedium = M.getGlobalVariable(TransferMediumName);
  unsigned WarpSize = Config.getGridValue().GV_Warp_Size;
  ArrayType *ArrayTy = ArrayType::get(Builder.getInt32Ty(), WarpSize);
  if (!TransferMedium) {
    TransferMedium = new GlobalVariable(
        M, ArrayTy, /*isConstant=*/false, GlobalVariable::WeakAnyLinkage,
        UndefValue::get(ArrayTy), TransferMediumName,
        /*InsertBefore=*/nullptr, GlobalVariable::NotThreadLocal,
        /*AddressSpace=*/3);
  }

  // Get the CUDA thread id of the current OpenMP thread on the GPU.
  Value *GPUThreadID = getGPUThreadID();
  // nvptx_lane_id = nvptx_id % warpsize
  Value *LaneID = getNVPTXLaneID();
  // nvptx_warp_id = nvptx_id / warpsize
  Value *WarpID = getNVPTXWarpID();

  InsertPointTy AllocaIP =
      InsertPointTy(Builder.GetInsertBlock(),
                    Builder.GetInsertBlock()->getFirstInsertionPt());
  Type *Arg0Type = ReduceListArg->getType();
  Type *Arg1Type = NumWarpsArg->getType();
  Builder.restoreIP(AllocaIP);
  AllocaInst *ReduceListAlloca = Builder.CreateAlloca(
      Arg0Type, nullptr, ReduceListArg->getName() + ".addr");
  AllocaInst *NumWarpsAlloca =
      Builder.CreateAlloca(Arg1Type, nullptr, NumWarpsArg->getName() + ".addr");
  Value *ReduceListAddrCast = Builder.CreatePointerBitCastOrAddrSpaceCast(
      ReduceListAlloca, Arg0Type, ReduceListAlloca->getName() + ".ascast");
  Value *NumWarpsAddrCast = Builder.CreatePointerBitCastOrAddrSpaceCast(
      NumWarpsAlloca, Builder.getPtrTy(0),
      NumWarpsAlloca->getName() + ".ascast");
  Builder.CreateStore(ReduceListArg, ReduceListAddrCast);
  Builder.CreateStore(NumWarpsArg, NumWarpsAddrCast);
  AllocaIP = getInsertPointAfterInstr(NumWarpsAlloca);
  InsertPointTy CodeGenIP =
      getInsertPointAfterInstr(&Builder.GetInsertBlock()->back());
  Builder.restoreIP(CodeGenIP);

  Value *ReduceList =
      Builder.CreateLoad(Builder.getPtrTy(), ReduceListAddrCast);

  for (auto En : enumerate(ReductionInfos)) {
    //
    // Warp master copies reduce element to transfer medium in __shared__
    // memory.
    //
    const ReductionInfo &RI = En.value();
    unsigned RealTySize = M.getDataLayout().getTypeAllocSize(RI.ElementType);
    for (unsigned TySize = 4; TySize > 0 && RealTySize > 0; TySize /= 2) {
      Type *CType = Builder.getIntNTy(TySize * 8);

      unsigned NumIters = RealTySize / TySize;
      if (NumIters == 0)
        continue;
      Value *Cnt = nullptr;
      Value *CntAddr = nullptr;
      BasicBlock *PrecondBB = nullptr;
      BasicBlock *ExitBB = nullptr;
      if (NumIters > 1) {
        CodeGenIP = Builder.saveIP();
        Builder.restoreIP(AllocaIP);
        CntAddr =
            Builder.CreateAlloca(Builder.getInt32Ty(), nullptr, ".cnt.addr");

        CntAddr = Builder.CreateAddrSpaceCast(CntAddr, Builder.getPtrTy(),
                                              CntAddr->getName() + ".ascast");
        Builder.restoreIP(CodeGenIP);
        Builder.CreateStore(Constant::getNullValue(Builder.getInt32Ty()),
                            CntAddr,
                            /*Volatile=*/false);
        PrecondBB = BasicBlock::Create(Ctx, "precond");
        ExitBB = BasicBlock::Create(Ctx, "exit");
        BasicBlock *BodyBB = BasicBlock::Create(Ctx, "body");
        emitBlock(PrecondBB, Builder.GetInsertBlock()->getParent());
        Cnt = Builder.CreateLoad(Builder.getInt32Ty(), CntAddr,
                                 /*Volatile=*/false);
        Value *Cmp = Builder.CreateICmpULT(
            Cnt, ConstantInt::get(Builder.getInt32Ty(), NumIters));
        Builder.CreateCondBr(Cmp, BodyBB, ExitBB);
        emitBlock(BodyBB, Builder.GetInsertBlock()->getParent());
      }

      // kmpc_barrier.
      InsertPointOrErrorTy BarrierIP1 =
          createBarrier(LocationDescription(Builder.saveIP(), Loc.DL),
                        omp::Directive::OMPD_unknown,
                        /* ForceSimpleCall */ false,
                        /* CheckCancelFlag */ true);
      if (!BarrierIP1)
        return BarrierIP1.takeError();
      BasicBlock *ThenBB = BasicBlock::Create(Ctx, "then");
      BasicBlock *ElseBB = BasicBlock::Create(Ctx, "else");
      BasicBlock *MergeBB = BasicBlock::Create(Ctx, "ifcont");

      // if (lane_id  == 0)
      Value *IsWarpMaster = Builder.CreateIsNull(LaneID, "warp_master");
      Builder.CreateCondBr(IsWarpMaster, ThenBB, ElseBB);
      emitBlock(ThenBB, Builder.GetInsertBlock()->getParent());

      // Reduce element = LocalReduceList[i]
      auto *RedListArrayTy =
          ArrayType::get(Builder.getPtrTy(), ReductionInfos.size());
      Type *IndexTy = Builder.getIndexTy(
          M.getDataLayout(), M.getDataLayout().getDefaultGlobalsAddressSpace());
      Value *ElemPtrPtr =
          Builder.CreateInBoundsGEP(RedListArrayTy, ReduceList,
                                    {ConstantInt::get(IndexTy, 0),
                                     ConstantInt::get(IndexTy, En.index())});
      // elemptr = ((CopyType*)(elemptrptr)) + I
      Value *ElemPtr = Builder.CreateLoad(Builder.getPtrTy(), ElemPtrPtr);
      if (NumIters > 1)
        ElemPtr = Builder.CreateGEP(Builder.getInt32Ty(), ElemPtr, Cnt);

      // Get pointer to location in transfer medium.
      // MediumPtr = &medium[warp_id]
      Value *MediumPtr = Builder.CreateInBoundsGEP(
          ArrayTy, TransferMedium, {Builder.getInt64(0), WarpID});
      // elem = *elemptr
      //*MediumPtr = elem
      Value *Elem = Builder.CreateLoad(CType, ElemPtr);
      // Store the source element value to the dest element address.
      Builder.CreateStore(Elem, MediumPtr,
                          /*IsVolatile*/ true);
      Builder.CreateBr(MergeBB);

      // else
      emitBlock(ElseBB, Builder.GetInsertBlock()->getParent());
      Builder.CreateBr(MergeBB);

      // endif
      emitBlock(MergeBB, Builder.GetInsertBlock()->getParent());
      InsertPointOrErrorTy BarrierIP2 =
          createBarrier(LocationDescription(Builder.saveIP(), Loc.DL),
                        omp::Directive::OMPD_unknown,
                        /* ForceSimpleCall */ false,
                        /* CheckCancelFlag */ true);
      if (!BarrierIP2)
        return BarrierIP2.takeError();

      // Warp 0 copies reduce element from transfer medium
      BasicBlock *W0ThenBB = BasicBlock::Create(Ctx, "then");
      BasicBlock *W0ElseBB = BasicBlock::Create(Ctx, "else");
      BasicBlock *W0MergeBB = BasicBlock::Create(Ctx, "ifcont");

      Value *NumWarpsVal =
          Builder.CreateLoad(Builder.getInt32Ty(), NumWarpsAddrCast);
      // Up to 32 threads in warp 0 are active.
      Value *IsActiveThread =
          Builder.CreateICmpULT(GPUThreadID, NumWarpsVal, "is_active_thread");
      Builder.CreateCondBr(IsActiveThread, W0ThenBB, W0ElseBB);

      emitBlock(W0ThenBB, Builder.GetInsertBlock()->getParent());

      // SecMediumPtr = &medium[tid]
      // SrcMediumVal = *SrcMediumPtr
      Value *SrcMediumPtrVal = Builder.CreateInBoundsGEP(
          ArrayTy, TransferMedium, {Builder.getInt64(0), GPUThreadID});
      // TargetElemPtr = (CopyType*)(SrcDataAddr[i]) + I
      Value *TargetElemPtrPtr =
          Builder.CreateInBoundsGEP(RedListArrayTy, ReduceList,
                                    {ConstantInt::get(IndexTy, 0),
                                     ConstantInt::get(IndexTy, En.index())});
      Value *TargetElemPtrVal =
          Builder.CreateLoad(Builder.getPtrTy(), TargetElemPtrPtr);
      Value *TargetElemPtr = TargetElemPtrVal;
      if (NumIters > 1)
        TargetElemPtr =
            Builder.CreateGEP(Builder.getInt32Ty(), TargetElemPtr, Cnt);

      // *TargetElemPtr = SrcMediumVal;
      Value *SrcMediumValue =
          Builder.CreateLoad(CType, SrcMediumPtrVal, /*IsVolatile*/ true);
      Builder.CreateStore(SrcMediumValue, TargetElemPtr);
      Builder.CreateBr(W0MergeBB);

      emitBlock(W0ElseBB, Builder.GetInsertBlock()->getParent());
      Builder.CreateBr(W0MergeBB);

      emitBlock(W0MergeBB, Builder.GetInsertBlock()->getParent());

      if (NumIters > 1) {
        Cnt = Builder.CreateNSWAdd(
            Cnt, ConstantInt::get(Builder.getInt32Ty(), /*V=*/1));
        Builder.CreateStore(Cnt, CntAddr, /*Volatile=*/false);

        auto *CurFn = Builder.GetInsertBlock()->getParent();
        emitBranch(PrecondBB);
        emitBlock(ExitBB, CurFn);
      }
      RealTySize %= TySize;
    }
  }

  Builder.CreateRetVoid();
  Builder.restoreIP(SavedIP);

  return WcFunc;
}

Function *OpenMPIRBuilder::emitShuffleAndReduceFunction(
    ArrayRef<ReductionInfo> ReductionInfos, Function *ReduceFn,
    AttributeList FuncAttrs) {
  LLVMContext &Ctx = M.getContext();
  FunctionType *FuncTy =
      FunctionType::get(Builder.getVoidTy(),
                        {Builder.getPtrTy(), Builder.getInt16Ty(),
                         Builder.getInt16Ty(), Builder.getInt16Ty()},
                        /* IsVarArg */ false);
  Function *SarFunc =
      Function::Create(FuncTy, GlobalVariable::InternalLinkage,
                       "_omp_reduction_shuffle_and_reduce_func", &M);
  SarFunc->setAttributes(FuncAttrs);
  SarFunc->addParamAttr(0, Attribute::NoUndef);
  SarFunc->addParamAttr(1, Attribute::NoUndef);
  SarFunc->addParamAttr(2, Attribute::NoUndef);
  SarFunc->addParamAttr(3, Attribute::NoUndef);
  SarFunc->addParamAttr(1, Attribute::SExt);
  SarFunc->addParamAttr(2, Attribute::SExt);
  SarFunc->addParamAttr(3, Attribute::SExt);
  BasicBlock *EntryBB = BasicBlock::Create(M.getContext(), "entry", SarFunc);
  Builder.SetInsertPoint(EntryBB);

  // Thread local Reduce list used to host the values of data to be reduced.
  Argument *ReduceListArg = SarFunc->getArg(0);
  // Current lane id; could be logical.
  Argument *LaneIDArg = SarFunc->getArg(1);
  // Offset of the remote source lane relative to the current lane.
  Argument *RemoteLaneOffsetArg = SarFunc->getArg(2);
  // Algorithm version.  This is expected to be known at compile time.
  Argument *AlgoVerArg = SarFunc->getArg(3);

  Type *ReduceListArgType = ReduceListArg->getType();
  Type *LaneIDArgType = LaneIDArg->getType();
  Type *LaneIDArgPtrType = Builder.getPtrTy(0);
  Value *ReduceListAlloca = Builder.CreateAlloca(
      ReduceListArgType, nullptr, ReduceListArg->getName() + ".addr");
  Value *LaneIdAlloca = Builder.CreateAlloca(LaneIDArgType, nullptr,
                                             LaneIDArg->getName() + ".addr");
  Value *RemoteLaneOffsetAlloca = Builder.CreateAlloca(
      LaneIDArgType, nullptr, RemoteLaneOffsetArg->getName() + ".addr");
  Value *AlgoVerAlloca = Builder.CreateAlloca(LaneIDArgType, nullptr,
                                              AlgoVerArg->getName() + ".addr");
  ArrayType *RedListArrayTy =
      ArrayType::get(Builder.getPtrTy(), ReductionInfos.size());

  // Create a local thread-private variable to host the Reduce list
  // from a remote lane.
  Instruction *RemoteReductionListAlloca = Builder.CreateAlloca(
      RedListArrayTy, nullptr, ".omp.reduction.remote_reduce_list");

  Value *ReduceListAddrCast = Builder.CreatePointerBitCastOrAddrSpaceCast(
      ReduceListAlloca, ReduceListArgType,
      ReduceListAlloca->getName() + ".ascast");
  Value *LaneIdAddrCast = Builder.CreatePointerBitCastOrAddrSpaceCast(
      LaneIdAlloca, LaneIDArgPtrType, LaneIdAlloca->getName() + ".ascast");
  Value *RemoteLaneOffsetAddrCast = Builder.CreatePointerBitCastOrAddrSpaceCast(
      RemoteLaneOffsetAlloca, LaneIDArgPtrType,
      RemoteLaneOffsetAlloca->getName() + ".ascast");
  Value *AlgoVerAddrCast = Builder.CreatePointerBitCastOrAddrSpaceCast(
      AlgoVerAlloca, LaneIDArgPtrType, AlgoVerAlloca->getName() + ".ascast");
  Value *RemoteListAddrCast = Builder.CreatePointerBitCastOrAddrSpaceCast(
      RemoteReductionListAlloca, Builder.getPtrTy(),
      RemoteReductionListAlloca->getName() + ".ascast");

  Builder.CreateStore(ReduceListArg, ReduceListAddrCast);
  Builder.CreateStore(LaneIDArg, LaneIdAddrCast);
  Builder.CreateStore(RemoteLaneOffsetArg, RemoteLaneOffsetAddrCast);
  Builder.CreateStore(AlgoVerArg, AlgoVerAddrCast);

  Value *ReduceList = Builder.CreateLoad(ReduceListArgType, ReduceListAddrCast);
  Value *LaneId = Builder.CreateLoad(LaneIDArgType, LaneIdAddrCast);
  Value *RemoteLaneOffset =
      Builder.CreateLoad(LaneIDArgType, RemoteLaneOffsetAddrCast);
  Value *AlgoVer = Builder.CreateLoad(LaneIDArgType, AlgoVerAddrCast);

  InsertPointTy AllocaIP = getInsertPointAfterInstr(RemoteReductionListAlloca);

  // This loop iterates through the list of reduce elements and copies,
  // element by element, from a remote lane in the warp to RemoteReduceList,
  // hosted on the thread's stack.
  emitReductionListCopy(
      AllocaIP, CopyAction::RemoteLaneToThread, RedListArrayTy, ReductionInfos,
      ReduceList, RemoteListAddrCast, {RemoteLaneOffset, nullptr, nullptr});

  // The actions to be performed on the Remote Reduce list is dependent
  // on the algorithm version.
  //
  //  if (AlgoVer==0) || (AlgoVer==1 && (LaneId < Offset)) || (AlgoVer==2 &&
  //  LaneId % 2 == 0 && Offset > 0):
  //    do the reduction value aggregation
  //
  //  The thread local variable Reduce list is mutated in place to host the
  //  reduced data, which is the aggregated value produced from local and
  //  remote lanes.
  //
  //  Note that AlgoVer is expected to be a constant integer known at compile
  //  time.
  //  When AlgoVer==0, the first conjunction evaluates to true, making
  //    the entire predicate true during compile time.
  //  When AlgoVer==1, the second conjunction has only the second part to be
  //    evaluated during runtime.  Other conjunctions evaluates to false
  //    during compile time.
  //  When AlgoVer==2, the third conjunction has only the second part to be
  //    evaluated during runtime.  Other conjunctions evaluates to false
  //    during compile time.
  Value *CondAlgo0 = Builder.CreateIsNull(AlgoVer);
  Value *Algo1 = Builder.CreateICmpEQ(AlgoVer, Builder.getInt16(1));
  Value *LaneComp = Builder.CreateICmpULT(LaneId, RemoteLaneOffset);
  Value *CondAlgo1 = Builder.CreateAnd(Algo1, LaneComp);
  Value *Algo2 = Builder.CreateICmpEQ(AlgoVer, Builder.getInt16(2));
  Value *LaneIdAnd1 = Builder.CreateAnd(LaneId, Builder.getInt16(1));
  Value *LaneIdComp = Builder.CreateIsNull(LaneIdAnd1);
  Value *Algo2AndLaneIdComp = Builder.CreateAnd(Algo2, LaneIdComp);
  Value *RemoteOffsetComp =
      Builder.CreateICmpSGT(RemoteLaneOffset, Builder.getInt16(0));
  Value *CondAlgo2 = Builder.CreateAnd(Algo2AndLaneIdComp, RemoteOffsetComp);
  Value *CA0OrCA1 = Builder.CreateOr(CondAlgo0, CondAlgo1);
  Value *CondReduce = Builder.CreateOr(CA0OrCA1, CondAlgo2);

  BasicBlock *ThenBB = BasicBlock::Create(Ctx, "then");
  BasicBlock *ElseBB = BasicBlock::Create(Ctx, "else");
  BasicBlock *MergeBB = BasicBlock::Create(Ctx, "ifcont");

  Builder.CreateCondBr(CondReduce, ThenBB, ElseBB);
  emitBlock(ThenBB, Builder.GetInsertBlock()->getParent());
  Value *LocalReduceListPtr = Builder.CreatePointerBitCastOrAddrSpaceCast(
      ReduceList, Builder.getPtrTy());
  Value *RemoteReduceListPtr = Builder.CreatePointerBitCastOrAddrSpaceCast(
      RemoteListAddrCast, Builder.getPtrTy());
  Builder.CreateCall(ReduceFn, {LocalReduceListPtr, RemoteReduceListPtr})
      ->addFnAttr(Attribute::NoUnwind);
  Builder.CreateBr(MergeBB);

  emitBlock(ElseBB, Builder.GetInsertBlock()->getParent());
  Builder.CreateBr(MergeBB);

  emitBlock(MergeBB, Builder.GetInsertBlock()->getParent());

  // if (AlgoVer==1 && (LaneId >= Offset)) copy Remote Reduce list to local
  // Reduce list.
  Algo1 = Builder.CreateICmpEQ(AlgoVer, Builder.getInt16(1));
  Value *LaneIdGtOffset = Builder.CreateICmpUGE(LaneId, RemoteLaneOffset);
  Value *CondCopy = Builder.CreateAnd(Algo1, LaneIdGtOffset);

  BasicBlock *CpyThenBB = BasicBlock::Create(Ctx, "then");
  BasicBlock *CpyElseBB = BasicBlock::Create(Ctx, "else");
  BasicBlock *CpyMergeBB = BasicBlock::Create(Ctx, "ifcont");
  Builder.CreateCondBr(CondCopy, CpyThenBB, CpyElseBB);

  emitBlock(CpyThenBB, Builder.GetInsertBlock()->getParent());
  emitReductionListCopy(AllocaIP, CopyAction::ThreadCopy, RedListArrayTy,
                        ReductionInfos, RemoteListAddrCast, ReduceList);
  Builder.CreateBr(CpyMergeBB);

  emitBlock(CpyElseBB, Builder.GetInsertBlock()->getParent());
  Builder.CreateBr(CpyMergeBB);

  emitBlock(CpyMergeBB, Builder.GetInsertBlock()->getParent());

  Builder.CreateRetVoid();

  return SarFunc;
}

Function *OpenMPIRBuilder::emitListToGlobalCopyFunction(
    ArrayRef<ReductionInfo> ReductionInfos, Type *ReductionsBufferTy,
    AttributeList FuncAttrs) {
  OpenMPIRBuilder::InsertPointTy OldIP = Builder.saveIP();
  LLVMContext &Ctx = M.getContext();
  FunctionType *FuncTy = FunctionType::get(
      Builder.getVoidTy(),
      {Builder.getPtrTy(), Builder.getInt32Ty(), Builder.getPtrTy()},
      /* IsVarArg */ false);
  Function *LtGCFunc =
      Function::Create(FuncTy, GlobalVariable::InternalLinkage,
                       "_omp_reduction_list_to_global_copy_func", &M);
  LtGCFunc->setAttributes(FuncAttrs);
  LtGCFunc->addParamAttr(0, Attribute::NoUndef);
  LtGCFunc->addParamAttr(1, Attribute::NoUndef);
  LtGCFunc->addParamAttr(2, Attribute::NoUndef);

  BasicBlock *EntryBlock = BasicBlock::Create(Ctx, "entry", LtGCFunc);
  Builder.SetInsertPoint(EntryBlock);

  // Buffer: global reduction buffer.
  Argument *BufferArg = LtGCFunc->getArg(0);
  // Idx: index of the buffer.
  Argument *IdxArg = LtGCFunc->getArg(1);
  // ReduceList: thread local Reduce list.
  Argument *ReduceListArg = LtGCFunc->getArg(2);

  Value *BufferArgAlloca = Builder.CreateAlloca(Builder.getPtrTy(), nullptr,
                                                BufferArg->getName() + ".addr");
  Value *IdxArgAlloca = Builder.CreateAlloca(Builder.getInt32Ty(), nullptr,
                                             IdxArg->getName() + ".addr");
  Value *ReduceListArgAlloca = Builder.CreateAlloca(
      Builder.getPtrTy(), nullptr, ReduceListArg->getName() + ".addr");
  Value *BufferArgAddrCast = Builder.CreatePointerBitCastOrAddrSpaceCast(
      BufferArgAlloca, Builder.getPtrTy(),
      BufferArgAlloca->getName() + ".ascast");
  Value *IdxArgAddrCast = Builder.CreatePointerBitCastOrAddrSpaceCast(
      IdxArgAlloca, Builder.getPtrTy(), IdxArgAlloca->getName() + ".ascast");
  Value *ReduceListArgAddrCast = Builder.CreatePointerBitCastOrAddrSpaceCast(
      ReduceListArgAlloca, Builder.getPtrTy(),
      ReduceListArgAlloca->getName() + ".ascast");

  Builder.CreateStore(BufferArg, BufferArgAddrCast);
  Builder.CreateStore(IdxArg, IdxArgAddrCast);
  Builder.CreateStore(ReduceListArg, ReduceListArgAddrCast);

  Value *LocalReduceList =
      Builder.CreateLoad(Builder.getPtrTy(), ReduceListArgAddrCast);
  Value *BufferArgVal =
      Builder.CreateLoad(Builder.getPtrTy(), BufferArgAddrCast);
  Value *Idxs[] = {Builder.CreateLoad(Builder.getInt32Ty(), IdxArgAddrCast)};
  Type *IndexTy = Builder.getIndexTy(
      M.getDataLayout(), M.getDataLayout().getDefaultGlobalsAddressSpace());
  for (auto En : enumerate(ReductionInfos)) {
    const ReductionInfo &RI = En.value();
    auto *RedListArrayTy =
        ArrayType::get(Builder.getPtrTy(), ReductionInfos.size());
    // Reduce element = LocalReduceList[i]
    Value *ElemPtrPtr = Builder.CreateInBoundsGEP(
        RedListArrayTy, LocalReduceList,
        {ConstantInt::get(IndexTy, 0), ConstantInt::get(IndexTy, En.index())});
    // elemptr = ((CopyType*)(elemptrptr)) + I
    Value *ElemPtr = Builder.CreateLoad(Builder.getPtrTy(), ElemPtrPtr);

    // Global = Buffer.VD[Idx];
    Value *BufferVD =
        Builder.CreateInBoundsGEP(ReductionsBufferTy, BufferArgVal, Idxs);
    Value *GlobVal = Builder.CreateConstInBoundsGEP2_32(
        ReductionsBufferTy, BufferVD, 0, En.index());

    switch (RI.EvaluationKind) {
    case EvalKind::Scalar: {
      Value *TargetElement = Builder.CreateLoad(RI.ElementType, ElemPtr);
      Builder.CreateStore(TargetElement, GlobVal);
      break;
    }
    case EvalKind::Complex: {
      Value *SrcRealPtr = Builder.CreateConstInBoundsGEP2_32(
          RI.ElementType, ElemPtr, 0, 0, ".realp");
      Value *SrcReal = Builder.CreateLoad(
          RI.ElementType->getStructElementType(0), SrcRealPtr, ".real");
      Value *SrcImgPtr = Builder.CreateConstInBoundsGEP2_32(
          RI.ElementType, ElemPtr, 0, 1, ".imagp");
      Value *SrcImg = Builder.CreateLoad(
          RI.ElementType->getStructElementType(1), SrcImgPtr, ".imag");

      Value *DestRealPtr = Builder.CreateConstInBoundsGEP2_32(
          RI.ElementType, GlobVal, 0, 0, ".realp");
      Value *DestImgPtr = Builder.CreateConstInBoundsGEP2_32(
          RI.ElementType, GlobVal, 0, 1, ".imagp");
      Builder.CreateStore(SrcReal, DestRealPtr);
      Builder.CreateStore(SrcImg, DestImgPtr);
      break;
    }
    case EvalKind::Aggregate: {
      Value *SizeVal =
          Builder.getInt64(M.getDataLayout().getTypeStoreSize(RI.ElementType));
      Builder.CreateMemCpy(
          GlobVal, M.getDataLayout().getPrefTypeAlign(RI.ElementType), ElemPtr,
          M.getDataLayout().getPrefTypeAlign(RI.ElementType), SizeVal, false);
      break;
    }
    }
  }

  Builder.CreateRetVoid();
  Builder.restoreIP(OldIP);
  return LtGCFunc;
}

Function *OpenMPIRBuilder::emitListToGlobalReduceFunction(
    ArrayRef<ReductionInfo> ReductionInfos, Function *ReduceFn,
    Type *ReductionsBufferTy, AttributeList FuncAttrs) {
  OpenMPIRBuilder::InsertPointTy OldIP = Builder.saveIP();
  LLVMContext &Ctx = M.getContext();
  FunctionType *FuncTy = FunctionType::get(
      Builder.getVoidTy(),
      {Builder.getPtrTy(), Builder.getInt32Ty(), Builder.getPtrTy()},
      /* IsVarArg */ false);
  Function *LtGRFunc =
      Function::Create(FuncTy, GlobalVariable::InternalLinkage,
                       "_omp_reduction_list_to_global_reduce_func", &M);
  LtGRFunc->setAttributes(FuncAttrs);
  LtGRFunc->addParamAttr(0, Attribute::NoUndef);
  LtGRFunc->addParamAttr(1, Attribute::NoUndef);
  LtGRFunc->addParamAttr(2, Attribute::NoUndef);

  BasicBlock *EntryBlock = BasicBlock::Create(Ctx, "entry", LtGRFunc);
  Builder.SetInsertPoint(EntryBlock);

  // Buffer: global reduction buffer.
  Argument *BufferArg = LtGRFunc->getArg(0);
  // Idx: index of the buffer.
  Argument *IdxArg = LtGRFunc->getArg(1);
  // ReduceList: thread local Reduce list.
  Argument *ReduceListArg = LtGRFunc->getArg(2);

  Value *BufferArgAlloca = Builder.CreateAlloca(Builder.getPtrTy(), nullptr,
                                                BufferArg->getName() + ".addr");
  Value *IdxArgAlloca = Builder.CreateAlloca(Builder.getInt32Ty(), nullptr,
                                             IdxArg->getName() + ".addr");
  Value *ReduceListArgAlloca = Builder.CreateAlloca(
      Builder.getPtrTy(), nullptr, ReduceListArg->getName() + ".addr");
  auto *RedListArrayTy =
      ArrayType::get(Builder.getPtrTy(), ReductionInfos.size());

  // 1. Build a list of reduction variables.
  // void *RedList[<n>] = {<ReductionVars>[0], ..., <ReductionVars>[<n>-1]};
  Value *LocalReduceList =
      Builder.CreateAlloca(RedListArrayTy, nullptr, ".omp.reduction.red_list");

  Value *BufferArgAddrCast = Builder.CreatePointerBitCastOrAddrSpaceCast(
      BufferArgAlloca, Builder.getPtrTy(),
      BufferArgAlloca->getName() + ".ascast");
  Value *IdxArgAddrCast = Builder.CreatePointerBitCastOrAddrSpaceCast(
      IdxArgAlloca, Builder.getPtrTy(), IdxArgAlloca->getName() + ".ascast");
  Value *ReduceListArgAddrCast = Builder.CreatePointerBitCastOrAddrSpaceCast(
      ReduceListArgAlloca, Builder.getPtrTy(),
      ReduceListArgAlloca->getName() + ".ascast");
  Value *LocalReduceListAddrCast = Builder.CreatePointerBitCastOrAddrSpaceCast(
      LocalReduceList, Builder.getPtrTy(),
      LocalReduceList->getName() + ".ascast");

  Builder.CreateStore(BufferArg, BufferArgAddrCast);
  Builder.CreateStore(IdxArg, IdxArgAddrCast);
  Builder.CreateStore(ReduceListArg, ReduceListArgAddrCast);

  Value *BufferVal = Builder.CreateLoad(Builder.getPtrTy(), BufferArgAddrCast);
  Value *Idxs[] = {Builder.CreateLoad(Builder.getInt32Ty(), IdxArgAddrCast)};
  Type *IndexTy = Builder.getIndexTy(
      M.getDataLayout(), M.getDataLayout().getDefaultGlobalsAddressSpace());
  for (auto En : enumerate(ReductionInfos)) {
    Value *TargetElementPtrPtr = Builder.CreateInBoundsGEP(
        RedListArrayTy, LocalReduceListAddrCast,
        {ConstantInt::get(IndexTy, 0), ConstantInt::get(IndexTy, En.index())});
    Value *BufferVD =
        Builder.CreateInBoundsGEP(ReductionsBufferTy, BufferVal, Idxs);
    // Global = Buffer.VD[Idx];
    Value *GlobValPtr = Builder.CreateConstInBoundsGEP2_32(
        ReductionsBufferTy, BufferVD, 0, En.index());
    Builder.CreateStore(GlobValPtr, TargetElementPtrPtr);
  }

  // Call reduce_function(GlobalReduceList, ReduceList)
  Value *ReduceList =
      Builder.CreateLoad(Builder.getPtrTy(), ReduceListArgAddrCast);
  Builder.CreateCall(ReduceFn, {LocalReduceListAddrCast, ReduceList})
      ->addFnAttr(Attribute::NoUnwind);
  Builder.CreateRetVoid();
  Builder.restoreIP(OldIP);
  return LtGRFunc;
}

Function *OpenMPIRBuilder::emitGlobalToListCopyFunction(
    ArrayRef<ReductionInfo> ReductionInfos, Type *ReductionsBufferTy,
    AttributeList FuncAttrs) {
  OpenMPIRBuilder::InsertPointTy OldIP = Builder.saveIP();
  LLVMContext &Ctx = M.getContext();
  FunctionType *FuncTy = FunctionType::get(
      Builder.getVoidTy(),
      {Builder.getPtrTy(), Builder.getInt32Ty(), Builder.getPtrTy()},
      /* IsVarArg */ false);
  Function *LtGCFunc =
      Function::Create(FuncTy, GlobalVariable::InternalLinkage,
                       "_omp_reduction_global_to_list_copy_func", &M);
  LtGCFunc->setAttributes(FuncAttrs);
  LtGCFunc->addParamAttr(0, Attribute::NoUndef);
  LtGCFunc->addParamAttr(1, Attribute::NoUndef);
  LtGCFunc->addParamAttr(2, Attribute::NoUndef);

  BasicBlock *EntryBlock = BasicBlock::Create(Ctx, "entry", LtGCFunc);
  Builder.SetInsertPoint(EntryBlock);

  // Buffer: global reduction buffer.
  Argument *BufferArg = LtGCFunc->getArg(0);
  // Idx: index of the buffer.
  Argument *IdxArg = LtGCFunc->getArg(1);
  // ReduceList: thread local Reduce list.
  Argument *ReduceListArg = LtGCFunc->getArg(2);

  Value *BufferArgAlloca = Builder.CreateAlloca(Builder.getPtrTy(), nullptr,
                                                BufferArg->getName() + ".addr");
  Value *IdxArgAlloca = Builder.CreateAlloca(Builder.getInt32Ty(), nullptr,
                                             IdxArg->getName() + ".addr");
  Value *ReduceListArgAlloca = Builder.CreateAlloca(
      Builder.getPtrTy(), nullptr, ReduceListArg->getName() + ".addr");
  Value *BufferArgAddrCast = Builder.CreatePointerBitCastOrAddrSpaceCast(
      BufferArgAlloca, Builder.getPtrTy(),
      BufferArgAlloca->getName() + ".ascast");
  Value *IdxArgAddrCast = Builder.CreatePointerBitCastOrAddrSpaceCast(
      IdxArgAlloca, Builder.getPtrTy(), IdxArgAlloca->getName() + ".ascast");
  Value *ReduceListArgAddrCast = Builder.CreatePointerBitCastOrAddrSpaceCast(
      ReduceListArgAlloca, Builder.getPtrTy(),
      ReduceListArgAlloca->getName() + ".ascast");
  Builder.CreateStore(BufferArg, BufferArgAddrCast);
  Builder.CreateStore(IdxArg, IdxArgAddrCast);
  Builder.CreateStore(ReduceListArg, ReduceListArgAddrCast);

  Value *LocalReduceList =
      Builder.CreateLoad(Builder.getPtrTy(), ReduceListArgAddrCast);
  Value *BufferVal = Builder.CreateLoad(Builder.getPtrTy(), BufferArgAddrCast);
  Value *Idxs[] = {Builder.CreateLoad(Builder.getInt32Ty(), IdxArgAddrCast)};
  Type *IndexTy = Builder.getIndexTy(
      M.getDataLayout(), M.getDataLayout().getDefaultGlobalsAddressSpace());
  for (auto En : enumerate(ReductionInfos)) {
    const OpenMPIRBuilder::ReductionInfo &RI = En.value();
    auto *RedListArrayTy =
        ArrayType::get(Builder.getPtrTy(), ReductionInfos.size());
    // Reduce element = LocalReduceList[i]
    Value *ElemPtrPtr = Builder.CreateInBoundsGEP(
        RedListArrayTy, LocalReduceList,
        {ConstantInt::get(IndexTy, 0), ConstantInt::get(IndexTy, En.index())});
    // elemptr = ((CopyType*)(elemptrptr)) + I
    Value *ElemPtr = Builder.CreateLoad(Builder.getPtrTy(), ElemPtrPtr);
    // Global = Buffer.VD[Idx];
    Value *BufferVD =
        Builder.CreateInBoundsGEP(ReductionsBufferTy, BufferVal, Idxs);
    Value *GlobValPtr = Builder.CreateConstInBoundsGEP2_32(
        ReductionsBufferTy, BufferVD, 0, En.index());

    switch (RI.EvaluationKind) {
    case EvalKind::Scalar: {
      Value *TargetElement = Builder.CreateLoad(RI.ElementType, GlobValPtr);
      Builder.CreateStore(TargetElement, ElemPtr);
      break;
    }
    case EvalKind::Complex: {
      Value *SrcRealPtr = Builder.CreateConstInBoundsGEP2_32(
          RI.ElementType, GlobValPtr, 0, 0, ".realp");
      Value *SrcReal = Builder.CreateLoad(
          RI.ElementType->getStructElementType(0), SrcRealPtr, ".real");
      Value *SrcImgPtr = Builder.CreateConstInBoundsGEP2_32(
          RI.ElementType, GlobValPtr, 0, 1, ".imagp");
      Value *SrcImg = Builder.CreateLoad(
          RI.ElementType->getStructElementType(1), SrcImgPtr, ".imag");

      Value *DestRealPtr = Builder.CreateConstInBoundsGEP2_32(
          RI.ElementType, ElemPtr, 0, 0, ".realp");
      Value *DestImgPtr = Builder.CreateConstInBoundsGEP2_32(
          RI.ElementType, ElemPtr, 0, 1, ".imagp");
      Builder.CreateStore(SrcReal, DestRealPtr);
      Builder.CreateStore(SrcImg, DestImgPtr);
      break;
    }
    case EvalKind::Aggregate: {
      Value *SizeVal =
          Builder.getInt64(M.getDataLayout().getTypeStoreSize(RI.ElementType));
      Builder.CreateMemCpy(
          ElemPtr, M.getDataLayout().getPrefTypeAlign(RI.ElementType),
          GlobValPtr, M.getDataLayout().getPrefTypeAlign(RI.ElementType),
          SizeVal, false);
      break;
    }
    }
  }

  Builder.CreateRetVoid();
  Builder.restoreIP(OldIP);
  return LtGCFunc;
}

Function *OpenMPIRBuilder::emitGlobalToListReduceFunction(
    ArrayRef<ReductionInfo> ReductionInfos, Function *ReduceFn,
    Type *ReductionsBufferTy, AttributeList FuncAttrs) {
  OpenMPIRBuilder::InsertPointTy OldIP = Builder.saveIP();
  LLVMContext &Ctx = M.getContext();
  auto *FuncTy = FunctionType::get(
      Builder.getVoidTy(),
      {Builder.getPtrTy(), Builder.getInt32Ty(), Builder.getPtrTy()},
      /* IsVarArg */ false);
  Function *LtGRFunc =
      Function::Create(FuncTy, GlobalVariable::InternalLinkage,
                       "_omp_reduction_global_to_list_reduce_func", &M);
  LtGRFunc->setAttributes(FuncAttrs);
  LtGRFunc->addParamAttr(0, Attribute::NoUndef);
  LtGRFunc->addParamAttr(1, Attribute::NoUndef);
  LtGRFunc->addParamAttr(2, Attribute::NoUndef);

  BasicBlock *EntryBlock = BasicBlock::Create(Ctx, "entry", LtGRFunc);
  Builder.SetInsertPoint(EntryBlock);

  // Buffer: global reduction buffer.
  Argument *BufferArg = LtGRFunc->getArg(0);
  // Idx: index of the buffer.
  Argument *IdxArg = LtGRFunc->getArg(1);
  // ReduceList: thread local Reduce list.
  Argument *ReduceListArg = LtGRFunc->getArg(2);

  Value *BufferArgAlloca = Builder.CreateAlloca(Builder.getPtrTy(), nullptr,
                                                BufferArg->getName() + ".addr");
  Value *IdxArgAlloca = Builder.CreateAlloca(Builder.getInt32Ty(), nullptr,
                                             IdxArg->getName() + ".addr");
  Value *ReduceListArgAlloca = Builder.CreateAlloca(
      Builder.getPtrTy(), nullptr, ReduceListArg->getName() + ".addr");
  ArrayType *RedListArrayTy =
      ArrayType::get(Builder.getPtrTy(), ReductionInfos.size());

  // 1. Build a list of reduction variables.
  // void *RedList[<n>] = {<ReductionVars>[0], ..., <ReductionVars>[<n>-1]};
  Value *LocalReduceList =
      Builder.CreateAlloca(RedListArrayTy, nullptr, ".omp.reduction.red_list");

  Value *BufferArgAddrCast = Builder.CreatePointerBitCastOrAddrSpaceCast(
      BufferArgAlloca, Builder.getPtrTy(),
      BufferArgAlloca->getName() + ".ascast");
  Value *IdxArgAddrCast = Builder.CreatePointerBitCastOrAddrSpaceCast(
      IdxArgAlloca, Builder.getPtrTy(), IdxArgAlloca->getName() + ".ascast");
  Value *ReduceListArgAddrCast = Builder.CreatePointerBitCastOrAddrSpaceCast(
      ReduceListArgAlloca, Builder.getPtrTy(),
      ReduceListArgAlloca->getName() + ".ascast");
  Value *ReductionList = Builder.CreatePointerBitCastOrAddrSpaceCast(
      LocalReduceList, Builder.getPtrTy(),
      LocalReduceList->getName() + ".ascast");

  Builder.CreateStore(BufferArg, BufferArgAddrCast);
  Builder.CreateStore(IdxArg, IdxArgAddrCast);
  Builder.CreateStore(ReduceListArg, ReduceListArgAddrCast);

  Value *BufferVal = Builder.CreateLoad(Builder.getPtrTy(), BufferArgAddrCast);
  Value *Idxs[] = {Builder.CreateLoad(Builder.getInt32Ty(), IdxArgAddrCast)};
  Type *IndexTy = Builder.getIndexTy(
      M.getDataLayout(), M.getDataLayout().getDefaultGlobalsAddressSpace());
  for (auto En : enumerate(ReductionInfos)) {
    Value *TargetElementPtrPtr = Builder.CreateInBoundsGEP(
        RedListArrayTy, ReductionList,
        {ConstantInt::get(IndexTy, 0), ConstantInt::get(IndexTy, En.index())});
    // Global = Buffer.VD[Idx];
    Value *BufferVD =
        Builder.CreateInBoundsGEP(ReductionsBufferTy, BufferVal, Idxs);
    Value *GlobValPtr = Builder.CreateConstInBoundsGEP2_32(
        ReductionsBufferTy, BufferVD, 0, En.index());
    Builder.CreateStore(GlobValPtr, TargetElementPtrPtr);
  }

  // Call reduce_function(ReduceList, GlobalReduceList)
  Value *ReduceList =
      Builder.CreateLoad(Builder.getPtrTy(), ReduceListArgAddrCast);
  Builder.CreateCall(ReduceFn, {ReduceList, ReductionList})
      ->addFnAttr(Attribute::NoUnwind);
  Builder.CreateRetVoid();
  Builder.restoreIP(OldIP);
  return LtGRFunc;
}

std::string OpenMPIRBuilder::getReductionFuncName(StringRef Name) const {
  std::string Suffix =
      createPlatformSpecificName({"omp", "reduction", "reduction_func"});
  return (Name + Suffix).str();
}

Expected<Function *> OpenMPIRBuilder::createReductionFunction(
    StringRef ReducerName, ArrayRef<ReductionInfo> ReductionInfos,
    ReductionGenCBKind ReductionGenCBKind, AttributeList FuncAttrs) {
  auto *FuncTy = FunctionType::get(Builder.getVoidTy(),
                                   {Builder.getPtrTy(), Builder.getPtrTy()},
                                   /* IsVarArg */ false);
  std::string Name = getReductionFuncName(ReducerName);
  Function *ReductionFunc =
      Function::Create(FuncTy, GlobalVariable::InternalLinkage, Name, &M);
  ReductionFunc->setAttributes(FuncAttrs);
  ReductionFunc->addParamAttr(0, Attribute::NoUndef);
  ReductionFunc->addParamAttr(1, Attribute::NoUndef);
  BasicBlock *EntryBB =
      BasicBlock::Create(M.getContext(), "entry", ReductionFunc);
  Builder.SetInsertPoint(EntryBB);

  // Need to alloca memory here and deal with the pointers before getting
  // LHS/RHS pointers out
  Value *LHSArrayPtr = nullptr;
  Value *RHSArrayPtr = nullptr;
  Argument *Arg0 = ReductionFunc->getArg(0);
  Argument *Arg1 = ReductionFunc->getArg(1);
  Type *Arg0Type = Arg0->getType();
  Type *Arg1Type = Arg1->getType();

  Value *LHSAlloca =
      Builder.CreateAlloca(Arg0Type, nullptr, Arg0->getName() + ".addr");
  Value *RHSAlloca =
      Builder.CreateAlloca(Arg1Type, nullptr, Arg1->getName() + ".addr");
  Value *LHSAddrCast = Builder.CreatePointerBitCastOrAddrSpaceCast(
      LHSAlloca, Arg0Type, LHSAlloca->getName() + ".ascast");
  Value *RHSAddrCast = Builder.CreatePointerBitCastOrAddrSpaceCast(
      RHSAlloca, Arg1Type, RHSAlloca->getName() + ".ascast");
  Builder.CreateStore(Arg0, LHSAddrCast);
  Builder.CreateStore(Arg1, RHSAddrCast);
  LHSArrayPtr = Builder.CreateLoad(Arg0Type, LHSAddrCast);
  RHSArrayPtr = Builder.CreateLoad(Arg1Type, RHSAddrCast);

  Type *RedArrayTy = ArrayType::get(Builder.getPtrTy(), ReductionInfos.size());
  Type *IndexTy = Builder.getIndexTy(
      M.getDataLayout(), M.getDataLayout().getDefaultGlobalsAddressSpace());
  SmallVector<Value *> LHSPtrs, RHSPtrs;
  for (auto En : enumerate(ReductionInfos)) {
    const ReductionInfo &RI = En.value();
    Value *RHSI8PtrPtr = Builder.CreateInBoundsGEP(
        RedArrayTy, RHSArrayPtr,
        {ConstantInt::get(IndexTy, 0), ConstantInt::get(IndexTy, En.index())});
    Value *RHSI8Ptr = Builder.CreateLoad(Builder.getPtrTy(), RHSI8PtrPtr);
    Value *RHSPtr = Builder.CreatePointerBitCastOrAddrSpaceCast(
        RHSI8Ptr, RI.PrivateVariable->getType(),
        RHSI8Ptr->getName() + ".ascast");

    Value *LHSI8PtrPtr = Builder.CreateInBoundsGEP(
        RedArrayTy, LHSArrayPtr,
        {ConstantInt::get(IndexTy, 0), ConstantInt::get(IndexTy, En.index())});
    Value *LHSI8Ptr = Builder.CreateLoad(Builder.getPtrTy(), LHSI8PtrPtr);
    Value *LHSPtr = Builder.CreatePointerBitCastOrAddrSpaceCast(
        LHSI8Ptr, RI.Variable->getType(), LHSI8Ptr->getName() + ".ascast");

    if (ReductionGenCBKind == ReductionGenCBKind::Clang) {
      LHSPtrs.emplace_back(LHSPtr);
      RHSPtrs.emplace_back(RHSPtr);
    } else {
      Value *LHS = Builder.CreateLoad(RI.ElementType, LHSPtr);
      Value *RHS = Builder.CreateLoad(RI.ElementType, RHSPtr);
      Value *Reduced;
      InsertPointOrErrorTy AfterIP =
          RI.ReductionGen(Builder.saveIP(), LHS, RHS, Reduced);
      if (!AfterIP)
        return AfterIP.takeError();
      if (!Builder.GetInsertBlock())
        return ReductionFunc;
      Builder.CreateStore(Reduced, LHSPtr);
    }
  }

  if (ReductionGenCBKind == ReductionGenCBKind::Clang)
    for (auto En : enumerate(ReductionInfos)) {
      unsigned Index = En.index();
      const ReductionInfo &RI = En.value();
      Value *LHSFixupPtr, *RHSFixupPtr;
      Builder.restoreIP(RI.ReductionGenClang(
          Builder.saveIP(), Index, &LHSFixupPtr, &RHSFixupPtr, ReductionFunc));

      // Fix the CallBack code genereated to use the correct Values for the LHS
      // and RHS
      LHSFixupPtr->replaceUsesWithIf(
          LHSPtrs[Index], [ReductionFunc](const Use &U) {
            return cast<Instruction>(U.getUser())->getParent()->getParent() ==
                   ReductionFunc;
          });
      RHSFixupPtr->replaceUsesWithIf(
          RHSPtrs[Index], [ReductionFunc](const Use &U) {
            return cast<Instruction>(U.getUser())->getParent()->getParent() ==
                   ReductionFunc;
          });
    }

  Builder.CreateRetVoid();
  return ReductionFunc;
}

static void
checkReductionInfos(ArrayRef<OpenMPIRBuilder::ReductionInfo> ReductionInfos,
                    bool IsGPU) {
  for (const OpenMPIRBuilder::ReductionInfo &RI : ReductionInfos) {
    (void)RI;
    assert(RI.Variable && "expected non-null variable");
    assert(RI.PrivateVariable && "expected non-null private variable");
    assert((RI.ReductionGen || RI.ReductionGenClang) &&
           "expected non-null reduction generator callback");
    if (!IsGPU) {
      assert(
          RI.Variable->getType() == RI.PrivateVariable->getType() &&
          "expected variables and their private equivalents to have the same "
          "type");
    }
    assert(RI.Variable->getType()->isPointerTy() &&
           "expected variables to be pointers");
  }
}

OpenMPIRBuilder::InsertPointOrErrorTy OpenMPIRBuilder::createReductionsGPU(
    const LocationDescription &Loc, InsertPointTy AllocaIP,
    InsertPointTy CodeGenIP, ArrayRef<ReductionInfo> ReductionInfos,
    bool IsNoWait, bool IsTeamsReduction, ReductionGenCBKind ReductionGenCBKind,
    std::optional<omp::GV> GridValue, unsigned ReductionBufNum,
    Value *SrcLocInfo) {
  if (!updateToLocation(Loc))
    return InsertPointTy();
  Builder.restoreIP(CodeGenIP);
  checkReductionInfos(ReductionInfos, /*IsGPU*/ true);
  LLVMContext &Ctx = M.getContext();

  // Source location for the ident struct
  if (!SrcLocInfo) {
    uint32_t SrcLocStrSize;
    Constant *SrcLocStr = getOrCreateSrcLocStr(Loc, SrcLocStrSize);
    SrcLocInfo = getOrCreateIdent(SrcLocStr, SrcLocStrSize);
  }

  if (ReductionInfos.size() == 0)
    return Builder.saveIP();

  BasicBlock *ContinuationBlock = nullptr;
  if (ReductionGenCBKind != ReductionGenCBKind::Clang) {
    // Copied code from createReductions
    BasicBlock *InsertBlock = Loc.IP.getBlock();
    ContinuationBlock =
        InsertBlock->splitBasicBlock(Loc.IP.getPoint(), "reduce.finalize");
    InsertBlock->getTerminator()->eraseFromParent();
    Builder.SetInsertPoint(InsertBlock, InsertBlock->end());
  }

  Function *CurFunc = Builder.GetInsertBlock()->getParent();
  AttributeList FuncAttrs;
  AttrBuilder AttrBldr(Ctx);
  for (auto Attr : CurFunc->getAttributes().getFnAttrs())
    AttrBldr.addAttribute(Attr);
  AttrBldr.removeAttribute(Attribute::OptimizeNone);
  FuncAttrs = FuncAttrs.addFnAttributes(Ctx, AttrBldr);

  CodeGenIP = Builder.saveIP();
  Expected<Function *> ReductionResult =
      createReductionFunction(Builder.GetInsertBlock()->getParent()->getName(),
                              ReductionInfos, ReductionGenCBKind, FuncAttrs);
  if (!ReductionResult)
    return ReductionResult.takeError();
  Function *ReductionFunc = *ReductionResult;
  Builder.restoreIP(CodeGenIP);

  // Set the grid value in the config needed for lowering later on
  if (GridValue.has_value())
    Config.setGridValue(GridValue.value());
  else
    Config.setGridValue(getGridValue(T, ReductionFunc));

  // Build res = __kmpc_reduce{_nowait}(<gtid>, <n>, sizeof(RedList),
  // RedList, shuffle_reduce_func, interwarp_copy_func);
  // or
  // Build res = __kmpc_reduce_teams_nowait_simple(<loc>, <gtid>, <lck>);
  Value *Res;

  // 1. Build a list of reduction variables.
  // void *RedList[<n>] = {<ReductionVars>[0], ..., <ReductionVars>[<n>-1]};
  auto Size = ReductionInfos.size();
  Type *PtrTy = PointerType::getUnqual(Ctx);
  Type *RedArrayTy = ArrayType::get(PtrTy, Size);
  CodeGenIP = Builder.saveIP();
  Builder.restoreIP(AllocaIP);
  Value *ReductionListAlloca =
      Builder.CreateAlloca(RedArrayTy, nullptr, ".omp.reduction.red_list");
  Value *ReductionList = Builder.CreatePointerBitCastOrAddrSpaceCast(
      ReductionListAlloca, PtrTy, ReductionListAlloca->getName() + ".ascast");
  Builder.restoreIP(CodeGenIP);
  Type *IndexTy = Builder.getIndexTy(
      M.getDataLayout(), M.getDataLayout().getDefaultGlobalsAddressSpace());
  for (auto En : enumerate(ReductionInfos)) {
    const ReductionInfo &RI = En.value();
    Value *ElemPtr = Builder.CreateInBoundsGEP(
        RedArrayTy, ReductionList,
        {ConstantInt::get(IndexTy, 0), ConstantInt::get(IndexTy, En.index())});
    Value *CastElem =
        Builder.CreatePointerBitCastOrAddrSpaceCast(RI.PrivateVariable, PtrTy);
    Builder.CreateStore(CastElem, ElemPtr);
  }
  CodeGenIP = Builder.saveIP();
  Function *SarFunc =
      emitShuffleAndReduceFunction(ReductionInfos, ReductionFunc, FuncAttrs);
  Expected<Function *> CopyResult =
      emitInterWarpCopyFunction(Loc, ReductionInfos, FuncAttrs);
  if (!CopyResult)
    return CopyResult.takeError();
  Function *WcFunc = *CopyResult;
  Builder.restoreIP(CodeGenIP);

  Value *RL = Builder.CreatePointerBitCastOrAddrSpaceCast(ReductionList, PtrTy);

  unsigned MaxDataSize = 0;
  SmallVector<Type *> ReductionTypeArgs;
  for (auto En : enumerate(ReductionInfos)) {
    auto Size = M.getDataLayout().getTypeStoreSize(En.value().ElementType);
    if (Size > MaxDataSize)
      MaxDataSize = Size;
    ReductionTypeArgs.emplace_back(En.value().ElementType);
  }
  Value *ReductionDataSize =
      Builder.getInt64(MaxDataSize * ReductionInfos.size());
  if (!IsTeamsReduction) {
    Value *SarFuncCast =
        Builder.CreatePointerBitCastOrAddrSpaceCast(SarFunc, PtrTy);
    Value *WcFuncCast =
        Builder.CreatePointerBitCastOrAddrSpaceCast(WcFunc, PtrTy);
    Value *Args[] = {SrcLocInfo, ReductionDataSize, RL, SarFuncCast,
                     WcFuncCast};
    Function *Pv2Ptr = getOrCreateRuntimeFunctionPtr(
        RuntimeFunction::OMPRTL___kmpc_nvptx_parallel_reduce_nowait_v2);
    Res = Builder.CreateCall(Pv2Ptr, Args);
  } else {
    CodeGenIP = Builder.saveIP();
    StructType *ReductionsBufferTy = StructType::create(
        Ctx, ReductionTypeArgs, "struct._globalized_locals_ty");
    Function *RedFixedBuferFn = getOrCreateRuntimeFunctionPtr(
        RuntimeFunction::OMPRTL___kmpc_reduction_get_fixed_buffer);
    Function *LtGCFunc = emitListToGlobalCopyFunction(
        ReductionInfos, ReductionsBufferTy, FuncAttrs);
    Function *LtGRFunc = emitListToGlobalReduceFunction(
        ReductionInfos, ReductionFunc, ReductionsBufferTy, FuncAttrs);
    Function *GtLCFunc = emitGlobalToListCopyFunction(
        ReductionInfos, ReductionsBufferTy, FuncAttrs);
    Function *GtLRFunc = emitGlobalToListReduceFunction(
        ReductionInfos, ReductionFunc, ReductionsBufferTy, FuncAttrs);
    Builder.restoreIP(CodeGenIP);

    Value *KernelTeamsReductionPtr = Builder.CreateCall(
        RedFixedBuferFn, {}, "_openmp_teams_reductions_buffer_$_$ptr");

    Value *Args3[] = {SrcLocInfo,
                      KernelTeamsReductionPtr,
                      Builder.getInt32(ReductionBufNum),
                      ReductionDataSize,
                      RL,
                      SarFunc,
                      WcFunc,
                      LtGCFunc,
                      LtGRFunc,
                      GtLCFunc,
                      GtLRFunc};

    Function *TeamsReduceFn = getOrCreateRuntimeFunctionPtr(
        RuntimeFunction::OMPRTL___kmpc_nvptx_teams_reduce_nowait_v2);
    Res = Builder.CreateCall(TeamsReduceFn, Args3);
  }

  // 5. Build if (res == 1)
  BasicBlock *ExitBB = BasicBlock::Create(Ctx, ".omp.reduction.done");
  BasicBlock *ThenBB = BasicBlock::Create(Ctx, ".omp.reduction.then");
  Value *Cond = Builder.CreateICmpEQ(Res, Builder.getInt32(1));
  Builder.CreateCondBr(Cond, ThenBB, ExitBB);

  // 6. Build then branch: where we have reduced values in the master
  //    thread in each team.
  //    __kmpc_end_reduce{_nowait}(<gtid>);
  //    break;
  emitBlock(ThenBB, CurFunc);

  // Add emission of __kmpc_end_reduce{_nowait}(<gtid>);
  for (auto En : enumerate(ReductionInfos)) {
    const ReductionInfo &RI = En.value();
    Value *LHS = RI.Variable;
    Value *RHS =
        Builder.CreatePointerBitCastOrAddrSpaceCast(RI.PrivateVariable, PtrTy);

    if (ReductionGenCBKind == ReductionGenCBKind::Clang) {
      Value *LHSPtr, *RHSPtr;
      Builder.restoreIP(RI.ReductionGenClang(Builder.saveIP(), En.index(),
                                             &LHSPtr, &RHSPtr, CurFunc));

      // Fix the CallBack code genereated to use the correct Values for the LHS
      // and RHS
      LHSPtr->replaceUsesWithIf(LHS, [ReductionFunc](const Use &U) {
        return cast<Instruction>(U.getUser())->getParent()->getParent() ==
               ReductionFunc;
      });
      RHSPtr->replaceUsesWithIf(RHS, [ReductionFunc](const Use &U) {
        return cast<Instruction>(U.getUser())->getParent()->getParent() ==
               ReductionFunc;
      });
    } else {
      Value *LHSValue = Builder.CreateLoad(RI.ElementType, LHS, "final.lhs");
      Value *RHSValue = Builder.CreateLoad(RI.ElementType, RHS, "final.rhs");
      Value *Reduced;
      InsertPointOrErrorTy AfterIP =
          RI.ReductionGen(Builder.saveIP(), RHSValue, LHSValue, Reduced);
      if (!AfterIP)
        return AfterIP.takeError();
      Builder.CreateStore(Reduced, LHS, false);
    }
  }
  emitBlock(ExitBB, CurFunc);
  if (ContinuationBlock) {
    Builder.CreateBr(ContinuationBlock);
    Builder.SetInsertPoint(ContinuationBlock);
  }
  Config.setEmitLLVMUsed();

  return Builder.saveIP();
}

static Function *getFreshReductionFunc(Module &M) {
  Type *VoidTy = Type::getVoidTy(M.getContext());
  Type *Int8PtrTy = PointerType::getUnqual(M.getContext());
  auto *FuncTy =
      FunctionType::get(VoidTy, {Int8PtrTy, Int8PtrTy}, /* IsVarArg */ false);
  return Function::Create(FuncTy, GlobalVariable::InternalLinkage,
                          ".omp.reduction.func", &M);
}

static Error populateReductionFunction(
    Function *ReductionFunc,
    ArrayRef<OpenMPIRBuilder::ReductionInfo> ReductionInfos,
    IRBuilder<> &Builder, ArrayRef<bool> IsByRef, bool IsGPU) {
  Module *Module = ReductionFunc->getParent();
  BasicBlock *ReductionFuncBlock =
      BasicBlock::Create(Module->getContext(), "", ReductionFunc);
  Builder.SetInsertPoint(ReductionFuncBlock);
  Value *LHSArrayPtr = nullptr;
  Value *RHSArrayPtr = nullptr;
  if (IsGPU) {
    // Need to alloca memory here and deal with the pointers before getting
    // LHS/RHS pointers out
    //
    Argument *Arg0 = ReductionFunc->getArg(0);
    Argument *Arg1 = ReductionFunc->getArg(1);
    Type *Arg0Type = Arg0->getType();
    Type *Arg1Type = Arg1->getType();

    Value *LHSAlloca =
        Builder.CreateAlloca(Arg0Type, nullptr, Arg0->getName() + ".addr");
    Value *RHSAlloca =
        Builder.CreateAlloca(Arg1Type, nullptr, Arg1->getName() + ".addr");
    Value *LHSAddrCast =
        Builder.CreatePointerBitCastOrAddrSpaceCast(LHSAlloca, Arg0Type);
    Value *RHSAddrCast =
        Builder.CreatePointerBitCastOrAddrSpaceCast(RHSAlloca, Arg1Type);
    Builder.CreateStore(Arg0, LHSAddrCast);
    Builder.CreateStore(Arg1, RHSAddrCast);
    LHSArrayPtr = Builder.CreateLoad(Arg0Type, LHSAddrCast);
    RHSArrayPtr = Builder.CreateLoad(Arg1Type, RHSAddrCast);
  } else {
    LHSArrayPtr = ReductionFunc->getArg(0);
    RHSArrayPtr = ReductionFunc->getArg(1);
  }

  unsigned NumReductions = ReductionInfos.size();
  Type *RedArrayTy = ArrayType::get(Builder.getPtrTy(), NumReductions);

  for (auto En : enumerate(ReductionInfos)) {
    const OpenMPIRBuilder::ReductionInfo &RI = En.value();
    Value *LHSI8PtrPtr = Builder.CreateConstInBoundsGEP2_64(
        RedArrayTy, LHSArrayPtr, 0, En.index());
    Value *LHSI8Ptr = Builder.CreateLoad(Builder.getPtrTy(), LHSI8PtrPtr);
    Value *LHSPtr = Builder.CreatePointerBitCastOrAddrSpaceCast(
        LHSI8Ptr, RI.Variable->getType());
    Value *LHS = Builder.CreateLoad(RI.ElementType, LHSPtr);
    Value *RHSI8PtrPtr = Builder.CreateConstInBoundsGEP2_64(
        RedArrayTy, RHSArrayPtr, 0, En.index());
    Value *RHSI8Ptr = Builder.CreateLoad(Builder.getPtrTy(), RHSI8PtrPtr);
    Value *RHSPtr = Builder.CreatePointerBitCastOrAddrSpaceCast(
        RHSI8Ptr, RI.PrivateVariable->getType());
    Value *RHS = Builder.CreateLoad(RI.ElementType, RHSPtr);
    Value *Reduced;
    OpenMPIRBuilder::InsertPointOrErrorTy AfterIP =
        RI.ReductionGen(Builder.saveIP(), LHS, RHS, Reduced);
    if (!AfterIP)
      return AfterIP.takeError();

    Builder.restoreIP(*AfterIP);
    // TODO: Consider flagging an error.
    if (!Builder.GetInsertBlock())
      return Error::success();

    // store is inside of the reduction region when using by-ref
    if (!IsByRef[En.index()])
      Builder.CreateStore(Reduced, LHSPtr);
  }
  Builder.CreateRetVoid();
  return Error::success();
}

OpenMPIRBuilder::InsertPointOrErrorTy OpenMPIRBuilder::createReductions(
    const LocationDescription &Loc, InsertPointTy AllocaIP,
    ArrayRef<ReductionInfo> ReductionInfos, ArrayRef<bool> IsByRef,
    bool IsNoWait, bool IsTeamsReduction) {
  assert(ReductionInfos.size() == IsByRef.size());
  if (Config.isGPU())
    return createReductionsGPU(Loc, AllocaIP, Builder.saveIP(), ReductionInfos,
                               IsNoWait, IsTeamsReduction);

  checkReductionInfos(ReductionInfos, /*IsGPU*/ false);

  if (!updateToLocation(Loc))
    return InsertPointTy();

  if (ReductionInfos.size() == 0)
    return Builder.saveIP();

  BasicBlock *InsertBlock = Loc.IP.getBlock();
  BasicBlock *ContinuationBlock =
      InsertBlock->splitBasicBlock(Loc.IP.getPoint(), "reduce.finalize");
  InsertBlock->getTerminator()->eraseFromParent();

  // Create and populate array of type-erased pointers to private reduction
  // values.
  unsigned NumReductions = ReductionInfos.size();
  Type *RedArrayTy = ArrayType::get(Builder.getPtrTy(), NumReductions);
  Builder.SetInsertPoint(AllocaIP.getBlock()->getTerminator());
  Value *RedArray = Builder.CreateAlloca(RedArrayTy, nullptr, "red.array");

  Builder.SetInsertPoint(InsertBlock, InsertBlock->end());

  for (auto En : enumerate(ReductionInfos)) {
    unsigned Index = En.index();
    const ReductionInfo &RI = En.value();
    Value *RedArrayElemPtr = Builder.CreateConstInBoundsGEP2_64(
        RedArrayTy, RedArray, 0, Index, "red.array.elem." + Twine(Index));
    Builder.CreateStore(RI.PrivateVariable, RedArrayElemPtr);
  }

  // Emit a call to the runtime function that orchestrates the reduction.
  // Declare the reduction function in the process.
  Function *Func = Builder.GetInsertBlock()->getParent();
  Module *Module = Func->getParent();
  uint32_t SrcLocStrSize;
  Constant *SrcLocStr = getOrCreateSrcLocStr(Loc, SrcLocStrSize);
  bool CanGenerateAtomic = all_of(ReductionInfos, [](const ReductionInfo &RI) {
    return RI.AtomicReductionGen;
  });
  Value *Ident = getOrCreateIdent(SrcLocStr, SrcLocStrSize,
                                  CanGenerateAtomic
                                      ? IdentFlag::OMP_IDENT_FLAG_ATOMIC_REDUCE
                                      : IdentFlag(0));
  Value *ThreadId = getOrCreateThreadID(Ident);
  Constant *NumVariables = Builder.getInt32(NumReductions);
  const DataLayout &DL = Module->getDataLayout();
  unsigned RedArrayByteSize = DL.getTypeStoreSize(RedArrayTy);
  Constant *RedArraySize = Builder.getInt64(RedArrayByteSize);
  Function *ReductionFunc = getFreshReductionFunc(*Module);
  Value *Lock = getOMPCriticalRegionLock(".reduction");
  Function *ReduceFunc = getOrCreateRuntimeFunctionPtr(
      IsNoWait ? RuntimeFunction::OMPRTL___kmpc_reduce_nowait
               : RuntimeFunction::OMPRTL___kmpc_reduce);
  CallInst *ReduceCall =
      Builder.CreateCall(ReduceFunc,
                         {Ident, ThreadId, NumVariables, RedArraySize, RedArray,
                          ReductionFunc, Lock},
                         "reduce");

  // Create final reduction entry blocks for the atomic and non-atomic case.
  // Emit IR that dispatches control flow to one of the blocks based on the
  // reduction supporting the atomic mode.
  BasicBlock *NonAtomicRedBlock =
      BasicBlock::Create(Module->getContext(), "reduce.switch.nonatomic", Func);
  BasicBlock *AtomicRedBlock =
      BasicBlock::Create(Module->getContext(), "reduce.switch.atomic", Func);
  SwitchInst *Switch =
      Builder.CreateSwitch(ReduceCall, ContinuationBlock, /* NumCases */ 2);
  Switch->addCase(Builder.getInt32(1), NonAtomicRedBlock);
  Switch->addCase(Builder.getInt32(2), AtomicRedBlock);

  // Populate the non-atomic reduction using the elementwise reduction
  // function. This loads the elements from the global and private variables
  // and reduces them before storing back the result to the global variable.
  Builder.SetInsertPoint(NonAtomicRedBlock);
  for (auto En : enumerate(ReductionInfos)) {
    const ReductionInfo &RI = En.value();
    Type *ValueType = RI.ElementType;
    // We have one less load for by-ref case because that load is now inside of
    // the reduction region
    Value *RedValue = RI.Variable;
    if (!IsByRef[En.index()]) {
      RedValue = Builder.CreateLoad(ValueType, RI.Variable,
                                    "red.value." + Twine(En.index()));
    }
    Value *PrivateRedValue =
        Builder.CreateLoad(ValueType, RI.PrivateVariable,
                           "red.private.value." + Twine(En.index()));
    Value *Reduced;
    InsertPointOrErrorTy AfterIP =
        RI.ReductionGen(Builder.saveIP(), RedValue, PrivateRedValue, Reduced);
    if (!AfterIP)
      return AfterIP.takeError();
    Builder.restoreIP(*AfterIP);

    if (!Builder.GetInsertBlock())
      return InsertPointTy();
    // for by-ref case, the load is inside of the reduction region
    if (!IsByRef[En.index()])
      Builder.CreateStore(Reduced, RI.Variable);
  }
  Function *EndReduceFunc = getOrCreateRuntimeFunctionPtr(
      IsNoWait ? RuntimeFunction::OMPRTL___kmpc_end_reduce_nowait
               : RuntimeFunction::OMPRTL___kmpc_end_reduce);
  Builder.CreateCall(EndReduceFunc, {Ident, ThreadId, Lock});
  Builder.CreateBr(ContinuationBlock);

  // Populate the atomic reduction using the atomic elementwise reduction
  // function. There are no loads/stores here because they will be happening
  // inside the atomic elementwise reduction.
  Builder.SetInsertPoint(AtomicRedBlock);
  if (CanGenerateAtomic && llvm::none_of(IsByRef, [](bool P) { return P; })) {
    for (const ReductionInfo &RI : ReductionInfos) {
      InsertPointOrErrorTy AfterIP = RI.AtomicReductionGen(
          Builder.saveIP(), RI.ElementType, RI.Variable, RI.PrivateVariable);
      if (!AfterIP)
        return AfterIP.takeError();
      Builder.restoreIP(*AfterIP);
      if (!Builder.GetInsertBlock())
        return InsertPointTy();
    }
    Builder.CreateBr(ContinuationBlock);
  } else {
    Builder.CreateUnreachable();
  }

  // Populate the outlined reduction function using the elementwise reduction
  // function. Partial values are extracted from the type-erased array of
  // pointers to private variables.
  Error Err = populateReductionFunction(ReductionFunc, ReductionInfos, Builder,
                                        IsByRef, false);
  if (Err)
    return Err;

  if (!Builder.GetInsertBlock())
    return InsertPointTy();

  Builder.SetInsertPoint(ContinuationBlock);
  return Builder.saveIP();
}

OpenMPIRBuilder::InsertPointOrErrorTy
OpenMPIRBuilder::createMaster(const LocationDescription &Loc,
                              BodyGenCallbackTy BodyGenCB,
                              FinalizeCallbackTy FiniCB) {
  if (!updateToLocation(Loc))
    return Loc.IP;

  Directive OMPD = Directive::OMPD_master;
  uint32_t SrcLocStrSize;
  Constant *SrcLocStr = getOrCreateSrcLocStr(Loc, SrcLocStrSize);
  Value *Ident = getOrCreateIdent(SrcLocStr, SrcLocStrSize);
  Value *ThreadId = getOrCreateThreadID(Ident);
  Value *Args[] = {Ident, ThreadId};

  Function *EntryRTLFn = getOrCreateRuntimeFunctionPtr(OMPRTL___kmpc_master);
  Instruction *EntryCall = Builder.CreateCall(EntryRTLFn, Args);

  Function *ExitRTLFn = getOrCreateRuntimeFunctionPtr(OMPRTL___kmpc_end_master);
  Instruction *ExitCall = Builder.CreateCall(ExitRTLFn, Args);

  return EmitOMPInlinedRegion(OMPD, EntryCall, ExitCall, BodyGenCB, FiniCB,
                              /*Conditional*/ true, /*hasFinalize*/ true);
}

OpenMPIRBuilder::InsertPointOrErrorTy
OpenMPIRBuilder::createMasked(const LocationDescription &Loc,
                              BodyGenCallbackTy BodyGenCB,
                              FinalizeCallbackTy FiniCB, Value *Filter) {
  if (!updateToLocation(Loc))
    return Loc.IP;

  Directive OMPD = Directive::OMPD_masked;
  uint32_t SrcLocStrSize;
  Constant *SrcLocStr = getOrCreateSrcLocStr(Loc, SrcLocStrSize);
  Value *Ident = getOrCreateIdent(SrcLocStr, SrcLocStrSize);
  Value *ThreadId = getOrCreateThreadID(Ident);
  Value *Args[] = {Ident, ThreadId, Filter};
  Value *ArgsEnd[] = {Ident, ThreadId};

  Function *EntryRTLFn = getOrCreateRuntimeFunctionPtr(OMPRTL___kmpc_masked);
  Instruction *EntryCall = Builder.CreateCall(EntryRTLFn, Args);

  Function *ExitRTLFn = getOrCreateRuntimeFunctionPtr(OMPRTL___kmpc_end_masked);
  Instruction *ExitCall = Builder.CreateCall(ExitRTLFn, ArgsEnd);

  return EmitOMPInlinedRegion(OMPD, EntryCall, ExitCall, BodyGenCB, FiniCB,
                              /*Conditional*/ true, /*hasFinalize*/ true);
}

CanonicalLoopInfo *OpenMPIRBuilder::createLoopSkeleton(
    DebugLoc DL, Value *TripCount, Function *F, BasicBlock *PreInsertBefore,
    BasicBlock *PostInsertBefore, const Twine &Name) {
  Module *M = F->getParent();
  LLVMContext &Ctx = M->getContext();
  Type *IndVarTy = TripCount->getType();

  // Create the basic block structure.
  BasicBlock *Preheader =
      BasicBlock::Create(Ctx, "omp_" + Name + ".preheader", F, PreInsertBefore);
  BasicBlock *Header =
      BasicBlock::Create(Ctx, "omp_" + Name + ".header", F, PreInsertBefore);
  BasicBlock *Cond =
      BasicBlock::Create(Ctx, "omp_" + Name + ".cond", F, PreInsertBefore);
  BasicBlock *Body =
      BasicBlock::Create(Ctx, "omp_" + Name + ".body", F, PreInsertBefore);
  BasicBlock *Latch =
      BasicBlock::Create(Ctx, "omp_" + Name + ".inc", F, PostInsertBefore);
  BasicBlock *Exit =
      BasicBlock::Create(Ctx, "omp_" + Name + ".exit", F, PostInsertBefore);
  BasicBlock *After =
      BasicBlock::Create(Ctx, "omp_" + Name + ".after", F, PostInsertBefore);

  // Use specified DebugLoc for new instructions.
  Builder.SetCurrentDebugLocation(DL);

  Builder.SetInsertPoint(Preheader);
  Builder.CreateBr(Header);

  Builder.SetInsertPoint(Header);
  PHINode *IndVarPHI = Builder.CreatePHI(IndVarTy, 2, "omp_" + Name + ".iv");
  IndVarPHI->addIncoming(ConstantInt::get(IndVarTy, 0), Preheader);
  Builder.CreateBr(Cond);

  Builder.SetInsertPoint(Cond);
  Value *Cmp =
      Builder.CreateICmpULT(IndVarPHI, TripCount, "omp_" + Name + ".cmp");
  Builder.CreateCondBr(Cmp, Body, Exit);

  Builder.SetInsertPoint(Body);
  Builder.CreateBr(Latch);

  Builder.SetInsertPoint(Latch);
  Value *Next = Builder.CreateAdd(IndVarPHI, ConstantInt::get(IndVarTy, 1),
                                  "omp_" + Name + ".next", /*HasNUW=*/true);
  Builder.CreateBr(Header);
  IndVarPHI->addIncoming(Next, Latch);

  Builder.SetInsertPoint(Exit);
  Builder.CreateBr(After);

  // Remember and return the canonical control flow.
  LoopInfos.emplace_front();
  CanonicalLoopInfo *CL = &LoopInfos.front();

  CL->Header = Header;
  CL->Cond = Cond;
  CL->Latch = Latch;
  CL->Exit = Exit;

#ifndef NDEBUG
  CL->assertOK();
#endif
  return CL;
}

Expected<CanonicalLoopInfo *>
OpenMPIRBuilder::createCanonicalLoop(const LocationDescription &Loc,
                                     LoopBodyGenCallbackTy BodyGenCB,
                                     Value *TripCount, const Twine &Name) {
  BasicBlock *BB = Loc.IP.getBlock();
  BasicBlock *NextBB = BB->getNextNode();

  CanonicalLoopInfo *CL = createLoopSkeleton(Loc.DL, TripCount, BB->getParent(),
                                             NextBB, NextBB, Name);
  BasicBlock *After = CL->getAfter();

  // If location is not set, don't connect the loop.
  if (updateToLocation(Loc)) {
    // Split the loop at the insertion point: Branch to the preheader and move
    // every following instruction to after the loop (the After BB). Also, the
    // new successor is the loop's after block.
    spliceBB(Builder, After, /*CreateBranch=*/false);
    Builder.CreateBr(CL->getPreheader());
  }

  // Emit the body content. We do it after connecting the loop to the CFG to
  // avoid that the callback encounters degenerate BBs.
  if (Error Err = BodyGenCB(CL->getBodyIP(), CL->getIndVar()))
    return Err;

#ifndef NDEBUG
  CL->assertOK();
#endif
  return CL;
}

Value *OpenMPIRBuilder::calculateCanonicalLoopTripCount(
    const LocationDescription &Loc, Value *Start, Value *Stop, Value *Step,
    bool IsSigned, bool InclusiveStop, const Twine &Name) {
  // Consider the following difficulties (assuming 8-bit signed integers):
  //  * Adding \p Step to the loop counter which passes \p Stop may overflow:
  //      DO I = 1, 100, 50
  ///  * A \p Step of INT_MIN cannot not be normalized to a positive direction:
  //      DO I = 100, 0, -128

  // Start, Stop and Step must be of the same integer type.
  auto *IndVarTy = cast<IntegerType>(Start->getType());
  assert(IndVarTy == Stop->getType() && "Stop type mismatch");
  assert(IndVarTy == Step->getType() && "Step type mismatch");

  updateToLocation(Loc);

  ConstantInt *Zero = ConstantInt::get(IndVarTy, 0);
  ConstantInt *One = ConstantInt::get(IndVarTy, 1);

  // Like Step, but always positive.
  Value *Incr = Step;

  // Distance between Start and Stop; always positive.
  Value *Span;

  // Condition whether there are no iterations are executed at all, e.g. because
  // UB < LB.
  Value *ZeroCmp;

  if (IsSigned) {
    // Ensure that increment is positive. If not, negate and invert LB and UB.
    Value *IsNeg = Builder.CreateICmpSLT(Step, Zero);
    Incr = Builder.CreateSelect(IsNeg, Builder.CreateNeg(Step), Step);
    Value *LB = Builder.CreateSelect(IsNeg, Stop, Start);
    Value *UB = Builder.CreateSelect(IsNeg, Start, Stop);
    Span = Builder.CreateSub(UB, LB, "", false, true);
    ZeroCmp = Builder.CreateICmp(
        InclusiveStop ? CmpInst::ICMP_SLT : CmpInst::ICMP_SLE, UB, LB);
  } else {
    Span = Builder.CreateSub(Stop, Start, "", true);
    ZeroCmp = Builder.CreateICmp(
        InclusiveStop ? CmpInst::ICMP_ULT : CmpInst::ICMP_ULE, Stop, Start);
  }

  Value *CountIfLooping;
  if (InclusiveStop) {
    CountIfLooping = Builder.CreateAdd(Builder.CreateUDiv(Span, Incr), One);
  } else {
    // Avoid incrementing past stop since it could overflow.
    Value *CountIfTwo = Builder.CreateAdd(
        Builder.CreateUDiv(Builder.CreateSub(Span, One), Incr), One);
    Value *OneCmp = Builder.CreateICmp(CmpInst::ICMP_ULE, Span, Incr);
    CountIfLooping = Builder.CreateSelect(OneCmp, One, CountIfTwo);
  }

  return Builder.CreateSelect(ZeroCmp, Zero, CountIfLooping,
                              "omp_" + Name + ".tripcount");
}

Expected<CanonicalLoopInfo *> OpenMPIRBuilder::createCanonicalLoop(
    const LocationDescription &Loc, LoopBodyGenCallbackTy BodyGenCB,
    Value *Start, Value *Stop, Value *Step, bool IsSigned, bool InclusiveStop,
    InsertPointTy ComputeIP, const Twine &Name) {
  LocationDescription ComputeLoc =
      ComputeIP.isSet() ? LocationDescription(ComputeIP, Loc.DL) : Loc;

  Value *TripCount = calculateCanonicalLoopTripCount(
      ComputeLoc, Start, Stop, Step, IsSigned, InclusiveStop, Name);

  auto BodyGen = [=](InsertPointTy CodeGenIP, Value *IV) {
    Builder.restoreIP(CodeGenIP);
    Value *Span = Builder.CreateMul(IV, Step);
    Value *IndVar = Builder.CreateAdd(Span, Start);
    return BodyGenCB(Builder.saveIP(), IndVar);
  };
  LocationDescription LoopLoc = ComputeIP.isSet() ? Loc.IP : Builder.saveIP();
  return createCanonicalLoop(LoopLoc, BodyGen, TripCount, Name);
}

// Returns an LLVM function to call for initializing loop bounds using OpenMP
// static scheduling depending on `type`. Only i32 and i64 are supported by the
// runtime. Always interpret integers as unsigned similarly to
// CanonicalLoopInfo.
static FunctionCallee getKmpcForStaticInitForType(Type *Ty, Module &M,
                                                  OpenMPIRBuilder &OMPBuilder) {
  unsigned Bitwidth = Ty->getIntegerBitWidth();
  if (Bitwidth == 32)
    return OMPBuilder.getOrCreateRuntimeFunction(
        M, omp::RuntimeFunction::OMPRTL___kmpc_for_static_init_4u);
  if (Bitwidth == 64)
    return OMPBuilder.getOrCreateRuntimeFunction(
        M, omp::RuntimeFunction::OMPRTL___kmpc_for_static_init_8u);
  llvm_unreachable("unknown OpenMP loop iterator bitwidth");
}

OpenMPIRBuilder::InsertPointOrErrorTy
OpenMPIRBuilder::applyStaticWorkshareLoop(DebugLoc DL, CanonicalLoopInfo *CLI,
                                          InsertPointTy AllocaIP,
                                          bool NeedsBarrier) {
  assert(CLI->isValid() && "Requires a valid canonical loop");
  assert(!isConflictIP(AllocaIP, CLI->getPreheaderIP()) &&
         "Require dedicated allocate IP");

  // Set up the source location value for OpenMP runtime.
  Builder.restoreIP(CLI->getPreheaderIP());
  Builder.SetCurrentDebugLocation(DL);

  uint32_t SrcLocStrSize;
  Constant *SrcLocStr = getOrCreateSrcLocStr(DL, SrcLocStrSize);
  Value *SrcLoc = getOrCreateIdent(SrcLocStr, SrcLocStrSize);

  // Declare useful OpenMP runtime functions.
  Value *IV = CLI->getIndVar();
  Type *IVTy = IV->getType();
  FunctionCallee StaticInit = getKmpcForStaticInitForType(IVTy, M, *this);
  FunctionCallee StaticFini =
      getOrCreateRuntimeFunction(M, omp::OMPRTL___kmpc_for_static_fini);

  // Allocate space for computed loop bounds as expected by the "init" function.
  Builder.SetInsertPoint(AllocaIP.getBlock()->getFirstNonPHIOrDbgOrAlloca());

  Type *I32Type = Type::getInt32Ty(M.getContext());
  Value *PLastIter = Builder.CreateAlloca(I32Type, nullptr, "p.lastiter");
  Value *PLowerBound = Builder.CreateAlloca(IVTy, nullptr, "p.lowerbound");
  Value *PUpperBound = Builder.CreateAlloca(IVTy, nullptr, "p.upperbound");
  Value *PStride = Builder.CreateAlloca(IVTy, nullptr, "p.stride");

  // At the end of the preheader, prepare for calling the "init" function by
  // storing the current loop bounds into the allocated space. A canonical loop
  // always iterates from 0 to trip-count with step 1. Note that "init" expects
  // and produces an inclusive upper bound.
  Builder.SetInsertPoint(CLI->getPreheader()->getTerminator());
  Constant *Zero = ConstantInt::get(IVTy, 0);
  Constant *One = ConstantInt::get(IVTy, 1);
  Builder.CreateStore(Zero, PLowerBound);
  Value *UpperBound = Builder.CreateSub(CLI->getTripCount(), One);
  Builder.CreateStore(UpperBound, PUpperBound);
  Builder.CreateStore(One, PStride);

  Value *ThreadNum = getOrCreateThreadID(SrcLoc);

  Constant *SchedulingType = ConstantInt::get(
      I32Type, static_cast<int>(OMPScheduleType::UnorderedStatic));

  // Call the "init" function and update the trip count of the loop with the
  // value it produced.
  Builder.CreateCall(StaticInit,
                     {SrcLoc, ThreadNum, SchedulingType, PLastIter, PLowerBound,
                      PUpperBound, PStride, One, Zero});
  Value *LowerBound = Builder.CreateLoad(IVTy, PLowerBound);
  Value *InclusiveUpperBound = Builder.CreateLoad(IVTy, PUpperBound);
  Value *TripCountMinusOne =
      Builder.CreateSub(InclusiveUpperBound, LowerBound, "trip_count_minus1");
  Value *TripCount = Builder.CreateAdd(TripCountMinusOne, One);
  CLI->setTripCount(TripCount);

  // Update all uses of the induction variable except the one in the condition
  // block that compares it with the actual upper bound, and the increment in
  // the latch block.

  CLI->mapIndVar([&](Instruction *OldIV) -> Value * {
    Builder.SetInsertPoint(CLI->getBody(),
                           CLI->getBody()->getFirstInsertionPt());
    Builder.SetCurrentDebugLocation(DL);
    return Builder.CreateAdd(OldIV, LowerBound);
  });

  // In the "exit" block, call the "fini" function.
  Builder.SetInsertPoint(CLI->getExit(),
                         CLI->getExit()->getTerminator()->getIterator());
  Builder.CreateCall(StaticFini, {SrcLoc, ThreadNum});

  // Add the barrier if requested.
  if (NeedsBarrier) {
    InsertPointOrErrorTy BarrierIP =
        createBarrier(LocationDescription(Builder.saveIP(), DL),
                      omp::Directive::OMPD_for, /* ForceSimpleCall */ false,
                      /* CheckCancelFlag */ false);
    if (!BarrierIP)
      return BarrierIP.takeError();
  }

  InsertPointTy AfterIP = CLI->getAfterIP();
  CLI->invalidate();

  return AfterIP;
}

OpenMPIRBuilder::InsertPointOrErrorTy
OpenMPIRBuilder::applyStaticChunkedWorkshareLoop(DebugLoc DL,
                                                 CanonicalLoopInfo *CLI,
                                                 InsertPointTy AllocaIP,
                                                 bool NeedsBarrier,
                                                 Value *ChunkSize) {
  assert(CLI->isValid() && "Requires a valid canonical loop");
  assert(ChunkSize && "Chunk size is required");

  LLVMContext &Ctx = CLI->getFunction()->getContext();
  Value *IV = CLI->getIndVar();
  Value *OrigTripCount = CLI->getTripCount();
  Type *IVTy = IV->getType();
  assert(IVTy->getIntegerBitWidth() <= 64 &&
         "Max supported tripcount bitwidth is 64 bits");
  Type *InternalIVTy = IVTy->getIntegerBitWidth() <= 32 ? Type::getInt32Ty(Ctx)
                                                        : Type::getInt64Ty(Ctx);
  Type *I32Type = Type::getInt32Ty(M.getContext());
  Constant *Zero = ConstantInt::get(InternalIVTy, 0);
  Constant *One = ConstantInt::get(InternalIVTy, 1);

  // Declare useful OpenMP runtime functions.
  FunctionCallee StaticInit =
      getKmpcForStaticInitForType(InternalIVTy, M, *this);
  FunctionCallee StaticFini =
      getOrCreateRuntimeFunction(M, omp::OMPRTL___kmpc_for_static_fini);

  // Allocate space for computed loop bounds as expected by the "init" function.
  Builder.restoreIP(AllocaIP);
  Builder.SetCurrentDebugLocation(DL);
  Value *PLastIter = Builder.CreateAlloca(I32Type, nullptr, "p.lastiter");
  Value *PLowerBound =
      Builder.CreateAlloca(InternalIVTy, nullptr, "p.lowerbound");
  Value *PUpperBound =
      Builder.CreateAlloca(InternalIVTy, nullptr, "p.upperbound");
  Value *PStride = Builder.CreateAlloca(InternalIVTy, nullptr, "p.stride");

  // Set up the source location value for the OpenMP runtime.
  Builder.restoreIP(CLI->getPreheaderIP());
  Builder.SetCurrentDebugLocation(DL);

  // TODO: Detect overflow in ubsan or max-out with current tripcount.
  Value *CastedChunkSize =
      Builder.CreateZExtOrTrunc(ChunkSize, InternalIVTy, "chunksize");
  Value *CastedTripCount =
      Builder.CreateZExt(OrigTripCount, InternalIVTy, "tripcount");

  Constant *SchedulingType = ConstantInt::get(
      I32Type, static_cast<int>(OMPScheduleType::UnorderedStaticChunked));
  Builder.CreateStore(Zero, PLowerBound);
  Value *OrigUpperBound = Builder.CreateSub(CastedTripCount, One);
  Builder.CreateStore(OrigUpperBound, PUpperBound);
  Builder.CreateStore(One, PStride);

  // Call the "init" function and update the trip count of the loop with the
  // value it produced.
  uint32_t SrcLocStrSize;
  Constant *SrcLocStr = getOrCreateSrcLocStr(DL, SrcLocStrSize);
  Value *SrcLoc = getOrCreateIdent(SrcLocStr, SrcLocStrSize);
  Value *ThreadNum = getOrCreateThreadID(SrcLoc);
  Builder.CreateCall(StaticInit,
                     {/*loc=*/SrcLoc, /*global_tid=*/ThreadNum,
                      /*schedtype=*/SchedulingType, /*plastiter=*/PLastIter,
                      /*plower=*/PLowerBound, /*pupper=*/PUpperBound,
                      /*pstride=*/PStride, /*incr=*/One,
                      /*chunk=*/CastedChunkSize});

  // Load values written by the "init" function.
  Value *FirstChunkStart =
      Builder.CreateLoad(InternalIVTy, PLowerBound, "omp_firstchunk.lb");
  Value *FirstChunkStop =
      Builder.CreateLoad(InternalIVTy, PUpperBound, "omp_firstchunk.ub");
  Value *FirstChunkEnd = Builder.CreateAdd(FirstChunkStop, One);
  Value *ChunkRange =
      Builder.CreateSub(FirstChunkEnd, FirstChunkStart, "omp_chunk.range");
  Value *NextChunkStride =
      Builder.CreateLoad(InternalIVTy, PStride, "omp_dispatch.stride");

  // Create outer "dispatch" loop for enumerating the chunks.
  BasicBlock *DispatchEnter = splitBB(Builder, true);
  Value *DispatchCounter;

  // It is safe to assume this didn't return an error because the callback
  // passed into createCanonicalLoop is the only possible error source, and it
  // always returns success.
  CanonicalLoopInfo *DispatchCLI = cantFail(createCanonicalLoop(
      {Builder.saveIP(), DL},
      [&](InsertPointTy BodyIP, Value *Counter) {
        DispatchCounter = Counter;
        return Error::success();
      },
      FirstChunkStart, CastedTripCount, NextChunkStride,
      /*IsSigned=*/false, /*InclusiveStop=*/false, /*ComputeIP=*/{},
      "dispatch"));

  // Remember the BasicBlocks of the dispatch loop we need, then invalidate to
  // not have to preserve the canonical invariant.
  BasicBlock *DispatchBody = DispatchCLI->getBody();
  BasicBlock *DispatchLatch = DispatchCLI->getLatch();
  BasicBlock *DispatchExit = DispatchCLI->getExit();
  BasicBlock *DispatchAfter = DispatchCLI->getAfter();
  DispatchCLI->invalidate();

  // Rewire the original loop to become the chunk loop inside the dispatch loop.
  redirectTo(DispatchAfter, CLI->getAfter(), DL);
  redirectTo(CLI->getExit(), DispatchLatch, DL);
  redirectTo(DispatchBody, DispatchEnter, DL);

  // Prepare the prolog of the chunk loop.
  Builder.restoreIP(CLI->getPreheaderIP());
  Builder.SetCurrentDebugLocation(DL);

  // Compute the number of iterations of the chunk loop.
  Builder.SetInsertPoint(CLI->getPreheader()->getTerminator());
  Value *ChunkEnd = Builder.CreateAdd(DispatchCounter, ChunkRange);
  Value *IsLastChunk =
      Builder.CreateICmpUGE(ChunkEnd, CastedTripCount, "omp_chunk.is_last");
  Value *CountUntilOrigTripCount =
      Builder.CreateSub(CastedTripCount, DispatchCounter);
  Value *ChunkTripCount = Builder.CreateSelect(
      IsLastChunk, CountUntilOrigTripCount, ChunkRange, "omp_chunk.tripcount");
  Value *BackcastedChunkTC =
      Builder.CreateTrunc(ChunkTripCount, IVTy, "omp_chunk.tripcount.trunc");

  CLI->setTripCount(BackcastedChunkTC);

  // Update all uses of the induction variable except the one in the condition
  // block that compares it with the actual upper bound, and the increment in
  // the latch block.
  Value *BackcastedDispatchCounter =
      Builder.CreateTrunc(DispatchCounter, IVTy, "omp_dispatch.iv.trunc");
  CLI->mapIndVar([&](Instruction *) -> Value * {
    Builder.restoreIP(CLI->getBodyIP());
    return Builder.CreateAdd(IV, BackcastedDispatchCounter);
  });

  // In the "exit" block, call the "fini" function.
  Builder.SetInsertPoint(DispatchExit, DispatchExit->getFirstInsertionPt());
  Builder.CreateCall(StaticFini, {SrcLoc, ThreadNum});

  // Add the barrier if requested.
  if (NeedsBarrier) {
    InsertPointOrErrorTy AfterIP =
        createBarrier(LocationDescription(Builder.saveIP(), DL), OMPD_for,
                      /*ForceSimpleCall=*/false, /*CheckCancelFlag=*/false);
    if (!AfterIP)
      return AfterIP.takeError();
  }

#ifndef NDEBUG
  // Even though we currently do not support applying additional methods to it,
  // the chunk loop should remain a canonical loop.
  CLI->assertOK();
#endif

  return InsertPointTy(DispatchAfter, DispatchAfter->getFirstInsertionPt());
}

// Returns an LLVM function to call for executing an OpenMP static worksharing
// for loop depending on `type`. Only i32 and i64 are supported by the runtime.
// Always interpret integers as unsigned similarly to CanonicalLoopInfo.
static FunctionCallee
getKmpcForStaticLoopForType(Type *Ty, OpenMPIRBuilder *OMPBuilder,
                            WorksharingLoopType LoopType) {
  unsigned Bitwidth = Ty->getIntegerBitWidth();
  Module &M = OMPBuilder->M;
  switch (LoopType) {
  case WorksharingLoopType::ForStaticLoop:
    if (Bitwidth == 32)
      return OMPBuilder->getOrCreateRuntimeFunction(
          M, omp::RuntimeFunction::OMPRTL___kmpc_for_static_loop_4u);
    if (Bitwidth == 64)
      return OMPBuilder->getOrCreateRuntimeFunction(
          M, omp::RuntimeFunction::OMPRTL___kmpc_for_static_loop_8u);
    break;
  case WorksharingLoopType::DistributeStaticLoop:
    if (Bitwidth == 32)
      return OMPBuilder->getOrCreateRuntimeFunction(
          M, omp::RuntimeFunction::OMPRTL___kmpc_distribute_static_loop_4u);
    if (Bitwidth == 64)
      return OMPBuilder->getOrCreateRuntimeFunction(
          M, omp::RuntimeFunction::OMPRTL___kmpc_distribute_static_loop_8u);
    break;
  case WorksharingLoopType::DistributeForStaticLoop:
    if (Bitwidth == 32)
      return OMPBuilder->getOrCreateRuntimeFunction(
          M, omp::RuntimeFunction::OMPRTL___kmpc_distribute_for_static_loop_4u);
    if (Bitwidth == 64)
      return OMPBuilder->getOrCreateRuntimeFunction(
          M, omp::RuntimeFunction::OMPRTL___kmpc_distribute_for_static_loop_8u);
    break;
  }
  if (Bitwidth != 32 && Bitwidth != 64) {
    llvm_unreachable("Unknown OpenMP loop iterator bitwidth");
  }
  llvm_unreachable("Unknown type of OpenMP worksharing loop");
}

// Inserts a call to proper OpenMP Device RTL function which handles
// loop worksharing.
static void createTargetLoopWorkshareCall(
    OpenMPIRBuilder *OMPBuilder, WorksharingLoopType LoopType,
    BasicBlock *InsertBlock, Value *Ident, Value *LoopBodyArg,
    Type *ParallelTaskPtr, Value *TripCountOrig, Function &LoopBodyFn) {
  Module &M = OMPBuilder->M;
  IRBuilder<> &Builder = OMPBuilder->Builder;
  Value *TripCount = TripCountOrig;
  // FIXME(JAN): The trip count is 1 larger than it should be for GPU, this may
  // not be the right way to fix it, but this works for now.
  if (OMPBuilder->Config.isGPU()) {
    Builder.restoreIP({InsertBlock, std::prev(InsertBlock->end())});
    LLVMContext &Ctx = M.getContext();
    Type *IVTy = TripCountOrig->getType();
    Type *InternalIVTy = IVTy->getIntegerBitWidth() <= 32
                             ? Type::getInt32Ty(Ctx)
                             : Type::getInt64Ty(Ctx);
    Constant *One = ConstantInt::get(InternalIVTy, 1);
    TripCount = Builder.CreateSub(TripCountOrig, One, "modified_trip_count");
  }
  Type *TripCountTy = TripCount->getType();
  FunctionCallee RTLFn =
      getKmpcForStaticLoopForType(TripCountTy, OMPBuilder, LoopType);
  SmallVector<Value *, 8> RealArgs;
  RealArgs.push_back(Ident);
  RealArgs.push_back(Builder.CreateBitCast(&LoopBodyFn, ParallelTaskPtr));
  RealArgs.push_back(LoopBodyArg);
  RealArgs.push_back(TripCount);
  if (LoopType == WorksharingLoopType::DistributeStaticLoop) {
    RealArgs.push_back(ConstantInt::get(TripCountTy, 0));
    Builder.restoreIP({InsertBlock, std::prev(InsertBlock->end())});
    Builder.CreateCall(RTLFn, RealArgs);
    return;
  }
  FunctionCallee RTLNumThreads = OMPBuilder->getOrCreateRuntimeFunction(
      M, omp::RuntimeFunction::OMPRTL_omp_get_num_threads);
  Builder.restoreIP({InsertBlock, std::prev(InsertBlock->end())});
  Value *NumThreads = Builder.CreateCall(RTLNumThreads, {});

  RealArgs.push_back(
      Builder.CreateZExtOrTrunc(NumThreads, TripCountTy, "num.threads.cast"));
  RealArgs.push_back(ConstantInt::get(TripCountTy, 0));
  if (LoopType == WorksharingLoopType::DistributeForStaticLoop) {
    RealArgs.push_back(ConstantInt::get(TripCountTy, 0));
  }

  Builder.CreateCall(RTLFn, RealArgs);
}

static void
workshareLoopTargetCallback(OpenMPIRBuilder *OMPIRBuilder,
                            CanonicalLoopInfo *CLI, Value *Ident,
                            Function &OutlinedFn, Type *ParallelTaskPtr,
                            const SmallVector<Instruction *, 4> &ToBeDeleted,
                            WorksharingLoopType LoopType) {
  IRBuilder<> &Builder = OMPIRBuilder->Builder;
  BasicBlock *Preheader = CLI->getPreheader();
  Value *TripCount = CLI->getTripCount();

  // After loop body outling, the loop body contains only set up
  // of loop body argument structure and the call to the outlined
  // loop body function. Firstly, we need to move setup of loop body args
  // into loop preheader.
  Preheader->splice(std::prev(Preheader->end()), CLI->getBody(),
                    CLI->getBody()->begin(), std::prev(CLI->getBody()->end()));

  // The next step is to remove the whole loop. We do not it need anymore.
  // That's why make an unconditional branch from loop preheader to loop
  // exit block
  Builder.restoreIP({Preheader, Preheader->end()});
  Builder.SetCurrentDebugLocation(Preheader->getTerminator()->getDebugLoc());
  Preheader->getTerminator()->eraseFromParent();
  Builder.CreateBr(CLI->getExit());

  // Delete dead loop blocks
  OpenMPIRBuilder::OutlineInfo CleanUpInfo;
  SmallPtrSet<BasicBlock *, 32> RegionBlockSet;
  SmallVector<BasicBlock *, 32> BlocksToBeRemoved;
  CleanUpInfo.EntryBB = CLI->getHeader();
  CleanUpInfo.ExitBB = CLI->getExit();
  CleanUpInfo.collectBlocks(RegionBlockSet, BlocksToBeRemoved);
  DeleteDeadBlocks(BlocksToBeRemoved);

  // Find the instruction which corresponds to loop body argument structure
  // and remove the call to loop body function instruction.
  Value *LoopBodyArg;
  User *OutlinedFnUser = OutlinedFn.getUniqueUndroppableUser();
  assert(OutlinedFnUser &&
         "Expected unique undroppable user of outlined function");
  CallInst *OutlinedFnCallInstruction = dyn_cast<CallInst>(OutlinedFnUser);
  assert(OutlinedFnCallInstruction && "Expected outlined function call");
  assert((OutlinedFnCallInstruction->getParent() == Preheader) &&
         "Expected outlined function call to be located in loop preheader");
  // Check in case no argument structure has been passed.
  if (OutlinedFnCallInstruction->arg_size() > 1)
    LoopBodyArg = OutlinedFnCallInstruction->getArgOperand(1);
  else
    LoopBodyArg = Constant::getNullValue(Builder.getPtrTy());
  OutlinedFnCallInstruction->eraseFromParent();

  createTargetLoopWorkshareCall(OMPIRBuilder, LoopType, Preheader, Ident,
                                LoopBodyArg, ParallelTaskPtr, TripCount,
                                OutlinedFn);

  for (auto &ToBeDeletedItem : ToBeDeleted)
    ToBeDeletedItem->eraseFromParent();
  CLI->invalidate();
}

OpenMPIRBuilder::InsertPointTy
OpenMPIRBuilder::applyWorkshareLoopTarget(DebugLoc DL, CanonicalLoopInfo *CLI,
                                          InsertPointTy AllocaIP,
                                          WorksharingLoopType LoopType) {
  uint32_t SrcLocStrSize;
  Constant *SrcLocStr = getOrCreateSrcLocStr(DL, SrcLocStrSize);
  Value *Ident = getOrCreateIdent(SrcLocStr, SrcLocStrSize);

  OutlineInfo OI;
  OI.OuterAllocaBB = CLI->getPreheader();
  Function *OuterFn = CLI->getPreheader()->getParent();

  // Instructions which need to be deleted at the end of code generation
  SmallVector<Instruction *, 4> ToBeDeleted;

  OI.OuterAllocaBB = AllocaIP.getBlock();

  // Mark the body loop as region which needs to be extracted
  OI.EntryBB = CLI->getBody();
  OI.ExitBB = CLI->getLatch()->splitBasicBlock(CLI->getLatch()->begin(),
                                               "omp.prelatch", true);

  // Prepare loop body for extraction
  Builder.restoreIP({CLI->getPreheader(), CLI->getPreheader()->begin()});

  // Insert new loop counter variable which will be used only in loop
  // body.
  AllocaInst *NewLoopCnt = Builder.CreateAlloca(CLI->getIndVarType(), 0, "");
  Instruction *NewLoopCntLoad =
      Builder.CreateLoad(CLI->getIndVarType(), NewLoopCnt);
  // New loop counter instructions are redundant in the loop preheader when
  // code generation for workshare loop is finshed. That's why mark them as
  // ready for deletion.
  ToBeDeleted.push_back(NewLoopCntLoad);
  ToBeDeleted.push_back(NewLoopCnt);

  // Analyse loop body region. Find all input variables which are used inside
  // loop body region.
  SmallPtrSet<BasicBlock *, 32> ParallelRegionBlockSet;
  SmallVector<BasicBlock *, 32> Blocks;
  OI.collectBlocks(ParallelRegionBlockSet, Blocks);
  SmallVector<BasicBlock *, 32> BlocksT(ParallelRegionBlockSet.begin(),
                                        ParallelRegionBlockSet.end());

  CodeExtractorAnalysisCache CEAC(*OuterFn);
  CodeExtractor Extractor(Blocks,
                          /* DominatorTree */ nullptr,
                          /* AggregateArgs */ true,
                          /* BlockFrequencyInfo */ nullptr,
                          /* BranchProbabilityInfo */ nullptr,
                          /* AssumptionCache */ nullptr,
                          /* AllowVarArgs */ true,
                          /* AllowAlloca */ true,
                          /* AllocationBlock */ CLI->getPreheader(),
                          /* Suffix */ ".omp_wsloop",
                          /* AggrArgsIn0AddrSpace */ true);

  BasicBlock *CommonExit = nullptr;
  SetVector<Value *> Inputs, Outputs, SinkingCands, HoistingCands;

  // Find allocas outside the loop body region which are used inside loop
  // body
  Extractor.findAllocas(CEAC, SinkingCands, HoistingCands, CommonExit);

  // We need to model loop body region as the function f(cnt, loop_arg).
  // That's why we replace loop induction variable by the new counter
  // which will be one of loop body function argument
  SmallVector<User *> Users(CLI->getIndVar()->user_begin(),
                            CLI->getIndVar()->user_end());
  for (auto Use : Users) {
    if (Instruction *Inst = dyn_cast<Instruction>(Use)) {
      if (ParallelRegionBlockSet.count(Inst->getParent())) {
        Inst->replaceUsesOfWith(CLI->getIndVar(), NewLoopCntLoad);
      }
    }
  }
  // Make sure that loop counter variable is not merged into loop body
  // function argument structure and it is passed as separate variable
  OI.ExcludeArgsFromAggregate.push_back(NewLoopCntLoad);

  // PostOutline CB is invoked when loop body function is outlined and
  // loop body is replaced by call to outlined function. We need to add
  // call to OpenMP device rtl inside loop preheader. OpenMP device rtl
  // function will handle loop control logic.
  //
  OI.PostOutlineCB = [=, ToBeDeletedVec =
                             std::move(ToBeDeleted)](Function &OutlinedFn) {
    workshareLoopTargetCallback(this, CLI, Ident, OutlinedFn, ParallelTaskPtr,
                                ToBeDeletedVec, LoopType);
  };
  addOutlineInfo(std::move(OI));
  return CLI->getAfterIP();
}

OpenMPIRBuilder::InsertPointOrErrorTy OpenMPIRBuilder::applyWorkshareLoop(
    DebugLoc DL, CanonicalLoopInfo *CLI, InsertPointTy AllocaIP,
    bool NeedsBarrier, omp::ScheduleKind SchedKind, Value *ChunkSize,
    bool HasSimdModifier, bool HasMonotonicModifier,
    bool HasNonmonotonicModifier, bool HasOrderedClause,
    WorksharingLoopType LoopType) {
  if (Config.isTargetDevice())
    return applyWorkshareLoopTarget(DL, CLI, AllocaIP, LoopType);
  OMPScheduleType EffectiveScheduleType = computeOpenMPScheduleType(
      SchedKind, ChunkSize, HasSimdModifier, HasMonotonicModifier,
      HasNonmonotonicModifier, HasOrderedClause);

  bool IsOrdered = (EffectiveScheduleType & OMPScheduleType::ModifierOrdered) ==
                   OMPScheduleType::ModifierOrdered;
  switch (EffectiveScheduleType & ~OMPScheduleType::ModifierMask) {
  case OMPScheduleType::BaseStatic:
    assert(!ChunkSize && "No chunk size with static-chunked schedule");
    if (IsOrdered)
      return applyDynamicWorkshareLoop(DL, CLI, AllocaIP, EffectiveScheduleType,
                                       NeedsBarrier, ChunkSize);
    // FIXME: Monotonicity ignored?
    return applyStaticWorkshareLoop(DL, CLI, AllocaIP, NeedsBarrier);

  case OMPScheduleType::BaseStaticChunked:
    if (IsOrdered)
      return applyDynamicWorkshareLoop(DL, CLI, AllocaIP, EffectiveScheduleType,
                                       NeedsBarrier, ChunkSize);
    // FIXME: Monotonicity ignored?
    return applyStaticChunkedWorkshareLoop(DL, CLI, AllocaIP, NeedsBarrier,
                                           ChunkSize);

  case OMPScheduleType::BaseRuntime:
  case OMPScheduleType::BaseAuto:
  case OMPScheduleType::BaseGreedy:
  case OMPScheduleType::BaseBalanced:
  case OMPScheduleType::BaseSteal:
  case OMPScheduleType::BaseGuidedSimd:
  case OMPScheduleType::BaseRuntimeSimd:
    assert(!ChunkSize &&
           "schedule type does not support user-defined chunk sizes");
    [[fallthrough]];
  case OMPScheduleType::BaseDynamicChunked:
  case OMPScheduleType::BaseGuidedChunked:
  case OMPScheduleType::BaseGuidedIterativeChunked:
  case OMPScheduleType::BaseGuidedAnalyticalChunked:
  case OMPScheduleType::BaseStaticBalancedChunked:
    return applyDynamicWorkshareLoop(DL, CLI, AllocaIP, EffectiveScheduleType,
                                     NeedsBarrier, ChunkSize);

  default:
    llvm_unreachable("Unknown/unimplemented schedule kind");
  }
}

/// Returns an LLVM function to call for initializing loop bounds using OpenMP
/// dynamic scheduling depending on `type`. Only i32 and i64 are supported by
/// the runtime. Always interpret integers as unsigned similarly to
/// CanonicalLoopInfo.
static FunctionCallee
getKmpcForDynamicInitForType(Type *Ty, Module &M, OpenMPIRBuilder &OMPBuilder) {
  unsigned Bitwidth = Ty->getIntegerBitWidth();
  if (Bitwidth == 32)
    return OMPBuilder.getOrCreateRuntimeFunction(
        M, omp::RuntimeFunction::OMPRTL___kmpc_dispatch_init_4u);
  if (Bitwidth == 64)
    return OMPBuilder.getOrCreateRuntimeFunction(
        M, omp::RuntimeFunction::OMPRTL___kmpc_dispatch_init_8u);
  llvm_unreachable("unknown OpenMP loop iterator bitwidth");
}

/// Returns an LLVM function to call for updating the next loop using OpenMP
/// dynamic scheduling depending on `type`. Only i32 and i64 are supported by
/// the runtime. Always interpret integers as unsigned similarly to
/// CanonicalLoopInfo.
static FunctionCallee
getKmpcForDynamicNextForType(Type *Ty, Module &M, OpenMPIRBuilder &OMPBuilder) {
  unsigned Bitwidth = Ty->getIntegerBitWidth();
  if (Bitwidth == 32)
    return OMPBuilder.getOrCreateRuntimeFunction(
        M, omp::RuntimeFunction::OMPRTL___kmpc_dispatch_next_4u);
  if (Bitwidth == 64)
    return OMPBuilder.getOrCreateRuntimeFunction(
        M, omp::RuntimeFunction::OMPRTL___kmpc_dispatch_next_8u);
  llvm_unreachable("unknown OpenMP loop iterator bitwidth");
}

/// Returns an LLVM function to call for finalizing the dynamic loop using
/// depending on `type`. Only i32 and i64 are supported by the runtime. Always
/// interpret integers as unsigned similarly to CanonicalLoopInfo.
static FunctionCallee
getKmpcForDynamicFiniForType(Type *Ty, Module &M, OpenMPIRBuilder &OMPBuilder) {
  unsigned Bitwidth = Ty->getIntegerBitWidth();
  if (Bitwidth == 32)
    return OMPBuilder.getOrCreateRuntimeFunction(
        M, omp::RuntimeFunction::OMPRTL___kmpc_dispatch_fini_4u);
  if (Bitwidth == 64)
    return OMPBuilder.getOrCreateRuntimeFunction(
        M, omp::RuntimeFunction::OMPRTL___kmpc_dispatch_fini_8u);
  llvm_unreachable("unknown OpenMP loop iterator bitwidth");
}

OpenMPIRBuilder::InsertPointOrErrorTy
OpenMPIRBuilder::applyDynamicWorkshareLoop(DebugLoc DL, CanonicalLoopInfo *CLI,
                                           InsertPointTy AllocaIP,
                                           OMPScheduleType SchedType,
                                           bool NeedsBarrier, Value *Chunk) {
  assert(CLI->isValid() && "Requires a valid canonical loop");
  assert(!isConflictIP(AllocaIP, CLI->getPreheaderIP()) &&
         "Require dedicated allocate IP");
  assert(isValidWorkshareLoopScheduleType(SchedType) &&
         "Require valid schedule type");

  bool Ordered = (SchedType & OMPScheduleType::ModifierOrdered) ==
                 OMPScheduleType::ModifierOrdered;

  // Set up the source location value for OpenMP runtime.
  Builder.SetCurrentDebugLocation(DL);

  uint32_t SrcLocStrSize;
  Constant *SrcLocStr = getOrCreateSrcLocStr(DL, SrcLocStrSize);
  Value *SrcLoc = getOrCreateIdent(SrcLocStr, SrcLocStrSize);

  // Declare useful OpenMP runtime functions.
  Value *IV = CLI->getIndVar();
  Type *IVTy = IV->getType();
  FunctionCallee DynamicInit = getKmpcForDynamicInitForType(IVTy, M, *this);
  FunctionCallee DynamicNext = getKmpcForDynamicNextForType(IVTy, M, *this);

  // Allocate space for computed loop bounds as expected by the "init" function.
  Builder.SetInsertPoint(AllocaIP.getBlock()->getFirstNonPHIOrDbgOrAlloca());
  Type *I32Type = Type::getInt32Ty(M.getContext());
  Value *PLastIter = Builder.CreateAlloca(I32Type, nullptr, "p.lastiter");
  Value *PLowerBound = Builder.CreateAlloca(IVTy, nullptr, "p.lowerbound");
  Value *PUpperBound = Builder.CreateAlloca(IVTy, nullptr, "p.upperbound");
  Value *PStride = Builder.CreateAlloca(IVTy, nullptr, "p.stride");

  // At the end of the preheader, prepare for calling the "init" function by
  // storing the current loop bounds into the allocated space. A canonical loop
  // always iterates from 0 to trip-count with step 1. Note that "init" expects
  // and produces an inclusive upper bound.
  BasicBlock *PreHeader = CLI->getPreheader();
  Builder.SetInsertPoint(PreHeader->getTerminator());
  Constant *One = ConstantInt::get(IVTy, 1);
  Builder.CreateStore(One, PLowerBound);
  Value *UpperBound = CLI->getTripCount();
  Builder.CreateStore(UpperBound, PUpperBound);
  Builder.CreateStore(One, PStride);

  BasicBlock *Header = CLI->getHeader();
  BasicBlock *Exit = CLI->getExit();
  BasicBlock *Cond = CLI->getCond();
  BasicBlock *Latch = CLI->getLatch();
  InsertPointTy AfterIP = CLI->getAfterIP();

  // The CLI will be "broken" in the code below, as the loop is no longer
  // a valid canonical loop.

  if (!Chunk)
    Chunk = One;

  Value *ThreadNum = getOrCreateThreadID(SrcLoc);

  Constant *SchedulingType =
      ConstantInt::get(I32Type, static_cast<int>(SchedType));

  // Call the "init" function.
  Builder.CreateCall(DynamicInit,
                     {SrcLoc, ThreadNum, SchedulingType, /* LowerBound */ One,
                      UpperBound, /* step */ One, Chunk});

  // An outer loop around the existing one.
  BasicBlock *OuterCond = BasicBlock::Create(
      PreHeader->getContext(), Twine(PreHeader->getName()) + ".outer.cond",
      PreHeader->getParent());
  // This needs to be 32-bit always, so can't use the IVTy Zero above.
  Builder.SetInsertPoint(OuterCond, OuterCond->getFirstInsertionPt());
  Value *Res =
      Builder.CreateCall(DynamicNext, {SrcLoc, ThreadNum, PLastIter,
                                       PLowerBound, PUpperBound, PStride});
  Constant *Zero32 = ConstantInt::get(I32Type, 0);
  Value *MoreWork = Builder.CreateCmp(CmpInst::ICMP_NE, Res, Zero32);
  Value *LowerBound =
      Builder.CreateSub(Builder.CreateLoad(IVTy, PLowerBound), One, "lb");
  Builder.CreateCondBr(MoreWork, Header, Exit);

  // Change PHI-node in loop header to use outer cond rather than preheader,
  // and set IV to the LowerBound.
  Instruction *Phi = &Header->front();
  auto *PI = cast<PHINode>(Phi);
  PI->setIncomingBlock(0, OuterCond);
  PI->setIncomingValue(0, LowerBound);

  // Then set the pre-header to jump to the OuterCond
  Instruction *Term = PreHeader->getTerminator();
  auto *Br = cast<BranchInst>(Term);
  Br->setSuccessor(0, OuterCond);

  // Modify the inner condition:
  // * Use the UpperBound returned from the DynamicNext call.
  // * jump to the loop outer loop when done with one of the inner loops.
  Builder.SetInsertPoint(Cond, Cond->getFirstInsertionPt());
  UpperBound = Builder.CreateLoad(IVTy, PUpperBound, "ub");
  Instruction *Comp = &*Builder.GetInsertPoint();
  auto *CI = cast<CmpInst>(Comp);
  CI->setOperand(1, UpperBound);
  // Redirect the inner exit to branch to outer condition.
  Instruction *Branch = &Cond->back();
  auto *BI = cast<BranchInst>(Branch);
  assert(BI->getSuccessor(1) == Exit);
  BI->setSuccessor(1, OuterCond);

  // Call the "fini" function if "ordered" is present in wsloop directive.
  if (Ordered) {
    Builder.SetInsertPoint(&Latch->back());
    FunctionCallee DynamicFini = getKmpcForDynamicFiniForType(IVTy, M, *this);
    Builder.CreateCall(DynamicFini, {SrcLoc, ThreadNum});
  }

  // Add the barrier if requested.
  if (NeedsBarrier) {
    Builder.SetInsertPoint(&Exit->back());
    InsertPointOrErrorTy BarrierIP =
        createBarrier(LocationDescription(Builder.saveIP(), DL),
                      omp::Directive::OMPD_for, /* ForceSimpleCall */ false,
                      /* CheckCancelFlag */ false);
    if (!BarrierIP)
      return BarrierIP.takeError();
  }

  CLI->invalidate();
  return AfterIP;
}

/// Redirect all edges that branch to \p OldTarget to \p NewTarget. That is,
/// after this \p OldTarget will be orphaned.
static void redirectAllPredecessorsTo(BasicBlock *OldTarget,
                                      BasicBlock *NewTarget, DebugLoc DL) {
  for (BasicBlock *Pred : make_early_inc_range(predecessors(OldTarget)))
    redirectTo(Pred, NewTarget, DL);
}

/// Determine which blocks in \p BBs are reachable from outside and remove the
/// ones that are not reachable from the function.
static void removeUnusedBlocksFromParent(ArrayRef<BasicBlock *> BBs) {
  SmallPtrSet<BasicBlock *, 6> BBsToErase{BBs.begin(), BBs.end()};
  auto HasRemainingUses = [&BBsToErase](BasicBlock *BB) {
    for (Use &U : BB->uses()) {
      auto *UseInst = dyn_cast<Instruction>(U.getUser());
      if (!UseInst)
        continue;
      if (BBsToErase.count(UseInst->getParent()))
        continue;
      return true;
    }
    return false;
  };

  while (BBsToErase.remove_if(HasRemainingUses)) {
    // Try again if anything was removed.
  }

  SmallVector<BasicBlock *, 7> BBVec(BBsToErase.begin(), BBsToErase.end());
  DeleteDeadBlocks(BBVec);
}

CanonicalLoopInfo *
OpenMPIRBuilder::collapseLoops(DebugLoc DL, ArrayRef<CanonicalLoopInfo *> Loops,
                               InsertPointTy ComputeIP) {
  assert(Loops.size() >= 1 && "At least one loop required");
  size_t NumLoops = Loops.size();

  // Nothing to do if there is already just one loop.
  if (NumLoops == 1)
    return Loops.front();

  CanonicalLoopInfo *Outermost = Loops.front();
  CanonicalLoopInfo *Innermost = Loops.back();
  BasicBlock *OrigPreheader = Outermost->getPreheader();
  BasicBlock *OrigAfter = Outermost->getAfter();
  Function *F = OrigPreheader->getParent();

  // Loop control blocks that may become orphaned later.
  SmallVector<BasicBlock *, 12> OldControlBBs;
  OldControlBBs.reserve(6 * Loops.size());
  for (CanonicalLoopInfo *Loop : Loops)
    Loop->collectControlBlocks(OldControlBBs);

  // Setup the IRBuilder for inserting the trip count computation.
  Builder.SetCurrentDebugLocation(DL);
  if (ComputeIP.isSet())
    Builder.restoreIP(ComputeIP);
  else
    Builder.restoreIP(Outermost->getPreheaderIP());

  // Derive the collapsed' loop trip count.
  // TODO: Find common/largest indvar type.
  Value *CollapsedTripCount = nullptr;
  for (CanonicalLoopInfo *L : Loops) {
    assert(L->isValid() &&
           "All loops to collapse must be valid canonical loops");
    Value *OrigTripCount = L->getTripCount();
    if (!CollapsedTripCount) {
      CollapsedTripCount = OrigTripCount;
      continue;
    }

    // TODO: Enable UndefinedSanitizer to diagnose an overflow here.
    CollapsedTripCount = Builder.CreateMul(CollapsedTripCount, OrigTripCount,
                                           {}, /*HasNUW=*/true);
  }

  // Create the collapsed loop control flow.
  CanonicalLoopInfo *Result =
      createLoopSkeleton(DL, CollapsedTripCount, F,
                         OrigPreheader->getNextNode(), OrigAfter, "collapsed");

  // Build the collapsed loop body code.
  // Start with deriving the input loop induction variables from the collapsed
  // one, using a divmod scheme. To preserve the original loops' order, the
  // innermost loop use the least significant bits.
  Builder.restoreIP(Result->getBodyIP());

  Value *Leftover = Result->getIndVar();
  SmallVector<Value *> NewIndVars;
  NewIndVars.resize(NumLoops);
  for (int i = NumLoops - 1; i >= 1; --i) {
    Value *OrigTripCount = Loops[i]->getTripCount();

    Value *NewIndVar = Builder.CreateURem(Leftover, OrigTripCount);
    NewIndVars[i] = NewIndVar;

    Leftover = Builder.CreateUDiv(Leftover, OrigTripCount);
  }
  // Outermost loop gets all the remaining bits.
  NewIndVars[0] = Leftover;

  // Construct the loop body control flow.
  // We progressively construct the branch structure following in direction of
  // the control flow, from the leading in-between code, the loop nest body, the
  // trailing in-between code, and rejoining the collapsed loop's latch.
  // ContinueBlock and ContinuePred keep track of the source(s) of next edge. If
  // the ContinueBlock is set, continue with that block. If ContinuePred, use
  // its predecessors as sources.
  BasicBlock *ContinueBlock = Result->getBody();
  BasicBlock *ContinuePred = nullptr;
  auto ContinueWith = [&ContinueBlock, &ContinuePred, DL](BasicBlock *Dest,
                                                          BasicBlock *NextSrc) {
    if (ContinueBlock)
      redirectTo(ContinueBlock, Dest, DL);
    else
      redirectAllPredecessorsTo(ContinuePred, Dest, DL);

    ContinueBlock = nullptr;
    ContinuePred = NextSrc;
  };

  // The code before the nested loop of each level.
  // Because we are sinking it into the nest, it will be executed more often
  // that the original loop. More sophisticated schemes could keep track of what
  // the in-between code is and instantiate it only once per thread.
  for (size_t i = 0; i < NumLoops - 1; ++i)
    ContinueWith(Loops[i]->getBody(), Loops[i + 1]->getHeader());

  // Connect the loop nest body.
  ContinueWith(Innermost->getBody(), Innermost->getLatch());

  // The code after the nested loop at each level.
  for (size_t i = NumLoops - 1; i > 0; --i)
    ContinueWith(Loops[i]->getAfter(), Loops[i - 1]->getLatch());

  // Connect the finished loop to the collapsed loop latch.
  ContinueWith(Result->getLatch(), nullptr);

  // Replace the input loops with the new collapsed loop.
  redirectTo(Outermost->getPreheader(), Result->getPreheader(), DL);
  redirectTo(Result->getAfter(), Outermost->getAfter(), DL);

  // Replace the input loop indvars with the derived ones.
  for (size_t i = 0; i < NumLoops; ++i)
    Loops[i]->getIndVar()->replaceAllUsesWith(NewIndVars[i]);

  // Remove unused parts of the input loops.
  removeUnusedBlocksFromParent(OldControlBBs);

  for (CanonicalLoopInfo *L : Loops)
    L->invalidate();

#ifndef NDEBUG
  Result->assertOK();
#endif
  return Result;
}

std::vector<CanonicalLoopInfo *>
OpenMPIRBuilder::tileLoops(DebugLoc DL, ArrayRef<CanonicalLoopInfo *> Loops,
                           ArrayRef<Value *> TileSizes) {
  assert(TileSizes.size() == Loops.size() &&
         "Must pass as many tile sizes as there are loops");
  int NumLoops = Loops.size();
  assert(NumLoops >= 1 && "At least one loop to tile required");

  CanonicalLoopInfo *OutermostLoop = Loops.front();
  CanonicalLoopInfo *InnermostLoop = Loops.back();
  Function *F = OutermostLoop->getBody()->getParent();
  BasicBlock *InnerEnter = InnermostLoop->getBody();
  BasicBlock *InnerLatch = InnermostLoop->getLatch();

  // Loop control blocks that may become orphaned later.
  SmallVector<BasicBlock *, 12> OldControlBBs;
  OldControlBBs.reserve(6 * Loops.size());
  for (CanonicalLoopInfo *Loop : Loops)
    Loop->collectControlBlocks(OldControlBBs);

  // Collect original trip counts and induction variable to be accessible by
  // index. Also, the structure of the original loops is not preserved during
  // the construction of the tiled loops, so do it before we scavenge the BBs of
  // any original CanonicalLoopInfo.
  SmallVector<Value *, 4> OrigTripCounts, OrigIndVars;
  for (CanonicalLoopInfo *L : Loops) {
    assert(L->isValid() && "All input loops must be valid canonical loops");
    OrigTripCounts.push_back(L->getTripCount());
    OrigIndVars.push_back(L->getIndVar());
  }

  // Collect the code between loop headers. These may contain SSA definitions
  // that are used in the loop nest body. To be usable with in the innermost
  // body, these BasicBlocks will be sunk into the loop nest body. That is,
  // these instructions may be executed more often than before the tiling.
  // TODO: It would be sufficient to only sink them into body of the
  // corresponding tile loop.
  SmallVector<std::pair<BasicBlock *, BasicBlock *>, 4> InbetweenCode;
  for (int i = 0; i < NumLoops - 1; ++i) {
    CanonicalLoopInfo *Surrounding = Loops[i];
    CanonicalLoopInfo *Nested = Loops[i + 1];

    BasicBlock *EnterBB = Surrounding->getBody();
    BasicBlock *ExitBB = Nested->getHeader();
    InbetweenCode.emplace_back(EnterBB, ExitBB);
  }

  // Compute the trip counts of the floor loops.
  Builder.SetCurrentDebugLocation(DL);
  Builder.restoreIP(OutermostLoop->getPreheaderIP());
  SmallVector<Value *, 4> FloorCount, FloorRems;
  for (int i = 0; i < NumLoops; ++i) {
    Value *TileSize = TileSizes[i];
    Value *OrigTripCount = OrigTripCounts[i];
    Type *IVType = OrigTripCount->getType();

    Value *FloorTripCount = Builder.CreateUDiv(OrigTripCount, TileSize);
    Value *FloorTripRem = Builder.CreateURem(OrigTripCount, TileSize);

    // 0 if tripcount divides the tilesize, 1 otherwise.
    // 1 means we need an additional iteration for a partial tile.
    //
    // Unfortunately we cannot just use the roundup-formula
    //   (tripcount + tilesize - 1)/tilesize
    // because the summation might overflow. We do not want introduce undefined
    // behavior when the untiled loop nest did not.
    Value *FloorTripOverflow =
        Builder.CreateICmpNE(FloorTripRem, ConstantInt::get(IVType, 0));

    FloorTripOverflow = Builder.CreateZExt(FloorTripOverflow, IVType);
    FloorTripCount =
        Builder.CreateAdd(FloorTripCount, FloorTripOverflow,
                          "omp_floor" + Twine(i) + ".tripcount", true);

    // Remember some values for later use.
    FloorCount.push_back(FloorTripCount);
    FloorRems.push_back(FloorTripRem);
  }

  // Generate the new loop nest, from the outermost to the innermost.
  std::vector<CanonicalLoopInfo *> Result;
  Result.reserve(NumLoops * 2);

  // The basic block of the surrounding loop that enters the nest generated
  // loop.
  BasicBlock *Enter = OutermostLoop->getPreheader();

  // The basic block of the surrounding loop where the inner code should
  // continue.
  BasicBlock *Continue = OutermostLoop->getAfter();

  // Where the next loop basic block should be inserted.
  BasicBlock *OutroInsertBefore = InnermostLoop->getExit();

  auto EmbeddNewLoop =
      [this, DL, F, InnerEnter, &Enter, &Continue, &OutroInsertBefore](
          Value *TripCount, const Twine &Name) -> CanonicalLoopInfo * {
    CanonicalLoopInfo *EmbeddedLoop = createLoopSkeleton(
        DL, TripCount, F, InnerEnter, OutroInsertBefore, Name);
    redirectTo(Enter, EmbeddedLoop->getPreheader(), DL);
    redirectTo(EmbeddedLoop->getAfter(), Continue, DL);

    // Setup the position where the next embedded loop connects to this loop.
    Enter = EmbeddedLoop->getBody();
    Continue = EmbeddedLoop->getLatch();
    OutroInsertBefore = EmbeddedLoop->getLatch();
    return EmbeddedLoop;
  };

  auto EmbeddNewLoops = [&Result, &EmbeddNewLoop](ArrayRef<Value *> TripCounts,
                                                  const Twine &NameBase) {
    for (auto P : enumerate(TripCounts)) {
      CanonicalLoopInfo *EmbeddedLoop =
          EmbeddNewLoop(P.value(), NameBase + Twine(P.index()));
      Result.push_back(EmbeddedLoop);
    }
  };

  EmbeddNewLoops(FloorCount, "floor");

  // Within the innermost floor loop, emit the code that computes the tile
  // sizes.
  Builder.SetInsertPoint(Enter->getTerminator());
  SmallVector<Value *, 4> TileCounts;
  for (int i = 0; i < NumLoops; ++i) {
    CanonicalLoopInfo *FloorLoop = Result[i];
    Value *TileSize = TileSizes[i];

    Value *FloorIsEpilogue =
        Builder.CreateICmpEQ(FloorLoop->getIndVar(), FloorCount[i]);
    Value *TileTripCount =
        Builder.CreateSelect(FloorIsEpilogue, FloorRems[i], TileSize);

    TileCounts.push_back(TileTripCount);
  }

  // Create the tile loops.
  EmbeddNewLoops(TileCounts, "tile");

  // Insert the inbetween code into the body.
  BasicBlock *BodyEnter = Enter;
  BasicBlock *BodyEntered = nullptr;
  for (std::pair<BasicBlock *, BasicBlock *> P : InbetweenCode) {
    BasicBlock *EnterBB = P.first;
    BasicBlock *ExitBB = P.second;

    if (BodyEnter)
      redirectTo(BodyEnter, EnterBB, DL);
    else
      redirectAllPredecessorsTo(BodyEntered, EnterBB, DL);

    BodyEnter = nullptr;
    BodyEntered = ExitBB;
  }

  // Append the original loop nest body into the generated loop nest body.
  if (BodyEnter)
    redirectTo(BodyEnter, InnerEnter, DL);
  else
    redirectAllPredecessorsTo(BodyEntered, InnerEnter, DL);
  redirectAllPredecessorsTo(InnerLatch, Continue, DL);

  // Replace the original induction variable with an induction variable computed
  // from the tile and floor induction variables.
  Builder.restoreIP(Result.back()->getBodyIP());
  for (int i = 0; i < NumLoops; ++i) {
    CanonicalLoopInfo *FloorLoop = Result[i];
    CanonicalLoopInfo *TileLoop = Result[NumLoops + i];
    Value *OrigIndVar = OrigIndVars[i];
    Value *Size = TileSizes[i];

    Value *Scale =
        Builder.CreateMul(Size, FloorLoop->getIndVar(), {}, /*HasNUW=*/true);
    Value *Shift =
        Builder.CreateAdd(Scale, TileLoop->getIndVar(), {}, /*HasNUW=*/true);
    OrigIndVar->replaceAllUsesWith(Shift);
  }

  // Remove unused parts of the original loops.
  removeUnusedBlocksFromParent(OldControlBBs);

  for (CanonicalLoopInfo *L : Loops)
    L->invalidate();

#ifndef NDEBUG
  for (CanonicalLoopInfo *GenL : Result)
    GenL->assertOK();
#endif
  return Result;
}

/// Attach metadata \p Properties to the basic block described by \p BB. If the
/// basic block already has metadata, the basic block properties are appended.
static void addBasicBlockMetadata(BasicBlock *BB,
                                  ArrayRef<Metadata *> Properties) {
  // Nothing to do if no property to attach.
  if (Properties.empty())
    return;

  LLVMContext &Ctx = BB->getContext();
  SmallVector<Metadata *> NewProperties;
  NewProperties.push_back(nullptr);

  // If the basic block already has metadata, prepend it to the new metadata.
  MDNode *Existing = BB->getTerminator()->getMetadata(LLVMContext::MD_loop);
  if (Existing)
    append_range(NewProperties, drop_begin(Existing->operands(), 1));

  append_range(NewProperties, Properties);
  MDNode *BasicBlockID = MDNode::getDistinct(Ctx, NewProperties);
  BasicBlockID->replaceOperandWith(0, BasicBlockID);

  BB->getTerminator()->setMetadata(LLVMContext::MD_loop, BasicBlockID);
}

/// Attach loop metadata \p Properties to the loop described by \p Loop. If the
/// loop already has metadata, the loop properties are appended.
static void addLoopMetadata(CanonicalLoopInfo *Loop,
                            ArrayRef<Metadata *> Properties) {
  assert(Loop->isValid() && "Expecting a valid CanonicalLoopInfo");

  // Attach metadata to the loop's latch
  BasicBlock *Latch = Loop->getLatch();
  assert(Latch && "A valid CanonicalLoopInfo must have a unique latch");
  addBasicBlockMetadata(Latch, Properties);
}

/// Attach llvm.access.group metadata to the memref instructions of \p Block
static void addSimdMetadata(BasicBlock *Block, MDNode *AccessGroup,
                            LoopInfo &LI) {
  for (Instruction &I : *Block) {
    if (I.mayReadOrWriteMemory()) {
      // TODO: This instruction may already have access group from
      // other pragmas e.g. #pragma clang loop vectorize.  Append
      // so that the existing metadata is not overwritten.
      I.setMetadata(LLVMContext::MD_access_group, AccessGroup);
    }
  }
}

void OpenMPIRBuilder::unrollLoopFull(DebugLoc, CanonicalLoopInfo *Loop) {
  LLVMContext &Ctx = Builder.getContext();
  addLoopMetadata(
      Loop, {MDNode::get(Ctx, MDString::get(Ctx, "llvm.loop.unroll.enable")),
             MDNode::get(Ctx, MDString::get(Ctx, "llvm.loop.unroll.full"))});
}

void OpenMPIRBuilder::unrollLoopHeuristic(DebugLoc, CanonicalLoopInfo *Loop) {
  LLVMContext &Ctx = Builder.getContext();
  addLoopMetadata(
      Loop, {
                MDNode::get(Ctx, MDString::get(Ctx, "llvm.loop.unroll.enable")),
            });
}

void OpenMPIRBuilder::createIfVersion(CanonicalLoopInfo *CanonicalLoop,
                                      Value *IfCond, ValueToValueMapTy &VMap,
                                      const Twine &NamePrefix) {
  Function *F = CanonicalLoop->getFunction();

  // Define where if branch should be inserted
  Instruction *SplitBefore = CanonicalLoop->getPreheader()->getTerminator();

  // TODO: We should not rely on pass manager. Currently we use pass manager
  // only for getting llvm::Loop which corresponds to given CanonicalLoopInfo
  // object. We should have a method  which returns all blocks between
  // CanonicalLoopInfo::getHeader() and CanonicalLoopInfo::getAfter()
  FunctionAnalysisManager FAM;
  FAM.registerPass([]() { return DominatorTreeAnalysis(); });
  FAM.registerPass([]() { return LoopAnalysis(); });
  FAM.registerPass([]() { return PassInstrumentationAnalysis(); });

  // Get the loop which needs to be cloned
  LoopAnalysis LIA;
  LoopInfo &&LI = LIA.run(*F, FAM);
  Loop *L = LI.getLoopFor(CanonicalLoop->getHeader());

  // Create additional blocks for the if statement
  BasicBlock *Head = SplitBefore->getParent();
  Instruction *HeadOldTerm = Head->getTerminator();
  llvm::LLVMContext &C = Head->getContext();
  llvm::BasicBlock *ThenBlock = llvm::BasicBlock::Create(
      C, NamePrefix + ".if.then", Head->getParent(), Head->getNextNode());
  llvm::BasicBlock *ElseBlock = llvm::BasicBlock::Create(
      C, NamePrefix + ".if.else", Head->getParent(), CanonicalLoop->getExit());

  // Create if condition branch.
  Builder.SetInsertPoint(HeadOldTerm);
  Instruction *BrInstr =
      Builder.CreateCondBr(IfCond, ThenBlock, /*ifFalse*/ ElseBlock);
  InsertPointTy IP{BrInstr->getParent(), ++BrInstr->getIterator()};
  // Then block contains branch to omp loop which needs to be vectorized
  spliceBB(IP, ThenBlock, false);
  ThenBlock->replaceSuccessorsPhiUsesWith(Head, ThenBlock);

  Builder.SetInsertPoint(ElseBlock);

  // Clone loop for the else branch
  SmallVector<BasicBlock *, 8> NewBlocks;

  VMap[CanonicalLoop->getPreheader()] = ElseBlock;
  for (BasicBlock *Block : L->getBlocks()) {
    BasicBlock *NewBB = CloneBasicBlock(Block, VMap, "", F);
    NewBB->moveBefore(CanonicalLoop->getExit());
    VMap[Block] = NewBB;
    NewBlocks.push_back(NewBB);
  }
  remapInstructionsInBlocks(NewBlocks, VMap);
  Builder.CreateBr(NewBlocks.front());
}

unsigned
OpenMPIRBuilder::getOpenMPDefaultSimdAlign(const Triple &TargetTriple,
                                           const StringMap<bool> &Features) {
  if (TargetTriple.isX86()) {
    if (Features.lookup("avx512f"))
      return 512;
    else if (Features.lookup("avx"))
      return 256;
    return 128;
  }
  if (TargetTriple.isPPC())
    return 128;
  if (TargetTriple.isWasm())
    return 128;
  return 0;
}

void OpenMPIRBuilder::applySimd(CanonicalLoopInfo *CanonicalLoop,
                                MapVector<Value *, Value *> AlignedVars,
                                Value *IfCond, OrderKind Order,
                                ConstantInt *Simdlen, ConstantInt *Safelen) {
  LLVMContext &Ctx = Builder.getContext();

  Function *F = CanonicalLoop->getFunction();

  // TODO: We should not rely on pass manager. Currently we use pass manager
  // only for getting llvm::Loop which corresponds to given CanonicalLoopInfo
  // object. We should have a method  which returns all blocks between
  // CanonicalLoopInfo::getHeader() and CanonicalLoopInfo::getAfter()
  FunctionAnalysisManager FAM;
  FAM.registerPass([]() { return DominatorTreeAnalysis(); });
  FAM.registerPass([]() { return LoopAnalysis(); });
  FAM.registerPass([]() { return PassInstrumentationAnalysis(); });

  LoopAnalysis LIA;
  LoopInfo &&LI = LIA.run(*F, FAM);

  Loop *L = LI.getLoopFor(CanonicalLoop->getHeader());
  if (AlignedVars.size()) {
    InsertPointTy IP = Builder.saveIP();
    for (auto &AlignedItem : AlignedVars) {
      Value *AlignedPtr = AlignedItem.first;
      Value *Alignment = AlignedItem.second;
      Instruction *loadInst = dyn_cast<Instruction>(AlignedPtr);
      Builder.SetInsertPoint(loadInst->getNextNode());
      Builder.CreateAlignmentAssumption(F->getDataLayout(), AlignedPtr,
                                        Alignment);
    }
    Builder.restoreIP(IP);
  }

  if (IfCond) {
    ValueToValueMapTy VMap;
    createIfVersion(CanonicalLoop, IfCond, VMap, "simd");
    // Add metadata to the cloned loop which disables vectorization
    Value *MappedLatch = VMap.lookup(CanonicalLoop->getLatch());
    assert(MappedLatch &&
           "Cannot find value which corresponds to original loop latch");
    assert(isa<BasicBlock>(MappedLatch) &&
           "Cannot cast mapped latch block value to BasicBlock");
    BasicBlock *NewLatchBlock = dyn_cast<BasicBlock>(MappedLatch);
    ConstantAsMetadata *BoolConst =
        ConstantAsMetadata::get(ConstantInt::getFalse(Type::getInt1Ty(Ctx)));
    addBasicBlockMetadata(
        NewLatchBlock,
        {MDNode::get(Ctx, {MDString::get(Ctx, "llvm.loop.vectorize.enable"),
                           BoolConst})});
  }

  SmallSet<BasicBlock *, 8> Reachable;

  // Get the basic blocks from the loop in which memref instructions
  // can be found.
  // TODO: Generalize getting all blocks inside a CanonicalizeLoopInfo,
  // preferably without running any passes.
  for (BasicBlock *Block : L->getBlocks()) {
    if (Block == CanonicalLoop->getCond() ||
        Block == CanonicalLoop->getHeader())
      continue;
    Reachable.insert(Block);
  }

  SmallVector<Metadata *> LoopMDList;

  // In presence of finite 'safelen', it may be unsafe to mark all
  // the memory instructions parallel, because loop-carried
  // dependences of 'safelen' iterations are possible.
  // If clause order(concurrent) is specified then the memory instructions
  // are marked parallel even if 'safelen' is finite.
  if ((Safelen == nullptr) || (Order == OrderKind::OMP_ORDER_concurrent)) {
    // Add access group metadata to memory-access instructions.
    MDNode *AccessGroup = MDNode::getDistinct(Ctx, {});
    for (BasicBlock *BB : Reachable)
      addSimdMetadata(BB, AccessGroup, LI);
    // TODO:  If the loop has existing parallel access metadata, have
    // to combine two lists.
    LoopMDList.push_back(MDNode::get(
        Ctx, {MDString::get(Ctx, "llvm.loop.parallel_accesses"), AccessGroup}));
  }

  // Use the above access group metadata to create loop level
  // metadata, which should be distinct for each loop.
  ConstantAsMetadata *BoolConst =
      ConstantAsMetadata::get(ConstantInt::getTrue(Type::getInt1Ty(Ctx)));
  LoopMDList.push_back(MDNode::get(
      Ctx, {MDString::get(Ctx, "llvm.loop.vectorize.enable"), BoolConst}));

  if (Simdlen || Safelen) {
    // If both simdlen and safelen clauses are specified, the value of the
    // simdlen parameter must be less than or equal to the value of the safelen
    // parameter. Therefore, use safelen only in the absence of simdlen.
    ConstantInt *VectorizeWidth = Simdlen == nullptr ? Safelen : Simdlen;
    LoopMDList.push_back(
        MDNode::get(Ctx, {MDString::get(Ctx, "llvm.loop.vectorize.width"),
                          ConstantAsMetadata::get(VectorizeWidth)}));
  }

  addLoopMetadata(CanonicalLoop, LoopMDList);
}

/// Create the TargetMachine object to query the backend for optimization
/// preferences.
///
/// Ideally, this would be passed from the front-end to the OpenMPBuilder, but
/// e.g. Clang does not pass it to its CodeGen layer and creates it only when
/// needed for the LLVM pass pipline. We use some default options to avoid
/// having to pass too many settings from the frontend that probably do not
/// matter.
///
/// Currently, TargetMachine is only used sometimes by the unrollLoopPartial
/// method. If we are going to use TargetMachine for more purposes, especially
/// those that are sensitive to TargetOptions, RelocModel and CodeModel, it
/// might become be worth requiring front-ends to pass on their TargetMachine,
/// or at least cache it between methods. Note that while fontends such as Clang
/// have just a single main TargetMachine per translation unit, "target-cpu" and
/// "target-features" that determine the TargetMachine are per-function and can
/// be overrided using __attribute__((target("OPTIONS"))).
static std::unique_ptr<TargetMachine>
createTargetMachine(Function *F, CodeGenOptLevel OptLevel) {
  Module *M = F->getParent();

  StringRef CPU = F->getFnAttribute("target-cpu").getValueAsString();
  StringRef Features = F->getFnAttribute("target-features").getValueAsString();
  const std::string &Triple = M->getTargetTriple();

  std::string Error;
  const llvm::Target *TheTarget = TargetRegistry::lookupTarget(Triple, Error);
  if (!TheTarget)
    return {};

  llvm::TargetOptions Options;
  return std::unique_ptr<TargetMachine>(TheTarget->createTargetMachine(
      Triple, CPU, Features, Options, /*RelocModel=*/std::nullopt,
      /*CodeModel=*/std::nullopt, OptLevel));
}

/// Heuristically determine the best-performant unroll factor for \p CLI. This
/// depends on the target processor. We are re-using the same heuristics as the
/// LoopUnrollPass.
static int32_t computeHeuristicUnrollFactor(CanonicalLoopInfo *CLI) {
  Function *F = CLI->getFunction();

  // Assume the user requests the most aggressive unrolling, even if the rest of
  // the code is optimized using a lower setting.
  CodeGenOptLevel OptLevel = CodeGenOptLevel::Aggressive;
  std::unique_ptr<TargetMachine> TM = createTargetMachine(F, OptLevel);

  FunctionAnalysisManager FAM;
  FAM.registerPass([]() { return TargetLibraryAnalysis(); });
  FAM.registerPass([]() { return AssumptionAnalysis(); });
  FAM.registerPass([]() { return DominatorTreeAnalysis(); });
  FAM.registerPass([]() { return LoopAnalysis(); });
  FAM.registerPass([]() { return ScalarEvolutionAnalysis(); });
  FAM.registerPass([]() { return PassInstrumentationAnalysis(); });
  TargetIRAnalysis TIRA;
  if (TM)
    TIRA = TargetIRAnalysis(
        [&](const Function &F) { return TM->getTargetTransformInfo(F); });
  FAM.registerPass([&]() { return TIRA; });

  TargetIRAnalysis::Result &&TTI = TIRA.run(*F, FAM);
  ScalarEvolutionAnalysis SEA;
  ScalarEvolution &&SE = SEA.run(*F, FAM);
  DominatorTreeAnalysis DTA;
  DominatorTree &&DT = DTA.run(*F, FAM);
  LoopAnalysis LIA;
  LoopInfo &&LI = LIA.run(*F, FAM);
  AssumptionAnalysis ACT;
  AssumptionCache &&AC = ACT.run(*F, FAM);
  OptimizationRemarkEmitter ORE{F};

  Loop *L = LI.getLoopFor(CLI->getHeader());
  assert(L && "Expecting CanonicalLoopInfo to be recognized as a loop");

  TargetTransformInfo::UnrollingPreferences UP = gatherUnrollingPreferences(
      L, SE, TTI,
      /*BlockFrequencyInfo=*/nullptr,
      /*ProfileSummaryInfo=*/nullptr, ORE, static_cast<int>(OptLevel),
      /*UserThreshold=*/std::nullopt,
      /*UserCount=*/std::nullopt,
      /*UserAllowPartial=*/true,
      /*UserAllowRuntime=*/true,
      /*UserUpperBound=*/std::nullopt,
      /*UserFullUnrollMaxCount=*/std::nullopt);

  UP.Force = true;

  // Account for additional optimizations taking place before the LoopUnrollPass
  // would unroll the loop.
  UP.Threshold *= UnrollThresholdFactor;
  UP.PartialThreshold *= UnrollThresholdFactor;

  // Use normal unroll factors even if the rest of the code is optimized for
  // size.
  UP.OptSizeThreshold = UP.Threshold;
  UP.PartialOptSizeThreshold = UP.PartialThreshold;

  LLVM_DEBUG(dbgs() << "Unroll heuristic thresholds:\n"
                    << "  Threshold=" << UP.Threshold << "\n"
                    << "  PartialThreshold=" << UP.PartialThreshold << "\n"
                    << "  OptSizeThreshold=" << UP.OptSizeThreshold << "\n"
                    << "  PartialOptSizeThreshold="
                    << UP.PartialOptSizeThreshold << "\n");

  // Disable peeling.
  TargetTransformInfo::PeelingPreferences PP =
      gatherPeelingPreferences(L, SE, TTI,
                               /*UserAllowPeeling=*/false,
                               /*UserAllowProfileBasedPeeling=*/false,
                               /*UnrollingSpecficValues=*/false);

  SmallPtrSet<const Value *, 32> EphValues;
  CodeMetrics::collectEphemeralValues(L, &AC, EphValues);

  // Assume that reads and writes to stack variables can be eliminated by
  // Mem2Reg, SROA or LICM. That is, don't count them towards the loop body's
  // size.
  for (BasicBlock *BB : L->blocks()) {
    for (Instruction &I : *BB) {
      Value *Ptr;
      if (auto *Load = dyn_cast<LoadInst>(&I)) {
        Ptr = Load->getPointerOperand();
      } else if (auto *Store = dyn_cast<StoreInst>(&I)) {
        Ptr = Store->getPointerOperand();
      } else
        continue;

      Ptr = Ptr->stripPointerCasts();

      if (auto *Alloca = dyn_cast<AllocaInst>(Ptr)) {
        if (Alloca->getParent() == &F->getEntryBlock())
          EphValues.insert(&I);
      }
    }
  }

  UnrollCostEstimator UCE(L, TTI, EphValues, UP.BEInsns);

  // Loop is not unrollable if the loop contains certain instructions.
  if (!UCE.canUnroll()) {
    LLVM_DEBUG(dbgs() << "Loop not considered unrollable\n");
    return 1;
  }

  LLVM_DEBUG(dbgs() << "Estimated loop size is " << UCE.getRolledLoopSize()
                    << "\n");

  // TODO: Determine trip count of \p CLI if constant, computeUnrollCount might
  // be able to use it.
  int TripCount = 0;
  int MaxTripCount = 0;
  bool MaxOrZero = false;
  unsigned TripMultiple = 0;

  bool UseUpperBound = false;
  computeUnrollCount(L, TTI, DT, &LI, &AC, SE, EphValues, &ORE, TripCount,
                     MaxTripCount, MaxOrZero, TripMultiple, UCE, UP, PP,
                     UseUpperBound);
  unsigned Factor = UP.Count;
  LLVM_DEBUG(dbgs() << "Suggesting unroll factor of " << Factor << "\n");

  // This function returns 1 to signal to not unroll a loop.
  if (Factor == 0)
    return 1;
  return Factor;
}

void OpenMPIRBuilder::unrollLoopPartial(DebugLoc DL, CanonicalLoopInfo *Loop,
                                        int32_t Factor,
                                        CanonicalLoopInfo **UnrolledCLI) {
  assert(Factor >= 0 && "Unroll factor must not be negative");

  Function *F = Loop->getFunction();
  LLVMContext &Ctx = F->getContext();

  // If the unrolled loop is not used for another loop-associated directive, it
  // is sufficient to add metadata for the LoopUnrollPass.
  if (!UnrolledCLI) {
    SmallVector<Metadata *, 2> LoopMetadata;
    LoopMetadata.push_back(
        MDNode::get(Ctx, MDString::get(Ctx, "llvm.loop.unroll.enable")));

    if (Factor >= 1) {
      ConstantAsMetadata *FactorConst = ConstantAsMetadata::get(
          ConstantInt::get(Type::getInt32Ty(Ctx), APInt(32, Factor)));
      LoopMetadata.push_back(MDNode::get(
          Ctx, {MDString::get(Ctx, "llvm.loop.unroll.count"), FactorConst}));
    }

    addLoopMetadata(Loop, LoopMetadata);
    return;
  }

  // Heuristically determine the unroll factor.
  if (Factor == 0)
    Factor = computeHeuristicUnrollFactor(Loop);

  // No change required with unroll factor 1.
  if (Factor == 1) {
    *UnrolledCLI = Loop;
    return;
  }

  assert(Factor >= 2 &&
         "unrolling only makes sense with a factor of 2 or larger");

  Type *IndVarTy = Loop->getIndVarType();

  // Apply partial unrolling by tiling the loop by the unroll-factor, then fully
  // unroll the inner loop.
  Value *FactorVal =
      ConstantInt::get(IndVarTy, APInt(IndVarTy->getIntegerBitWidth(), Factor,
                                       /*isSigned=*/false));
  std::vector<CanonicalLoopInfo *> LoopNest =
      tileLoops(DL, {Loop}, {FactorVal});
  assert(LoopNest.size() == 2 && "Expect 2 loops after tiling");
  *UnrolledCLI = LoopNest[0];
  CanonicalLoopInfo *InnerLoop = LoopNest[1];

  // LoopUnrollPass can only fully unroll loops with constant trip count.
  // Unroll by the unroll factor with a fallback epilog for the remainder
  // iterations if necessary.
  ConstantAsMetadata *FactorConst = ConstantAsMetadata::get(
      ConstantInt::get(Type::getInt32Ty(Ctx), APInt(32, Factor)));
  addLoopMetadata(
      InnerLoop,
      {MDNode::get(Ctx, MDString::get(Ctx, "llvm.loop.unroll.enable")),
       MDNode::get(
           Ctx, {MDString::get(Ctx, "llvm.loop.unroll.count"), FactorConst})});

#ifndef NDEBUG
  (*UnrolledCLI)->assertOK();
#endif
}

OpenMPIRBuilder::InsertPointTy
OpenMPIRBuilder::createCopyPrivate(const LocationDescription &Loc,
                                   llvm::Value *BufSize, llvm::Value *CpyBuf,
                                   llvm::Value *CpyFn, llvm::Value *DidIt) {
  if (!updateToLocation(Loc))
    return Loc.IP;

  uint32_t SrcLocStrSize;
  Constant *SrcLocStr = getOrCreateSrcLocStr(Loc, SrcLocStrSize);
  Value *Ident = getOrCreateIdent(SrcLocStr, SrcLocStrSize);
  Value *ThreadId = getOrCreateThreadID(Ident);

  llvm::Value *DidItLD = Builder.CreateLoad(Builder.getInt32Ty(), DidIt);

  Value *Args[] = {Ident, ThreadId, BufSize, CpyBuf, CpyFn, DidItLD};

  Function *Fn = getOrCreateRuntimeFunctionPtr(OMPRTL___kmpc_copyprivate);
  Builder.CreateCall(Fn, Args);

  return Builder.saveIP();
}

OpenMPIRBuilder::InsertPointOrErrorTy OpenMPIRBuilder::createSingle(
    const LocationDescription &Loc, BodyGenCallbackTy BodyGenCB,
    FinalizeCallbackTy FiniCB, bool IsNowait, ArrayRef<llvm::Value *> CPVars,
    ArrayRef<llvm::Function *> CPFuncs) {

  if (!updateToLocation(Loc))
    return Loc.IP;

  // If needed allocate and initialize `DidIt` with 0.
  // DidIt: flag variable: 1=single thread; 0=not single thread.
  llvm::Value *DidIt = nullptr;
  if (!CPVars.empty()) {
    DidIt = Builder.CreateAlloca(llvm::Type::getInt32Ty(Builder.getContext()));
    Builder.CreateStore(Builder.getInt32(0), DidIt);
  }

  Directive OMPD = Directive::OMPD_single;
  uint32_t SrcLocStrSize;
  Constant *SrcLocStr = getOrCreateSrcLocStr(Loc, SrcLocStrSize);
  Value *Ident = getOrCreateIdent(SrcLocStr, SrcLocStrSize);
  Value *ThreadId = getOrCreateThreadID(Ident);
  Value *Args[] = {Ident, ThreadId};

  Function *EntryRTLFn = getOrCreateRuntimeFunctionPtr(OMPRTL___kmpc_single);
  Instruction *EntryCall = Builder.CreateCall(EntryRTLFn, Args);

  Function *ExitRTLFn = getOrCreateRuntimeFunctionPtr(OMPRTL___kmpc_end_single);
  Instruction *ExitCall = Builder.CreateCall(ExitRTLFn, Args);

  auto FiniCBWrapper = [&](InsertPointTy IP) -> Error {
    if (Error Err = FiniCB(IP))
      return Err;

    // The thread that executes the single region must set `DidIt` to 1.
    // This is used by __kmpc_copyprivate, to know if the caller is the
    // single thread or not.
    if (DidIt)
      Builder.CreateStore(Builder.getInt32(1), DidIt);

    return Error::success();
  };

  // generates the following:
  // if (__kmpc_single()) {
  //		.... single region ...
  // 		__kmpc_end_single
  // }
  // __kmpc_copyprivate
  // __kmpc_barrier

  InsertPointOrErrorTy AfterIP =
      EmitOMPInlinedRegion(OMPD, EntryCall, ExitCall, BodyGenCB, FiniCBWrapper,
                           /*Conditional*/ true,
                           /*hasFinalize*/ true);
  if (!AfterIP)
    return AfterIP.takeError();

  if (DidIt) {
    for (size_t I = 0, E = CPVars.size(); I < E; ++I)
      // NOTE BufSize is currently unused, so just pass 0.
      createCopyPrivate(LocationDescription(Builder.saveIP(), Loc.DL),
                        /*BufSize=*/ConstantInt::get(Int64, 0), CPVars[I],
                        CPFuncs[I], DidIt);
    // NOTE __kmpc_copyprivate already inserts a barrier
  } else if (!IsNowait) {
    InsertPointOrErrorTy AfterIP =
        createBarrier(LocationDescription(Builder.saveIP(), Loc.DL),
                      omp::Directive::OMPD_unknown, /* ForceSimpleCall */ false,
                      /* CheckCancelFlag */ false);
    if (!AfterIP)
      return AfterIP.takeError();
  }
  return Builder.saveIP();
}

OpenMPIRBuilder::InsertPointOrErrorTy OpenMPIRBuilder::createCritical(
    const LocationDescription &Loc, BodyGenCallbackTy BodyGenCB,
    FinalizeCallbackTy FiniCB, StringRef CriticalName, Value *HintInst) {

  if (!updateToLocation(Loc))
    return Loc.IP;

  Directive OMPD = Directive::OMPD_critical;
  uint32_t SrcLocStrSize;
  Constant *SrcLocStr = getOrCreateSrcLocStr(Loc, SrcLocStrSize);
  Value *Ident = getOrCreateIdent(SrcLocStr, SrcLocStrSize);
  Value *ThreadId = getOrCreateThreadID(Ident);
  Value *LockVar = getOMPCriticalRegionLock(CriticalName);
  Value *Args[] = {Ident, ThreadId, LockVar};

  SmallVector<llvm::Value *, 4> EnterArgs(std::begin(Args), std::end(Args));
  Function *RTFn = nullptr;
  if (HintInst) {
    // Add Hint to entry Args and create call
    EnterArgs.push_back(HintInst);
    RTFn = getOrCreateRuntimeFunctionPtr(OMPRTL___kmpc_critical_with_hint);
  } else {
    RTFn = getOrCreateRuntimeFunctionPtr(OMPRTL___kmpc_critical);
  }
  Instruction *EntryCall = Builder.CreateCall(RTFn, EnterArgs);

  Function *ExitRTLFn =
      getOrCreateRuntimeFunctionPtr(OMPRTL___kmpc_end_critical);
  Instruction *ExitCall = Builder.CreateCall(ExitRTLFn, Args);

  return EmitOMPInlinedRegion(OMPD, EntryCall, ExitCall, BodyGenCB, FiniCB,
                              /*Conditional*/ false, /*hasFinalize*/ true);
}

OpenMPIRBuilder::InsertPointTy
OpenMPIRBuilder::createOrderedDepend(const LocationDescription &Loc,
                                     InsertPointTy AllocaIP, unsigned NumLoops,
                                     ArrayRef<llvm::Value *> StoreValues,
                                     const Twine &Name, bool IsDependSource) {
  assert(
      llvm::all_of(StoreValues,
                   [](Value *SV) { return SV->getType()->isIntegerTy(64); }) &&
      "OpenMP runtime requires depend vec with i64 type");

  if (!updateToLocation(Loc))
    return Loc.IP;

  // Allocate space for vector and generate alloc instruction.
  auto *ArrI64Ty = ArrayType::get(Int64, NumLoops);
  Builder.restoreIP(AllocaIP);
  AllocaInst *ArgsBase = Builder.CreateAlloca(ArrI64Ty, nullptr, Name);
  ArgsBase->setAlignment(Align(8));
  Builder.restoreIP(Loc.IP);

  // Store the index value with offset in depend vector.
  for (unsigned I = 0; I < NumLoops; ++I) {
    Value *DependAddrGEPIter = Builder.CreateInBoundsGEP(
        ArrI64Ty, ArgsBase, {Builder.getInt64(0), Builder.getInt64(I)});
    StoreInst *STInst = Builder.CreateStore(StoreValues[I], DependAddrGEPIter);
    STInst->setAlignment(Align(8));
  }

  Value *DependBaseAddrGEP = Builder.CreateInBoundsGEP(
      ArrI64Ty, ArgsBase, {Builder.getInt64(0), Builder.getInt64(0)});

  uint32_t SrcLocStrSize;
  Constant *SrcLocStr = getOrCreateSrcLocStr(Loc, SrcLocStrSize);
  Value *Ident = getOrCreateIdent(SrcLocStr, SrcLocStrSize);
  Value *ThreadId = getOrCreateThreadID(Ident);
  Value *Args[] = {Ident, ThreadId, DependBaseAddrGEP};

  Function *RTLFn = nullptr;
  if (IsDependSource)
    RTLFn = getOrCreateRuntimeFunctionPtr(OMPRTL___kmpc_doacross_post);
  else
    RTLFn = getOrCreateRuntimeFunctionPtr(OMPRTL___kmpc_doacross_wait);
  Builder.CreateCall(RTLFn, Args);

  return Builder.saveIP();
}

OpenMPIRBuilder::InsertPointOrErrorTy OpenMPIRBuilder::createOrderedThreadsSimd(
    const LocationDescription &Loc, BodyGenCallbackTy BodyGenCB,
    FinalizeCallbackTy FiniCB, bool IsThreads) {
  if (!updateToLocation(Loc))
    return Loc.IP;

  Directive OMPD = Directive::OMPD_ordered;
  Instruction *EntryCall = nullptr;
  Instruction *ExitCall = nullptr;

  if (IsThreads) {
    uint32_t SrcLocStrSize;
    Constant *SrcLocStr = getOrCreateSrcLocStr(Loc, SrcLocStrSize);
    Value *Ident = getOrCreateIdent(SrcLocStr, SrcLocStrSize);
    Value *ThreadId = getOrCreateThreadID(Ident);
    Value *Args[] = {Ident, ThreadId};

    Function *EntryRTLFn = getOrCreateRuntimeFunctionPtr(OMPRTL___kmpc_ordered);
    EntryCall = Builder.CreateCall(EntryRTLFn, Args);

    Function *ExitRTLFn =
        getOrCreateRuntimeFunctionPtr(OMPRTL___kmpc_end_ordered);
    ExitCall = Builder.CreateCall(ExitRTLFn, Args);
  }

  return EmitOMPInlinedRegion(OMPD, EntryCall, ExitCall, BodyGenCB, FiniCB,
                              /*Conditional*/ false, /*hasFinalize*/ true);
}

OpenMPIRBuilder::InsertPointOrErrorTy OpenMPIRBuilder::EmitOMPInlinedRegion(
    Directive OMPD, Instruction *EntryCall, Instruction *ExitCall,
    BodyGenCallbackTy BodyGenCB, FinalizeCallbackTy FiniCB, bool Conditional,
    bool HasFinalize, bool IsCancellable) {

  if (HasFinalize)
    FinalizationStack.push_back({FiniCB, OMPD, IsCancellable});

  // Create inlined region's entry and body blocks, in preparation
  // for conditional creation
  BasicBlock *EntryBB = Builder.GetInsertBlock();
  Instruction *SplitPos = EntryBB->getTerminator();
  if (!isa_and_nonnull<BranchInst>(SplitPos))
    SplitPos = new UnreachableInst(Builder.getContext(), EntryBB);
  BasicBlock *ExitBB = EntryBB->splitBasicBlock(SplitPos, "omp_region.end");
  BasicBlock *FiniBB =
      EntryBB->splitBasicBlock(EntryBB->getTerminator(), "omp_region.finalize");

  Builder.SetInsertPoint(EntryBB->getTerminator());
  emitCommonDirectiveEntry(OMPD, EntryCall, ExitBB, Conditional);

  // generate body
  if (Error Err = BodyGenCB(/* AllocaIP */ InsertPointTy(),
                            /* CodeGenIP */ Builder.saveIP()))
    return Err;

  // emit exit call and do any needed finalization.
  auto FinIP = InsertPointTy(FiniBB, FiniBB->getFirstInsertionPt());
  assert(FiniBB->getTerminator()->getNumSuccessors() == 1 &&
         FiniBB->getTerminator()->getSuccessor(0) == ExitBB &&
         "Unexpected control flow graph state!!");
  InsertPointOrErrorTy AfterIP =
      emitCommonDirectiveExit(OMPD, FinIP, ExitCall, HasFinalize);
  if (!AfterIP)
    return AfterIP.takeError();
  assert(FiniBB->getUniquePredecessor()->getUniqueSuccessor() == FiniBB &&
         "Unexpected Control Flow State!");
  MergeBlockIntoPredecessor(FiniBB);

  // If we are skipping the region of a non conditional, remove the exit
  // block, and clear the builder's insertion point.
  assert(SplitPos->getParent() == ExitBB &&
         "Unexpected Insertion point location!");
  auto merged = MergeBlockIntoPredecessor(ExitBB);
  BasicBlock *ExitPredBB = SplitPos->getParent();
  auto InsertBB = merged ? ExitPredBB : ExitBB;
  if (!isa_and_nonnull<BranchInst>(SplitPos))
    SplitPos->eraseFromParent();
  Builder.SetInsertPoint(InsertBB);

  return Builder.saveIP();
}

OpenMPIRBuilder::InsertPointTy OpenMPIRBuilder::emitCommonDirectiveEntry(
    Directive OMPD, Value *EntryCall, BasicBlock *ExitBB, bool Conditional) {
  // if nothing to do, Return current insertion point.
  if (!Conditional || !EntryCall)
    return Builder.saveIP();

  BasicBlock *EntryBB = Builder.GetInsertBlock();
  Value *CallBool = Builder.CreateIsNotNull(EntryCall);
  auto *ThenBB = BasicBlock::Create(M.getContext(), "omp_region.body");
  auto *UI = new UnreachableInst(Builder.getContext(), ThenBB);

  // Emit thenBB and set the Builder's insertion point there for
  // body generation next. Place the block after the current block.
  Function *CurFn = EntryBB->getParent();
  CurFn->insert(std::next(EntryBB->getIterator()), ThenBB);

  // Move Entry branch to end of ThenBB, and replace with conditional
  // branch (If-stmt)
  Instruction *EntryBBTI = EntryBB->getTerminator();
  Builder.CreateCondBr(CallBool, ThenBB, ExitBB);
  EntryBBTI->removeFromParent();
  Builder.SetInsertPoint(UI);
  Builder.Insert(EntryBBTI);
  UI->eraseFromParent();
  Builder.SetInsertPoint(ThenBB->getTerminator());

  // return an insertion point to ExitBB.
  return IRBuilder<>::InsertPoint(ExitBB, ExitBB->getFirstInsertionPt());
}

OpenMPIRBuilder::InsertPointOrErrorTy OpenMPIRBuilder::emitCommonDirectiveExit(
    omp::Directive OMPD, InsertPointTy FinIP, Instruction *ExitCall,
    bool HasFinalize) {

  Builder.restoreIP(FinIP);

  // If there is finalization to do, emit it before the exit call
  if (HasFinalize) {
    assert(!FinalizationStack.empty() &&
           "Unexpected finalization stack state!");

    FinalizationInfo Fi = FinalizationStack.pop_back_val();
    assert(Fi.DK == OMPD && "Unexpected Directive for Finalization call!");

    if (Error Err = Fi.FiniCB(FinIP))
      return Err;

    BasicBlock *FiniBB = FinIP.getBlock();
    Instruction *FiniBBTI = FiniBB->getTerminator();

    // set Builder IP for call creation
    Builder.SetInsertPoint(FiniBBTI);
  }

  if (!ExitCall)
    return Builder.saveIP();

  // place the Exitcall as last instruction before Finalization block terminator
  ExitCall->removeFromParent();
  Builder.Insert(ExitCall);

  return IRBuilder<>::InsertPoint(ExitCall->getParent(),
                                  ExitCall->getIterator());
}

OpenMPIRBuilder::InsertPointTy OpenMPIRBuilder::createCopyinClauseBlocks(
    InsertPointTy IP, Value *MasterAddr, Value *PrivateAddr,
    llvm::IntegerType *IntPtrTy, bool BranchtoEnd) {
  if (!IP.isSet())
    return IP;

  IRBuilder<>::InsertPointGuard IPG(Builder);

  // creates the following CFG structure
  //	   OMP_Entry : (MasterAddr != PrivateAddr)?
  //       F     T
  //       |      \
  //       |     copin.not.master
  //       |      /
  //       v     /
  //   copyin.not.master.end
  //		     |
  //         v
  //   OMP.Entry.Next

  BasicBlock *OMP_Entry = IP.getBlock();
  Function *CurFn = OMP_Entry->getParent();
  BasicBlock *CopyBegin =
      BasicBlock::Create(M.getContext(), "copyin.not.master", CurFn);
  BasicBlock *CopyEnd = nullptr;

  // If entry block is terminated, split to preserve the branch to following
  // basic block (i.e. OMP.Entry.Next), otherwise, leave everything as is.
  if (isa_and_nonnull<BranchInst>(OMP_Entry->getTerminator())) {
    CopyEnd = OMP_Entry->splitBasicBlock(OMP_Entry->getTerminator(),
                                         "copyin.not.master.end");
    OMP_Entry->getTerminator()->eraseFromParent();
  } else {
    CopyEnd =
        BasicBlock::Create(M.getContext(), "copyin.not.master.end", CurFn);
  }

  Builder.SetInsertPoint(OMP_Entry);
  Value *MasterPtr = Builder.CreatePtrToInt(MasterAddr, IntPtrTy);
  Value *PrivatePtr = Builder.CreatePtrToInt(PrivateAddr, IntPtrTy);
  Value *cmp = Builder.CreateICmpNE(MasterPtr, PrivatePtr);
  Builder.CreateCondBr(cmp, CopyBegin, CopyEnd);

  Builder.SetInsertPoint(CopyBegin);
  if (BranchtoEnd)
    Builder.SetInsertPoint(Builder.CreateBr(CopyEnd));

  return Builder.saveIP();
}

CallInst *OpenMPIRBuilder::createOMPAlloc(const LocationDescription &Loc,
                                          Value *Size, Value *Allocator,
                                          std::string Name) {
  IRBuilder<>::InsertPointGuard IPG(Builder);
  updateToLocation(Loc);

  uint32_t SrcLocStrSize;
  Constant *SrcLocStr = getOrCreateSrcLocStr(Loc, SrcLocStrSize);
  Value *Ident = getOrCreateIdent(SrcLocStr, SrcLocStrSize);
  Value *ThreadId = getOrCreateThreadID(Ident);
  Value *Args[] = {ThreadId, Size, Allocator};

  Function *Fn = getOrCreateRuntimeFunctionPtr(OMPRTL___kmpc_alloc);

  return Builder.CreateCall(Fn, Args, Name);
}

CallInst *OpenMPIRBuilder::createOMPFree(const LocationDescription &Loc,
                                         Value *Addr, Value *Allocator,
                                         std::string Name) {
  IRBuilder<>::InsertPointGuard IPG(Builder);
  updateToLocation(Loc);

  uint32_t SrcLocStrSize;
  Constant *SrcLocStr = getOrCreateSrcLocStr(Loc, SrcLocStrSize);
  Value *Ident = getOrCreateIdent(SrcLocStr, SrcLocStrSize);
  Value *ThreadId = getOrCreateThreadID(Ident);
  Value *Args[] = {ThreadId, Addr, Allocator};
  Function *Fn = getOrCreateRuntimeFunctionPtr(OMPRTL___kmpc_free);
  return Builder.CreateCall(Fn, Args, Name);
}

CallInst *OpenMPIRBuilder::createOMPInteropInit(
    const LocationDescription &Loc, Value *InteropVar,
    omp::OMPInteropType InteropType, Value *Device, Value *NumDependences,
    Value *DependenceAddress, bool HaveNowaitClause) {
  IRBuilder<>::InsertPointGuard IPG(Builder);
  updateToLocation(Loc);

  uint32_t SrcLocStrSize;
  Constant *SrcLocStr = getOrCreateSrcLocStr(Loc, SrcLocStrSize);
  Value *Ident = getOrCreateIdent(SrcLocStr, SrcLocStrSize);
  Value *ThreadId = getOrCreateThreadID(Ident);
  if (Device == nullptr)
    Device = Constant::getAllOnesValue(Int32);
  Constant *InteropTypeVal = ConstantInt::get(Int32, (int)InteropType);
  if (NumDependences == nullptr) {
    NumDependences = ConstantInt::get(Int32, 0);
    PointerType *PointerTypeVar = PointerType::getUnqual(M.getContext());
    DependenceAddress = ConstantPointerNull::get(PointerTypeVar);
  }
  Value *HaveNowaitClauseVal = ConstantInt::get(Int32, HaveNowaitClause);
  Value *Args[] = {
      Ident,  ThreadId,       InteropVar,        InteropTypeVal,
      Device, NumDependences, DependenceAddress, HaveNowaitClauseVal};

  Function *Fn = getOrCreateRuntimeFunctionPtr(OMPRTL___tgt_interop_init);

  return Builder.CreateCall(Fn, Args);
}

CallInst *OpenMPIRBuilder::createOMPInteropDestroy(
    const LocationDescription &Loc, Value *InteropVar, Value *Device,
    Value *NumDependences, Value *DependenceAddress, bool HaveNowaitClause) {
  IRBuilder<>::InsertPointGuard IPG(Builder);
  updateToLocation(Loc);

  uint32_t SrcLocStrSize;
  Constant *SrcLocStr = getOrCreateSrcLocStr(Loc, SrcLocStrSize);
  Value *Ident = getOrCreateIdent(SrcLocStr, SrcLocStrSize);
  Value *ThreadId = getOrCreateThreadID(Ident);
  if (Device == nullptr)
    Device = Constant::getAllOnesValue(Int32);
  if (NumDependences == nullptr) {
    NumDependences = ConstantInt::get(Int32, 0);
    PointerType *PointerTypeVar = PointerType::getUnqual(M.getContext());
    DependenceAddress = ConstantPointerNull::get(PointerTypeVar);
  }
  Value *HaveNowaitClauseVal = ConstantInt::get(Int32, HaveNowaitClause);
  Value *Args[] = {
      Ident,          ThreadId,          InteropVar,         Device,
      NumDependences, DependenceAddress, HaveNowaitClauseVal};

  Function *Fn = getOrCreateRuntimeFunctionPtr(OMPRTL___tgt_interop_destroy);

  return Builder.CreateCall(Fn, Args);
}

CallInst *OpenMPIRBuilder::createOMPInteropUse(const LocationDescription &Loc,
                                               Value *InteropVar, Value *Device,
                                               Value *NumDependences,
                                               Value *DependenceAddress,
                                               bool HaveNowaitClause) {
  IRBuilder<>::InsertPointGuard IPG(Builder);
  updateToLocation(Loc);
  uint32_t SrcLocStrSize;
  Constant *SrcLocStr = getOrCreateSrcLocStr(Loc, SrcLocStrSize);
  Value *Ident = getOrCreateIdent(SrcLocStr, SrcLocStrSize);
  Value *ThreadId = getOrCreateThreadID(Ident);
  if (Device == nullptr)
    Device = Constant::getAllOnesValue(Int32);
  if (NumDependences == nullptr) {
    NumDependences = ConstantInt::get(Int32, 0);
    PointerType *PointerTypeVar = PointerType::getUnqual(M.getContext());
    DependenceAddress = ConstantPointerNull::get(PointerTypeVar);
  }
  Value *HaveNowaitClauseVal = ConstantInt::get(Int32, HaveNowaitClause);
  Value *Args[] = {
      Ident,          ThreadId,          InteropVar,         Device,
      NumDependences, DependenceAddress, HaveNowaitClauseVal};

  Function *Fn = getOrCreateRuntimeFunctionPtr(OMPRTL___tgt_interop_use);

  return Builder.CreateCall(Fn, Args);
}

CallInst *OpenMPIRBuilder::createCachedThreadPrivate(
    const LocationDescription &Loc, llvm::Value *Pointer,
    llvm::ConstantInt *Size, const llvm::Twine &Name) {
  IRBuilder<>::InsertPointGuard IPG(Builder);
  updateToLocation(Loc);

  uint32_t SrcLocStrSize;
  Constant *SrcLocStr = getOrCreateSrcLocStr(Loc, SrcLocStrSize);
  Value *Ident = getOrCreateIdent(SrcLocStr, SrcLocStrSize);
  Value *ThreadId = getOrCreateThreadID(Ident);
  Constant *ThreadPrivateCache =
      getOrCreateInternalVariable(Int8PtrPtr, Name.str());
  llvm::Value *Args[] = {Ident, ThreadId, Pointer, Size, ThreadPrivateCache};

  Function *Fn =
      getOrCreateRuntimeFunctionPtr(OMPRTL___kmpc_threadprivate_cached);

  return Builder.CreateCall(Fn, Args);
}

OpenMPIRBuilder::InsertPointTy OpenMPIRBuilder::createTargetInit(
<<<<<<< HEAD
    const LocationDescription &Loc, omp::OMPTgtExecModeFlags ExecFlags,
    const llvm::OpenMPIRBuilder::TargetKernelDefaultBounds &Bounds) {
  assert(!Bounds.MaxThreads.empty() && !Bounds.MaxTeams.empty() &&
         "expected num_threads and num_teams to be specified");
=======
    const LocationDescription &Loc,
    const llvm::OpenMPIRBuilder::TargetKernelDefaultAttrs &Attrs) {
  assert(!Attrs.MaxThreads.empty() && !Attrs.MaxTeams.empty() &&
         "expected num_threads and num_teams to be specified");

>>>>>>> e33f456a
  if (!updateToLocation(Loc))
    return Loc.IP;

  uint32_t SrcLocStrSize;
  Constant *SrcLocStr = getOrCreateSrcLocStr(Loc, SrcLocStrSize);
  Constant *Ident = getOrCreateIdent(SrcLocStr, SrcLocStrSize);
<<<<<<< HEAD
  Constant *IsSPMDVal = ConstantInt::getSigned(Int8, ExecFlags);
  Constant *UseGenericStateMachineVal =
      ConstantInt::getSigned(Int8, ExecFlags != omp::OMP_TGT_EXEC_MODE_SPMD);
=======
  Constant *IsSPMDVal = ConstantInt::getSigned(Int8, Attrs.ExecFlags);
  Constant *UseGenericStateMachineVal = ConstantInt::getSigned(
      Int8, Attrs.ExecFlags != omp::OMP_TGT_EXEC_MODE_SPMD);
>>>>>>> e33f456a
  Constant *MayUseNestedParallelismVal = ConstantInt::getSigned(Int8, true);
  Constant *DebugIndentionLevelVal = ConstantInt::getSigned(Int16, 0);

  Function *DebugKernelWrapper = Builder.GetInsertBlock()->getParent();
  Function *Kernel = DebugKernelWrapper;

  // We need to strip the debug prefix to get the correct kernel name.
  StringRef KernelName = Kernel->getName();
  const std::string DebugPrefix = "_debug__";
  if (KernelName.ends_with(DebugPrefix)) {
    KernelName = KernelName.drop_back(DebugPrefix.length());
    Kernel = M.getFunction(KernelName);
    assert(Kernel && "Expected the real kernel to exist");
  }

  // Set the grid value in the config needed for lowering later on
  Config.setGridValue(getGridValue(T, Kernel));

  // Manifest the launch configuration in the metadata matching the kernel
  // environment.
<<<<<<< HEAD
  if (Bounds.MinTeams > 1 || Bounds.MaxTeams.front() > 0)
    writeTeamsForKernel(T, *Kernel, Bounds.MinTeams, Bounds.MaxTeams.front());

  // If MaxThreads not set, select the maximum between the default workgroup
  // size and the MinThreads value.
  int32_t MaxThreadsValue = Bounds.MaxThreads.front();
  if (MaxThreadsValue < 0)
    MaxThreadsValue = std::max(
        int32_t(getGridValue(T, Kernel).GV_Default_WG_Size), Bounds.MinThreads);

  if (MaxThreadsValue > 0)
    writeThreadBoundsForKernel(T, *Kernel, Bounds.MinThreads, MaxThreadsValue);

  Constant *MinThreads = ConstantInt::getSigned(Int32, Bounds.MinThreads);
  Constant *MaxThreads = ConstantInt::getSigned(Int32, MaxThreadsValue);
  Constant *MinTeams = ConstantInt::getSigned(Int32, Bounds.MinTeams);
  Constant *MaxTeams = ConstantInt::getSigned(Int32, Bounds.MaxTeams.front());
  Constant *ReductionDataSize =
      ConstantInt::getSigned(Int32, Bounds.ReductionDataSize);
  Constant *ReductionBufferLength =
      ConstantInt::getSigned(Int32, Bounds.ReductionBufferLength);
=======
  if (Attrs.MinTeams > 1 || Attrs.MaxTeams.front() > 0)
    writeTeamsForKernel(T, *Kernel, Attrs.MinTeams, Attrs.MaxTeams.front());

  // If MaxThreads not set, select the maximum between the default workgroup
  // size and the MinThreads value.
  int32_t MaxThreadsVal = Attrs.MaxThreads.front();
  if (MaxThreadsVal < 0)
    MaxThreadsVal = std::max(
        int32_t(getGridValue(T, Kernel).GV_Default_WG_Size), Attrs.MinThreads);

  if (MaxThreadsVal > 0)
    writeThreadBoundsForKernel(T, *Kernel, Attrs.MinThreads, MaxThreadsVal);

  Constant *MinThreads = ConstantInt::getSigned(Int32, Attrs.MinThreads);
  Constant *MaxThreads = ConstantInt::getSigned(Int32, MaxThreadsVal);
  Constant *MinTeams = ConstantInt::getSigned(Int32, Attrs.MinTeams);
  Constant *MaxTeams = ConstantInt::getSigned(Int32, Attrs.MaxTeams.front());
  Constant *ReductionDataSize = ConstantInt::getSigned(Int32, 0);
  Constant *ReductionBufferLength = ConstantInt::getSigned(Int32, 0);
>>>>>>> e33f456a

  Function *Fn = getOrCreateRuntimeFunctionPtr(
      omp::RuntimeFunction::OMPRTL___kmpc_target_init);
  const DataLayout &DL = Fn->getDataLayout();

  Twine DynamicEnvironmentName = KernelName + "_dynamic_environment";
  Constant *DynamicEnvironmentInitializer =
      ConstantStruct::get(DynamicEnvironment, {DebugIndentionLevelVal});
  GlobalVariable *DynamicEnvironmentGV = new GlobalVariable(
      M, DynamicEnvironment, /*IsConstant=*/false, GlobalValue::WeakODRLinkage,
      DynamicEnvironmentInitializer, DynamicEnvironmentName,
      /*InsertBefore=*/nullptr, GlobalValue::NotThreadLocal,
      DL.getDefaultGlobalsAddressSpace());
  DynamicEnvironmentGV->setVisibility(GlobalValue::ProtectedVisibility);

  Constant *DynamicEnvironment =
      DynamicEnvironmentGV->getType() == DynamicEnvironmentPtr
          ? DynamicEnvironmentGV
          : ConstantExpr::getAddrSpaceCast(DynamicEnvironmentGV,
                                           DynamicEnvironmentPtr);

  Constant *ConfigurationEnvironmentInitializer = ConstantStruct::get(
      ConfigurationEnvironment, {
                                    UseGenericStateMachineVal,
                                    MayUseNestedParallelismVal,
                                    IsSPMDVal,
                                    MinThreads,
                                    MaxThreads,
                                    MinTeams,
                                    MaxTeams,
                                    ReductionDataSize,
                                    ReductionBufferLength,
                                });
  Constant *KernelEnvironmentInitializer = ConstantStruct::get(
      KernelEnvironment, {
                             ConfigurationEnvironmentInitializer,
                             Ident,
                             DynamicEnvironment,
                         });
  std::string KernelEnvironmentName =
      (KernelName + "_kernel_environment").str();
  GlobalVariable *KernelEnvironmentGV = new GlobalVariable(
      M, KernelEnvironment, /*IsConstant=*/true, GlobalValue::WeakODRLinkage,
      KernelEnvironmentInitializer, KernelEnvironmentName,
      /*InsertBefore=*/nullptr, GlobalValue::NotThreadLocal,
      DL.getDefaultGlobalsAddressSpace());
  KernelEnvironmentGV->setVisibility(GlobalValue::ProtectedVisibility);

  Constant *KernelEnvironment =
      KernelEnvironmentGV->getType() == KernelEnvironmentPtr
          ? KernelEnvironmentGV
          : ConstantExpr::getAddrSpaceCast(KernelEnvironmentGV,
                                           KernelEnvironmentPtr);
  Value *KernelLaunchEnvironment = DebugKernelWrapper->getArg(0);
  CallInst *ThreadKind =
      Builder.CreateCall(Fn, {KernelEnvironment, KernelLaunchEnvironment});

  Value *ExecUserCode = Builder.CreateICmpEQ(
      ThreadKind, Constant::getAllOnesValue(ThreadKind->getType()),
      "exec_user_code");

  // ThreadKind = __kmpc_target_init(...)
  // if (ThreadKind == -1)
  //   user_code
  // else
  //   return;

  auto *UI = Builder.CreateUnreachable();
  BasicBlock *CheckBB = UI->getParent();
  BasicBlock *UserCodeEntryBB = CheckBB->splitBasicBlock(UI, "user_code.entry");

  BasicBlock *WorkerExitBB = BasicBlock::Create(
      CheckBB->getContext(), "worker.exit", CheckBB->getParent());
  Builder.SetInsertPoint(WorkerExitBB);
  Builder.CreateRetVoid();

  auto *CheckBBTI = CheckBB->getTerminator();
  Builder.SetInsertPoint(CheckBBTI);
  Builder.CreateCondBr(ExecUserCode, UI->getParent(), WorkerExitBB);

  CheckBBTI->eraseFromParent();
  UI->eraseFromParent();

  // Continue in the "user_code" block, see diagram above and in
  // openmp/libomptarget/deviceRTLs/common/include/target.h .
  return InsertPointTy(UserCodeEntryBB, UserCodeEntryBB->getFirstInsertionPt());
}

void OpenMPIRBuilder::createTargetDeinit(const LocationDescription &Loc,
                                         int32_t TeamsReductionDataSize,
                                         int32_t TeamsReductionBufferLength) {
  if (!updateToLocation(Loc))
    return;

  Function *Fn = getOrCreateRuntimeFunctionPtr(
      omp::RuntimeFunction::OMPRTL___kmpc_target_deinit);

  Builder.CreateCall(Fn, {});

  if (!TeamsReductionBufferLength || !TeamsReductionDataSize)
    return;

  Function *Kernel = Builder.GetInsertBlock()->getParent();
  // We need to strip the debug prefix to get the correct kernel name.
  StringRef KernelName = Kernel->getName();
  const std::string DebugPrefix = "_debug__";
  if (KernelName.ends_with(DebugPrefix))
    KernelName = KernelName.drop_back(DebugPrefix.length());
  auto *KernelEnvironmentGV =
      M.getNamedGlobal((KernelName + "_kernel_environment").str());
  assert(KernelEnvironmentGV && "Expected kernel environment global\n");
  auto *KernelEnvironmentInitializer = KernelEnvironmentGV->getInitializer();
  auto *NewInitializer = ConstantFoldInsertValueInstruction(
      KernelEnvironmentInitializer,
      ConstantInt::get(Int32, TeamsReductionDataSize), {0, 7});
  NewInitializer = ConstantFoldInsertValueInstruction(
      NewInitializer, ConstantInt::get(Int32, TeamsReductionBufferLength),
      {0, 8});
  KernelEnvironmentGV->setInitializer(NewInitializer);
}

static MDNode *getNVPTXMDNode(Function &Kernel, StringRef Name) {
  Module &M = *Kernel.getParent();
  NamedMDNode *MD = M.getOrInsertNamedMetadata("nvvm.annotations");
  for (auto *Op : MD->operands()) {
    if (Op->getNumOperands() != 3)
      continue;
    auto *KernelOp = dyn_cast<ConstantAsMetadata>(Op->getOperand(0));
    if (!KernelOp || KernelOp->getValue() != &Kernel)
      continue;
    auto *Prop = dyn_cast<MDString>(Op->getOperand(1));
    if (!Prop || Prop->getString() != Name)
      continue;
    return Op;
  }
  return nullptr;
}

static void updateNVPTXMetadata(Function &Kernel, StringRef Name, int32_t Value,
                                bool Min) {
  // Update the "maxntidx" metadata for NVIDIA, or add it.
  MDNode *ExistingOp = getNVPTXMDNode(Kernel, Name);
  if (ExistingOp) {
    auto *OldVal = cast<ConstantAsMetadata>(ExistingOp->getOperand(2));
    int32_t OldLimit = cast<ConstantInt>(OldVal->getValue())->getZExtValue();
    ExistingOp->replaceOperandWith(
        2, ConstantAsMetadata::get(ConstantInt::get(
               OldVal->getValue()->getType(),
               Min ? std::min(OldLimit, Value) : std::max(OldLimit, Value))));
  } else {
    LLVMContext &Ctx = Kernel.getContext();
    Metadata *MDVals[] = {ConstantAsMetadata::get(&Kernel),
                          MDString::get(Ctx, Name),
                          ConstantAsMetadata::get(
                              ConstantInt::get(Type::getInt32Ty(Ctx), Value))};
    // Append metadata to nvvm.annotations
    Module &M = *Kernel.getParent();
    NamedMDNode *MD = M.getOrInsertNamedMetadata("nvvm.annotations");
    MD->addOperand(MDNode::get(Ctx, MDVals));
  }
}

std::pair<int32_t, int32_t>
OpenMPIRBuilder::readThreadBoundsForKernel(const Triple &T, Function &Kernel) {
  int32_t ThreadLimit =
      Kernel.getFnAttributeAsParsedInteger("omp_target_thread_limit");

  if (T.isAMDGPU()) {
    const auto &Attr = Kernel.getFnAttribute("amdgpu-flat-work-group-size");
    if (!Attr.isValid() || !Attr.isStringAttribute())
      return {0, ThreadLimit};
    auto [LBStr, UBStr] = Attr.getValueAsString().split(',');
    int32_t LB, UB;
    if (!llvm::to_integer(UBStr, UB, 10))
      return {0, ThreadLimit};
    UB = ThreadLimit ? std::min(ThreadLimit, UB) : UB;
    if (!llvm::to_integer(LBStr, LB, 10))
      return {0, UB};
    return {LB, UB};
  }

  if (MDNode *ExistingOp = getNVPTXMDNode(Kernel, "maxntidx")) {
    auto *OldVal = cast<ConstantAsMetadata>(ExistingOp->getOperand(2));
    int32_t UB = cast<ConstantInt>(OldVal->getValue())->getZExtValue();
    return {0, ThreadLimit ? std::min(ThreadLimit, UB) : UB};
  }
  return {0, ThreadLimit};
}

void OpenMPIRBuilder::writeThreadBoundsForKernel(const Triple &T,
                                                 Function &Kernel, int32_t LB,
                                                 int32_t UB) {
  Kernel.addFnAttr("omp_target_thread_limit", std::to_string(UB));

  if (T.isAMDGPU()) {
    Kernel.addFnAttr("amdgpu-flat-work-group-size",
                     llvm::utostr(LB) + "," + llvm::utostr(UB));
    return;
  }

  updateNVPTXMetadata(Kernel, "maxntidx", UB, true);
}

std::pair<int32_t, int32_t>
OpenMPIRBuilder::readTeamBoundsForKernel(const Triple &, Function &Kernel) {
  // TODO: Read from backend annotations if available.
  return {0, Kernel.getFnAttributeAsParsedInteger("omp_target_num_teams")};
}

void OpenMPIRBuilder::writeTeamsForKernel(const Triple &T, Function &Kernel,
                                          int32_t LB, int32_t UB) {
  if (T.isNVPTX())
    if (UB > 0)
      updateNVPTXMetadata(Kernel, "maxclusterrank", UB, true);
  if (T.isAMDGPU())
    Kernel.addFnAttr("amdgpu-max-num-workgroups", llvm::utostr(LB) + ",1,1");

  Kernel.addFnAttr("omp_target_num_teams", std::to_string(LB));
}

void OpenMPIRBuilder::setOutlinedTargetRegionFunctionAttributes(
    Function *OutlinedFn) {
  if (Config.isTargetDevice()) {
    OutlinedFn->setLinkage(GlobalValue::WeakODRLinkage);
    // TODO: Determine if DSO local can be set to true.
    OutlinedFn->setDSOLocal(false);
    OutlinedFn->setVisibility(GlobalValue::ProtectedVisibility);
    if (T.isAMDGCN())
      OutlinedFn->setCallingConv(CallingConv::AMDGPU_KERNEL);
  }
}

Constant *OpenMPIRBuilder::createOutlinedFunctionID(Function *OutlinedFn,
                                                    StringRef EntryFnIDName) {
  if (Config.isTargetDevice()) {
    assert(OutlinedFn && "The outlined function must exist if embedded");
    return OutlinedFn;
  }

  return new GlobalVariable(
      M, Builder.getInt8Ty(), /*isConstant=*/true, GlobalValue::WeakAnyLinkage,
      Constant::getNullValue(Builder.getInt8Ty()), EntryFnIDName);
}

Constant *OpenMPIRBuilder::createTargetRegionEntryAddr(Function *OutlinedFn,
                                                       StringRef EntryFnName) {
  if (OutlinedFn)
    return OutlinedFn;

  assert(!M.getGlobalVariable(EntryFnName, true) &&
         "Named kernel already exists?");
  return new GlobalVariable(
      M, Builder.getInt8Ty(), /*isConstant=*/true, GlobalValue::InternalLinkage,
      Constant::getNullValue(Builder.getInt8Ty()), EntryFnName);
}

Error OpenMPIRBuilder::emitTargetRegionFunction(
    TargetRegionEntryInfo &EntryInfo,
    FunctionGenCallback &GenerateFunctionCallback, bool IsOffloadEntry,
    Function *&OutlinedFn, Constant *&OutlinedFnID) {

  SmallString<64> EntryFnName;
  OffloadInfoManager.getTargetRegionEntryFnName(EntryFnName, EntryInfo);

  if (Config.isTargetDevice() || !Config.openMPOffloadMandatory()) {
    Expected<Function *> CBResult = GenerateFunctionCallback(EntryFnName);
    if (!CBResult)
      return CBResult.takeError();
    OutlinedFn = *CBResult;
  } else {
    OutlinedFn = nullptr;
  }

  // If this target outline function is not an offload entry, we don't need to
  // register it. This may be in the case of a false if clause, or if there are
  // no OpenMP targets.
  if (!IsOffloadEntry)
    return Error::success();

  std::string EntryFnIDName =
      Config.isTargetDevice()
          ? std::string(EntryFnName)
          : createPlatformSpecificName({EntryFnName, "region_id"});

  OutlinedFnID = registerTargetRegionFunction(EntryInfo, OutlinedFn,
                                              EntryFnName, EntryFnIDName);
  return Error::success();
}

Constant *OpenMPIRBuilder::registerTargetRegionFunction(
    TargetRegionEntryInfo &EntryInfo, Function *OutlinedFn,
    StringRef EntryFnName, StringRef EntryFnIDName) {
  if (OutlinedFn)
    setOutlinedTargetRegionFunctionAttributes(OutlinedFn);
  auto OutlinedFnID = createOutlinedFunctionID(OutlinedFn, EntryFnIDName);
  auto EntryAddr = createTargetRegionEntryAddr(OutlinedFn, EntryFnName);
  OffloadInfoManager.registerTargetRegionEntryInfo(
      EntryInfo, EntryAddr, OutlinedFnID,
      OffloadEntriesInfoManager::OMPTargetRegionEntryTargetRegion);
  return OutlinedFnID;
}

OpenMPIRBuilder::InsertPointOrErrorTy OpenMPIRBuilder::createTargetData(
    const LocationDescription &Loc, InsertPointTy AllocaIP,
    InsertPointTy CodeGenIP, Value *DeviceID, Value *IfCond,
    TargetDataInfo &Info, GenMapInfoCallbackTy GenMapInfoCB,
    omp::RuntimeFunction *MapperFunc,
    function_ref<InsertPointOrErrorTy(InsertPointTy CodeGenIP,
                                      BodyGenTy BodyGenType)>
        BodyGenCB,
    function_ref<void(unsigned int, Value *)> DeviceAddrCB,
    function_ref<Value *(unsigned int)> CustomMapperCB, Value *SrcLocInfo) {
  if (!updateToLocation(Loc))
    return InsertPointTy();

  Builder.restoreIP(CodeGenIP);
  // Disable TargetData CodeGen on Device pass.
  if (Config.IsTargetDevice.value_or(false)) {
    if (BodyGenCB) {
      InsertPointOrErrorTy AfterIP =
          BodyGenCB(CodeGenIP, BodyGenTy::NoPriv);
      if (!AfterIP)
        return AfterIP.takeError();
      Builder.restoreIP(*AfterIP);
    }
    return Builder.saveIP();
  }

  bool IsStandAlone = !BodyGenCB;
  MapInfosTy *MapInfo;
  // Generate the code for the opening of the data environment. Capture all the
  // arguments of the runtime call by reference because they are used in the
  // closing of the region.
  auto BeginThenGen = [&](InsertPointTy AllocaIP,
                          InsertPointTy CodeGenIP) -> Error {
    MapInfo = &GenMapInfoCB(Builder.saveIP());
    emitOffloadingArrays(AllocaIP, Builder.saveIP(), *MapInfo, Info,
                         /*IsNonContiguous=*/true, DeviceAddrCB,
                         CustomMapperCB);

    TargetDataRTArgs RTArgs;
    emitOffloadingArraysArgument(Builder, RTArgs, Info);

    // Emit the number of elements in the offloading arrays.
    Value *PointerNum = Builder.getInt32(Info.NumberOfPtrs);

    // Source location for the ident struct
    if (!SrcLocInfo) {
      uint32_t SrcLocStrSize;
      Constant *SrcLocStr = getOrCreateSrcLocStr(Loc, SrcLocStrSize);
      SrcLocInfo = getOrCreateIdent(SrcLocStr, SrcLocStrSize);
    }

    SmallVector<llvm::Value *, 13> OffloadingArgs = {
        SrcLocInfo,           DeviceID,
        PointerNum,           RTArgs.BasePointersArray,
        RTArgs.PointersArray, RTArgs.SizesArray,
        RTArgs.MapTypesArray, RTArgs.MapNamesArray,
        RTArgs.MappersArray};

    if (IsStandAlone) {
      assert(MapperFunc && "MapperFunc missing for standalone target data");

      auto TaskBodyCB = [&](Value *, Value *,
                            IRBuilderBase::InsertPoint) -> Error {
        if (Info.HasNoWait) {
          OffloadingArgs.append({llvm::Constant::getNullValue(Int32),
                                 llvm::Constant::getNullValue(VoidPtr),
                                 llvm::Constant::getNullValue(Int32),
                                 llvm::Constant::getNullValue(VoidPtr)});
        }

        Builder.CreateCall(getOrCreateRuntimeFunctionPtr(*MapperFunc),
                           OffloadingArgs);

        if (Info.HasNoWait) {
          BasicBlock *OffloadContBlock =
              BasicBlock::Create(Builder.getContext(), "omp_offload.cont");
          Function *CurFn = Builder.GetInsertBlock()->getParent();
          emitBlock(OffloadContBlock, CurFn, /*IsFinished=*/true);
          Builder.restoreIP(Builder.saveIP());
        }
        return Error::success();
      };

      bool RequiresOuterTargetTask = Info.HasNoWait;
      if (!RequiresOuterTargetTask)
        cantFail(TaskBodyCB(/*DeviceID=*/nullptr, /*RTLoc=*/nullptr,
                            /*TargetTaskAllocaIP=*/{}));
      else
        cantFail(emitTargetTask(TaskBodyCB, DeviceID, SrcLocInfo, AllocaIP,
                                /*Dependencies=*/{}, Info.HasNoWait));
    } else {
      Function *BeginMapperFunc = getOrCreateRuntimeFunctionPtr(
          omp::OMPRTL___tgt_target_data_begin_mapper);

      Builder.CreateCall(BeginMapperFunc, OffloadingArgs);

      for (auto DeviceMap : Info.DevicePtrInfoMap) {
        if (isa<AllocaInst>(DeviceMap.second.second)) {
          auto *LI =
              Builder.CreateLoad(Builder.getPtrTy(), DeviceMap.second.first);
          Builder.CreateStore(LI, DeviceMap.second.second);
        }
      }

      // If device pointer privatization is required, emit the body of the
      // region here. It will have to be duplicated: with and without
      // privatization.
      InsertPointOrErrorTy AfterIP =
          BodyGenCB(Builder.saveIP(), BodyGenTy::Priv);
      if (!AfterIP)
        return AfterIP.takeError();
      Builder.restoreIP(*AfterIP);
    }
    return Error::success();
  };

  // If we need device pointer privatization, we need to emit the body of the
  // region with no privatization in the 'else' branch of the conditional.
  // Otherwise, we don't have to do anything.
  auto BeginElseGen = [&](InsertPointTy AllocaIP,
                          InsertPointTy CodeGenIP) -> Error {
    InsertPointOrErrorTy AfterIP =
        BodyGenCB(Builder.saveIP(), BodyGenTy::DupNoPriv);
    if (!AfterIP)
      return AfterIP.takeError();
    Builder.restoreIP(*AfterIP);
    return Error::success();
  };

  // Generate code for the closing of the data region.
  auto EndThenGen = [&](InsertPointTy AllocaIP, InsertPointTy CodeGenIP) {
    TargetDataRTArgs RTArgs;
    Info.EmitDebug = !MapInfo->Names.empty();
    emitOffloadingArraysArgument(Builder, RTArgs, Info, /*ForEndCall=*/true);

    // Emit the number of elements in the offloading arrays.
    Value *PointerNum = Builder.getInt32(Info.NumberOfPtrs);

    // Source location for the ident struct
    if (!SrcLocInfo) {
      uint32_t SrcLocStrSize;
      Constant *SrcLocStr = getOrCreateSrcLocStr(Loc, SrcLocStrSize);
      SrcLocInfo = getOrCreateIdent(SrcLocStr, SrcLocStrSize);
    }

    Value *OffloadingArgs[] = {SrcLocInfo,           DeviceID,
                               PointerNum,           RTArgs.BasePointersArray,
                               RTArgs.PointersArray, RTArgs.SizesArray,
                               RTArgs.MapTypesArray, RTArgs.MapNamesArray,
                               RTArgs.MappersArray};
    Function *EndMapperFunc =
        getOrCreateRuntimeFunctionPtr(omp::OMPRTL___tgt_target_data_end_mapper);

    Builder.CreateCall(EndMapperFunc, OffloadingArgs);
    return Error::success();
  };

  // We don't have to do anything to close the region if the if clause evaluates
  // to false.
  auto EndElseGen = [&](InsertPointTy AllocaIP, InsertPointTy CodeGenIP) {
    return Error::success();
  };

  Error Err = [&]() -> Error {
    if (BodyGenCB) {
      Error Err = [&]() {
        if (IfCond)
          return emitIfClause(IfCond, BeginThenGen, BeginElseGen, AllocaIP);
        return BeginThenGen(AllocaIP, Builder.saveIP());
      }();

      if (Err)
        return Err;

      // If we don't require privatization of device pointers, we emit the body
      // in between the runtime calls. This avoids duplicating the body code.
      InsertPointOrErrorTy AfterIP =
          BodyGenCB(Builder.saveIP(), BodyGenTy::NoPriv);
      if (!AfterIP)
        return AfterIP.takeError();
      Builder.restoreIP(*AfterIP);

      if (IfCond)
        return emitIfClause(IfCond, EndThenGen, EndElseGen, AllocaIP);
      return EndThenGen(AllocaIP, Builder.saveIP());
    }
    if (IfCond)
      return emitIfClause(IfCond, BeginThenGen, EndElseGen, AllocaIP);
    return BeginThenGen(AllocaIP, Builder.saveIP());
  }();

  if (Err)
    return Err;

  return Builder.saveIP();
}

FunctionCallee
OpenMPIRBuilder::createForStaticInitFunction(unsigned IVSize, bool IVSigned,
                                             bool IsGPUDistribute) {
  assert((IVSize == 32 || IVSize == 64) &&
         "IV size is not compatible with the omp runtime");
  RuntimeFunction Name;
  if (IsGPUDistribute)
    Name = IVSize == 32
               ? (IVSigned ? omp::OMPRTL___kmpc_distribute_static_init_4
                           : omp::OMPRTL___kmpc_distribute_static_init_4u)
               : (IVSigned ? omp::OMPRTL___kmpc_distribute_static_init_8
                           : omp::OMPRTL___kmpc_distribute_static_init_8u);
  else
    Name = IVSize == 32 ? (IVSigned ? omp::OMPRTL___kmpc_for_static_init_4
                                    : omp::OMPRTL___kmpc_for_static_init_4u)
                        : (IVSigned ? omp::OMPRTL___kmpc_for_static_init_8
                                    : omp::OMPRTL___kmpc_for_static_init_8u);

  return getOrCreateRuntimeFunction(M, Name);
}

FunctionCallee OpenMPIRBuilder::createDispatchInitFunction(unsigned IVSize,
                                                           bool IVSigned) {
  assert((IVSize == 32 || IVSize == 64) &&
         "IV size is not compatible with the omp runtime");
  RuntimeFunction Name = IVSize == 32
                             ? (IVSigned ? omp::OMPRTL___kmpc_dispatch_init_4
                                         : omp::OMPRTL___kmpc_dispatch_init_4u)
                             : (IVSigned ? omp::OMPRTL___kmpc_dispatch_init_8
                                         : omp::OMPRTL___kmpc_dispatch_init_8u);

  return getOrCreateRuntimeFunction(M, Name);
}

FunctionCallee OpenMPIRBuilder::createDispatchNextFunction(unsigned IVSize,
                                                           bool IVSigned) {
  assert((IVSize == 32 || IVSize == 64) &&
         "IV size is not compatible with the omp runtime");
  RuntimeFunction Name = IVSize == 32
                             ? (IVSigned ? omp::OMPRTL___kmpc_dispatch_next_4
                                         : omp::OMPRTL___kmpc_dispatch_next_4u)
                             : (IVSigned ? omp::OMPRTL___kmpc_dispatch_next_8
                                         : omp::OMPRTL___kmpc_dispatch_next_8u);

  return getOrCreateRuntimeFunction(M, Name);
}

FunctionCallee OpenMPIRBuilder::createDispatchFiniFunction(unsigned IVSize,
                                                           bool IVSigned) {
  assert((IVSize == 32 || IVSize == 64) &&
         "IV size is not compatible with the omp runtime");
  RuntimeFunction Name = IVSize == 32
                             ? (IVSigned ? omp::OMPRTL___kmpc_dispatch_fini_4
                                         : omp::OMPRTL___kmpc_dispatch_fini_4u)
                             : (IVSigned ? omp::OMPRTL___kmpc_dispatch_fini_8
                                         : omp::OMPRTL___kmpc_dispatch_fini_8u);

  return getOrCreateRuntimeFunction(M, Name);
}

FunctionCallee OpenMPIRBuilder::createDispatchDeinitFunction() {
  return getOrCreateRuntimeFunction(M, omp::OMPRTL___kmpc_dispatch_deinit);
}

static void emitUsed(StringRef Name, std::vector<llvm::WeakTrackingVH> &List,
                     Type *Int8PtrTy, Module &M) {
  if (List.empty())
    return;

  // Convert List to what ConstantArray needs.
  SmallVector<Constant *, 8> UsedArray;
  UsedArray.resize(List.size());
  for (unsigned i = 0, e = List.size(); i != e; ++i) {
    UsedArray[i] = ConstantExpr::getPointerBitCastOrAddrSpaceCast(
        cast<Constant>(&*List[i]), Int8PtrTy);
  }

  if (UsedArray.empty())
    return;
  ArrayType *ATy = ArrayType::get(Int8PtrTy, UsedArray.size());

  auto *GV =
      new GlobalVariable(M, ATy, false, llvm::GlobalValue::AppendingLinkage,
                         llvm::ConstantArray::get(ATy, UsedArray), Name);

  GV->setSection("llvm.metadata");
}

static void
emitExecutionMode(OpenMPIRBuilder &OMPBuilder, IRBuilderBase &Builder,
                  StringRef FunctionName, omp::OMPTgtExecModeFlags ExecFlags,
                  std::vector<llvm::WeakTrackingVH> &LLVMCompilerUsed) {
  auto Int8Ty = Type::getInt8Ty(Builder.getContext());
  auto *GVMode =
      new llvm::GlobalVariable(OMPBuilder.M, Int8Ty, /*isConstant=*/true,
                               llvm::GlobalValue::WeakAnyLinkage,
                               llvm::ConstantInt::get(Int8Ty, ExecFlags),
                               Twine(FunctionName, "_exec_mode"));
  GVMode->setVisibility(llvm::GlobalVariable::ProtectedVisibility);
  LLVMCompilerUsed.emplace_back(GVMode);
}

static Value *removeASCastIfPresent(Value *V) {
  if (Operator::getOpcode(V) == Instruction::AddrSpaceCast)
    return cast<Operator>(V)->getOperand(0);
  return V;
}

static Expected<Function *> createOutlinedFunction(
    OpenMPIRBuilder &OMPBuilder, IRBuilderBase &Builder,
<<<<<<< HEAD
    omp::OMPTgtExecModeFlags ExecFlags,
    const OpenMPIRBuilder::TargetKernelDefaultBounds &DefaultBounds,
=======
    const OpenMPIRBuilder::TargetKernelDefaultAttrs &DefaultAttrs,
>>>>>>> e33f456a
    StringRef FuncName, SmallVectorImpl<Value *> &Inputs,
    OpenMPIRBuilder::TargetBodyGenCallbackTy &CBFunc,
    OpenMPIRBuilder::TargetGenArgAccessorsCallbackTy &ArgAccessorFuncCB) {
  SmallVector<Type *> ParameterTypes;
  if (OMPBuilder.Config.isTargetDevice()) {
    // Add the "implicit" runtime argument we use to provide launch specific
    // information for target devices.
    auto *Int8PtrTy = PointerType::getUnqual(Builder.getContext());
    ParameterTypes.push_back(Int8PtrTy);

    // All parameters to target devices are passed as pointers
    // or i64. This assumes 64-bit address spaces/pointers.
    for (auto &Arg : Inputs)
      ParameterTypes.push_back(Arg->getType()->isPointerTy()
                                   ? Arg->getType()
                                   : Type::getInt64Ty(Builder.getContext()));
  } else {
    for (auto &Arg : Inputs)
      ParameterTypes.push_back(Arg->getType());
  }

  auto BB = Builder.GetInsertBlock();
  auto M = BB->getModule();
  auto FuncType = FunctionType::get(Builder.getVoidTy(), ParameterTypes,
                                    /*isVarArg*/ false);
  auto Func =
      Function::Create(FuncType, GlobalValue::InternalLinkage, FuncName, M);

  // Forward target-cpu and target-features function attributes from the
  // original function to the new outlined function.
  Function *ParentFn = Builder.GetInsertBlock()->getParent();

  auto TargetCpuAttr = ParentFn->getFnAttribute("target-cpu");
  if (TargetCpuAttr.isStringAttribute())
    Func->addFnAttr(TargetCpuAttr);

  auto TargetFeaturesAttr = ParentFn->getFnAttribute("target-features");
  if (TargetFeaturesAttr.isStringAttribute())
    Func->addFnAttr(TargetFeaturesAttr);

  if (OMPBuilder.Config.isTargetDevice()) {
<<<<<<< HEAD
    std::vector<llvm::WeakTrackingVH> LLVMCompilerUsed;
    emitExecutionMode(OMPBuilder, Builder, FuncName, ExecFlags,
                      LLVMCompilerUsed);
    Type *Int8PtrTy = Type::getInt8Ty(Builder.getContext())->getPointerTo();
    emitUsed("llvm.compiler.used", LLVMCompilerUsed, Int8PtrTy, OMPBuilder.M);
  }
=======
    Value *ExecMode =
        OMPBuilder.emitKernelExecutionMode(FuncName, DefaultAttrs.ExecFlags);
    OMPBuilder.emitUsed("llvm.compiler.used", {ExecMode});
  }

>>>>>>> e33f456a
  // Save insert point.
  IRBuilder<>::InsertPointGuard IPG(Builder);
  // If there's a DISubprogram associated with current function, then
  // generate one for the outlined function.
  if (Function *ParentFunc = BB->getParent()) {
    if (DISubprogram *SP = ParentFunc->getSubprogram()) {
      DICompileUnit *CU = SP->getUnit();
      DIBuilder DB(*M, true, CU);
      DebugLoc DL = Builder.getCurrentDebugLocation();
      if (DL) {
        // TODO: We are using nullopt for arguments at the moment. This will
        // need to be updated when debug data is being generated for variables.
        DISubroutineType *Ty =
            DB.createSubroutineType(DB.getOrCreateTypeArray({}));
        DISubprogram::DISPFlags SPFlags = DISubprogram::SPFlagDefinition |
                                          DISubprogram::SPFlagOptimized |
                                          DISubprogram::SPFlagLocalToUnit;

        DISubprogram *OutlinedSP = DB.createFunction(
            CU, FuncName, FuncName, SP->getFile(), DL.getLine(), Ty,
            DL.getLine(), DINode::DIFlags::FlagArtificial, SPFlags);

        // Attach subprogram to the function.
        Func->setSubprogram(OutlinedSP);
        // Update the CurrentDebugLocation in the builder so that right scope
        // is used for things inside outlined function.
        Builder.SetCurrentDebugLocation(
            DILocation::get(Func->getContext(), DL.getLine(), DL.getCol(),
                            OutlinedSP, DL.getInlinedAt()));
      }
    }
  }

  // Generate the region into the function.
  BasicBlock *EntryBB = BasicBlock::Create(Builder.getContext(), "entry", Func);
  Builder.SetInsertPoint(EntryBB);

  // Insert target init call in the device compilation pass.
  if (OMPBuilder.Config.isTargetDevice())
<<<<<<< HEAD
    Builder.restoreIP(
        OMPBuilder.createTargetInit(Builder, ExecFlags, DefaultBounds));
=======
    Builder.restoreIP(OMPBuilder.createTargetInit(Builder, DefaultAttrs));
>>>>>>> e33f456a

  BasicBlock *UserCodeEntryBB = Builder.GetInsertBlock();

  // As we embed the user code in the middle of our target region after we
  // generate entry code, we must move what allocas we can into the entry
  // block to avoid possible breaking optimisations for device
  if (OMPBuilder.Config.isTargetDevice())
    OMPBuilder.ConstantAllocaRaiseCandidates.emplace_back(Func);

  // Insert target deinit call in the device compilation pass.
  BasicBlock *OutlinedBodyBB =
      splitBB(Builder, /*CreateBranch=*/true, "outlined.body");
  llvm::OpenMPIRBuilder::InsertPointOrErrorTy AfterIP = CBFunc(
      Builder.saveIP(),
      OpenMPIRBuilder::InsertPointTy(OutlinedBodyBB, OutlinedBodyBB->begin()));
  if (!AfterIP)
    return AfterIP.takeError();
  Builder.restoreIP(*AfterIP);
  if (OMPBuilder.Config.isTargetDevice())
    OMPBuilder.createTargetDeinit(Builder);

  // Insert return instruction.
  Builder.CreateRetVoid();

  // New Alloca IP at entry point of created device function.
  Builder.SetInsertPoint(EntryBB->getFirstNonPHI());
  auto AllocaIP = Builder.saveIP();

  Builder.SetInsertPoint(UserCodeEntryBB->getFirstNonPHIOrDbg());

  // Skip the artificial dyn_ptr on the device.
  const auto &ArgRange =
      OMPBuilder.Config.isTargetDevice()
          ? make_range(Func->arg_begin() + 1, Func->arg_end())
          : Func->args();

  auto ReplaceValue = [](Value *Input, Value *InputCopy, Function *Func) {
    // Things like GEP's can come in the form of Constants. Constants and
    // ConstantExpr's do not have access to the knowledge of what they're
    // contained in, so we must dig a little to find an instruction so we
    // can tell if they're used inside of the function we're outlining. We
    // also replace the original constant expression with a new instruction
    // equivalent; an instruction as it allows easy modification in the
    // following loop, as we can now know the constant (instruction) is
    // owned by our target function and replaceUsesOfWith can now be invoked
    // on it (cannot do this with constants it seems). A brand new one also
    // allows us to be cautious as it is perhaps possible the old expression
    // was used inside of the function but exists and is used externally
    // (unlikely by the nature of a Constant, but still).
    // NOTE: We cannot remove dead constants that have been rewritten to
    // instructions at this stage, we run the risk of breaking later lowering
    // by doing so as we could still be in the process of lowering the module
    // from MLIR to LLVM-IR and the MLIR lowering may still require the original
    // constants we have created rewritten versions of.
    if (auto *Const = dyn_cast<Constant>(Input))
      convertUsersOfConstantsToInstructions(Const, Func, false);

    // Collect all the instructions
    for (User *User : make_early_inc_range(Input->users()))
      if (auto *Instr = dyn_cast<Instruction>(User))
        if (Instr->getFunction() == Func)
          Instr->replaceUsesOfWith(Input, InputCopy);
  };

  SmallVector<std::pair<Value *, Value *>> DeferredReplacement;

  // Rewrite uses of input valus to parameters.
  for (auto InArg : zip(Inputs, ArgRange)) {
    Value *Input = std::get<0>(InArg);
    Argument &Arg = std::get<1>(InArg);
    Value *InputCopy = nullptr;

    llvm::OpenMPIRBuilder::InsertPointOrErrorTy AfterIP =
        ArgAccessorFuncCB(Arg, Input, InputCopy, AllocaIP, Builder.saveIP());
    if (!AfterIP)
      return AfterIP.takeError();
    Builder.restoreIP(*AfterIP);

    // In certain cases a Global may be set up for replacement, however, this
    // Global may be used in multiple arguments to the kernel, just segmented
    // apart, for example, if we have a global array, that is sectioned into
    // multiple mappings (technically not legal in OpenMP, but there is a case
    // in Fortran for Common Blocks where this is neccesary), we will end up
    // with GEP's into this array inside the kernel, that refer to the Global
    // but are technically seperate arguments to the kernel for all intents and
    // purposes. If we have mapped a segment that requires a GEP into the 0-th
    // index, it will fold into an referal to the Global, if we then encounter
    // this folded GEP during replacement all of the references to the
    // Global in the kernel will be replaced with the argument we have generated
    // that corresponds to it, including any other GEP's that refer to the
    // Global that may be other arguments. This will invalidate all of the other
    // preceding mapped arguments that refer to the same global that may be
    // seperate segments. To prevent this, we defer global processing until all
    // other processing has been performed.
    if (llvm::isa<llvm::GlobalValue>(removeASCastIfPresent(Input)) ||
        llvm::isa<llvm::GlobalObject>(removeASCastIfPresent(Input)) ||
        llvm::isa<llvm::GlobalVariable>(removeASCastIfPresent(Input))) {
      DeferredReplacement.push_back(std::make_pair(Input, InputCopy));
      continue;
    }

    ReplaceValue(Input, InputCopy, Func);
  }

  // Replace all of our deferred Input values, currently just Globals.
  for (auto Deferred : DeferredReplacement)
    ReplaceValue(std::get<0>(Deferred), std::get<1>(Deferred), Func);

  return Func;
}

/// Create an entry point for a target task with the following.
/// It'll have the following signature
/// void @.omp_target_task_proxy_func(i32 %thread.id, ptr %task)
/// This function is called from emitTargetTask once the
/// code to launch the target kernel has been outlined already.
static Function *emitTargetTaskProxyFunction(OpenMPIRBuilder &OMPBuilder,
                                             IRBuilderBase &Builder,
                                             CallInst *StaleCI) {
  Module &M = OMPBuilder.M;
  // KernelLaunchFunction is the target launch function, i.e.
  // the function that sets up kernel arguments and calls
  // __tgt_target_kernel to launch the kernel on the device.
  //
  Function *KernelLaunchFunction = StaleCI->getCalledFunction();

  // StaleCI is the CallInst which is the call to the outlined
  // target kernel launch function. If there are values that the
  // outlined function uses then these are aggregated into a structure
  // which is passed as the second argument. If not, then there's
  // only one argument, the threadID. So, StaleCI can be
  //
  // %structArg = alloca { ptr, ptr }, align 8
  // %gep_ = getelementptr { ptr, ptr }, ptr %structArg, i32 0, i32 0
  // store ptr %20, ptr %gep_, align 8
  // %gep_8 = getelementptr { ptr, ptr }, ptr %structArg, i32 0, i32 1
  // store ptr %21, ptr %gep_8, align 8
  // call void @_QQmain..omp_par.1(i32 %global.tid.val6, ptr %structArg)
  //
  // OR
  //
  // call void @_QQmain..omp_par.1(i32 %global.tid.val6)
  OpenMPIRBuilder::InsertPointTy IP(StaleCI->getParent(),
                                    StaleCI->getIterator());
  LLVMContext &Ctx = StaleCI->getParent()->getContext();
  Type *ThreadIDTy = Type::getInt32Ty(Ctx);
  Type *TaskPtrTy = OMPBuilder.TaskPtr;
  Type *TaskTy = OMPBuilder.Task;
  auto ProxyFnTy =
      FunctionType::get(Builder.getVoidTy(), {ThreadIDTy, TaskPtrTy},
                        /* isVarArg */ false);
  auto ProxyFn = Function::Create(ProxyFnTy, GlobalValue::InternalLinkage,
                                  ".omp_target_task_proxy_func",
                                  Builder.GetInsertBlock()->getModule());
  ProxyFn->getArg(0)->setName("thread.id");
  ProxyFn->getArg(1)->setName("task");

  BasicBlock *EntryBB =
      BasicBlock::Create(Builder.getContext(), "entry", ProxyFn);
  Builder.SetInsertPoint(EntryBB);

  bool HasShareds = StaleCI->arg_size() > 1;
  // TODO: This is a temporary assert to prove to ourselves that
  // the outlined target launch function is always going to have
  // atmost two arguments if there is any data shared between
  // host and device.
  assert((!HasShareds || (StaleCI->arg_size() == 2)) &&
         "StaleCI with shareds should have exactly two arguments.");
  if (HasShareds) {
    auto *ArgStructAlloca = dyn_cast<AllocaInst>(StaleCI->getArgOperand(1));
    assert(ArgStructAlloca &&
           "Unable to find the alloca instruction corresponding to arguments "
           "for extracted function");
    auto *ArgStructType = cast<StructType>(ArgStructAlloca->getAllocatedType());

    AllocaInst *NewArgStructAlloca =
        Builder.CreateAlloca(ArgStructType, nullptr, "structArg");
    Value *TaskT = ProxyFn->getArg(1);
    Value *ThreadId = ProxyFn->getArg(0);
    Value *SharedsSize =
        Builder.getInt64(M.getDataLayout().getTypeStoreSize(ArgStructType));

    Value *Shareds = Builder.CreateStructGEP(TaskTy, TaskT, 0);
    LoadInst *LoadShared =
        Builder.CreateLoad(PointerType::getUnqual(Ctx), Shareds);

    Builder.CreateMemCpy(
        NewArgStructAlloca, NewArgStructAlloca->getAlign(), LoadShared,
        LoadShared->getPointerAlignment(M.getDataLayout()), SharedsSize);

    Builder.CreateCall(KernelLaunchFunction, {ThreadId, NewArgStructAlloca});
  }
  Builder.CreateRetVoid();
  return ProxyFn;
}

static Error emitTargetOutlinedFunction(
<<<<<<< HEAD
    OpenMPIRBuilder &OMPBuilder, IRBuilderBase &Builder,
    omp::OMPTgtExecModeFlags ExecFlags, bool IsOffloadEntry,
    TargetRegionEntryInfo &EntryInfo,
    const OpenMPIRBuilder::TargetKernelDefaultBounds &DefaultBounds,
=======
    OpenMPIRBuilder &OMPBuilder, IRBuilderBase &Builder, bool IsOffloadEntry,
    TargetRegionEntryInfo &EntryInfo,
    const OpenMPIRBuilder::TargetKernelDefaultAttrs &DefaultAttrs,
>>>>>>> e33f456a
    Function *&OutlinedFn, Constant *&OutlinedFnID,
    SmallVectorImpl<Value *> &Inputs,
    OpenMPIRBuilder::TargetBodyGenCallbackTy &CBFunc,
    OpenMPIRBuilder::TargetGenArgAccessorsCallbackTy &ArgAccessorFuncCB) {

  OpenMPIRBuilder::FunctionGenCallback &&GenerateOutlinedFunction =
      [&](StringRef EntryFnName) {
<<<<<<< HEAD
        return createOutlinedFunction(OMPBuilder, Builder, ExecFlags,
                                      DefaultBounds, EntryFnName, Inputs,
                                      CBFunc, ArgAccessorFuncCB);
=======
        return createOutlinedFunction(OMPBuilder, Builder, DefaultAttrs,
                                      EntryFnName, Inputs, CBFunc,
                                      ArgAccessorFuncCB);
>>>>>>> e33f456a
      };

  return OMPBuilder.emitTargetRegionFunction(
      EntryInfo, GenerateOutlinedFunction, IsOffloadEntry, OutlinedFn,
      OutlinedFnID);
}

OpenMPIRBuilder::InsertPointOrErrorTy OpenMPIRBuilder::emitTargetTask(
    TargetTaskBodyCallbackTy TaskBodyCB, Value *DeviceID, Value *RTLoc,
    OpenMPIRBuilder::InsertPointTy AllocaIP,
    const SmallVector<llvm::OpenMPIRBuilder::DependData> &Dependencies,
    bool HasNoWait) {

  // The following explains the code-gen scenario for the `target` directive. A
  // similar scneario is followed for other device-related directives (e.g.
  // `target enter data`) but in similar fashion since we only need to emit task
  // that encapsulates the proper runtime call.
  //
  // When we arrive at this function, the target region itself has been
  // outlined into the function OutlinedFn.
  // So at ths point, for
  // --------------------------------------------------
  //   void user_code_that_offloads(...) {
  //     omp target depend(..) map(from:a) map(to:b, c)
  //        a = b + c
  //   }
  //
  // --------------------------------------------------
  //
  // we have
  //
  // --------------------------------------------------
  //
  //   void user_code_that_offloads(...) {
  //     %.offload_baseptrs = alloca [3 x ptr], align 8
  //     %.offload_ptrs = alloca [3 x ptr], align 8
  //     %.offload_mappers = alloca [3 x ptr], align 8
  //     ;; target region has been outlined and now we need to
  //     ;; offload to it via a target task.
  //   }
  //   void outlined_device_function(ptr a, ptr b, ptr c) {
  //     *a = *b + *c
  //   }
  //
  // We have to now do the following
  // (i)   Make an offloading call to outlined_device_function using the OpenMP
  //       RTL. See 'kernel_launch_function' in the pseudo code below. This is
  //       emitted by emitKernelLaunch
  // (ii)  Create a task entry point function that calls kernel_launch_function
  //       and is the entry point for the target task. See
  //       '@.omp_target_task_proxy_func in the pseudocode below.
  // (iii) Create a task with the task entry point created in (ii)
  //
  // That is we create the following
  //
  //   void user_code_that_offloads(...) {
  //     %.offload_baseptrs = alloca [3 x ptr], align 8
  //     %.offload_ptrs = alloca [3 x ptr], align 8
  //     %.offload_mappers = alloca [3 x ptr], align 8
  //
  //     %structArg = alloca { ptr, ptr, ptr }, align 8
  //     %strucArg[0] = %.offload_baseptrs
  //     %strucArg[1] = %.offload_ptrs
  //     %strucArg[2] = %.offload_mappers
  //     proxy_target_task = @__kmpc_omp_task_alloc(...,
  //                                               @.omp_target_task_proxy_func)
  //     memcpy(proxy_target_task->shareds, %structArg, sizeof(structArg))
  //     dependencies_array = ...
  //     ;; if nowait not present
  //     call @__kmpc_omp_wait_deps(..., dependencies_array)
  //     call @__kmpc_omp_task_begin_if0(...)
  //     call @ @.omp_target_task_proxy_func(i32 thread_id, ptr
  //     %proxy_target_task) call @__kmpc_omp_task_complete_if0(...)
  //   }
  //
  //   define internal void @.omp_target_task_proxy_func(i32 %thread.id,
  //                                                     ptr %task) {
  //       %structArg = alloca {ptr, ptr, ptr}
  //       %shared_data = load (getelementptr %task, 0, 0)
  //       mempcy(%structArg, %shared_data, sizeof(structArg))
  //       kernel_launch_function(%thread.id, %structArg)
  //   }
  //
  //   We need the proxy function because the signature of the task entry point
  //   expected by kmpc_omp_task is always the same and will be different from
  //   that of the kernel_launch function.
  //
  //   kernel_launch_function is generated by emitKernelLaunch and has the
  //   always_inline attribute.
  //   void kernel_launch_function(thread_id,
  //                               structArg) alwaysinline {
  //       %kernel_args = alloca %struct.__tgt_kernel_arguments, align 8
  //       offload_baseptrs = load(getelementptr structArg, 0, 0)
  //       offload_ptrs = load(getelementptr structArg, 0, 1)
  //       offload_mappers = load(getelementptr structArg, 0, 2)
  //       ; setup kernel_args using offload_baseptrs, offload_ptrs and
  //       ; offload_mappers
  //       call i32 @__tgt_target_kernel(...,
  //                                     outlined_device_function,
  //                                     ptr %kernel_args)
  //   }
  //   void outlined_device_function(ptr a, ptr b, ptr c) {
  //      *a = *b + *c
  //   }
  //
  BasicBlock *TargetTaskBodyBB =
      splitBB(Builder, /*CreateBranch=*/true, "target.task.body");
  BasicBlock *TargetTaskAllocaBB =
      splitBB(Builder, /*CreateBranch=*/true, "target.task.alloca");

  InsertPointTy TargetTaskAllocaIP(TargetTaskAllocaBB,
                                   TargetTaskAllocaBB->begin());
  InsertPointTy TargetTaskBodyIP(TargetTaskBodyBB, TargetTaskBodyBB->begin());

  OutlineInfo OI;
  OI.EntryBB = TargetTaskAllocaBB;
  OI.OuterAllocaBB = AllocaIP.getBlock();

  // Add the thread ID argument.
  SmallVector<Instruction *, 4> ToBeDeleted;
  OI.ExcludeArgsFromAggregate.push_back(createFakeIntVal(
      Builder, AllocaIP, ToBeDeleted, TargetTaskAllocaIP, "global.tid", false));

  Builder.restoreIP(TargetTaskBodyIP);

  if (Error Err = TaskBodyCB(DeviceID, RTLoc, TargetTaskAllocaIP))
    return Err;

  OI.ExitBB = Builder.saveIP().getBlock();
  OI.PostOutlineCB = [this, ToBeDeleted, Dependencies, HasNoWait,
                      DeviceID](Function &OutlinedFn) mutable {
    assert(OutlinedFn.getNumUses() == 1 &&
           "there must be a single user for the outlined function");

    CallInst *StaleCI = cast<CallInst>(OutlinedFn.user_back());
    bool HasShareds = StaleCI->arg_size() > 1;

    Function *ProxyFn = emitTargetTaskProxyFunction(*this, Builder, StaleCI);

    LLVM_DEBUG(dbgs() << "Proxy task entry function created: " << *ProxyFn
                      << "\n");

    Builder.SetInsertPoint(StaleCI);

    // Gather the arguments for emitting the runtime call.
    uint32_t SrcLocStrSize;
    Constant *SrcLocStr =
        getOrCreateSrcLocStr(LocationDescription(Builder), SrcLocStrSize);
    Value *Ident = getOrCreateIdent(SrcLocStr, SrcLocStrSize);

    // @__kmpc_omp_task_alloc or @__kmpc_omp_target_task_alloc
    //
    // If `HasNoWait == true`, we call  @__kmpc_omp_target_task_alloc to provide
    // the DeviceID to the deferred task and also since
    // @__kmpc_omp_target_task_alloc creates an untied/async task.
    Function *TaskAllocFn =
        !HasNoWait ? getOrCreateRuntimeFunctionPtr(OMPRTL___kmpc_omp_task_alloc)
                   : getOrCreateRuntimeFunctionPtr(
                         OMPRTL___kmpc_omp_target_task_alloc);

    // Arguments - `loc_ref` (Ident) and `gtid` (ThreadID)
    // call.
    Value *ThreadID = getOrCreateThreadID(Ident);

    // Argument - `sizeof_kmp_task_t` (TaskSize)
    // Tasksize refers to the size in bytes of kmp_task_t data structure
    // including private vars accessed in task.
    // TODO: add kmp_task_t_with_privates (privates)
    Value *TaskSize =
        Builder.getInt64(M.getDataLayout().getTypeStoreSize(Task));

    // Argument - `sizeof_shareds` (SharedsSize)
    // SharedsSize refers to the shareds array size in the kmp_task_t data
    // structure.
    Value *SharedsSize = Builder.getInt64(0);
    if (HasShareds) {
      auto *ArgStructAlloca = dyn_cast<AllocaInst>(StaleCI->getArgOperand(1));
      assert(ArgStructAlloca &&
             "Unable to find the alloca instruction corresponding to arguments "
             "for extracted function");
      auto *ArgStructType =
          dyn_cast<StructType>(ArgStructAlloca->getAllocatedType());
      assert(ArgStructType && "Unable to find struct type corresponding to "
                              "arguments for extracted function");
      SharedsSize =
          Builder.getInt64(M.getDataLayout().getTypeStoreSize(ArgStructType));
    }

    // Argument - `flags`
    // Task is tied iff (Flags & 1) == 1.
    // Task is untied iff (Flags & 1) == 0.
    // Task is final iff (Flags & 2) == 2.
    // Task is not final iff (Flags & 2) == 0.
    // A target task is not final and is untied.
    Value *Flags = Builder.getInt32(0);

    // Emit the @__kmpc_omp_task_alloc runtime call
    // The runtime call returns a pointer to an area where the task captured
    // variables must be copied before the task is run (TaskData)
    CallInst *TaskData = nullptr;

    SmallVector<llvm::Value *> TaskAllocArgs = {
        /*loc_ref=*/Ident,        /*gtid=*/ThreadID,
        /*flags=*/Flags,
        /*sizeof_task=*/TaskSize, /*sizeof_shared=*/SharedsSize,
        /*task_func=*/ProxyFn};

    if (HasNoWait)
      TaskAllocArgs.push_back(DeviceID);

    TaskData = Builder.CreateCall(TaskAllocFn, TaskAllocArgs);

    if (HasShareds) {
      Value *Shareds = StaleCI->getArgOperand(1);
      Align Alignment = TaskData->getPointerAlignment(M.getDataLayout());
      Value *TaskShareds = Builder.CreateLoad(VoidPtr, TaskData);
      Builder.CreateMemCpy(TaskShareds, Alignment, Shareds, Alignment,
                           SharedsSize);
    }

    Value *DepArray = emitTaskDependencies(*this, Dependencies);

    // ---------------------------------------------------------------
    // V5.2 13.8 target construct
    // If the nowait clause is present, execution of the target task
    // may be deferred. If the nowait clause is not present, the target task is
    // an included task.
    // ---------------------------------------------------------------
    // The above means that the lack of a nowait on the target construct
    // translates to '#pragma omp task if(0)'
    if (!HasNoWait) {
      if (DepArray) {
        Function *TaskWaitFn =
            getOrCreateRuntimeFunctionPtr(OMPRTL___kmpc_omp_wait_deps);
        Builder.CreateCall(
            TaskWaitFn,
            {/*loc_ref=*/Ident, /*gtid=*/ThreadID,
             /*ndeps=*/Builder.getInt32(Dependencies.size()),
             /*dep_list=*/DepArray,
             /*ndeps_noalias=*/ConstantInt::get(Builder.getInt32Ty(), 0),
             /*noalias_dep_list=*/
             ConstantPointerNull::get(PointerType::getUnqual(M.getContext()))});
      }
      // Included task.
      Function *TaskBeginFn =
          getOrCreateRuntimeFunctionPtr(OMPRTL___kmpc_omp_task_begin_if0);
      Function *TaskCompleteFn =
          getOrCreateRuntimeFunctionPtr(OMPRTL___kmpc_omp_task_complete_if0);
      Builder.CreateCall(TaskBeginFn, {Ident, ThreadID, TaskData});
      CallInst *CI = Builder.CreateCall(ProxyFn, {ThreadID, TaskData});
      CI->setDebugLoc(StaleCI->getDebugLoc());
      Builder.CreateCall(TaskCompleteFn, {Ident, ThreadID, TaskData});
    } else if (DepArray) {
      // HasNoWait - meaning the task may be deferred. Call
      // __kmpc_omp_task_with_deps if there are dependencies,
      // else call __kmpc_omp_task
      Function *TaskFn =
          getOrCreateRuntimeFunctionPtr(OMPRTL___kmpc_omp_task_with_deps);
      Builder.CreateCall(
          TaskFn,
          {Ident, ThreadID, TaskData, Builder.getInt32(Dependencies.size()),
           DepArray, ConstantInt::get(Builder.getInt32Ty(), 0),
           ConstantPointerNull::get(PointerType::getUnqual(M.getContext()))});
    } else {
      // Emit the @__kmpc_omp_task runtime call to spawn the task
      Function *TaskFn = getOrCreateRuntimeFunctionPtr(OMPRTL___kmpc_omp_task);
      Builder.CreateCall(TaskFn, {Ident, ThreadID, TaskData});
    }

    StaleCI->eraseFromParent();
    for (Instruction *I : llvm::reverse(ToBeDeleted))
      I->eraseFromParent();
  };
  addOutlineInfo(std::move(OI));

  LLVM_DEBUG(dbgs() << "Insert block after emitKernelLaunch = \n"
                    << *(Builder.GetInsertBlock()) << "\n");
  LLVM_DEBUG(dbgs() << "Module after emitKernelLaunch = \n"
                    << *(Builder.GetInsertBlock()->getParent()->getParent())
                    << "\n");
  return Builder.saveIP();
}

void OpenMPIRBuilder::emitOffloadingArraysAndArgs(
    InsertPointTy AllocaIP, InsertPointTy CodeGenIP, TargetDataInfo &Info,
    TargetDataRTArgs &RTArgs, MapInfosTy &CombinedInfo, bool IsNonContiguous,
    bool ForEndCall, function_ref<void(unsigned int, Value *)> DeviceAddrCB,
    function_ref<Value *(unsigned int)> CustomMapperCB) {
  emitOffloadingArrays(AllocaIP, CodeGenIP, CombinedInfo, Info, IsNonContiguous,
                       DeviceAddrCB, CustomMapperCB);
  emitOffloadingArraysArgument(Builder, RTArgs, Info, ForEndCall);
}

static void
emitTargetCall(OpenMPIRBuilder &OMPBuilder, IRBuilderBase &Builder,
               OpenMPIRBuilder::InsertPointTy AllocaIP,
<<<<<<< HEAD
               const OpenMPIRBuilder::TargetKernelDefaultBounds &DefaultBounds,
               const OpenMPIRBuilder::TargetKernelRuntimeBounds &RuntimeBounds,
               Function *OutlinedFn, Constant *OutlinedFnID,
               SmallVectorImpl<Value *> &Args, Value *IfCond,
=======
               const OpenMPIRBuilder::TargetKernelDefaultAttrs &DefaultAttrs,
               const OpenMPIRBuilder::TargetKernelRuntimeAttrs &RuntimeAttrs,
               Value *IfCond, Function *OutlinedFn, Constant *OutlinedFnID,
               SmallVectorImpl<Value *> &Args,
>>>>>>> e33f456a
               OpenMPIRBuilder::GenMapInfoCallbackTy GenMapInfoCB,
               SmallVector<llvm::OpenMPIRBuilder::DependData> Dependencies = {},
               bool HasNoWait = false) {
  // Generate a function call to the host fallback implementation of the target
  // region. This is called by the host when no offload entry was generated for
  // the target region and when the offloading call fails at runtime.
  auto &&EmitTargetCallFallbackCB = [&](OpenMPIRBuilder::InsertPointTy IP)
      -> OpenMPIRBuilder::InsertPointOrErrorTy {
    Builder.restoreIP(IP);
    Builder.CreateCall(OutlinedFn, Args);
    return Builder.saveIP();
  };

  bool HasDependencies = Dependencies.size() > 0;
  bool RequiresOuterTargetTask = HasNoWait || HasDependencies;

  OpenMPIRBuilder::TargetKernelArgs KArgs;

  auto TaskBodyCB =
      [&](Value *DeviceID, Value *RTLoc,
          IRBuilderBase::InsertPoint TargetTaskAllocaIP) -> Error {
    // Assume no error was returned because EmitTargetCallFallbackCB doesn't
    // produce any.
    llvm::OpenMPIRBuilder::InsertPointTy AfterIP = cantFail([&]() {
      // emitKernelLaunch makes the necessary runtime call to offload the
      // kernel. We then outline all that code into a separate function
      // ('kernel_launch_function' in the pseudo code above). This function is
      // then called by the target task proxy function (see
      // '@.omp_target_task_proxy_func' in the pseudo code above)
      // "@.omp_target_task_proxy_func' is generated by
      // emitTargetTaskProxyFunction.
      if (OutlinedFnID)
        return OMPBuilder.emitKernelLaunch(Builder, OutlinedFnID,
                                           EmitTargetCallFallbackCB, KArgs,
                                           DeviceID, RTLoc, TargetTaskAllocaIP);
      // When OutlinedFnID is set to nullptr, then it's not an offloading call.
      // In this case, we execute the host implementation directly.
      return EmitTargetCallFallbackCB(OMPBuilder.Builder.saveIP());
    }());

    OMPBuilder.Builder.restoreIP(AfterIP);
    return Error::success();
  };

  auto &&EmitTargetCallElse =
      [&](OpenMPIRBuilder::InsertPointTy AllocaIP,
          OpenMPIRBuilder::InsertPointTy CodeGenIP) -> Error {
    // Assume no error was returned because EmitTargetCallFallbackCB doesn't
    // produce any.
    OpenMPIRBuilder::InsertPointTy AfterIP = cantFail([&]() {
      if (RequiresOuterTargetTask) {
        // Arguments that are intended to be directly forwarded to an
        // emitKernelLaunch call are pased as nullptr, since
        // OutlinedFnID=nullptr results in that call not being done.
        return OMPBuilder.emitTargetTask(TaskBodyCB, /*DeviceID=*/nullptr,
                                         /*RTLoc=*/nullptr, AllocaIP,
                                         Dependencies, HasNoWait);
      }
<<<<<<< HEAD
      return EmitTargetCallFallbackCB(CodeGenIP);
=======
      return EmitTargetCallFallbackCB(Builder.saveIP());
>>>>>>> e33f456a
    }());

    Builder.restoreIP(AfterIP);
    return Error::success();
  };

  auto &&EmitTargetCallThen =
      [&](OpenMPIRBuilder::InsertPointTy AllocaIP,
          OpenMPIRBuilder::InsertPointTy CodeGenIP) -> Error {
    OpenMPIRBuilder::TargetDataInfo Info(
        /*RequiresDevicePointerInfo=*/false,
        /*SeparateBeginEndCalls=*/true);

<<<<<<< HEAD
    OpenMPIRBuilder::MapInfosTy &MapInfo = GenMapInfoCB(CodeGenIP);
    OpenMPIRBuilder::TargetDataRTArgs RTArgs;
    OMPBuilder.emitOffloadingArraysAndArgs(AllocaIP, CodeGenIP, Info, RTArgs,
                                           MapInfo,
=======
    OpenMPIRBuilder::MapInfosTy &MapInfo = GenMapInfoCB(Builder.saveIP());
    OpenMPIRBuilder::TargetDataRTArgs RTArgs;
    OMPBuilder.emitOffloadingArraysAndArgs(AllocaIP, Builder.saveIP(), Info,
                                           RTArgs, MapInfo,
>>>>>>> e33f456a
                                           /*IsNonContiguous=*/true,
                                           /*ForEndCall=*/false);

    SmallVector<Value *, 3> NumTeamsC;
<<<<<<< HEAD
    for (auto [DefNumTeams, RtNumTeams] :
         llvm::zip_equal(DefaultBounds.MaxTeams, RuntimeBounds.MaxTeams)) {
      NumTeamsC.push_back(RtNumTeams ? RtNumTeams
                                     : Builder.getInt32(DefNumTeams));
    }

    // Calculate number of threads: 0 if no clauses specified, otherwise it is
    // the minimum between optional THREAD_LIMIT and MAX_THREADS clauses.
    // Perform a type cast to uint32.
    auto InitMaxThreadsClause = [&Builder](Value *Clause) {
      if (Clause)
        Clause = Builder.CreateIntCast(Clause, Builder.getInt32Ty(),
                                       /*isSigned=*/false);
      return Clause;
    };

    auto CombineMaxThreadsClauses = [&Builder](Value *Clause, Value *&Result) {
      if (Clause)
        Result =
            Result ? Builder.CreateSelect(Builder.CreateICmpULT(Result, Clause),
                                          Result, Clause)
                   : Clause;
    };

    // TODO: Check if this is the correct handling for multi-dim thread_limit.
    SmallVector<Value *, 3> NumThreadsC;
    Value *MaxThreadsClause = InitMaxThreadsClause(RuntimeBounds.MaxThreads);

    for (auto [RtTeamsThreadLimit, RtTargetThreadLimit] : llvm::zip_equal(
             RuntimeBounds.TeamsThreadLimit, RuntimeBounds.TargetThreadLimit)) {
      Value *TeamsThreadLimitClause = InitMaxThreadsClause(RtTeamsThreadLimit);
      Value *NumThreads = InitMaxThreadsClause(RtTargetThreadLimit);

      CombineMaxThreadsClauses(TeamsThreadLimitClause, NumThreads);
      CombineMaxThreadsClauses(MaxThreadsClause, NumThreads);

=======
    for (auto [DefaultVal, RuntimeVal] :
         zip_equal(DefaultAttrs.MaxTeams, RuntimeAttrs.MaxTeams))
      NumTeamsC.push_back(RuntimeVal ? RuntimeVal
                                     : Builder.getInt32(DefaultVal));

    // Calculate number of threads: 0 if no clauses specified, otherwise it is
    // the minimum between optional THREAD_LIMIT and NUM_THREADS clauses.
    auto InitMaxThreadsClause = [&Builder](Value *Clause) {
      if (Clause)
        Clause = Builder.CreateIntCast(Clause, Builder.getInt32Ty(),
                                       /*isSigned=*/false);
      return Clause;
    };
    auto CombineMaxThreadsClauses = [&Builder](Value *Clause, Value *&Result) {
      if (Clause)
        Result =
            Result ? Builder.CreateSelect(Builder.CreateICmpULT(Result, Clause),
                                          Result, Clause)
                   : Clause;
    };

    // If a multi-dimensional THREAD_LIMIT is set, it is the OMPX_BARE case, so
    // the NUM_THREADS clause is overriden by THREAD_LIMIT.
    SmallVector<Value *, 3> NumThreadsC;
    Value *MaxThreadsClause =
        RuntimeAttrs.TeamsThreadLimit.size() == 1
            ? InitMaxThreadsClause(RuntimeAttrs.MaxThreads)
            : nullptr;

    for (auto [TeamsVal, TargetVal] : zip_equal(
             RuntimeAttrs.TeamsThreadLimit, RuntimeAttrs.TargetThreadLimit)) {
      Value *TeamsThreadLimitClause = InitMaxThreadsClause(TeamsVal);
      Value *NumThreads = InitMaxThreadsClause(TargetVal);

      CombineMaxThreadsClauses(TeamsThreadLimitClause, NumThreads);
      CombineMaxThreadsClauses(MaxThreadsClause, NumThreads);

>>>>>>> e33f456a
      NumThreadsC.push_back(NumThreads ? NumThreads : Builder.getInt32(0));
    }

    unsigned NumTargetItems = Info.NumberOfPtrs;
    // TODO: Use correct device ID
    Value *DeviceID = Builder.getInt64(OMP_DEVICEID_UNDEF);
    uint32_t SrcLocStrSize;
    Constant *SrcLocStr = OMPBuilder.getOrCreateDefaultSrcLocStr(SrcLocStrSize);
    Value *RTLoc = OMPBuilder.getOrCreateIdent(SrcLocStr, SrcLocStrSize,
                                               llvm::omp::IdentFlag(0), 0);

<<<<<<< HEAD
    Value *TripCount = RuntimeBounds.LoopTripCount
                           ? Builder.CreateIntCast(RuntimeBounds.LoopTripCount,
=======
    Value *TripCount = RuntimeAttrs.LoopTripCount
                           ? Builder.CreateIntCast(RuntimeAttrs.LoopTripCount,
>>>>>>> e33f456a
                                                   Builder.getInt64Ty(),
                                                   /*isSigned=*/false)
                           : Builder.getInt64(0);

    // TODO: Use correct DynCGGroupMem
    Value *DynCGGroupMem = Builder.getInt32(0);

    KArgs = OpenMPIRBuilder::TargetKernelArgs(NumTargetItems, RTArgs, TripCount,
                                              NumTeamsC, NumThreadsC,
                                              DynCGGroupMem, HasNoWait);

    // Assume no error was returned because TaskBodyCB and
    // EmitTargetCallFallbackCB don't produce any.
    OpenMPIRBuilder::InsertPointTy AfterIP = cantFail([&]() {
      // The presence of certain clauses on the target directive require the
      // explicit generation of the target task.
      if (RequiresOuterTargetTask)
        return OMPBuilder.emitTargetTask(TaskBodyCB, DeviceID, RTLoc, AllocaIP,
                                         Dependencies, HasNoWait);

      return OMPBuilder.emitKernelLaunch(Builder, OutlinedFnID,
                                         EmitTargetCallFallbackCB, KArgs,
                                         DeviceID, RTLoc, AllocaIP);
    }());

    Builder.restoreIP(AfterIP);
    return Error::success();
  };

  // If we don't have an ID for the target region, it means an offload entry
<<<<<<< HEAD
  // wasn't created. In this case we just run the host fallback directly.
=======
  // wasn't created. In this case we just run the host fallback directly and
  // ignore any potential 'if' clauses.
>>>>>>> e33f456a
  if (!OutlinedFnID) {
    cantFail(EmitTargetCallElse(AllocaIP, Builder.saveIP()));
    return;
  }

<<<<<<< HEAD
  // If there's no IF clause, only generate the kernel launch code path.
=======
  // If there's no 'if' clause, only generate the kernel launch code path.
>>>>>>> e33f456a
  if (!IfCond) {
    cantFail(EmitTargetCallThen(AllocaIP, Builder.saveIP()));
    return;
  }

  cantFail(OMPBuilder.emitIfClause(IfCond, EmitTargetCallThen,
                                   EmitTargetCallElse, AllocaIP));
}

OpenMPIRBuilder::InsertPointOrErrorTy OpenMPIRBuilder::createTarget(
    const LocationDescription &Loc, omp::OMPTgtExecModeFlags ExecFlags,
    bool IsOffloadEntry, Value *IfCond, InsertPointTy AllocaIP,
    InsertPointTy CodeGenIP, TargetRegionEntryInfo &EntryInfo,
<<<<<<< HEAD
    const TargetKernelDefaultBounds &DefaultBounds,
    const TargetKernelRuntimeBounds &RuntimeBounds,
=======
    const TargetKernelDefaultAttrs &DefaultAttrs,
    const TargetKernelRuntimeAttrs &RuntimeAttrs, Value *IfCond,
>>>>>>> e33f456a
    SmallVectorImpl<Value *> &Args, GenMapInfoCallbackTy GenMapInfoCB,
    OpenMPIRBuilder::TargetBodyGenCallbackTy CBFunc,
    OpenMPIRBuilder::TargetGenArgAccessorsCallbackTy ArgAccessorFuncCB,
    SmallVector<DependData> Dependencies, bool HasNowait) {

  if (!updateToLocation(Loc))
    return InsertPointTy();

  Builder.restoreIP(CodeGenIP);

  Function *OutlinedFn;
  Constant *OutlinedFnID = nullptr;
  // The target region is outlined into its own function. The LLVM IR for
  // the target region itself is generated using the callbacks CBFunc
  // and ArgAccessorFuncCB
  if (Error Err = emitTargetOutlinedFunction(
<<<<<<< HEAD
          *this, Builder, ExecFlags, IsOffloadEntry, EntryInfo, DefaultBounds,
          OutlinedFn, OutlinedFnID, Args, CBFunc, ArgAccessorFuncCB))
=======
          *this, Builder, IsOffloadEntry, EntryInfo, DefaultAttrs, OutlinedFn,
          OutlinedFnID, Args, CBFunc, ArgAccessorFuncCB))
>>>>>>> e33f456a
    return Err;

  // If we are not on the target device, then we need to generate code
  // to make a remote call (offload) to the previously outlined function
  // that represents the target region. Do that now.
  if (!Config.isTargetDevice())
<<<<<<< HEAD
    emitTargetCall(*this, Builder, AllocaIP, DefaultBounds, RuntimeBounds,
                   OutlinedFn, OutlinedFnID, Args, IfCond, GenMapInfoCB,
                   Dependencies, HasNowait);
=======
    emitTargetCall(*this, Builder, AllocaIP, DefaultAttrs, RuntimeAttrs, IfCond,
                   OutlinedFn, OutlinedFnID, Args, GenMapInfoCB, Dependencies,
                   HasNowait);
>>>>>>> e33f456a
  return Builder.saveIP();
}

std::string OpenMPIRBuilder::getNameWithSeparators(ArrayRef<StringRef> Parts,
                                                   StringRef FirstSeparator,
                                                   StringRef Separator) {
  SmallString<128> Buffer;
  llvm::raw_svector_ostream OS(Buffer);
  StringRef Sep = FirstSeparator;
  for (StringRef Part : Parts) {
    OS << Sep << Part;
    Sep = Separator;
  }
  return OS.str().str();
}

std::string
OpenMPIRBuilder::createPlatformSpecificName(ArrayRef<StringRef> Parts) const {
  return OpenMPIRBuilder::getNameWithSeparators(Parts, Config.firstSeparator(),
                                                Config.separator());
}

GlobalVariable *
OpenMPIRBuilder::getOrCreateInternalVariable(Type *Ty, const StringRef &Name,
                                             unsigned AddressSpace) {
  auto &Elem = *InternalVars.try_emplace(Name, nullptr).first;
  if (Elem.second) {
    assert(Elem.second->getValueType() == Ty &&
           "OMP internal variable has different type than requested");
  } else {
    // TODO: investigate the appropriate linkage type used for the global
    // variable for possibly changing that to internal or private, or maybe
    // create different versions of the function for different OMP internal
    // variables.
    auto Linkage = this->M.getTargetTriple().rfind("wasm32") == 0
                       ? GlobalValue::InternalLinkage
                       : GlobalValue::CommonLinkage;
    auto *GV = new GlobalVariable(M, Ty, /*IsConstant=*/false, Linkage,
                                  Constant::getNullValue(Ty), Elem.first(),
                                  /*InsertBefore=*/nullptr,
                                  GlobalValue::NotThreadLocal, AddressSpace);
    const DataLayout &DL = M.getDataLayout();
    const llvm::Align TypeAlign = DL.getABITypeAlign(Ty);
    const llvm::Align PtrAlign = DL.getPointerABIAlignment(AddressSpace);
    GV->setAlignment(std::max(TypeAlign, PtrAlign));
    Elem.second = GV;
  }

  return Elem.second;
}

Value *OpenMPIRBuilder::getOMPCriticalRegionLock(StringRef CriticalName) {
  std::string Prefix = Twine("gomp_critical_user_", CriticalName).str();
  std::string Name = getNameWithSeparators({Prefix, "var"}, ".", ".");
  return getOrCreateInternalVariable(KmpCriticalNameTy, Name);
}

Value *OpenMPIRBuilder::getSizeInBytes(Value *BasePtr) {
  LLVMContext &Ctx = Builder.getContext();
  Value *Null =
      Constant::getNullValue(PointerType::getUnqual(BasePtr->getContext()));
  Value *SizeGep =
      Builder.CreateGEP(BasePtr->getType(), Null, Builder.getInt32(1));
  Value *SizePtrToInt = Builder.CreatePtrToInt(SizeGep, Type::getInt64Ty(Ctx));
  return SizePtrToInt;
}

GlobalVariable *
OpenMPIRBuilder::createOffloadMaptypes(SmallVectorImpl<uint64_t> &Mappings,
                                       std::string VarName) {
  llvm::Constant *MaptypesArrayInit =
      llvm::ConstantDataArray::get(M.getContext(), Mappings);
  auto *MaptypesArrayGlobal = new llvm::GlobalVariable(
      M, MaptypesArrayInit->getType(),
      /*isConstant=*/true, llvm::GlobalValue::PrivateLinkage, MaptypesArrayInit,
      VarName);
  MaptypesArrayGlobal->setUnnamedAddr(llvm::GlobalValue::UnnamedAddr::Global);
  return MaptypesArrayGlobal;
}

void OpenMPIRBuilder::createMapperAllocas(const LocationDescription &Loc,
                                          InsertPointTy AllocaIP,
                                          unsigned NumOperands,
                                          struct MapperAllocas &MapperAllocas) {
  if (!updateToLocation(Loc))
    return;

  auto *ArrI8PtrTy = ArrayType::get(Int8Ptr, NumOperands);
  auto *ArrI64Ty = ArrayType::get(Int64, NumOperands);
  Builder.restoreIP(AllocaIP);
  AllocaInst *ArgsBase = Builder.CreateAlloca(
      ArrI8PtrTy, /* ArraySize = */ nullptr, ".offload_baseptrs");
  AllocaInst *Args = Builder.CreateAlloca(ArrI8PtrTy, /* ArraySize = */ nullptr,
                                          ".offload_ptrs");
  AllocaInst *ArgSizes = Builder.CreateAlloca(
      ArrI64Ty, /* ArraySize = */ nullptr, ".offload_sizes");
  Builder.restoreIP(Loc.IP);
  MapperAllocas.ArgsBase = ArgsBase;
  MapperAllocas.Args = Args;
  MapperAllocas.ArgSizes = ArgSizes;
}

void OpenMPIRBuilder::emitMapperCall(const LocationDescription &Loc,
                                     Function *MapperFunc, Value *SrcLocInfo,
                                     Value *MaptypesArg, Value *MapnamesArg,
                                     struct MapperAllocas &MapperAllocas,
                                     int64_t DeviceID, unsigned NumOperands) {
  if (!updateToLocation(Loc))
    return;

  auto *ArrI8PtrTy = ArrayType::get(Int8Ptr, NumOperands);
  auto *ArrI64Ty = ArrayType::get(Int64, NumOperands);
  Value *ArgsBaseGEP =
      Builder.CreateInBoundsGEP(ArrI8PtrTy, MapperAllocas.ArgsBase,
                                {Builder.getInt32(0), Builder.getInt32(0)});
  Value *ArgsGEP =
      Builder.CreateInBoundsGEP(ArrI8PtrTy, MapperAllocas.Args,
                                {Builder.getInt32(0), Builder.getInt32(0)});
  Value *ArgSizesGEP =
      Builder.CreateInBoundsGEP(ArrI64Ty, MapperAllocas.ArgSizes,
                                {Builder.getInt32(0), Builder.getInt32(0)});
  Value *NullPtr =
      Constant::getNullValue(PointerType::getUnqual(Int8Ptr->getContext()));
  Builder.CreateCall(MapperFunc,
                     {SrcLocInfo, Builder.getInt64(DeviceID),
                      Builder.getInt32(NumOperands), ArgsBaseGEP, ArgsGEP,
                      ArgSizesGEP, MaptypesArg, MapnamesArg, NullPtr});
}

void OpenMPIRBuilder::emitOffloadingArraysArgument(IRBuilderBase &Builder,
                                                   TargetDataRTArgs &RTArgs,
                                                   TargetDataInfo &Info,
                                                   bool ForEndCall) {
  assert((!ForEndCall || Info.separateBeginEndCalls()) &&
         "expected region end call to runtime only when end call is separate");
  auto UnqualPtrTy = PointerType::getUnqual(M.getContext());
  auto VoidPtrTy = UnqualPtrTy;
  auto VoidPtrPtrTy = UnqualPtrTy;
  auto Int64Ty = Type::getInt64Ty(M.getContext());
  auto Int64PtrTy = UnqualPtrTy;

  if (!Info.NumberOfPtrs) {
    RTArgs.BasePointersArray = ConstantPointerNull::get(VoidPtrPtrTy);
    RTArgs.PointersArray = ConstantPointerNull::get(VoidPtrPtrTy);
    RTArgs.SizesArray = ConstantPointerNull::get(Int64PtrTy);
    RTArgs.MapTypesArray = ConstantPointerNull::get(Int64PtrTy);
    RTArgs.MapNamesArray = ConstantPointerNull::get(VoidPtrPtrTy);
    RTArgs.MappersArray = ConstantPointerNull::get(VoidPtrPtrTy);
    return;
  }

  RTArgs.BasePointersArray = Builder.CreateConstInBoundsGEP2_32(
      ArrayType::get(VoidPtrTy, Info.NumberOfPtrs),
      Info.RTArgs.BasePointersArray,
      /*Idx0=*/0, /*Idx1=*/0);
  RTArgs.PointersArray = Builder.CreateConstInBoundsGEP2_32(
      ArrayType::get(VoidPtrTy, Info.NumberOfPtrs), Info.RTArgs.PointersArray,
      /*Idx0=*/0,
      /*Idx1=*/0);
  RTArgs.SizesArray = Builder.CreateConstInBoundsGEP2_32(
      ArrayType::get(Int64Ty, Info.NumberOfPtrs), Info.RTArgs.SizesArray,
      /*Idx0=*/0, /*Idx1=*/0);
  RTArgs.MapTypesArray = Builder.CreateConstInBoundsGEP2_32(
      ArrayType::get(Int64Ty, Info.NumberOfPtrs),
      ForEndCall && Info.RTArgs.MapTypesArrayEnd ? Info.RTArgs.MapTypesArrayEnd
                                                 : Info.RTArgs.MapTypesArray,
      /*Idx0=*/0,
      /*Idx1=*/0);

  // Only emit the mapper information arrays if debug information is
  // requested.
  if (!Info.EmitDebug)
    RTArgs.MapNamesArray = ConstantPointerNull::get(VoidPtrPtrTy);
  else
    RTArgs.MapNamesArray = Builder.CreateConstInBoundsGEP2_32(
        ArrayType::get(VoidPtrTy, Info.NumberOfPtrs), Info.RTArgs.MapNamesArray,
        /*Idx0=*/0,
        /*Idx1=*/0);
  // If there is no user-defined mapper, set the mapper array to nullptr to
  // avoid an unnecessary data privatization
  if (!Info.HasMapper)
    RTArgs.MappersArray = ConstantPointerNull::get(VoidPtrPtrTy);
  else
    RTArgs.MappersArray =
        Builder.CreatePointerCast(Info.RTArgs.MappersArray, VoidPtrPtrTy);
}

void OpenMPIRBuilder::emitNonContiguousDescriptor(InsertPointTy AllocaIP,
                                                  InsertPointTy CodeGenIP,
                                                  MapInfosTy &CombinedInfo,
                                                  TargetDataInfo &Info) {
  MapInfosTy::StructNonContiguousInfo &NonContigInfo =
      CombinedInfo.NonContigInfo;

  // Build an array of struct descriptor_dim and then assign it to
  // offload_args.
  //
  // struct descriptor_dim {
  //  uint64_t offset;
  //  uint64_t count;
  //  uint64_t stride
  // };
  Type *Int64Ty = Builder.getInt64Ty();
  StructType *DimTy = StructType::create(
      M.getContext(), ArrayRef<Type *>({Int64Ty, Int64Ty, Int64Ty}),
      "struct.descriptor_dim");

  enum { OffsetFD = 0, CountFD, StrideFD };
  // We need two index variable here since the size of "Dims" is the same as
  // the size of Components, however, the size of offset, count, and stride is
  // equal to the size of base declaration that is non-contiguous.
  for (unsigned I = 0, L = 0, E = NonContigInfo.Dims.size(); I < E; ++I) {
    // Skip emitting ir if dimension size is 1 since it cannot be
    // non-contiguous.
    if (NonContigInfo.Dims[I] == 1)
      continue;
    Builder.restoreIP(AllocaIP);
    ArrayType *ArrayTy = ArrayType::get(DimTy, NonContigInfo.Dims[I]);
    AllocaInst *DimsAddr =
        Builder.CreateAlloca(ArrayTy, /* ArraySize = */ nullptr, "dims");
    Builder.restoreIP(CodeGenIP);
    for (unsigned II = 0, EE = NonContigInfo.Dims[I]; II < EE; ++II) {
      unsigned RevIdx = EE - II - 1;
      Value *DimsLVal = Builder.CreateInBoundsGEP(
          DimsAddr->getAllocatedType(), DimsAddr,
          {Builder.getInt64(0), Builder.getInt64(II)});
      // Offset
      Value *OffsetLVal = Builder.CreateStructGEP(DimTy, DimsLVal, OffsetFD);
      Builder.CreateAlignedStore(
          NonContigInfo.Offsets[L][RevIdx], OffsetLVal,
          M.getDataLayout().getPrefTypeAlign(OffsetLVal->getType()));
      // Count
      Value *CountLVal = Builder.CreateStructGEP(DimTy, DimsLVal, CountFD);
      Builder.CreateAlignedStore(
          NonContigInfo.Counts[L][RevIdx], CountLVal,
          M.getDataLayout().getPrefTypeAlign(CountLVal->getType()));
      // Stride
      Value *StrideLVal = Builder.CreateStructGEP(DimTy, DimsLVal, StrideFD);
      Builder.CreateAlignedStore(
          NonContigInfo.Strides[L][RevIdx], StrideLVal,
          M.getDataLayout().getPrefTypeAlign(CountLVal->getType()));
    }
    // args[I] = &dims
    Builder.restoreIP(CodeGenIP);
    Value *DAddr = Builder.CreatePointerBitCastOrAddrSpaceCast(
        DimsAddr, Builder.getPtrTy());
    Value *P = Builder.CreateConstInBoundsGEP2_32(
        ArrayType::get(Builder.getPtrTy(), Info.NumberOfPtrs),
        Info.RTArgs.PointersArray, 0, I);
    Builder.CreateAlignedStore(
        DAddr, P, M.getDataLayout().getPrefTypeAlign(Builder.getPtrTy()));
    ++L;
  }
}

void OpenMPIRBuilder::emitUDMapperArrayInitOrDel(
    Function *MapperFn, Value *MapperHandle, Value *Base, Value *Begin,
    Value *Size, Value *MapType, Value *MapName, TypeSize ElementSize,
    BasicBlock *ExitBB, bool IsInit) {
  StringRef Prefix = IsInit ? ".init" : ".del";

  // Evaluate if this is an array section.
  BasicBlock *BodyBB = BasicBlock::Create(
      M.getContext(), createPlatformSpecificName({"omp.array", Prefix}));
  Value *IsArray =
      Builder.CreateICmpSGT(Size, Builder.getInt64(1), "omp.arrayinit.isarray");
  Value *DeleteBit = Builder.CreateAnd(
      MapType,
      Builder.getInt64(
          static_cast<std::underlying_type_t<OpenMPOffloadMappingFlags>>(
              OpenMPOffloadMappingFlags::OMP_MAP_DELETE)));
  Value *DeleteCond;
  Value *Cond;
  if (IsInit) {
    // base != begin?
    Value *BaseIsBegin = Builder.CreateICmpNE(Base, Begin);
    // IsPtrAndObj?
    Value *PtrAndObjBit = Builder.CreateAnd(
        MapType,
        Builder.getInt64(
            static_cast<std::underlying_type_t<OpenMPOffloadMappingFlags>>(
                OpenMPOffloadMappingFlags::OMP_MAP_PTR_AND_OBJ)));
    PtrAndObjBit = Builder.CreateIsNotNull(PtrAndObjBit);
    BaseIsBegin = Builder.CreateAnd(BaseIsBegin, PtrAndObjBit);
    Cond = Builder.CreateOr(IsArray, BaseIsBegin);
    DeleteCond = Builder.CreateIsNull(
        DeleteBit,
        createPlatformSpecificName({"omp.array", Prefix, ".delete"}));
  } else {
    Cond = IsArray;
    DeleteCond = Builder.CreateIsNotNull(
        DeleteBit,
        createPlatformSpecificName({"omp.array", Prefix, ".delete"}));
  }
  Cond = Builder.CreateAnd(Cond, DeleteCond);
  Builder.CreateCondBr(Cond, BodyBB, ExitBB);

  emitBlock(BodyBB, MapperFn);
  // Get the array size by multiplying element size and element number (i.e., \p
  // Size).
  Value *ArraySize = Builder.CreateNUWMul(Size, Builder.getInt64(ElementSize));
  // Remove OMP_MAP_TO and OMP_MAP_FROM from the map type, so that it achieves
  // memory allocation/deletion purpose only.
  Value *MapTypeArg = Builder.CreateAnd(
      MapType,
      Builder.getInt64(
          ~static_cast<std::underlying_type_t<OpenMPOffloadMappingFlags>>(
              OpenMPOffloadMappingFlags::OMP_MAP_TO |
              OpenMPOffloadMappingFlags::OMP_MAP_FROM)));
  MapTypeArg = Builder.CreateOr(
      MapTypeArg,
      Builder.getInt64(
          static_cast<std::underlying_type_t<OpenMPOffloadMappingFlags>>(
              OpenMPOffloadMappingFlags::OMP_MAP_IMPLICIT)));

  // Call the runtime API __tgt_push_mapper_component to fill up the runtime
  // data structure.
  Value *OffloadingArgs[] = {MapperHandle, Base,       Begin,
                             ArraySize,    MapTypeArg, MapName};
  Builder.CreateCall(
      getOrCreateRuntimeFunction(M, OMPRTL___tgt_push_mapper_component),
      OffloadingArgs);
}

Function *OpenMPIRBuilder::emitUserDefinedMapper(
    function_ref<MapInfosTy &(InsertPointTy CodeGenIP, llvm::Value *PtrPHI,
                              llvm::Value *BeginArg)>
        GenMapInfoCB,
    Type *ElemTy, StringRef FuncName,
    function_ref<bool(unsigned int, Function **)> CustomMapperCB) {
  SmallVector<Type *> Params;
  Params.emplace_back(Builder.getPtrTy());
  Params.emplace_back(Builder.getPtrTy());
  Params.emplace_back(Builder.getPtrTy());
  Params.emplace_back(Builder.getInt64Ty());
  Params.emplace_back(Builder.getInt64Ty());
  Params.emplace_back(Builder.getPtrTy());

  auto *FnTy =
      FunctionType::get(Builder.getVoidTy(), Params, /* IsVarArg */ false);

  SmallString<64> TyStr;
  raw_svector_ostream Out(TyStr);
  Function *MapperFn =
      Function::Create(FnTy, GlobalValue::InternalLinkage, FuncName, M);
  MapperFn->addFnAttr(Attribute::NoInline);
  MapperFn->addFnAttr(Attribute::NoUnwind);
  MapperFn->addParamAttr(0, Attribute::NoUndef);
  MapperFn->addParamAttr(1, Attribute::NoUndef);
  MapperFn->addParamAttr(2, Attribute::NoUndef);
  MapperFn->addParamAttr(3, Attribute::NoUndef);
  MapperFn->addParamAttr(4, Attribute::NoUndef);
  MapperFn->addParamAttr(5, Attribute::NoUndef);

  // Start the mapper function code generation.
  BasicBlock *EntryBB = BasicBlock::Create(M.getContext(), "entry", MapperFn);
  auto SavedIP = Builder.saveIP();
  Builder.SetInsertPoint(EntryBB);

  Value *MapperHandle = MapperFn->getArg(0);
  Value *BaseIn = MapperFn->getArg(1);
  Value *BeginIn = MapperFn->getArg(2);
  Value *Size = MapperFn->getArg(3);
  Value *MapType = MapperFn->getArg(4);
  Value *MapName = MapperFn->getArg(5);

  // Compute the starting and end addresses of array elements.
  // Prepare common arguments for array initiation and deletion.
  // Convert the size in bytes into the number of array elements.
  TypeSize ElementSize = M.getDataLayout().getTypeStoreSize(ElemTy);
  Size = Builder.CreateExactUDiv(Size, Builder.getInt64(ElementSize));
  Value *PtrBegin = Builder.CreateBitCast(BeginIn, Builder.getPtrTy());
  Value *PtrEnd = Builder.CreateGEP(ElemTy, PtrBegin, Size);

  // Emit array initiation if this is an array section and \p MapType indicates
  // that memory allocation is required.
  BasicBlock *HeadBB = BasicBlock::Create(M.getContext(), "omp.arraymap.head");
  emitUDMapperArrayInitOrDel(MapperFn, MapperHandle, BaseIn, BeginIn, Size,
                             MapType, MapName, ElementSize, HeadBB,
                             /*IsInit=*/true);

  // Emit a for loop to iterate through SizeArg of elements and map all of them.

  // Emit the loop header block.
  emitBlock(HeadBB, MapperFn);
  BasicBlock *BodyBB = BasicBlock::Create(M.getContext(), "omp.arraymap.body");
  BasicBlock *DoneBB = BasicBlock::Create(M.getContext(), "omp.done");
  // Evaluate whether the initial condition is satisfied.
  Value *IsEmpty =
      Builder.CreateICmpEQ(PtrBegin, PtrEnd, "omp.arraymap.isempty");
  Builder.CreateCondBr(IsEmpty, DoneBB, BodyBB);

  // Emit the loop body block.
  emitBlock(BodyBB, MapperFn);
  BasicBlock *LastBB = BodyBB;
  PHINode *PtrPHI =
      Builder.CreatePHI(PtrBegin->getType(), 2, "omp.arraymap.ptrcurrent");
  PtrPHI->addIncoming(PtrBegin, HeadBB);

  // Get map clause information. Fill up the arrays with all mapped variables.
  MapInfosTy &Info = GenMapInfoCB(Builder.saveIP(), PtrPHI, BeginIn);

  // Call the runtime API __tgt_mapper_num_components to get the number of
  // pre-existing components.
  Value *OffloadingArgs[] = {MapperHandle};
  Value *PreviousSize = Builder.CreateCall(
      getOrCreateRuntimeFunction(M, OMPRTL___tgt_mapper_num_components),
      OffloadingArgs);
  Value *ShiftedPreviousSize =
      Builder.CreateShl(PreviousSize, Builder.getInt64(getFlagMemberOffset()));

  // Fill up the runtime mapper handle for all components.
  for (unsigned I = 0; I < Info.BasePointers.size(); ++I) {
    Value *CurBaseArg =
        Builder.CreateBitCast(Info.BasePointers[I], Builder.getPtrTy());
    Value *CurBeginArg =
        Builder.CreateBitCast(Info.Pointers[I], Builder.getPtrTy());
    Value *CurSizeArg = Info.Sizes[I];
    Value *CurNameArg = Info.Names.size()
                            ? Info.Names[I]
                            : Constant::getNullValue(Builder.getPtrTy());

    // Extract the MEMBER_OF field from the map type.
    Value *OriMapType = Builder.getInt64(
        static_cast<std::underlying_type_t<OpenMPOffloadMappingFlags>>(
            Info.Types[I]));
    Value *MemberMapType =
        Builder.CreateNUWAdd(OriMapType, ShiftedPreviousSize);

    // Combine the map type inherited from user-defined mapper with that
    // specified in the program. According to the OMP_MAP_TO and OMP_MAP_FROM
    // bits of the \a MapType, which is the input argument of the mapper
    // function, the following code will set the OMP_MAP_TO and OMP_MAP_FROM
    // bits of MemberMapType.
    // [OpenMP 5.0], 1.2.6. map-type decay.
    //        | alloc |  to   | from  | tofrom | release | delete
    // ----------------------------------------------------------
    // alloc  | alloc | alloc | alloc | alloc  | release | delete
    // to     | alloc |  to   | alloc |   to   | release | delete
    // from   | alloc | alloc | from  |  from  | release | delete
    // tofrom | alloc |  to   | from  | tofrom | release | delete
    Value *LeftToFrom = Builder.CreateAnd(
        MapType,
        Builder.getInt64(
            static_cast<std::underlying_type_t<OpenMPOffloadMappingFlags>>(
                OpenMPOffloadMappingFlags::OMP_MAP_TO |
                OpenMPOffloadMappingFlags::OMP_MAP_FROM)));
    BasicBlock *AllocBB = BasicBlock::Create(M.getContext(), "omp.type.alloc");
    BasicBlock *AllocElseBB =
        BasicBlock::Create(M.getContext(), "omp.type.alloc.else");
    BasicBlock *ToBB = BasicBlock::Create(M.getContext(), "omp.type.to");
    BasicBlock *ToElseBB =
        BasicBlock::Create(M.getContext(), "omp.type.to.else");
    BasicBlock *FromBB = BasicBlock::Create(M.getContext(), "omp.type.from");
    BasicBlock *EndBB = BasicBlock::Create(M.getContext(), "omp.type.end");
    Value *IsAlloc = Builder.CreateIsNull(LeftToFrom);
    Builder.CreateCondBr(IsAlloc, AllocBB, AllocElseBB);
    // In case of alloc, clear OMP_MAP_TO and OMP_MAP_FROM.
    emitBlock(AllocBB, MapperFn);
    Value *AllocMapType = Builder.CreateAnd(
        MemberMapType,
        Builder.getInt64(
            ~static_cast<std::underlying_type_t<OpenMPOffloadMappingFlags>>(
                OpenMPOffloadMappingFlags::OMP_MAP_TO |
                OpenMPOffloadMappingFlags::OMP_MAP_FROM)));
    Builder.CreateBr(EndBB);
    emitBlock(AllocElseBB, MapperFn);
    Value *IsTo = Builder.CreateICmpEQ(
        LeftToFrom,
        Builder.getInt64(
            static_cast<std::underlying_type_t<OpenMPOffloadMappingFlags>>(
                OpenMPOffloadMappingFlags::OMP_MAP_TO)));
    Builder.CreateCondBr(IsTo, ToBB, ToElseBB);
    // In case of to, clear OMP_MAP_FROM.
    emitBlock(ToBB, MapperFn);
    Value *ToMapType = Builder.CreateAnd(
        MemberMapType,
        Builder.getInt64(
            ~static_cast<std::underlying_type_t<OpenMPOffloadMappingFlags>>(
                OpenMPOffloadMappingFlags::OMP_MAP_FROM)));
    Builder.CreateBr(EndBB);
    emitBlock(ToElseBB, MapperFn);
    Value *IsFrom = Builder.CreateICmpEQ(
        LeftToFrom,
        Builder.getInt64(
            static_cast<std::underlying_type_t<OpenMPOffloadMappingFlags>>(
                OpenMPOffloadMappingFlags::OMP_MAP_FROM)));
    Builder.CreateCondBr(IsFrom, FromBB, EndBB);
    // In case of from, clear OMP_MAP_TO.
    emitBlock(FromBB, MapperFn);
    Value *FromMapType = Builder.CreateAnd(
        MemberMapType,
        Builder.getInt64(
            ~static_cast<std::underlying_type_t<OpenMPOffloadMappingFlags>>(
                OpenMPOffloadMappingFlags::OMP_MAP_TO)));
    // In case of tofrom, do nothing.
    emitBlock(EndBB, MapperFn);
    LastBB = EndBB;
    PHINode *CurMapType =
        Builder.CreatePHI(Builder.getInt64Ty(), 4, "omp.maptype");
    CurMapType->addIncoming(AllocMapType, AllocBB);
    CurMapType->addIncoming(ToMapType, ToBB);
    CurMapType->addIncoming(FromMapType, FromBB);
    CurMapType->addIncoming(MemberMapType, ToElseBB);

    Value *OffloadingArgs[] = {MapperHandle, CurBaseArg, CurBeginArg,
                               CurSizeArg,   CurMapType, CurNameArg};
    Function *ChildMapperFn = nullptr;
    if (CustomMapperCB && CustomMapperCB(I, &ChildMapperFn)) {
      // Call the corresponding mapper function.
      Builder.CreateCall(ChildMapperFn, OffloadingArgs)->setDoesNotThrow();
    } else {
      // Call the runtime API __tgt_push_mapper_component to fill up the runtime
      // data structure.
      Builder.CreateCall(
          getOrCreateRuntimeFunction(M, OMPRTL___tgt_push_mapper_component),
          OffloadingArgs);
    }
  }

  // Update the pointer to point to the next element that needs to be mapped,
  // and check whether we have mapped all elements.
  Value *PtrNext = Builder.CreateConstGEP1_32(ElemTy, PtrPHI, /*Idx0=*/1,
                                              "omp.arraymap.next");
  PtrPHI->addIncoming(PtrNext, LastBB);
  Value *IsDone = Builder.CreateICmpEQ(PtrNext, PtrEnd, "omp.arraymap.isdone");
  BasicBlock *ExitBB = BasicBlock::Create(M.getContext(), "omp.arraymap.exit");
  Builder.CreateCondBr(IsDone, ExitBB, BodyBB);

  emitBlock(ExitBB, MapperFn);
  // Emit array deletion if this is an array section and \p MapType indicates
  // that deletion is required.
  emitUDMapperArrayInitOrDel(MapperFn, MapperHandle, BaseIn, BeginIn, Size,
                             MapType, MapName, ElementSize, DoneBB,
                             /*IsInit=*/false);

  // Emit the function exit block.
  emitBlock(DoneBB, MapperFn, /*IsFinished=*/true);

  Builder.CreateRetVoid();
  Builder.restoreIP(SavedIP);
  return MapperFn;
}

void OpenMPIRBuilder::emitOffloadingArrays(
    InsertPointTy AllocaIP, InsertPointTy CodeGenIP, MapInfosTy &CombinedInfo,
    TargetDataInfo &Info, bool IsNonContiguous,
    function_ref<void(unsigned int, Value *)> DeviceAddrCB,
    function_ref<Value *(unsigned int)> CustomMapperCB) {

  // Reset the array information.
  Info.clearArrayInfo();
  Info.NumberOfPtrs = CombinedInfo.BasePointers.size();

  if (Info.NumberOfPtrs == 0)
    return;

  Builder.restoreIP(AllocaIP);
  // Detect if we have any capture size requiring runtime evaluation of the
  // size so that a constant array could be eventually used.
  ArrayType *PointerArrayType =
      ArrayType::get(Builder.getPtrTy(), Info.NumberOfPtrs);

  Info.RTArgs.BasePointersArray = Builder.CreateAlloca(
      PointerArrayType, /* ArraySize = */ nullptr, ".offload_baseptrs");

  Info.RTArgs.PointersArray = Builder.CreateAlloca(
      PointerArrayType, /* ArraySize = */ nullptr, ".offload_ptrs");
  AllocaInst *MappersArray = Builder.CreateAlloca(
      PointerArrayType, /* ArraySize = */ nullptr, ".offload_mappers");
  Info.RTArgs.MappersArray = MappersArray;

  // If we don't have any VLA types or other types that require runtime
  // evaluation, we can use a constant array for the map sizes, otherwise we
  // need to fill up the arrays as we do for the pointers.
  Type *Int64Ty = Builder.getInt64Ty();
  SmallVector<Constant *> ConstSizes(CombinedInfo.Sizes.size(),
                                     ConstantInt::get(Int64Ty, 0));
  SmallBitVector RuntimeSizes(CombinedInfo.Sizes.size());
  for (unsigned I = 0, E = CombinedInfo.Sizes.size(); I < E; ++I) {
    if (auto *CI = dyn_cast<Constant>(CombinedInfo.Sizes[I])) {
      if (!isa<ConstantExpr>(CI) && !isa<GlobalValue>(CI)) {
        if (IsNonContiguous &&
            static_cast<std::underlying_type_t<OpenMPOffloadMappingFlags>>(
                CombinedInfo.Types[I] &
                OpenMPOffloadMappingFlags::OMP_MAP_NON_CONTIG))
          ConstSizes[I] =
              ConstantInt::get(Int64Ty, CombinedInfo.NonContigInfo.Dims[I]);
        else
          ConstSizes[I] = CI;
        continue;
      }
    }
    RuntimeSizes.set(I);
  }

  if (RuntimeSizes.all()) {
    ArrayType *SizeArrayType = ArrayType::get(Int64Ty, Info.NumberOfPtrs);
    Info.RTArgs.SizesArray = Builder.CreateAlloca(
        SizeArrayType, /* ArraySize = */ nullptr, ".offload_sizes");
    Builder.restoreIP(CodeGenIP);
  } else {
    auto *SizesArrayInit = ConstantArray::get(
        ArrayType::get(Int64Ty, ConstSizes.size()), ConstSizes);
    std::string Name = createPlatformSpecificName({"offload_sizes"});
    auto *SizesArrayGbl =
        new GlobalVariable(M, SizesArrayInit->getType(), /*isConstant=*/true,
                           GlobalValue::PrivateLinkage, SizesArrayInit, Name);
    SizesArrayGbl->setUnnamedAddr(GlobalValue::UnnamedAddr::Global);

    if (!RuntimeSizes.any()) {
      Info.RTArgs.SizesArray = SizesArrayGbl;
    } else {
      unsigned IndexSize = M.getDataLayout().getIndexSizeInBits(0);
      Align OffloadSizeAlign = M.getDataLayout().getABIIntegerTypeAlignment(64);
      ArrayType *SizeArrayType = ArrayType::get(Int64Ty, Info.NumberOfPtrs);
      AllocaInst *Buffer = Builder.CreateAlloca(
          SizeArrayType, /* ArraySize = */ nullptr, ".offload_sizes");
      Buffer->setAlignment(OffloadSizeAlign);
      Builder.restoreIP(CodeGenIP);
      Builder.CreateMemCpy(
          Buffer, M.getDataLayout().getPrefTypeAlign(Buffer->getType()),
          SizesArrayGbl, OffloadSizeAlign,
          Builder.getIntN(
              IndexSize,
              Buffer->getAllocationSize(M.getDataLayout())->getFixedValue()));

      Info.RTArgs.SizesArray = Buffer;
    }
    Builder.restoreIP(CodeGenIP);
  }

  // The map types are always constant so we don't need to generate code to
  // fill arrays. Instead, we create an array constant.
  SmallVector<uint64_t, 4> Mapping;
  for (auto mapFlag : CombinedInfo.Types)
    Mapping.push_back(
        static_cast<std::underlying_type_t<OpenMPOffloadMappingFlags>>(
            mapFlag));
  std::string MaptypesName = createPlatformSpecificName({"offload_maptypes"});
  auto *MapTypesArrayGbl = createOffloadMaptypes(Mapping, MaptypesName);
  Info.RTArgs.MapTypesArray = MapTypesArrayGbl;

  // The information types are only built if provided.
  if (!CombinedInfo.Names.empty()) {
    std::string MapnamesName = createPlatformSpecificName({"offload_mapnames"});
    auto *MapNamesArrayGbl =
        createOffloadMapnames(CombinedInfo.Names, MapnamesName);
    Info.RTArgs.MapNamesArray = MapNamesArrayGbl;
    Info.EmitDebug = true;
  } else {
    Info.RTArgs.MapNamesArray =
        Constant::getNullValue(PointerType::getUnqual(Builder.getContext()));
    Info.EmitDebug = false;
  }

  // If there's a present map type modifier, it must not be applied to the end
  // of a region, so generate a separate map type array in that case.
  if (Info.separateBeginEndCalls()) {
    bool EndMapTypesDiffer = false;
    for (uint64_t &Type : Mapping) {
      if (Type & static_cast<std::underlying_type_t<OpenMPOffloadMappingFlags>>(
                     OpenMPOffloadMappingFlags::OMP_MAP_PRESENT)) {
        Type &= ~static_cast<std::underlying_type_t<OpenMPOffloadMappingFlags>>(
            OpenMPOffloadMappingFlags::OMP_MAP_PRESENT);
        EndMapTypesDiffer = true;
      }
    }
    if (EndMapTypesDiffer) {
      MapTypesArrayGbl = createOffloadMaptypes(Mapping, MaptypesName);
      Info.RTArgs.MapTypesArrayEnd = MapTypesArrayGbl;
    }
  }

  PointerType *PtrTy = Builder.getPtrTy();
  for (unsigned I = 0; I < Info.NumberOfPtrs; ++I) {
    Value *BPVal = CombinedInfo.BasePointers[I];
    Value *BP = Builder.CreateConstInBoundsGEP2_32(
        ArrayType::get(PtrTy, Info.NumberOfPtrs), Info.RTArgs.BasePointersArray,
        0, I);
    Builder.CreateAlignedStore(BPVal, BP,
                               M.getDataLayout().getPrefTypeAlign(PtrTy));

    if (Info.requiresDevicePointerInfo()) {
      if (CombinedInfo.DevicePointers[I] == DeviceInfoTy::Pointer) {
        CodeGenIP = Builder.saveIP();
        Builder.restoreIP(AllocaIP);
        Info.DevicePtrInfoMap[BPVal] = {BP, Builder.CreateAlloca(PtrTy)};
        Builder.restoreIP(CodeGenIP);
        if (DeviceAddrCB)
          DeviceAddrCB(I, Info.DevicePtrInfoMap[BPVal].second);
      } else if (CombinedInfo.DevicePointers[I] == DeviceInfoTy::Address) {
        Info.DevicePtrInfoMap[BPVal] = {BP, BP};
        if (DeviceAddrCB)
          DeviceAddrCB(I, BP);
      }
    }

    Value *PVal = CombinedInfo.Pointers[I];
    Value *P = Builder.CreateConstInBoundsGEP2_32(
        ArrayType::get(PtrTy, Info.NumberOfPtrs), Info.RTArgs.PointersArray, 0,
        I);
    // TODO: Check alignment correct.
    Builder.CreateAlignedStore(PVal, P,
                               M.getDataLayout().getPrefTypeAlign(PtrTy));

    if (RuntimeSizes.test(I)) {
      Value *S = Builder.CreateConstInBoundsGEP2_32(
          ArrayType::get(Int64Ty, Info.NumberOfPtrs), Info.RTArgs.SizesArray,
          /*Idx0=*/0,
          /*Idx1=*/I);
      Builder.CreateAlignedStore(Builder.CreateIntCast(CombinedInfo.Sizes[I],
                                                       Int64Ty,
                                                       /*isSigned=*/true),
                                 S, M.getDataLayout().getPrefTypeAlign(PtrTy));
    }
    // Fill up the mapper array.
    unsigned IndexSize = M.getDataLayout().getIndexSizeInBits(0);
    Value *MFunc = ConstantPointerNull::get(PtrTy);
    if (CustomMapperCB)
      if (Value *CustomMFunc = CustomMapperCB(I))
        MFunc = Builder.CreatePointerCast(CustomMFunc, PtrTy);
    Value *MAddr = Builder.CreateInBoundsGEP(
        MappersArray->getAllocatedType(), MappersArray,
        {Builder.getIntN(IndexSize, 0), Builder.getIntN(IndexSize, I)});
    Builder.CreateAlignedStore(
        MFunc, MAddr, M.getDataLayout().getPrefTypeAlign(MAddr->getType()));
  }

  if (!IsNonContiguous || CombinedInfo.NonContigInfo.Offsets.empty() ||
      Info.NumberOfPtrs == 0)
    return;
  emitNonContiguousDescriptor(AllocaIP, CodeGenIP, CombinedInfo, Info);
}

void OpenMPIRBuilder::emitBranch(BasicBlock *Target) {
  BasicBlock *CurBB = Builder.GetInsertBlock();

  if (!CurBB || CurBB->getTerminator()) {
    // If there is no insert point or the previous block is already
    // terminated, don't touch it.
  } else {
    // Otherwise, create a fall-through branch.
    Builder.CreateBr(Target);
  }

  Builder.ClearInsertionPoint();
}

void OpenMPIRBuilder::emitBlock(BasicBlock *BB, Function *CurFn,
                                bool IsFinished) {
  BasicBlock *CurBB = Builder.GetInsertBlock();

  // Fall out of the current block (if necessary).
  emitBranch(BB);

  if (IsFinished && BB->use_empty()) {
    BB->eraseFromParent();
    return;
  }

  // Place the block after the current block, if possible, or else at
  // the end of the function.
  if (CurBB && CurBB->getParent())
    CurFn->insert(std::next(CurBB->getIterator()), BB);
  else
    CurFn->insert(CurFn->end(), BB);
  Builder.SetInsertPoint(BB);
}

Error OpenMPIRBuilder::emitIfClause(Value *Cond, BodyGenCallbackTy ThenGen,
                                    BodyGenCallbackTy ElseGen,
                                    InsertPointTy AllocaIP) {
  // If the condition constant folds and can be elided, try to avoid emitting
  // the condition and the dead arm of the if/else.
  if (auto *CI = dyn_cast<ConstantInt>(Cond)) {
    auto CondConstant = CI->getSExtValue();
    if (CondConstant)
      return ThenGen(AllocaIP, Builder.saveIP());

    return ElseGen(AllocaIP, Builder.saveIP());
  }

  Function *CurFn = Builder.GetInsertBlock()->getParent();

  // Otherwise, the condition did not fold, or we couldn't elide it.  Just
  // emit the conditional branch.
  BasicBlock *ThenBlock = BasicBlock::Create(M.getContext(), "omp_if.then");
  BasicBlock *ElseBlock = BasicBlock::Create(M.getContext(), "omp_if.else");
  BasicBlock *ContBlock = BasicBlock::Create(M.getContext(), "omp_if.end");
  Builder.CreateCondBr(Cond, ThenBlock, ElseBlock);
  // Emit the 'then' code.
  emitBlock(ThenBlock, CurFn);
  if (Error Err = ThenGen(AllocaIP, Builder.saveIP()))
    return Err;
  emitBranch(ContBlock);
  // Emit the 'else' code if present.
  // There is no need to emit line number for unconditional branch.
  emitBlock(ElseBlock, CurFn);
  if (Error Err = ElseGen(AllocaIP, Builder.saveIP()))
    return Err;
  // There is no need to emit line number for unconditional branch.
  emitBranch(ContBlock);
  // Emit the continuation block for code after the if.
  emitBlock(ContBlock, CurFn, /*IsFinished=*/true);
  return Error::success();
}

bool OpenMPIRBuilder::checkAndEmitFlushAfterAtomic(
    const LocationDescription &Loc, llvm::AtomicOrdering AO, AtomicKind AK) {
  assert(!(AO == AtomicOrdering::NotAtomic ||
           AO == llvm::AtomicOrdering::Unordered) &&
         "Unexpected Atomic Ordering.");

  bool Flush = false;
  llvm::AtomicOrdering FlushAO = AtomicOrdering::Monotonic;

  switch (AK) {
  case Read:
    if (AO == AtomicOrdering::Acquire || AO == AtomicOrdering::AcquireRelease ||
        AO == AtomicOrdering::SequentiallyConsistent) {
      FlushAO = AtomicOrdering::Acquire;
      Flush = true;
    }
    break;
  case Write:
  case Compare:
  case Update:
    if (AO == AtomicOrdering::Release || AO == AtomicOrdering::AcquireRelease ||
        AO == AtomicOrdering::SequentiallyConsistent) {
      FlushAO = AtomicOrdering::Release;
      Flush = true;
    }
    break;
  case Capture:
    switch (AO) {
    case AtomicOrdering::Acquire:
      FlushAO = AtomicOrdering::Acquire;
      Flush = true;
      break;
    case AtomicOrdering::Release:
      FlushAO = AtomicOrdering::Release;
      Flush = true;
      break;
    case AtomicOrdering::AcquireRelease:
    case AtomicOrdering::SequentiallyConsistent:
      FlushAO = AtomicOrdering::AcquireRelease;
      Flush = true;
      break;
    default:
      // do nothing - leave silently.
      break;
    }
  }

  if (Flush) {
    // Currently Flush RT call still doesn't take memory_ordering, so for when
    // that happens, this tries to do the resolution of which atomic ordering
    // to use with but issue the flush call
    // TODO: pass `FlushAO` after memory ordering support is added
    (void)FlushAO;
    emitFlush(Loc);
  }

  // for AO == AtomicOrdering::Monotonic and  all other case combinations
  // do nothing
  return Flush;
}

OpenMPIRBuilder::InsertPointTy
OpenMPIRBuilder::createAtomicRead(const LocationDescription &Loc,
                                  AtomicOpValue &X, AtomicOpValue &V,
                                  AtomicOrdering AO) {
  if (!updateToLocation(Loc))
    return Loc.IP;

  assert(X.Var->getType()->isPointerTy() &&
         "OMP Atomic expects a pointer to target memory");
  Type *XElemTy = X.ElemTy;
  assert((XElemTy->isFloatingPointTy() || XElemTy->isIntegerTy() ||
          XElemTy->isPointerTy() || XElemTy->isStructTy()) &&
         "OMP atomic read expected a scalar type");

  Value *XRead = nullptr;

  if (XElemTy->isIntegerTy()) {
    LoadInst *XLD =
        Builder.CreateLoad(XElemTy, X.Var, X.IsVolatile, "omp.atomic.read");
    XLD->setAtomic(AO);
    XRead = cast<Value>(XLD);
  } else if (XElemTy->isStructTy()) {
    // FIXME: Add checks to ensure __atomic_load is emitted iff the
    // target does not support `atomicrmw` of the size of the struct
    LoadInst *OldVal = Builder.CreateLoad(XElemTy, X.Var, "omp.atomic.read");
    OldVal->setAtomic(AO);
    const DataLayout &LoadDL = OldVal->getModule()->getDataLayout();
    unsigned LoadSize =
        LoadDL.getTypeStoreSize(OldVal->getPointerOperand()->getType());
    OpenMPIRBuilder::AtomicInfo atomicInfo(
        &Builder, XElemTy, LoadSize * 8, LoadSize * 8, OldVal->getAlign(),
        OldVal->getAlign(), true /* UseLibcall */, X.Var);
    auto AtomicLoadRes = atomicInfo.EmitAtomicLoadLibcall(AO);
    XRead = AtomicLoadRes.first;
    OldVal->eraseFromParent();
  } else {
    // We need to perform atomic op as integer
    IntegerType *IntCastTy =
        IntegerType::get(M.getContext(), XElemTy->getScalarSizeInBits());
    LoadInst *XLoad =
        Builder.CreateLoad(IntCastTy, X.Var, X.IsVolatile, "omp.atomic.load");
    XLoad->setAtomic(AO);
    if (XElemTy->isFloatingPointTy()) {
      XRead = Builder.CreateBitCast(XLoad, XElemTy, "atomic.flt.cast");
    } else {
      XRead = Builder.CreateIntToPtr(XLoad, XElemTy, "atomic.ptr.cast");
    }
  }
  checkAndEmitFlushAfterAtomic(Loc, AO, AtomicKind::Read);
  Builder.CreateStore(XRead, V.Var, V.IsVolatile);
  return Builder.saveIP();
}

OpenMPIRBuilder::InsertPointTy
OpenMPIRBuilder::createAtomicWrite(const LocationDescription &Loc,
                                   AtomicOpValue &X, Value *Expr,
                                   AtomicOrdering AO) {
  if (!updateToLocation(Loc))
    return Loc.IP;

  assert(X.Var->getType()->isPointerTy() &&
         "OMP Atomic expects a pointer to target memory");
  Type *XElemTy = X.ElemTy;
  assert((XElemTy->isFloatingPointTy() || XElemTy->isIntegerTy() ||
          XElemTy->isPointerTy()) &&
         "OMP atomic write expected a scalar type");

  if (XElemTy->isIntegerTy()) {
    StoreInst *XSt = Builder.CreateStore(Expr, X.Var, X.IsVolatile);
    XSt->setAtomic(AO);
  } else {
    // We need to bitcast and perform atomic op as integers
    IntegerType *IntCastTy =
        IntegerType::get(M.getContext(), XElemTy->getScalarSizeInBits());
    Value *ExprCast =
        Builder.CreateBitCast(Expr, IntCastTy, "atomic.src.int.cast");
    StoreInst *XSt = Builder.CreateStore(ExprCast, X.Var, X.IsVolatile);
    XSt->setAtomic(AO);
  }

  checkAndEmitFlushAfterAtomic(Loc, AO, AtomicKind::Write);
  return Builder.saveIP();
}

OpenMPIRBuilder::InsertPointOrErrorTy OpenMPIRBuilder::createAtomicUpdate(
    const LocationDescription &Loc, InsertPointTy AllocaIP, AtomicOpValue &X,
    Value *Expr, AtomicOrdering AO, AtomicRMWInst::BinOp RMWOp,
    AtomicUpdateCallbackTy &UpdateOp, bool IsXBinopExpr) {
  assert(!isConflictIP(Loc.IP, AllocaIP) && "IPs must not be ambiguous");
  if (!updateToLocation(Loc))
    return Loc.IP;

  LLVM_DEBUG({
    Type *XTy = X.Var->getType();
    assert(XTy->isPointerTy() &&
           "OMP Atomic expects a pointer to target memory");
    Type *XElemTy = X.ElemTy;
    assert((XElemTy->isFloatingPointTy() || XElemTy->isIntegerTy() ||
            XElemTy->isPointerTy()) &&
           "OMP atomic update expected a scalar type");
    assert((RMWOp != AtomicRMWInst::Max) && (RMWOp != AtomicRMWInst::Min) &&
           (RMWOp != AtomicRMWInst::UMax) && (RMWOp != AtomicRMWInst::UMin) &&
           "OpenMP atomic does not support LT or GT operations");
  });

  Expected<std::pair<Value *, Value *>> AtomicResult =
      emitAtomicUpdate(AllocaIP, X.Var, X.ElemTy, Expr, AO, RMWOp, UpdateOp,
                       X.IsVolatile, IsXBinopExpr);
  if (!AtomicResult)
    return AtomicResult.takeError();
  checkAndEmitFlushAfterAtomic(Loc, AO, AtomicKind::Update);
  return Builder.saveIP();
}

// FIXME: Duplicating AtomicExpand
Value *OpenMPIRBuilder::emitRMWOpAsInstruction(Value *Src1, Value *Src2,
                                               AtomicRMWInst::BinOp RMWOp) {
  switch (RMWOp) {
  case AtomicRMWInst::Add:
    return Builder.CreateAdd(Src1, Src2);
  case AtomicRMWInst::Sub:
    return Builder.CreateSub(Src1, Src2);
  case AtomicRMWInst::And:
    return Builder.CreateAnd(Src1, Src2);
  case AtomicRMWInst::Nand:
    return Builder.CreateNeg(Builder.CreateAnd(Src1, Src2));
  case AtomicRMWInst::Or:
    return Builder.CreateOr(Src1, Src2);
  case AtomicRMWInst::Xor:
    return Builder.CreateXor(Src1, Src2);
  case AtomicRMWInst::Xchg:
  case AtomicRMWInst::FAdd:
  case AtomicRMWInst::FSub:
  case AtomicRMWInst::BAD_BINOP:
  case AtomicRMWInst::Max:
  case AtomicRMWInst::Min:
  case AtomicRMWInst::UMax:
  case AtomicRMWInst::UMin:
  case AtomicRMWInst::FMax:
  case AtomicRMWInst::FMin:
  case AtomicRMWInst::UIncWrap:
  case AtomicRMWInst::UDecWrap:
  case AtomicRMWInst::USubCond:
  case AtomicRMWInst::USubSat:
    llvm_unreachable("Unsupported atomic update operation");
  }
  llvm_unreachable("Unsupported atomic update operation");
}

Expected<std::pair<Value *, Value *>> OpenMPIRBuilder::emitAtomicUpdate(
    InsertPointTy AllocaIP, Value *X, Type *XElemTy, Value *Expr,
    AtomicOrdering AO, AtomicRMWInst::BinOp RMWOp,
    AtomicUpdateCallbackTy &UpdateOp, bool VolatileX, bool IsXBinopExpr) {
  // TODO: handle the case where XElemTy is not byte-sized or not a power of 2
  // or a complex datatype.
  bool emitRMWOp = false;
  switch (RMWOp) {
  case AtomicRMWInst::Add:
  case AtomicRMWInst::And:
  case AtomicRMWInst::Nand:
  case AtomicRMWInst::Or:
  case AtomicRMWInst::Xor:
  case AtomicRMWInst::Xchg:
    emitRMWOp = XElemTy;
    break;
  case AtomicRMWInst::Sub:
    emitRMWOp = (IsXBinopExpr && XElemTy);
    break;
  default:
    emitRMWOp = false;
  }
  emitRMWOp &= XElemTy->isIntegerTy();

  std::pair<Value *, Value *> Res;
  if (emitRMWOp) {
    Res.first = Builder.CreateAtomicRMW(RMWOp, X, Expr, llvm::MaybeAlign(), AO);
    // not needed except in case of postfix captures. Generate anyway for
    // consistency with the else part. Will be removed with any DCE pass.
    // AtomicRMWInst::Xchg does not have a coressponding instruction.
    if (RMWOp == AtomicRMWInst::Xchg)
      Res.second = Res.first;
    else
      Res.second = emitRMWOpAsInstruction(Res.first, Expr, RMWOp);
  } else if (RMWOp == llvm::AtomicRMWInst::BinOp::BAD_BINOP &&
             XElemTy->isStructTy()) {
    LoadInst *OldVal =
        Builder.CreateLoad(XElemTy, X, X->getName() + ".atomic.load");
    OldVal->setAtomic(AO);
    const DataLayout &LoadDL = OldVal->getModule()->getDataLayout();
    unsigned LoadSize =
        LoadDL.getTypeStoreSize(OldVal->getPointerOperand()->getType());

    OpenMPIRBuilder::AtomicInfo atomicInfo(
        &Builder, XElemTy, LoadSize * 8, LoadSize * 8, OldVal->getAlign(),
        OldVal->getAlign(), true /* UseLibcall */, X);
    auto AtomicLoadRes = atomicInfo.EmitAtomicLoadLibcall(AO);
    BasicBlock *CurBB = Builder.GetInsertBlock();
    Instruction *CurBBTI = CurBB->getTerminator();
    CurBBTI = CurBBTI ? CurBBTI : Builder.CreateUnreachable();
    BasicBlock *ExitBB =
        CurBB->splitBasicBlock(CurBBTI, X->getName() + ".atomic.exit");
    BasicBlock *ContBB = CurBB->splitBasicBlock(CurBB->getTerminator(),
                                                X->getName() + ".atomic.cont");
    ContBB->getTerminator()->eraseFromParent();
    Builder.restoreIP(AllocaIP);
    AllocaInst *NewAtomicAddr = Builder.CreateAlloca(XElemTy);
    NewAtomicAddr->setName(X->getName() + "x.new.val");
    Builder.SetInsertPoint(ContBB);
    llvm::PHINode *PHI = Builder.CreatePHI(OldVal->getType(), 2);
    PHI->addIncoming(AtomicLoadRes.first, CurBB);
    Value *OldExprVal = PHI;
    Expected<Value *> CBResult = UpdateOp(OldExprVal, Builder);
    if (!CBResult)
      return CBResult.takeError();
    Value *Upd = *CBResult;
    Builder.CreateStore(Upd, NewAtomicAddr);
    AtomicOrdering Failure =
        llvm::AtomicCmpXchgInst::getStrongestFailureOrdering(AO);
    auto Result = atomicInfo.EmitAtomicCompareExchangeLibcall(
        AtomicLoadRes.second, NewAtomicAddr, AO, Failure);
    LoadInst *PHILoad = Builder.CreateLoad(XElemTy, Result.first);
    PHI->addIncoming(PHILoad, Builder.GetInsertBlock());
    Builder.CreateCondBr(Result.second, ExitBB, ContBB);
    OldVal->eraseFromParent();
    Res.first = OldExprVal;
    Res.second = Upd;

    if (UnreachableInst *ExitTI =
            dyn_cast<UnreachableInst>(ExitBB->getTerminator())) {
      CurBBTI->eraseFromParent();
      Builder.SetInsertPoint(ExitBB);
    } else {
      Builder.SetInsertPoint(ExitTI);
    }
  } else {
    IntegerType *IntCastTy =
        IntegerType::get(M.getContext(), XElemTy->getScalarSizeInBits());
    LoadInst *OldVal =
        Builder.CreateLoad(IntCastTy, X, X->getName() + ".atomic.load");
    OldVal->setAtomic(AO);
    // CurBB
    // |     /---\
		// ContBB    |
    // |     \---/
    // ExitBB
    BasicBlock *CurBB = Builder.GetInsertBlock();
    Instruction *CurBBTI = CurBB->getTerminator();
    CurBBTI = CurBBTI ? CurBBTI : Builder.CreateUnreachable();
    BasicBlock *ExitBB =
        CurBB->splitBasicBlock(CurBBTI, X->getName() + ".atomic.exit");
    BasicBlock *ContBB = CurBB->splitBasicBlock(CurBB->getTerminator(),
                                                X->getName() + ".atomic.cont");
    ContBB->getTerminator()->eraseFromParent();
    Builder.restoreIP(AllocaIP);
    AllocaInst *NewAtomicAddr = Builder.CreateAlloca(XElemTy);
    NewAtomicAddr->setName(X->getName() + "x.new.val");
    Builder.SetInsertPoint(ContBB);
    llvm::PHINode *PHI = Builder.CreatePHI(OldVal->getType(), 2);
    PHI->addIncoming(OldVal, CurBB);
    bool IsIntTy = XElemTy->isIntegerTy();
    Value *OldExprVal = PHI;
    if (!IsIntTy) {
      if (XElemTy->isFloatingPointTy()) {
        OldExprVal = Builder.CreateBitCast(PHI, XElemTy,
                                           X->getName() + ".atomic.fltCast");
      } else {
        OldExprVal = Builder.CreateIntToPtr(PHI, XElemTy,
                                            X->getName() + ".atomic.ptrCast");
      }
    }

    Expected<Value *> CBResult = UpdateOp(OldExprVal, Builder);
    if (!CBResult)
      return CBResult.takeError();
    Value *Upd = *CBResult;
    Builder.CreateStore(Upd, NewAtomicAddr);
    LoadInst *DesiredVal = Builder.CreateLoad(IntCastTy, NewAtomicAddr);
    AtomicOrdering Failure =
        llvm::AtomicCmpXchgInst::getStrongestFailureOrdering(AO);
    AtomicCmpXchgInst *Result = Builder.CreateAtomicCmpXchg(
        X, PHI, DesiredVal, llvm::MaybeAlign(), AO, Failure);
    Result->setVolatile(VolatileX);
    Value *PreviousVal = Builder.CreateExtractValue(Result, /*Idxs=*/0);
    Value *SuccessFailureVal = Builder.CreateExtractValue(Result, /*Idxs=*/1);
    PHI->addIncoming(PreviousVal, Builder.GetInsertBlock());
    Builder.CreateCondBr(SuccessFailureVal, ExitBB, ContBB);

    Res.first = OldExprVal;
    Res.second = Upd;

    // set Insertion point in exit block
    if (UnreachableInst *ExitTI =
            dyn_cast<UnreachableInst>(ExitBB->getTerminator())) {
      CurBBTI->eraseFromParent();
      Builder.SetInsertPoint(ExitBB);
    } else {
      Builder.SetInsertPoint(ExitTI);
    }
  }

  return Res;
}

OpenMPIRBuilder::InsertPointOrErrorTy OpenMPIRBuilder::createAtomicCapture(
    const LocationDescription &Loc, InsertPointTy AllocaIP, AtomicOpValue &X,
    AtomicOpValue &V, Value *Expr, AtomicOrdering AO,
    AtomicRMWInst::BinOp RMWOp, AtomicUpdateCallbackTy &UpdateOp,
    bool UpdateExpr, bool IsPostfixUpdate, bool IsXBinopExpr) {
  if (!updateToLocation(Loc))
    return Loc.IP;

  LLVM_DEBUG({
    Type *XTy = X.Var->getType();
    assert(XTy->isPointerTy() &&
           "OMP Atomic expects a pointer to target memory");
    Type *XElemTy = X.ElemTy;
    assert((XElemTy->isFloatingPointTy() || XElemTy->isIntegerTy() ||
            XElemTy->isPointerTy()) &&
           "OMP atomic capture expected a scalar type");
    assert((RMWOp != AtomicRMWInst::Max) && (RMWOp != AtomicRMWInst::Min) &&
           "OpenMP atomic does not support LT or GT operations");
  });

  // If UpdateExpr is 'x' updated with some `expr` not based on 'x',
  // 'x' is simply atomically rewritten with 'expr'.
  AtomicRMWInst::BinOp AtomicOp = (UpdateExpr ? RMWOp : AtomicRMWInst::Xchg);
  Expected<std::pair<Value *, Value *>> AtomicResult =
      emitAtomicUpdate(AllocaIP, X.Var, X.ElemTy, Expr, AO, AtomicOp, UpdateOp,
                       X.IsVolatile, IsXBinopExpr);
  if (!AtomicResult)
    return AtomicResult.takeError();
  Value *CapturedVal =
      (IsPostfixUpdate ? AtomicResult->first : AtomicResult->second);
  Builder.CreateStore(CapturedVal, V.Var, V.IsVolatile);

  checkAndEmitFlushAfterAtomic(Loc, AO, AtomicKind::Capture);
  return Builder.saveIP();
}

OpenMPIRBuilder::InsertPointTy OpenMPIRBuilder::createAtomicCompare(
    const LocationDescription &Loc, AtomicOpValue &X, AtomicOpValue &V,
    AtomicOpValue &R, Value *E, Value *D, AtomicOrdering AO,
    omp::OMPAtomicCompareOp Op, bool IsXBinopExpr, bool IsPostfixUpdate,
    bool IsFailOnly) {

  AtomicOrdering Failure = AtomicCmpXchgInst::getStrongestFailureOrdering(AO);
  return createAtomicCompare(Loc, X, V, R, E, D, AO, Op, IsXBinopExpr,
                             IsPostfixUpdate, IsFailOnly, Failure);
}

OpenMPIRBuilder::InsertPointTy OpenMPIRBuilder::createAtomicCompare(
    const LocationDescription &Loc, AtomicOpValue &X, AtomicOpValue &V,
    AtomicOpValue &R, Value *E, Value *D, AtomicOrdering AO,
    omp::OMPAtomicCompareOp Op, bool IsXBinopExpr, bool IsPostfixUpdate,
    bool IsFailOnly, AtomicOrdering Failure) {

  if (!updateToLocation(Loc))
    return Loc.IP;

  assert(X.Var->getType()->isPointerTy() &&
         "OMP atomic expects a pointer to target memory");
  // compare capture
  if (V.Var) {
    assert(V.Var->getType()->isPointerTy() && "v.var must be of pointer type");
    assert(V.ElemTy == X.ElemTy && "x and v must be of same type");
  }

  bool IsInteger = E->getType()->isIntegerTy();

  if (Op == OMPAtomicCompareOp::EQ) {
    AtomicCmpXchgInst *Result = nullptr;
    if (!IsInteger) {
      IntegerType *IntCastTy =
          IntegerType::get(M.getContext(), X.ElemTy->getScalarSizeInBits());
      Value *EBCast = Builder.CreateBitCast(E, IntCastTy);
      Value *DBCast = Builder.CreateBitCast(D, IntCastTy);
      Result = Builder.CreateAtomicCmpXchg(X.Var, EBCast, DBCast, MaybeAlign(),
                                           AO, Failure);
    } else {
      Result =
          Builder.CreateAtomicCmpXchg(X.Var, E, D, MaybeAlign(), AO, Failure);
    }

    if (V.Var) {
      Value *OldValue = Builder.CreateExtractValue(Result, /*Idxs=*/0);
      if (!IsInteger)
        OldValue = Builder.CreateBitCast(OldValue, X.ElemTy);
      assert(OldValue->getType() == V.ElemTy &&
             "OldValue and V must be of same type");
      if (IsPostfixUpdate) {
        Builder.CreateStore(OldValue, V.Var, V.IsVolatile);
      } else {
        Value *SuccessOrFail = Builder.CreateExtractValue(Result, /*Idxs=*/1);
        if (IsFailOnly) {
          // CurBB----
          //   |     |
          //   v     |
          // ContBB  |
          //   |     |
          //   v     |
          // ExitBB <-
          //
          // where ContBB only contains the store of old value to 'v'.
          BasicBlock *CurBB = Builder.GetInsertBlock();
          Instruction *CurBBTI = CurBB->getTerminator();
          CurBBTI = CurBBTI ? CurBBTI : Builder.CreateUnreachable();
          BasicBlock *ExitBB = CurBB->splitBasicBlock(
              CurBBTI, X.Var->getName() + ".atomic.exit");
          BasicBlock *ContBB = CurBB->splitBasicBlock(
              CurBB->getTerminator(), X.Var->getName() + ".atomic.cont");
          ContBB->getTerminator()->eraseFromParent();
          CurBB->getTerminator()->eraseFromParent();

          Builder.CreateCondBr(SuccessOrFail, ExitBB, ContBB);

          Builder.SetInsertPoint(ContBB);
          Builder.CreateStore(OldValue, V.Var);
          Builder.CreateBr(ExitBB);

          if (UnreachableInst *ExitTI =
                  dyn_cast<UnreachableInst>(ExitBB->getTerminator())) {
            CurBBTI->eraseFromParent();
            Builder.SetInsertPoint(ExitBB);
          } else {
            Builder.SetInsertPoint(ExitTI);
          }
        } else {
          Value *CapturedValue =
              Builder.CreateSelect(SuccessOrFail, E, OldValue);
          Builder.CreateStore(CapturedValue, V.Var, V.IsVolatile);
        }
      }
    }
    // The comparison result has to be stored.
    if (R.Var) {
      assert(R.Var->getType()->isPointerTy() &&
             "r.var must be of pointer type");
      assert(R.ElemTy->isIntegerTy() && "r must be of integral type");

      Value *SuccessFailureVal = Builder.CreateExtractValue(Result, /*Idxs=*/1);
      Value *ResultCast = R.IsSigned
                              ? Builder.CreateSExt(SuccessFailureVal, R.ElemTy)
                              : Builder.CreateZExt(SuccessFailureVal, R.ElemTy);
      Builder.CreateStore(ResultCast, R.Var, R.IsVolatile);
    }
  } else {
    assert((Op == OMPAtomicCompareOp::MAX || Op == OMPAtomicCompareOp::MIN) &&
           "Op should be either max or min at this point");
    assert(!IsFailOnly && "IsFailOnly is only valid when the comparison is ==");

    // Reverse the ordop as the OpenMP forms are different from LLVM forms.
    // Let's take max as example.
    // OpenMP form:
    // x = x > expr ? expr : x;
    // LLVM form:
    // *ptr = *ptr > val ? *ptr : val;
    // We need to transform to LLVM form.
    // x = x <= expr ? x : expr;
    AtomicRMWInst::BinOp NewOp;
    if (IsXBinopExpr) {
      if (IsInteger) {
        if (X.IsSigned)
          NewOp = Op == OMPAtomicCompareOp::MAX ? AtomicRMWInst::Min
                                                : AtomicRMWInst::Max;
        else
          NewOp = Op == OMPAtomicCompareOp::MAX ? AtomicRMWInst::UMin
                                                : AtomicRMWInst::UMax;
      } else {
        NewOp = Op == OMPAtomicCompareOp::MAX ? AtomicRMWInst::FMin
                                              : AtomicRMWInst::FMax;
      }
    } else {
      if (IsInteger) {
        if (X.IsSigned)
          NewOp = Op == OMPAtomicCompareOp::MAX ? AtomicRMWInst::Max
                                                : AtomicRMWInst::Min;
        else
          NewOp = Op == OMPAtomicCompareOp::MAX ? AtomicRMWInst::UMax
                                                : AtomicRMWInst::UMin;
      } else {
        NewOp = Op == OMPAtomicCompareOp::MAX ? AtomicRMWInst::FMax
                                              : AtomicRMWInst::FMin;
      }
    }

    AtomicRMWInst *OldValue =
        Builder.CreateAtomicRMW(NewOp, X.Var, E, MaybeAlign(), AO);
    if (V.Var) {
      Value *CapturedValue = nullptr;
      if (IsPostfixUpdate) {
        CapturedValue = OldValue;
      } else {
        CmpInst::Predicate Pred;
        switch (NewOp) {
        case AtomicRMWInst::Max:
          Pred = CmpInst::ICMP_SGT;
          break;
        case AtomicRMWInst::UMax:
          Pred = CmpInst::ICMP_UGT;
          break;
        case AtomicRMWInst::FMax:
          Pred = CmpInst::FCMP_OGT;
          break;
        case AtomicRMWInst::Min:
          Pred = CmpInst::ICMP_SLT;
          break;
        case AtomicRMWInst::UMin:
          Pred = CmpInst::ICMP_ULT;
          break;
        case AtomicRMWInst::FMin:
          Pred = CmpInst::FCMP_OLT;
          break;
        default:
          llvm_unreachable("unexpected comparison op");
        }
        Value *NonAtomicCmp = Builder.CreateCmp(Pred, OldValue, E);
        CapturedValue = Builder.CreateSelect(NonAtomicCmp, E, OldValue);
      }
      Builder.CreateStore(CapturedValue, V.Var, V.IsVolatile);
    }
  }

  checkAndEmitFlushAfterAtomic(Loc, AO, AtomicKind::Compare);

  return Builder.saveIP();
}

OpenMPIRBuilder::InsertPointOrErrorTy
OpenMPIRBuilder::createDistribute(const LocationDescription &Loc,
                                  InsertPointTy OuterAllocaIP,
                                  BodyGenCallbackTy BodyGenCB) {
  if (!updateToLocation(Loc))
    return InsertPointTy();

  BasicBlock *OuterAllocaBB = OuterAllocaIP.getBlock();

  if (OuterAllocaBB == Builder.GetInsertBlock()) {
    BasicBlock *BodyBB =
        splitBB(Builder, /*CreateBranch=*/true, "distribute.entry");
    Builder.SetInsertPoint(BodyBB, BodyBB->begin());
  }
  BasicBlock *ExitBB =
      splitBB(Builder, /*CreateBranch=*/true, "distribute.exit");
  BasicBlock *BodyBB =
      splitBB(Builder, /*CreateBranch=*/true, "distribute.body");
  BasicBlock *AllocaBB =
      splitBB(Builder, /*CreateBranch=*/true, "distribute.alloca");

  // Generate the body of distribute clause
  InsertPointTy AllocaIP(AllocaBB, AllocaBB->begin());
  InsertPointTy CodeGenIP(BodyBB, BodyBB->begin());
  if (Error Err = BodyGenCB(AllocaIP, CodeGenIP))
    return Err;

  OutlineInfo OI;
  OI.OuterAllocaBB = OuterAllocaIP.getBlock();
  OI.EntryBB = AllocaBB;
  OI.ExitBB = ExitBB;

  addOutlineInfo(std::move(OI));
  Builder.SetInsertPoint(ExitBB, ExitBB->begin());

  return Builder.saveIP();
}

OpenMPIRBuilder::InsertPointOrErrorTy
OpenMPIRBuilder::createTeams(const LocationDescription &Loc,
                             BodyGenCallbackTy BodyGenCB, Value *NumTeamsLower,
                             Value *NumTeamsUpper, Value *ThreadLimit,
                             Value *IfExpr) {
  if (!updateToLocation(Loc))
    return InsertPointTy();

  uint32_t SrcLocStrSize;
  Constant *SrcLocStr = getOrCreateSrcLocStr(Loc, SrcLocStrSize);
  Value *Ident = getOrCreateIdent(SrcLocStr, SrcLocStrSize);
  Function *CurrentFunction = Builder.GetInsertBlock()->getParent();

  // Outer allocation basicblock is the entry block of the current function.
  BasicBlock &OuterAllocaBB = CurrentFunction->getEntryBlock();
  if (&OuterAllocaBB == Builder.GetInsertBlock()) {
    BasicBlock *BodyBB = splitBB(Builder, /*CreateBranch=*/true, "teams.entry");
    Builder.SetInsertPoint(BodyBB, BodyBB->begin());
  }

  // The current basic block is split into four basic blocks. After outlining,
  // they will be mapped as follows:
  // ```
  // def current_fn() {
  //   current_basic_block:
  //     br label %teams.exit
  //   teams.exit:
  //     ; instructions after teams
  // }
  //
  // def outlined_fn() {
  //   teams.alloca:
  //     br label %teams.body
  //   teams.body:
  //     ; instructions within teams body
  // }
  // ```
  BasicBlock *ExitBB = splitBB(Builder, /*CreateBranch=*/true, "teams.exit");
  BasicBlock *BodyBB = splitBB(Builder, /*CreateBranch=*/true, "teams.body");
  BasicBlock *AllocaBB =
      splitBB(Builder, /*CreateBranch=*/true, "teams.alloca");

  bool SubClausesPresent =
      (NumTeamsLower || NumTeamsUpper || ThreadLimit || IfExpr);
  // Push num_teams
  if (!Config.isTargetDevice() && SubClausesPresent) {
    assert((NumTeamsLower == nullptr || NumTeamsUpper != nullptr) &&
           "if lowerbound is non-null, then upperbound must also be non-null "
           "for bounds on num_teams");

    if (NumTeamsUpper == nullptr)
      NumTeamsUpper = Builder.getInt32(0);

    if (NumTeamsLower == nullptr)
      NumTeamsLower = NumTeamsUpper;

    if (IfExpr) {
      assert(IfExpr->getType()->isIntegerTy() &&
             "argument to if clause must be an integer value");

      // upper = ifexpr ? upper : 1
      if (IfExpr->getType() != Int1)
        IfExpr = Builder.CreateICmpNE(IfExpr,
                                      ConstantInt::get(IfExpr->getType(), 0));
      NumTeamsUpper = Builder.CreateSelect(
          IfExpr, NumTeamsUpper, Builder.getInt32(1), "numTeamsUpper");

      // lower = ifexpr ? lower : 1
      NumTeamsLower = Builder.CreateSelect(
          IfExpr, NumTeamsLower, Builder.getInt32(1), "numTeamsLower");
    }

    if (ThreadLimit == nullptr)
      ThreadLimit = Builder.getInt32(0);

    Value *ThreadNum = getOrCreateThreadID(Ident);
    Builder.CreateCall(
        getOrCreateRuntimeFunctionPtr(OMPRTL___kmpc_push_num_teams_51),
        {Ident, ThreadNum, NumTeamsLower, NumTeamsUpper, ThreadLimit});
  }
  // Generate the body of teams.
  InsertPointTy AllocaIP(AllocaBB, AllocaBB->begin());
  InsertPointTy CodeGenIP(BodyBB, BodyBB->begin());
  if (Error Err = BodyGenCB(AllocaIP, CodeGenIP))
    return Err;

  OutlineInfo OI;
  OI.EntryBB = AllocaBB;
  OI.ExitBB = ExitBB;
  OI.OuterAllocaBB = &OuterAllocaBB;

  // Insert fake values for global tid and bound tid.
  SmallVector<Instruction *, 8> ToBeDeleted;
  InsertPointTy OuterAllocaIP(&OuterAllocaBB, OuterAllocaBB.begin());
  OI.ExcludeArgsFromAggregate.push_back(createFakeIntVal(
      Builder, OuterAllocaIP, ToBeDeleted, AllocaIP, "gid", true));
  OI.ExcludeArgsFromAggregate.push_back(createFakeIntVal(
      Builder, OuterAllocaIP, ToBeDeleted, AllocaIP, "tid", true));

  auto HostPostOutlineCB = [this, Ident,
                            ToBeDeleted](Function &OutlinedFn) mutable {
    // The stale call instruction will be replaced with a new call instruction
    // for runtime call with the outlined function.

    assert(OutlinedFn.getNumUses() == 1 &&
           "there must be a single user for the outlined function");
    CallInst *StaleCI = cast<CallInst>(OutlinedFn.user_back());
    ToBeDeleted.push_back(StaleCI);

    assert((OutlinedFn.arg_size() == 2 || OutlinedFn.arg_size() == 3) &&
           "Outlined function must have two or three arguments only");

    bool HasShared = OutlinedFn.arg_size() == 3;

    OutlinedFn.getArg(0)->setName("global.tid.ptr");
    OutlinedFn.getArg(1)->setName("bound.tid.ptr");
    if (HasShared)
      OutlinedFn.getArg(2)->setName("data");

    // Call to the runtime function for teams in the current function.
    assert(StaleCI && "Error while outlining - no CallInst user found for the "
                      "outlined function.");
    Builder.SetInsertPoint(StaleCI);
    SmallVector<Value *> Args = {
        Ident, Builder.getInt32(StaleCI->arg_size() - 2), &OutlinedFn};
    if (HasShared)
      Args.push_back(StaleCI->getArgOperand(2));
    Builder.CreateCall(getOrCreateRuntimeFunctionPtr(
                           omp::RuntimeFunction::OMPRTL___kmpc_fork_teams),
                       Args);

    for (Instruction *I : llvm::reverse(ToBeDeleted))
      I->eraseFromParent();
  };

  if (!Config.isTargetDevice())
    OI.PostOutlineCB = HostPostOutlineCB;

  addOutlineInfo(std::move(OI));

  Builder.SetInsertPoint(ExitBB, ExitBB->begin());

  return Builder.saveIP();
}

GlobalVariable *
OpenMPIRBuilder::createOffloadMapnames(SmallVectorImpl<llvm::Constant *> &Names,
                                       std::string VarName) {
  llvm::Constant *MapNamesArrayInit = llvm::ConstantArray::get(
      llvm::ArrayType::get(llvm::PointerType::getUnqual(M.getContext()),
                           Names.size()),
      Names);
  auto *MapNamesArrayGlobal = new llvm::GlobalVariable(
      M, MapNamesArrayInit->getType(),
      /*isConstant=*/true, llvm::GlobalValue::PrivateLinkage, MapNamesArrayInit,
      VarName);
  return MapNamesArrayGlobal;
}

// Create all simple and struct types exposed by the runtime and remember
// the llvm::PointerTypes of them for easy access later.
void OpenMPIRBuilder::initializeTypes(Module &M) {
  LLVMContext &Ctx = M.getContext();
  StructType *T;
#define OMP_TYPE(VarName, InitValue) VarName = InitValue;
#define OMP_ARRAY_TYPE(VarName, ElemTy, ArraySize)                             \
  VarName##Ty = ArrayType::get(ElemTy, ArraySize);                             \
  VarName##PtrTy = PointerType::getUnqual(VarName##Ty);
#define OMP_FUNCTION_TYPE(VarName, IsVarArg, ReturnType, ...)                  \
  VarName = FunctionType::get(ReturnType, {__VA_ARGS__}, IsVarArg);            \
  VarName##Ptr = PointerType::getUnqual(VarName);
#define OMP_STRUCT_TYPE(VarName, StructName, Packed, ...)                      \
  T = StructType::getTypeByName(Ctx, StructName);                              \
  if (!T)                                                                      \
    T = StructType::create(Ctx, {__VA_ARGS__}, StructName, Packed);            \
  VarName = T;                                                                 \
  VarName##Ptr = PointerType::getUnqual(T);
#include "llvm/Frontend/OpenMP/OMPKinds.def"
}

void OpenMPIRBuilder::OutlineInfo::collectBlocks(
    SmallPtrSetImpl<BasicBlock *> &BlockSet,
    SmallVectorImpl<BasicBlock *> &BlockVector) {
  SmallVector<BasicBlock *, 32> Worklist;
  BlockSet.insert(EntryBB);
  BlockSet.insert(ExitBB);

  Worklist.push_back(EntryBB);
  while (!Worklist.empty()) {
    BasicBlock *BB = Worklist.pop_back_val();
    BlockVector.push_back(BB);
    for (BasicBlock *SuccBB : successors(BB))
      if (BlockSet.insert(SuccBB).second)
        Worklist.push_back(SuccBB);
  }
}

void OpenMPIRBuilder::createOffloadEntry(Constant *ID, Constant *Addr,
                                         uint64_t Size, int32_t Flags,
                                         GlobalValue::LinkageTypes,
                                         StringRef Name) {
  if (!Config.isGPU()) {
    llvm::offloading::emitOffloadingEntry(
        M, ID, Name.empty() ? Addr->getName() : Name, Size, Flags, /*Data=*/0,
        "omp_offloading_entries");
    return;
  }
  // TODO: Add support for global variables on the device after declare target
  // support.
  Function *Fn = dyn_cast<Function>(Addr);
  if (!Fn)
    return;

  Module &M = *(Fn->getParent());
  LLVMContext &Ctx = M.getContext();

  // Get "nvvm.annotations" metadata node.
  NamedMDNode *MD = M.getOrInsertNamedMetadata("nvvm.annotations");

  Metadata *MDVals[] = {
      ConstantAsMetadata::get(Fn), MDString::get(Ctx, "kernel"),
      ConstantAsMetadata::get(ConstantInt::get(Type::getInt32Ty(Ctx), 1))};
  // Append metadata to nvvm.annotations.
  MD->addOperand(MDNode::get(Ctx, MDVals));

  // Add a function attribute for the kernel.
  Fn->addFnAttr(Attribute::get(Ctx, "kernel"));
  if (T.isAMDGCN())
    Fn->addFnAttr("uniform-work-group-size", "true");
  Fn->addFnAttr(Attribute::MustProgress);
}

// We only generate metadata for function that contain target regions.
void OpenMPIRBuilder::createOffloadEntriesAndInfoMetadata(
    EmitMetadataErrorReportFunctionTy &ErrorFn) {

  // If there are no entries, we don't need to do anything.
  if (OffloadInfoManager.empty())
    return;

  LLVMContext &C = M.getContext();
  SmallVector<std::pair<const OffloadEntriesInfoManager::OffloadEntryInfo *,
                        TargetRegionEntryInfo>,
              16>
      OrderedEntries(OffloadInfoManager.size());

  // Auxiliary methods to create metadata values and strings.
  auto &&GetMDInt = [this](unsigned V) {
    return ConstantAsMetadata::get(ConstantInt::get(Builder.getInt32Ty(), V));
  };

  auto &&GetMDString = [&C](StringRef V) { return MDString::get(C, V); };

  // Create the offloading info metadata node.
  NamedMDNode *MD = M.getOrInsertNamedMetadata("omp_offload.info");
  auto &&TargetRegionMetadataEmitter =
      [&C, MD, &OrderedEntries, &GetMDInt, &GetMDString](
          const TargetRegionEntryInfo &EntryInfo,
          const OffloadEntriesInfoManager::OffloadEntryInfoTargetRegion &E) {
        // Generate metadata for target regions. Each entry of this metadata
        // contains:
        // - Entry 0 -> Kind of this type of metadata (0).
        // - Entry 1 -> Device ID of the file where the entry was identified.
        // - Entry 2 -> File ID of the file where the entry was identified.
        // - Entry 3 -> Mangled name of the function where the entry was
        // identified.
        // - Entry 4 -> Line in the file where the entry was identified.
        // - Entry 5 -> Count of regions at this DeviceID/FilesID/Line.
        // - Entry 6 -> Order the entry was created.
        // The first element of the metadata node is the kind.
        Metadata *Ops[] = {
            GetMDInt(E.getKind()),      GetMDInt(EntryInfo.DeviceID),
            GetMDInt(EntryInfo.FileID), GetMDString(EntryInfo.ParentName),
            GetMDInt(EntryInfo.Line),   GetMDInt(EntryInfo.Count),
            GetMDInt(E.getOrder())};

        // Save this entry in the right position of the ordered entries array.
        OrderedEntries[E.getOrder()] = std::make_pair(&E, EntryInfo);

        // Add metadata to the named metadata node.
        MD->addOperand(MDNode::get(C, Ops));
      };

  OffloadInfoManager.actOnTargetRegionEntriesInfo(TargetRegionMetadataEmitter);

  // Create function that emits metadata for each device global variable entry;
  auto &&DeviceGlobalVarMetadataEmitter =
      [&C, &OrderedEntries, &GetMDInt, &GetMDString, MD](
          StringRef MangledName,
          const OffloadEntriesInfoManager::OffloadEntryInfoDeviceGlobalVar &E) {
        // Generate metadata for global variables. Each entry of this metadata
        // contains:
        // - Entry 0 -> Kind of this type of metadata (1).
        // - Entry 1 -> Mangled name of the variable.
        // - Entry 2 -> Declare target kind.
        // - Entry 3 -> Order the entry was created.
        // The first element of the metadata node is the kind.
        Metadata *Ops[] = {GetMDInt(E.getKind()), GetMDString(MangledName),
                           GetMDInt(E.getFlags()), GetMDInt(E.getOrder())};

        // Save this entry in the right position of the ordered entries array.
        TargetRegionEntryInfo varInfo(MangledName, 0, 0, 0);
        OrderedEntries[E.getOrder()] = std::make_pair(&E, varInfo);

        // Add metadata to the named metadata node.
        MD->addOperand(MDNode::get(C, Ops));
      };

  OffloadInfoManager.actOnDeviceGlobalVarEntriesInfo(
      DeviceGlobalVarMetadataEmitter);

  for (const auto &E : OrderedEntries) {
    assert(E.first && "All ordered entries must exist!");
    if (const auto *CE =
            dyn_cast<OffloadEntriesInfoManager::OffloadEntryInfoTargetRegion>(
                E.first)) {
      if (!CE->getID() || !CE->getAddress()) {
        // Do not blame the entry if the parent funtion is not emitted.
        TargetRegionEntryInfo EntryInfo = E.second;
        StringRef FnName = EntryInfo.ParentName;
        if (!M.getNamedValue(FnName))
          continue;
        ErrorFn(EMIT_MD_TARGET_REGION_ERROR, EntryInfo);
        continue;
      }
      createOffloadEntry(CE->getID(), CE->getAddress(),
                         /*Size=*/0, CE->getFlags(),
                         GlobalValue::WeakAnyLinkage);
    } else if (const auto *CE = dyn_cast<
                   OffloadEntriesInfoManager::OffloadEntryInfoDeviceGlobalVar>(
                   E.first)) {
      OffloadEntriesInfoManager::OMPTargetGlobalVarEntryKind Flags =
          static_cast<OffloadEntriesInfoManager::OMPTargetGlobalVarEntryKind>(
              CE->getFlags());
      switch (Flags) {
      case OffloadEntriesInfoManager::OMPTargetGlobalVarEntryEnter:
      case OffloadEntriesInfoManager::OMPTargetGlobalVarEntryTo:
        if (Config.isTargetDevice() && Config.hasRequiresUnifiedSharedMemory())
          continue;
        if (!CE->getAddress()) {
          ErrorFn(EMIT_MD_DECLARE_TARGET_ERROR, E.second);
          continue;
        }
        // The vaiable has no definition - no need to add the entry.
        if (CE->getVarSize() == 0)
          continue;
        break;
      case OffloadEntriesInfoManager::OMPTargetGlobalVarEntryLink:
        assert(((Config.isTargetDevice() && !CE->getAddress()) ||
                (!Config.isTargetDevice() && CE->getAddress())) &&
               "Declaret target link address is set.");
        if (Config.isTargetDevice())
          continue;
        if (!CE->getAddress()) {
          ErrorFn(EMIT_MD_GLOBAL_VAR_LINK_ERROR, TargetRegionEntryInfo());
          continue;
        }
        break;
      default:
        break;
      }

      // Hidden or internal symbols on the device are not externally visible.
      // We should not attempt to register them by creating an offloading
      // entry. Indirect variables are handled separately on the device.
      if (auto *GV = dyn_cast<GlobalValue>(CE->getAddress()))
        if ((GV->hasLocalLinkage() || GV->hasHiddenVisibility()) &&
            Flags != OffloadEntriesInfoManager::OMPTargetGlobalVarEntryIndirect)
          continue;

      // Indirect globals need to use a special name that doesn't match the name
      // of the associated host global.
      if (Flags == OffloadEntriesInfoManager::OMPTargetGlobalVarEntryIndirect)
        createOffloadEntry(CE->getAddress(), CE->getAddress(), CE->getVarSize(),
                           Flags, CE->getLinkage(), CE->getVarName());
      else
        createOffloadEntry(CE->getAddress(), CE->getAddress(), CE->getVarSize(),
                           Flags, CE->getLinkage());

    } else {
      llvm_unreachable("Unsupported entry kind.");
    }
  }

  // Emit requires directive globals to a special entry so the runtime can
  // register them when the device image is loaded.
  // TODO: This reduces the offloading entries to a 32-bit integer. Offloading
  //       entries should be redesigned to better suit this use-case.
  if (Config.hasRequiresFlags() && !Config.isTargetDevice())
    offloading::emitOffloadingEntry(
        M, Constant::getNullValue(PointerType::getUnqual(M.getContext())),
        /*Name=*/"",
        /*Size=*/0, OffloadEntriesInfoManager::OMPTargetGlobalRegisterRequires,
        Config.getRequiresFlags(), "omp_offloading_entries");
}

void TargetRegionEntryInfo::getTargetRegionEntryFnName(
    SmallVectorImpl<char> &Name, StringRef ParentName, unsigned DeviceID,
    unsigned FileID, unsigned Line, unsigned Count) {
  raw_svector_ostream OS(Name);
  OS << KernelNamePrefix << llvm::format("%x", DeviceID)
     << llvm::format("_%x_", FileID) << ParentName << "_l" << Line;
  if (Count)
    OS << "_" << Count;
}

void OffloadEntriesInfoManager::getTargetRegionEntryFnName(
    SmallVectorImpl<char> &Name, const TargetRegionEntryInfo &EntryInfo) {
  unsigned NewCount = getTargetRegionEntryInfoCount(EntryInfo);
  TargetRegionEntryInfo::getTargetRegionEntryFnName(
      Name, EntryInfo.ParentName, EntryInfo.DeviceID, EntryInfo.FileID,
      EntryInfo.Line, NewCount);
}

TargetRegionEntryInfo
OpenMPIRBuilder::getTargetEntryUniqueInfo(FileIdentifierInfoCallbackTy CallBack,
                                          StringRef ParentName) {
  sys::fs::UniqueID ID;
  auto FileIDInfo = CallBack();
  if (auto EC = sys::fs::getUniqueID(std::get<0>(FileIDInfo), ID)) {
    report_fatal_error(("Unable to get unique ID for file, during "
                        "getTargetEntryUniqueInfo, error message: " +
                        EC.message())
                           .c_str());
  }

  return TargetRegionEntryInfo(ParentName, ID.getDevice(), ID.getFile(),
                               std::get<1>(FileIDInfo));
}

unsigned OpenMPIRBuilder::getFlagMemberOffset() {
  unsigned Offset = 0;
  for (uint64_t Remain =
           static_cast<std::underlying_type_t<omp::OpenMPOffloadMappingFlags>>(
               omp::OpenMPOffloadMappingFlags::OMP_MAP_MEMBER_OF);
       !(Remain & 1); Remain = Remain >> 1)
    Offset++;
  return Offset;
}

omp::OpenMPOffloadMappingFlags
OpenMPIRBuilder::getMemberOfFlag(unsigned Position) {
  // Rotate by getFlagMemberOffset() bits.
  return static_cast<omp::OpenMPOffloadMappingFlags>(((uint64_t)Position + 1)
                                                     << getFlagMemberOffset());
}

void OpenMPIRBuilder::setCorrectMemberOfFlag(
    omp::OpenMPOffloadMappingFlags &Flags,
    omp::OpenMPOffloadMappingFlags MemberOfFlag) {
  // If the entry is PTR_AND_OBJ but has not been marked with the special
  // placeholder value 0xFFFF in the MEMBER_OF field, then it should not be
  // marked as MEMBER_OF.
  if (static_cast<std::underlying_type_t<omp::OpenMPOffloadMappingFlags>>(
          Flags & omp::OpenMPOffloadMappingFlags::OMP_MAP_PTR_AND_OBJ) &&
      static_cast<std::underlying_type_t<omp::OpenMPOffloadMappingFlags>>(
          (Flags & omp::OpenMPOffloadMappingFlags::OMP_MAP_MEMBER_OF) !=
          omp::OpenMPOffloadMappingFlags::OMP_MAP_MEMBER_OF))
    return;

  // Reset the placeholder value to prepare the flag for the assignment of the
  // proper MEMBER_OF value.
  Flags &= ~omp::OpenMPOffloadMappingFlags::OMP_MAP_MEMBER_OF;
  Flags |= MemberOfFlag;
}

Constant *OpenMPIRBuilder::getAddrOfDeclareTargetVar(
    OffloadEntriesInfoManager::OMPTargetGlobalVarEntryKind CaptureClause,
    OffloadEntriesInfoManager::OMPTargetDeviceClauseKind DeviceClause,
    bool IsDeclaration, bool IsExternallyVisible,
    TargetRegionEntryInfo EntryInfo, StringRef MangledName,
    std::vector<GlobalVariable *> &GeneratedRefs, bool OpenMPSIMD,
    std::vector<Triple> TargetTriple, Type *LlvmPtrTy,
    std::function<Constant *()> GlobalInitializer,
    std::function<GlobalValue::LinkageTypes()> VariableLinkage) {
  // TODO: convert this to utilise the IRBuilder Config rather than
  // a passed down argument.
  if (OpenMPSIMD)
    return nullptr;

  if (CaptureClause == OffloadEntriesInfoManager::OMPTargetGlobalVarEntryLink ||
      ((CaptureClause == OffloadEntriesInfoManager::OMPTargetGlobalVarEntryTo ||
        CaptureClause ==
            OffloadEntriesInfoManager::OMPTargetGlobalVarEntryEnter) &&
       Config.hasRequiresUnifiedSharedMemory())) {
    SmallString<64> PtrName;
    {
      raw_svector_ostream OS(PtrName);
      OS << MangledName;
      if (!IsExternallyVisible)
        OS << format("_%x", EntryInfo.FileID);
      OS << "_decl_tgt_ref_ptr";
    }

    Value *Ptr = M.getNamedValue(PtrName);

    if (!Ptr) {
      GlobalValue *GlobalValue = M.getNamedValue(MangledName);
      Ptr = getOrCreateInternalVariable(LlvmPtrTy, PtrName);

      auto *GV = cast<GlobalVariable>(Ptr);
      GV->setLinkage(GlobalValue::WeakAnyLinkage);

      if (!Config.isTargetDevice()) {
        if (GlobalInitializer)
          GV->setInitializer(GlobalInitializer());
        else
          GV->setInitializer(GlobalValue);
      }

      registerTargetGlobalVariable(
          CaptureClause, DeviceClause, IsDeclaration, IsExternallyVisible,
          EntryInfo, MangledName, GeneratedRefs, OpenMPSIMD, TargetTriple,
          GlobalInitializer, VariableLinkage, LlvmPtrTy, cast<Constant>(Ptr));
    }

    return cast<Constant>(Ptr);
  }

  return nullptr;
}

void OpenMPIRBuilder::registerTargetGlobalVariable(
    OffloadEntriesInfoManager::OMPTargetGlobalVarEntryKind CaptureClause,
    OffloadEntriesInfoManager::OMPTargetDeviceClauseKind DeviceClause,
    bool IsDeclaration, bool IsExternallyVisible,
    TargetRegionEntryInfo EntryInfo, StringRef MangledName,
    std::vector<GlobalVariable *> &GeneratedRefs, bool OpenMPSIMD,
    std::vector<Triple> TargetTriple,
    std::function<Constant *()> GlobalInitializer,
    std::function<GlobalValue::LinkageTypes()> VariableLinkage, Type *LlvmPtrTy,
    Constant *Addr) {
  if (DeviceClause != OffloadEntriesInfoManager::OMPTargetDeviceClauseAny ||
      (TargetTriple.empty() && !Config.isTargetDevice()))
    return;

  OffloadEntriesInfoManager::OMPTargetGlobalVarEntryKind Flags;
  StringRef VarName;
  int64_t VarSize;
  GlobalValue::LinkageTypes Linkage;

  if ((CaptureClause == OffloadEntriesInfoManager::OMPTargetGlobalVarEntryTo ||
       CaptureClause ==
           OffloadEntriesInfoManager::OMPTargetGlobalVarEntryEnter) &&
      !Config.hasRequiresUnifiedSharedMemory()) {
    Flags = OffloadEntriesInfoManager::OMPTargetGlobalVarEntryTo;
    VarName = MangledName;
    GlobalValue *LlvmVal = M.getNamedValue(VarName);

    if (!IsDeclaration)
      VarSize = divideCeil(
          M.getDataLayout().getTypeSizeInBits(LlvmVal->getValueType()), 8);
    else
      VarSize = 0;
    Linkage = (VariableLinkage) ? VariableLinkage() : LlvmVal->getLinkage();

    // This is a workaround carried over from Clang which prevents undesired
    // optimisation of internal variables.
    if (Config.isTargetDevice() &&
        (!IsExternallyVisible || Linkage == GlobalValue::LinkOnceODRLinkage)) {
      // Do not create a "ref-variable" if the original is not also available
      // on the host.
      if (!OffloadInfoManager.hasDeviceGlobalVarEntryInfo(VarName))
        return;

      std::string RefName = createPlatformSpecificName({VarName, "ref"});

      if (!M.getNamedValue(RefName)) {
        Constant *AddrRef =
            getOrCreateInternalVariable(Addr->getType(), RefName);
        auto *GvAddrRef = cast<GlobalVariable>(AddrRef);
        GvAddrRef->setConstant(true);
        GvAddrRef->setLinkage(GlobalValue::InternalLinkage);
        GvAddrRef->setInitializer(Addr);
        GeneratedRefs.push_back(GvAddrRef);
      }
    }
  } else {
    if (CaptureClause == OffloadEntriesInfoManager::OMPTargetGlobalVarEntryLink)
      Flags = OffloadEntriesInfoManager::OMPTargetGlobalVarEntryLink;
    else
      Flags = OffloadEntriesInfoManager::OMPTargetGlobalVarEntryTo;

    if (Config.isTargetDevice()) {
      VarName = (Addr) ? Addr->getName() : "";
      Addr = nullptr;
    } else {
      Addr = getAddrOfDeclareTargetVar(
          CaptureClause, DeviceClause, IsDeclaration, IsExternallyVisible,
          EntryInfo, MangledName, GeneratedRefs, OpenMPSIMD, TargetTriple,
          LlvmPtrTy, GlobalInitializer, VariableLinkage);
      VarName = (Addr) ? Addr->getName() : "";
    }
    VarSize = M.getDataLayout().getPointerSize();
    Linkage = GlobalValue::WeakAnyLinkage;
  }

  OffloadInfoManager.registerDeviceGlobalVarEntryInfo(VarName, Addr, VarSize,
                                                      Flags, Linkage);
}

/// Loads all the offload entries information from the host IR
/// metadata.
void OpenMPIRBuilder::loadOffloadInfoMetadata(Module &M) {
  // If we are in target mode, load the metadata from the host IR. This code has
  // to match the metadata creation in createOffloadEntriesAndInfoMetadata().

  NamedMDNode *MD = M.getNamedMetadata(ompOffloadInfoName);
  if (!MD)
    return;

  for (MDNode *MN : MD->operands()) {
    auto &&GetMDInt = [MN](unsigned Idx) {
      auto *V = cast<ConstantAsMetadata>(MN->getOperand(Idx));
      return cast<ConstantInt>(V->getValue())->getZExtValue();
    };

    auto &&GetMDString = [MN](unsigned Idx) {
      auto *V = cast<MDString>(MN->getOperand(Idx));
      return V->getString();
    };

    switch (GetMDInt(0)) {
    default:
      llvm_unreachable("Unexpected metadata!");
      break;
    case OffloadEntriesInfoManager::OffloadEntryInfo::
        OffloadingEntryInfoTargetRegion: {
      TargetRegionEntryInfo EntryInfo(/*ParentName=*/GetMDString(3),
                                      /*DeviceID=*/GetMDInt(1),
                                      /*FileID=*/GetMDInt(2),
                                      /*Line=*/GetMDInt(4),
                                      /*Count=*/GetMDInt(5));
      OffloadInfoManager.initializeTargetRegionEntryInfo(EntryInfo,
                                                         /*Order=*/GetMDInt(6));
      break;
    }
    case OffloadEntriesInfoManager::OffloadEntryInfo::
        OffloadingEntryInfoDeviceGlobalVar:
      OffloadInfoManager.initializeDeviceGlobalVarEntryInfo(
          /*MangledName=*/GetMDString(1),
          static_cast<OffloadEntriesInfoManager::OMPTargetGlobalVarEntryKind>(
              /*Flags=*/GetMDInt(2)),
          /*Order=*/GetMDInt(3));
      break;
    }
  }
}

void OpenMPIRBuilder::loadOffloadInfoMetadata(StringRef HostFilePath) {
  if (HostFilePath.empty())
    return;

  auto Buf = MemoryBuffer::getFile(HostFilePath);
  if (std::error_code Err = Buf.getError()) {
    report_fatal_error(("error opening host file from host file path inside of "
                        "OpenMPIRBuilder: " +
                        Err.message())
                           .c_str());
  }

  LLVMContext Ctx;
  auto M = expectedToErrorOrAndEmitErrors(
      Ctx, parseBitcodeFile(Buf.get()->getMemBufferRef(), Ctx));
  if (std::error_code Err = M.getError()) {
    report_fatal_error(
        ("error parsing host file inside of OpenMPIRBuilder: " + Err.message())
            .c_str());
  }

  loadOffloadInfoMetadata(*M.get());
}

//===----------------------------------------------------------------------===//
// OffloadEntriesInfoManager
//===----------------------------------------------------------------------===//

bool OffloadEntriesInfoManager::empty() const {
  return OffloadEntriesTargetRegion.empty() &&
         OffloadEntriesDeviceGlobalVar.empty();
}

unsigned OffloadEntriesInfoManager::getTargetRegionEntryInfoCount(
    const TargetRegionEntryInfo &EntryInfo) const {
  auto It = OffloadEntriesTargetRegionCount.find(
      getTargetRegionEntryCountKey(EntryInfo));
  if (It == OffloadEntriesTargetRegionCount.end())
    return 0;
  return It->second;
}

void OffloadEntriesInfoManager::incrementTargetRegionEntryInfoCount(
    const TargetRegionEntryInfo &EntryInfo) {
  OffloadEntriesTargetRegionCount[getTargetRegionEntryCountKey(EntryInfo)] =
      EntryInfo.Count + 1;
}

/// Initialize target region entry.
void OffloadEntriesInfoManager::initializeTargetRegionEntryInfo(
    const TargetRegionEntryInfo &EntryInfo, unsigned Order) {
  OffloadEntriesTargetRegion[EntryInfo] =
      OffloadEntryInfoTargetRegion(Order, /*Addr=*/nullptr, /*ID=*/nullptr,
                                   OMPTargetRegionEntryTargetRegion);
  ++OffloadingEntriesNum;
}

void OffloadEntriesInfoManager::registerTargetRegionEntryInfo(
    TargetRegionEntryInfo EntryInfo, Constant *Addr, Constant *ID,
    OMPTargetRegionEntryKind Flags) {
  assert(EntryInfo.Count == 0 && "expected default EntryInfo");

  // Update the EntryInfo with the next available count for this location.
  EntryInfo.Count = getTargetRegionEntryInfoCount(EntryInfo);

  // If we are emitting code for a target, the entry is already initialized,
  // only has to be registered.
  if (OMPBuilder->Config.isTargetDevice()) {
    // This could happen if the device compilation is invoked standalone.
    if (!hasTargetRegionEntryInfo(EntryInfo)) {
      return;
    }
    auto &Entry = OffloadEntriesTargetRegion[EntryInfo];
    Entry.setAddress(Addr);
    Entry.setID(ID);
    Entry.setFlags(Flags);
  } else {
    if (Flags == OffloadEntriesInfoManager::OMPTargetRegionEntryTargetRegion &&
        hasTargetRegionEntryInfo(EntryInfo, /*IgnoreAddressId*/ true))
      return;
    assert(!hasTargetRegionEntryInfo(EntryInfo) &&
           "Target region entry already registered!");
    OffloadEntryInfoTargetRegion Entry(OffloadingEntriesNum, Addr, ID, Flags);
    OffloadEntriesTargetRegion[EntryInfo] = Entry;
    ++OffloadingEntriesNum;
  }
  incrementTargetRegionEntryInfoCount(EntryInfo);
}

bool OffloadEntriesInfoManager::hasTargetRegionEntryInfo(
    TargetRegionEntryInfo EntryInfo, bool IgnoreAddressId) const {

  // Update the EntryInfo with the next available count for this location.
  EntryInfo.Count = getTargetRegionEntryInfoCount(EntryInfo);

  auto It = OffloadEntriesTargetRegion.find(EntryInfo);
  if (It == OffloadEntriesTargetRegion.end()) {
    return false;
  }
  // Fail if this entry is already registered.
  if (!IgnoreAddressId && (It->second.getAddress() || It->second.getID()))
    return false;
  return true;
}

void OffloadEntriesInfoManager::actOnTargetRegionEntriesInfo(
    const OffloadTargetRegionEntryInfoActTy &Action) {
  // Scan all target region entries and perform the provided action.
  for (const auto &It : OffloadEntriesTargetRegion) {
    Action(It.first, It.second);
  }
}

void OffloadEntriesInfoManager::initializeDeviceGlobalVarEntryInfo(
    StringRef Name, OMPTargetGlobalVarEntryKind Flags, unsigned Order) {
  OffloadEntriesDeviceGlobalVar.try_emplace(Name, Order, Flags);
  ++OffloadingEntriesNum;
}

void OffloadEntriesInfoManager::registerDeviceGlobalVarEntryInfo(
    StringRef VarName, Constant *Addr, int64_t VarSize,
    OMPTargetGlobalVarEntryKind Flags, GlobalValue::LinkageTypes Linkage) {
  if (OMPBuilder->Config.isTargetDevice()) {
    // This could happen if the device compilation is invoked standalone.
    if (!hasDeviceGlobalVarEntryInfo(VarName))
      return;
    auto &Entry = OffloadEntriesDeviceGlobalVar[VarName];
    if (Entry.getAddress() && hasDeviceGlobalVarEntryInfo(VarName)) {
      if (Entry.getVarSize() == 0) {
        Entry.setVarSize(VarSize);
        Entry.setLinkage(Linkage);
      }
      return;
    }
    Entry.setVarSize(VarSize);
    Entry.setLinkage(Linkage);
    Entry.setAddress(Addr);
  } else {
    if (hasDeviceGlobalVarEntryInfo(VarName)) {
      auto &Entry = OffloadEntriesDeviceGlobalVar[VarName];
      assert(Entry.isValid() && Entry.getFlags() == Flags &&
             "Entry not initialized!");
      if (Entry.getVarSize() == 0) {
        Entry.setVarSize(VarSize);
        Entry.setLinkage(Linkage);
      }
      return;
    }
    if (Flags == OffloadEntriesInfoManager::OMPTargetGlobalVarEntryIndirect)
      OffloadEntriesDeviceGlobalVar.try_emplace(VarName, OffloadingEntriesNum,
                                                Addr, VarSize, Flags, Linkage,
                                                VarName.str());
    else
      OffloadEntriesDeviceGlobalVar.try_emplace(
          VarName, OffloadingEntriesNum, Addr, VarSize, Flags, Linkage, "");
    ++OffloadingEntriesNum;
  }
}

void OffloadEntriesInfoManager::actOnDeviceGlobalVarEntriesInfo(
    const OffloadDeviceGlobalVarEntryInfoActTy &Action) {
  // Scan all target region entries and perform the provided action.
  for (const auto &E : OffloadEntriesDeviceGlobalVar)
    Action(E.getKey(), E.getValue());
}

//===----------------------------------------------------------------------===//
// CanonicalLoopInfo
//===----------------------------------------------------------------------===//

void CanonicalLoopInfo::collectControlBlocks(
    SmallVectorImpl<BasicBlock *> &BBs) {
  // We only count those BBs as control block for which we do not need to
  // reverse the CFG, i.e. not the loop body which can contain arbitrary control
  // flow. For consistency, this also means we do not add the Body block, which
  // is just the entry to the body code.
  BBs.reserve(BBs.size() + 6);
  BBs.append({getPreheader(), Header, Cond, Latch, Exit, getAfter()});
}

BasicBlock *CanonicalLoopInfo::getPreheader() const {
  assert(isValid() && "Requires a valid canonical loop");
  for (BasicBlock *Pred : predecessors(Header)) {
    if (Pred != Latch)
      return Pred;
  }
  llvm_unreachable("Missing preheader");
}

void CanonicalLoopInfo::setTripCount(Value *TripCount) {
  assert(isValid() && "Requires a valid canonical loop");

  Instruction *CmpI = &getCond()->front();
  assert(isa<CmpInst>(CmpI) && "First inst must compare IV with TripCount");
  CmpI->setOperand(1, TripCount);

#ifndef NDEBUG
  assertOK();
#endif
}

void CanonicalLoopInfo::mapIndVar(
    llvm::function_ref<Value *(Instruction *)> Updater) {
  assert(isValid() && "Requires a valid canonical loop");

  Instruction *OldIV = getIndVar();

  // Record all uses excluding those introduced by the updater. Uses by the
  // CanonicalLoopInfo itself to keep track of the number of iterations are
  // excluded.
  SmallVector<Use *> ReplacableUses;
  for (Use &U : OldIV->uses()) {
    auto *User = dyn_cast<Instruction>(U.getUser());
    if (!User)
      continue;
    if (User->getParent() == getCond())
      continue;
    if (User->getParent() == getLatch())
      continue;
    ReplacableUses.push_back(&U);
  }

  // Run the updater that may introduce new uses
  Value *NewIV = Updater(OldIV);

  // Replace the old uses with the value returned by the updater.
  for (Use *U : ReplacableUses)
    U->set(NewIV);

#ifndef NDEBUG
  assertOK();
#endif
}

void CanonicalLoopInfo::assertOK() const {
#ifndef NDEBUG
  // No constraints if this object currently does not describe a loop.
  if (!isValid())
    return;

  BasicBlock *Preheader = getPreheader();
  BasicBlock *Body = getBody();
  BasicBlock *After = getAfter();

  // Verify standard control-flow we use for OpenMP loops.
  assert(Preheader);
  assert(isa<BranchInst>(Preheader->getTerminator()) &&
         "Preheader must terminate with unconditional branch");
  assert(Preheader->getSingleSuccessor() == Header &&
         "Preheader must jump to header");

  assert(Header);
  assert(isa<BranchInst>(Header->getTerminator()) &&
         "Header must terminate with unconditional branch");
  assert(Header->getSingleSuccessor() == Cond &&
         "Header must jump to exiting block");

  assert(Cond);
  assert(Cond->getSinglePredecessor() == Header &&
         "Exiting block only reachable from header");

  assert(isa<BranchInst>(Cond->getTerminator()) &&
         "Exiting block must terminate with conditional branch");
  assert(size(successors(Cond)) == 2 &&
         "Exiting block must have two successors");
  assert(cast<BranchInst>(Cond->getTerminator())->getSuccessor(0) == Body &&
         "Exiting block's first successor jump to the body");
  assert(cast<BranchInst>(Cond->getTerminator())->getSuccessor(1) == Exit &&
         "Exiting block's second successor must exit the loop");

  assert(Body);
  assert(Body->getSinglePredecessor() == Cond &&
         "Body only reachable from exiting block");
  assert(!isa<PHINode>(Body->front()));

  assert(Latch);
  assert(isa<BranchInst>(Latch->getTerminator()) &&
         "Latch must terminate with unconditional branch");
  assert(Latch->getSingleSuccessor() == Header && "Latch must jump to header");
  // TODO: To support simple redirecting of the end of the body code that has
  // multiple; introduce another auxiliary basic block like preheader and after.
  assert(Latch->getSinglePredecessor() != nullptr);
  assert(!isa<PHINode>(Latch->front()));

  assert(Exit);
  assert(isa<BranchInst>(Exit->getTerminator()) &&
         "Exit block must terminate with unconditional branch");
  assert(Exit->getSingleSuccessor() == After &&
         "Exit block must jump to after block");

  assert(After);
  assert(After->getSinglePredecessor() == Exit &&
         "After block only reachable from exit block");
  assert(After->empty() || !isa<PHINode>(After->front()));

  Instruction *IndVar = getIndVar();
  assert(IndVar && "Canonical induction variable not found?");
  assert(isa<IntegerType>(IndVar->getType()) &&
         "Induction variable must be an integer");
  assert(cast<PHINode>(IndVar)->getParent() == Header &&
         "Induction variable must be a PHI in the loop header");
  assert(cast<PHINode>(IndVar)->getIncomingBlock(0) == Preheader);
  assert(
      cast<ConstantInt>(cast<PHINode>(IndVar)->getIncomingValue(0))->isZero());
  assert(cast<PHINode>(IndVar)->getIncomingBlock(1) == Latch);

  auto *NextIndVar = cast<PHINode>(IndVar)->getIncomingValue(1);
  assert(cast<Instruction>(NextIndVar)->getParent() == Latch);
  assert(cast<BinaryOperator>(NextIndVar)->getOpcode() == BinaryOperator::Add);
  assert(cast<BinaryOperator>(NextIndVar)->getOperand(0) == IndVar);
  assert(cast<ConstantInt>(cast<BinaryOperator>(NextIndVar)->getOperand(1))
             ->isOne());

  Value *TripCount = getTripCount();
  assert(TripCount && "Loop trip count not found?");
  assert(IndVar->getType() == TripCount->getType() &&
         "Trip count and induction variable must have the same type");

  auto *CmpI = cast<CmpInst>(&Cond->front());
  assert(CmpI->getPredicate() == CmpInst::ICMP_ULT &&
         "Exit condition must be a signed less-than comparison");
  assert(CmpI->getOperand(0) == IndVar &&
         "Exit condition must compare the induction variable");
  assert(CmpI->getOperand(1) == TripCount &&
         "Exit condition must compare with the trip count");
#endif
}

void CanonicalLoopInfo::invalidate() {
  Header = nullptr;
  Cond = nullptr;
  Latch = nullptr;
  Exit = nullptr;
}<|MERGE_RESOLUTION|>--- conflicted
+++ resolved
@@ -6221,33 +6221,20 @@
 }
 
 OpenMPIRBuilder::InsertPointTy OpenMPIRBuilder::createTargetInit(
-<<<<<<< HEAD
-    const LocationDescription &Loc, omp::OMPTgtExecModeFlags ExecFlags,
-    const llvm::OpenMPIRBuilder::TargetKernelDefaultBounds &Bounds) {
-  assert(!Bounds.MaxThreads.empty() && !Bounds.MaxTeams.empty() &&
-         "expected num_threads and num_teams to be specified");
-=======
     const LocationDescription &Loc,
     const llvm::OpenMPIRBuilder::TargetKernelDefaultAttrs &Attrs) {
   assert(!Attrs.MaxThreads.empty() && !Attrs.MaxTeams.empty() &&
          "expected num_threads and num_teams to be specified");
 
->>>>>>> e33f456a
   if (!updateToLocation(Loc))
     return Loc.IP;
 
   uint32_t SrcLocStrSize;
   Constant *SrcLocStr = getOrCreateSrcLocStr(Loc, SrcLocStrSize);
   Constant *Ident = getOrCreateIdent(SrcLocStr, SrcLocStrSize);
-<<<<<<< HEAD
-  Constant *IsSPMDVal = ConstantInt::getSigned(Int8, ExecFlags);
-  Constant *UseGenericStateMachineVal =
-      ConstantInt::getSigned(Int8, ExecFlags != omp::OMP_TGT_EXEC_MODE_SPMD);
-=======
   Constant *IsSPMDVal = ConstantInt::getSigned(Int8, Attrs.ExecFlags);
   Constant *UseGenericStateMachineVal = ConstantInt::getSigned(
       Int8, Attrs.ExecFlags != omp::OMP_TGT_EXEC_MODE_SPMD);
->>>>>>> e33f456a
   Constant *MayUseNestedParallelismVal = ConstantInt::getSigned(Int8, true);
   Constant *DebugIndentionLevelVal = ConstantInt::getSigned(Int16, 0);
 
@@ -6268,29 +6255,6 @@
 
   // Manifest the launch configuration in the metadata matching the kernel
   // environment.
-<<<<<<< HEAD
-  if (Bounds.MinTeams > 1 || Bounds.MaxTeams.front() > 0)
-    writeTeamsForKernel(T, *Kernel, Bounds.MinTeams, Bounds.MaxTeams.front());
-
-  // If MaxThreads not set, select the maximum between the default workgroup
-  // size and the MinThreads value.
-  int32_t MaxThreadsValue = Bounds.MaxThreads.front();
-  if (MaxThreadsValue < 0)
-    MaxThreadsValue = std::max(
-        int32_t(getGridValue(T, Kernel).GV_Default_WG_Size), Bounds.MinThreads);
-
-  if (MaxThreadsValue > 0)
-    writeThreadBoundsForKernel(T, *Kernel, Bounds.MinThreads, MaxThreadsValue);
-
-  Constant *MinThreads = ConstantInt::getSigned(Int32, Bounds.MinThreads);
-  Constant *MaxThreads = ConstantInt::getSigned(Int32, MaxThreadsValue);
-  Constant *MinTeams = ConstantInt::getSigned(Int32, Bounds.MinTeams);
-  Constant *MaxTeams = ConstantInt::getSigned(Int32, Bounds.MaxTeams.front());
-  Constant *ReductionDataSize =
-      ConstantInt::getSigned(Int32, Bounds.ReductionDataSize);
-  Constant *ReductionBufferLength =
-      ConstantInt::getSigned(Int32, Bounds.ReductionBufferLength);
-=======
   if (Attrs.MinTeams > 1 || Attrs.MaxTeams.front() > 0)
     writeTeamsForKernel(T, *Kernel, Attrs.MinTeams, Attrs.MaxTeams.front());
 
@@ -6308,9 +6272,10 @@
   Constant *MaxThreads = ConstantInt::getSigned(Int32, MaxThreadsVal);
   Constant *MinTeams = ConstantInt::getSigned(Int32, Attrs.MinTeams);
   Constant *MaxTeams = ConstantInt::getSigned(Int32, Attrs.MaxTeams.front());
-  Constant *ReductionDataSize = ConstantInt::getSigned(Int32, 0);
-  Constant *ReductionBufferLength = ConstantInt::getSigned(Int32, 0);
->>>>>>> e33f456a
+  Constant *ReductionDataSize =
+      ConstantInt::getSigned(Int32, Attrs.ReductionDataSize);
+  Constant *ReductionBufferLength =
+      ConstantInt::getSigned(Int32, Attrs.ReductionBufferLength);
 
   Function *Fn = getOrCreateRuntimeFunctionPtr(
       omp::RuntimeFunction::OMPRTL___kmpc_target_init);
@@ -6630,8 +6595,7 @@
   // Disable TargetData CodeGen on Device pass.
   if (Config.IsTargetDevice.value_or(false)) {
     if (BodyGenCB) {
-      InsertPointOrErrorTy AfterIP =
-          BodyGenCB(CodeGenIP, BodyGenTy::NoPriv);
+      InsertPointOrErrorTy AfterIP = BodyGenCB(CodeGenIP, BodyGenTy::NoPriv);
       if (!AfterIP)
         return AfterIP.takeError();
       Builder.restoreIP(*AfterIP);
@@ -6920,12 +6884,7 @@
 
 static Expected<Function *> createOutlinedFunction(
     OpenMPIRBuilder &OMPBuilder, IRBuilderBase &Builder,
-<<<<<<< HEAD
-    omp::OMPTgtExecModeFlags ExecFlags,
-    const OpenMPIRBuilder::TargetKernelDefaultBounds &DefaultBounds,
-=======
     const OpenMPIRBuilder::TargetKernelDefaultAttrs &DefaultAttrs,
->>>>>>> e33f456a
     StringRef FuncName, SmallVectorImpl<Value *> &Inputs,
     OpenMPIRBuilder::TargetBodyGenCallbackTy &CBFunc,
     OpenMPIRBuilder::TargetGenArgAccessorsCallbackTy &ArgAccessorFuncCB) {
@@ -6967,20 +6926,11 @@
     Func->addFnAttr(TargetFeaturesAttr);
 
   if (OMPBuilder.Config.isTargetDevice()) {
-<<<<<<< HEAD
-    std::vector<llvm::WeakTrackingVH> LLVMCompilerUsed;
-    emitExecutionMode(OMPBuilder, Builder, FuncName, ExecFlags,
-                      LLVMCompilerUsed);
-    Type *Int8PtrTy = Type::getInt8Ty(Builder.getContext())->getPointerTo();
-    emitUsed("llvm.compiler.used", LLVMCompilerUsed, Int8PtrTy, OMPBuilder.M);
-  }
-=======
     Value *ExecMode =
         OMPBuilder.emitKernelExecutionMode(FuncName, DefaultAttrs.ExecFlags);
     OMPBuilder.emitUsed("llvm.compiler.used", {ExecMode});
   }
 
->>>>>>> e33f456a
   // Save insert point.
   IRBuilder<>::InsertPointGuard IPG(Builder);
   // If there's a DISubprogram associated with current function, then
@@ -7020,12 +6970,7 @@
 
   // Insert target init call in the device compilation pass.
   if (OMPBuilder.Config.isTargetDevice())
-<<<<<<< HEAD
-    Builder.restoreIP(
-        OMPBuilder.createTargetInit(Builder, ExecFlags, DefaultBounds));
-=======
     Builder.restoreIP(OMPBuilder.createTargetInit(Builder, DefaultAttrs));
->>>>>>> e33f456a
 
   BasicBlock *UserCodeEntryBB = Builder.GetInsertBlock();
 
@@ -7223,16 +7168,9 @@
 }
 
 static Error emitTargetOutlinedFunction(
-<<<<<<< HEAD
-    OpenMPIRBuilder &OMPBuilder, IRBuilderBase &Builder,
-    omp::OMPTgtExecModeFlags ExecFlags, bool IsOffloadEntry,
-    TargetRegionEntryInfo &EntryInfo,
-    const OpenMPIRBuilder::TargetKernelDefaultBounds &DefaultBounds,
-=======
     OpenMPIRBuilder &OMPBuilder, IRBuilderBase &Builder, bool IsOffloadEntry,
     TargetRegionEntryInfo &EntryInfo,
     const OpenMPIRBuilder::TargetKernelDefaultAttrs &DefaultAttrs,
->>>>>>> e33f456a
     Function *&OutlinedFn, Constant *&OutlinedFnID,
     SmallVectorImpl<Value *> &Inputs,
     OpenMPIRBuilder::TargetBodyGenCallbackTy &CBFunc,
@@ -7240,15 +7178,9 @@
 
   OpenMPIRBuilder::FunctionGenCallback &&GenerateOutlinedFunction =
       [&](StringRef EntryFnName) {
-<<<<<<< HEAD
-        return createOutlinedFunction(OMPBuilder, Builder, ExecFlags,
-                                      DefaultBounds, EntryFnName, Inputs,
-                                      CBFunc, ArgAccessorFuncCB);
-=======
         return createOutlinedFunction(OMPBuilder, Builder, DefaultAttrs,
                                       EntryFnName, Inputs, CBFunc,
                                       ArgAccessorFuncCB);
->>>>>>> e33f456a
       };
 
   return OMPBuilder.emitTargetRegionFunction(
@@ -7545,17 +7477,10 @@
 static void
 emitTargetCall(OpenMPIRBuilder &OMPBuilder, IRBuilderBase &Builder,
                OpenMPIRBuilder::InsertPointTy AllocaIP,
-<<<<<<< HEAD
-               const OpenMPIRBuilder::TargetKernelDefaultBounds &DefaultBounds,
-               const OpenMPIRBuilder::TargetKernelRuntimeBounds &RuntimeBounds,
-               Function *OutlinedFn, Constant *OutlinedFnID,
-               SmallVectorImpl<Value *> &Args, Value *IfCond,
-=======
                const OpenMPIRBuilder::TargetKernelDefaultAttrs &DefaultAttrs,
                const OpenMPIRBuilder::TargetKernelRuntimeAttrs &RuntimeAttrs,
                Value *IfCond, Function *OutlinedFn, Constant *OutlinedFnID,
                SmallVectorImpl<Value *> &Args,
->>>>>>> e33f456a
                OpenMPIRBuilder::GenMapInfoCallbackTy GenMapInfoCB,
                SmallVector<llvm::OpenMPIRBuilder::DependData> Dependencies = {},
                bool HasNoWait = false) {
@@ -7614,11 +7539,7 @@
                                          /*RTLoc=*/nullptr, AllocaIP,
                                          Dependencies, HasNoWait);
       }
-<<<<<<< HEAD
       return EmitTargetCallFallbackCB(CodeGenIP);
-=======
-      return EmitTargetCallFallbackCB(Builder.saveIP());
->>>>>>> e33f456a
     }());
 
     Builder.restoreIP(AfterIP);
@@ -7632,59 +7553,13 @@
         /*RequiresDevicePointerInfo=*/false,
         /*SeparateBeginEndCalls=*/true);
 
-<<<<<<< HEAD
     OpenMPIRBuilder::MapInfosTy &MapInfo = GenMapInfoCB(CodeGenIP);
     OpenMPIRBuilder::TargetDataRTArgs RTArgs;
     OMPBuilder.emitOffloadingArraysAndArgs(AllocaIP, CodeGenIP, Info, RTArgs,
-                                           MapInfo,
-=======
-    OpenMPIRBuilder::MapInfosTy &MapInfo = GenMapInfoCB(Builder.saveIP());
-    OpenMPIRBuilder::TargetDataRTArgs RTArgs;
-    OMPBuilder.emitOffloadingArraysAndArgs(AllocaIP, Builder.saveIP(), Info,
-                                           RTArgs, MapInfo,
->>>>>>> e33f456a
-                                           /*IsNonContiguous=*/true,
+                                           MapInfo, /*IsNonContiguous=*/true,
                                            /*ForEndCall=*/false);
 
     SmallVector<Value *, 3> NumTeamsC;
-<<<<<<< HEAD
-    for (auto [DefNumTeams, RtNumTeams] :
-         llvm::zip_equal(DefaultBounds.MaxTeams, RuntimeBounds.MaxTeams)) {
-      NumTeamsC.push_back(RtNumTeams ? RtNumTeams
-                                     : Builder.getInt32(DefNumTeams));
-    }
-
-    // Calculate number of threads: 0 if no clauses specified, otherwise it is
-    // the minimum between optional THREAD_LIMIT and MAX_THREADS clauses.
-    // Perform a type cast to uint32.
-    auto InitMaxThreadsClause = [&Builder](Value *Clause) {
-      if (Clause)
-        Clause = Builder.CreateIntCast(Clause, Builder.getInt32Ty(),
-                                       /*isSigned=*/false);
-      return Clause;
-    };
-
-    auto CombineMaxThreadsClauses = [&Builder](Value *Clause, Value *&Result) {
-      if (Clause)
-        Result =
-            Result ? Builder.CreateSelect(Builder.CreateICmpULT(Result, Clause),
-                                          Result, Clause)
-                   : Clause;
-    };
-
-    // TODO: Check if this is the correct handling for multi-dim thread_limit.
-    SmallVector<Value *, 3> NumThreadsC;
-    Value *MaxThreadsClause = InitMaxThreadsClause(RuntimeBounds.MaxThreads);
-
-    for (auto [RtTeamsThreadLimit, RtTargetThreadLimit] : llvm::zip_equal(
-             RuntimeBounds.TeamsThreadLimit, RuntimeBounds.TargetThreadLimit)) {
-      Value *TeamsThreadLimitClause = InitMaxThreadsClause(RtTeamsThreadLimit);
-      Value *NumThreads = InitMaxThreadsClause(RtTargetThreadLimit);
-
-      CombineMaxThreadsClauses(TeamsThreadLimitClause, NumThreads);
-      CombineMaxThreadsClauses(MaxThreadsClause, NumThreads);
-
-=======
     for (auto [DefaultVal, RuntimeVal] :
          zip_equal(DefaultAttrs.MaxTeams, RuntimeAttrs.MaxTeams))
       NumTeamsC.push_back(RuntimeVal ? RuntimeVal
@@ -7705,7 +7580,6 @@
                                           Result, Clause)
                    : Clause;
     };
-
     // If a multi-dimensional THREAD_LIMIT is set, it is the OMPX_BARE case, so
     // the NUM_THREADS clause is overriden by THREAD_LIMIT.
     SmallVector<Value *, 3> NumThreadsC;
@@ -7722,7 +7596,6 @@
       CombineMaxThreadsClauses(TeamsThreadLimitClause, NumThreads);
       CombineMaxThreadsClauses(MaxThreadsClause, NumThreads);
 
->>>>>>> e33f456a
       NumThreadsC.push_back(NumThreads ? NumThreads : Builder.getInt32(0));
     }
 
@@ -7734,13 +7607,8 @@
     Value *RTLoc = OMPBuilder.getOrCreateIdent(SrcLocStr, SrcLocStrSize,
                                                llvm::omp::IdentFlag(0), 0);
 
-<<<<<<< HEAD
-    Value *TripCount = RuntimeBounds.LoopTripCount
-                           ? Builder.CreateIntCast(RuntimeBounds.LoopTripCount,
-=======
     Value *TripCount = RuntimeAttrs.LoopTripCount
                            ? Builder.CreateIntCast(RuntimeAttrs.LoopTripCount,
->>>>>>> e33f456a
                                                    Builder.getInt64Ty(),
                                                    /*isSigned=*/false)
                            : Builder.getInt64(0);
@@ -7771,22 +7639,14 @@
   };
 
   // If we don't have an ID for the target region, it means an offload entry
-<<<<<<< HEAD
-  // wasn't created. In this case we just run the host fallback directly.
-=======
   // wasn't created. In this case we just run the host fallback directly and
   // ignore any potential 'if' clauses.
->>>>>>> e33f456a
   if (!OutlinedFnID) {
     cantFail(EmitTargetCallElse(AllocaIP, Builder.saveIP()));
     return;
   }
 
-<<<<<<< HEAD
-  // If there's no IF clause, only generate the kernel launch code path.
-=======
   // If there's no 'if' clause, only generate the kernel launch code path.
->>>>>>> e33f456a
   if (!IfCond) {
     cantFail(EmitTargetCallThen(AllocaIP, Builder.saveIP()));
     return;
@@ -7797,16 +7657,10 @@
 }
 
 OpenMPIRBuilder::InsertPointOrErrorTy OpenMPIRBuilder::createTarget(
-    const LocationDescription &Loc, omp::OMPTgtExecModeFlags ExecFlags,
-    bool IsOffloadEntry, Value *IfCond, InsertPointTy AllocaIP,
+    const LocationDescription &Loc, bool IsOffloadEntry, InsertPointTy AllocaIP,
     InsertPointTy CodeGenIP, TargetRegionEntryInfo &EntryInfo,
-<<<<<<< HEAD
-    const TargetKernelDefaultBounds &DefaultBounds,
-    const TargetKernelRuntimeBounds &RuntimeBounds,
-=======
     const TargetKernelDefaultAttrs &DefaultAttrs,
     const TargetKernelRuntimeAttrs &RuntimeAttrs, Value *IfCond,
->>>>>>> e33f456a
     SmallVectorImpl<Value *> &Args, GenMapInfoCallbackTy GenMapInfoCB,
     OpenMPIRBuilder::TargetBodyGenCallbackTy CBFunc,
     OpenMPIRBuilder::TargetGenArgAccessorsCallbackTy ArgAccessorFuncCB,
@@ -7823,28 +7677,17 @@
   // the target region itself is generated using the callbacks CBFunc
   // and ArgAccessorFuncCB
   if (Error Err = emitTargetOutlinedFunction(
-<<<<<<< HEAD
-          *this, Builder, ExecFlags, IsOffloadEntry, EntryInfo, DefaultBounds,
-          OutlinedFn, OutlinedFnID, Args, CBFunc, ArgAccessorFuncCB))
-=======
           *this, Builder, IsOffloadEntry, EntryInfo, DefaultAttrs, OutlinedFn,
           OutlinedFnID, Args, CBFunc, ArgAccessorFuncCB))
->>>>>>> e33f456a
     return Err;
 
   // If we are not on the target device, then we need to generate code
   // to make a remote call (offload) to the previously outlined function
   // that represents the target region. Do that now.
   if (!Config.isTargetDevice())
-<<<<<<< HEAD
-    emitTargetCall(*this, Builder, AllocaIP, DefaultBounds, RuntimeBounds,
-                   OutlinedFn, OutlinedFnID, Args, IfCond, GenMapInfoCB,
-                   Dependencies, HasNowait);
-=======
     emitTargetCall(*this, Builder, AllocaIP, DefaultAttrs, RuntimeAttrs, IfCond,
                    OutlinedFn, OutlinedFnID, Args, GenMapInfoCB, Dependencies,
                    HasNowait);
->>>>>>> e33f456a
   return Builder.saveIP();
 }
 
