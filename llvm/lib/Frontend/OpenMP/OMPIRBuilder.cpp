--- conflicted
+++ resolved
@@ -1108,16 +1108,6 @@
   Builder.SetInsertPoint(NonCancellationBlock, NonCancellationBlock->begin());
 }
 
-<<<<<<< HEAD
-static void targetParallelCallback(OpenMPIRBuilder *OMPIRBuilder,
-                                   Function &OutlinedFn, Function *OuterFn,
-                                   Value *Ident, Value *IfCondition,
-                                   Value *NumThreads, Instruction *PrivTID,
-                                   AllocaInst *PrivTIDAddr, Value *ThreadID,
-                                   SmallVector<Instruction *, 4> ToBeDeleted) {
-  // Add some known attributes.
-  Module &M = OMPIRBuilder->M;
-=======
 // Callback used to create OpenMP runtime calls to support
 // omp parallel clause for the device.
 // We need to use this callback to replace call to the OutlinedFn in OuterFn
@@ -1128,7 +1118,6 @@
     Value *NumThreads, Instruction *PrivTID, AllocaInst *PrivTIDAddr,
     Value *ThreadID, const SmallVector<Instruction *, 4> &ToBeDeleted) {
   // Add some known attributes.
->>>>>>> 046c57e7
   IRBuilder<> &Builder = OMPIRBuilder->Builder;
   OutlinedFn.addParamAttr(0, Attribute::NoAlias);
   OutlinedFn.addParamAttr(1, Attribute::NoAlias);
@@ -1143,49 +1132,6 @@
   CallInst *CI = cast<CallInst>(OutlinedFn.user_back());
   assert(CI && "Expected call instruction to outlined function");
   CI->getParent()->setName("omp_parallel");
-<<<<<<< HEAD
-  // Replace direct call to the outlined function by the call to
-  // __kmpc_parallel_51
-  Builder.SetInsertPoint(CI);
-
-  // Build call __kmpc_parallel_51
-  auto PtrTy = Type::getInt8PtrTy(M.getContext());
-  Value *Void = ConstantPointerNull::get(PtrTy);
-  // Add alloca for kernel args. Put this instruction at the beginning
-  // of the function.
-  AllocaInst *ArgsAlloca =
-      Builder.CreateAlloca(ArrayType::get(PtrTy, NumCapturedVars));
-  Value *Args =
-      Builder.CreatePointerCast(ArgsAlloca, Type::getInt8PtrTy(M.getContext()));
-  // Store captured vars which are used by kmpc_parallel_51
-  if (NumCapturedVars) {
-    for (unsigned Idx = 0; Idx < NumCapturedVars; Idx++) {
-      Value *V = *(CI->arg_begin() + 2 + Idx);
-      Value *StoreAddress = Builder.CreateConstInBoundsGEP2_64(
-          ArrayType::get(PtrTy, NumCapturedVars), Args, 0, Idx);
-      Builder.CreateStore(V, StoreAddress);
-    }
-  }
-  Value *Cond = IfCondition ? Builder.CreateSExtOrTrunc(
-                                  IfCondition, Type::getInt32Ty(M.getContext()))
-                            : Builder.getInt32(1);
-  Value *Parallel51CallArgs[] = {
-      /* identifier*/ Ident,
-      /* global thread num*/ ThreadID,
-      /* if expression */ Cond, NumThreads ? NumThreads : Builder.getInt32(-1),
-      /* Proc bind */ Builder.getInt32(-1),
-      /* outlined function */
-      Builder.CreateBitCast(&OutlinedFn, OMPIRBuilder->ParallelTaskPtr), Void,
-      Args, Builder.getInt64(NumCapturedVars)};
-
-  SmallVector<Value *, 16> RealArgs;
-  RealArgs.append(std::begin(Parallel51CallArgs), std::end(Parallel51CallArgs));
-  FunctionCallee RTLFn =
-      OMPIRBuilder->getOrCreateRuntimeFunctionPtr(OMPRTL___kmpc_parallel_51);
-
-  Builder.CreateCall(RTLFn, RealArgs);
-=======
-
   Builder.SetInsertPoint(CI);
   Type *PtrTy = OMPIRBuilder->VoidPtr;
   Value *NullPtrValue = Constant::getNullValue(PtrTy);
@@ -1231,7 +1177,6 @@
       OMPIRBuilder->getOrCreateRuntimeFunctionPtr(OMPRTL___kmpc_parallel_51);
 
   Builder.CreateCall(RTLFn, Parallel51CallArgs);
->>>>>>> 046c57e7
 
   LLVM_DEBUG(dbgs() << "With kmpc_parallel_51 placed: "
                     << *Builder.GetInsertBlock()->getParent() << "\n");
@@ -1242,25 +1187,13 @@
   Builder.CreateStore(Builder.CreateLoad(OMPIRBuilder->Int32, OutlinedAI),
                       PrivTIDAddr);
 
-<<<<<<< HEAD
-  ToBeDeleted.insert(ToBeDeleted.begin(), CI);
-=======
   // Remove redundant call to the outlined function.
   CI->eraseFromParent();
->>>>>>> 046c57e7
 
   for (Instruction *I : ToBeDeleted) {
     I->eraseFromParent();
   }
 }
-<<<<<<< HEAD
-static void hostParallelCallback(OpenMPIRBuilder *OMPIRBuilder,
-                                 Function &OutlinedFn, Function *OuterFn,
-                                 Value *Ident, Value *IfCondition,
-                                 Instruction *PrivTID, AllocaInst *PrivTIDAddr,
-                                 SmallVector<Instruction *, 4> ToBeDeleted) {
-  Module &M = OMPIRBuilder->M;
-=======
 
 // Callback used to create OpenMP runtime calls to support
 // omp parallel clause for the host.
@@ -1271,7 +1204,6 @@
                      Function *OuterFn, Value *Ident, Value *IfCondition,
                      Instruction *PrivTID, AllocaInst *PrivTIDAddr,
                      const SmallVector<Instruction *, 4> &ToBeDeleted) {
->>>>>>> 046c57e7
   IRBuilder<> &Builder = OMPIRBuilder->Builder;
   FunctionCallee RTLFn;
   if (IfCondition) {
@@ -1281,33 +1213,19 @@
     RTLFn =
         OMPIRBuilder->getOrCreateRuntimeFunctionPtr(OMPRTL___kmpc_fork_call);
   }
-<<<<<<< HEAD
-  if (auto *F = dyn_cast<llvm::Function>(RTLFn.getCallee())) {
-    if (!F->hasMetadata(llvm::LLVMContext::MD_callback)) {
-      llvm::LLVMContext &Ctx = F->getContext();
-=======
   if (auto *F = dyn_cast<Function>(RTLFn.getCallee())) {
     if (!F->hasMetadata(LLVMContext::MD_callback)) {
       LLVMContext &Ctx = F->getContext();
->>>>>>> 046c57e7
       MDBuilder MDB(Ctx);
       // Annotate the callback behavior of the __kmpc_fork_call:
       //  - The callback callee is argument number 2 (microtask).
       //  - The first two arguments of the callback callee are unknown (-1).
       //  - All variadic arguments to the __kmpc_fork_call are passed to the
       //    callback callee.
-<<<<<<< HEAD
-      F->addMetadata(
-          llvm::LLVMContext::MD_callback,
-          *llvm::MDNode::get(
-              Ctx, {MDB.createCallbackEncoding(2, {-1, -1},
-                                               /* VarArgsArePassed */ true)}));
-=======
       F->addMetadata(LLVMContext::MD_callback,
                      *MDNode::get(Ctx, {MDB.createCallbackEncoding(
                                            2, {-1, -1},
                                            /* VarArgsArePassed */ true)}));
->>>>>>> 046c57e7
     }
   }
   // Add some known attributes.
@@ -1331,29 +1249,17 @@
   SmallVector<Value *, 16> RealArgs;
   RealArgs.append(std::begin(ForkCallArgs), std::end(ForkCallArgs));
   if (IfCondition) {
-<<<<<<< HEAD
-    Value *Cond = Builder.CreateSExtOrTrunc(IfCondition,
-                                            Type::getInt32Ty(M.getContext()));
-=======
     Value *Cond = Builder.CreateSExtOrTrunc(IfCondition, OMPIRBuilder->Int32);
->>>>>>> 046c57e7
     RealArgs.push_back(Cond);
   }
   RealArgs.append(CI->arg_begin() + /* tid & bound tid */ 2, CI->arg_end());
 
   // __kmpc_fork_call_if always expects a void ptr as the last argument
   // If there are no arguments, pass a null pointer.
-<<<<<<< HEAD
-  auto PtrTy = Type::getInt8PtrTy(M.getContext());
-  if (IfCondition && NumCapturedVars == 0) {
-    Value *Void = ConstantPointerNull::get(PtrTy);
-    RealArgs.push_back(Void);
-=======
   auto PtrTy = OMPIRBuilder->VoidPtr;
   if (IfCondition && NumCapturedVars == 0) {
     Value *NullPtrValue = Constant::getNullValue(PtrTy);
     RealArgs.push_back(NullPtrValue);
->>>>>>> 046c57e7
   }
   if (IfCondition && RealArgs.back()->getType() != PtrTy)
     RealArgs.back() = Builder.CreateBitCast(RealArgs.back(), PtrTy);
@@ -1369,12 +1275,8 @@
   Builder.CreateStore(Builder.CreateLoad(OMPIRBuilder->Int32, OutlinedAI),
                       PrivTIDAddr);
 
-<<<<<<< HEAD
-  ToBeDeleted.insert(ToBeDeleted.begin(), CI);
-=======
   // Remove redundant call to the outlined function.
   CI->eraseFromParent();
->>>>>>> 046c57e7
 
   for (Instruction *I : ToBeDeleted) {
     I->eraseFromParent();
@@ -1437,25 +1339,6 @@
   AllocaInst *TIDAddrAlloca = Builder.CreateAlloca(Int32, nullptr, "tid.addr");
   AllocaInst *ZeroAddrAlloca =
       Builder.CreateAlloca(Int32, nullptr, "zero.addr");
-<<<<<<< HEAD
-  Instruction *TIDAddr = nullptr;
-  Instruction *ZeroAddr = nullptr;
-  if (ArgsInZeroAddressSpace && M.getDataLayout().getAllocaAddrSpace() != 0) {
-    // Add additional casts to enforce pointers in zero address spac
-    TIDAddr = new AddrSpaceCastInst(TIDAddrAlloca,
-                                    TIDAddrAlloca->getType()->getPointerTo(),
-                                    "tid.addr.ascast");
-    TIDAddr->insertAfter(TIDAddrAlloca);
-    ToBeDeleted.push_back(TIDAddr);
-    ZeroAddr = new AddrSpaceCastInst(ZeroAddrAlloca,
-                                     ZeroAddrAlloca->getType()->getPointerTo(),
-                                     "zero.addr.ascast");
-    ZeroAddr->insertAfter(ZeroAddrAlloca);
-    ToBeDeleted.push_back(ZeroAddr);
-  } else {
-    TIDAddr = TIDAddrAlloca;
-    ZeroAddr = ZeroAddrAlloca;
-=======
   Instruction *TIDAddr = TIDAddrAlloca;
   Instruction *ZeroAddr = ZeroAddrAlloca;
   if (ArgsInZeroAddressSpace && M.getDataLayout().getAllocaAddrSpace() != 0) {
@@ -1469,7 +1352,6 @@
                                      "zero.addr.ascast");
     ZeroAddr->insertAfter(ZeroAddrAlloca);
     ToBeDeleted.push_back(ZeroAddr);
->>>>>>> 046c57e7
   }
 
   // We only need TIDAddr and ZeroAddr for modeling purposes to get the
@@ -1547,18 +1429,6 @@
   OutlineInfo OI;
   if (Config.isTargetDevice()) {
     // Generate OpenMP target specific runtime call
-<<<<<<< HEAD
-    OI.PostOutlineCB = [=](Function &OutlinedFn) {
-      targetParallelCallback(this, OutlinedFn, OuterFn, Ident, IfCondition,
-                             NumThreads, PrivTID, PrivTIDAddr, ThreadID,
-                             ToBeDeleted);
-    };
-  } else {
-    // Generate OpenMP host runtime call
-    OI.PostOutlineCB = [=](Function &OutlinedFn) {
-      hostParallelCallback(this, OutlinedFn, OuterFn, Ident, IfCondition,
-                           PrivTID, PrivTIDAddr, ToBeDeleted);
-=======
     OI.PostOutlineCB = [=, ToBeDeletedVec =
                                std::move(ToBeDeleted)](Function &OutlinedFn) {
       targetParallelCallback(this, OutlinedFn, OuterFn, OuterAllocaBlock, Ident,
@@ -1571,7 +1441,6 @@
                                std::move(ToBeDeleted)](Function &OutlinedFn) {
       hostParallelCallback(this, OutlinedFn, OuterFn, Ident, IfCondition,
                            PrivTID, PrivTIDAddr, ToBeDeletedVec);
->>>>>>> 046c57e7
     };
   }
 
