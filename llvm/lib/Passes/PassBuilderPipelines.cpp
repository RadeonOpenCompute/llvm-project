--- conflicted
+++ resolved
@@ -1154,14 +1154,11 @@
   if (EnableSyntheticCounts && !PGOOpt)
     MPM.addPass(SyntheticCountsPropagation());
 
-<<<<<<< HEAD
-=======
   if (EnablePGOForceFunctionAttrs)
     MPM.addPass(PGOForceFunctionAttrsPass(PGOOpt->ColdOptType));
 
   MPM.addPass(AlwaysInlinerPass(/*InsertLifetimeIntrinsics=*/true));
 
->>>>>>> db9e8eb6
   if (EnableModuleInliner)
     MPM.addPass(buildModuleInlinerPipeline(Level, Phase));
   else
