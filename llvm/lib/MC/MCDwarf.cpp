//===- lib/MC/MCDwarf.cpp - MCDwarf implementation ------------------------===//
//
// Part of the LLVM Project, under the Apache License v2.0 with LLVM Exceptions.
// See https://llvm.org/LICENSE.txt for license information.
// SPDX-License-Identifier: Apache-2.0 WITH LLVM-exception
//
//===----------------------------------------------------------------------===//

#include "llvm/MC/MCDwarf.h"
#include "llvm/ADT/ArrayRef.h"
#include "llvm/ADT/DenseMap.h"
#include "llvm/ADT/Hashing.h"
#include "llvm/ADT/STLExtras.h"
#include "llvm/ADT/ScopeExit.h"
#include "llvm/ADT/SmallString.h"
#include "llvm/ADT/SmallVector.h"
#include "llvm/ADT/StringRef.h"
#include "llvm/ADT/Twine.h"
#include "llvm/BinaryFormat/Dwarf.h"
#include "llvm/Config/config.h"
#include "llvm/MC/MCAsmInfo.h"
#include "llvm/MC/MCContext.h"
#include "llvm/MC/MCExpr.h"
#include "llvm/MC/MCObjectFileInfo.h"
#include "llvm/MC/MCObjectStreamer.h"
#include "llvm/MC/MCRegisterInfo.h"
#include "llvm/MC/MCSection.h"
#include "llvm/MC/MCStreamer.h"
#include "llvm/MC/MCSymbol.h"
#include "llvm/Support/Casting.h"
#include "llvm/Support/Endian.h"
#include "llvm/Support/EndianStream.h"
#include "llvm/Support/ErrorHandling.h"
#include "llvm/Support/LEB128.h"
#include "llvm/Support/MathExtras.h"
#include "llvm/Support/Path.h"
#include "llvm/Support/SourceMgr.h"
#include "llvm/Support/raw_ostream.h"
#include <cassert>
#include <cstdint>
#include <optional>
#include <string>
#include <utility>
#include <vector>

using namespace llvm;

MCSymbol *mcdwarf::emitListsTableHeaderStart(MCStreamer &S) {
  MCSymbol *Start = S.getContext().createTempSymbol("debug_list_header_start");
  MCSymbol *End = S.getContext().createTempSymbol("debug_list_header_end");
  auto DwarfFormat = S.getContext().getDwarfFormat();
  if (DwarfFormat == dwarf::DWARF64) {
    S.AddComment("DWARF64 mark");
    S.emitInt32(dwarf::DW_LENGTH_DWARF64);
  }
  S.AddComment("Length");
  S.emitAbsoluteSymbolDiff(End, Start,
                           dwarf::getDwarfOffsetByteSize(DwarfFormat));
  S.emitLabel(Start);
  S.AddComment("Version");
  S.emitInt16(S.getContext().getDwarfVersion());
  S.AddComment("Address size");
  S.emitInt8(S.getContext().getAsmInfo()->getCodePointerSize());
  S.AddComment("Segment selector size");
  S.emitInt8(0);
  return End;
}

static inline uint64_t ScaleAddrDelta(MCContext &Context, uint64_t AddrDelta) {
  unsigned MinInsnLength = Context.getAsmInfo()->getMinInstAlignment();
  if (MinInsnLength == 1)
    return AddrDelta;
  if (AddrDelta % MinInsnLength != 0) {
    // TODO: report this error, but really only once.
    ;
  }
  return AddrDelta / MinInsnLength;
}

MCDwarfLineStr::MCDwarfLineStr(MCContext &Ctx) {
  UseRelocs = Ctx.getAsmInfo()->doesDwarfUseRelocationsAcrossSections();
  if (UseRelocs) {
    MCSection *DwarfLineStrSection =
        Ctx.getObjectFileInfo()->getDwarfLineStrSection();
    assert(DwarfLineStrSection && "DwarfLineStrSection must not be NULL");
    LineStrLabel = DwarfLineStrSection->getBeginSymbol();
  }
}

//
// This is called when an instruction is assembled into the specified section
// and if there is information from the last .loc directive that has yet to have
// a line entry made for it is made.
//
void MCDwarfLineEntry::make(MCStreamer *MCOS, MCSection *Section) {
  if (!MCOS->getContext().getDwarfLocSeen())
    return;

  // Create a symbol at in the current section for use in the line entry.
  MCSymbol *LineSym = MCOS->getContext().createTempSymbol();
  // Set the value of the symbol to use for the MCDwarfLineEntry.
  MCOS->emitLabel(LineSym);

  // Get the current .loc info saved in the context.
  const MCDwarfLoc &DwarfLoc = MCOS->getContext().getCurrentDwarfLoc();

  // Create a (local) line entry with the symbol and the current .loc info.
  MCDwarfLineEntry LineEntry(LineSym, DwarfLoc);

  // clear DwarfLocSeen saying the current .loc info is now used.
  MCOS->getContext().clearDwarfLocSeen();

  // Add the line entry to this section's entries.
  MCOS->getContext()
      .getMCDwarfLineTable(MCOS->getContext().getDwarfCompileUnitID())
      .getMCLineSections()
      .addLineEntry(LineEntry, Section);
}

//
// This helper routine returns an expression of End - Start - IntVal .
//
static inline const MCExpr *makeEndMinusStartExpr(MCContext &Ctx,
                                                  const MCSymbol &Start,
                                                  const MCSymbol &End,
                                                  int IntVal) {
  MCSymbolRefExpr::VariantKind Variant = MCSymbolRefExpr::VK_None;
  const MCExpr *Res = MCSymbolRefExpr::create(&End, Variant, Ctx);
  const MCExpr *RHS = MCSymbolRefExpr::create(&Start, Variant, Ctx);
  const MCExpr *Res1 = MCBinaryExpr::create(MCBinaryExpr::Sub, Res, RHS, Ctx);
  const MCExpr *Res2 = MCConstantExpr::create(IntVal, Ctx);
  const MCExpr *Res3 = MCBinaryExpr::create(MCBinaryExpr::Sub, Res1, Res2, Ctx);
  return Res3;
}

//
// This helper routine returns an expression of Start + IntVal .
//
static inline const MCExpr *
makeStartPlusIntExpr(MCContext &Ctx, const MCSymbol &Start, int IntVal) {
  MCSymbolRefExpr::VariantKind Variant = MCSymbolRefExpr::VK_None;
  const MCExpr *LHS = MCSymbolRefExpr::create(&Start, Variant, Ctx);
  const MCExpr *RHS = MCConstantExpr::create(IntVal, Ctx);
  const MCExpr *Res = MCBinaryExpr::create(MCBinaryExpr::Add, LHS, RHS, Ctx);
  return Res;
}

void MCLineSection::addEndEntry(MCSymbol *EndLabel) {
  auto *Sec = &EndLabel->getSection();
  // The line table may be empty, which we should skip adding an end entry.
  // There are two cases:
  // (1) MCAsmStreamer - emitDwarfLocDirective emits a location directive in
  //     place instead of adding a line entry if the target has
  //     usesDwarfFileAndLocDirectives.
  // (2) MCObjectStreamer - if a function has incomplete debug info where
  //     instructions don't have DILocations, the line entries are missing.
  auto I = MCLineDivisions.find(Sec);
  if (I != MCLineDivisions.end()) {
    auto &Entries = I->second;
    auto EndEntry = Entries.back();
    EndEntry.setEndLabel(EndLabel);
    Entries.push_back(EndEntry);
  }
}

//
// This emits the Dwarf line table for the specified section from the entries
// in the LineSection.
//
void MCDwarfLineTable::emitOne(
    MCStreamer *MCOS, MCSection *Section,
    const MCLineSection::MCDwarfLineEntryCollection &LineEntries) {

  unsigned FileNum, LastLine, Column, Flags, Isa, Discriminator;
  bool IsAtStartSeq;
  MCSymbol *LastLabel;
  auto init = [&]() {
    FileNum = 1;
    LastLine = 1;
    Column = 0;
    Flags = DWARF2_LINE_DEFAULT_IS_STMT ? DWARF2_FLAG_IS_STMT : 0;
    Isa = 0;
    Discriminator = 0;
    LastLabel = nullptr;
    IsAtStartSeq = true;
  };
  init();

  // Loop through each MCDwarfLineEntry and encode the dwarf line number table.
  bool EndEntryEmitted = false;
  for (const MCDwarfLineEntry &LineEntry : LineEntries) {
    MCSymbol *Label = LineEntry.getLabel();
    const MCAsmInfo *asmInfo = MCOS->getContext().getAsmInfo();

    if (LineEntry.LineStreamLabel) {
      if (!IsAtStartSeq) {
        MCOS->emitDwarfLineEndEntry(Section, LastLabel,
                                    /*EndLabel =*/LastLabel);
        init();
      }
      MCOS->emitLabel(LineEntry.LineStreamLabel, LineEntry.StreamLabelDefLoc);
      continue;
    }

    if (LineEntry.IsEndEntry) {
      MCOS->emitDwarfAdvanceLineAddr(INT64_MAX, LastLabel, Label,
                                     asmInfo->getCodePointerSize());
      init();
      EndEntryEmitted = true;
      continue;
    }

    int64_t LineDelta = static_cast<int64_t>(LineEntry.getLine()) - LastLine;

    if (FileNum != LineEntry.getFileNum()) {
      FileNum = LineEntry.getFileNum();
      MCOS->emitInt8(dwarf::DW_LNS_set_file);
      MCOS->emitULEB128IntValue(FileNum);
    }
    if (Column != LineEntry.getColumn()) {
      Column = LineEntry.getColumn();
      MCOS->emitInt8(dwarf::DW_LNS_set_column);
      MCOS->emitULEB128IntValue(Column);
    }
    if (Discriminator != LineEntry.getDiscriminator() &&
        MCOS->getContext().getDwarfVersion() >= 4) {
      Discriminator = LineEntry.getDiscriminator();
      unsigned Size = getULEB128Size(Discriminator);
      MCOS->emitInt8(dwarf::DW_LNS_extended_op);
      MCOS->emitULEB128IntValue(Size + 1);
      MCOS->emitInt8(dwarf::DW_LNE_set_discriminator);
      MCOS->emitULEB128IntValue(Discriminator);
    }
    if (Isa != LineEntry.getIsa()) {
      Isa = LineEntry.getIsa();
      MCOS->emitInt8(dwarf::DW_LNS_set_isa);
      MCOS->emitULEB128IntValue(Isa);
    }
    if ((LineEntry.getFlags() ^ Flags) & DWARF2_FLAG_IS_STMT) {
      Flags = LineEntry.getFlags();
      MCOS->emitInt8(dwarf::DW_LNS_negate_stmt);
    }
    if (LineEntry.getFlags() & DWARF2_FLAG_BASIC_BLOCK)
      MCOS->emitInt8(dwarf::DW_LNS_set_basic_block);
    if (LineEntry.getFlags() & DWARF2_FLAG_PROLOGUE_END)
      MCOS->emitInt8(dwarf::DW_LNS_set_prologue_end);
    if (LineEntry.getFlags() & DWARF2_FLAG_EPILOGUE_BEGIN)
      MCOS->emitInt8(dwarf::DW_LNS_set_epilogue_begin);

    // At this point we want to emit/create the sequence to encode the delta in
    // line numbers and the increment of the address from the previous Label
    // and the current Label.
    MCOS->emitDwarfAdvanceLineAddr(LineDelta, LastLabel, Label,
                                   asmInfo->getCodePointerSize());

    Discriminator = 0;
    LastLine = LineEntry.getLine();
    LastLabel = Label;
    IsAtStartSeq = false;
  }

  // Generate DWARF line end entry.
  // We do not need this for DwarfDebug that explicitly terminates the line
  // table using ranges whenever CU or section changes. However, the MC path
  // does not track ranges nor terminate the line table. In that case,
  // conservatively use the section end symbol to end the line table.
  if (!EndEntryEmitted && !IsAtStartSeq)
    MCOS->emitDwarfLineEndEntry(Section, LastLabel);
}

void MCDwarfLineTable::endCurrentSeqAndEmitLineStreamLabel(MCStreamer *MCOS,
                                                           SMLoc DefLoc,
                                                           StringRef Name) {
  auto &ctx = MCOS->getContext();
  auto *LineStreamLabel = ctx.getOrCreateSymbol(Name);
  auto *LineSym = ctx.createTempSymbol();
  MCOS->emitLabel(LineSym);
  const MCDwarfLoc &DwarfLoc = ctx.getCurrentDwarfLoc();

  // Create a 'fake' line entry by having LineStreamLabel be non-null. This
  // won't actually emit any line information, it will reset the line table
  // sequence and emit a label at the start of the new line table sequence.
  MCDwarfLineEntry LineEntry(LineSym, DwarfLoc, LineStreamLabel, DefLoc);
  getMCLineSections().addLineEntry(LineEntry, MCOS->getCurrentSectionOnly());
}

//
// This emits the Dwarf file and the line tables.
//
void MCDwarfLineTable::emit(MCStreamer *MCOS, MCDwarfLineTableParams Params) {
  MCContext &context = MCOS->getContext();

  auto &LineTables = context.getMCDwarfLineTables();

  // Bail out early so we don't switch to the debug_line section needlessly and
  // in doing so create an unnecessary (if empty) section.
  if (LineTables.empty())
    return;

  // In a v5 non-split line table, put the strings in a separate section.
  std::optional<MCDwarfLineStr> LineStr;
  if (context.getDwarfVersion() >= 5)
    LineStr.emplace(context);

  // Switch to the section where the table will be emitted into.
  MCOS->switchSection(context.getObjectFileInfo()->getDwarfLineSection());

  // Handle the rest of the Compile Units.
  for (const auto &CUIDTablePair : LineTables) {
    CUIDTablePair.second.emitCU(MCOS, Params, LineStr);
  }

  if (LineStr)
    LineStr->emitSection(MCOS);
}

void MCDwarfDwoLineTable::Emit(MCStreamer &MCOS, MCDwarfLineTableParams Params,
                               MCSection *Section) const {
  if (!HasSplitLineTable)
    return;
  std::optional<MCDwarfLineStr> NoLineStr(std::nullopt);
  MCOS.switchSection(Section);
  MCOS.emitLabel(Header.Emit(&MCOS, Params, {}, NoLineStr).second);
}

std::pair<MCSymbol *, MCSymbol *>
MCDwarfLineTableHeader::Emit(MCStreamer *MCOS, MCDwarfLineTableParams Params,
                             std::optional<MCDwarfLineStr> &LineStr) const {
  static const char StandardOpcodeLengths[] = {
      0, // length of DW_LNS_copy
      1, // length of DW_LNS_advance_pc
      1, // length of DW_LNS_advance_line
      1, // length of DW_LNS_set_file
      1, // length of DW_LNS_set_column
      0, // length of DW_LNS_negate_stmt
      0, // length of DW_LNS_set_basic_block
      0, // length of DW_LNS_const_add_pc
      1, // length of DW_LNS_fixed_advance_pc
      0, // length of DW_LNS_set_prologue_end
      0, // length of DW_LNS_set_epilogue_begin
      1  // DW_LNS_set_isa
  };
  assert(std::size(StandardOpcodeLengths) >=
         (Params.DWARF2LineOpcodeBase - 1U));
  return Emit(MCOS, Params,
              ArrayRef(StandardOpcodeLengths, Params.DWARF2LineOpcodeBase - 1),
              LineStr);
}

static const MCExpr *forceExpAbs(MCStreamer &OS, const MCExpr* Expr) {
  MCContext &Context = OS.getContext();
  assert(!isa<MCSymbolRefExpr>(Expr));
  if (!Context.getAsmInfo()->doesSetDirectiveSuppressReloc())
    return Expr;

  // On Mach-O, try to avoid a relocation by using a set directive.
  MCSymbol *ABS = Context.createTempSymbol();
  OS.emitAssignment(ABS, Expr);
  return MCSymbolRefExpr::create(ABS, Context);
}

static void emitAbsValue(MCStreamer &OS, const MCExpr *Value, unsigned Size) {
  const MCExpr *ABS = forceExpAbs(OS, Value);
  OS.emitValue(ABS, Size);
}

void MCDwarfLineStr::emitSection(MCStreamer *MCOS) {
  // Switch to the .debug_line_str section.
  MCOS->switchSection(
      MCOS->getContext().getObjectFileInfo()->getDwarfLineStrSection());
  SmallString<0> Data = getFinalizedData();
  MCOS->emitBinaryData(Data.str());
}

SmallString<0> MCDwarfLineStr::getFinalizedData() {
  // Emit the strings without perturbing the offsets we used.
  if (!LineStrings.isFinalized())
    LineStrings.finalizeInOrder();
  SmallString<0> Data;
  Data.resize(LineStrings.getSize());
  LineStrings.write((uint8_t *)Data.data());
  return Data;
}

size_t MCDwarfLineStr::addString(StringRef Path) {
  return LineStrings.add(Path);
}

void MCDwarfLineStr::emitRef(MCStreamer *MCOS, StringRef Path) {
  int RefSize =
      dwarf::getDwarfOffsetByteSize(MCOS->getContext().getDwarfFormat());
  size_t Offset = addString(Path);
  if (UseRelocs) {
    MCContext &Ctx = MCOS->getContext();
    if (Ctx.getAsmInfo()->needsDwarfSectionOffsetDirective()) {
      MCOS->emitCOFFSecRel32(LineStrLabel, Offset);
    } else {
      MCOS->emitValue(makeStartPlusIntExpr(Ctx, *LineStrLabel, Offset),
                      RefSize);
    }
  } else
    MCOS->emitIntValue(Offset, RefSize);
}

void MCDwarfLineTableHeader::emitV2FileDirTables(MCStreamer *MCOS) const {
  // First the directory table.
  for (auto &Dir : MCDwarfDirs) {
    MCOS->emitBytes(Dir);                // The DirectoryName, and...
    MCOS->emitBytes(StringRef("\0", 1)); // its null terminator.
  }
  MCOS->emitInt8(0); // Terminate the directory list.

  // Second the file table.
  for (unsigned i = 1; i < MCDwarfFiles.size(); i++) {
    assert(!MCDwarfFiles[i].Name.empty());
    MCOS->emitBytes(MCDwarfFiles[i].Name); // FileName and...
    MCOS->emitBytes(StringRef("\0", 1));   // its null terminator.
    MCOS->emitULEB128IntValue(MCDwarfFiles[i].DirIndex); // Directory number.
    MCOS->emitInt8(0); // Last modification timestamp (always 0).
    MCOS->emitInt8(0); // File size (always 0).
  }
  MCOS->emitInt8(0); // Terminate the file list.
}

static void emitOneV5FileEntry(MCStreamer *MCOS, const MCDwarfFile &DwarfFile,
                               bool EmitMD5, bool HasAnySource,
                               std::optional<MCDwarfLineStr> &LineStr) {
  assert(!DwarfFile.Name.empty());
  if (LineStr)
    LineStr->emitRef(MCOS, DwarfFile.Name);
  else {
    MCOS->emitBytes(DwarfFile.Name);     // FileName and...
    MCOS->emitBytes(StringRef("\0", 1)); // its null terminator.
  }
  MCOS->emitULEB128IntValue(DwarfFile.DirIndex); // Directory number.
  if (EmitMD5) {
    const MD5::MD5Result &Cksum = *DwarfFile.Checksum;
    MCOS->emitBinaryData(
        StringRef(reinterpret_cast<const char *>(Cksum.data()), Cksum.size()));
  }
  if (HasAnySource) {
    if (LineStr)
      LineStr->emitRef(MCOS, DwarfFile.Source.value_or(StringRef()));
    else {
      MCOS->emitBytes(DwarfFile.Source.value_or(StringRef())); // Source and...
      MCOS->emitBytes(StringRef("\0", 1)); // its null terminator.
    }
  }
}

void MCDwarfLineTableHeader::emitV5FileDirTables(
    MCStreamer *MCOS, std::optional<MCDwarfLineStr> &LineStr) const {
  // The directory format, which is just a list of the directory paths.  In a
  // non-split object, these are references to .debug_line_str; in a split
  // object, they are inline strings.
  MCOS->emitInt8(1);
  MCOS->emitULEB128IntValue(dwarf::DW_LNCT_path);
  MCOS->emitULEB128IntValue(LineStr ? dwarf::DW_FORM_line_strp
                                    : dwarf::DW_FORM_string);
  MCOS->emitULEB128IntValue(MCDwarfDirs.size() + 1);
  // Try not to emit an empty compilation directory.
  SmallString<256> Dir;
  StringRef CompDir = MCOS->getContext().getCompilationDir();
  if (!CompilationDir.empty()) {
    Dir = CompilationDir;
    MCOS->getContext().remapDebugPath(Dir);
    CompDir = Dir.str();
    if (LineStr)
      CompDir = LineStr->getSaver().save(CompDir);
  }
  if (LineStr) {
    // Record path strings, emit references here.
    LineStr->emitRef(MCOS, CompDir);
    for (const auto &Dir : MCDwarfDirs)
      LineStr->emitRef(MCOS, Dir);
  } else {
    // The list of directory paths.  Compilation directory comes first.
    MCOS->emitBytes(CompDir);
    MCOS->emitBytes(StringRef("\0", 1));
    for (const auto &Dir : MCDwarfDirs) {
      MCOS->emitBytes(Dir);                // The DirectoryName, and...
      MCOS->emitBytes(StringRef("\0", 1)); // its null terminator.
    }
  }

  // The file format, which is the inline null-terminated filename and a
  // directory index.  We don't track file size/timestamp so don't emit them
  // in the v5 table.  Emit MD5 checksums and source if we have them.
  uint64_t Entries = 2;
  if (HasAllMD5)
    Entries += 1;
  if (HasAnySource)
    Entries += 1;
  MCOS->emitInt8(Entries);
  MCOS->emitULEB128IntValue(dwarf::DW_LNCT_path);
  MCOS->emitULEB128IntValue(LineStr ? dwarf::DW_FORM_line_strp
                                    : dwarf::DW_FORM_string);
  MCOS->emitULEB128IntValue(dwarf::DW_LNCT_directory_index);
  MCOS->emitULEB128IntValue(dwarf::DW_FORM_udata);
  if (HasAllMD5) {
    MCOS->emitULEB128IntValue(dwarf::DW_LNCT_MD5);
    MCOS->emitULEB128IntValue(dwarf::DW_FORM_data16);
  }
  if (HasAnySource) {
    MCOS->emitULEB128IntValue(dwarf::DW_LNCT_LLVM_source);
    MCOS->emitULEB128IntValue(LineStr ? dwarf::DW_FORM_line_strp
                                      : dwarf::DW_FORM_string);
  }
  // Then the counted list of files. The root file is file #0, then emit the
  // files as provide by .file directives.
  // MCDwarfFiles has an unused element [0] so use size() not size()+1.
  // But sometimes MCDwarfFiles is empty, in which case we still emit one file.
  MCOS->emitULEB128IntValue(MCDwarfFiles.empty() ? 1 : MCDwarfFiles.size());
  // To accommodate assembler source written for DWARF v4 but trying to emit
  // v5: If we didn't see a root file explicitly, replicate file #1.
  assert((!RootFile.Name.empty() || MCDwarfFiles.size() >= 1) &&
         "No root file and no .file directives");
  emitOneV5FileEntry(MCOS, RootFile.Name.empty() ? MCDwarfFiles[1] : RootFile,
                     HasAllMD5, HasAnySource, LineStr);
  for (unsigned i = 1; i < MCDwarfFiles.size(); ++i)
    emitOneV5FileEntry(MCOS, MCDwarfFiles[i], HasAllMD5, HasAnySource, LineStr);
}

std::pair<MCSymbol *, MCSymbol *>
MCDwarfLineTableHeader::Emit(MCStreamer *MCOS, MCDwarfLineTableParams Params,
                             ArrayRef<char> StandardOpcodeLengths,
                             std::optional<MCDwarfLineStr> &LineStr) const {
  MCContext &context = MCOS->getContext();

  // Create a symbol at the beginning of the line table.
  MCSymbol *LineStartSym = Label;
  if (!LineStartSym)
    LineStartSym = context.createTempSymbol();

  // Set the value of the symbol, as we are at the start of the line table.
  MCOS->emitDwarfLineStartLabel(LineStartSym);

  unsigned OffsetSize = dwarf::getDwarfOffsetByteSize(context.getDwarfFormat());

  MCSymbol *LineEndSym = MCOS->emitDwarfUnitLength("debug_line", "unit length");

  // Next 2 bytes is the Version.
  unsigned LineTableVersion = context.getDwarfVersion();
  MCOS->emitInt16(LineTableVersion);

  // In v5, we get address info next.
  if (LineTableVersion >= 5) {
    MCOS->emitInt8(context.getAsmInfo()->getCodePointerSize());
    MCOS->emitInt8(0); // Segment selector; same as EmitGenDwarfAranges.
  }

  // Create symbols for the start/end of the prologue.
  MCSymbol *ProStartSym = context.createTempSymbol("prologue_start");
  MCSymbol *ProEndSym = context.createTempSymbol("prologue_end");

  // Length of the prologue, is the next 4 bytes (8 bytes for DWARF64). This is
  // actually the length from after the length word, to the end of the prologue.
  MCOS->emitAbsoluteSymbolDiff(ProEndSym, ProStartSym, OffsetSize);

  MCOS->emitLabel(ProStartSym);

  // Parameters of the state machine, are next.
  MCOS->emitInt8(context.getAsmInfo()->getMinInstAlignment());
  // maximum_operations_per_instruction
  // For non-VLIW architectures this field is always 1.
  // FIXME: VLIW architectures need to update this field accordingly.
  if (LineTableVersion >= 4)
    MCOS->emitInt8(1);
  MCOS->emitInt8(DWARF2_LINE_DEFAULT_IS_STMT);
  MCOS->emitInt8(Params.DWARF2LineBase);
  MCOS->emitInt8(Params.DWARF2LineRange);
  MCOS->emitInt8(StandardOpcodeLengths.size() + 1);

  // Standard opcode lengths
  for (char Length : StandardOpcodeLengths)
    MCOS->emitInt8(Length);

  // Put out the directory and file tables.  The formats vary depending on
  // the version.
  if (LineTableVersion >= 5)
    emitV5FileDirTables(MCOS, LineStr);
  else
    emitV2FileDirTables(MCOS);

  // This is the end of the prologue, so set the value of the symbol at the
  // end of the prologue (that was used in a previous expression).
  MCOS->emitLabel(ProEndSym);

  return std::make_pair(LineStartSym, LineEndSym);
}

void MCDwarfLineTable::emitCU(MCStreamer *MCOS, MCDwarfLineTableParams Params,
                              std::optional<MCDwarfLineStr> &LineStr) const {
  MCSymbol *LineEndSym = Header.Emit(MCOS, Params, LineStr).second;

  // Put out the line tables.
  for (const auto &LineSec : MCLineSections.getMCLineEntries())
    emitOne(MCOS, LineSec.first, LineSec.second);

  // This is the end of the section, so set the value of the symbol at the end
  // of this section (that was used in a previous expression).
  MCOS->emitLabel(LineEndSym);
}

Expected<unsigned>
MCDwarfLineTable::tryGetFile(StringRef &Directory, StringRef &FileName,
                             std::optional<MD5::MD5Result> Checksum,
                             std::optional<StringRef> Source,
                             uint16_t DwarfVersion, unsigned FileNumber) {
  return Header.tryGetFile(Directory, FileName, Checksum, Source, DwarfVersion,
                           FileNumber);
}

static bool isRootFile(const MCDwarfFile &RootFile, StringRef &Directory,
                       StringRef &FileName,
                       std::optional<MD5::MD5Result> Checksum) {
  if (RootFile.Name.empty() || StringRef(RootFile.Name) != FileName)
    return false;
  return RootFile.Checksum == Checksum;
}

Expected<unsigned>
MCDwarfLineTableHeader::tryGetFile(StringRef &Directory, StringRef &FileName,
                                   std::optional<MD5::MD5Result> Checksum,
                                   std::optional<StringRef> Source,
                                   uint16_t DwarfVersion, unsigned FileNumber) {
  if (Directory == CompilationDir)
    Directory = "";
  if (FileName.empty()) {
    FileName = "<stdin>";
    Directory = "";
  }
  assert(!FileName.empty());
  // Keep track of whether any or all files have an MD5 checksum.
  // If any files have embedded source, they all must.
  if (MCDwarfFiles.empty()) {
    trackMD5Usage(Checksum.has_value());
    HasAnySource |= Source.has_value();
  }
  if (DwarfVersion >= 5 && isRootFile(RootFile, Directory, FileName, Checksum))
    return 0;
  if (FileNumber == 0) {
    // File numbers start with 1 and/or after any file numbers
    // allocated by inline-assembler .file directives.
    FileNumber = MCDwarfFiles.empty() ? 1 : MCDwarfFiles.size();
    SmallString<256> Buffer;
    auto IterBool = SourceIdMap.insert(
        std::make_pair((Directory + Twine('\0') + FileName).toStringRef(Buffer),
                       FileNumber));
    if (!IterBool.second)
      return IterBool.first->second;
  }
  // Make space for this FileNumber in the MCDwarfFiles vector if needed.
  if (FileNumber >= MCDwarfFiles.size())
    MCDwarfFiles.resize(FileNumber + 1);

  // Get the new MCDwarfFile slot for this FileNumber.
  MCDwarfFile &File = MCDwarfFiles[FileNumber];

  // It is an error to see the same number more than once.
  if (!File.Name.empty())
    return make_error<StringError>("file number already allocated",
                                   inconvertibleErrorCode());

  if (Directory.empty()) {
    // Separate the directory part from the basename of the FileName.
    StringRef tFileName = sys::path::filename(FileName);
    if (!tFileName.empty()) {
      Directory = sys::path::parent_path(FileName);
      if (!Directory.empty())
        FileName = tFileName;
    }
  }

  // Find or make an entry in the MCDwarfDirs vector for this Directory.
  // Capture directory name.
  unsigned DirIndex;
  if (Directory.empty()) {
    // For FileNames with no directories a DirIndex of 0 is used.
    DirIndex = 0;
  } else {
    DirIndex = llvm::find(MCDwarfDirs, Directory) - MCDwarfDirs.begin();
    if (DirIndex >= MCDwarfDirs.size())
      MCDwarfDirs.push_back(std::string(Directory));
    // The DirIndex is one based, as DirIndex of 0 is used for FileNames with
    // no directories.  MCDwarfDirs[] is unlike MCDwarfFiles[] in that the
    // directory names are stored at MCDwarfDirs[DirIndex-1] where FileNames
    // are stored at MCDwarfFiles[FileNumber].Name .
    DirIndex++;
  }

  File.Name = std::string(FileName);
  File.DirIndex = DirIndex;
  File.Checksum = Checksum;
  trackMD5Usage(Checksum.has_value());
  File.Source = Source;
  if (Source.has_value())
    HasAnySource = true;

  // return the allocated FileNumber.
  return FileNumber;
}

/// Utility function to emit the encoding to a streamer.
void MCDwarfLineAddr::Emit(MCStreamer *MCOS, MCDwarfLineTableParams Params,
                           int64_t LineDelta, uint64_t AddrDelta) {
  MCContext &Context = MCOS->getContext();
  SmallString<256> Tmp;
  MCDwarfLineAddr::encode(Context, Params, LineDelta, AddrDelta, Tmp);
  MCOS->emitBytes(Tmp);
}

/// Given a special op, return the address skip amount (in units of
/// DWARF2_LINE_MIN_INSN_LENGTH).
static uint64_t SpecialAddr(MCDwarfLineTableParams Params, uint64_t op) {
  return (op - Params.DWARF2LineOpcodeBase) / Params.DWARF2LineRange;
}

/// Utility function to encode a Dwarf pair of LineDelta and AddrDeltas.
void MCDwarfLineAddr::encode(MCContext &Context, MCDwarfLineTableParams Params,
                             int64_t LineDelta, uint64_t AddrDelta,
                             SmallVectorImpl<char> &Out) {
  uint8_t Buf[16];
  uint64_t Temp, Opcode;
  bool NeedCopy = false;

  // The maximum address skip amount that can be encoded with a special op.
  uint64_t MaxSpecialAddrDelta = SpecialAddr(Params, 255);

  // Scale the address delta by the minimum instruction length.
  AddrDelta = ScaleAddrDelta(Context, AddrDelta);

  // A LineDelta of INT64_MAX is a signal that this is actually a
  // DW_LNE_end_sequence. We cannot use special opcodes here, since we want the
  // end_sequence to emit the matrix entry.
  if (LineDelta == INT64_MAX) {
    if (AddrDelta == MaxSpecialAddrDelta)
      Out.push_back(dwarf::DW_LNS_const_add_pc);
    else if (AddrDelta) {
      Out.push_back(dwarf::DW_LNS_advance_pc);
      Out.append(Buf, Buf + encodeULEB128(AddrDelta, Buf));
    }
    Out.push_back(dwarf::DW_LNS_extended_op);
    Out.push_back(1);
    Out.push_back(dwarf::DW_LNE_end_sequence);
    return;
  }

  // Bias the line delta by the base.
  Temp = LineDelta - Params.DWARF2LineBase;

  // If the line increment is out of range of a special opcode, we must encode
  // it with DW_LNS_advance_line.
  if (Temp >= Params.DWARF2LineRange ||
      Temp + Params.DWARF2LineOpcodeBase > 255) {
    Out.push_back(dwarf::DW_LNS_advance_line);
    Out.append(Buf, Buf + encodeSLEB128(LineDelta, Buf));

    LineDelta = 0;
    Temp = 0 - Params.DWARF2LineBase;
    NeedCopy = true;
  }

  // Use DW_LNS_copy instead of a "line +0, addr +0" special opcode.
  if (LineDelta == 0 && AddrDelta == 0) {
    Out.push_back(dwarf::DW_LNS_copy);
    return;
  }

  // Bias the opcode by the special opcode base.
  Temp += Params.DWARF2LineOpcodeBase;

  // Avoid overflow when addr_delta is large.
  if (AddrDelta < 256 + MaxSpecialAddrDelta) {
    // Try using a special opcode.
    Opcode = Temp + AddrDelta * Params.DWARF2LineRange;
    if (Opcode <= 255) {
      Out.push_back(Opcode);
      return;
    }

    // Try using DW_LNS_const_add_pc followed by special op.
    Opcode = Temp + (AddrDelta - MaxSpecialAddrDelta) * Params.DWARF2LineRange;
    if (Opcode <= 255) {
      Out.push_back(dwarf::DW_LNS_const_add_pc);
      Out.push_back(Opcode);
      return;
    }
  }

  // Otherwise use DW_LNS_advance_pc.
  Out.push_back(dwarf::DW_LNS_advance_pc);
  Out.append(Buf, Buf + encodeULEB128(AddrDelta, Buf));

  if (NeedCopy)
    Out.push_back(dwarf::DW_LNS_copy);
  else {
    assert(Temp <= 255 && "Buggy special opcode encoding.");
    Out.push_back(Temp);
  }
}

// Utility function to write a tuple for .debug_abbrev.
static void EmitAbbrev(MCStreamer *MCOS, uint64_t Name, uint64_t Form) {
  MCOS->emitULEB128IntValue(Name);
  MCOS->emitULEB128IntValue(Form);
}

// When generating dwarf for assembly source files this emits
// the data for .debug_abbrev section which contains three DIEs.
static void EmitGenDwarfAbbrev(MCStreamer *MCOS) {
  MCContext &context = MCOS->getContext();
  MCOS->switchSection(context.getObjectFileInfo()->getDwarfAbbrevSection());

  // DW_TAG_compile_unit DIE abbrev (1).
  MCOS->emitULEB128IntValue(1);
  MCOS->emitULEB128IntValue(dwarf::DW_TAG_compile_unit);
  MCOS->emitInt8(dwarf::DW_CHILDREN_yes);
  dwarf::Form SecOffsetForm =
      context.getDwarfVersion() >= 4
          ? dwarf::DW_FORM_sec_offset
          : (context.getDwarfFormat() == dwarf::DWARF64 ? dwarf::DW_FORM_data8
                                                        : dwarf::DW_FORM_data4);
  EmitAbbrev(MCOS, dwarf::DW_AT_stmt_list, SecOffsetForm);
  if (context.getGenDwarfSectionSyms().size() > 1 &&
      context.getDwarfVersion() >= 3) {
    EmitAbbrev(MCOS, dwarf::DW_AT_ranges, SecOffsetForm);
  } else {
    EmitAbbrev(MCOS, dwarf::DW_AT_low_pc, dwarf::DW_FORM_addr);
    EmitAbbrev(MCOS, dwarf::DW_AT_high_pc, dwarf::DW_FORM_addr);
  }
  EmitAbbrev(MCOS, dwarf::DW_AT_name, dwarf::DW_FORM_string);
  if (!context.getCompilationDir().empty())
    EmitAbbrev(MCOS, dwarf::DW_AT_comp_dir, dwarf::DW_FORM_string);
  StringRef DwarfDebugFlags = context.getDwarfDebugFlags();
  if (!DwarfDebugFlags.empty())
    EmitAbbrev(MCOS, dwarf::DW_AT_APPLE_flags, dwarf::DW_FORM_string);
  EmitAbbrev(MCOS, dwarf::DW_AT_producer, dwarf::DW_FORM_string);
  EmitAbbrev(MCOS, dwarf::DW_AT_language, dwarf::DW_FORM_data2);
  EmitAbbrev(MCOS, 0, 0);

  // DW_TAG_label DIE abbrev (2).
  MCOS->emitULEB128IntValue(2);
  MCOS->emitULEB128IntValue(dwarf::DW_TAG_label);
  MCOS->emitInt8(dwarf::DW_CHILDREN_no);
  EmitAbbrev(MCOS, dwarf::DW_AT_name, dwarf::DW_FORM_string);
  EmitAbbrev(MCOS, dwarf::DW_AT_decl_file, dwarf::DW_FORM_data4);
  EmitAbbrev(MCOS, dwarf::DW_AT_decl_line, dwarf::DW_FORM_data4);
  EmitAbbrev(MCOS, dwarf::DW_AT_low_pc, dwarf::DW_FORM_addr);
  EmitAbbrev(MCOS, 0, 0);

  // Terminate the abbreviations for this compilation unit.
  MCOS->emitInt8(0);
}

// When generating dwarf for assembly source files this emits the data for
// .debug_aranges section. This section contains a header and a table of pairs
// of PointerSize'ed values for the address and size of section(s) with line
// table entries.
static void EmitGenDwarfAranges(MCStreamer *MCOS,
                                const MCSymbol *InfoSectionSymbol) {
  MCContext &context = MCOS->getContext();

  auto &Sections = context.getGenDwarfSectionSyms();

  MCOS->switchSection(context.getObjectFileInfo()->getDwarfARangesSection());

  unsigned UnitLengthBytes =
      dwarf::getUnitLengthFieldByteSize(context.getDwarfFormat());
  unsigned OffsetSize = dwarf::getDwarfOffsetByteSize(context.getDwarfFormat());

  // This will be the length of the .debug_aranges section, first account for
  // the size of each item in the header (see below where we emit these items).
  int Length = UnitLengthBytes + 2 + OffsetSize + 1 + 1;

  // Figure the padding after the header before the table of address and size
  // pairs who's values are PointerSize'ed.
  const MCAsmInfo *asmInfo = context.getAsmInfo();
  int AddrSize = asmInfo->getCodePointerSize();
  int Pad = 2 * AddrSize - (Length & (2 * AddrSize - 1));
  if (Pad == 2 * AddrSize)
    Pad = 0;
  Length += Pad;

  // Add the size of the pair of PointerSize'ed values for the address and size
  // of each section we have in the table.
  Length += 2 * AddrSize * Sections.size();
  // And the pair of terminating zeros.
  Length += 2 * AddrSize;

  // Emit the header for this section.
  if (context.getDwarfFormat() == dwarf::DWARF64)
    // The DWARF64 mark.
    MCOS->emitInt32(dwarf::DW_LENGTH_DWARF64);
  // The 4 (8 for DWARF64) byte length not including the length of the unit
  // length field itself.
  MCOS->emitIntValue(Length - UnitLengthBytes, OffsetSize);
  // The 2 byte version, which is 2.
  MCOS->emitInt16(2);
  // The 4 (8 for DWARF64) byte offset to the compile unit in the .debug_info
  // from the start of the .debug_info.
  if (InfoSectionSymbol)
    MCOS->emitSymbolValue(InfoSectionSymbol, OffsetSize,
                          asmInfo->needsDwarfSectionOffsetDirective());
  else
    MCOS->emitIntValue(0, OffsetSize);
  // The 1 byte size of an address.
  MCOS->emitInt8(AddrSize);
  // The 1 byte size of a segment descriptor, we use a value of zero.
  MCOS->emitInt8(0);
  // Align the header with the padding if needed, before we put out the table.
  for(int i = 0; i < Pad; i++)
    MCOS->emitInt8(0);

  // Now emit the table of pairs of PointerSize'ed values for the section
  // addresses and sizes.
  for (MCSection *Sec : Sections) {
    const MCSymbol *StartSymbol = Sec->getBeginSymbol();
    MCSymbol *EndSymbol = Sec->getEndSymbol(context);
    assert(StartSymbol && "StartSymbol must not be NULL");
    assert(EndSymbol && "EndSymbol must not be NULL");

    const MCExpr *Addr = MCSymbolRefExpr::create(
      StartSymbol, MCSymbolRefExpr::VK_None, context);
    const MCExpr *Size =
        makeEndMinusStartExpr(context, *StartSymbol, *EndSymbol, 0);
    MCOS->emitValue(Addr, AddrSize);
    emitAbsValue(*MCOS, Size, AddrSize);
  }

  // And finally the pair of terminating zeros.
  MCOS->emitIntValue(0, AddrSize);
  MCOS->emitIntValue(0, AddrSize);
}

// When generating dwarf for assembly source files this emits the data for
// .debug_info section which contains three parts.  The header, the compile_unit
// DIE and a list of label DIEs.
static void EmitGenDwarfInfo(MCStreamer *MCOS,
                             const MCSymbol *AbbrevSectionSymbol,
                             const MCSymbol *LineSectionSymbol,
                             const MCSymbol *RangesSymbol) {
  MCContext &context = MCOS->getContext();

  MCOS->switchSection(context.getObjectFileInfo()->getDwarfInfoSection());

  // Create a symbol at the start and end of this section used in here for the
  // expression to calculate the length in the header.
  MCSymbol *InfoStart = context.createTempSymbol();
  MCOS->emitLabel(InfoStart);
  MCSymbol *InfoEnd = context.createTempSymbol();

  // First part: the header.

  unsigned UnitLengthBytes =
      dwarf::getUnitLengthFieldByteSize(context.getDwarfFormat());
  unsigned OffsetSize = dwarf::getDwarfOffsetByteSize(context.getDwarfFormat());

  if (context.getDwarfFormat() == dwarf::DWARF64)
    // Emit DWARF64 mark.
    MCOS->emitInt32(dwarf::DW_LENGTH_DWARF64);

  // The 4 (8 for DWARF64) byte total length of the information for this
  // compilation unit, not including the unit length field itself.
  const MCExpr *Length =
      makeEndMinusStartExpr(context, *InfoStart, *InfoEnd, UnitLengthBytes);
  emitAbsValue(*MCOS, Length, OffsetSize);

  // The 2 byte DWARF version.
  MCOS->emitInt16(context.getDwarfVersion());

  // The DWARF v5 header has unit type, address size, abbrev offset.
  // Earlier versions have abbrev offset, address size.
  const MCAsmInfo &AsmInfo = *context.getAsmInfo();
  int AddrSize = AsmInfo.getCodePointerSize();
  if (context.getDwarfVersion() >= 5) {
    MCOS->emitInt8(dwarf::DW_UT_compile);
    MCOS->emitInt8(AddrSize);
  }
  // The 4 (8 for DWARF64) byte offset to the debug abbrevs from the start of
  // the .debug_abbrev.
  if (AbbrevSectionSymbol)
    MCOS->emitSymbolValue(AbbrevSectionSymbol, OffsetSize,
                          AsmInfo.needsDwarfSectionOffsetDirective());
  else
    // Since the abbrevs are at the start of the section, the offset is zero.
    MCOS->emitIntValue(0, OffsetSize);
  if (context.getDwarfVersion() <= 4)
    MCOS->emitInt8(AddrSize);

  // Second part: the compile_unit DIE.

  // The DW_TAG_compile_unit DIE abbrev (1).
  MCOS->emitULEB128IntValue(1);

  // DW_AT_stmt_list, a 4 (8 for DWARF64) byte offset from the start of the
  // .debug_line section.
  if (LineSectionSymbol)
    MCOS->emitSymbolValue(LineSectionSymbol, OffsetSize,
                          AsmInfo.needsDwarfSectionOffsetDirective());
  else
    // The line table is at the start of the section, so the offset is zero.
    MCOS->emitIntValue(0, OffsetSize);

  if (RangesSymbol) {
    // There are multiple sections containing code, so we must use
    // .debug_ranges/.debug_rnglists. AT_ranges, the 4/8 byte offset from the
    // start of the .debug_ranges/.debug_rnglists.
    MCOS->emitSymbolValue(RangesSymbol, OffsetSize);
  } else {
    // If we only have one non-empty code section, we can use the simpler
    // AT_low_pc and AT_high_pc attributes.

    // Find the first (and only) non-empty text section
    auto &Sections = context.getGenDwarfSectionSyms();
    const auto TextSection = Sections.begin();
    assert(TextSection != Sections.end() && "No text section found");

    MCSymbol *StartSymbol = (*TextSection)->getBeginSymbol();
    MCSymbol *EndSymbol = (*TextSection)->getEndSymbol(context);
    assert(StartSymbol && "StartSymbol must not be NULL");
    assert(EndSymbol && "EndSymbol must not be NULL");

    // AT_low_pc, the first address of the default .text section.
    const MCExpr *Start = MCSymbolRefExpr::create(
        StartSymbol, MCSymbolRefExpr::VK_None, context);
    MCOS->emitValue(Start, AddrSize);

    // AT_high_pc, the last address of the default .text section.
    const MCExpr *End = MCSymbolRefExpr::create(
      EndSymbol, MCSymbolRefExpr::VK_None, context);
    MCOS->emitValue(End, AddrSize);
  }

  // AT_name, the name of the source file.  Reconstruct from the first directory
  // and file table entries.
  const SmallVectorImpl<std::string> &MCDwarfDirs = context.getMCDwarfDirs();
  if (MCDwarfDirs.size() > 0) {
    MCOS->emitBytes(MCDwarfDirs[0]);
    MCOS->emitBytes(sys::path::get_separator());
  }
  const SmallVectorImpl<MCDwarfFile> &MCDwarfFiles = context.getMCDwarfFiles();
  // MCDwarfFiles might be empty if we have an empty source file.
  // If it's not empty, [0] is unused and [1] is the first actual file.
  assert(MCDwarfFiles.empty() || MCDwarfFiles.size() >= 2);
  const MCDwarfFile &RootFile =
      MCDwarfFiles.empty()
          ? context.getMCDwarfLineTable(/*CUID=*/0).getRootFile()
          : MCDwarfFiles[1];
  MCOS->emitBytes(RootFile.Name);
  MCOS->emitInt8(0); // NULL byte to terminate the string.

  // AT_comp_dir, the working directory the assembly was done in.
  if (!context.getCompilationDir().empty()) {
    MCOS->emitBytes(context.getCompilationDir());
    MCOS->emitInt8(0); // NULL byte to terminate the string.
  }

  // AT_APPLE_flags, the command line arguments of the assembler tool.
  StringRef DwarfDebugFlags = context.getDwarfDebugFlags();
  if (!DwarfDebugFlags.empty()){
    MCOS->emitBytes(DwarfDebugFlags);
    MCOS->emitInt8(0); // NULL byte to terminate the string.
  }

  // AT_producer, the version of the assembler tool.
  StringRef DwarfDebugProducer = context.getDwarfDebugProducer();
  if (!DwarfDebugProducer.empty())
    MCOS->emitBytes(DwarfDebugProducer);
  else
    MCOS->emitBytes(StringRef("llvm-mc (based on LLVM " PACKAGE_VERSION ")"));
  MCOS->emitInt8(0); // NULL byte to terminate the string.

  // AT_language, a 4 byte value.  We use DW_LANG_Mips_Assembler as the dwarf2
  // draft has no standard code for assembler.
  MCOS->emitInt16(dwarf::DW_LANG_Mips_Assembler);

  // Third part: the list of label DIEs.

  // Loop on saved info for dwarf labels and create the DIEs for them.
  const std::vector<MCGenDwarfLabelEntry> &Entries =
      MCOS->getContext().getMCGenDwarfLabelEntries();
  for (const auto &Entry : Entries) {
    // The DW_TAG_label DIE abbrev (2).
    MCOS->emitULEB128IntValue(2);

    // AT_name, of the label without any leading underbar.
    MCOS->emitBytes(Entry.getName());
    MCOS->emitInt8(0); // NULL byte to terminate the string.

    // AT_decl_file, index into the file table.
    MCOS->emitInt32(Entry.getFileNumber());

    // AT_decl_line, source line number.
    MCOS->emitInt32(Entry.getLineNumber());

    // AT_low_pc, start address of the label.
    const MCExpr *AT_low_pc = MCSymbolRefExpr::create(Entry.getLabel(),
                                             MCSymbolRefExpr::VK_None, context);
    MCOS->emitValue(AT_low_pc, AddrSize);
  }

  // Add the NULL DIE terminating the Compile Unit DIE's.
  MCOS->emitInt8(0);

  // Now set the value of the symbol at the end of the info section.
  MCOS->emitLabel(InfoEnd);
}

// When generating dwarf for assembly source files this emits the data for
// .debug_ranges section. We only emit one range list, which spans all of the
// executable sections of this file.
static MCSymbol *emitGenDwarfRanges(MCStreamer *MCOS) {
  MCContext &context = MCOS->getContext();
  auto &Sections = context.getGenDwarfSectionSyms();

  const MCAsmInfo *AsmInfo = context.getAsmInfo();
  int AddrSize = AsmInfo->getCodePointerSize();
  MCSymbol *RangesSymbol;

  if (MCOS->getContext().getDwarfVersion() >= 5) {
    MCOS->switchSection(context.getObjectFileInfo()->getDwarfRnglistsSection());
    MCSymbol *EndSymbol = mcdwarf::emitListsTableHeaderStart(*MCOS);
    MCOS->AddComment("Offset entry count");
    MCOS->emitInt32(0);
    RangesSymbol = context.createTempSymbol("debug_rnglist0_start");
    MCOS->emitLabel(RangesSymbol);
    for (MCSection *Sec : Sections) {
      const MCSymbol *StartSymbol = Sec->getBeginSymbol();
      const MCSymbol *EndSymbol = Sec->getEndSymbol(context);
      const MCExpr *SectionStartAddr = MCSymbolRefExpr::create(
          StartSymbol, MCSymbolRefExpr::VK_None, context);
      const MCExpr *SectionSize =
          makeEndMinusStartExpr(context, *StartSymbol, *EndSymbol, 0);
      MCOS->emitInt8(dwarf::DW_RLE_start_length);
      MCOS->emitValue(SectionStartAddr, AddrSize);
      MCOS->emitULEB128Value(SectionSize);
    }
    MCOS->emitInt8(dwarf::DW_RLE_end_of_list);
    MCOS->emitLabel(EndSymbol);
  } else {
    MCOS->switchSection(context.getObjectFileInfo()->getDwarfRangesSection());
    RangesSymbol = context.createTempSymbol("debug_ranges_start");
    MCOS->emitLabel(RangesSymbol);
    for (MCSection *Sec : Sections) {
      const MCSymbol *StartSymbol = Sec->getBeginSymbol();
      const MCSymbol *EndSymbol = Sec->getEndSymbol(context);

      // Emit a base address selection entry for the section start.
      const MCExpr *SectionStartAddr = MCSymbolRefExpr::create(
          StartSymbol, MCSymbolRefExpr::VK_None, context);
      MCOS->emitFill(AddrSize, 0xFF);
      MCOS->emitValue(SectionStartAddr, AddrSize);

      // Emit a range list entry spanning this section.
      const MCExpr *SectionSize =
          makeEndMinusStartExpr(context, *StartSymbol, *EndSymbol, 0);
      MCOS->emitIntValue(0, AddrSize);
      emitAbsValue(*MCOS, SectionSize, AddrSize);
    }

    // Emit end of list entry
    MCOS->emitIntValue(0, AddrSize);
    MCOS->emitIntValue(0, AddrSize);
  }

  return RangesSymbol;
}

//
// When generating dwarf for assembly source files this emits the Dwarf
// sections.
//
void MCGenDwarfInfo::Emit(MCStreamer *MCOS) {
  MCContext &context = MCOS->getContext();

  // Create the dwarf sections in this order (.debug_line already created).
  const MCAsmInfo *AsmInfo = context.getAsmInfo();
  bool CreateDwarfSectionSymbols =
      AsmInfo->doesDwarfUseRelocationsAcrossSections();
  MCSymbol *LineSectionSymbol = nullptr;
  if (CreateDwarfSectionSymbols)
    LineSectionSymbol = MCOS->getDwarfLineTableSymbol(0);
  MCSymbol *AbbrevSectionSymbol = nullptr;
  MCSymbol *InfoSectionSymbol = nullptr;
  MCSymbol *RangesSymbol = nullptr;

  // Create end symbols for each section, and remove empty sections
  MCOS->getContext().finalizeDwarfSections(*MCOS);

  // If there are no sections to generate debug info for, we don't need
  // to do anything
  if (MCOS->getContext().getGenDwarfSectionSyms().empty())
    return;

  // We only use the .debug_ranges section if we have multiple code sections,
  // and we are emitting a DWARF version which supports it.
  const bool UseRangesSection =
      MCOS->getContext().getGenDwarfSectionSyms().size() > 1 &&
      MCOS->getContext().getDwarfVersion() >= 3;
  CreateDwarfSectionSymbols |= UseRangesSection;

  MCOS->switchSection(context.getObjectFileInfo()->getDwarfInfoSection());
  if (CreateDwarfSectionSymbols) {
    InfoSectionSymbol = context.createTempSymbol();
    MCOS->emitLabel(InfoSectionSymbol);
  }
  MCOS->switchSection(context.getObjectFileInfo()->getDwarfAbbrevSection());
  if (CreateDwarfSectionSymbols) {
    AbbrevSectionSymbol = context.createTempSymbol();
    MCOS->emitLabel(AbbrevSectionSymbol);
  }

  MCOS->switchSection(context.getObjectFileInfo()->getDwarfARangesSection());

  // Output the data for .debug_aranges section.
  EmitGenDwarfAranges(MCOS, InfoSectionSymbol);

  if (UseRangesSection) {
    RangesSymbol = emitGenDwarfRanges(MCOS);
    assert(RangesSymbol);
  }

  // Output the data for .debug_abbrev section.
  EmitGenDwarfAbbrev(MCOS);

  // Output the data for .debug_info section.
  EmitGenDwarfInfo(MCOS, AbbrevSectionSymbol, LineSectionSymbol, RangesSymbol);
}

//
// When generating dwarf for assembly source files this is called when symbol
// for a label is created.  If this symbol is not a temporary and is in the
// section that dwarf is being generated for, save the needed info to create
// a dwarf label.
//
void MCGenDwarfLabelEntry::Make(MCSymbol *Symbol, MCStreamer *MCOS,
                                     SourceMgr &SrcMgr, SMLoc &Loc) {
  // We won't create dwarf labels for temporary symbols.
  if (Symbol->isTemporary())
    return;
  MCContext &context = MCOS->getContext();
  // We won't create dwarf labels for symbols in sections that we are not
  // generating debug info for.
  if (!context.getGenDwarfSectionSyms().count(MCOS->getCurrentSectionOnly()))
    return;

  // The dwarf label's name does not have the symbol name's leading
  // underbar if any.
  StringRef Name = Symbol->getName();
  if (Name.starts_with("_"))
    Name = Name.substr(1, Name.size()-1);

  // Get the dwarf file number to be used for the dwarf label.
  unsigned FileNumber = context.getGenDwarfFileNumber();

  // Finding the line number is the expensive part which is why we just don't
  // pass it in as for some symbols we won't create a dwarf label.
  unsigned CurBuffer = SrcMgr.FindBufferContainingLoc(Loc);
  unsigned LineNumber = SrcMgr.FindLineNumber(Loc, CurBuffer);

  // We create a temporary symbol for use for the AT_high_pc and AT_low_pc
  // values so that they don't have things like an ARM thumb bit from the
  // original symbol. So when used they won't get a low bit set after
  // relocation.
  MCSymbol *Label = context.createTempSymbol();
  MCOS->emitLabel(Label);

  // Create and entry for the info and add it to the other entries.
  MCOS->getContext().addMCGenDwarfLabelEntry(
      MCGenDwarfLabelEntry(Name, FileNumber, LineNumber, Label));
}

void MCCFIInstruction::replaceRegister(unsigned FromReg, unsigned ToReg) {
  auto ReplaceReg = [=](unsigned &Reg) {
    if (Reg == FromReg)
      Reg = ToReg;
  };

  // Replace registers in the shared fields.
  if (Operation == OpRegister) {
    ReplaceReg(U.RR.Register);
    ReplaceReg(U.RR.Register2);
  } else if (Operation == OpLLVMDefAspaceCfa) {
    ReplaceReg(U.RIA.Register);
  } else if (Operation == OpDefCfa || Operation == OpOffset ||
             Operation == OpRestore || Operation == OpUndefined ||
             Operation == OpSameValue || Operation == OpDefCfaRegister ||
             Operation == OpRelOffset || Operation == OpLLVMVectorRegisters ||
             Operation == OpLLVMRegisterPair ||
             Operation == OpLLVMVectorOffset ||
             Operation == OpLLVMVectorRegisterMask) {
    ReplaceReg(U.RI.Register);
  }

  // Replace registers in the "ExtraFields" structures.
  if (Operation == OpLLVMRegisterPair) {
    auto &Fields = getExtraFields<RegisterPairExtraFields>();
    ReplaceReg(Fields.Reg1);
    ReplaceReg(Fields.Reg2);
  } else if (Operation == OpLLVMVectorRegisters) {
    auto &Fields = getExtraFields<VectorRegistersExtraFields>();
    for (auto &VR : Fields.VectorRegisters)
      ReplaceReg(VR.Register);
  } else if (Operation == OpLLVMVectorOffset) {
    auto &Fields = getExtraFields<VectorOffsetExtraFields>();
    ReplaceReg(Fields.MaskRegister);
  } else if (Operation == OpLLVMVectorRegisterMask) {
    auto &Fields = getExtraFields<VectorRegisterMaskExtraFields>();
    ReplaceReg(Fields.SpillRegister);
    ReplaceReg(Fields.MaskRegister);
  }
}

static int getDataAlignmentFactor(MCStreamer &streamer) {
  MCContext &context = streamer.getContext();
  const MCAsmInfo *asmInfo = context.getAsmInfo();
  int size = asmInfo->getCalleeSaveStackSlotSize();
  if (asmInfo->isStackGrowthDirectionUp())
    return size;
  else
    return -size;
}

static unsigned getSizeForEncoding(MCStreamer &streamer,
                                   unsigned symbolEncoding) {
  MCContext &context = streamer.getContext();
  unsigned format = symbolEncoding & 0x0f;
  switch (format) {
  default: llvm_unreachable("Unknown Encoding");
  case dwarf::DW_EH_PE_absptr:
  case dwarf::DW_EH_PE_signed:
    return context.getAsmInfo()->getCodePointerSize();
  case dwarf::DW_EH_PE_udata2:
  case dwarf::DW_EH_PE_sdata2:
    return 2;
  case dwarf::DW_EH_PE_udata4:
  case dwarf::DW_EH_PE_sdata4:
    return 4;
  case dwarf::DW_EH_PE_udata8:
  case dwarf::DW_EH_PE_sdata8:
    return 8;
  }
}

static void emitFDESymbol(MCObjectStreamer &streamer, const MCSymbol &symbol,
                       unsigned symbolEncoding, bool isEH) {
  MCContext &context = streamer.getContext();
  const MCAsmInfo *asmInfo = context.getAsmInfo();
  const MCExpr *v = asmInfo->getExprForFDESymbol(&symbol,
                                                 symbolEncoding,
                                                 streamer);
  unsigned size = getSizeForEncoding(streamer, symbolEncoding);
  if (asmInfo->doDwarfFDESymbolsUseAbsDiff() && isEH)
    emitAbsValue(streamer, v, size);
  else
    streamer.emitValue(v, size);
}

static void EmitPersonality(MCStreamer &streamer, const MCSymbol &symbol,
                            unsigned symbolEncoding) {
  MCContext &context = streamer.getContext();
  const MCAsmInfo *asmInfo = context.getAsmInfo();
  const MCExpr *v = asmInfo->getExprForPersonalitySymbol(&symbol,
                                                         symbolEncoding,
                                                         streamer);
  unsigned size = getSizeForEncoding(streamer, symbolEncoding);
  streamer.emitValue(v, size);
}

namespace {

class FrameEmitterImpl {
  int64_t CFAOffset = 0;
  int64_t InitialCFAOffset = 0;
  bool IsEH;
  MCObjectStreamer &Streamer;

public:
  FrameEmitterImpl(bool IsEH, MCObjectStreamer &Streamer)
      : IsEH(IsEH), Streamer(Streamer) {}

  /// Emit the unwind information in a compact way.
  void EmitCompactUnwind(const MCDwarfFrameInfo &frame);

  const MCSymbol &EmitCIE(const MCDwarfFrameInfo &F);
  void EmitFDE(const MCSymbol &cieStart, const MCDwarfFrameInfo &frame,
               bool LastInSection, const MCSymbol &SectionStart);
  void emitCFIInstructions(ArrayRef<MCCFIInstruction> Instrs,
                           MCSymbol *BaseLabel);
  void emitCFIInstruction(const MCCFIInstruction &Instr);
};

} // end anonymous namespace

static void emitEncodingByte(MCObjectStreamer &Streamer, unsigned Encoding) {
  Streamer.emitInt8(Encoding);
}

static void encodeDwarfRegisterLocation(int DwarfReg, raw_ostream &OS) {
  assert(DwarfReg >= 0);
  if (DwarfReg < 32) {
    OS << uint8_t(dwarf::DW_OP_reg0 + DwarfReg);
  } else {
    OS << uint8_t(dwarf::DW_OP_regx);
    encodeULEB128(DwarfReg, OS);
  }
}

void FrameEmitterImpl::emitCFIInstruction(const MCCFIInstruction &Instr) {
  int dataAlignmentFactor = getDataAlignmentFactor(Streamer);
  auto *MRI = Streamer.getContext().getRegisterInfo();

  switch (Instr.getOperation()) {
  case MCCFIInstruction::OpRegister: {
    unsigned Reg1 = Instr.getRegister();
    unsigned Reg2 = Instr.getRegister2();
    if (!IsEH) {
      Reg1 = MRI->getDwarfRegNumFromDwarfEHRegNum(Reg1);
      Reg2 = MRI->getDwarfRegNumFromDwarfEHRegNum(Reg2);
    }
    Streamer.emitInt8(dwarf::DW_CFA_register);
    Streamer.emitULEB128IntValue(Reg1);
    Streamer.emitULEB128IntValue(Reg2);
    return;
  }
  case MCCFIInstruction::OpWindowSave:
    Streamer.emitInt8(dwarf::DW_CFA_GNU_window_save);
    return;

  case MCCFIInstruction::OpNegateRAState:
    Streamer.emitInt8(dwarf::DW_CFA_AARCH64_negate_ra_state);
    return;

  case MCCFIInstruction::OpNegateRAStateWithPC:
    Streamer.emitInt8(dwarf::DW_CFA_AARCH64_negate_ra_state_with_pc);
    return;

  case MCCFIInstruction::OpUndefined: {
    unsigned Reg = Instr.getRegister();
    Streamer.emitInt8(dwarf::DW_CFA_undefined);
    Streamer.emitULEB128IntValue(Reg);
    return;
  }
  case MCCFIInstruction::OpAdjustCfaOffset:
  case MCCFIInstruction::OpDefCfaOffset: {
    const bool IsRelative =
      Instr.getOperation() == MCCFIInstruction::OpAdjustCfaOffset;

    Streamer.emitInt8(dwarf::DW_CFA_def_cfa_offset);

    if (IsRelative)
      CFAOffset += Instr.getOffset();
    else
      CFAOffset = Instr.getOffset();

    Streamer.emitULEB128IntValue(CFAOffset);

    return;
  }
  case MCCFIInstruction::OpDefCfa: {
    unsigned Reg = Instr.getRegister();
    if (!IsEH)
      Reg = MRI->getDwarfRegNumFromDwarfEHRegNum(Reg);
    Streamer.emitInt8(dwarf::DW_CFA_def_cfa);
    Streamer.emitULEB128IntValue(Reg);
    CFAOffset = Instr.getOffset();
    Streamer.emitULEB128IntValue(CFAOffset);

    return;
  }
  case MCCFIInstruction::OpDefCfaRegister: {
    unsigned Reg = Instr.getRegister();
    if (!IsEH)
      Reg = MRI->getDwarfRegNumFromDwarfEHRegNum(Reg);
    Streamer.emitInt8(dwarf::DW_CFA_def_cfa_register);
    Streamer.emitULEB128IntValue(Reg);

    return;
  }
  // TODO: Implement `_sf` variants if/when they need to be emitted.
  case MCCFIInstruction::OpLLVMDefAspaceCfa: {
    unsigned Reg = Instr.getRegister();
    if (!IsEH)
      Reg = MRI->getDwarfRegNumFromDwarfEHRegNum(Reg);
    Streamer.emitIntValue(dwarf::DW_CFA_LLVM_def_aspace_cfa, 1);
    Streamer.emitULEB128IntValue(Reg);
    CFAOffset = Instr.getOffset();
    Streamer.emitULEB128IntValue(CFAOffset);
    Streamer.emitULEB128IntValue(Instr.getAddressSpace());

    return;
  }
  case MCCFIInstruction::OpOffset:
  case MCCFIInstruction::OpRelOffset: {
    const bool IsRelative =
      Instr.getOperation() == MCCFIInstruction::OpRelOffset;

    unsigned Reg = Instr.getRegister();
    if (!IsEH)
      Reg = MRI->getDwarfRegNumFromDwarfEHRegNum(Reg);

    int64_t Offset = Instr.getOffset();
    if (IsRelative)
      Offset -= CFAOffset;
    Offset = Offset / dataAlignmentFactor;

    if (Offset < 0) {
      Streamer.emitInt8(dwarf::DW_CFA_offset_extended_sf);
      Streamer.emitULEB128IntValue(Reg);
      Streamer.emitSLEB128IntValue(Offset);
    } else if (Reg < 64) {
      Streamer.emitInt8(dwarf::DW_CFA_offset + Reg);
      Streamer.emitULEB128IntValue(Offset);
    } else {
      Streamer.emitInt8(dwarf::DW_CFA_offset_extended);
      Streamer.emitULEB128IntValue(Reg);
      Streamer.emitULEB128IntValue(Offset);
    }
    return;
  }
  case MCCFIInstruction::OpRememberState:
    Streamer.emitInt8(dwarf::DW_CFA_remember_state);
    return;
  case MCCFIInstruction::OpRestoreState:
    Streamer.emitInt8(dwarf::DW_CFA_restore_state);
    return;
  case MCCFIInstruction::OpSameValue: {
    unsigned Reg = Instr.getRegister();
    Streamer.emitInt8(dwarf::DW_CFA_same_value);
    Streamer.emitULEB128IntValue(Reg);
    return;
  }
  case MCCFIInstruction::OpRestore: {
    unsigned Reg = Instr.getRegister();
    if (!IsEH)
      Reg = MRI->getDwarfRegNumFromDwarfEHRegNum(Reg);
    if (Reg < 64) {
      Streamer.emitInt8(dwarf::DW_CFA_restore | Reg);
    } else {
      Streamer.emitInt8(dwarf::DW_CFA_restore_extended);
      Streamer.emitULEB128IntValue(Reg);
    }
    return;
  }
  case MCCFIInstruction::OpGnuArgsSize:
    Streamer.emitInt8(dwarf::DW_CFA_GNU_args_size);
    Streamer.emitULEB128IntValue(Instr.getOffset());
    return;

  case MCCFIInstruction::OpEscape:
    Streamer.emitBytes(Instr.getValues());
    return;

  case MCCFIInstruction::OpLabel:
    Streamer.emitLabel(Instr.getCfiLabel(), Instr.getLoc());
    return;
<<<<<<< HEAD

  case MCCFIInstruction::OpLLVMRegisterPair: {
    // CFI for a register spilled to a pair of SGPRs is implemented as an
    // expression(E) rule where E is a composite location description with
    // multiple parts each referencing SGPR register location storage with a bit
    // offset of 0. In other words we generate the following DWARF:
    //
    // DW_CFA_expression: <Reg>,
    //    (DW_OP_regx <SGPRPair[0]>) (DW_OP_piece <Size>)
    //    (DW_OP_regx <SGPRPair[1]>) (DW_OP_piece <Size>)
    //
    // The memory location description for the current CFA is pushed on the
    // stack before E is evaluated, but we choose not to drop it as it would
    // require a longer expression E and DWARF defines the result of the
    // evaulation to be the location description on the top of the stack (i.e.
    // the implictly pushed one is just ignored.)

    const auto &Fields =
        Instr.getExtraFields<MCCFIInstruction::RegisterPairExtraFields>();

    SmallString<10> Block;
    raw_svector_ostream OSBlock(Block);
    encodeDwarfRegisterLocation(Fields.Reg1, OSBlock);
    if (Fields.Reg1SizeInBits % 8 == 0) {
      OSBlock << uint8_t(dwarf::DW_OP_piece);
      encodeULEB128(Fields.Reg1SizeInBits / 8, OSBlock);
    } else {
      OSBlock << uint8_t(dwarf::DW_OP_bit_piece);
      encodeULEB128(Fields.Reg1SizeInBits, OSBlock);
      encodeULEB128(0, OSBlock);
    }
    encodeDwarfRegisterLocation(Fields.Reg2, OSBlock);
    if (Fields.Reg2SizeInBits % 8 == 0) {
      OSBlock << uint8_t(dwarf::DW_OP_piece);
      encodeULEB128(Fields.Reg2SizeInBits / 8, OSBlock);
    } else {
      OSBlock << uint8_t(dwarf::DW_OP_bit_piece);
      encodeULEB128(Fields.Reg2SizeInBits, OSBlock);
      encodeULEB128(0, OSBlock);
    }

    Streamer.emitInt8(dwarf::DW_CFA_expression);
    Streamer.emitULEB128IntValue(Instr.getRegister());
    Streamer.emitULEB128IntValue(Block.size());
    Streamer.emitBinaryData(StringRef(&Block[0], Block.size()));
    return;
  }

  case MCCFIInstruction::OpLLVMVectorRegisters: {
    // CFI for an SGPR spilled to a multiple lanes of VGPRs is implemented as an
    // expression(E) rule where E is a composite location description with
    // multiple parts each referencing VGPR register location storage with a bit
    // offset of the lane index multiplied by the size of a lane. In other words
    // we generate the following DWARF:
    //
    // DW_CFA_expression: <SGPR>,
    //    (DW_OP_regx <VGPR[0]>) (DW_OP_bit_piece <Size>, <Lane[0]>*<Size>)
    //    (DW_OP_regx <VGPR[1]>) (DW_OP_bit_piece <Size>, <Lane[1]>*<Size>)
    //    ...
    //    (DW_OP_regx <VGPR[N]>) (DW_OP_bit_piece <Size>, <Lane[N]>*<Size>)
    //
    // However if we're only using a single lane then we can emit a slightly
    // more optimal form:
    //
    // DW_CFA_expression: <SGPR>,
    //    (DW_OP_regx <VGPR[0]>) (DW_OP_LLVM_offset_uconst <Lane[0]>*<Size>)
    //
    // The memory location description for the current CFA is pushed on the
    // stack before E is evaluated, but we choose not to drop it as it would
    // require a longer expression E and DWARF defines the result of the
    // evaulation to be the location description on the top of the stack (i.e.
    // the implictly pushed one is just ignored.)

    const auto &VRs =
        Instr.getExtraFields<MCCFIInstruction::VectorRegistersExtraFields>()
            .VectorRegisters;

    SmallString<20> Block;
    raw_svector_ostream OSBlock(Block);

    if (VRs.size() == 1 && VRs[0].SizeInBits % 8 == 0) {
      encodeDwarfRegisterLocation(VRs[0].Register, OSBlock);
      if (EmitHeterogeneousDwarfAsUserOps) {
        OSBlock << uint8_t(dwarf::DW_OP_LLVM_user)
                << uint8_t(dwarf::DW_OP_LLVM_USER_offset_uconst);
      } else
        OSBlock << uint8_t(dwarf::DW_OP_LLVM_offset_uconst);
      encodeULEB128((VRs[0].SizeInBits / 8) * VRs[0].Lane, OSBlock);
    } else {
      for (const auto &VR : VRs) {
        // TODO: Detect when we can merge multiple adjacent pieces, or even
        // reduce this to a register location description (when all pieces are
        // adjacent).
        encodeDwarfRegisterLocation(VR.Register, OSBlock);
        OSBlock << uint8_t(dwarf::DW_OP_bit_piece);
        encodeULEB128(VR.SizeInBits, OSBlock);
        encodeULEB128(VR.SizeInBits * VR.Lane, OSBlock);
      }
    }

    Streamer.emitInt8(dwarf::DW_CFA_expression);
    Streamer.emitULEB128IntValue(Instr.getRegister());
    Streamer.emitULEB128IntValue(Block.size());
    Streamer.emitBinaryData(StringRef(&Block[0], Block.size()));
    return;
=======
  case MCCFIInstruction::OpValOffset: {
    unsigned Reg = Instr.getRegister();
    if (!IsEH)
      Reg = MRI->getDwarfRegNumFromDwarfEHRegNum(Reg);

    int Offset = Instr.getOffset();
    Offset = Offset / dataAlignmentFactor;

    if (Offset < 0) {
      Streamer.emitInt8(dwarf::DW_CFA_val_offset_sf);
      Streamer.emitULEB128IntValue(Reg);
      Streamer.emitSLEB128IntValue(Offset);
    } else {
      Streamer.emitInt8(dwarf::DW_CFA_val_offset);
      Streamer.emitULEB128IntValue(Reg);
      Streamer.emitULEB128IntValue(Offset);
    }
    return;
  }
>>>>>>> 375bb38f
  }

  case MCCFIInstruction::OpLLVMVectorOffset: {
    // CFI for a vector register spilled to memory is implemented as an
    // expression(E) rule where E is a location description.
    //
    // DW_CFA_expression: <VGPR>,
    //    (DW_OP_regx <VGPR>)
    //    (DW_OP_swap)
    //    (DW_OP_LLVM_offset_uconst <Offset>)
    //    (DW_OP_LLVM_call_frame_entry_reg <Mask>)
    //    (DW_OP_deref_size <MaskSize>)
    //    (DW_OP_LLVM_select_bit_piece <VGPRSize> <MaskSize>)

    const auto &Fields =
        Instr.getExtraFields<MCCFIInstruction::VectorOffsetExtraFields>();

    SmallString<20> Block;
    raw_svector_ostream OSBlock(Block);
    encodeDwarfRegisterLocation(Instr.getRegister(), OSBlock);
    OSBlock << uint8_t(dwarf::DW_OP_swap);
    if (EmitHeterogeneousDwarfAsUserOps)
      OSBlock << uint8_t(dwarf::DW_OP_LLVM_user)
              << uint8_t(dwarf::DW_OP_LLVM_USER_offset_uconst);
    else
      OSBlock << uint8_t(dwarf::DW_OP_LLVM_offset_uconst);
    encodeULEB128(Instr.getOffset(), OSBlock);
    if (EmitHeterogeneousDwarfAsUserOps)
      OSBlock << uint8_t(dwarf::DW_OP_LLVM_user)
              << uint8_t(dwarf::DW_OP_LLVM_USER_call_frame_entry_reg);
    else
      OSBlock << uint8_t(dwarf::DW_OP_LLVM_call_frame_entry_reg);
    encodeULEB128(Fields.MaskRegister, OSBlock);
    OSBlock << uint8_t(dwarf::DW_OP_deref_size);
    OSBlock << uint8_t(Fields.MaskRegisterSizeInBits / 8);
    if (EmitHeterogeneousDwarfAsUserOps)
      OSBlock << uint8_t(dwarf::DW_OP_LLVM_user)
              << uint8_t(dwarf::DW_OP_LLVM_USER_select_bit_piece);
    else
      OSBlock << uint8_t(dwarf::DW_OP_LLVM_select_bit_piece);
    encodeULEB128(Fields.RegisterSizeInBits, OSBlock);
    encodeULEB128(Fields.MaskRegisterSizeInBits, OSBlock);

    Streamer.emitInt8(dwarf::DW_CFA_expression);
    Streamer.emitULEB128IntValue(Instr.getRegister());
    Streamer.emitULEB128IntValue(Block.size());
    Streamer.emitBinaryData(StringRef(&Block[0], Block.size()));
    return;
  }
  case MCCFIInstruction::OpLLVMVectorRegisterMask: {
    // CFI for a VGPR/AGPR partially spilled to another VGPR/AGPR dependent on
    // an EXEC mask is implemented as an expression(E) rule where E is a
    // location description.
    //
    // DW_CFA_expression: <GPR>,
    //   (DW_OP_regx <GPR>)
    //   (DW_OP_regx <Spill GPR>)
    //   (DW_OP_LLVM_call_frame_entry_reg <Mask>)
    //   (DW_OP_deref_size <MaskSize>)
    //   (DW_OP_LLVM_select_bit_piece <GPR lane size> <MaskSize>)

    const auto Fields =
        Instr.getExtraFields<MCCFIInstruction::VectorRegisterMaskExtraFields>();

    SmallString<20> Block;
    raw_svector_ostream OSBlock(Block);
    encodeDwarfRegisterLocation(Instr.getRegister(), OSBlock);
    encodeDwarfRegisterLocation(Fields.SpillRegister, OSBlock);
    if (EmitHeterogeneousDwarfAsUserOps)
      OSBlock << uint8_t(dwarf::DW_OP_LLVM_user)
              << uint8_t(dwarf::DW_OP_LLVM_USER_call_frame_entry_reg);
    else
      OSBlock << uint8_t(dwarf::DW_OP_LLVM_call_frame_entry_reg);
    encodeULEB128(Fields.MaskRegister, OSBlock);
    OSBlock << uint8_t(dwarf::DW_OP_deref_size)
            << uint8_t(Fields.MaskRegisterSizeInBits / 8);
    if (EmitHeterogeneousDwarfAsUserOps)
      OSBlock << uint8_t(dwarf::DW_OP_LLVM_user)
              << uint8_t(dwarf::DW_OP_LLVM_USER_select_bit_piece);
    else
      OSBlock << uint8_t(dwarf::DW_OP_LLVM_select_bit_piece);
    encodeULEB128(Fields.SpillRegisterLaneSizeInBits, OSBlock);
    encodeULEB128(Fields.MaskRegisterSizeInBits, OSBlock);

    Streamer.emitInt8(dwarf::DW_CFA_expression);
    Streamer.emitULEB128IntValue(Instr.getRegister());
    Streamer.emitULEB128IntValue(Block.size());
    Streamer.emitBinaryData(StringRef(&Block[0], Block.size()));
    return;
  }
  }

  llvm_unreachable("Unhandled case in switch");
}

/// Emit frame instructions to describe the layout of the frame.
void FrameEmitterImpl::emitCFIInstructions(ArrayRef<MCCFIInstruction> Instrs,
                                           MCSymbol *BaseLabel) {
  for (const MCCFIInstruction &Instr : Instrs) {
    MCSymbol *Label = Instr.getLabel();
    // Throw out move if the label is invalid.
    if (Label && !Label->isDefined()) continue; // Not emitted, in dead code.

    // Advance row if new location.
    if (BaseLabel && Label) {
      MCSymbol *ThisSym = Label;
      if (ThisSym != BaseLabel) {
        Streamer.emitDwarfAdvanceFrameAddr(BaseLabel, ThisSym, Instr.getLoc());
        BaseLabel = ThisSym;
      }
    }

    emitCFIInstruction(Instr);
  }
}

/// Emit the unwind information in a compact way.
void FrameEmitterImpl::EmitCompactUnwind(const MCDwarfFrameInfo &Frame) {
  MCContext &Context = Streamer.getContext();
  const MCObjectFileInfo *MOFI = Context.getObjectFileInfo();

  // range-start range-length  compact-unwind-enc personality-func   lsda
  //  _foo       LfooEnd-_foo  0x00000023          0                 0
  //  _bar       LbarEnd-_bar  0x00000025         __gxx_personality  except_tab1
  //
  //   .section __LD,__compact_unwind,regular,debug
  //
  //   # compact unwind for _foo
  //   .quad _foo
  //   .set L1,LfooEnd-_foo
  //   .long L1
  //   .long 0x01010001
  //   .quad 0
  //   .quad 0
  //
  //   # compact unwind for _bar
  //   .quad _bar
  //   .set L2,LbarEnd-_bar
  //   .long L2
  //   .long 0x01020011
  //   .quad __gxx_personality
  //   .quad except_tab1

  uint32_t Encoding = Frame.CompactUnwindEncoding;
  if (!Encoding) return;
  bool DwarfEHFrameOnly = (Encoding == MOFI->getCompactUnwindDwarfEHFrameOnly());

  // The encoding needs to know we have an LSDA.
  if (!DwarfEHFrameOnly && Frame.Lsda)
    Encoding |= 0x40000000;

  // Range Start
  unsigned FDEEncoding = MOFI->getFDEEncoding();
  unsigned Size = getSizeForEncoding(Streamer, FDEEncoding);
  Streamer.emitSymbolValue(Frame.Begin, Size);

  // Range Length
  const MCExpr *Range =
      makeEndMinusStartExpr(Context, *Frame.Begin, *Frame.End, 0);
  emitAbsValue(Streamer, Range, 4);

  // Compact Encoding
  Size = getSizeForEncoding(Streamer, dwarf::DW_EH_PE_udata4);
  Streamer.emitIntValue(Encoding, Size);

  // Personality Function
  Size = getSizeForEncoding(Streamer, dwarf::DW_EH_PE_absptr);
  if (!DwarfEHFrameOnly && Frame.Personality)
    Streamer.emitSymbolValue(Frame.Personality, Size);
  else
    Streamer.emitIntValue(0, Size); // No personality fn

  // LSDA
  Size = getSizeForEncoding(Streamer, Frame.LsdaEncoding);
  if (!DwarfEHFrameOnly && Frame.Lsda)
    Streamer.emitSymbolValue(Frame.Lsda, Size);
  else
    Streamer.emitIntValue(0, Size); // No LSDA
}

static unsigned getCIEVersion(bool IsEH, unsigned DwarfVersion) {
  if (IsEH)
    return 1;
  switch (DwarfVersion) {
  case 2:
    return 1;
  case 3:
    return 3;
  case 4:
  case 5:
    return 4;
  }
  llvm_unreachable("Unknown version");
}

const MCSymbol &FrameEmitterImpl::EmitCIE(const MCDwarfFrameInfo &Frame) {
  MCContext &context = Streamer.getContext();
  const MCRegisterInfo *MRI = context.getRegisterInfo();
  const MCObjectFileInfo *MOFI = context.getObjectFileInfo();
  const MCAsmInfo *MAI = context.getAsmInfo();

  MCSymbol *sectionStart = context.createTempSymbol();
  Streamer.emitLabel(sectionStart);

  MCSymbol *sectionEnd = context.createTempSymbol();

  dwarf::DwarfFormat Format = IsEH ? dwarf::DWARF32 : context.getDwarfFormat();
  unsigned UnitLengthBytes = dwarf::getUnitLengthFieldByteSize(Format);
  unsigned OffsetSize = dwarf::getDwarfOffsetByteSize(Format);
  bool IsDwarf64 = Format == dwarf::DWARF64;

  if (IsDwarf64)
    // DWARF64 mark
    Streamer.emitInt32(dwarf::DW_LENGTH_DWARF64);

  // Length
  const MCExpr *Length = makeEndMinusStartExpr(context, *sectionStart,
                                               *sectionEnd, UnitLengthBytes);
  emitAbsValue(Streamer, Length, OffsetSize);

  // CIE ID
  uint64_t CIE_ID =
      IsEH ? 0 : (IsDwarf64 ? dwarf::DW64_CIE_ID : dwarf::DW_CIE_ID);
  Streamer.emitIntValue(CIE_ID, OffsetSize);

  // Version
  uint8_t CIEVersion = getCIEVersion(IsEH, context.getDwarfVersion());
  Streamer.emitInt8(CIEVersion);

  SmallString<8> Augmentation;
  if (IsEH) {
    Augmentation += "z";
    if (Frame.Personality)
      Augmentation += "P";
    if (Frame.Lsda)
      Augmentation += "L";
    Augmentation += "R";
    if (Frame.IsSignalFrame)
      Augmentation += "S";
    if (Frame.IsBKeyFrame)
      Augmentation += "B";
    if (Frame.IsMTETaggedFrame)
      Augmentation += "G";
  }
  if (MAI->supportsHeterogeneousDebuggingExtensions())
    Augmentation += "[llvm:v0.0]";
  Streamer.emitBytes(Augmentation);
  Streamer.emitInt8(0);

  if (CIEVersion >= 4) {
    // Address Size
    Streamer.emitInt8(context.getAsmInfo()->getCodePointerSize());

    // Segment Descriptor Size
    Streamer.emitInt8(0);
  }

  // Code Alignment Factor
  Streamer.emitULEB128IntValue(context.getAsmInfo()->getMinInstAlignment());

  // Data Alignment Factor
  Streamer.emitSLEB128IntValue(getDataAlignmentFactor(Streamer));

  // Return Address Register
  unsigned RAReg = Frame.RAReg;
  if (RAReg == static_cast<unsigned>(INT_MAX))
    RAReg = MRI->getDwarfRegNum(MRI->getRARegister(), IsEH);

  if (CIEVersion == 1) {
    assert(RAReg <= 255 &&
           "DWARF 2 encodes return_address_register in one byte");
    Streamer.emitInt8(RAReg);
  } else {
    Streamer.emitULEB128IntValue(RAReg);
  }

  // Augmentation Data Length (optional)
  unsigned augmentationLength = 0;
  if (IsEH) {
    if (Frame.Personality) {
      // Personality Encoding
      augmentationLength += 1;
      // Personality
      augmentationLength +=
          getSizeForEncoding(Streamer, Frame.PersonalityEncoding);
    }
    if (Frame.Lsda)
      augmentationLength += 1;
    // Encoding of the FDE pointers
    augmentationLength += 1;

    Streamer.emitULEB128IntValue(augmentationLength);

    // Augmentation Data (optional)
    if (Frame.Personality) {
      // Personality Encoding
      emitEncodingByte(Streamer, Frame.PersonalityEncoding);
      // Personality
      EmitPersonality(Streamer, *Frame.Personality, Frame.PersonalityEncoding);
    }

    if (Frame.Lsda)
      emitEncodingByte(Streamer, Frame.LsdaEncoding);

    // Encoding of the FDE pointers
    emitEncodingByte(Streamer, MOFI->getFDEEncoding());
  }

  // Initial Instructions

  if (!Frame.IsSimple) {
    const std::vector<MCCFIInstruction> &Instructions =
        MAI->getInitialFrameState();
    emitCFIInstructions(Instructions, nullptr);
  }

  InitialCFAOffset = CFAOffset;

  // Padding
  Streamer.emitValueToAlignment(Align(IsEH ? 4 : MAI->getCodePointerSize()));

  Streamer.emitLabel(sectionEnd);
  return *sectionStart;
}

void FrameEmitterImpl::EmitFDE(const MCSymbol &cieStart,
                               const MCDwarfFrameInfo &frame,
                               bool LastInSection,
                               const MCSymbol &SectionStart) {
  MCContext &context = Streamer.getContext();
  MCSymbol *fdeStart = context.createTempSymbol();
  MCSymbol *fdeEnd = context.createTempSymbol();
  const MCObjectFileInfo *MOFI = context.getObjectFileInfo();

  CFAOffset = InitialCFAOffset;

  dwarf::DwarfFormat Format = IsEH ? dwarf::DWARF32 : context.getDwarfFormat();
  unsigned OffsetSize = dwarf::getDwarfOffsetByteSize(Format);

  if (Format == dwarf::DWARF64)
    // DWARF64 mark
    Streamer.emitInt32(dwarf::DW_LENGTH_DWARF64);

  // Length
  const MCExpr *Length = makeEndMinusStartExpr(context, *fdeStart, *fdeEnd, 0);
  emitAbsValue(Streamer, Length, OffsetSize);

  Streamer.emitLabel(fdeStart);

  // CIE Pointer
  const MCAsmInfo *asmInfo = context.getAsmInfo();
  if (IsEH) {
    const MCExpr *offset =
        makeEndMinusStartExpr(context, cieStart, *fdeStart, 0);
    emitAbsValue(Streamer, offset, OffsetSize);
  } else if (!asmInfo->doesDwarfUseRelocationsAcrossSections()) {
    const MCExpr *offset =
        makeEndMinusStartExpr(context, SectionStart, cieStart, 0);
    emitAbsValue(Streamer, offset, OffsetSize);
  } else {
    Streamer.emitSymbolValue(&cieStart, OffsetSize,
                             asmInfo->needsDwarfSectionOffsetDirective());
  }

  // PC Begin
  unsigned PCEncoding =
      IsEH ? MOFI->getFDEEncoding() : (unsigned)dwarf::DW_EH_PE_absptr;
  unsigned PCSize = getSizeForEncoding(Streamer, PCEncoding);
  emitFDESymbol(Streamer, *frame.Begin, PCEncoding, IsEH);

  // PC Range
  const MCExpr *Range =
      makeEndMinusStartExpr(context, *frame.Begin, *frame.End, 0);
  emitAbsValue(Streamer, Range, PCSize);

  if (IsEH) {
    // Augmentation Data Length
    unsigned augmentationLength = 0;

    if (frame.Lsda)
      augmentationLength += getSizeForEncoding(Streamer, frame.LsdaEncoding);

    Streamer.emitULEB128IntValue(augmentationLength);

    // Augmentation Data
    if (frame.Lsda)
      emitFDESymbol(Streamer, *frame.Lsda, frame.LsdaEncoding, true);
  }

  // Call Frame Instructions
  emitCFIInstructions(frame.Instructions, frame.Begin);

  // Padding
  // The size of a .eh_frame section has to be a multiple of the alignment
  // since a null CIE is interpreted as the end. Old systems overaligned
  // .eh_frame, so we do too and account for it in the last FDE.
  unsigned Alignment = LastInSection ? asmInfo->getCodePointerSize() : PCSize;
  Streamer.emitValueToAlignment(Align(Alignment));

  Streamer.emitLabel(fdeEnd);
}

namespace {

struct CIEKey {
  CIEKey() = default;

  explicit CIEKey(const MCDwarfFrameInfo &Frame)
      : Personality(Frame.Personality),
        PersonalityEncoding(Frame.PersonalityEncoding),
        LsdaEncoding(Frame.LsdaEncoding), IsSignalFrame(Frame.IsSignalFrame),
        IsSimple(Frame.IsSimple), RAReg(Frame.RAReg),
        IsBKeyFrame(Frame.IsBKeyFrame),
        IsMTETaggedFrame(Frame.IsMTETaggedFrame) {}

  StringRef PersonalityName() const {
    if (!Personality)
      return StringRef();
    return Personality->getName();
  }

  bool operator<(const CIEKey &Other) const {
    return std::make_tuple(PersonalityName(), PersonalityEncoding, LsdaEncoding,
                           IsSignalFrame, IsSimple, RAReg, IsBKeyFrame,
                           IsMTETaggedFrame) <
           std::make_tuple(Other.PersonalityName(), Other.PersonalityEncoding,
                           Other.LsdaEncoding, Other.IsSignalFrame,
                           Other.IsSimple, Other.RAReg, Other.IsBKeyFrame,
                           Other.IsMTETaggedFrame);
  }

  bool operator==(const CIEKey &Other) const {
    return Personality == Other.Personality &&
           PersonalityEncoding == Other.PersonalityEncoding &&
           LsdaEncoding == Other.LsdaEncoding &&
           IsSignalFrame == Other.IsSignalFrame && IsSimple == Other.IsSimple &&
           RAReg == Other.RAReg && IsBKeyFrame == Other.IsBKeyFrame &&
           IsMTETaggedFrame == Other.IsMTETaggedFrame;
  }
  bool operator!=(const CIEKey &Other) const { return !(*this == Other); }

  const MCSymbol *Personality = nullptr;
  unsigned PersonalityEncoding = 0;
  unsigned LsdaEncoding = -1;
  bool IsSignalFrame = false;
  bool IsSimple = false;
  unsigned RAReg = static_cast<unsigned>(UINT_MAX);
  bool IsBKeyFrame = false;
  bool IsMTETaggedFrame = false;
};

} // end anonymous namespace

void MCDwarfFrameEmitter::Emit(MCObjectStreamer &Streamer, MCAsmBackend *MAB,
                               bool IsEH) {
  MCContext &Context = Streamer.getContext();
  const MCObjectFileInfo *MOFI = Context.getObjectFileInfo();
  const MCAsmInfo *AsmInfo = Context.getAsmInfo();
  FrameEmitterImpl Emitter(IsEH, Streamer);
  ArrayRef<MCDwarfFrameInfo> FrameArray = Streamer.getDwarfFrameInfos();

  // Emit the compact unwind info if available.
  bool NeedsEHFrameSection = !MOFI->getSupportsCompactUnwindWithoutEHFrame();
  if (IsEH && MOFI->getCompactUnwindSection()) {
    Streamer.generateCompactUnwindEncodings(MAB);
    bool SectionEmitted = false;
    for (const MCDwarfFrameInfo &Frame : FrameArray) {
      if (Frame.CompactUnwindEncoding == 0) continue;
      if (!SectionEmitted) {
        Streamer.switchSection(MOFI->getCompactUnwindSection());
        Streamer.emitValueToAlignment(Align(AsmInfo->getCodePointerSize()));
        SectionEmitted = true;
      }
      NeedsEHFrameSection |=
        Frame.CompactUnwindEncoding ==
          MOFI->getCompactUnwindDwarfEHFrameOnly();
      Emitter.EmitCompactUnwind(Frame);
    }
  }

  // Compact unwind information can be emitted in the eh_frame section or the
  // debug_frame section. Skip emitting FDEs and CIEs when the compact unwind
  // doesn't need an eh_frame section and the emission location is the eh_frame
  // section.
  if (!NeedsEHFrameSection && IsEH) return;

  MCSection &Section =
      IsEH ? *const_cast<MCObjectFileInfo *>(MOFI)->getEHFrameSection()
           : *MOFI->getDwarfFrameSection();

  Streamer.switchSection(&Section);
  MCSymbol *SectionStart = Context.createTempSymbol();
  Streamer.emitLabel(SectionStart);

  bool CanOmitDwarf = MOFI->getOmitDwarfIfHaveCompactUnwind();
  // Sort the FDEs by their corresponding CIE before we emit them.
  // This isn't technically necessary according to the DWARF standard,
  // but the Android libunwindstack rejects eh_frame sections where
  // an FDE refers to a CIE other than the closest previous CIE.
  std::vector<MCDwarfFrameInfo> FrameArrayX(FrameArray.begin(), FrameArray.end());
  llvm::stable_sort(FrameArrayX,
                    [](const MCDwarfFrameInfo &X, const MCDwarfFrameInfo &Y) {
                      return CIEKey(X) < CIEKey(Y);
                    });
  CIEKey LastKey;
  const MCSymbol *LastCIEStart = nullptr;
  for (auto I = FrameArrayX.begin(), E = FrameArrayX.end(); I != E;) {
    const MCDwarfFrameInfo &Frame = *I;
    ++I;
    if (CanOmitDwarf && Frame.CompactUnwindEncoding !=
          MOFI->getCompactUnwindDwarfEHFrameOnly() && IsEH)
      // CIEs and FDEs can be emitted in either the eh_frame section or the
      // debug_frame section, on some platforms (e.g. AArch64) the target object
      // file supports emitting a compact_unwind section without an associated
      // eh_frame section. If the eh_frame section is not needed, and the
      // location where the CIEs and FDEs are to be emitted is the eh_frame
      // section, do not emit anything.
      continue;

    CIEKey Key(Frame);
    if (!LastCIEStart || (IsEH && Key != LastKey)) {
      LastKey = Key;
      LastCIEStart = &Emitter.EmitCIE(Frame);
    }

    Emitter.EmitFDE(*LastCIEStart, Frame, I == E, *SectionStart);
  }
}

void MCDwarfFrameEmitter::encodeAdvanceLoc(MCContext &Context,
                                           uint64_t AddrDelta,
                                           SmallVectorImpl<char> &Out) {
  // Scale the address delta by the minimum instruction length.
  AddrDelta = ScaleAddrDelta(Context, AddrDelta);
  if (AddrDelta == 0)
    return;

  llvm::endianness E = Context.getAsmInfo()->isLittleEndian()
                           ? llvm::endianness::little
                           : llvm::endianness::big;

  if (isUIntN(6, AddrDelta)) {
    uint8_t Opcode = dwarf::DW_CFA_advance_loc | AddrDelta;
    Out.push_back(Opcode);
  } else if (isUInt<8>(AddrDelta)) {
    Out.push_back(dwarf::DW_CFA_advance_loc1);
    Out.push_back(AddrDelta);
  } else if (isUInt<16>(AddrDelta)) {
    Out.push_back(dwarf::DW_CFA_advance_loc2);
    support::endian::write<uint16_t>(Out, AddrDelta, E);
  } else {
    assert(isUInt<32>(AddrDelta));
    Out.push_back(dwarf::DW_CFA_advance_loc4);
    support::endian::write<uint32_t>(Out, AddrDelta, E);
  }
}<|MERGE_RESOLUTION|>--- conflicted
+++ resolved
@@ -1555,7 +1555,6 @@
   case MCCFIInstruction::OpLabel:
     Streamer.emitLabel(Instr.getCfiLabel(), Instr.getLoc());
     return;
-<<<<<<< HEAD
 
   case MCCFIInstruction::OpLLVMRegisterPair: {
     // CFI for a register spilled to a pair of SGPRs is implemented as an
@@ -1601,6 +1600,25 @@
     Streamer.emitULEB128IntValue(Instr.getRegister());
     Streamer.emitULEB128IntValue(Block.size());
     Streamer.emitBinaryData(StringRef(&Block[0], Block.size()));
+    return;
+  }
+  case MCCFIInstruction::OpValOffset: {
+    unsigned Reg = Instr.getRegister();
+    if (!IsEH)
+      Reg = MRI->getDwarfRegNumFromDwarfEHRegNum(Reg);
+
+    int Offset = Instr.getOffset();
+    Offset = Offset / dataAlignmentFactor;
+
+    if (Offset < 0) {
+      Streamer.emitInt8(dwarf::DW_CFA_val_offset_sf);
+      Streamer.emitULEB128IntValue(Reg);
+      Streamer.emitSLEB128IntValue(Offset);
+    } else {
+      Streamer.emitInt8(dwarf::DW_CFA_val_offset);
+      Streamer.emitULEB128IntValue(Reg);
+      Streamer.emitULEB128IntValue(Offset);
+    }
     return;
   }
 
@@ -1661,27 +1679,6 @@
     Streamer.emitULEB128IntValue(Block.size());
     Streamer.emitBinaryData(StringRef(&Block[0], Block.size()));
     return;
-=======
-  case MCCFIInstruction::OpValOffset: {
-    unsigned Reg = Instr.getRegister();
-    if (!IsEH)
-      Reg = MRI->getDwarfRegNumFromDwarfEHRegNum(Reg);
-
-    int Offset = Instr.getOffset();
-    Offset = Offset / dataAlignmentFactor;
-
-    if (Offset < 0) {
-      Streamer.emitInt8(dwarf::DW_CFA_val_offset_sf);
-      Streamer.emitULEB128IntValue(Reg);
-      Streamer.emitSLEB128IntValue(Offset);
-    } else {
-      Streamer.emitInt8(dwarf::DW_CFA_val_offset);
-      Streamer.emitULEB128IntValue(Reg);
-      Streamer.emitULEB128IntValue(Offset);
-    }
-    return;
-  }
->>>>>>> 375bb38f
   }
 
   case MCCFIInstruction::OpLLVMVectorOffset: {
