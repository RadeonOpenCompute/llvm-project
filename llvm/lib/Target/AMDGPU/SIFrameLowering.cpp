//===----------------------- SIFrameLowering.cpp --------------------------===//
//
// Part of the LLVM Project, under the Apache License v2.0 with LLVM Exceptions.
// See https://llvm.org/LICENSE.txt for license information.
// SPDX-License-Identifier: Apache-2.0 WITH LLVM-exception
//
//==-----------------------------------------------------------------------===//

#include "SIFrameLowering.h"
#include "AMDGPU.h"
#include "GCNSubtarget.h"
#include "MCTargetDesc/AMDGPUMCTargetDesc.h"
#include "SIMachineFunctionInfo.h"
#include "llvm/BinaryFormat/Dwarf.h"
#include "llvm/CodeGen/LiveRegUnits.h"
#include "llvm/CodeGen/MachineFrameInfo.h"
#include "llvm/CodeGen/MachineModuleInfo.h"
#include "llvm/CodeGen/RegisterScavenging.h"
#include "llvm/Support/LEB128.h"
#include "llvm/Target/TargetMachine.h"

using namespace llvm;

#define DEBUG_TYPE "frame-info"

static cl::opt<bool> EnableSpillVGPRToAGPR(
  "amdgpu-spill-vgpr-to-agpr",
  cl::desc("Enable spilling VGPRs to AGPRs"),
  cl::ReallyHidden,
  cl::init(true));

static constexpr unsigned SGPRBitSize = 32;
static constexpr unsigned SGPRByteSize = SGPRBitSize / 8;
static constexpr unsigned VGPRLaneBitSize = 32;

// Find a register matching \p RC from \p LiveUnits which is unused and
// available throughout the function. On failure, returns AMDGPU::NoRegister.
// TODO: Rewrite the loop here to iterate over MCRegUnits instead of
// MCRegisters. This should reduce the number of iterations and avoid redundant
// checking.
static MCRegister findUnusedRegister(MachineRegisterInfo &MRI,
                                     const LiveRegUnits &LiveUnits,
                                     const TargetRegisterClass &RC) {
  for (MCRegister Reg : RC) {
    if (!MRI.isPhysRegUsed(Reg) && LiveUnits.available(Reg) &&
        !MRI.isReserved(Reg))
      return Reg;
  }
  return MCRegister();
}

static void encodeDwarfRegisterLocation(int DwarfReg, raw_ostream &OS) {
  assert(DwarfReg >= 0);
  if (DwarfReg < 32) {
    OS << uint8_t(dwarf::DW_OP_reg0 + DwarfReg);
  } else {
    OS << uint8_t(dwarf::DW_OP_regx);
    encodeULEB128(DwarfReg, OS);
  }
}

static MCCFIInstruction
createScaledCFAInPrivateWave(const GCNSubtarget &ST,
                             MCRegister DwarfStackPtrReg) {
  assert(ST.enableFlatScratch());

  // When flat scratch is used, the cfa is expressed in terms of private_lane
  // (address space 5), but the debugger only accepts addresses in terms of
  // private_wave (6). Override the cfa value using the expression
  // (wave_size*cfa_reg), which is equivalent to (cfa_reg << wave_size_log2)
  const unsigned WavefrontSizeLog2 = ST.getWavefrontSizeLog2();
  assert(WavefrontSizeLog2 < 32);

  SmallString<20> Block;
  raw_svector_ostream OSBlock(Block);
  encodeDwarfRegisterLocation(DwarfStackPtrReg, OSBlock);
  OSBlock << uint8_t(dwarf::DW_OP_deref_size) << uint8_t(4)
          << uint8_t(dwarf::DW_OP_lit0 + WavefrontSizeLog2)
          << uint8_t(dwarf::DW_OP_shl)
          << uint8_t(dwarf::DW_OP_lit0 +
                     dwarf::DW_ASPACE_LLVM_AMDGPU_private_wave);
  if (EmitHeterogeneousDwarfAsUserOps)
    OSBlock << uint8_t(dwarf::DW_OP_LLVM_user)
            << uint8_t(dwarf::DW_OP_LLVM_USER_form_aspace_address);
  else
    OSBlock << uint8_t(dwarf::DW_OP_LLVM_form_aspace_address);

  SmallString<20> CFIInst;
  raw_svector_ostream OSCFIInst(CFIInst);
  OSCFIInst << uint8_t(dwarf::DW_CFA_def_cfa_expression);
  encodeULEB128(Block.size(), OSCFIInst);
  OSCFIInst << Block;

  return MCCFIInstruction::createEscape(nullptr, OSCFIInst.str());
}

void SIFrameLowering::emitDefCFA(MachineBasicBlock &MBB,
                                 MachineBasicBlock::iterator MBBI,
                                 DebugLoc const &DL, Register StackPtrReg,
                                 bool AspaceAlreadyDefined,
                                 MachineInstr::MIFlag Flags) const {
  MachineFunction &MF = *MBB.getParent();
  const GCNSubtarget &ST = MF.getSubtarget<GCNSubtarget>();
  const MCRegisterInfo *MCRI = MF.getMMI().getContext().getRegisterInfo();

  MCRegister DwarfStackPtrReg = MCRI->getDwarfRegNum(StackPtrReg, false);
  MCCFIInstruction CFIInst =
      ST.enableFlatScratch()
          ? createScaledCFAInPrivateWave(ST, DwarfStackPtrReg)
          : (AspaceAlreadyDefined
                 ? MCCFIInstruction::createLLVMDefAspaceCfa(
                       nullptr, DwarfStackPtrReg, 0,
                       dwarf::DW_ASPACE_LLVM_AMDGPU_private_wave, SMLoc())
                 : MCCFIInstruction::createDefCfaRegister(nullptr,
                                                          DwarfStackPtrReg));
  buildCFI(MBB, MBBI, DL, CFIInst, Flags);
}

// Find a scratch register that we can use in the prologue. We avoid using
// callee-save registers since they may appear to be free when this is called
// from canUseAsPrologue (during shrink wrapping), but then no longer be free
// when this is called from emitPrologue.
static MCRegister findScratchNonCalleeSaveRegister(
    MachineRegisterInfo &MRI, LiveRegUnits &LiveUnits,
    const TargetRegisterClass &RC, bool Unused = false) {
  // Mark callee saved registers as used so we will not choose them.
  const MCPhysReg *CSRegs = MRI.getCalleeSavedRegs();
  for (unsigned i = 0; CSRegs[i]; ++i)
    LiveUnits.addReg(CSRegs[i]);

  // We are looking for a register that can be used throughout the entire
  // function, so any use is unacceptable.
  if (Unused)
    return findUnusedRegister(MRI, LiveUnits, RC);

  for (MCRegister Reg : RC) {
    if (LiveUnits.available(Reg) && !MRI.isReserved(Reg))
      return Reg;
  }

  return MCRegister();
}

/// Query target location for spilling SGPRs
/// \p IncludeScratchCopy : Also look for free scratch SGPRs
static void getVGPRSpillLaneOrTempRegister(
    MachineFunction &MF, LiveRegUnits &LiveUnits, Register SGPR,
    const TargetRegisterClass &RC = AMDGPU::SReg_32_XM0_XEXECRegClass,
    bool IncludeScratchCopy = true) {
  SIMachineFunctionInfo *MFI = MF.getInfo<SIMachineFunctionInfo>();
  MachineFrameInfo &FrameInfo = MF.getFrameInfo();

  const GCNSubtarget &ST = MF.getSubtarget<GCNSubtarget>();
  const SIRegisterInfo *TRI = ST.getRegisterInfo();
  unsigned Size = TRI->getSpillSize(RC);
  Align Alignment = TRI->getSpillAlign(RC);

  // We need to save and restore the given SGPR.

  Register ScratchSGPR;
  // 1: Try to save the given register into an unused scratch SGPR. The
  // LiveUnits should have all the callee saved registers marked as used. For
  // certain cases we skip copy to scratch SGPR.
  if (IncludeScratchCopy)
    ScratchSGPR = findUnusedRegister(MF.getRegInfo(), LiveUnits, RC);

  if (!ScratchSGPR) {
    int FI = FrameInfo.CreateStackObject(Size, Alignment, true, nullptr,
                                         TargetStackID::SGPRSpill);

    if (TRI->spillSGPRToVGPR() &&
        MFI->allocateSGPRSpillToVGPRLane(MF, FI, /* IsPrologEpilog */ true)) {
      // 2: There's no free lane to spill, and no free register to save the
      // SGPR, so we're forced to take another VGPR to use for the spill.
      MFI->addToPrologEpilogSGPRSpills(
          SGPR, PrologEpilogSGPRSaveRestoreInfo(
                    SGPRSaveKind::SPILL_TO_VGPR_LANE, FI));

      LLVM_DEBUG(auto Spill = MFI->getSGPRSpillToPhysicalVGPRLanes(FI).front();
                 dbgs() << printReg(SGPR, TRI) << " requires fallback spill to "
                        << printReg(Spill.VGPR, TRI) << ':' << Spill.Lane
                        << '\n';);
    } else {
      // Remove dead <FI> index
      MF.getFrameInfo().RemoveStackObject(FI);
      // 3: If all else fails, spill the register to memory.
      FI = FrameInfo.CreateSpillStackObject(Size, Alignment);
      MFI->addToPrologEpilogSGPRSpills(
          SGPR,
          PrologEpilogSGPRSaveRestoreInfo(SGPRSaveKind::SPILL_TO_MEM, FI));
      LLVM_DEBUG(dbgs() << "Reserved FI " << FI << " for spilling "
                        << printReg(SGPR, TRI) << '\n');
    }
  } else {
    MFI->addToPrologEpilogSGPRSpills(
        SGPR, PrologEpilogSGPRSaveRestoreInfo(
                  SGPRSaveKind::COPY_TO_SCRATCH_SGPR, ScratchSGPR));
    LiveUnits.addReg(ScratchSGPR);
    LLVM_DEBUG(dbgs() << "Saving " << printReg(SGPR, TRI) << " with copy to "
                      << printReg(ScratchSGPR, TRI) << '\n');
  }
}

// We need to specially emit stack operations here because a different frame
// register is used than in the rest of the function, as getFrameRegister would
// use.
static void buildPrologSpill(const GCNSubtarget &ST, const SIRegisterInfo &TRI,
                             const SIMachineFunctionInfo &FuncInfo,
                             LiveRegUnits &LiveUnits, MachineFunction &MF,
                             MachineBasicBlock &MBB,
                             MachineBasicBlock::iterator I, const DebugLoc &DL,
                             Register SpillReg, int FI, Register FrameReg,
                             int64_t DwordOff = 0) {
  unsigned Opc = ST.enableFlatScratch() ? AMDGPU::SCRATCH_STORE_DWORD_SADDR
                                        : AMDGPU::BUFFER_STORE_DWORD_OFFSET;

  MachineFrameInfo &FrameInfo = MF.getFrameInfo();
  MachinePointerInfo PtrInfo = MachinePointerInfo::getFixedStack(MF, FI);
  MachineMemOperand *MMO = MF.getMachineMemOperand(
      PtrInfo, MachineMemOperand::MOStore, FrameInfo.getObjectSize(FI),
      FrameInfo.getObjectAlign(FI));
  LiveUnits.addReg(SpillReg);
  bool IsKill = !MBB.isLiveIn(SpillReg);
  TRI.buildSpillLoadStore(MBB, I, DL, Opc, FI, SpillReg, IsKill, FrameReg,
                          DwordOff, MMO, nullptr, &LiveUnits);
  if (IsKill)
    LiveUnits.removeReg(SpillReg);
}

static void buildEpilogRestore(const GCNSubtarget &ST,
                               const SIRegisterInfo &TRI,
                               const SIMachineFunctionInfo &FuncInfo,
                               LiveRegUnits &LiveUnits, MachineFunction &MF,
                               MachineBasicBlock &MBB,
                               MachineBasicBlock::iterator I,
                               const DebugLoc &DL, Register SpillReg, int FI,
                               Register FrameReg, int64_t DwordOff = 0) {
  unsigned Opc = ST.enableFlatScratch() ? AMDGPU::SCRATCH_LOAD_DWORD_SADDR
                                        : AMDGPU::BUFFER_LOAD_DWORD_OFFSET;

  MachineFrameInfo &FrameInfo = MF.getFrameInfo();
  MachinePointerInfo PtrInfo = MachinePointerInfo::getFixedStack(MF, FI);
  MachineMemOperand *MMO = MF.getMachineMemOperand(
      PtrInfo, MachineMemOperand::MOLoad, FrameInfo.getObjectSize(FI),
      FrameInfo.getObjectAlign(FI));
  TRI.buildSpillLoadStore(MBB, I, DL, Opc, FI, SpillReg, false, FrameReg,
                          DwordOff, MMO, nullptr, &LiveUnits);
}

static void buildGitPtr(MachineBasicBlock &MBB, MachineBasicBlock::iterator I,
                        const DebugLoc &DL, const SIInstrInfo *TII,
                        Register TargetReg) {
  MachineFunction *MF = MBB.getParent();
  const SIMachineFunctionInfo *MFI = MF->getInfo<SIMachineFunctionInfo>();
  const SIRegisterInfo *TRI = &TII->getRegisterInfo();
  const MCInstrDesc &SMovB32 = TII->get(AMDGPU::S_MOV_B32);
  Register TargetLo = TRI->getSubReg(TargetReg, AMDGPU::sub0);
  Register TargetHi = TRI->getSubReg(TargetReg, AMDGPU::sub1);

  if (MFI->getGITPtrHigh() != 0xffffffff) {
    BuildMI(MBB, I, DL, SMovB32, TargetHi)
        .addImm(MFI->getGITPtrHigh())
        .addReg(TargetReg, RegState::ImplicitDefine);
  } else {
    const MCInstrDesc &GetPC64 = TII->get(AMDGPU::S_GETPC_B64);
    BuildMI(MBB, I, DL, GetPC64, TargetReg);
  }
  Register GitPtrLo = MFI->getGITPtrLoReg(*MF);
  MF->getRegInfo().addLiveIn(GitPtrLo);
  MBB.addLiveIn(GitPtrLo);
  BuildMI(MBB, I, DL, SMovB32, TargetLo)
    .addReg(GitPtrLo);
}

static void initLiveUnits(LiveRegUnits &LiveUnits, const SIRegisterInfo &TRI,
                          const SIMachineFunctionInfo *FuncInfo,
                          MachineFunction &MF, MachineBasicBlock &MBB,
                          MachineBasicBlock::iterator MBBI, bool IsProlog) {
  if (LiveUnits.empty()) {
    LiveUnits.init(TRI);
    if (IsProlog) {
      LiveUnits.addLiveIns(MBB);
    } else {
      // In epilog.
      LiveUnits.addLiveOuts(MBB);
      LiveUnits.stepBackward(*MBBI);
    }
  }
}

namespace llvm {

// SpillBuilder to save/restore special SGPR spills like the one needed for FP,
// BP, etc. These spills are delayed until the current function's frame is
// finalized. For a given register, the builder uses the
// PrologEpilogSGPRSaveRestoreInfo to decide the spill method.
class PrologEpilogSGPRSpillBuilder {
  MachineBasicBlock::iterator MI;
  MachineBasicBlock &MBB;
  MachineFunction &MF;
  const GCNSubtarget &ST;
  MachineFrameInfo &MFI;
  SIMachineFunctionInfo *FuncInfo;
  const SIInstrInfo *TII;
  const SIRegisterInfo &TRI;
  const MCRegisterInfo *MCRI;
  const SIFrameLowering *TFI;
  Register SuperReg;
  const PrologEpilogSGPRSaveRestoreInfo SI;
  LiveRegUnits &LiveUnits;
  const DebugLoc &DL;
  Register FrameReg;
  ArrayRef<int16_t> SplitParts;
  unsigned NumSubRegs;
  unsigned EltSize = 4;
  bool IsFramePtrPrologSpill;
  bool NeedsFrameMoves;

  bool isExec(Register Reg) const {
    return Reg == AMDGPU::EXEC_LO || Reg == AMDGPU::EXEC;
  }

  void saveToMemory(const int FI) const {
    MachineRegisterInfo &MRI = MF.getRegInfo();
    const GCNSubtarget &ST = MF.getSubtarget<GCNSubtarget>();
    assert(!MFI.isDeadObjectIndex(FI));

    initLiveUnits(LiveUnits, TRI, FuncInfo, MF, MBB, MI, /*IsProlog*/ true);

    MCPhysReg TmpVGPR = findScratchNonCalleeSaveRegister(
        MRI, LiveUnits, AMDGPU::VGPR_32RegClass);
    if (!TmpVGPR)
      report_fatal_error("failed to find free scratch register");

    for (unsigned I = 0, DwordOff = 0; I < NumSubRegs; ++I) {
      Register SubReg = NumSubRegs == 1
                            ? SuperReg
                            : Register(TRI.getSubReg(SuperReg, SplitParts[I]));
      BuildMI(MBB, MI, DL, TII->get(AMDGPU::V_MOV_B32_e32), TmpVGPR)
          .addReg(SubReg);

      buildPrologSpill(ST, TRI, *FuncInfo, LiveUnits, MF, MBB, MI, DL, TmpVGPR,
                       FI, FrameReg, DwordOff);
      if (NeedsFrameMoves) {
        if (isExec(SuperReg) && (I == NumSubRegs - 1))
          SubReg = AMDGPU::EXEC;
        else if (IsFramePtrPrologSpill)
          SubReg = FuncInfo->getFrameOffsetReg();

        // FIXME: CFI for EXEC needs a fix by accurately computing the spill
        // offset for both the low and high components.
        if (SubReg != AMDGPU::EXEC_LO)
          TFI->buildCFI(MBB, MI, DL,
                        MCCFIInstruction::createOffset(
                            nullptr, MCRI->getDwarfRegNum(SubReg, false),
                            MFI.getObjectOffset(FI) * ST.getWavefrontSize()));
      }
      DwordOff += 4;
    }
  }

  void saveToVGPRLane(const int FI) const {
    assert(!MFI.isDeadObjectIndex(FI));

    assert(MFI.getStackID(FI) == TargetStackID::SGPRSpill);
    ArrayRef<SIRegisterInfo::SpilledReg> Spill =
        FuncInfo->getSGPRSpillToPhysicalVGPRLanes(FI);
    assert(Spill.size() == NumSubRegs);

    for (unsigned I = 0; I < NumSubRegs; ++I) {
      Register SubReg = NumSubRegs == 1
                            ? SuperReg
                            : Register(TRI.getSubReg(SuperReg, SplitParts[I]));
      BuildMI(MBB, MI, DL, TII->get(AMDGPU::SI_SPILL_S32_TO_VGPR),
              Spill[I].VGPR)
          .addReg(SubReg)
          .addImm(Spill[I].Lane)
          .addReg(Spill[I].VGPR, RegState::Undef);
      if (NeedsFrameMoves) {
        if (isExec(SuperReg)) {
          if (I == NumSubRegs - 1)
            TFI->buildCFIForSGPRToVGPRSpill(MBB, MI, DL, AMDGPU::EXEC, Spill);
        } else if (IsFramePtrPrologSpill) {
          TFI->buildCFIForSGPRToVGPRSpill(MBB, MI, DL,
                                          FuncInfo->getFrameOffsetReg(),
                                          Spill[I].VGPR, Spill[I].Lane);
        } else {
          TFI->buildCFIForSGPRToVGPRSpill(MBB, MI, DL, SubReg, Spill[I].VGPR,
                                          Spill[I].Lane);
        }
      }
    }
  }

  void copyToScratchSGPR(Register DstReg) const {
    BuildMI(MBB, MI, DL, TII->get(AMDGPU::COPY), DstReg)
        .addReg(SuperReg)
        .setMIFlag(MachineInstr::FrameSetup);
    if (NeedsFrameMoves) {
      const TargetRegisterClass *RC = TRI.getPhysRegBaseClass(DstReg);
      ArrayRef<int16_t> DstSplitParts = TRI.getRegSplitParts(RC, EltSize);
      unsigned DstNumSubRegs = DstSplitParts.empty() ? 1 : DstSplitParts.size();
      assert(NumSubRegs == DstNumSubRegs);
      for (unsigned I = 0; I < NumSubRegs; ++I) {
        Register SrcSubReg =
            NumSubRegs == 1 ? SuperReg
                            : Register(TRI.getSubReg(SuperReg, SplitParts[I]));
        Register DstSubReg =
            NumSubRegs == 1 ? DstReg
                            : Register(TRI.getSubReg(DstReg, DstSplitParts[I]));
        if (isExec(SuperReg)) {
          if (I == NumSubRegs - 1)
            TFI->buildCFIForRegToSGPRPairSpill(MBB, MI, DL, AMDGPU::EXEC,
                                               DstReg);
        } else {
          TFI->buildCFI(MBB, MI, DL,
                        MCCFIInstruction::createRegister(
                            nullptr, MCRI->getDwarfRegNum(SrcSubReg, false),
                            MCRI->getDwarfRegNum(DstSubReg, false)));
        }
      }
    }
  }

  void restoreFromMemory(const int FI) {
    MachineRegisterInfo &MRI = MF.getRegInfo();
    const GCNSubtarget &ST = MF.getSubtarget<GCNSubtarget>();

    initLiveUnits(LiveUnits, TRI, FuncInfo, MF, MBB, MI, /*IsProlog*/ false);
    MCPhysReg TmpVGPR = findScratchNonCalleeSaveRegister(
        MRI, LiveUnits, AMDGPU::VGPR_32RegClass);
    if (!TmpVGPR)
      report_fatal_error("failed to find free scratch register");

    for (unsigned I = 0, DwordOff = 0; I < NumSubRegs; ++I) {
      Register SubReg = NumSubRegs == 1
                            ? SuperReg
                            : Register(TRI.getSubReg(SuperReg, SplitParts[I]));

      buildEpilogRestore(ST, TRI, *FuncInfo, LiveUnits, MF, MBB, MI, DL,
                         TmpVGPR, FI, FrameReg, DwordOff);
      BuildMI(MBB, MI, DL, TII->get(AMDGPU::V_READFIRSTLANE_B32), SubReg)
          .addReg(TmpVGPR, RegState::Kill);
      DwordOff += 4;
    }
  }

  void restoreFromVGPRLane(const int FI) {
    assert(MFI.getStackID(FI) == TargetStackID::SGPRSpill);
    ArrayRef<SIRegisterInfo::SpilledReg> Spill =
        FuncInfo->getSGPRSpillToPhysicalVGPRLanes(FI);
    assert(Spill.size() == NumSubRegs);

    for (unsigned I = 0; I < NumSubRegs; ++I) {
      Register SubReg = NumSubRegs == 1
                            ? SuperReg
                            : Register(TRI.getSubReg(SuperReg, SplitParts[I]));
      BuildMI(MBB, MI, DL, TII->get(AMDGPU::SI_RESTORE_S32_FROM_VGPR), SubReg)
          .addReg(Spill[I].VGPR)
          .addImm(Spill[I].Lane);
    }
  }

  void copyFromScratchSGPR(Register SrcReg) const {
    BuildMI(MBB, MI, DL, TII->get(AMDGPU::COPY), SuperReg)
        .addReg(SrcReg)
        .setMIFlag(MachineInstr::FrameDestroy);
  }

public:
  PrologEpilogSGPRSpillBuilder(Register Reg,
                               const PrologEpilogSGPRSaveRestoreInfo SI,
                               MachineBasicBlock &MBB,
                               MachineBasicBlock::iterator MI,
                               const DebugLoc &DL, const SIInstrInfo *TII,
                               const SIRegisterInfo &TRI,
                               LiveRegUnits &LiveUnits, Register FrameReg,
                               bool IsFramePtrPrologSpill = false)
      : MI(MI), MBB(MBB), MF(*MBB.getParent()),
        ST(MF.getSubtarget<GCNSubtarget>()), MFI(MF.getFrameInfo()),
        FuncInfo(MF.getInfo<SIMachineFunctionInfo>()), TII(TII), TRI(TRI),
        MCRI(MF.getMMI().getContext().getRegisterInfo()),
        TFI(ST.getFrameLowering()), SuperReg(Reg), SI(SI), LiveUnits(LiveUnits),
        DL(DL), FrameReg(FrameReg),
        IsFramePtrPrologSpill(IsFramePtrPrologSpill) {
    const TargetRegisterClass *RC = TRI.getPhysRegBaseClass(SuperReg);
    SplitParts = TRI.getRegSplitParts(RC, EltSize);
    NumSubRegs = SplitParts.empty() ? 1 : SplitParts.size();

    // FIXME: Switch to using MF.needsFrameMoves() later.
    NeedsFrameMoves = true;

    assert(SuperReg != AMDGPU::M0 && "m0 should never spill");
  }

  void save() {
    switch (SI.getKind()) {
    case SGPRSaveKind::SPILL_TO_MEM:
      return saveToMemory(SI.getIndex());
    case SGPRSaveKind::SPILL_TO_VGPR_LANE:
      return saveToVGPRLane(SI.getIndex());
    case SGPRSaveKind::COPY_TO_SCRATCH_SGPR:
      return copyToScratchSGPR(SI.getReg());
    }
  }

  void restore() {
    switch (SI.getKind()) {
    case SGPRSaveKind::SPILL_TO_MEM:
      return restoreFromMemory(SI.getIndex());
    case SGPRSaveKind::SPILL_TO_VGPR_LANE:
      return restoreFromVGPRLane(SI.getIndex());
    case SGPRSaveKind::COPY_TO_SCRATCH_SGPR:
      return copyFromScratchSGPR(SI.getReg());
    }
  }
};

} // namespace llvm

// Emit flat scratch setup code, assuming `MFI->hasFlatScratchInit()`
void SIFrameLowering::emitEntryFunctionFlatScratchInit(
    MachineFunction &MF, MachineBasicBlock &MBB, MachineBasicBlock::iterator I,
    const DebugLoc &DL, Register ScratchWaveOffsetReg) const {
  const GCNSubtarget &ST = MF.getSubtarget<GCNSubtarget>();
  const SIInstrInfo *TII = ST.getInstrInfo();
  const SIRegisterInfo *TRI = &TII->getRegisterInfo();
  const SIMachineFunctionInfo *MFI = MF.getInfo<SIMachineFunctionInfo>();

  // We don't need this if we only have spills since there is no user facing
  // scratch.

  // TODO: If we know we don't have flat instructions earlier, we can omit
  // this from the input registers.
  //
  // TODO: We only need to know if we access scratch space through a flat
  // pointer. Because we only detect if flat instructions are used at all,
  // this will be used more often than necessary on VI.

  Register FlatScrInitLo;
  Register FlatScrInitHi;

  if (ST.isAmdPalOS()) {
    // Extract the scratch offset from the descriptor in the GIT
    LiveRegUnits LiveUnits;
    LiveUnits.init(*TRI);
    LiveUnits.addLiveIns(MBB);

    // Find unused reg to load flat scratch init into
    MachineRegisterInfo &MRI = MF.getRegInfo();
    Register FlatScrInit = AMDGPU::NoRegister;
    ArrayRef<MCPhysReg> AllSGPR64s = TRI->getAllSGPR64(MF);
    unsigned NumPreloaded = (MFI->getNumPreloadedSGPRs() + 1) / 2;
    AllSGPR64s = AllSGPR64s.slice(
        std::min(static_cast<unsigned>(AllSGPR64s.size()), NumPreloaded));
    Register GITPtrLoReg = MFI->getGITPtrLoReg(MF);
    for (MCPhysReg Reg : AllSGPR64s) {
      if (LiveUnits.available(Reg) && !MRI.isReserved(Reg) &&
          MRI.isAllocatable(Reg) && !TRI->isSubRegisterEq(Reg, GITPtrLoReg)) {
        FlatScrInit = Reg;
        break;
      }
    }
    assert(FlatScrInit && "Failed to find free register for scratch init");

    FlatScrInitLo = TRI->getSubReg(FlatScrInit, AMDGPU::sub0);
    FlatScrInitHi = TRI->getSubReg(FlatScrInit, AMDGPU::sub1);

    buildGitPtr(MBB, I, DL, TII, FlatScrInit);

    // We now have the GIT ptr - now get the scratch descriptor from the entry
    // at offset 0 (or offset 16 for a compute shader).
    MachinePointerInfo PtrInfo(AMDGPUAS::CONSTANT_ADDRESS);
    const MCInstrDesc &LoadDwordX2 = TII->get(AMDGPU::S_LOAD_DWORDX2_IMM);
    auto *MMO = MF.getMachineMemOperand(
        PtrInfo,
        MachineMemOperand::MOLoad | MachineMemOperand::MOInvariant |
            MachineMemOperand::MODereferenceable,
        8, Align(4));
    unsigned Offset =
        MF.getFunction().getCallingConv() == CallingConv::AMDGPU_CS ? 16 : 0;
    const GCNSubtarget &Subtarget = MF.getSubtarget<GCNSubtarget>();
    unsigned EncodedOffset = AMDGPU::convertSMRDOffsetUnits(Subtarget, Offset);
    BuildMI(MBB, I, DL, LoadDwordX2, FlatScrInit)
        .addReg(FlatScrInit)
        .addImm(EncodedOffset) // offset
        .addImm(0)             // cpol
        .addMemOperand(MMO);

    // Mask the offset in [47:0] of the descriptor
    const MCInstrDesc &SAndB32 = TII->get(AMDGPU::S_AND_B32);
    auto And = BuildMI(MBB, I, DL, SAndB32, FlatScrInitHi)
        .addReg(FlatScrInitHi)
        .addImm(0xffff);
    And->getOperand(3).setIsDead(); // Mark SCC as dead.
  } else {
    Register FlatScratchInitReg =
        MFI->getPreloadedReg(AMDGPUFunctionArgInfo::FLAT_SCRATCH_INIT);
    assert(FlatScratchInitReg);

    MachineRegisterInfo &MRI = MF.getRegInfo();
    MRI.addLiveIn(FlatScratchInitReg);
    MBB.addLiveIn(FlatScratchInitReg);

    FlatScrInitLo = TRI->getSubReg(FlatScratchInitReg, AMDGPU::sub0);
    FlatScrInitHi = TRI->getSubReg(FlatScratchInitReg, AMDGPU::sub1);
  }

  // Do a 64-bit pointer add.
  if (ST.flatScratchIsPointer()) {
    if (ST.getGeneration() >= AMDGPUSubtarget::GFX10) {
      BuildMI(MBB, I, DL, TII->get(AMDGPU::S_ADD_U32), FlatScrInitLo)
        .addReg(FlatScrInitLo)
        .addReg(ScratchWaveOffsetReg);
      auto Addc = BuildMI(MBB, I, DL, TII->get(AMDGPU::S_ADDC_U32),
                          FlatScrInitHi)
        .addReg(FlatScrInitHi)
        .addImm(0);
      Addc->getOperand(3).setIsDead(); // Mark SCC as dead.

      BuildMI(MBB, I, DL, TII->get(AMDGPU::S_SETREG_B32)).
        addReg(FlatScrInitLo).
        addImm(int16_t(AMDGPU::Hwreg::ID_FLAT_SCR_LO |
                       (31 << AMDGPU::Hwreg::WIDTH_M1_SHIFT_)));
      BuildMI(MBB, I, DL, TII->get(AMDGPU::S_SETREG_B32)).
        addReg(FlatScrInitHi).
        addImm(int16_t(AMDGPU::Hwreg::ID_FLAT_SCR_HI |
                       (31 << AMDGPU::Hwreg::WIDTH_M1_SHIFT_)));
      return;
    }

    // For GFX9.
    BuildMI(MBB, I, DL, TII->get(AMDGPU::S_ADD_U32), AMDGPU::FLAT_SCR_LO)
      .addReg(FlatScrInitLo)
      .addReg(ScratchWaveOffsetReg);
    auto Addc = BuildMI(MBB, I, DL, TII->get(AMDGPU::S_ADDC_U32),
                        AMDGPU::FLAT_SCR_HI)
      .addReg(FlatScrInitHi)
      .addImm(0);
    Addc->getOperand(3).setIsDead(); // Mark SCC as dead.

    return;
  }

  assert(ST.getGeneration() < AMDGPUSubtarget::GFX9);

  // Copy the size in bytes.
  BuildMI(MBB, I, DL, TII->get(AMDGPU::COPY), AMDGPU::FLAT_SCR_LO)
    .addReg(FlatScrInitHi, RegState::Kill);

  // Add wave offset in bytes to private base offset.
  // See comment in AMDKernelCodeT.h for enable_sgpr_flat_scratch_init.
  BuildMI(MBB, I, DL, TII->get(AMDGPU::S_ADD_I32), FlatScrInitLo)
      .addReg(FlatScrInitLo)
      .addReg(ScratchWaveOffsetReg);

  // Convert offset to 256-byte units.
  auto LShr = BuildMI(MBB, I, DL, TII->get(AMDGPU::S_LSHR_B32),
                      AMDGPU::FLAT_SCR_HI)
    .addReg(FlatScrInitLo, RegState::Kill)
    .addImm(8);
  LShr->getOperand(3).setIsDead(); // Mark SCC as dead.
}

// Note SGPRSpill stack IDs should only be used for SGPR spilling to VGPRs, not
// memory. They should have been removed by now, except CFI Saved Reg spills.
static bool allStackObjectsAreDead(const MachineFunction &MF) {
  const MachineFrameInfo &MFI = MF.getFrameInfo();
  const SIMachineFunctionInfo *FuncInfo = MF.getInfo<SIMachineFunctionInfo>();
  for (int I = MFI.getObjectIndexBegin(), E = MFI.getObjectIndexEnd();
       I != E; ++I) {
    if (!MFI.isDeadObjectIndex(I)) {
      // determineCalleeSaves() might have added the SGPRSpill stack IDs for
      // CFI saves into scratch VGPR, ignore them
      if (MFI.getStackID(I) == TargetStackID::SGPRSpill &&
          FuncInfo->checkIndexInPrologEpilogSGPRSpills(I)) {
        continue;
      }
      return false;
    }
  }

  return true;
}

// Shift down registers reserved for the scratch RSRC.
Register SIFrameLowering::getEntryFunctionReservedScratchRsrcReg(
    MachineFunction &MF) const {

  const GCNSubtarget &ST = MF.getSubtarget<GCNSubtarget>();
  const SIInstrInfo *TII = ST.getInstrInfo();
  const SIRegisterInfo *TRI = &TII->getRegisterInfo();
  MachineRegisterInfo &MRI = MF.getRegInfo();
  SIMachineFunctionInfo *MFI = MF.getInfo<SIMachineFunctionInfo>();

  assert(MFI->isEntryFunction());

  Register ScratchRsrcReg = MFI->getScratchRSrcReg();

  if (!ScratchRsrcReg ||
      (!MRI.isPhysRegUsed(ScratchRsrcReg) && allStackObjectsAreDead(MF)))
    return Register();

  if (ST.hasSGPRInitBug() ||
      ScratchRsrcReg != TRI->reservedPrivateSegmentBufferReg(MF))
    return ScratchRsrcReg;

  // We reserved the last registers for this. Shift it down to the end of those
  // which were actually used.
  //
  // FIXME: It might be safer to use a pseudoregister before replacement.

  // FIXME: We should be able to eliminate unused input registers. We only
  // cannot do this for the resources required for scratch access. For now we
  // skip over user SGPRs and may leave unused holes.

  unsigned NumPreloaded = (MFI->getNumPreloadedSGPRs() + 3) / 4;
  ArrayRef<MCPhysReg> AllSGPR128s = TRI->getAllSGPR128(MF);
  AllSGPR128s = AllSGPR128s.slice(std::min(static_cast<unsigned>(AllSGPR128s.size()), NumPreloaded));

  // Skip the last N reserved elements because they should have already been
  // reserved for VCC etc.
  Register GITPtrLoReg = MFI->getGITPtrLoReg(MF);
  for (MCPhysReg Reg : AllSGPR128s) {
    // Pick the first unallocated one. Make sure we don't clobber the other
    // reserved input we needed. Also for PAL, make sure we don't clobber
    // the GIT pointer passed in SGPR0 or SGPR8.
    if (!MRI.isPhysRegUsed(Reg) && MRI.isAllocatable(Reg) &&
        (!GITPtrLoReg || !TRI->isSubRegisterEq(Reg, GITPtrLoReg))) {
      MRI.replaceRegWith(ScratchRsrcReg, Reg);
      MFI->setScratchRSrcReg(Reg);
      return Reg;
    }
  }

  return ScratchRsrcReg;
}

static unsigned getScratchScaleFactor(const GCNSubtarget &ST) {
  return ST.enableFlatScratch() ? 1 : ST.getWavefrontSize();
}

void SIFrameLowering::emitEntryFunctionPrologue(MachineFunction &MF,
                                                MachineBasicBlock &MBB) const {
  assert(&MF.front() == &MBB && "Shrink-wrapping not yet supported");

  // FIXME: If we only have SGPR spills, we won't actually be using scratch
  // memory since these spill to VGPRs. We should be cleaning up these unused
  // SGPR spill frame indices somewhere.

  // FIXME: We still have implicit uses on SGPR spill instructions in case they
  // need to spill to vector memory. It's likely that will not happen, but at
  // this point it appears we need the setup. This part of the prolog should be
  // emitted after frame indices are eliminated.

  // FIXME: Remove all of the isPhysRegUsed checks

  SIMachineFunctionInfo *MFI = MF.getInfo<SIMachineFunctionInfo>();
  const GCNSubtarget &ST = MF.getSubtarget<GCNSubtarget>();
  const SIInstrInfo *TII = ST.getInstrInfo();
  const SIRegisterInfo *TRI = &TII->getRegisterInfo();
  MachineRegisterInfo &MRI = MF.getRegInfo();
  const Function &F = MF.getFunction();
  const MCRegisterInfo *MCRI = MF.getMMI().getContext().getRegisterInfo();
  MachineFrameInfo &FrameInfo = MF.getFrameInfo();

  assert(MFI->isEntryFunction());

  // Debug location must be unknown since the first debug location is used to
  // determine the end of the prologue.
  DebugLoc DL;
  MachineBasicBlock::iterator I = MBB.begin();

  // FIXME: Switch to using MF.needsFrameMoves() later
  const bool NeedsFrameMoves = true;

  if (NeedsFrameMoves) {
    // On entry the SP/FP are not set up, so we need to define the CFA in terms
    // of a literal location expression.
    static const char CFAEncodedInstArr[] = {
        dwarf::DW_CFA_def_cfa_expression,
        3, // length
        static_cast<char>(dwarf::DW_OP_lit0),
        static_cast<char>(dwarf::DW_OP_lit0 +
                          dwarf::DW_ASPACE_LLVM_AMDGPU_private_wave),
        static_cast<char>(dwarf::DW_OP_LLVM_form_aspace_address)};
    static StringRef CFAEncodedInst =
        StringRef(CFAEncodedInstArr, sizeof(CFAEncodedInstArr));
    static const char CFAEncodedInstUserOpsArr[] = {
        dwarf::DW_CFA_def_cfa_expression,
        4, // length
        static_cast<char>(dwarf::DW_OP_lit0),
        static_cast<char>(dwarf::DW_OP_lit0 +
                          dwarf::DW_ASPACE_LLVM_AMDGPU_private_wave),
        static_cast<char>(dwarf::DW_OP_LLVM_user),
        static_cast<char>(dwarf::DW_OP_LLVM_USER_form_aspace_address)};
    static StringRef CFAEncodedInstUserOps =
        StringRef(CFAEncodedInstUserOpsArr, sizeof(CFAEncodedInstUserOpsArr));
    buildCFI(
        MBB, I, DL,
        MCCFIInstruction::createEscape(nullptr, EmitHeterogeneousDwarfAsUserOps
                                                    ? CFAEncodedInstUserOps
                                                    : CFAEncodedInst));
    // Unwinding halts when the return address (PC) is undefined.
    buildCFI(MBB, I, DL,
             MCCFIInstruction::createUndefined(
                 nullptr, MCRI->getDwarfRegNum(AMDGPU::PC_REG, false)));
  }

  Register PreloadedScratchWaveOffsetReg = MFI->getPreloadedReg(
      AMDGPUFunctionArgInfo::PRIVATE_SEGMENT_WAVE_BYTE_OFFSET);

  // We need to do the replacement of the private segment buffer register even
  // if there are no stack objects. There could be stores to undef or a
  // constant without an associated object.
  //
  // This will return `Register()` in cases where there are no actual
  // uses of the SRSRC.
  Register ScratchRsrcReg;
  if (!ST.enableFlatScratch())
    ScratchRsrcReg = getEntryFunctionReservedScratchRsrcReg(MF);

  // Make the selected register live throughout the function.
  if (ScratchRsrcReg) {
    for (MachineBasicBlock &OtherBB : MF) {
      if (&OtherBB != &MBB) {
        OtherBB.addLiveIn(ScratchRsrcReg);
      }
    }
  }

  // Now that we have fixed the reserved SRSRC we need to locate the
  // (potentially) preloaded SRSRC.
  Register PreloadedScratchRsrcReg;
  if (ST.isAmdHsaOrMesa(F)) {
    PreloadedScratchRsrcReg =
        MFI->getPreloadedReg(AMDGPUFunctionArgInfo::PRIVATE_SEGMENT_BUFFER);
    if (ScratchRsrcReg && PreloadedScratchRsrcReg) {
      // We added live-ins during argument lowering, but since they were not
      // used they were deleted. We're adding the uses now, so add them back.
      MRI.addLiveIn(PreloadedScratchRsrcReg);
      MBB.addLiveIn(PreloadedScratchRsrcReg);
    }
  }

  // We found the SRSRC first because it needs four registers and has an
  // alignment requirement. If the SRSRC that we found is clobbering with
  // the scratch wave offset, which may be in a fixed SGPR or a free SGPR
  // chosen by SITargetLowering::allocateSystemSGPRs, COPY the scratch
  // wave offset to a free SGPR.
  Register ScratchWaveOffsetReg;
  if (PreloadedScratchWaveOffsetReg &&
      TRI->isSubRegisterEq(ScratchRsrcReg, PreloadedScratchWaveOffsetReg)) {
    ArrayRef<MCPhysReg> AllSGPRs = TRI->getAllSGPR32(MF);
    unsigned NumPreloaded = MFI->getNumPreloadedSGPRs();
    AllSGPRs = AllSGPRs.slice(
        std::min(static_cast<unsigned>(AllSGPRs.size()), NumPreloaded));
    Register GITPtrLoReg = MFI->getGITPtrLoReg(MF);
    for (MCPhysReg Reg : AllSGPRs) {
      if (!MRI.isPhysRegUsed(Reg) && MRI.isAllocatable(Reg) &&
          !TRI->isSubRegisterEq(ScratchRsrcReg, Reg) && GITPtrLoReg != Reg) {
        ScratchWaveOffsetReg = Reg;
        BuildMI(MBB, I, DL, TII->get(AMDGPU::COPY), ScratchWaveOffsetReg)
            .addReg(PreloadedScratchWaveOffsetReg, RegState::Kill);
        break;
      }
    }
  } else {
    ScratchWaveOffsetReg = PreloadedScratchWaveOffsetReg;
  }
  assert(ScratchWaveOffsetReg || !PreloadedScratchWaveOffsetReg);

  if (requiresStackPointerReference(MF)) {
    Register SPReg = MFI->getStackPtrOffsetReg();
    assert(SPReg != AMDGPU::SP_REG);
    BuildMI(MBB, I, DL, TII->get(AMDGPU::S_MOV_B32), SPReg)
        .addImm(FrameInfo.getStackSize() * getScratchScaleFactor(ST));
  }

  if (hasFP(MF)) {
    Register FPReg = MFI->getFrameOffsetReg();
    assert(FPReg != AMDGPU::FP_REG);
    BuildMI(MBB, I, DL, TII->get(AMDGPU::S_MOV_B32), FPReg).addImm(0);
  }

  bool NeedsFlatScratchInit =
      MFI->getUserSGPRInfo().hasFlatScratchInit() &&
      (MRI.isPhysRegUsed(AMDGPU::FLAT_SCR) || FrameInfo.hasCalls() ||
       (!allStackObjectsAreDead(MF) && ST.enableFlatScratch()));

  if ((NeedsFlatScratchInit || ScratchRsrcReg) &&
      PreloadedScratchWaveOffsetReg && !ST.flatScratchIsArchitected()) {
    MRI.addLiveIn(PreloadedScratchWaveOffsetReg);
    MBB.addLiveIn(PreloadedScratchWaveOffsetReg);
  }

  if (NeedsFlatScratchInit) {
    emitEntryFunctionFlatScratchInit(MF, MBB, I, DL, ScratchWaveOffsetReg);
  }

  if (ScratchRsrcReg) {
    emitEntryFunctionScratchRsrcRegSetup(MF, MBB, I, DL,
                                         PreloadedScratchRsrcReg,
                                         ScratchRsrcReg, ScratchWaveOffsetReg);
  }
}

// Emit scratch RSRC setup code, assuming `ScratchRsrcReg != AMDGPU::NoReg`
void SIFrameLowering::emitEntryFunctionScratchRsrcRegSetup(
    MachineFunction &MF, MachineBasicBlock &MBB, MachineBasicBlock::iterator I,
    const DebugLoc &DL, Register PreloadedScratchRsrcReg,
    Register ScratchRsrcReg, Register ScratchWaveOffsetReg) const {

  const GCNSubtarget &ST = MF.getSubtarget<GCNSubtarget>();
  const SIInstrInfo *TII = ST.getInstrInfo();
  const SIRegisterInfo *TRI = &TII->getRegisterInfo();
  const SIMachineFunctionInfo *MFI = MF.getInfo<SIMachineFunctionInfo>();
  const Function &Fn = MF.getFunction();

  if (ST.isAmdPalOS()) {
    // The pointer to the GIT is formed from the offset passed in and either
    // the amdgpu-git-ptr-high function attribute or the top part of the PC
    Register Rsrc01 = TRI->getSubReg(ScratchRsrcReg, AMDGPU::sub0_sub1);
    Register Rsrc03 = TRI->getSubReg(ScratchRsrcReg, AMDGPU::sub3);

    buildGitPtr(MBB, I, DL, TII, Rsrc01);

    // We now have the GIT ptr - now get the scratch descriptor from the entry
    // at offset 0 (or offset 16 for a compute shader).
    MachinePointerInfo PtrInfo(AMDGPUAS::CONSTANT_ADDRESS);
    const MCInstrDesc &LoadDwordX4 = TII->get(AMDGPU::S_LOAD_DWORDX4_IMM);
    auto MMO = MF.getMachineMemOperand(PtrInfo,
                                       MachineMemOperand::MOLoad |
                                           MachineMemOperand::MOInvariant |
                                           MachineMemOperand::MODereferenceable,
                                       16, Align(4));
    unsigned Offset = Fn.getCallingConv() == CallingConv::AMDGPU_CS ? 16 : 0;
    const GCNSubtarget &Subtarget = MF.getSubtarget<GCNSubtarget>();
    unsigned EncodedOffset = AMDGPU::convertSMRDOffsetUnits(Subtarget, Offset);
    BuildMI(MBB, I, DL, LoadDwordX4, ScratchRsrcReg)
      .addReg(Rsrc01)
      .addImm(EncodedOffset) // offset
      .addImm(0) // cpol
      .addReg(ScratchRsrcReg, RegState::ImplicitDefine)
      .addMemOperand(MMO);

    // The driver will always set the SRD for wave 64 (bits 118:117 of
    // descriptor / bits 22:21 of third sub-reg will be 0b11)
    // If the shader is actually wave32 we have to modify the const_index_stride
    // field of the descriptor 3rd sub-reg (bits 22:21) to 0b10 (stride=32). The
    // reason the driver does this is that there can be cases where it presents
    // 2 shaders with different wave size (e.g. VsFs).
    // TODO: convert to using SCRATCH instructions or multiple SRD buffers
    if (ST.isWave32()) {
      const MCInstrDesc &SBitsetB32 = TII->get(AMDGPU::S_BITSET0_B32);
      BuildMI(MBB, I, DL, SBitsetB32, Rsrc03)
          .addImm(21)
          .addReg(Rsrc03);
    }
  } else if (ST.isMesaGfxShader(Fn) || !PreloadedScratchRsrcReg) {
    assert(!ST.isAmdHsaOrMesa(Fn));
    const MCInstrDesc &SMovB32 = TII->get(AMDGPU::S_MOV_B32);

    Register Rsrc2 = TRI->getSubReg(ScratchRsrcReg, AMDGPU::sub2);
    Register Rsrc3 = TRI->getSubReg(ScratchRsrcReg, AMDGPU::sub3);

    // Use relocations to get the pointer, and setup the other bits manually.
    uint64_t Rsrc23 = TII->getScratchRsrcWords23();

    if (MFI->getUserSGPRInfo().hasImplicitBufferPtr()) {
      Register Rsrc01 = TRI->getSubReg(ScratchRsrcReg, AMDGPU::sub0_sub1);

      if (AMDGPU::isCompute(MF.getFunction().getCallingConv())) {
        const MCInstrDesc &Mov64 = TII->get(AMDGPU::S_MOV_B64);

        BuildMI(MBB, I, DL, Mov64, Rsrc01)
          .addReg(MFI->getImplicitBufferPtrUserSGPR())
          .addReg(ScratchRsrcReg, RegState::ImplicitDefine);
      } else {
        const MCInstrDesc &LoadDwordX2 = TII->get(AMDGPU::S_LOAD_DWORDX2_IMM);

        MachinePointerInfo PtrInfo(AMDGPUAS::CONSTANT_ADDRESS);
        auto MMO = MF.getMachineMemOperand(
            PtrInfo,
            MachineMemOperand::MOLoad | MachineMemOperand::MOInvariant |
                MachineMemOperand::MODereferenceable,
            8, Align(4));
        BuildMI(MBB, I, DL, LoadDwordX2, Rsrc01)
          .addReg(MFI->getImplicitBufferPtrUserSGPR())
          .addImm(0) // offset
          .addImm(0) // cpol
          .addMemOperand(MMO)
          .addReg(ScratchRsrcReg, RegState::ImplicitDefine);

        MF.getRegInfo().addLiveIn(MFI->getImplicitBufferPtrUserSGPR());
        MBB.addLiveIn(MFI->getImplicitBufferPtrUserSGPR());
      }
    } else {
      Register Rsrc0 = TRI->getSubReg(ScratchRsrcReg, AMDGPU::sub0);
      Register Rsrc1 = TRI->getSubReg(ScratchRsrcReg, AMDGPU::sub1);

      BuildMI(MBB, I, DL, SMovB32, Rsrc0)
        .addExternalSymbol("SCRATCH_RSRC_DWORD0")
        .addReg(ScratchRsrcReg, RegState::ImplicitDefine);

      BuildMI(MBB, I, DL, SMovB32, Rsrc1)
        .addExternalSymbol("SCRATCH_RSRC_DWORD1")
        .addReg(ScratchRsrcReg, RegState::ImplicitDefine);
    }

    BuildMI(MBB, I, DL, SMovB32, Rsrc2)
      .addImm(Rsrc23 & 0xffffffff)
      .addReg(ScratchRsrcReg, RegState::ImplicitDefine);

    BuildMI(MBB, I, DL, SMovB32, Rsrc3)
      .addImm(Rsrc23 >> 32)
      .addReg(ScratchRsrcReg, RegState::ImplicitDefine);
  } else if (ST.isAmdHsaOrMesa(Fn)) {
    assert(PreloadedScratchRsrcReg);

    if (ScratchRsrcReg != PreloadedScratchRsrcReg) {
      BuildMI(MBB, I, DL, TII->get(AMDGPU::COPY), ScratchRsrcReg)
          .addReg(PreloadedScratchRsrcReg, RegState::Kill);
    }
  }

  // Add the scratch wave offset into the scratch RSRC.
  //
  // We only want to update the first 48 bits, which is the base address
  // pointer, without touching the adjacent 16 bits of flags. We know this add
  // cannot carry-out from bit 47, otherwise the scratch allocation would be
  // impossible to fit in the 48-bit global address space.
  //
  // TODO: Evaluate if it is better to just construct an SRD using the flat
  // scratch init and some constants rather than update the one we are passed.
  Register ScratchRsrcSub0 = TRI->getSubReg(ScratchRsrcReg, AMDGPU::sub0);
  Register ScratchRsrcSub1 = TRI->getSubReg(ScratchRsrcReg, AMDGPU::sub1);

  // We cannot Kill ScratchWaveOffsetReg here because we allow it to be used in
  // the kernel body via inreg arguments.
  BuildMI(MBB, I, DL, TII->get(AMDGPU::S_ADD_U32), ScratchRsrcSub0)
      .addReg(ScratchRsrcSub0)
      .addReg(ScratchWaveOffsetReg)
      .addReg(ScratchRsrcReg, RegState::ImplicitDefine);
  auto Addc = BuildMI(MBB, I, DL, TII->get(AMDGPU::S_ADDC_U32), ScratchRsrcSub1)
      .addReg(ScratchRsrcSub1)
      .addImm(0)
      .addReg(ScratchRsrcReg, RegState::ImplicitDefine);
  Addc->getOperand(3).setIsDead(); // Mark SCC as dead.
}

bool SIFrameLowering::isSupportedStackID(TargetStackID::Value ID) const {
  switch (ID) {
  case TargetStackID::Default:
  case TargetStackID::NoAlloc:
  case TargetStackID::SGPRSpill:
    return true;
  case TargetStackID::ScalableVector:
  case TargetStackID::WasmLocal:
    return false;
  }
  llvm_unreachable("Invalid TargetStackID::Value");
}

void SIFrameLowering::emitPrologueEntryCFI(MachineBasicBlock &MBB,
                                           MachineBasicBlock::iterator MBBI,
                                           const DebugLoc &DL) const {
  const MachineFunction &MF = *MBB.getParent();
  const MachineRegisterInfo &MRI = MF.getRegInfo();
  const MCRegisterInfo *MCRI = MF.getMMI().getContext().getRegisterInfo();
  const GCNSubtarget &ST = MF.getSubtarget<GCNSubtarget>();
  const SIRegisterInfo &TRI = ST.getInstrInfo()->getRegisterInfo();
  Register StackPtrReg =
      MF.getInfo<SIMachineFunctionInfo>()->getStackPtrOffsetReg();

  emitDefCFA(MBB, MBBI, DL, StackPtrReg, /*AspaceAlreadyDefined=*/true,
             MachineInstr::FrameSetup);

  buildCFIForRegToSGPRPairSpill(MBB, MBBI, DL, AMDGPU::PC_REG,
                                TRI.getReturnAddressReg(MF));

  BitVector IsCalleeSaved(TRI.getNumRegs());
  const MCPhysReg *CSRegs = MRI.getCalleeSavedRegs();
  for (unsigned I = 0; CSRegs[I]; ++I) {
    IsCalleeSaved.set(CSRegs[I]);
  }
  auto ProcessReg = [&](MCPhysReg Reg) {
    if (IsCalleeSaved.test(Reg) || !MRI.isPhysRegModified(Reg))
      return;
    MCRegister DwarfReg = MCRI->getDwarfRegNum(Reg, false);
    buildCFI(MBB, MBBI, DL,
             MCCFIInstruction::createUndefined(nullptr, DwarfReg));
  };

  // Emit CFI rules for caller saved Arch VGPRs which are clobbered
  for_each(AMDGPU::VGPR_32RegClass.getRegisters(), ProcessReg);

  // Emit CFI rules for caller saved Accum VGPRs which are clobbered
  if (ST.hasMAIInsts()) {
    for_each(AMDGPU::AGPR_32RegClass.getRegisters(), ProcessReg);
  }

  // Emit CFI rules for caller saved SGPRs which are clobbered
  for_each(AMDGPU::SGPR_32RegClass.getRegisters(), ProcessReg);
}

// Activate only the inactive lanes when \p EnableInactiveLanes is true.
// Otherwise, activate all lanes. It returns the saved exec.
static Register buildScratchExecCopy(LiveRegUnits &LiveUnits,
                                     MachineFunction &MF,
                                     MachineBasicBlock &MBB,
                                     MachineBasicBlock::iterator MBBI,
                                     const DebugLoc &DL, bool IsProlog,
                                     bool EnableInactiveLanes) {
  Register ScratchExecCopy;
  MachineRegisterInfo &MRI = MF.getRegInfo();
  const GCNSubtarget &ST = MF.getSubtarget<GCNSubtarget>();
  const SIInstrInfo *TII = ST.getInstrInfo();
  const SIRegisterInfo &TRI = TII->getRegisterInfo();
  SIMachineFunctionInfo *FuncInfo = MF.getInfo<SIMachineFunctionInfo>();

  initLiveUnits(LiveUnits, TRI, FuncInfo, MF, MBB, MBBI, IsProlog);

  ScratchExecCopy = findScratchNonCalleeSaveRegister(
      MRI, LiveUnits, *TRI.getWaveMaskRegClass());
  if (!ScratchExecCopy)
    report_fatal_error("failed to find free scratch register");

  LiveUnits.addReg(ScratchExecCopy);

  const unsigned SaveExecOpc =
      ST.isWave32() ? (EnableInactiveLanes ? AMDGPU::S_XOR_SAVEEXEC_B32
                                           : AMDGPU::S_OR_SAVEEXEC_B32)
                    : (EnableInactiveLanes ? AMDGPU::S_XOR_SAVEEXEC_B64
                                           : AMDGPU::S_OR_SAVEEXEC_B64);
  auto SaveExec =
      BuildMI(MBB, MBBI, DL, TII->get(SaveExecOpc), ScratchExecCopy).addImm(-1);
  SaveExec->getOperand(3).setIsDead(); // Mark SCC as dead.

  return ScratchExecCopy;
}

void SIFrameLowering::emitCSRSpillStores(MachineFunction &MF,
                                         MachineBasicBlock &MBB,
                                         MachineBasicBlock::iterator MBBI,
                                         DebugLoc &DL, LiveRegUnits &LiveUnits,
                                         Register FrameReg,
                                         Register FramePtrRegScratchCopy,
                                         const bool NeedsFrameMoves) const {
  SIMachineFunctionInfo *FuncInfo = MF.getInfo<SIMachineFunctionInfo>();
  MachineFrameInfo &MFI = MF.getFrameInfo();
  const GCNSubtarget &ST = MF.getSubtarget<GCNSubtarget>();
  const SIInstrInfo *TII = ST.getInstrInfo();
  const SIRegisterInfo &TRI = TII->getRegisterInfo();
  const MCRegisterInfo *MCRI = MF.getMMI().getContext().getRegisterInfo();

  // Spill Whole-Wave Mode VGPRs. Save only the inactive lanes of the scratch
  // registers. However, save all lanes of callee-saved VGPRs. Due to this, we
  // might end up flipping the EXEC bits twice.
  Register ScratchExecCopy;
  SmallVector<std::pair<Register, int>, 2> WWMCalleeSavedRegs, WWMScratchRegs;
  FuncInfo->splitWWMSpillRegisters(MF, WWMCalleeSavedRegs, WWMScratchRegs);
  if (!WWMScratchRegs.empty())
    ScratchExecCopy =
        buildScratchExecCopy(LiveUnits, MF, MBB, MBBI, DL,
                             /*IsProlog*/ true, /*EnableInactiveLanes*/ true);

  auto StoreWWMRegisters =
      [&](SmallVectorImpl<std::pair<Register, int>> &WWMRegs) {
        for (const auto &Reg : WWMRegs) {
          Register VGPR = Reg.first;
          int FI = Reg.second;
          buildPrologSpill(ST, TRI, *FuncInfo, LiveUnits, MF, MBB, MBBI, DL,
                           VGPR, FI, FrameReg);
          if (NeedsFrameMoves)
            // We spill the entire VGPR, so we can get away with just cfi_offset
            buildCFI(MBB, MBBI, DL,
                     MCCFIInstruction::createOffset(
                         nullptr, MCRI->getDwarfRegNum(VGPR, false),
                         MFI.getObjectOffset(FI) * ST.getWavefrontSize()));
        }
      };

  StoreWWMRegisters(WWMScratchRegs);
  if (!WWMCalleeSavedRegs.empty()) {
    if (ScratchExecCopy) {
      unsigned MovOpc = ST.isWave32() ? AMDGPU::S_MOV_B32 : AMDGPU::S_MOV_B64;
      BuildMI(MBB, MBBI, DL, TII->get(MovOpc), TRI.getExec()).addImm(-1);
    } else {
      ScratchExecCopy = buildScratchExecCopy(LiveUnits, MF, MBB, MBBI, DL,
                                             /*IsProlog*/ true,
                                             /*EnableInactiveLanes*/ false);
    }
  }

  StoreWWMRegisters(WWMCalleeSavedRegs);
  if (ScratchExecCopy) {
    // FIXME: Split block and make terminator.
    unsigned ExecMov = ST.isWave32() ? AMDGPU::S_MOV_B32 : AMDGPU::S_MOV_B64;
    BuildMI(MBB, MBBI, DL, TII->get(ExecMov), TRI.getExec())
        .addReg(ScratchExecCopy, RegState::Kill);
    LiveUnits.addReg(ScratchExecCopy);
  }

  Register FramePtrReg = FuncInfo->getFrameOffsetReg();

  for (const auto &Spill : FuncInfo->getPrologEpilogSGPRSpills()) {
    // Special handle FP spill:
    // Skip if FP is saved to a scratch SGPR, the save has already been emitted.
    // Otherwise, FP has been moved to a temporary register and spill it
    // instead.
    bool IsFramePtrPrologSpill = Spill.first == FramePtrReg ? true : false;
    Register Reg = IsFramePtrPrologSpill ? FramePtrRegScratchCopy : Spill.first;
    if (!Reg)
      continue;

    PrologEpilogSGPRSpillBuilder SB(Reg, Spill.second, MBB, MBBI, DL, TII, TRI,
                                    LiveUnits, FrameReg, IsFramePtrPrologSpill);
    SB.save();
  }

  // If a copy to scratch SGPR has been chosen for any of the SGPR spills, make
  // such scratch registers live throughout the function.
  SmallVector<Register, 1> ScratchSGPRs;
  FuncInfo->getAllScratchSGPRCopyDstRegs(ScratchSGPRs);
  if (!ScratchSGPRs.empty()) {
    for (MachineBasicBlock &MBB : MF) {
      for (MCPhysReg Reg : ScratchSGPRs)
        MBB.addLiveIn(Reg);

      MBB.sortUniqueLiveIns();
    }
    if (!LiveUnits.empty()) {
      for (MCPhysReg Reg : ScratchSGPRs)
        LiveUnits.addReg(Reg);
    }
  }

  // Remove the spill entry created for EXEC. It is needed only for CFISaves in
  // the prologue.
  if (TRI.isCFISavedRegsSpillEnabled())
    FuncInfo->removePrologEpilogSGPRSpillEntry(TRI.getExec());
}

void SIFrameLowering::emitCSRSpillRestores(
    MachineFunction &MF, MachineBasicBlock &MBB,
    MachineBasicBlock::iterator MBBI, DebugLoc &DL, LiveRegUnits &LiveUnits,
    Register FrameReg, Register FramePtrRegScratchCopy) const {
  const SIMachineFunctionInfo *FuncInfo = MF.getInfo<SIMachineFunctionInfo>();
  const GCNSubtarget &ST = MF.getSubtarget<GCNSubtarget>();
  const SIInstrInfo *TII = ST.getInstrInfo();
  const SIRegisterInfo &TRI = TII->getRegisterInfo();
  Register FramePtrReg = FuncInfo->getFrameOffsetReg();

  for (const auto &Spill : FuncInfo->getPrologEpilogSGPRSpills()) {
    // Special handle FP restore:
    // Skip if FP needs to be restored from the scratch SGPR. Otherwise, restore
    // the FP value to a temporary register. The frame pointer should be
    // overwritten only at the end when all other spills are restored from
    // current frame.
    Register Reg =
        Spill.first == FramePtrReg ? FramePtrRegScratchCopy : Spill.first;
    if (!Reg)
      continue;

    PrologEpilogSGPRSpillBuilder SB(Reg, Spill.second, MBB, MBBI, DL, TII, TRI,
                                    LiveUnits, FrameReg);
    SB.restore();
  }

  // Restore Whole-Wave Mode VGPRs. Restore only the inactive lanes of the
  // scratch registers. However, restore all lanes of callee-saved VGPRs. Due to
  // this, we might end up flipping the EXEC bits twice.
  Register ScratchExecCopy;
  SmallVector<std::pair<Register, int>, 2> WWMCalleeSavedRegs, WWMScratchRegs;
  FuncInfo->splitWWMSpillRegisters(MF, WWMCalleeSavedRegs, WWMScratchRegs);
  if (!WWMScratchRegs.empty())
    ScratchExecCopy =
        buildScratchExecCopy(LiveUnits, MF, MBB, MBBI, DL,
                             /*IsProlog*/ false, /*EnableInactiveLanes*/ true);

  auto RestoreWWMRegisters =
      [&](SmallVectorImpl<std::pair<Register, int>> &WWMRegs) {
        for (const auto &Reg : WWMRegs) {
          Register VGPR = Reg.first;
          int FI = Reg.second;
          buildEpilogRestore(ST, TRI, *FuncInfo, LiveUnits, MF, MBB, MBBI, DL,
                             VGPR, FI, FrameReg);
        }
      };

  RestoreWWMRegisters(WWMScratchRegs);
  if (!WWMCalleeSavedRegs.empty()) {
    if (ScratchExecCopy) {
      unsigned MovOpc = ST.isWave32() ? AMDGPU::S_MOV_B32 : AMDGPU::S_MOV_B64;
      BuildMI(MBB, MBBI, DL, TII->get(MovOpc), TRI.getExec()).addImm(-1);
    } else {
      ScratchExecCopy = buildScratchExecCopy(LiveUnits, MF, MBB, MBBI, DL,
                                             /*IsProlog*/ false,
                                             /*EnableInactiveLanes*/ false);
    }
  }

  RestoreWWMRegisters(WWMCalleeSavedRegs);
  if (ScratchExecCopy) {
    // FIXME: Split block and make terminator.
    unsigned ExecMov = ST.isWave32() ? AMDGPU::S_MOV_B32 : AMDGPU::S_MOV_B64;
    BuildMI(MBB, MBBI, DL, TII->get(ExecMov), TRI.getExec())
        .addReg(ScratchExecCopy, RegState::Kill);
  }
}

void SIFrameLowering::emitPrologue(MachineFunction &MF,
                                   MachineBasicBlock &MBB) const {
  SIMachineFunctionInfo *FuncInfo = MF.getInfo<SIMachineFunctionInfo>();
  if (FuncInfo->isEntryFunction()) {
    emitEntryFunctionPrologue(MF, MBB);
    return;
  }

  MachineFrameInfo &MFI = MF.getFrameInfo();
  const GCNSubtarget &ST = MF.getSubtarget<GCNSubtarget>();
  const SIInstrInfo *TII = ST.getInstrInfo();
  const SIRegisterInfo &TRI = TII->getRegisterInfo();
  MachineRegisterInfo &MRI = MF.getRegInfo();

  Register StackPtrReg = FuncInfo->getStackPtrOffsetReg();
  Register FramePtrReg = FuncInfo->getFrameOffsetReg();
  Register BasePtrReg =
      TRI.hasBasePointer(MF) ? TRI.getBaseRegister() : Register();
  LiveRegUnits LiveUnits;

  MachineBasicBlock::iterator MBBI = MBB.begin();
  // DebugLoc must be unknown since the first instruction with DebugLoc is used
  // to determine the end of the prologue.
  DebugLoc DL;

  if (FuncInfo->isChainFunction()) {
    // Functions with the amdgpu_cs_chain[_preserve] CC don't receive a SP, but
    // are free to set one up if they need it.
    bool UseSP = requiresStackPointerReference(MF);
    if (UseSP) {
      assert(StackPtrReg != AMDGPU::SP_REG);

      BuildMI(MBB, MBBI, DL, TII->get(AMDGPU::S_MOV_B32), StackPtrReg)
          .addImm(MFI.getStackSize() * getScratchScaleFactor(ST));
    }
  }

  bool HasFP = false;
  bool HasBP = false;
  uint32_t NumBytes = MFI.getStackSize();
  uint32_t RoundedSize = NumBytes;

  // FIXME: Switch to using MF.needsFrameMoves() later
  const bool NeedsFrameMoves = true;

  if (NeedsFrameMoves)
    emitPrologueEntryCFI(MBB, MBBI, DL);

  if (TRI.hasStackRealignment(MF))
    HasFP = true;

  Register FramePtrRegScratchCopy;
  if (!HasFP && !hasFP(MF)) {
    // Emit the CSR spill stores with SP base register.
<<<<<<< HEAD
    emitCSRSpillStores(MF, MBB, MBBI, DL, LiveUnits, StackPtrReg,
                       FramePtrRegScratchCopy, NeedsFrameMoves);
=======
    emitCSRSpillStores(MF, MBB, MBBI, DL, LiveUnits,
                       FuncInfo->isChainFunction() ? Register() : StackPtrReg,
                       FramePtrRegScratchCopy);
>>>>>>> d554355d
  } else {
    // CSR spill stores will use FP as base register.
    Register SGPRForFPSaveRestoreCopy =
        FuncInfo->getScratchSGPRCopyDstReg(FramePtrReg);

    initLiveUnits(LiveUnits, TRI, FuncInfo, MF, MBB, MBBI, /*IsProlog*/ true);
    if (SGPRForFPSaveRestoreCopy) {
      // Copy FP to the scratch register now and emit the CFI entry. It avoids
      // the extra FP copy needed in the other two cases when FP is spilled to
      // memory or to a VGPR lane.
      PrologEpilogSGPRSpillBuilder SB(
          FramePtrReg,
          FuncInfo->getPrologEpilogSGPRSaveRestoreInfo(FramePtrReg), MBB, MBBI,
          DL, TII, TRI, LiveUnits, FramePtrReg,
          /*IsFramePtrPrologSpill*/ true);
      SB.save();
      LiveUnits.addReg(SGPRForFPSaveRestoreCopy);
    } else {
      // Copy FP into a new scratch register so that its previous value can be
      // spilled after setting up the new frame.
      FramePtrRegScratchCopy = findScratchNonCalleeSaveRegister(
          MRI, LiveUnits, AMDGPU::SReg_32_XM0_XEXECRegClass);
      if (!FramePtrRegScratchCopy)
        report_fatal_error("failed to find free scratch register");

      LiveUnits.addReg(FramePtrRegScratchCopy);
      BuildMI(MBB, MBBI, DL, TII->get(AMDGPU::COPY), FramePtrRegScratchCopy)
          .addReg(FramePtrReg);
    }
  }

  if (HasFP) {
    const unsigned Alignment = MFI.getMaxAlign().value();

    RoundedSize += Alignment;
    if (LiveUnits.empty()) {
      LiveUnits.init(TRI);
      LiveUnits.addLiveIns(MBB);
    }

    // s_add_i32 s33, s32, NumBytes
    // s_and_b32 s33, s33, 0b111...0000
    BuildMI(MBB, MBBI, DL, TII->get(AMDGPU::S_ADD_I32), FramePtrReg)
        .addReg(StackPtrReg)
        .addImm((Alignment - 1) * getScratchScaleFactor(ST))
        .setMIFlag(MachineInstr::FrameSetup);
    auto And = BuildMI(MBB, MBBI, DL, TII->get(AMDGPU::S_AND_B32), FramePtrReg)
        .addReg(FramePtrReg, RegState::Kill)
        .addImm(-Alignment * getScratchScaleFactor(ST))
        .setMIFlag(MachineInstr::FrameSetup);
    And->getOperand(3).setIsDead(); // Mark SCC as dead.
    FuncInfo->setIsStackRealigned(true);
  } else if ((HasFP = hasFP(MF))) {
    BuildMI(MBB, MBBI, DL, TII->get(AMDGPU::COPY), FramePtrReg)
        .addReg(StackPtrReg)
        .setMIFlag(MachineInstr::FrameSetup);
  }

  // If FP is used, emit the CSR spills with FP base register.
  if (HasFP) {
    emitCSRSpillStores(MF, MBB, MBBI, DL, LiveUnits, FramePtrReg,
                       FramePtrRegScratchCopy, NeedsFrameMoves);
    if (FramePtrRegScratchCopy)
      LiveUnits.removeReg(FramePtrRegScratchCopy);
  }

  // If we need a base pointer, set it up here. It's whatever the value of
  // the stack pointer is at this point. Any variable size objects will be
  // allocated after this, so we can still use the base pointer to reference
  // the incoming arguments.
  if ((HasBP = TRI.hasBasePointer(MF))) {
    BuildMI(MBB, MBBI, DL, TII->get(AMDGPU::COPY), BasePtrReg)
        .addReg(StackPtrReg)
        .setMIFlag(MachineInstr::FrameSetup);
  }

  if (HasFP) {
    if (NeedsFrameMoves)
      emitDefCFA(MBB, MBBI, DL, FramePtrReg, /*AspaceAlreadyDefined=*/false,
                 MachineInstr::FrameSetup);
  }

  if (HasFP && RoundedSize != 0) {
    auto Add = BuildMI(MBB, MBBI, DL, TII->get(AMDGPU::S_ADD_I32), StackPtrReg)
        .addReg(StackPtrReg)
        .addImm(RoundedSize * getScratchScaleFactor(ST))
        .setMIFlag(MachineInstr::FrameSetup);
    Add->getOperand(3).setIsDead(); // Mark SCC as dead.
  }

  bool FPSaved = FuncInfo->hasPrologEpilogSGPRSpillEntry(FramePtrReg);
  (void)FPSaved;
  assert((!HasFP || FPSaved) &&
         "Needed to save FP but didn't save it anywhere");

  // If we allow spilling to AGPRs we may have saved FP but then spill
  // everything into AGPRs instead of the stack.
  assert((HasFP || !FPSaved || EnableSpillVGPRToAGPR) &&
         "Saved FP but didn't need it");

  bool BPSaved = FuncInfo->hasPrologEpilogSGPRSpillEntry(BasePtrReg);
  (void)BPSaved;
  assert((!HasBP || BPSaved) &&
         "Needed to save BP but didn't save it anywhere");

  assert((HasBP || !BPSaved) && "Saved BP but didn't need it");
}

void SIFrameLowering::emitEpilogue(MachineFunction &MF,
                                   MachineBasicBlock &MBB) const {
  const SIMachineFunctionInfo *FuncInfo = MF.getInfo<SIMachineFunctionInfo>();
  if (FuncInfo->isEntryFunction())
    return;

  const GCNSubtarget &ST = MF.getSubtarget<GCNSubtarget>();
  const SIInstrInfo *TII = ST.getInstrInfo();
  const SIRegisterInfo &TRI = TII->getRegisterInfo();
  MachineRegisterInfo &MRI = MF.getRegInfo();
  LiveRegUnits LiveUnits;
  // Get the insert location for the epilogue. If there were no terminators in
  // the block, get the last instruction.
  MachineBasicBlock::iterator MBBI = MBB.end();
  DebugLoc DL;
  if (!MBB.empty()) {
    MBBI = MBB.getLastNonDebugInstr();
    if (MBBI != MBB.end())
      DL = MBBI->getDebugLoc();

    MBBI = MBB.getFirstTerminator();
  }

  const MachineFrameInfo &MFI = MF.getFrameInfo();
  uint32_t NumBytes = MFI.getStackSize();
  uint32_t RoundedSize = FuncInfo->isStackRealigned()
                             ? NumBytes + MFI.getMaxAlign().value()
                             : NumBytes;
  const Register StackPtrReg = FuncInfo->getStackPtrOffsetReg();
  Register FramePtrReg = FuncInfo->getFrameOffsetReg();
  bool FPSaved = FuncInfo->hasPrologEpilogSGPRSpillEntry(FramePtrReg);

  Register FramePtrRegScratchCopy;
  Register SGPRForFPSaveRestoreCopy =
      FuncInfo->getScratchSGPRCopyDstReg(FramePtrReg);
  if (FPSaved) {
    // CSR spill restores should use FP as base register. If
    // SGPRForFPSaveRestoreCopy is not true, restore the previous value of FP
    // into a new scratch register and copy to FP later when other registers are
    // restored from the current stack frame.
    initLiveUnits(LiveUnits, TRI, FuncInfo, MF, MBB, MBBI, /*IsProlog*/ false);
    if (SGPRForFPSaveRestoreCopy) {
      LiveUnits.addReg(SGPRForFPSaveRestoreCopy);
    } else {
      FramePtrRegScratchCopy = findScratchNonCalleeSaveRegister(
          MRI, LiveUnits, AMDGPU::SReg_32_XM0_XEXECRegClass);
      if (!FramePtrRegScratchCopy)
        report_fatal_error("failed to find free scratch register");

      LiveUnits.addReg(FramePtrRegScratchCopy);
    }

    emitCSRSpillRestores(MF, MBB, MBBI, DL, LiveUnits, FramePtrReg,
                         FramePtrRegScratchCopy);
  }

  if (RoundedSize != 0 && hasFP(MF)) {
    auto Add = BuildMI(MBB, MBBI, DL, TII->get(AMDGPU::S_ADD_I32), StackPtrReg)
        .addReg(StackPtrReg)
        .addImm(-static_cast<int64_t>(RoundedSize * getScratchScaleFactor(ST)))
        .setMIFlag(MachineInstr::FrameDestroy);
    Add->getOperand(3).setIsDead(); // Mark SCC as dead.
  }

  // FIXME: Switch to using MF.needsFrameMoves() later
  const bool NeedsFrameMoves = true;
  if (hasFP(MF)) {
    if (NeedsFrameMoves)
      emitDefCFA(MBB, MBBI, DL, StackPtrReg, /*AspaceAlreadyDefined=*/false,
                 MachineInstr::FrameDestroy);
  }

  if (FPSaved) {
    // Insert the copy to restore FP.
    Register SrcReg = SGPRForFPSaveRestoreCopy ? SGPRForFPSaveRestoreCopy
                                               : FramePtrRegScratchCopy;
    MachineInstrBuilder MIB =
        BuildMI(MBB, MBBI, DL, TII->get(AMDGPU::COPY), FramePtrReg)
            .addReg(SrcReg);
    if (SGPRForFPSaveRestoreCopy)
      MIB.setMIFlag(MachineInstr::FrameDestroy);
  } else {
    // Insert the CSR spill restores with SP as the base register.
    emitCSRSpillRestores(MF, MBB, MBBI, DL, LiveUnits, StackPtrReg,
                         FramePtrRegScratchCopy);
  }
}

#ifndef NDEBUG
static bool allSGPRSpillsAreDead(const MachineFunction &MF) {
  const MachineFrameInfo &MFI = MF.getFrameInfo();
  const SIMachineFunctionInfo *FuncInfo = MF.getInfo<SIMachineFunctionInfo>();
  for (int I = MFI.getObjectIndexBegin(), E = MFI.getObjectIndexEnd();
       I != E; ++I) {
    if (!MFI.isDeadObjectIndex(I) &&
        MFI.getStackID(I) == TargetStackID::SGPRSpill &&
        !FuncInfo->checkIndexInPrologEpilogSGPRSpills(I)) {
      return false;
    }
  }

  return true;
}
#endif

StackOffset SIFrameLowering::getFrameIndexReference(const MachineFunction &MF,
                                                    int FI,
                                                    Register &FrameReg) const {
  const SIRegisterInfo *RI = MF.getSubtarget<GCNSubtarget>().getRegisterInfo();

  FrameReg = RI->getFrameRegister(MF);
  return StackOffset::getFixed(MF.getFrameInfo().getObjectOffset(FI));
}

void SIFrameLowering::processFunctionBeforeFrameFinalized(
  MachineFunction &MF,
  RegScavenger *RS) const {
  MachineFrameInfo &MFI = MF.getFrameInfo();

  const GCNSubtarget &ST = MF.getSubtarget<GCNSubtarget>();
  const SIInstrInfo *TII = ST.getInstrInfo();
  const SIRegisterInfo *TRI = ST.getRegisterInfo();
  MachineRegisterInfo &MRI = MF.getRegInfo();
  SIMachineFunctionInfo *FuncInfo = MF.getInfo<SIMachineFunctionInfo>();

  // Allocate spill slots for WWM reserved VGPRs.
  // For chain functions, we only need to do this if we have calls to
  // llvm.amdgcn.cs.chain.
  bool IsChainWithoutCalls =
      FuncInfo->isChainFunction() && !MF.getFrameInfo().hasTailCall();
  if (!FuncInfo->isEntryFunction() && !IsChainWithoutCalls) {
    for (Register Reg : FuncInfo->getWWMReservedRegs()) {
      const TargetRegisterClass *RC = TRI->getPhysRegBaseClass(Reg);
      FuncInfo->allocateWWMSpill(MF, Reg, TRI->getSpillSize(*RC),
                                 TRI->getSpillAlign(*RC));
    }
  }

  const bool SpillVGPRToAGPR = ST.hasMAIInsts() && FuncInfo->hasSpilledVGPRs()
                               && EnableSpillVGPRToAGPR;

  if (SpillVGPRToAGPR) {
    // To track the spill frame indices handled in this pass.
    BitVector SpillFIs(MFI.getObjectIndexEnd(), false);
    BitVector NonVGPRSpillFIs(MFI.getObjectIndexEnd(), false);

    bool SeenDbgInstr = false;

    for (MachineBasicBlock &MBB : MF) {
      for (MachineInstr &MI : llvm::make_early_inc_range(MBB)) {
        int FrameIndex;
        if (MI.isDebugInstr())
          SeenDbgInstr = true;

        if (TII->isVGPRSpill(MI)) {
          // Try to eliminate stack used by VGPR spills before frame
          // finalization.
          unsigned FIOp = AMDGPU::getNamedOperandIdx(MI.getOpcode(),
                                                     AMDGPU::OpName::vaddr);
          int FI = MI.getOperand(FIOp).getIndex();
          Register VReg =
            TII->getNamedOperand(MI, AMDGPU::OpName::vdata)->getReg();
          if (FuncInfo->allocateVGPRSpillToAGPR(MF, FI,
                                                TRI->isAGPR(MRI, VReg))) {
            assert(RS != nullptr);
            RS->enterBasicBlockEnd(MBB);
            RS->backward(std::next(MI.getIterator()));
            TRI->eliminateFrameIndex(MI, 0, FIOp, RS);
            SpillFIs.set(FI);
            continue;
          }
        } else if (TII->isStoreToStackSlot(MI, FrameIndex) ||
                   TII->isLoadFromStackSlot(MI, FrameIndex))
          if (!MFI.isFixedObjectIndex(FrameIndex))
            NonVGPRSpillFIs.set(FrameIndex);
      }
    }

    // Stack slot coloring may assign different objects to the same stack slot.
    // If not, then the VGPR to AGPR spill slot is dead.
    for (unsigned FI : SpillFIs.set_bits())
      if (!NonVGPRSpillFIs.test(FI))
        FuncInfo->setVGPRToAGPRSpillDead(FI);

    for (MachineBasicBlock &MBB : MF) {
      for (MCPhysReg Reg : FuncInfo->getVGPRSpillAGPRs())
        MBB.addLiveIn(Reg);

      for (MCPhysReg Reg : FuncInfo->getAGPRSpillVGPRs())
        MBB.addLiveIn(Reg);

      MBB.sortUniqueLiveIns();

      if (!SpillFIs.empty() && SeenDbgInstr) {
        // FIXME: The dead frame indices are replaced with a null register from
        // the debug value instructions. We should instead, update it with the
        // correct register value. But not sure the register value alone is
        for (MachineInstr &MI : MBB) {
          if (MI.isDebugValue() && MI.getOperand(0).isFI() &&
              !MFI.isFixedObjectIndex(MI.getOperand(0).getIndex()) &&
              SpillFIs[MI.getOperand(0).getIndex()]) {
            MI.getOperand(0).ChangeToRegister(Register(), false /*isDef*/);
          }
          // FIXME: Need to update expression to locate lane of VGPR to which
          // the SGPR was spilled.
          if (MI.isDebugDef() && MI.getDebugOperand(0).isFI() &&
              !MFI.isFixedObjectIndex(MI.getDebugOperand(0).getIndex()) &&
              SpillFIs[MI.getDebugOperand(0).getIndex()]) {
            MI.getDebugOperand(0).ChangeToRegister(Register(), false /*isDef*/);
          }
        }
      }
    }
  }

  // At this point we've already allocated all spilled SGPRs to VGPRs if we
  // can. Any remaining SGPR spills will go to memory, so move them back to the
  // default stack.
  bool HaveSGPRToVMemSpill =
      FuncInfo->removeDeadFrameIndices(MF, /*ResetSGPRSpillStackIDs*/ true);
  assert(allSGPRSpillsAreDead(MF) &&
         "SGPR spill should have been removed in SILowerSGPRSpills");

  // FIXME: The other checks should be redundant with allStackObjectsAreDead,
  // but currently hasNonSpillStackObjects is set only from source
  // allocas. Stack temps produced from legalization are not counted currently.
  if (!allStackObjectsAreDead(MF)) {
    assert(RS && "RegScavenger required if spilling");

    // Add an emergency spill slot
    RS->addScavengingFrameIndex(FuncInfo->getScavengeFI(MFI, *TRI));

    // If we are spilling SGPRs to memory with a large frame, we may need a
    // second VGPR emergency frame index.
    if (HaveSGPRToVMemSpill &&
        allocateScavengingFrameIndexesNearIncomingSP(MF)) {
      RS->addScavengingFrameIndex(MFI.CreateStackObject(4, Align(4), false));
    }
  }
}

void SIFrameLowering::processFunctionBeforeFrameIndicesReplaced(
    MachineFunction &MF, RegScavenger *RS) const {
  const GCNSubtarget &ST = MF.getSubtarget<GCNSubtarget>();
  const SIRegisterInfo *TRI = ST.getRegisterInfo();
  MachineRegisterInfo &MRI = MF.getRegInfo();
  SIMachineFunctionInfo *FuncInfo = MF.getInfo<SIMachineFunctionInfo>();

  if (ST.hasMAIInsts() && !ST.hasGFX90AInsts()) {
    // On gfx908, we had initially reserved highest available VGPR for AGPR
    // copy. Now since we are done with RA, check if there exist an unused VGPR
    // which is lower than the eariler reserved VGPR before RA. If one exist,
    // use it for AGPR copy instead of one reserved before RA.
    Register VGPRForAGPRCopy = FuncInfo->getVGPRForAGPRCopy();
    Register UnusedLowVGPR =
        TRI->findUnusedRegister(MRI, &AMDGPU::VGPR_32RegClass, MF);
    if (UnusedLowVGPR && (TRI->getHWRegIndex(UnusedLowVGPR) <
                          TRI->getHWRegIndex(VGPRForAGPRCopy))) {
      // Reserve this newly identified VGPR (for AGPR copy)
      // reserved registers should already be frozen at this point
      // so we can avoid calling MRI.freezeReservedRegs and just use
      // MRI.reserveReg
      FuncInfo->setVGPRForAGPRCopy(UnusedLowVGPR);
      MRI.reserveReg(UnusedLowVGPR, TRI);
    }
  }
  // We initally reserved the highest available SGPR pair for long branches
  // now, after RA, we shift down to a lower unused one if one exists
  Register LongBranchReservedReg = FuncInfo->getLongBranchReservedReg();
  Register UnusedLowSGPR =
      TRI->findUnusedRegister(MRI, &AMDGPU::SGPR_64RegClass, MF);
  // If LongBranchReservedReg is null then we didn't find a long branch
  // and never reserved a register to begin with so there is nothing to
  // shift down. Then if UnusedLowSGPR is null, there isn't available lower
  // register to use so just keep the original one we set.
  if (LongBranchReservedReg && UnusedLowSGPR) {
    FuncInfo->setLongBranchReservedReg(UnusedLowSGPR);
    MRI.reserveReg(UnusedLowSGPR, TRI);
  }
}

// The special SGPR spills like the one needed for FP, BP or any reserved
// registers delayed until frame lowering.
void SIFrameLowering::determinePrologEpilogSGPRSaves(
    MachineFunction &MF, BitVector &SavedVGPRs,
    bool NeedExecCopyReservedReg) const {
  MachineFrameInfo &FrameInfo = MF.getFrameInfo();
  MachineRegisterInfo &MRI = MF.getRegInfo();
  SIMachineFunctionInfo *MFI = MF.getInfo<SIMachineFunctionInfo>();
  const GCNSubtarget &ST = MF.getSubtarget<GCNSubtarget>();
  const SIRegisterInfo *TRI = ST.getRegisterInfo();
  LiveRegUnits LiveUnits;
  LiveUnits.init(*TRI);
  // Initially mark callee saved registers as used so we will not choose them
  // while looking for scratch SGPRs.
  const MCPhysReg *CSRegs = MF.getRegInfo().getCalleeSavedRegs();
  for (unsigned I = 0; CSRegs[I]; ++I)
    LiveUnits.addReg(CSRegs[I]);

  const TargetRegisterClass &RC = *TRI->getWaveMaskRegClass();

  if (NeedExecCopyReservedReg) {
    Register ReservedReg = MFI->getSGPRForEXECCopy();
    assert(ReservedReg && "Should have reserved an SGPR for EXEC copy.");
    Register UnusedScratchReg = findUnusedRegister(MRI, LiveUnits, RC);
    if (UnusedScratchReg) {
      // If found any unused scratch SGPR, reserve the register itself for Exec
      // copy and there is no need for any spills in that case.
      MFI->setSGPRForEXECCopy(UnusedScratchReg);
      LiveUnits.addReg(UnusedScratchReg);
    } else {
      // Needs spill.
      assert(!MFI->hasPrologEpilogSGPRSpillEntry(ReservedReg) &&
             "Re-reserving spill slot for EXEC copy register");
      getVGPRSpillLaneOrTempRegister(MF, LiveUnits, ReservedReg, RC,
                                     /*IncludeScratchCopy=*/false);
    }
  }

  if (TRI->isCFISavedRegsSpillEnabled()) {
    Register Exec = TRI->getExec();
    assert(!MFI->hasPrologEpilogSGPRSpillEntry(Exec) &&
           "Re-reserving spill slot for EXEC");
    // FIXME: Machine Copy Propagation currently optimizes away the EXEC copy to
    // the scratch as we emit it only in the prolog. This optimization should
    // not happen for frame related instructions. Until this is fixed ignore
    // copy to scratch SGPR.
    getVGPRSpillLaneOrTempRegister(MF, LiveUnits, Exec, RC,
                                   /*IncludeScratchCopy=*/false);
  }

  // hasFP only knows about stack objects that already exist. We're now
  // determining the stack slots that will be created, so we have to predict
  // them. Stack objects force FP usage with calls.
  //
  // Note a new VGPR CSR may be introduced if one is used for the spill, but we
  // don't want to report it here.
  //
  // FIXME: Is this really hasReservedCallFrame?
  const bool WillHaveFP =
      FrameInfo.hasCalls() && (SavedVGPRs.any() || !allStackObjectsAreDead(MF));

  if (WillHaveFP || hasFP(MF)) {
    Register FramePtrReg = MFI->getFrameOffsetReg();
    assert(!MFI->hasPrologEpilogSGPRSpillEntry(FramePtrReg) &&
           "Re-reserving spill slot for FP");
    getVGPRSpillLaneOrTempRegister(MF, LiveUnits, FramePtrReg);
  }

  if (TRI->hasBasePointer(MF)) {
    Register BasePtrReg = TRI->getBaseRegister();
    assert(!MFI->hasPrologEpilogSGPRSpillEntry(BasePtrReg) &&
           "Re-reserving spill slot for BP");
    getVGPRSpillLaneOrTempRegister(MF, LiveUnits, BasePtrReg);
  }
}

// Only report VGPRs to generic code.
void SIFrameLowering::determineCalleeSaves(MachineFunction &MF,
                                           BitVector &SavedVGPRs,
                                           RegScavenger *RS) const {
  SIMachineFunctionInfo *MFI = MF.getInfo<SIMachineFunctionInfo>();

  // If this is a function with the amdgpu_cs_chain[_preserve] calling
  // convention and it doesn't contain any calls to llvm.amdgcn.cs.chain, then
  // we don't need to save and restore anything.
  if (MFI->isChainFunction() && !MF.getFrameInfo().hasTailCall())
    return;

  TargetFrameLowering::determineCalleeSaves(MF, SavedVGPRs, RS);
  if (MFI->isEntryFunction())
    return;

  const GCNSubtarget &ST = MF.getSubtarget<GCNSubtarget>();
  const SIRegisterInfo *TRI = ST.getRegisterInfo();
  const SIInstrInfo *TII = ST.getInstrInfo();
  bool NeedExecCopyReservedReg = false;

  MachineInstr *ReturnMI = nullptr;
  for (MachineBasicBlock &MBB : MF) {
    for (MachineInstr &MI : MBB) {
      // WRITELANE instructions used for SGPR spills can overwrite the inactive
      // lanes of VGPRs and callee must spill and restore them even if they are
      // marked Caller-saved.

      // TODO: Handle this elsewhere at an early point. Walking through all MBBs
      // here would be a bad heuristic. A better way should be by calling
      // allocateWWMSpill during the regalloc pipeline whenever a physical
      // register is allocated for the intended virtual registers.
      if (MI.getOpcode() == AMDGPU::SI_SPILL_S32_TO_VGPR)
        MFI->allocateWWMSpill(MF, MI.getOperand(0).getReg());
      else if (MI.getOpcode() == AMDGPU::SI_RESTORE_S32_FROM_VGPR)
        MFI->allocateWWMSpill(MF, MI.getOperand(1).getReg());
      else if (TII->isWWMRegSpillOpcode(MI.getOpcode()))
        NeedExecCopyReservedReg = true;
      else if (MI.getOpcode() == AMDGPU::SI_RETURN ||
               MI.getOpcode() == AMDGPU::SI_RETURN_TO_EPILOG ||
               (MFI->isChainFunction() &&
                TII->isChainCallOpcode(MI.getOpcode()))) {
        // We expect all return to be the same size.
        assert(!ReturnMI ||
               (count_if(MI.operands(), [](auto Op) { return Op.isReg(); }) ==
                count_if(ReturnMI->operands(), [](auto Op) { return Op.isReg(); })));
        ReturnMI = &MI;
      }
    }
  }

  // Remove any VGPRs used in the return value because these do not need to be saved.
  // This prevents CSR restore from clobbering return VGPRs.
  if (ReturnMI) {
    for (auto &Op : ReturnMI->operands()) {
      if (Op.isReg())
        SavedVGPRs.reset(Op.getReg());
    }
  }

  // Ignore the SGPRs the default implementation found.
  SavedVGPRs.clearBitsNotInMask(TRI->getAllVectorRegMask());

  // Do not save AGPRs prior to GFX90A because there was no easy way to do so.
  // In gfx908 there was do AGPR loads and stores and thus spilling also
  // require a temporary VGPR.
  if (!ST.hasGFX90AInsts())
    SavedVGPRs.clearBitsInMask(TRI->getAllAGPRRegMask());

  determinePrologEpilogSGPRSaves(MF, SavedVGPRs, NeedExecCopyReservedReg);

  // The Whole-Wave VGPRs need to be specially inserted in the prolog, so don't
  // allow the default insertion to handle them.
  for (auto &Reg : MFI->getWWMSpills())
    SavedVGPRs.reset(Reg.first);

  // Mark all lane VGPRs as BB LiveIns.
  for (MachineBasicBlock &MBB : MF) {
    for (auto &Reg : MFI->getWWMSpills())
      MBB.addLiveIn(Reg.first);

    MBB.sortUniqueLiveIns();
  }
}

void SIFrameLowering::determineCalleeSavesSGPR(MachineFunction &MF,
                                               BitVector &SavedRegs,
                                               RegScavenger *RS) const {
  TargetFrameLowering::determineCalleeSaves(MF, SavedRegs, RS);
  const SIMachineFunctionInfo *MFI = MF.getInfo<SIMachineFunctionInfo>();
  if (MFI->isEntryFunction())
    return;

  const GCNSubtarget &ST = MF.getSubtarget<GCNSubtarget>();
  const SIRegisterInfo *TRI = ST.getRegisterInfo();

  // The SP is specifically managed and we don't want extra spills of it.
  SavedRegs.reset(MFI->getStackPtrOffsetReg());

  const BitVector AllSavedRegs = SavedRegs;
  SavedRegs.clearBitsInMask(TRI->getAllVectorRegMask());

  // We have to anticipate introducing CSR VGPR spills or spill of caller
  // save VGPR reserved for SGPR spills as we now always create stack entry
  // for it, if we don't have any stack objects already, since we require a FP
  // if there is a call and stack. We will allocate a VGPR for SGPR spills if
  // there are any SGPR spills. Whether they are CSR spills or otherwise.
  MachineFrameInfo &FrameInfo = MF.getFrameInfo();
  const bool WillHaveFP =
      FrameInfo.hasCalls() && (AllSavedRegs.any() || MFI->hasSpilledSGPRs());

  // FP will be specially managed like SP.
  if (WillHaveFP || hasFP(MF))
    SavedRegs.reset(MFI->getFrameOffsetReg());

  // Return address use with return instruction is hidden through the SI_RETURN
  // pseudo. Given that and since the IPRA computes actual register usage and
  // does not use CSR list, the clobbering of return address by function calls
  // (D117243) or otherwise (D120922) is ignored/not seen by the IPRA's register
  // usage collection. This will ensure save/restore of return address happens
  // in those scenarios.
  const MachineRegisterInfo &MRI = MF.getRegInfo();
  Register RetAddrReg = TRI->getReturnAddressReg(MF);
  if (!MFI->isEntryFunction() &&
      (FrameInfo.hasCalls() || MRI.isPhysRegModified(RetAddrReg))) {
    SavedRegs.set(TRI->getSubReg(RetAddrReg, AMDGPU::sub0));
    SavedRegs.set(TRI->getSubReg(RetAddrReg, AMDGPU::sub1));
  }
}

bool SIFrameLowering::assignCalleeSavedSpillSlots(
    MachineFunction &MF, const TargetRegisterInfo *TRI,
    std::vector<CalleeSavedInfo> &CSI) const {
  if (CSI.empty())
    return true; // Early exit if no callee saved registers are modified!

  const SIMachineFunctionInfo *FuncInfo = MF.getInfo<SIMachineFunctionInfo>();
  const GCNSubtarget &ST = MF.getSubtarget<GCNSubtarget>();
  const SIRegisterInfo *RI = ST.getRegisterInfo();
  Register FramePtrReg = FuncInfo->getFrameOffsetReg();
  Register BasePtrReg = RI->getBaseRegister();
  Register SGPRForFPSaveRestoreCopy =
      FuncInfo->getScratchSGPRCopyDstReg(FramePtrReg);
  Register SGPRForBPSaveRestoreCopy =
      FuncInfo->getScratchSGPRCopyDstReg(BasePtrReg);
  if (!SGPRForFPSaveRestoreCopy && !SGPRForBPSaveRestoreCopy)
    return false;

  unsigned NumModifiedRegs = 0;

  if (SGPRForFPSaveRestoreCopy)
    NumModifiedRegs++;
  if (SGPRForBPSaveRestoreCopy)
    NumModifiedRegs++;

  for (auto &CS : CSI) {
    if (CS.getReg() == FramePtrReg && SGPRForFPSaveRestoreCopy) {
      CS.setDstReg(SGPRForFPSaveRestoreCopy);
      if (--NumModifiedRegs)
        break;
    } else if (CS.getReg() == BasePtrReg && SGPRForBPSaveRestoreCopy) {
      CS.setDstReg(SGPRForBPSaveRestoreCopy);
      if (--NumModifiedRegs)
        break;
    }
  }

  return false;
}

bool SIFrameLowering::allocateScavengingFrameIndexesNearIncomingSP(
  const MachineFunction &MF) const {

  const GCNSubtarget &ST = MF.getSubtarget<GCNSubtarget>();
  const MachineFrameInfo &MFI = MF.getFrameInfo();
  uint64_t EstStackSize = MFI.estimateStackSize(MF);
  uint64_t MaxOffset = EstStackSize - 1;

  // We need the emergency stack slots to be allocated in range of the
  // MUBUF/flat scratch immediate offset from the base register, so assign these
  // first at the incoming SP position.
  //
  // TODO: We could try sorting the objects to find a hole in the first bytes
  // rather than allocating as close to possible. This could save a lot of space
  // on frames with alignment requirements.
  if (ST.enableFlatScratch()) {
    const SIInstrInfo *TII = ST.getInstrInfo();
    if (TII->isLegalFLATOffset(MaxOffset, AMDGPUAS::PRIVATE_ADDRESS,
                               SIInstrFlags::FlatScratch))
      return false;
  } else {
    if (SIInstrInfo::isLegalMUBUFImmOffset(MaxOffset))
      return false;
  }

  return true;
}

MachineBasicBlock::iterator SIFrameLowering::eliminateCallFramePseudoInstr(
  MachineFunction &MF,
  MachineBasicBlock &MBB,
  MachineBasicBlock::iterator I) const {
  int64_t Amount = I->getOperand(0).getImm();
  if (Amount == 0)
    return MBB.erase(I);

  const GCNSubtarget &ST = MF.getSubtarget<GCNSubtarget>();
  const SIInstrInfo *TII = ST.getInstrInfo();
  const DebugLoc &DL = I->getDebugLoc();
  unsigned Opc = I->getOpcode();
  bool IsDestroy = Opc == TII->getCallFrameDestroyOpcode();
  uint64_t CalleePopAmount = IsDestroy ? I->getOperand(1).getImm() : 0;

  if (!hasReservedCallFrame(MF)) {
    Amount = alignTo(Amount, getStackAlign());
    assert(isUInt<32>(Amount) && "exceeded stack address space size");
    const SIMachineFunctionInfo *MFI = MF.getInfo<SIMachineFunctionInfo>();
    Register SPReg = MFI->getStackPtrOffsetReg();

    Amount *= getScratchScaleFactor(ST);
    if (IsDestroy)
      Amount = -Amount;
    auto Add = BuildMI(MBB, I, DL, TII->get(AMDGPU::S_ADD_I32), SPReg)
        .addReg(SPReg)
        .addImm(Amount);
    Add->getOperand(3).setIsDead(); // Mark SCC as dead.
  } else if (CalleePopAmount != 0) {
    llvm_unreachable("is this used?");
  }

  return MBB.erase(I);
}

/// Returns true if the frame will require a reference to the stack pointer.
///
/// This is the set of conditions common to setting up the stack pointer in a
/// kernel, and for using a frame pointer in a callable function.
///
/// FIXME: Should also check hasOpaqueSPAdjustment and if any inline asm
/// references SP.
static bool frameTriviallyRequiresSP(const MachineFrameInfo &MFI) {
  return MFI.hasVarSizedObjects() || MFI.hasStackMap() || MFI.hasPatchPoint();
}

// The FP for kernels is always known 0, so we never really need to setup an
// explicit register for it. However, DisableFramePointerElim will force us to
// use a register for it.
bool SIFrameLowering::hasFP(const MachineFunction &MF) const {
  const MachineFrameInfo &MFI = MF.getFrameInfo();

  // For entry & chain functions we can use an immediate offset in most cases,
  // so the presence of calls doesn't imply we need a distinct frame pointer.
  if (MFI.hasCalls() &&
      !MF.getInfo<SIMachineFunctionInfo>()->isEntryFunction() &&
      !MF.getInfo<SIMachineFunctionInfo>()->isChainFunction()) {
    // All offsets are unsigned, so need to be addressed in the same direction
    // as stack growth.

    // FIXME: This function is pretty broken, since it can be called before the
    // frame layout is determined or CSR spills are inserted.
    return MFI.getStackSize() != 0;
  }

  return frameTriviallyRequiresSP(MFI) || MFI.isFrameAddressTaken() ||
         MF.getSubtarget<GCNSubtarget>().getRegisterInfo()->hasStackRealignment(
             MF) ||
         MF.getTarget().Options.DisableFramePointerElim(MF);
}

// This is essentially a reduced version of hasFP for entry functions. Since the
// stack pointer is known 0 on entry to kernels, we never really need an FP
// register. We may need to initialize the stack pointer depending on the frame
// properties, which logically overlaps many of the cases where an ordinary
// function would require an FP.
// Also used for chain functions. While not technically entry functions, chain
// functions may need to set up a stack pointer in some situations.
bool SIFrameLowering::requiresStackPointerReference(
    const MachineFunction &MF) const {
  // Callable functions always require a stack pointer reference.
  assert((MF.getInfo<SIMachineFunctionInfo>()->isEntryFunction() ||
          MF.getInfo<SIMachineFunctionInfo>()->isChainFunction()) &&
         "only expected to call this for entry points and chain functions");

  const MachineFrameInfo &MFI = MF.getFrameInfo();

  // Entry points ordinarily don't need to initialize SP. We have to set it up
  // for callees if there are any. Also note tail calls are impossible/don't
  // make any sense for kernels.
  if (MFI.hasCalls())
    return true;

  // We still need to initialize the SP if we're doing anything weird that
  // references the SP, like variable sized stack objects.
  return frameTriviallyRequiresSP(MFI);
}

bool SIFrameLowering::spillCalleeSavedRegisters(
    MachineBasicBlock &MBB, MachineBasicBlock::iterator MBBI,
    const ArrayRef<CalleeSavedInfo> CSI, const TargetRegisterInfo *TRI) const {
  MachineFunction &MF = *MBB.getParent();
  const GCNSubtarget &ST = MF.getSubtarget<GCNSubtarget>();
  const SIRegisterInfo *RI = ST.getRegisterInfo();
  const SIInstrInfo *TII = ST.getInstrInfo();

  for (const CalleeSavedInfo &CS : CSI) {
    // Insert the spill to the stack frame.
    unsigned Reg = CS.getReg();

    if (CS.isSpilledToReg()) {
      BuildMI(MBB, MBBI, DebugLoc(), TII->get(TargetOpcode::COPY),
              CS.getDstReg())
          .addReg(Reg, getKillRegState(true));
    } else {
      const TargetRegisterClass *RC = TRI->getMinimalPhysRegClass(
          Reg, Reg == RI->getReturnAddressReg(MF) ? MVT::i64 : MVT::i32);
      const MachineRegisterInfo &MRI = MF.getRegInfo();
      // If this value was already livein, we probably have a direct use of the
      // incoming register value, so don't kill at the spill point. This happens
      // since we pass some special inputs (workgroup IDs) in the callee saved
      // range.
      const bool IsLiveIn = MRI.isLiveIn(Reg);
      TII->storeRegToStackSlotCFI(MBB, MBBI, Reg, !IsLiveIn, CS.getFrameIdx(),
                                  RC, TRI);
    }
  }

  return true;
}

MachineInstr *SIFrameLowering::buildCFI(MachineBasicBlock &MBB,
                                        MachineBasicBlock::iterator MBBI,
                                        const DebugLoc &DL,
                                        const MCCFIInstruction &CFIInst,
                                        MachineInstr::MIFlag flag) const {
  MachineFunction &MF = *MBB.getParent();
  const SIInstrInfo *TII = MF.getSubtarget<GCNSubtarget>().getInstrInfo();
  return BuildMI(MBB, MBBI, DL, TII->get(TargetOpcode::CFI_INSTRUCTION))
      .addCFIIndex(MF.addFrameInst(CFIInst))
      .setMIFlag(flag);
}

MachineInstr *SIFrameLowering::buildCFIForRegToRegSpill(
    MachineBasicBlock &MBB, MachineBasicBlock::iterator MBBI,
    const DebugLoc &DL, const Register Reg, const Register RegCopy) const {
  MachineFunction &MF = *MBB.getParent();
  const MCRegisterInfo &MCRI = *MF.getMMI().getContext().getRegisterInfo();
  return buildCFI(
      MBB, MBBI, DL,
      MCCFIInstruction::createRegister(nullptr, MCRI.getDwarfRegNum(Reg, false),
                                       MCRI.getDwarfRegNum(RegCopy, false)));
}

MachineInstr *SIFrameLowering::buildCFIForSGPRToVGPRSpill(
    MachineBasicBlock &MBB, MachineBasicBlock::iterator MBBI,
    const DebugLoc &DL, const Register SGPR, const Register VGPR,
    const int Lane) const {
  const MachineFunction &MF = *MBB.getParent();
  const MCRegisterInfo &MCRI = *MF.getMMI().getContext().getRegisterInfo();

  int DwarfSGPR = MCRI.getDwarfRegNum(SGPR, false);
  int DwarfVGPR = MCRI.getDwarfRegNum(VGPR, false);
  assert(DwarfSGPR != -1 && DwarfVGPR != -1);

  // CFI for an SGPR spilled to a single lane of a VGPR is implemented as an
  // expression(E) rule where E is a register location description referencing
  // a VGPR register location storage at a byte offset of the lane index
  // multiplied by the size of an SGPR (4 bytes). In other words we generate
  // the following DWARF:
  //
  // DW_CFA_expression: <SGPR>,
  //    (DW_OP_regx <VGPR>) (DW_OP_LLVM_offset_uconst <Lane>*4)
  //
  // The memory location description for the current CFA is pushed on the
  // stack before E is evaluated, but we choose not to drop it as it would
  // require a longer expression E and DWARF defines the result of the
  // evaulation to be the location description on the top of the stack (i.e. the
  // implictly pushed one is just ignored.)

  SmallString<20> Block;
  raw_svector_ostream OSBlock(Block);
  encodeDwarfRegisterLocation(DwarfVGPR, OSBlock);
  if (EmitHeterogeneousDwarfAsUserOps)
    OSBlock << uint8_t(dwarf::DW_OP_LLVM_user)
            << uint8_t(dwarf::DW_OP_LLVM_USER_offset_uconst);
  else
    OSBlock << uint8_t(dwarf::DW_OP_LLVM_offset_uconst);
  encodeULEB128(Lane * SGPRByteSize, OSBlock);

  SmallString<20> CFIInst;
  raw_svector_ostream OSCFIInst(CFIInst);
  OSCFIInst << uint8_t(dwarf::DW_CFA_expression);
  encodeULEB128(DwarfSGPR, OSCFIInst);
  encodeULEB128(Block.size(), OSCFIInst);
  OSCFIInst << Block;

  return buildCFI(MBB, MBBI, DL,
           MCCFIInstruction::createEscape(nullptr, OSCFIInst.str()));
}

MachineInstr *SIFrameLowering::buildCFIForSGPRToVGPRSpill(
    MachineBasicBlock &MBB, MachineBasicBlock::iterator MBBI,
    const DebugLoc &DL, Register SGPR,
    ArrayRef<SIRegisterInfo::SpilledReg> VGPRSpills) const {
  const MachineFunction &MF = *MBB.getParent();
  const MCRegisterInfo &MCRI = *MF.getMMI().getContext().getRegisterInfo();

  int DwarfSGPR = MCRI.getDwarfRegNum(SGPR, false);
  assert(DwarfSGPR != -1);

  // CFI for an SGPR spilled to a multiple lanes of VGPRs is implemented as an
  // expression(E) rule where E is a composite location description
  // with multiple parts each referencing
  // VGPR register location storage with a bit offset of the lane index
  // multiplied by the size of an SGPR (32 bits). In other words we generate
  // the following DWARF:
  //
  // DW_CFA_expression: <SGPR>,
  //    (DW_OP_regx <VGPR[0]>) (DW_OP_bit_piece 32, <Lane[0]>*32)
  //    (DW_OP_regx <VGPR[1]>) (DW_OP_bit_piece 32, <Lane[1]>*32)
  //    ...
  //    (DW_OP_regx <VGPR[N]>) (DW_OP_bit_piece 32, <Lane[N]>*32)
  //
  // The memory location description for the current CFA is pushed on the
  // stack before E is evaluated, but we choose not to drop it as it would
  // require a longer expression E and DWARF defines the result of the
  // evaulation to be the location description on the top of the stack (i.e. the
  // implictly pushed one is just ignored.)

  SmallString<20> Block;
  raw_svector_ostream OSBlock(Block);
  // TODO: Detect when we can merge multiple adjacent pieces, or even reduce
  // this to a register location description (when all pieces are adjacent).
  for (SIRegisterInfo::SpilledReg Spill : VGPRSpills) {
    encodeDwarfRegisterLocation(MCRI.getDwarfRegNum(Spill.VGPR, false),
                                OSBlock);
    OSBlock << uint8_t(dwarf::DW_OP_bit_piece);
    encodeULEB128(SGPRBitSize, OSBlock);
    encodeULEB128(SGPRBitSize * Spill.Lane, OSBlock);
  }

  SmallString<20> CFIInst;
  raw_svector_ostream OSCFIInst(CFIInst);
  OSCFIInst << uint8_t(dwarf::DW_CFA_expression);
  encodeULEB128(DwarfSGPR, OSCFIInst);
  encodeULEB128(Block.size(), OSCFIInst);
  OSCFIInst << Block;

  return buildCFI(MBB, MBBI, DL,
                  MCCFIInstruction::createEscape(nullptr, OSCFIInst.str()));
}

MachineInstr *SIFrameLowering::buildCFIForSGPRToVMEMSpill(
    MachineBasicBlock &MBB, MachineBasicBlock::iterator MBBI,
    const DebugLoc &DL, unsigned SGPR, int64_t Offset) const {
  MachineFunction &MF = *MBB.getParent();
  const MCRegisterInfo &MCRI = *MF.getMMI().getContext().getRegisterInfo();
  return buildCFI(MBB, MBBI, DL,
                  llvm::MCCFIInstruction::createOffset(
                      nullptr, MCRI.getDwarfRegNum(SGPR, false), Offset));
}

MachineInstr *SIFrameLowering::buildCFIForVGPRToVMEMSpill(
    MachineBasicBlock &MBB, MachineBasicBlock::iterator MBBI,
    const DebugLoc &DL, unsigned VGPR, int64_t Offset) const {
  const MachineFunction &MF = *MBB.getParent();
  const MCRegisterInfo &MCRI = *MF.getMMI().getContext().getRegisterInfo();
  const GCNSubtarget &ST = MF.getSubtarget<GCNSubtarget>();

  int DwarfVGPR = MCRI.getDwarfRegNum(VGPR, false);
  assert(DwarfVGPR != -1);

  SmallString<20> Block;
  raw_svector_ostream OSBlock(Block);
  encodeDwarfRegisterLocation(DwarfVGPR, OSBlock);
  OSBlock << uint8_t(dwarf::DW_OP_swap);
  if (EmitHeterogeneousDwarfAsUserOps)
    OSBlock << uint8_t(dwarf::DW_OP_LLVM_user)
            << uint8_t(dwarf::DW_OP_LLVM_USER_offset_uconst);
  else
    OSBlock << uint8_t(dwarf::DW_OP_LLVM_offset_uconst);
  encodeULEB128(Offset, OSBlock);
  if (EmitHeterogeneousDwarfAsUserOps)
    OSBlock << uint8_t(dwarf::DW_OP_LLVM_user)
            << uint8_t(dwarf::DW_OP_LLVM_USER_call_frame_entry_reg);
  else
    OSBlock << uint8_t(dwarf::DW_OP_LLVM_call_frame_entry_reg);
  encodeULEB128(MCRI.getDwarfRegNum(
                    ST.isWave32() ? AMDGPU::EXEC_LO : AMDGPU::EXEC, false),
                OSBlock);
  OSBlock << uint8_t(dwarf::DW_OP_deref_size);
  OSBlock << uint8_t(ST.getWavefrontSize() / 8);
  if (EmitHeterogeneousDwarfAsUserOps)
    OSBlock << uint8_t(dwarf::DW_OP_LLVM_user)
            << uint8_t(dwarf::DW_OP_LLVM_USER_select_bit_piece);
  else
    OSBlock << uint8_t(dwarf::DW_OP_LLVM_select_bit_piece);
  encodeULEB128(VGPRLaneBitSize, OSBlock);
  encodeULEB128(ST.getWavefrontSize(), OSBlock);

  SmallString<20> CFIInst;
  raw_svector_ostream OSCFIInst(CFIInst);
  OSCFIInst << uint8_t(dwarf::DW_CFA_expression);
  encodeULEB128(DwarfVGPR, OSCFIInst);
  encodeULEB128(Block.size(), OSCFIInst);
  OSCFIInst << Block;

  return buildCFI(MBB, MBBI, DL,
                  MCCFIInstruction::createEscape(nullptr, OSCFIInst.str()));
}

MachineInstr *SIFrameLowering::buildCFIForRegToSGPRPairSpill(
    MachineBasicBlock &MBB, MachineBasicBlock::iterator MBBI,
    const DebugLoc &DL, const Register Reg, const Register SGPRPair) const {
  const MachineFunction &MF = *MBB.getParent();
  const MCRegisterInfo &MCRI = *MF.getMMI().getContext().getRegisterInfo();
  const GCNSubtarget &ST = MF.getSubtarget<GCNSubtarget>();
  const SIRegisterInfo &TRI = ST.getInstrInfo()->getRegisterInfo();

  int SGPR0 = TRI.getSubReg(SGPRPair, AMDGPU::sub0);
  int SGPR1 = TRI.getSubReg(SGPRPair, AMDGPU::sub1);

  int DwarfReg = MCRI.getDwarfRegNum(Reg, false);
  int DwarfSGPR0 = MCRI.getDwarfRegNum(SGPR0, false);
  int DwarfSGPR1 = MCRI.getDwarfRegNum(SGPR1, false);
  assert(DwarfReg != -1 && DwarfSGPR0 != 1 && DwarfSGPR1 != 1);

  // CFI for a register spilled to a pair of SGPRs is implemented as an
  // expression(E) rule where E is a composite location description with
  // multiple parts each referencing SGPR register location storage with a bit
  // offset of 0. In other words we generate the following DWARF:
  //
  // DW_CFA_expression: <Reg>,
  //    (DW_OP_regx <SGPRPair[0]>) (DW_OP_piece 4)
  //    (DW_OP_regx <SGPRPair[1]>) (DW_OP_piece 4)
  //
  // The memory location description for the current CFA is pushed on the stack
  // before E is evaluated, but we choose not to drop it as it would require a
  // longer expression E and DWARF defines the result of the evaulation to be
  // the location description on the top of the stack (i.e. the implictly
  // pushed one is just ignored.)

  SmallString<10> Block;
  raw_svector_ostream OSBlock(Block);
  encodeDwarfRegisterLocation(DwarfSGPR0, OSBlock);
  OSBlock << uint8_t(dwarf::DW_OP_piece);
  encodeULEB128(SGPRByteSize, OSBlock);
  encodeDwarfRegisterLocation(DwarfSGPR1, OSBlock);
  OSBlock << uint8_t(dwarf::DW_OP_piece);
  encodeULEB128(SGPRByteSize, OSBlock);

  SmallString<20> CFIInst;
  raw_svector_ostream OSCFIInst(CFIInst);
  OSCFIInst << uint8_t(dwarf::DW_CFA_expression);
  encodeULEB128(DwarfReg, OSCFIInst);
  encodeULEB128(Block.size(), OSCFIInst);
  OSCFIInst << Block;

  return buildCFI(MBB, MBBI, DL,
                  MCCFIInstruction::createEscape(nullptr, OSCFIInst.str()));
}<|MERGE_RESOLUTION|>--- conflicted
+++ resolved
@@ -1364,14 +1364,9 @@
   Register FramePtrRegScratchCopy;
   if (!HasFP && !hasFP(MF)) {
     // Emit the CSR spill stores with SP base register.
-<<<<<<< HEAD
-    emitCSRSpillStores(MF, MBB, MBBI, DL, LiveUnits, StackPtrReg,
-                       FramePtrRegScratchCopy, NeedsFrameMoves);
-=======
     emitCSRSpillStores(MF, MBB, MBBI, DL, LiveUnits,
                        FuncInfo->isChainFunction() ? Register() : StackPtrReg,
-                       FramePtrRegScratchCopy);
->>>>>>> d554355d
+                       FramePtrRegScratchCopy, NeedsFrameMoves);
   } else {
     // CSR spill stores will use FP as base register.
     Register SGPRForFPSaveRestoreCopy =
