//===----------------------- SIFrameLowering.cpp --------------------------===//
//
// Part of the LLVM Project, under the Apache License v2.0 with LLVM Exceptions.
// See https://llvm.org/LICENSE.txt for license information.
// SPDX-License-Identifier: Apache-2.0 WITH LLVM-exception
//
//==-----------------------------------------------------------------------===//

#include "SIFrameLowering.h"
#include "AMDGPU.h"
#include "GCNSubtarget.h"
#include "MCTargetDesc/AMDGPUMCTargetDesc.h"
#include "SIMachineFunctionInfo.h"
#include "llvm/CodeGen/LivePhysRegs.h"
#include "llvm/CodeGen/MachineFrameInfo.h"
#include "llvm/CodeGen/MachineModuleInfo.h"
#include "llvm/CodeGen/RegisterScavenging.h"
#include "llvm/Support/LEB128.h"
#include "llvm/Target/TargetMachine.h"

using namespace llvm;

#define DEBUG_TYPE "frame-info"

static cl::opt<bool> EnableSpillVGPRToAGPR(
  "amdgpu-spill-vgpr-to-agpr",
  cl::desc("Enable spilling VGPRs to AGPRs"),
  cl::ReallyHidden,
  cl::init(true));

<<<<<<< HEAD
static constexpr unsigned SGPRBitSize = 32;
static constexpr unsigned SGPRByteSize = SGPRBitSize / 8;
static constexpr unsigned VGPRLaneBitSize = 32;
// FIXME: should be replaced by a constant defined elsewhere
static constexpr unsigned DW_ASPACE_AMDGPU_private_wave = 6;

=======
>>>>>>> 25a61c42
// Find a scratch register matching \p RC which is unused and available
// throughout the function. On failure, returns a null register.
static MCRegister findUnusedRegister(MachineRegisterInfo &MRI,
                                     LivePhysRegs &LiveRegs,
                                     const TargetRegisterClass &RC) {
  for (MCRegister Reg : RC) {
    if (!MRI.isPhysRegUsed(Reg) && LiveRegs.available(MRI, Reg))
      return Reg;
  }
  return MCRegister();
}

<<<<<<< HEAD
static void encodeDwarfRegisterLocation(int DwarfReg, raw_ostream &OS) {
  assert(DwarfReg >= 0);
  if (DwarfReg < 32) {
    OS << uint8_t(dwarf::DW_OP_reg0 + DwarfReg);
  } else {
    OS << uint8_t(dwarf::DW_OP_regx);
    encodeULEB128(DwarfReg, OS);
  }
}

static MCCFIInstruction
createScaledCFAInPrivateWave(const GCNSubtarget &ST,
                             MCRegister DwarfStackPtrReg) {
  assert(ST.enableFlatScratch());

  // When flat scratch is used, the cfa is expressed in terms of private_lane
  // (address space 5), but the debugger only accepts addresses in terms of
  // private_wave (6). Override the cfa value using the expression
  // (wave_size*cfa_reg), which is equivalent to (cfa_reg << wave_size_log2)
  const unsigned WavefrontSizeLog2 = ST.getWavefrontSizeLog2();
  assert(WavefrontSizeLog2 < 32);

  SmallString<20> Block;
  raw_svector_ostream OSBlock(Block);
  encodeDwarfRegisterLocation(DwarfStackPtrReg, OSBlock);
  OSBlock << uint8_t(dwarf::DW_OP_deref_size) << uint8_t(4)
          << uint8_t(dwarf::DW_OP_lit0 + WavefrontSizeLog2)
          << uint8_t(dwarf::DW_OP_shl)
          << uint8_t(dwarf::DW_OP_lit0 + DW_ASPACE_AMDGPU_private_wave)
          << uint8_t(dwarf::DW_OP_LLVM_form_aspace_address);

  SmallString<20> CFIInst;
  raw_svector_ostream OSCFIInst(CFIInst);
  OSCFIInst << uint8_t(dwarf::DW_CFA_def_cfa_expression);
  encodeULEB128(Block.size(), OSCFIInst);
  OSCFIInst << Block;

  return MCCFIInstruction::createEscape(nullptr, OSCFIInst.str());
}

void SIFrameLowering::emitDefCFA(MachineBasicBlock &MBB,
                                 MachineBasicBlock::iterator MBBI,
                                 DebugLoc const &DL, Register StackPtrReg,
                                 bool AspaceAlreadyDefined,
                                 MachineInstr::MIFlag Flags) const {
  MachineFunction &MF = *MBB.getParent();
  const GCNSubtarget &ST = MF.getSubtarget<GCNSubtarget>();
  const MCRegisterInfo *MCRI = MF.getMMI().getContext().getRegisterInfo();

  MCRegister DwarfStackPtrReg = MCRI->getDwarfRegNum(StackPtrReg, false);
  MCCFIInstruction CFIInst =
      ST.enableFlatScratch()
          ? createScaledCFAInPrivateWave(ST, DwarfStackPtrReg)
          : (AspaceAlreadyDefined ? MCCFIInstruction::createLLVMDefAspaceCfa(
                                        nullptr, DwarfStackPtrReg, 0,
                                        DW_ASPACE_AMDGPU_private_wave)
                                  : MCCFIInstruction::createDefCfaRegister(
                                        nullptr, DwarfStackPtrReg));
  buildCFI(MBB, MBBI, DL, CFIInst, Flags);
}

=======
>>>>>>> 25a61c42
// Find a scratch register that we can use in the prologue. We avoid using
// callee-save registers since they may appear to be free when this is called
// from canUseAsPrologue (during shrink wrapping), but then no longer be free
// when this is called from emitPrologue.
static MCRegister findScratchNonCalleeSaveRegister(MachineRegisterInfo &MRI,
                                                   LivePhysRegs &LiveRegs,
                                                   const TargetRegisterClass &RC,
                                                   bool Unused = false) {
  // Mark callee saved registers as used so we will not choose them.
  const MCPhysReg *CSRegs = MRI.getCalleeSavedRegs();
  for (unsigned i = 0; CSRegs[i]; ++i)
    LiveRegs.addReg(CSRegs[i]);

  // We are looking for a register that can be used throughout the entire
  // function, so any use is unacceptable.
  if (Unused)
    return findUnusedRegister(MRI, LiveRegs, RC);

  for (MCRegister Reg : RC) {
    if (LiveRegs.available(MRI, Reg))
      return Reg;
  }

  return MCRegister();
}

static void getVGPRSpillLaneOrTempRegister(
    MachineFunction &MF, LivePhysRegs &LiveRegs, Register SGPR,
    const TargetRegisterClass &RC = AMDGPU::SReg_32_XM0_XEXECRegClass,
    bool IncludeScratchCopy = true) {
  SIMachineFunctionInfo *MFI = MF.getInfo<SIMachineFunctionInfo>();
  MachineFrameInfo &FrameInfo = MF.getFrameInfo();

  const GCNSubtarget &ST = MF.getSubtarget<GCNSubtarget>();
  const SIRegisterInfo *TRI = ST.getRegisterInfo();
  unsigned Size = TRI->getSpillSize(RC);
  Align Alignment = TRI->getSpillAlign(RC);

  // We need to save and restore the given SGPR.

  Register ScratchSGPR;
  // 1: Try to save the given register into an unused scratch SGPR. The LiveRegs
  // should have all the callee saved registers marked as used. For certain
  // cases we skip copy to scratch SGPR.
  if (IncludeScratchCopy)
    ScratchSGPR = findUnusedRegister(MF.getRegInfo(), LiveRegs, RC);

  if (!ScratchSGPR) {
    int FI = FrameInfo.CreateStackObject(Size, Alignment, true, nullptr,
                                         TargetStackID::SGPRSpill);

    if (TRI->spillSGPRToVGPR() &&
        MFI->allocateSGPRSpillToVGPRLane(MF, FI, /* IsPrologEpilog */ true)) {
      // 2: There's no free lane to spill, and no free register to save the
      // SGPR, so we're forced to take another VGPR to use for the spill.
      MFI->addToPrologEpilogSGPRSpills(
          SGPR, PrologEpilogSGPRSaveRestoreInfo(
                    SGPRSaveKind::SPILL_TO_VGPR_LANE, FI));

      LLVM_DEBUG(
          auto Spill = MFI->getPrologEpilogSGPRSpillToVGPRLanes(FI).front();
          dbgs() << printReg(SGPR, TRI) << " requires fallback spill to "
                 << printReg(Spill.VGPR, TRI) << ':' << Spill.Lane << '\n';);
    } else {
      // Remove dead <FI> index
      MF.getFrameInfo().RemoveStackObject(FI);
      // 3: If all else fails, spill the register to memory.
      FI = FrameInfo.CreateSpillStackObject(Size, Alignment);
      MFI->addToPrologEpilogSGPRSpills(
          SGPR,
          PrologEpilogSGPRSaveRestoreInfo(SGPRSaveKind::SPILL_TO_MEM, FI));
      LLVM_DEBUG(dbgs() << "Reserved FI " << FI << " for spilling "
                        << printReg(SGPR, TRI) << '\n');
    }
  } else {
    MFI->addToPrologEpilogSGPRSpills(
        SGPR, PrologEpilogSGPRSaveRestoreInfo(
                  SGPRSaveKind::COPY_TO_SCRATCH_SGPR, ScratchSGPR));
    LiveRegs.addReg(ScratchSGPR);
    LLVM_DEBUG(dbgs() << "Saving " << printReg(SGPR, TRI) << " with copy to "
                      << printReg(ScratchSGPR, TRI) << '\n');
  }
}

// We need to specially emit stack operations here because a different frame
// register is used than in the rest of the function, as getFrameRegister would
// use.
static void buildPrologSpill(const GCNSubtarget &ST, const SIRegisterInfo &TRI,
                             const SIMachineFunctionInfo &FuncInfo,
                             LivePhysRegs &LiveRegs, MachineFunction &MF,
                             MachineBasicBlock &MBB,
                             MachineBasicBlock::iterator I, const DebugLoc &DL,
                             Register SpillReg, int FI, Register FrameReg,
                             int64_t DwordOff = 0) {
  unsigned Opc = ST.enableFlatScratch() ? AMDGPU::SCRATCH_STORE_DWORD_SADDR
                                        : AMDGPU::BUFFER_STORE_DWORD_OFFSET;

  MachineFrameInfo &FrameInfo = MF.getFrameInfo();
  MachinePointerInfo PtrInfo = MachinePointerInfo::getFixedStack(MF, FI);
  MachineMemOperand *MMO = MF.getMachineMemOperand(
      PtrInfo, MachineMemOperand::MOStore, FrameInfo.getObjectSize(FI),
      FrameInfo.getObjectAlign(FI));
  LiveRegs.addReg(SpillReg);
  bool IsKill = !MBB.isLiveIn(SpillReg);
  TRI.buildSpillLoadStore(MBB, I, DL, Opc, FI, SpillReg, IsKill, FrameReg,
                          DwordOff, MMO, nullptr, &LiveRegs);
  if (IsKill)
    LiveRegs.removeReg(SpillReg);
}

static void buildEpilogRestore(const GCNSubtarget &ST,
                               const SIRegisterInfo &TRI,
                               const SIMachineFunctionInfo &FuncInfo,
                               LivePhysRegs &LiveRegs, MachineFunction &MF,
                               MachineBasicBlock &MBB,
                               MachineBasicBlock::iterator I,
                               const DebugLoc &DL, Register SpillReg, int FI,
                               Register FrameReg, int64_t DwordOff = 0) {
  unsigned Opc = ST.enableFlatScratch() ? AMDGPU::SCRATCH_LOAD_DWORD_SADDR
                                        : AMDGPU::BUFFER_LOAD_DWORD_OFFSET;

  MachineFrameInfo &FrameInfo = MF.getFrameInfo();
  MachinePointerInfo PtrInfo = MachinePointerInfo::getFixedStack(MF, FI);
  MachineMemOperand *MMO = MF.getMachineMemOperand(
      PtrInfo, MachineMemOperand::MOLoad, FrameInfo.getObjectSize(FI),
      FrameInfo.getObjectAlign(FI));
  TRI.buildSpillLoadStore(MBB, I, DL, Opc, FI, SpillReg, false, FrameReg,
                          DwordOff, MMO, nullptr, &LiveRegs);
}

static void buildGitPtr(MachineBasicBlock &MBB, MachineBasicBlock::iterator I,
                        const DebugLoc &DL, const SIInstrInfo *TII,
                        Register TargetReg) {
  MachineFunction *MF = MBB.getParent();
  const SIMachineFunctionInfo *MFI = MF->getInfo<SIMachineFunctionInfo>();
  const SIRegisterInfo *TRI = &TII->getRegisterInfo();
  const MCInstrDesc &SMovB32 = TII->get(AMDGPU::S_MOV_B32);
  Register TargetLo = TRI->getSubReg(TargetReg, AMDGPU::sub0);
  Register TargetHi = TRI->getSubReg(TargetReg, AMDGPU::sub1);

  if (MFI->getGITPtrHigh() != 0xffffffff) {
    BuildMI(MBB, I, DL, SMovB32, TargetHi)
        .addImm(MFI->getGITPtrHigh())
        .addReg(TargetReg, RegState::ImplicitDefine);
  } else {
    const MCInstrDesc &GetPC64 = TII->get(AMDGPU::S_GETPC_B64);
    BuildMI(MBB, I, DL, GetPC64, TargetReg);
  }
  Register GitPtrLo = MFI->getGITPtrLoReg(*MF);
  MF->getRegInfo().addLiveIn(GitPtrLo);
  MBB.addLiveIn(GitPtrLo);
  BuildMI(MBB, I, DL, SMovB32, TargetLo)
    .addReg(GitPtrLo);
}

static void initLiveRegs(LivePhysRegs &LiveRegs, const SIRegisterInfo &TRI,
                         const SIMachineFunctionInfo *FuncInfo,
                         MachineFunction &MF, MachineBasicBlock &MBB,
                         MachineBasicBlock::iterator MBBI, bool IsProlog) {
  if (LiveRegs.empty()) {
    LiveRegs.init(TRI);
    if (IsProlog) {
      LiveRegs.addLiveIns(MBB);
    } else {
      // In epilog.
      LiveRegs.addLiveOuts(MBB);
      LiveRegs.stepBackward(*MBBI);
    }
  }
}

namespace llvm {

// SpillBuilder to save/restore special SGPR spills like the one needed for FP,
// BP, etc. These spills are delayed until the current function's frame is
// finalized. For a given register, the builder uses the
// PrologEpilogSGPRSaveRestoreInfo to decide the spill method.
class PrologEpilogSGPRSpillBuilder {
  MachineBasicBlock::iterator MI;
  MachineBasicBlock &MBB;
  MachineFunction &MF;
  const GCNSubtarget &ST;
  MachineFrameInfo &MFI;
  SIMachineFunctionInfo *FuncInfo;
  const SIInstrInfo *TII;
  const SIRegisterInfo &TRI;
  const MCRegisterInfo *MCRI;
  const SIFrameLowering *TFI;
  Register SuperReg;
  const PrologEpilogSGPRSaveRestoreInfo SI;
  LivePhysRegs &LiveRegs;
  const DebugLoc &DL;
  Register FrameReg;
  ArrayRef<int16_t> SplitParts;
  unsigned NumSubRegs;
  unsigned EltSize = 4;
  bool IsFramePtrPrologSpill;
  bool NeedsFrameMoves;

  bool isExec(Register Reg) const {
    return Reg == AMDGPU::EXEC_LO || Reg == AMDGPU::EXEC;
  }

  void saveToMemory(const int FI) const {
    MachineRegisterInfo &MRI = MF.getRegInfo();
    const GCNSubtarget &ST = MF.getSubtarget<GCNSubtarget>();
    assert(!MFI.isDeadObjectIndex(FI));

    initLiveRegs(LiveRegs, TRI, FuncInfo, MF, MBB, MI, /*IsProlog*/ true);

    MCPhysReg TmpVGPR = findScratchNonCalleeSaveRegister(
        MRI, LiveRegs, AMDGPU::VGPR_32RegClass);
    if (!TmpVGPR)
      report_fatal_error("failed to find free scratch register");

    for (unsigned I = 0, DwordOff = 0; I < NumSubRegs; ++I) {
      Register SubReg = NumSubRegs == 1
                            ? SuperReg
                            : Register(TRI.getSubReg(SuperReg, SplitParts[I]));
      BuildMI(MBB, MI, DL, TII->get(AMDGPU::V_MOV_B32_e32), TmpVGPR)
          .addReg(SubReg);

      buildPrologSpill(ST, TRI, *FuncInfo, LiveRegs, MF, MBB, MI, DL, TmpVGPR,
                       FI, FrameReg, DwordOff);
      if (NeedsFrameMoves) {
        if (isExec(SuperReg) && (I == NumSubRegs - 1))
          SubReg = AMDGPU::EXEC;
        else if (IsFramePtrPrologSpill)
          SubReg = FuncInfo->getFrameOffsetReg();

        // FIXME: CFI for EXEC needs a fix by accurately computing the spill
        // offset for both the low and high components.
        if (SubReg != AMDGPU::EXEC_LO)
          TFI->buildCFI(MBB, MI, DL,
                        MCCFIInstruction::createOffset(
                            nullptr, MCRI->getDwarfRegNum(SubReg, false),
                            MFI.getObjectOffset(FI) * ST.getWavefrontSize()));
      }
      DwordOff += 4;
    }
  }

  void saveToVGPRLane(const int FI) const {
    assert(!MFI.isDeadObjectIndex(FI));

    assert(MFI.getStackID(FI) == TargetStackID::SGPRSpill);
    ArrayRef<SIRegisterInfo::SpilledReg> Spill =
        FuncInfo->getPrologEpilogSGPRSpillToVGPRLanes(FI);
    assert(Spill.size() == NumSubRegs);

    for (unsigned I = 0; I < NumSubRegs; ++I) {
      Register SubReg = NumSubRegs == 1
                            ? SuperReg
                            : Register(TRI.getSubReg(SuperReg, SplitParts[I]));
      BuildMI(MBB, MI, DL, TII->get(AMDGPU::V_WRITELANE_B32), Spill[I].VGPR)
          .addReg(SubReg)
          .addImm(Spill[I].Lane)
          .addReg(Spill[I].VGPR, RegState::Undef);
      if (NeedsFrameMoves) {
        if (isExec(SuperReg)) {
          if (I == NumSubRegs - 1)
            TFI->buildCFIForSGPRToVGPRSpill(MBB, MI, DL, AMDGPU::EXEC, Spill);
        } else if (IsFramePtrPrologSpill) {
          TFI->buildCFIForSGPRToVGPRSpill(MBB, MI, DL,
                                          FuncInfo->getFrameOffsetReg(),
                                          Spill[I].VGPR, Spill[I].Lane);
        } else {
          TFI->buildCFIForSGPRToVGPRSpill(MBB, MI, DL, SubReg, Spill[I].VGPR,
                                          Spill[I].Lane);
        }
      }
    }
  }

  void copyToScratchSGPR(Register DstReg) const {
    BuildMI(MBB, MI, DL, TII->get(AMDGPU::COPY), DstReg)
        .addReg(SuperReg)
        .setMIFlag(MachineInstr::FrameSetup);
    if (NeedsFrameMoves) {
      const TargetRegisterClass *RC = TRI.getPhysRegBaseClass(DstReg);
      ArrayRef<int16_t> DstSplitParts = TRI.getRegSplitParts(RC, EltSize);
      unsigned DstNumSubRegs = DstSplitParts.empty() ? 1 : DstSplitParts.size();
      assert(NumSubRegs == DstNumSubRegs);
      for (unsigned I = 0; I < NumSubRegs; ++I) {
        Register SrcSubReg =
            NumSubRegs == 1 ? SuperReg
                            : Register(TRI.getSubReg(SuperReg, SplitParts[I]));
        Register DstSubReg =
            NumSubRegs == 1 ? DstReg
                            : Register(TRI.getSubReg(DstReg, DstSplitParts[I]));
        if (isExec(SuperReg)) {
          if (I == NumSubRegs - 1)
            TFI->buildCFIForRegToSGPRPairSpill(MBB, MI, DL, AMDGPU::EXEC,
                                               DstReg);
        } else {
          TFI->buildCFI(MBB, MI, DL,
                        MCCFIInstruction::createRegister(
                            nullptr, MCRI->getDwarfRegNum(SrcSubReg, false),
                            MCRI->getDwarfRegNum(DstSubReg, false)));
        }
      }
    }
  }

  void restoreFromMemory(const int FI) {
    MachineRegisterInfo &MRI = MF.getRegInfo();
    const GCNSubtarget &ST = MF.getSubtarget<GCNSubtarget>();

    initLiveRegs(LiveRegs, TRI, FuncInfo, MF, MBB, MI, /*IsProlog*/ false);
    MCPhysReg TmpVGPR = findScratchNonCalleeSaveRegister(
        MRI, LiveRegs, AMDGPU::VGPR_32RegClass);
    if (!TmpVGPR)
      report_fatal_error("failed to find free scratch register");

    for (unsigned I = 0, DwordOff = 0; I < NumSubRegs; ++I) {
      Register SubReg = NumSubRegs == 1
                            ? SuperReg
                            : Register(TRI.getSubReg(SuperReg, SplitParts[I]));

      buildEpilogRestore(ST, TRI, *FuncInfo, LiveRegs, MF, MBB, MI, DL, TmpVGPR,
                         FI, FrameReg, DwordOff);
      BuildMI(MBB, MI, DL, TII->get(AMDGPU::V_READFIRSTLANE_B32), SubReg)
          .addReg(TmpVGPR, RegState::Kill);
      DwordOff += 4;
    }
  }

  void restoreFromVGPRLane(const int FI) {
    assert(MFI.getStackID(FI) == TargetStackID::SGPRSpill);
    ArrayRef<SIRegisterInfo::SpilledReg> Spill =
        FuncInfo->getPrologEpilogSGPRSpillToVGPRLanes(FI);
    assert(Spill.size() == NumSubRegs);

    for (unsigned I = 0; I < NumSubRegs; ++I) {
      Register SubReg = NumSubRegs == 1
                            ? SuperReg
                            : Register(TRI.getSubReg(SuperReg, SplitParts[I]));
      BuildMI(MBB, MI, DL, TII->get(AMDGPU::V_READLANE_B32), SubReg)
          .addReg(Spill[I].VGPR)
          .addImm(Spill[I].Lane);
    }
  }

  void copyFromScratchSGPR(Register SrcReg) const {
    BuildMI(MBB, MI, DL, TII->get(AMDGPU::COPY), SuperReg)
        .addReg(SrcReg)
        .setMIFlag(MachineInstr::FrameDestroy);
  }

public:
  PrologEpilogSGPRSpillBuilder(Register Reg,
                               const PrologEpilogSGPRSaveRestoreInfo SI,
                               MachineBasicBlock &MBB,
                               MachineBasicBlock::iterator MI,
                               const DebugLoc &DL, const SIInstrInfo *TII,
                               const SIRegisterInfo &TRI,
                               LivePhysRegs &LiveRegs, Register FrameReg,
                               bool IsFramePtrPrologSpill = false)
      : MI(MI), MBB(MBB), MF(*MBB.getParent()),
        ST(MF.getSubtarget<GCNSubtarget>()), MFI(MF.getFrameInfo()),
        FuncInfo(MF.getInfo<SIMachineFunctionInfo>()), TII(TII), TRI(TRI),
        MCRI(MF.getMMI().getContext().getRegisterInfo()),
        TFI(ST.getFrameLowering()), SuperReg(Reg), SI(SI), LiveRegs(LiveRegs),
        DL(DL), FrameReg(FrameReg),
        IsFramePtrPrologSpill(IsFramePtrPrologSpill) {
    const TargetRegisterClass *RC = TRI.getPhysRegBaseClass(SuperReg);
    SplitParts = TRI.getRegSplitParts(RC, EltSize);
    NumSubRegs = SplitParts.empty() ? 1 : SplitParts.size();

    // FIXME: Switch to using MF.needsFrameMoves() later.
    NeedsFrameMoves = true;

    assert(SuperReg != AMDGPU::M0 && "m0 should never spill");
  }

  void save() {
    switch (SI.getKind()) {
    case SGPRSaveKind::SPILL_TO_MEM:
      return saveToMemory(SI.getIndex());
    case SGPRSaveKind::SPILL_TO_VGPR_LANE:
      return saveToVGPRLane(SI.getIndex());
    case SGPRSaveKind::COPY_TO_SCRATCH_SGPR:
      return copyToScratchSGPR(SI.getReg());
    }
  }

  void restore() {
    switch (SI.getKind()) {
    case SGPRSaveKind::SPILL_TO_MEM:
      return restoreFromMemory(SI.getIndex());
    case SGPRSaveKind::SPILL_TO_VGPR_LANE:
      return restoreFromVGPRLane(SI.getIndex());
    case SGPRSaveKind::COPY_TO_SCRATCH_SGPR:
      return copyFromScratchSGPR(SI.getReg());
    }
  }
};

} // namespace llvm

// Emit flat scratch setup code, assuming `MFI->hasFlatScratchInit()`
void SIFrameLowering::emitEntryFunctionFlatScratchInit(
    MachineFunction &MF, MachineBasicBlock &MBB, MachineBasicBlock::iterator I,
    const DebugLoc &DL, Register ScratchWaveOffsetReg) const {
  const GCNSubtarget &ST = MF.getSubtarget<GCNSubtarget>();
  const SIInstrInfo *TII = ST.getInstrInfo();
  const SIRegisterInfo *TRI = &TII->getRegisterInfo();
  const SIMachineFunctionInfo *MFI = MF.getInfo<SIMachineFunctionInfo>();

  // We don't need this if we only have spills since there is no user facing
  // scratch.

  // TODO: If we know we don't have flat instructions earlier, we can omit
  // this from the input registers.
  //
  // TODO: We only need to know if we access scratch space through a flat
  // pointer. Because we only detect if flat instructions are used at all,
  // this will be used more often than necessary on VI.

  Register FlatScrInitLo;
  Register FlatScrInitHi;

  if (ST.isAmdPalOS()) {
    // Extract the scratch offset from the descriptor in the GIT
    LivePhysRegs LiveRegs;
    LiveRegs.init(*TRI);
    LiveRegs.addLiveIns(MBB);

    // Find unused reg to load flat scratch init into
    MachineRegisterInfo &MRI = MF.getRegInfo();
    Register FlatScrInit = AMDGPU::NoRegister;
    ArrayRef<MCPhysReg> AllSGPR64s = TRI->getAllSGPR64(MF);
    unsigned NumPreloaded = (MFI->getNumPreloadedSGPRs() + 1) / 2;
    AllSGPR64s = AllSGPR64s.slice(
        std::min(static_cast<unsigned>(AllSGPR64s.size()), NumPreloaded));
    Register GITPtrLoReg = MFI->getGITPtrLoReg(MF);
    for (MCPhysReg Reg : AllSGPR64s) {
      if (LiveRegs.available(MRI, Reg) && MRI.isAllocatable(Reg) &&
          !TRI->isSubRegisterEq(Reg, GITPtrLoReg)) {
        FlatScrInit = Reg;
        break;
      }
    }
    assert(FlatScrInit && "Failed to find free register for scratch init");

    FlatScrInitLo = TRI->getSubReg(FlatScrInit, AMDGPU::sub0);
    FlatScrInitHi = TRI->getSubReg(FlatScrInit, AMDGPU::sub1);

    buildGitPtr(MBB, I, DL, TII, FlatScrInit);

    // We now have the GIT ptr - now get the scratch descriptor from the entry
    // at offset 0 (or offset 16 for a compute shader).
    MachinePointerInfo PtrInfo(AMDGPUAS::CONSTANT_ADDRESS);
    const MCInstrDesc &LoadDwordX2 = TII->get(AMDGPU::S_LOAD_DWORDX2_IMM);
    auto *MMO = MF.getMachineMemOperand(
        PtrInfo,
        MachineMemOperand::MOLoad | MachineMemOperand::MOInvariant |
            MachineMemOperand::MODereferenceable,
        8, Align(4));
    unsigned Offset =
        MF.getFunction().getCallingConv() == CallingConv::AMDGPU_CS ? 16 : 0;
    const GCNSubtarget &Subtarget = MF.getSubtarget<GCNSubtarget>();
    unsigned EncodedOffset = AMDGPU::convertSMRDOffsetUnits(Subtarget, Offset);
    BuildMI(MBB, I, DL, LoadDwordX2, FlatScrInit)
        .addReg(FlatScrInit)
        .addImm(EncodedOffset) // offset
        .addImm(0)             // cpol
        .addMemOperand(MMO);

    // Mask the offset in [47:0] of the descriptor
    const MCInstrDesc &SAndB32 = TII->get(AMDGPU::S_AND_B32);
    auto And = BuildMI(MBB, I, DL, SAndB32, FlatScrInitHi)
        .addReg(FlatScrInitHi)
        .addImm(0xffff);
    And->getOperand(3).setIsDead(); // Mark SCC as dead.
  } else {
    Register FlatScratchInitReg =
        MFI->getPreloadedReg(AMDGPUFunctionArgInfo::FLAT_SCRATCH_INIT);
    assert(FlatScratchInitReg);

    MachineRegisterInfo &MRI = MF.getRegInfo();
    MRI.addLiveIn(FlatScratchInitReg);
    MBB.addLiveIn(FlatScratchInitReg);

    FlatScrInitLo = TRI->getSubReg(FlatScratchInitReg, AMDGPU::sub0);
    FlatScrInitHi = TRI->getSubReg(FlatScratchInitReg, AMDGPU::sub1);
  }

  // Do a 64-bit pointer add.
  if (ST.flatScratchIsPointer()) {
    if (ST.getGeneration() >= AMDGPUSubtarget::GFX10) {
      BuildMI(MBB, I, DL, TII->get(AMDGPU::S_ADD_U32), FlatScrInitLo)
        .addReg(FlatScrInitLo)
        .addReg(ScratchWaveOffsetReg);
      auto Addc = BuildMI(MBB, I, DL, TII->get(AMDGPU::S_ADDC_U32),
                          FlatScrInitHi)
        .addReg(FlatScrInitHi)
        .addImm(0);
      Addc->getOperand(3).setIsDead(); // Mark SCC as dead.

      BuildMI(MBB, I, DL, TII->get(AMDGPU::S_SETREG_B32)).
        addReg(FlatScrInitLo).
        addImm(int16_t(AMDGPU::Hwreg::ID_FLAT_SCR_LO |
                       (31 << AMDGPU::Hwreg::WIDTH_M1_SHIFT_)));
      BuildMI(MBB, I, DL, TII->get(AMDGPU::S_SETREG_B32)).
        addReg(FlatScrInitHi).
        addImm(int16_t(AMDGPU::Hwreg::ID_FLAT_SCR_HI |
                       (31 << AMDGPU::Hwreg::WIDTH_M1_SHIFT_)));
      return;
    }

    // For GFX9.
    BuildMI(MBB, I, DL, TII->get(AMDGPU::S_ADD_U32), AMDGPU::FLAT_SCR_LO)
      .addReg(FlatScrInitLo)
      .addReg(ScratchWaveOffsetReg);
    auto Addc = BuildMI(MBB, I, DL, TII->get(AMDGPU::S_ADDC_U32),
                        AMDGPU::FLAT_SCR_HI)
      .addReg(FlatScrInitHi)
      .addImm(0);
    Addc->getOperand(3).setIsDead(); // Mark SCC as dead.

    return;
  }

  assert(ST.getGeneration() < AMDGPUSubtarget::GFX9);

  // Copy the size in bytes.
  BuildMI(MBB, I, DL, TII->get(AMDGPU::COPY), AMDGPU::FLAT_SCR_LO)
    .addReg(FlatScrInitHi, RegState::Kill);

  // Add wave offset in bytes to private base offset.
  // See comment in AMDKernelCodeT.h for enable_sgpr_flat_scratch_init.
  BuildMI(MBB, I, DL, TII->get(AMDGPU::S_ADD_I32), FlatScrInitLo)
      .addReg(FlatScrInitLo)
      .addReg(ScratchWaveOffsetReg);

  // Convert offset to 256-byte units.
  auto LShr = BuildMI(MBB, I, DL, TII->get(AMDGPU::S_LSHR_B32),
                      AMDGPU::FLAT_SCR_HI)
    .addReg(FlatScrInitLo, RegState::Kill)
    .addImm(8);
  LShr->getOperand(3).setIsDead(); // Mark SCC as dead.
}

// Note SGPRSpill stack IDs should only be used for SGPR spilling to VGPRs, not
// memory. They should have been removed by now, except CFI Saved Reg spills.
static bool allStackObjectsAreDead(const MachineFunction &MF) {
  const MachineFrameInfo &MFI = MF.getFrameInfo();
  const SIMachineFunctionInfo *FuncInfo = MF.getInfo<SIMachineFunctionInfo>();
  for (int I = MFI.getObjectIndexBegin(), E = MFI.getObjectIndexEnd();
       I != E; ++I) {
    if (!MFI.isDeadObjectIndex(I)) {
      // determineCalleeSaves() might have added the SGPRSpill stack IDs for
      // CFI saves into scratch VGPR, ignore them
      if (MFI.getStackID(I) == TargetStackID::SGPRSpill &&
          FuncInfo->checkIndexInPrologEpilogSGPRSpills(I)) {
        continue;
      }
      return false;
    }
  }

  return true;
}

// Shift down registers reserved for the scratch RSRC.
Register SIFrameLowering::getEntryFunctionReservedScratchRsrcReg(
    MachineFunction &MF) const {

  const GCNSubtarget &ST = MF.getSubtarget<GCNSubtarget>();
  const SIInstrInfo *TII = ST.getInstrInfo();
  const SIRegisterInfo *TRI = &TII->getRegisterInfo();
  MachineRegisterInfo &MRI = MF.getRegInfo();
  SIMachineFunctionInfo *MFI = MF.getInfo<SIMachineFunctionInfo>();

  assert(MFI->isEntryFunction());

  Register ScratchRsrcReg = MFI->getScratchRSrcReg();

  if (!ScratchRsrcReg ||
      (!MRI.isPhysRegUsed(ScratchRsrcReg) && allStackObjectsAreDead(MF)))
    return Register();

  if (ST.hasSGPRInitBug() ||
      ScratchRsrcReg != TRI->reservedPrivateSegmentBufferReg(MF))
    return ScratchRsrcReg;

  // We reserved the last registers for this. Shift it down to the end of those
  // which were actually used.
  //
  // FIXME: It might be safer to use a pseudoregister before replacement.

  // FIXME: We should be able to eliminate unused input registers. We only
  // cannot do this for the resources required for scratch access. For now we
  // skip over user SGPRs and may leave unused holes.

  unsigned NumPreloaded = (MFI->getNumPreloadedSGPRs() + 3) / 4;
  ArrayRef<MCPhysReg> AllSGPR128s = TRI->getAllSGPR128(MF);
  AllSGPR128s = AllSGPR128s.slice(std::min(static_cast<unsigned>(AllSGPR128s.size()), NumPreloaded));

  // Skip the last N reserved elements because they should have already been
  // reserved for VCC etc.
  Register GITPtrLoReg = MFI->getGITPtrLoReg(MF);
  for (MCPhysReg Reg : AllSGPR128s) {
    // Pick the first unallocated one. Make sure we don't clobber the other
    // reserved input we needed. Also for PAL, make sure we don't clobber
    // the GIT pointer passed in SGPR0 or SGPR8.
    if (!MRI.isPhysRegUsed(Reg) && MRI.isAllocatable(Reg) &&
        !TRI->isSubRegisterEq(Reg, GITPtrLoReg)) {
      MRI.replaceRegWith(ScratchRsrcReg, Reg);
      MFI->setScratchRSrcReg(Reg);
      return Reg;
    }
  }

  return ScratchRsrcReg;
}

static unsigned getScratchScaleFactor(const GCNSubtarget &ST) {
  return ST.enableFlatScratch() ? 1 : ST.getWavefrontSize();
}

void SIFrameLowering::emitEntryFunctionPrologue(MachineFunction &MF,
                                                MachineBasicBlock &MBB) const {
  assert(&MF.front() == &MBB && "Shrink-wrapping not yet supported");

  // FIXME: If we only have SGPR spills, we won't actually be using scratch
  // memory since these spill to VGPRs. We should be cleaning up these unused
  // SGPR spill frame indices somewhere.

  // FIXME: We still have implicit uses on SGPR spill instructions in case they
  // need to spill to vector memory. It's likely that will not happen, but at
  // this point it appears we need the setup. This part of the prolog should be
  // emitted after frame indices are eliminated.

  // FIXME: Remove all of the isPhysRegUsed checks

  SIMachineFunctionInfo *MFI = MF.getInfo<SIMachineFunctionInfo>();
  const GCNSubtarget &ST = MF.getSubtarget<GCNSubtarget>();
  const SIInstrInfo *TII = ST.getInstrInfo();
  const SIRegisterInfo *TRI = &TII->getRegisterInfo();
  MachineRegisterInfo &MRI = MF.getRegInfo();
  const Function &F = MF.getFunction();
  const MCRegisterInfo *MCRI = MF.getMMI().getContext().getRegisterInfo();
  MachineFrameInfo &FrameInfo = MF.getFrameInfo();

  assert(MFI->isEntryFunction());

  // Debug location must be unknown since the first debug location is used to
  // determine the end of the prologue.
  DebugLoc DL;
  MachineBasicBlock::iterator I = MBB.begin();

  // FIXME: Switch to using MF.needsFrameMoves() later
  const bool NeedsFrameMoves = true;

  if (NeedsFrameMoves) {
    // On entry the SP/FP are not set up, so we need to define the CFA in terms
    // of a literal location expression.
    static const char CFAEncodedInst[] = {
        dwarf::DW_CFA_def_cfa_expression,
        3, // length
        static_cast<char>(dwarf::DW_OP_lit0),
        static_cast<char>(dwarf::DW_OP_lit0 + DW_ASPACE_AMDGPU_private_wave),
        static_cast<char>(dwarf::DW_OP_LLVM_form_aspace_address)};
    buildCFI(MBB, I, DL,
             MCCFIInstruction::createEscape(
                 nullptr, StringRef(CFAEncodedInst, sizeof(CFAEncodedInst))));
    // Unwinding halts when the return address (PC) is undefined.
    buildCFI(MBB, I, DL,
             MCCFIInstruction::createUndefined(
                 nullptr, MCRI->getDwarfRegNum(AMDGPU::PC_REG, false)));
  }

  Register PreloadedScratchWaveOffsetReg = MFI->getPreloadedReg(
      AMDGPUFunctionArgInfo::PRIVATE_SEGMENT_WAVE_BYTE_OFFSET);

  // We need to do the replacement of the private segment buffer register even
  // if there are no stack objects. There could be stores to undef or a
  // constant without an associated object.
  //
  // This will return `Register()` in cases where there are no actual
  // uses of the SRSRC.
  Register ScratchRsrcReg;
  if (!ST.enableFlatScratch())
    ScratchRsrcReg = getEntryFunctionReservedScratchRsrcReg(MF);

  // Make the selected register live throughout the function.
  if (ScratchRsrcReg) {
    for (MachineBasicBlock &OtherBB : MF) {
      if (&OtherBB != &MBB) {
        OtherBB.addLiveIn(ScratchRsrcReg);
      }
    }
  }

  // Now that we have fixed the reserved SRSRC we need to locate the
  // (potentially) preloaded SRSRC.
  Register PreloadedScratchRsrcReg;
  if (ST.isAmdHsaOrMesa(F)) {
    PreloadedScratchRsrcReg =
        MFI->getPreloadedReg(AMDGPUFunctionArgInfo::PRIVATE_SEGMENT_BUFFER);
    if (ScratchRsrcReg && PreloadedScratchRsrcReg) {
      // We added live-ins during argument lowering, but since they were not
      // used they were deleted. We're adding the uses now, so add them back.
      MRI.addLiveIn(PreloadedScratchRsrcReg);
      MBB.addLiveIn(PreloadedScratchRsrcReg);
    }
  }

  // We found the SRSRC first because it needs four registers and has an
  // alignment requirement. If the SRSRC that we found is clobbering with
  // the scratch wave offset, which may be in a fixed SGPR or a free SGPR
  // chosen by SITargetLowering::allocateSystemSGPRs, COPY the scratch
  // wave offset to a free SGPR.
  Register ScratchWaveOffsetReg;
  if (PreloadedScratchWaveOffsetReg &&
      TRI->isSubRegisterEq(ScratchRsrcReg, PreloadedScratchWaveOffsetReg)) {
    ArrayRef<MCPhysReg> AllSGPRs = TRI->getAllSGPR32(MF);
    unsigned NumPreloaded = MFI->getNumPreloadedSGPRs();
    AllSGPRs = AllSGPRs.slice(
        std::min(static_cast<unsigned>(AllSGPRs.size()), NumPreloaded));
    Register GITPtrLoReg = MFI->getGITPtrLoReg(MF);
    for (MCPhysReg Reg : AllSGPRs) {
      if (!MRI.isPhysRegUsed(Reg) && MRI.isAllocatable(Reg) &&
          !TRI->isSubRegisterEq(ScratchRsrcReg, Reg) && GITPtrLoReg != Reg) {
        ScratchWaveOffsetReg = Reg;
        BuildMI(MBB, I, DL, TII->get(AMDGPU::COPY), ScratchWaveOffsetReg)
            .addReg(PreloadedScratchWaveOffsetReg, RegState::Kill);
        break;
      }
    }
  } else {
    ScratchWaveOffsetReg = PreloadedScratchWaveOffsetReg;
  }
  assert(ScratchWaveOffsetReg || !PreloadedScratchWaveOffsetReg);

  if (requiresStackPointerReference(MF)) {
    Register SPReg = MFI->getStackPtrOffsetReg();
    assert(SPReg != AMDGPU::SP_REG);
    BuildMI(MBB, I, DL, TII->get(AMDGPU::S_MOV_B32), SPReg)
        .addImm(FrameInfo.getStackSize() * getScratchScaleFactor(ST));
  }

  if (hasFP(MF)) {
    Register FPReg = MFI->getFrameOffsetReg();
    assert(FPReg != AMDGPU::FP_REG);
    BuildMI(MBB, I, DL, TII->get(AMDGPU::S_MOV_B32), FPReg).addImm(0);
  }

  bool NeedsFlatScratchInit =
      MFI->hasFlatScratchInit() &&
      (MRI.isPhysRegUsed(AMDGPU::FLAT_SCR) || FrameInfo.hasCalls() ||
       (!allStackObjectsAreDead(MF) && ST.enableFlatScratch()));

  if ((NeedsFlatScratchInit || ScratchRsrcReg) &&
      PreloadedScratchWaveOffsetReg && !ST.flatScratchIsArchitected()) {
    MRI.addLiveIn(PreloadedScratchWaveOffsetReg);
    MBB.addLiveIn(PreloadedScratchWaveOffsetReg);
  }

  if (NeedsFlatScratchInit) {
    emitEntryFunctionFlatScratchInit(MF, MBB, I, DL, ScratchWaveOffsetReg);
  }

  if (ScratchRsrcReg) {
    emitEntryFunctionScratchRsrcRegSetup(MF, MBB, I, DL,
                                         PreloadedScratchRsrcReg,
                                         ScratchRsrcReg, ScratchWaveOffsetReg);
  }
}

// Emit scratch RSRC setup code, assuming `ScratchRsrcReg != AMDGPU::NoReg`
void SIFrameLowering::emitEntryFunctionScratchRsrcRegSetup(
    MachineFunction &MF, MachineBasicBlock &MBB, MachineBasicBlock::iterator I,
    const DebugLoc &DL, Register PreloadedScratchRsrcReg,
    Register ScratchRsrcReg, Register ScratchWaveOffsetReg) const {

  const GCNSubtarget &ST = MF.getSubtarget<GCNSubtarget>();
  const SIInstrInfo *TII = ST.getInstrInfo();
  const SIRegisterInfo *TRI = &TII->getRegisterInfo();
  const SIMachineFunctionInfo *MFI = MF.getInfo<SIMachineFunctionInfo>();
  const Function &Fn = MF.getFunction();

  if (ST.isAmdPalOS()) {
    // The pointer to the GIT is formed from the offset passed in and either
    // the amdgpu-git-ptr-high function attribute or the top part of the PC
    Register Rsrc01 = TRI->getSubReg(ScratchRsrcReg, AMDGPU::sub0_sub1);
    Register Rsrc03 = TRI->getSubReg(ScratchRsrcReg, AMDGPU::sub3);

    buildGitPtr(MBB, I, DL, TII, Rsrc01);

    // We now have the GIT ptr - now get the scratch descriptor from the entry
    // at offset 0 (or offset 16 for a compute shader).
    MachinePointerInfo PtrInfo(AMDGPUAS::CONSTANT_ADDRESS);
    const MCInstrDesc &LoadDwordX4 = TII->get(AMDGPU::S_LOAD_DWORDX4_IMM);
    auto MMO = MF.getMachineMemOperand(PtrInfo,
                                       MachineMemOperand::MOLoad |
                                           MachineMemOperand::MOInvariant |
                                           MachineMemOperand::MODereferenceable,
                                       16, Align(4));
    unsigned Offset = Fn.getCallingConv() == CallingConv::AMDGPU_CS ? 16 : 0;
    const GCNSubtarget &Subtarget = MF.getSubtarget<GCNSubtarget>();
    unsigned EncodedOffset = AMDGPU::convertSMRDOffsetUnits(Subtarget, Offset);
    BuildMI(MBB, I, DL, LoadDwordX4, ScratchRsrcReg)
      .addReg(Rsrc01)
      .addImm(EncodedOffset) // offset
      .addImm(0) // cpol
      .addReg(ScratchRsrcReg, RegState::ImplicitDefine)
      .addMemOperand(MMO);

    // The driver will always set the SRD for wave 64 (bits 118:117 of
    // descriptor / bits 22:21 of third sub-reg will be 0b11)
    // If the shader is actually wave32 we have to modify the const_index_stride
    // field of the descriptor 3rd sub-reg (bits 22:21) to 0b10 (stride=32). The
    // reason the driver does this is that there can be cases where it presents
    // 2 shaders with different wave size (e.g. VsFs).
    // TODO: convert to using SCRATCH instructions or multiple SRD buffers
    if (ST.isWave32()) {
      const MCInstrDesc &SBitsetB32 = TII->get(AMDGPU::S_BITSET0_B32);
      BuildMI(MBB, I, DL, SBitsetB32, Rsrc03)
          .addImm(21)
          .addReg(Rsrc03);
    }
  } else if (ST.isMesaGfxShader(Fn) || !PreloadedScratchRsrcReg) {
    assert(!ST.isAmdHsaOrMesa(Fn));
    const MCInstrDesc &SMovB32 = TII->get(AMDGPU::S_MOV_B32);

    Register Rsrc2 = TRI->getSubReg(ScratchRsrcReg, AMDGPU::sub2);
    Register Rsrc3 = TRI->getSubReg(ScratchRsrcReg, AMDGPU::sub3);

    // Use relocations to get the pointer, and setup the other bits manually.
    uint64_t Rsrc23 = TII->getScratchRsrcWords23();

    if (MFI->hasImplicitBufferPtr()) {
      Register Rsrc01 = TRI->getSubReg(ScratchRsrcReg, AMDGPU::sub0_sub1);

      if (AMDGPU::isCompute(MF.getFunction().getCallingConv())) {
        const MCInstrDesc &Mov64 = TII->get(AMDGPU::S_MOV_B64);

        BuildMI(MBB, I, DL, Mov64, Rsrc01)
          .addReg(MFI->getImplicitBufferPtrUserSGPR())
          .addReg(ScratchRsrcReg, RegState::ImplicitDefine);
      } else {
        const MCInstrDesc &LoadDwordX2 = TII->get(AMDGPU::S_LOAD_DWORDX2_IMM);

        MachinePointerInfo PtrInfo(AMDGPUAS::CONSTANT_ADDRESS);
        auto MMO = MF.getMachineMemOperand(
            PtrInfo,
            MachineMemOperand::MOLoad | MachineMemOperand::MOInvariant |
                MachineMemOperand::MODereferenceable,
            8, Align(4));
        BuildMI(MBB, I, DL, LoadDwordX2, Rsrc01)
          .addReg(MFI->getImplicitBufferPtrUserSGPR())
          .addImm(0) // offset
          .addImm(0) // cpol
          .addMemOperand(MMO)
          .addReg(ScratchRsrcReg, RegState::ImplicitDefine);

        MF.getRegInfo().addLiveIn(MFI->getImplicitBufferPtrUserSGPR());
        MBB.addLiveIn(MFI->getImplicitBufferPtrUserSGPR());
      }
    } else {
      Register Rsrc0 = TRI->getSubReg(ScratchRsrcReg, AMDGPU::sub0);
      Register Rsrc1 = TRI->getSubReg(ScratchRsrcReg, AMDGPU::sub1);

      BuildMI(MBB, I, DL, SMovB32, Rsrc0)
        .addExternalSymbol("SCRATCH_RSRC_DWORD0")
        .addReg(ScratchRsrcReg, RegState::ImplicitDefine);

      BuildMI(MBB, I, DL, SMovB32, Rsrc1)
        .addExternalSymbol("SCRATCH_RSRC_DWORD1")
        .addReg(ScratchRsrcReg, RegState::ImplicitDefine);

    }

    BuildMI(MBB, I, DL, SMovB32, Rsrc2)
      .addImm(Rsrc23 & 0xffffffff)
      .addReg(ScratchRsrcReg, RegState::ImplicitDefine);

    BuildMI(MBB, I, DL, SMovB32, Rsrc3)
      .addImm(Rsrc23 >> 32)
      .addReg(ScratchRsrcReg, RegState::ImplicitDefine);
  } else if (ST.isAmdHsaOrMesa(Fn)) {
    assert(PreloadedScratchRsrcReg);

    if (ScratchRsrcReg != PreloadedScratchRsrcReg) {
      BuildMI(MBB, I, DL, TII->get(AMDGPU::COPY), ScratchRsrcReg)
          .addReg(PreloadedScratchRsrcReg, RegState::Kill);
    }
  }

  // Add the scratch wave offset into the scratch RSRC.
  //
  // We only want to update the first 48 bits, which is the base address
  // pointer, without touching the adjacent 16 bits of flags. We know this add
  // cannot carry-out from bit 47, otherwise the scratch allocation would be
  // impossible to fit in the 48-bit global address space.
  //
  // TODO: Evaluate if it is better to just construct an SRD using the flat
  // scratch init and some constants rather than update the one we are passed.
  Register ScratchRsrcSub0 = TRI->getSubReg(ScratchRsrcReg, AMDGPU::sub0);
  Register ScratchRsrcSub1 = TRI->getSubReg(ScratchRsrcReg, AMDGPU::sub1);

  // We cannot Kill ScratchWaveOffsetReg here because we allow it to be used in
  // the kernel body via inreg arguments.
  BuildMI(MBB, I, DL, TII->get(AMDGPU::S_ADD_U32), ScratchRsrcSub0)
      .addReg(ScratchRsrcSub0)
      .addReg(ScratchWaveOffsetReg)
      .addReg(ScratchRsrcReg, RegState::ImplicitDefine);
  auto Addc = BuildMI(MBB, I, DL, TII->get(AMDGPU::S_ADDC_U32), ScratchRsrcSub1)
      .addReg(ScratchRsrcSub1)
      .addImm(0)
      .addReg(ScratchRsrcReg, RegState::ImplicitDefine);
  Addc->getOperand(3).setIsDead(); // Mark SCC as dead.
}

bool SIFrameLowering::isSupportedStackID(TargetStackID::Value ID) const {
  switch (ID) {
  case TargetStackID::Default:
  case TargetStackID::NoAlloc:
  case TargetStackID::SGPRSpill:
    return true;
  case TargetStackID::ScalableVector:
  case TargetStackID::WasmLocal:
    return false;
  }
  llvm_unreachable("Invalid TargetStackID::Value");
}

void SIFrameLowering::emitPrologueEntryCFI(MachineBasicBlock &MBB,
                                           MachineBasicBlock::iterator MBBI,
                                           const DebugLoc &DL) const {
  const MachineFunction &MF = *MBB.getParent();
  const MachineRegisterInfo &MRI = MF.getRegInfo();
  const MCRegisterInfo *MCRI = MF.getMMI().getContext().getRegisterInfo();
  const GCNSubtarget &ST = MF.getSubtarget<GCNSubtarget>();
  const SIRegisterInfo &TRI = ST.getInstrInfo()->getRegisterInfo();
  Register StackPtrReg =
      MF.getInfo<SIMachineFunctionInfo>()->getStackPtrOffsetReg();

  emitDefCFA(MBB, MBBI, DL, StackPtrReg, /*AspaceAlreadyDefined=*/true,
             MachineInstr::FrameSetup);

  buildCFIForRegToSGPRPairSpill(MBB, MBBI, DL, AMDGPU::PC_REG,
                                TRI.getReturnAddressReg(MF));

  BitVector IsCalleeSaved(TRI.getNumRegs());
  const MCPhysReg *CSRegs = MRI.getCalleeSavedRegs();
  for (unsigned I = 0; CSRegs[I]; ++I) {
    IsCalleeSaved.set(CSRegs[I]);
  }
  auto ProcessReg = [&](MCPhysReg Reg) {
    if (IsCalleeSaved.test(Reg) || !MRI.isPhysRegModified(Reg))
      return;
    MCRegister DwarfReg = MCRI->getDwarfRegNum(Reg, false);
    buildCFI(MBB, MBBI, DL,
             MCCFIInstruction::createUndefined(nullptr, DwarfReg));
  };

  // Emit CFI rules for caller saved Arch VGPRs which are clobbered
  for_each(AMDGPU::VGPR_32RegClass.getRegisters(), ProcessReg);

  // Emit CFI rules for caller saved Accum VGPRs which are clobbered
  if (ST.hasMAIInsts()) {
    for_each(AMDGPU::AGPR_32RegClass.getRegisters(), ProcessReg);
  }

  // Emit CFI rules for caller saved SGPRs which are clobbered
  for_each(AMDGPU::SGPR_32RegClass.getRegisters(), ProcessReg);
}

// Activate only the inactive lanes when \p EnableInactiveLanes is true.
// Otherwise, activate all lanes. It returns the saved exec.
static Register buildScratchExecCopy(LivePhysRegs &LiveRegs,
                                     MachineFunction &MF,
                                     MachineBasicBlock &MBB,
                                     MachineBasicBlock::iterator MBBI,
                                     const DebugLoc &DL, bool IsProlog,
                                     bool EnableInactiveLanes) {
  Register ScratchExecCopy;
  MachineRegisterInfo &MRI = MF.getRegInfo();
  const GCNSubtarget &ST = MF.getSubtarget<GCNSubtarget>();
  const SIInstrInfo *TII = ST.getInstrInfo();
  const SIRegisterInfo &TRI = TII->getRegisterInfo();
  SIMachineFunctionInfo *FuncInfo = MF.getInfo<SIMachineFunctionInfo>();

  initLiveRegs(LiveRegs, TRI, FuncInfo, MF, MBB, MBBI, IsProlog);

  ScratchExecCopy = findScratchNonCalleeSaveRegister(
      MRI, LiveRegs, *TRI.getWaveMaskRegClass());
  if (!ScratchExecCopy)
    report_fatal_error("failed to find free scratch register");

  LiveRegs.addReg(ScratchExecCopy);

  const unsigned SaveExecOpc =
      ST.isWave32() ? (EnableInactiveLanes ? AMDGPU::S_XOR_SAVEEXEC_B32
                                           : AMDGPU::S_OR_SAVEEXEC_B32)
                    : (EnableInactiveLanes ? AMDGPU::S_XOR_SAVEEXEC_B64
                                           : AMDGPU::S_OR_SAVEEXEC_B64);
  auto SaveExec =
      BuildMI(MBB, MBBI, DL, TII->get(SaveExecOpc), ScratchExecCopy).addImm(-1);
  SaveExec->getOperand(3).setIsDead(); // Mark SCC as dead.

  return ScratchExecCopy;
}

void SIFrameLowering::emitCSRSpillStores(MachineFunction &MF,
                                         MachineBasicBlock &MBB,
                                         MachineBasicBlock::iterator MBBI,
                                         DebugLoc &DL, LivePhysRegs &LiveRegs,
                                         Register FrameReg,
                                         Register FramePtrRegScratchCopy,
                                         const bool NeedsFrameMoves) const {
  SIMachineFunctionInfo *FuncInfo = MF.getInfo<SIMachineFunctionInfo>();
  MachineFrameInfo &MFI = MF.getFrameInfo();
  const GCNSubtarget &ST = MF.getSubtarget<GCNSubtarget>();
  const SIInstrInfo *TII = ST.getInstrInfo();
  const SIRegisterInfo &TRI = TII->getRegisterInfo();
  const MCRegisterInfo *MCRI = MF.getMMI().getContext().getRegisterInfo();

  // Spill Whole-Wave Mode VGPRs. Save only the inactive lanes of the scratch
  // registers. However, save all lanes of callee-saved VGPRs. Due to this, we
  // might end up flipping the EXEC bits twice.
  Register ScratchExecCopy;
  SmallVector<std::pair<Register, int>, 2> WWMCalleeSavedRegs, WWMScratchRegs;
  FuncInfo->splitWWMSpillRegisters(MF, WWMCalleeSavedRegs, WWMScratchRegs);
  if (!WWMScratchRegs.empty())
    ScratchExecCopy =
        buildScratchExecCopy(LiveRegs, MF, MBB, MBBI, DL,
                             /*IsProlog*/ true, /*EnableInactiveLanes*/ true);

  auto StoreWWMRegisters =
      [&](SmallVectorImpl<std::pair<Register, int>> &WWMRegs) {
        for (const auto &Reg : WWMRegs) {
          Register VGPR = Reg.first;
          int FI = Reg.second;
          buildPrologSpill(ST, TRI, *FuncInfo, LiveRegs, MF, MBB, MBBI, DL,
                           VGPR, FI, FrameReg);
          if (NeedsFrameMoves)
            // We spill the entire VGPR, so we can get away with just cfi_offset
            buildCFI(MBB, MBBI, DL,
                     MCCFIInstruction::createOffset(
                         nullptr, MCRI->getDwarfRegNum(VGPR, false),
                         MFI.getObjectOffset(FI) * ST.getWavefrontSize()));
        }
      };

  StoreWWMRegisters(WWMScratchRegs);
  if (!WWMCalleeSavedRegs.empty()) {
    if (ScratchExecCopy) {
      unsigned MovOpc = ST.isWave32() ? AMDGPU::S_MOV_B32 : AMDGPU::S_MOV_B64;
      MCRegister Exec = ST.isWave32() ? AMDGPU::EXEC_LO : AMDGPU::EXEC;
      BuildMI(MBB, MBBI, DL, TII->get(MovOpc), Exec).addImm(-1);
    } else {
      ScratchExecCopy = buildScratchExecCopy(LiveRegs, MF, MBB, MBBI, DL,
                                             /*IsProlog*/ true,
                                             /*EnableInactiveLanes*/ false);
    }
  }

  StoreWWMRegisters(WWMCalleeSavedRegs);
  if (ScratchExecCopy) {
    // FIXME: Split block and make terminator.
    unsigned ExecMov = ST.isWave32() ? AMDGPU::S_MOV_B32 : AMDGPU::S_MOV_B64;
    MCRegister Exec = ST.isWave32() ? AMDGPU::EXEC_LO : AMDGPU::EXEC;
    BuildMI(MBB, MBBI, DL, TII->get(ExecMov), Exec)
        .addReg(ScratchExecCopy, RegState::Kill);
    LiveRegs.addReg(ScratchExecCopy);
  }

  Register FramePtrReg = FuncInfo->getFrameOffsetReg();

  for (const auto &Spill : FuncInfo->getPrologEpilogSGPRSpills()) {
    // Special handle FP spill:
    // Skip if FP is saved to a scratch SGPR, the save has already been emitted.
    // Otherwise, FP has been moved to a temporary register and spill it
    // instead.
    bool IsFramePtrPrologSpill = Spill.first == FramePtrReg ? true : false;
    Register Reg = IsFramePtrPrologSpill ? FramePtrRegScratchCopy : Spill.first;
    if (!Reg)
      continue;

    PrologEpilogSGPRSpillBuilder SB(Reg, Spill.second, MBB, MBBI, DL, TII, TRI,
                                    LiveRegs, FrameReg, IsFramePtrPrologSpill);
    SB.save();
  }

  // If a copy to scratch SGPR has been chosen for any of the SGPR spills, make
  // such scratch registers live throughout the function.
  SmallVector<Register, 1> ScratchSGPRs;
  FuncInfo->getAllScratchSGPRCopyDstRegs(ScratchSGPRs);
  if (!ScratchSGPRs.empty()) {
    for (MachineBasicBlock &MBB : MF) {
      for (MCPhysReg Reg : ScratchSGPRs)
        MBB.addLiveIn(Reg);

      MBB.sortUniqueLiveIns();
    }
    if (!LiveRegs.empty()) {
      for (MCPhysReg Reg : ScratchSGPRs)
        LiveRegs.addReg(Reg);
    }
  }

  // Remove the spill entry created for EXEC. It is needed only for CFISaves in
  // the prologue.
  if (TRI.isCFISavedRegsSpillEnabled())
    FuncInfo->removePrologEpilogSGPRSpillEntry(TRI.getExec());
}

void SIFrameLowering::emitCSRSpillRestores(
    MachineFunction &MF, MachineBasicBlock &MBB,
    MachineBasicBlock::iterator MBBI, DebugLoc &DL, LivePhysRegs &LiveRegs,
    Register FrameReg, Register FramePtrRegScratchCopy) const {
  const SIMachineFunctionInfo *FuncInfo = MF.getInfo<SIMachineFunctionInfo>();
  const GCNSubtarget &ST = MF.getSubtarget<GCNSubtarget>();
  const SIInstrInfo *TII = ST.getInstrInfo();
  const SIRegisterInfo &TRI = TII->getRegisterInfo();
  Register FramePtrReg = FuncInfo->getFrameOffsetReg();

  for (const auto &Spill : FuncInfo->getPrologEpilogSGPRSpills()) {
    // Special handle FP restore:
    // Skip if FP needs to be restored from the scratch SGPR. Otherwise, restore
    // the FP value to a temporary register. The frame pointer should be
    // overwritten only at the end when all other spills are restored from
    // current frame.
    Register Reg =
        Spill.first == FramePtrReg ? FramePtrRegScratchCopy : Spill.first;
    if (!Reg)
      continue;

    PrologEpilogSGPRSpillBuilder SB(Reg, Spill.second, MBB, MBBI, DL, TII, TRI,
                                    LiveRegs, FrameReg);
    SB.restore();
  }

  // Restore Whole-Wave Mode VGPRs. Restore only the inactive lanes of the
  // scratch registers. However, restore all lanes of callee-saved VGPRs. Due to
  // this, we might end up flipping the EXEC bits twice.
  Register ScratchExecCopy;
  SmallVector<std::pair<Register, int>, 2> WWMCalleeSavedRegs, WWMScratchRegs;
  FuncInfo->splitWWMSpillRegisters(MF, WWMCalleeSavedRegs, WWMScratchRegs);
  if (!WWMScratchRegs.empty())
    ScratchExecCopy =
        buildScratchExecCopy(LiveRegs, MF, MBB, MBBI, DL,
                             /*IsProlog*/ false, /*EnableInactiveLanes*/ true);

  auto RestoreWWMRegisters =
      [&](SmallVectorImpl<std::pair<Register, int>> &WWMRegs) {
        for (const auto &Reg : WWMRegs) {
          Register VGPR = Reg.first;
          int FI = Reg.second;
          buildEpilogRestore(ST, TRI, *FuncInfo, LiveRegs, MF, MBB, MBBI, DL,
                             VGPR, FI, FrameReg);
        }
      };

  RestoreWWMRegisters(WWMScratchRegs);
  if (!WWMCalleeSavedRegs.empty()) {
    if (ScratchExecCopy) {
      unsigned MovOpc = ST.isWave32() ? AMDGPU::S_MOV_B32 : AMDGPU::S_MOV_B64;
      MCRegister Exec = ST.isWave32() ? AMDGPU::EXEC_LO : AMDGPU::EXEC;
      BuildMI(MBB, MBBI, DL, TII->get(MovOpc), Exec).addImm(-1);
    } else {
      ScratchExecCopy = buildScratchExecCopy(LiveRegs, MF, MBB, MBBI, DL,
                                             /*IsProlog*/ false,
                                             /*EnableInactiveLanes*/ false);
    }
  }

  RestoreWWMRegisters(WWMCalleeSavedRegs);
  if (ScratchExecCopy) {
    // FIXME: Split block and make terminator.
    unsigned ExecMov = ST.isWave32() ? AMDGPU::S_MOV_B32 : AMDGPU::S_MOV_B64;
    MCRegister Exec = ST.isWave32() ? AMDGPU::EXEC_LO : AMDGPU::EXEC;
    BuildMI(MBB, MBBI, DL, TII->get(ExecMov), Exec)
        .addReg(ScratchExecCopy, RegState::Kill);
  }
}

void SIFrameLowering::emitPrologue(MachineFunction &MF,
                                   MachineBasicBlock &MBB) const {
  SIMachineFunctionInfo *FuncInfo = MF.getInfo<SIMachineFunctionInfo>();
  if (FuncInfo->isEntryFunction()) {
    emitEntryFunctionPrologue(MF, MBB);
    return;
  }

  MachineFrameInfo &MFI = MF.getFrameInfo();
  const GCNSubtarget &ST = MF.getSubtarget<GCNSubtarget>();
  const SIInstrInfo *TII = ST.getInstrInfo();
  const SIRegisterInfo &TRI = TII->getRegisterInfo();
  const MCRegisterInfo *MCRI = MF.getMMI().getContext().getRegisterInfo();
  MachineRegisterInfo &MRI = MF.getRegInfo();

  Register StackPtrReg = FuncInfo->getStackPtrOffsetReg();
  Register FramePtrReg = FuncInfo->getFrameOffsetReg();
  Register BasePtrReg =
      TRI.hasBasePointer(MF) ? TRI.getBaseRegister() : Register();
  LivePhysRegs LiveRegs;

  MachineBasicBlock::iterator MBBI = MBB.begin();

  // DebugLoc must be unknown since the first instruction with DebugLoc is used
  // to determine the end of the prologue.
  DebugLoc DL;

  bool HasFP = false;
  bool HasBP = false;
  uint32_t NumBytes = MFI.getStackSize();
  uint32_t RoundedSize = NumBytes;

  // FIXME: Switch to using MF.needsFrameMoves() later
  const bool NeedsFrameMoves = true;

  if (NeedsFrameMoves)
    emitPrologueEntryCFI(MBB, MBBI, DL);

  if (TRI.hasStackRealignment(MF))
    HasFP = true;

  Register FramePtrRegScratchCopy;
  if (!HasFP && !hasFP(MF)) {
    // Emit the CSR spill stores with SP base register.
    emitCSRSpillStores(MF, MBB, MBBI, DL, LiveRegs, StackPtrReg,
                       FramePtrRegScratchCopy, NeedsFrameMoves);
  } else {
    // CSR spill stores will use FP as base register.
    Register SGPRForFPSaveRestoreCopy =
        FuncInfo->getScratchSGPRCopyDstReg(FramePtrReg);

    initLiveRegs(LiveRegs, TRI, FuncInfo, MF, MBB, MBBI, /*IsProlog*/ true);
    if (SGPRForFPSaveRestoreCopy) {
      // Copy FP to the scratch register now and emit the CFI entry. It avoids
      // the extra FP copy needed in the other two cases when FP is spilled to
      // memory or to a VGPR lane.
      PrologEpilogSGPRSpillBuilder SB(
          FramePtrReg,
          FuncInfo->getPrologEpilogSGPRSaveRestoreInfo(FramePtrReg), MBB, MBBI,
          DL, TII, TRI, LiveRegs, FramePtrReg,
          /*IsFramePtrPrologSpill*/ true);
      SB.save();
      LiveRegs.addReg(SGPRForFPSaveRestoreCopy);
    } else {
      // Copy FP into a new scratch register so that its previous value can be
      // spilled after setting up the new frame.
      FramePtrRegScratchCopy = findScratchNonCalleeSaveRegister(
          MRI, LiveRegs, AMDGPU::SReg_32_XM0_XEXECRegClass);
      if (!FramePtrRegScratchCopy)
        report_fatal_error("failed to find free scratch register");

      LiveRegs.addReg(FramePtrRegScratchCopy);
      BuildMI(MBB, MBBI, DL, TII->get(AMDGPU::COPY), FramePtrRegScratchCopy)
          .addReg(FramePtrReg);
    }
  }

  if (HasFP) { // Needs stack realignment.
    const unsigned Alignment = MFI.getMaxAlign().value();

    RoundedSize += Alignment;
    if (LiveRegs.empty()) {
      LiveRegs.init(TRI);
      LiveRegs.addLiveIns(MBB);
    }

    // s_add_i32 s33, s32, NumBytes
    // s_and_b32 s33, s33, 0b111...0000
    BuildMI(MBB, MBBI, DL, TII->get(AMDGPU::S_ADD_I32), FramePtrReg)
        .addReg(StackPtrReg)
        .addImm((Alignment - 1) * getScratchScaleFactor(ST))
        .setMIFlag(MachineInstr::FrameSetup);
    auto And = BuildMI(MBB, MBBI, DL, TII->get(AMDGPU::S_AND_B32), FramePtrReg)
        .addReg(FramePtrReg, RegState::Kill)
        .addImm(-Alignment * getScratchScaleFactor(ST))
        .setMIFlag(MachineInstr::FrameSetup);
    And->getOperand(3).setIsDead(); // Mark SCC as dead.
    FuncInfo->setIsStackRealigned(true);
  } else if ((HasFP = hasFP(MF))) {
    BuildMI(MBB, MBBI, DL, TII->get(AMDGPU::COPY), FramePtrReg)
        .addReg(StackPtrReg)
        .setMIFlag(MachineInstr::FrameSetup);
  }

  // If FP is used, emit the CSR spills with FP base register.
  if (HasFP) {
    emitCSRSpillStores(MF, MBB, MBBI, DL, LiveRegs, FramePtrReg,
                       FramePtrRegScratchCopy, NeedsFrameMoves);
    if (FramePtrRegScratchCopy)
      LiveRegs.removeReg(FramePtrRegScratchCopy);
  }
  // If we need a base pointer, set it up here. It's whatever the value of
  // the stack pointer is at this point. Any variable size objects will be
  // allocated after this, so we can still use the base pointer to reference
  // the incoming arguments.
  if ((HasBP = TRI.hasBasePointer(MF))) {
    BuildMI(MBB, MBBI, DL, TII->get(AMDGPU::COPY), BasePtrReg)
        .addReg(StackPtrReg)
        .setMIFlag(MachineInstr::FrameSetup);
  }

  if (HasFP) {
<<<<<<< HEAD
    if (needsFrameMoves)
      emitDefCFA(MBB, MBBI, DL, FramePtrReg, /*AspaceAlreadyDefined=*/false,
                 MachineInstr::FrameSetup);
=======
    if (NeedsFrameMoves)
      buildCFI(MBB, MBBI, DL,
               MCCFIInstruction::createDefCfaRegister(
                   nullptr, MCRI->getDwarfRegNum(FramePtrReg, false)));
>>>>>>> 25a61c42
  }

  if (HasFP && RoundedSize != 0) {
    auto Add = BuildMI(MBB, MBBI, DL, TII->get(AMDGPU::S_ADD_I32), StackPtrReg)
        .addReg(StackPtrReg)
        .addImm(RoundedSize * getScratchScaleFactor(ST))
        .setMIFlag(MachineInstr::FrameSetup);
    Add->getOperand(3).setIsDead(); // Mark SCC as dead.
  }

  bool FPSaved = FuncInfo->hasPrologEpilogSGPRSpillEntry(FramePtrReg);
  (void)FPSaved;
  assert((!HasFP || FPSaved) &&
         "Needed to save FP but didn't save it anywhere");

  // If we allow spilling to AGPRs we may have saved FP but then spill
  // everything into AGPRs instead of the stack.
  assert((HasFP || !FPSaved || EnableSpillVGPRToAGPR) &&
         "Saved FP but didn't need it");

  bool BPSaved = FuncInfo->hasPrologEpilogSGPRSpillEntry(BasePtrReg);
  (void)BPSaved;
  assert((!HasBP || BPSaved) &&
         "Needed to save BP but didn't save it anywhere");

  assert((HasBP || !BPSaved) && "Saved BP but didn't need it");
}

void SIFrameLowering::emitEpilogue(MachineFunction &MF,
                                   MachineBasicBlock &MBB) const {
  const SIMachineFunctionInfo *FuncInfo = MF.getInfo<SIMachineFunctionInfo>();
  if (FuncInfo->isEntryFunction())
    return;

  const GCNSubtarget &ST = MF.getSubtarget<GCNSubtarget>();
  const SIInstrInfo *TII = ST.getInstrInfo();
  const SIRegisterInfo &TRI = TII->getRegisterInfo();
  MachineRegisterInfo &MRI = MF.getRegInfo();
  LivePhysRegs LiveRegs;
  // Get the insert location for the epilogue. If there were no terminators in
  // the block, get the last instruction.
  MachineBasicBlock::iterator MBBI = MBB.end();
  DebugLoc DL;
  if (!MBB.empty()) {
    MBBI = MBB.getLastNonDebugInstr();
    if (MBBI != MBB.end())
      DL = MBBI->getDebugLoc();

    MBBI = MBB.getFirstTerminator();
  }

  const MachineFrameInfo &MFI = MF.getFrameInfo();
  uint32_t NumBytes = MFI.getStackSize();
  uint32_t RoundedSize = FuncInfo->isStackRealigned()
                             ? NumBytes + MFI.getMaxAlign().value()
                             : NumBytes;
  const Register StackPtrReg = FuncInfo->getStackPtrOffsetReg();
  Register FramePtrReg = FuncInfo->getFrameOffsetReg();
  bool FPSaved = FuncInfo->hasPrologEpilogSGPRSpillEntry(FramePtrReg);

  Register FramePtrRegScratchCopy;
  Register SGPRForFPSaveRestoreCopy =
      FuncInfo->getScratchSGPRCopyDstReg(FramePtrReg);
  if (FPSaved) {
    // CSR spill restores should use FP as base register. If
    // SGPRForFPSaveRestoreCopy is not true, restore the previous value of FP
    // into a new scratch register and copy to FP later when other registers are
    // restored from the current stack frame.
    initLiveRegs(LiveRegs, TRI, FuncInfo, MF, MBB, MBBI, /*IsProlog*/ false);
    if (SGPRForFPSaveRestoreCopy) {
      LiveRegs.addReg(SGPRForFPSaveRestoreCopy);
    } else {
      FramePtrRegScratchCopy = findScratchNonCalleeSaveRegister(
          MRI, LiveRegs, AMDGPU::SReg_32_XM0_XEXECRegClass);
      if (!FramePtrRegScratchCopy)
        report_fatal_error("failed to find free scratch register");

      LiveRegs.addReg(FramePtrRegScratchCopy);
    }

    emitCSRSpillRestores(MF, MBB, MBBI, DL, LiveRegs, FramePtrReg,
                         FramePtrRegScratchCopy);
  }

  if (RoundedSize != 0 && hasFP(MF)) {
    auto Add = BuildMI(MBB, MBBI, DL, TII->get(AMDGPU::S_ADD_I32), StackPtrReg)
        .addReg(StackPtrReg)
        .addImm(-static_cast<int64_t>(RoundedSize * getScratchScaleFactor(ST)))
        .setMIFlag(MachineInstr::FrameDestroy);
    Add->getOperand(3).setIsDead(); // Mark SCC as dead.
  }

  const MCRegisterInfo *MCRI = MF.getMMI().getContext().getRegisterInfo();

  // FIXME: Switch to using MF.needsFrameMoves() later
  const bool NeedsFrameMoves = true;
  if (hasFP(MF)) {
<<<<<<< HEAD
    if (needsFrameMoves)
      emitDefCFA(MBB, MBBI, DL, StackPtrReg, /*AspaceAlreadyDefined=*/false,
                 MachineInstr::FrameDestroy);
=======
    if (NeedsFrameMoves)
      buildCFI(MBB, MBBI, DL,
               MCCFIInstruction::createDefCfaRegister(
                   nullptr, MCRI->getDwarfRegNum(StackPtrReg, false)),
               MachineInstr::FrameDestroy);
>>>>>>> 25a61c42
  }

  if (FPSaved) {
    // Insert the copy to restore FP.
    Register SrcReg = SGPRForFPSaveRestoreCopy ? SGPRForFPSaveRestoreCopy
                                               : FramePtrRegScratchCopy;
    MachineInstrBuilder MIB =
        BuildMI(MBB, MBBI, DL, TII->get(AMDGPU::COPY), FramePtrReg)
            .addReg(SrcReg);
    if (SGPRForFPSaveRestoreCopy)
      MIB.setMIFlag(MachineInstr::FrameDestroy);
  } else {
    // Insert the CSR spill restores with SP as the base register.
    emitCSRSpillRestores(MF, MBB, MBBI, DL, LiveRegs, StackPtrReg,
                         FramePtrRegScratchCopy);
  }
}

#ifndef NDEBUG
static bool allSGPRSpillsAreDead(const MachineFunction &MF) {
  const MachineFrameInfo &MFI = MF.getFrameInfo();
  const SIMachineFunctionInfo *FuncInfo = MF.getInfo<SIMachineFunctionInfo>();
  for (int I = MFI.getObjectIndexBegin(), E = MFI.getObjectIndexEnd();
       I != E; ++I) {
    if (!MFI.isDeadObjectIndex(I) &&
        MFI.getStackID(I) == TargetStackID::SGPRSpill &&
        !FuncInfo->checkIndexInPrologEpilogSGPRSpills(I)) {
      return false;
    }
  }

  return true;
}
#endif

StackOffset SIFrameLowering::getFrameIndexReference(const MachineFunction &MF,
                                                    int FI,
                                                    Register &FrameReg) const {
  const SIRegisterInfo *RI = MF.getSubtarget<GCNSubtarget>().getRegisterInfo();

  FrameReg = RI->getFrameRegister(MF);
  return StackOffset::getFixed(MF.getFrameInfo().getObjectOffset(FI));
}

void SIFrameLowering::processFunctionBeforeFrameFinalized(
  MachineFunction &MF,
  RegScavenger *RS) const {
  MachineFrameInfo &MFI = MF.getFrameInfo();

  const GCNSubtarget &ST = MF.getSubtarget<GCNSubtarget>();
  const SIInstrInfo *TII = ST.getInstrInfo();
  const SIRegisterInfo *TRI = ST.getRegisterInfo();
  MachineRegisterInfo &MRI = MF.getRegInfo();
  SIMachineFunctionInfo *FuncInfo = MF.getInfo<SIMachineFunctionInfo>();

  // Allocate spill slots for WWM reserved VGPRs.
  if (!FuncInfo->isEntryFunction()) {
    for (Register Reg : FuncInfo->getWWMReservedRegs()) {
      const TargetRegisterClass *RC = TRI->getPhysRegBaseClass(Reg);
      FuncInfo->allocateWWMSpill(MF, Reg, TRI->getSpillSize(*RC),
                                 TRI->getSpillAlign(*RC));
    }
  }

  const bool SpillVGPRToAGPR = ST.hasMAIInsts() && FuncInfo->hasSpilledVGPRs()
                               && EnableSpillVGPRToAGPR;

  if (SpillVGPRToAGPR) {
    // To track the spill frame indices handled in this pass.
    BitVector SpillFIs(MFI.getObjectIndexEnd(), false);
    BitVector NonVGPRSpillFIs(MFI.getObjectIndexEnd(), false);

    bool SeenDbgInstr = false;

    for (MachineBasicBlock &MBB : MF) {
      for (MachineInstr &MI : llvm::make_early_inc_range(MBB)) {
        int FrameIndex;
        if (MI.isDebugInstr())
          SeenDbgInstr = true;

        if (TII->isVGPRSpill(MI)) {
          // Try to eliminate stack used by VGPR spills before frame
          // finalization.
          unsigned FIOp = AMDGPU::getNamedOperandIdx(MI.getOpcode(),
                                                     AMDGPU::OpName::vaddr);
          int FI = MI.getOperand(FIOp).getIndex();
          Register VReg =
            TII->getNamedOperand(MI, AMDGPU::OpName::vdata)->getReg();
          if (FuncInfo->allocateVGPRSpillToAGPR(MF, FI,
                                                TRI->isAGPR(MRI, VReg))) {
            // FIXME: change to enterBasicBlockEnd()
            RS->enterBasicBlock(MBB);
            TRI->eliminateFrameIndex(MI, 0, FIOp, RS);
            SpillFIs.set(FI);
            continue;
          }
        } else if (TII->isStoreToStackSlot(MI, FrameIndex) ||
                   TII->isLoadFromStackSlot(MI, FrameIndex))
          if (!MFI.isFixedObjectIndex(FrameIndex))
            NonVGPRSpillFIs.set(FrameIndex);
      }
    }

    // Stack slot coloring may assign different objects to the same stack slot.
    // If not, then the VGPR to AGPR spill slot is dead.
    for (unsigned FI : SpillFIs.set_bits())
      if (!NonVGPRSpillFIs.test(FI))
        FuncInfo->setVGPRToAGPRSpillDead(FI);

    for (MachineBasicBlock &MBB : MF) {
      for (MCPhysReg Reg : FuncInfo->getVGPRSpillAGPRs())
        MBB.addLiveIn(Reg);

      for (MCPhysReg Reg : FuncInfo->getAGPRSpillVGPRs())
        MBB.addLiveIn(Reg);

      MBB.sortUniqueLiveIns();

      if (!SpillFIs.empty() && SeenDbgInstr) {
        // FIXME: The dead frame indices are replaced with a null register from
        // the debug value instructions. We should instead, update it with the
        // correct register value. But not sure the register value alone is
        for (MachineInstr &MI : MBB) {
          if (MI.isDebugValue() && MI.getOperand(0).isFI() &&
              !MFI.isFixedObjectIndex(MI.getOperand(0).getIndex()) &&
              SpillFIs[MI.getOperand(0).getIndex()]) {
            MI.getOperand(0).ChangeToRegister(Register(), false /*isDef*/);
          }
          // FIXME: Need to update expression to locate lane of VGPR to which
          // the SGPR was spilled.
          if (MI.isDebugDef() && MI.getDebugOperand(0).isFI() &&
              !MFI.isFixedObjectIndex(MI.getDebugOperand(0).getIndex()) &&
              SpillFIs[MI.getDebugOperand(0).getIndex()]) {
            MI.getDebugOperand(0).ChangeToRegister(Register(), false /*isDef*/);
          }
        }
      }
    }
  }

  // At this point we've already allocated all spilled SGPRs to VGPRs if we
  // can. Any remaining SGPR spills will go to memory, so move them back to the
  // default stack.
  bool HaveSGPRToVMemSpill =
      FuncInfo->removeDeadFrameIndices(MF, /*ResetSGPRSpillStackIDs*/ true);
  assert(allSGPRSpillsAreDead(MF) &&
         "SGPR spill should have been removed in SILowerSGPRSpills");

  // FIXME: The other checks should be redundant with allStackObjectsAreDead,
  // but currently hasNonSpillStackObjects is set only from source
  // allocas. Stack temps produced from legalization are not counted currently.
  if (!allStackObjectsAreDead(MF)) {
    assert(RS && "RegScavenger required if spilling");

    // Add an emergency spill slot
    RS->addScavengingFrameIndex(FuncInfo->getScavengeFI(MFI, *TRI));

    // If we are spilling SGPRs to memory with a large frame, we may need a
    // second VGPR emergency frame index.
    if (HaveSGPRToVMemSpill &&
        allocateScavengingFrameIndexesNearIncomingSP(MF)) {
      RS->addScavengingFrameIndex(MFI.CreateStackObject(4, Align(4), false));
    }
  }
}

void SIFrameLowering::processFunctionBeforeFrameIndicesReplaced(
    MachineFunction &MF, RegScavenger *RS) const {
  const GCNSubtarget &ST = MF.getSubtarget<GCNSubtarget>();
  const SIRegisterInfo *TRI = ST.getRegisterInfo();
  MachineRegisterInfo &MRI = MF.getRegInfo();
  SIMachineFunctionInfo *FuncInfo = MF.getInfo<SIMachineFunctionInfo>();

  if (ST.hasMAIInsts() && !ST.hasGFX90AInsts()) {
    // On gfx908, we had initially reserved highest available VGPR for AGPR
    // copy. Now since we are done with RA, check if there exist an unused VGPR
    // which is lower than the eariler reserved VGPR before RA. If one exist,
    // use it for AGPR copy instead of one reserved before RA.
    Register VGPRForAGPRCopy = FuncInfo->getVGPRForAGPRCopy();
    Register UnusedLowVGPR =
        TRI->findUnusedRegister(MRI, &AMDGPU::VGPR_32RegClass, MF);
    if (UnusedLowVGPR && (TRI->getHWRegIndex(UnusedLowVGPR) <
                          TRI->getHWRegIndex(VGPRForAGPRCopy))) {
      // Call to setVGPRForAGPRCopy() should happen first before calling
      // freezeReservedRegs() so that getReservedRegs() can reserve this newly
      // identified VGPR (for AGPR copy).
      FuncInfo->setVGPRForAGPRCopy(UnusedLowVGPR);
      MRI.freezeReservedRegs(MF);
    }
  }
}

// The special SGPR spills like the one needed for FP, BP or any reserved
// registers delayed until frame lowering.
void SIFrameLowering::determinePrologEpilogSGPRSaves(
    MachineFunction &MF, BitVector &SavedVGPRs) const {
  MachineFrameInfo &FrameInfo = MF.getFrameInfo();
  SIMachineFunctionInfo *MFI = MF.getInfo<SIMachineFunctionInfo>();
  const GCNSubtarget &ST = MF.getSubtarget<GCNSubtarget>();
  const SIRegisterInfo *TRI = ST.getRegisterInfo();
  LivePhysRegs LiveRegs;
  LiveRegs.init(*TRI);
  // Initially mark callee saved registers as used so we will not choose them
  // while looking for scratch SGPRs.
  const MCPhysReg *CSRegs = MF.getRegInfo().getCalleeSavedRegs();
  for (unsigned I = 0; CSRegs[I]; ++I)
    LiveRegs.addReg(CSRegs[I]);

  const TargetRegisterClass &RC = ST.isWave32()
                                      ? AMDGPU::SReg_32_XM0_XEXECRegClass
                                      : AMDGPU::SGPR_64RegClass;
  if (TRI->isCFISavedRegsSpillEnabled()) {
    Register Exec = TRI->getExec();
    assert(!MFI->hasPrologEpilogSGPRSpillEntry(Exec) &&
           "Re-reserving spill slot for EXEC");
    // FIXME: Machine Copy Propagation currently optimizes away the EXEC copy to
    // the scratch as we emit it only in the prolog. This optimization should
    // not happen for frame related instructions. Until this is fixed ignore
    // copy to scratch SGPR.
    getVGPRSpillLaneOrTempRegister(MF, LiveRegs, Exec, RC,
                                   /* IncludeScratchCopy */ false);
  }

  // hasFP only knows about stack objects that already exist. We're now
  // determining the stack slots that will be created, so we have to predict
  // them. Stack objects force FP usage with calls.
  //
  // Note a new VGPR CSR may be introduced if one is used for the spill, but we
  // don't want to report it here.
  //
  // FIXME: Is this really hasReservedCallFrame?
  const bool WillHaveFP =
      FrameInfo.hasCalls() && (SavedVGPRs.any() || !allStackObjectsAreDead(MF));

  if (WillHaveFP || hasFP(MF)) {
    Register FramePtrReg = MFI->getFrameOffsetReg();
    assert(!MFI->hasPrologEpilogSGPRSpillEntry(FramePtrReg) &&
           "Re-reserving spill slot for FP");
    getVGPRSpillLaneOrTempRegister(MF, LiveRegs, FramePtrReg);
  }

  if (TRI->hasBasePointer(MF)) {
    Register BasePtrReg = TRI->getBaseRegister();
    assert(!MFI->hasPrologEpilogSGPRSpillEntry(BasePtrReg) &&
           "Re-reserving spill slot for BP");
    getVGPRSpillLaneOrTempRegister(MF, LiveRegs, BasePtrReg);
  }
}

// Only report VGPRs to generic code.
void SIFrameLowering::determineCalleeSaves(MachineFunction &MF,
                                           BitVector &SavedVGPRs,
                                           RegScavenger *RS) const {
  TargetFrameLowering::determineCalleeSaves(MF, SavedVGPRs, RS);
  SIMachineFunctionInfo *MFI = MF.getInfo<SIMachineFunctionInfo>();
  if (MFI->isEntryFunction())
    return;

  const GCNSubtarget &ST = MF.getSubtarget<GCNSubtarget>();
  const SIRegisterInfo *TRI = ST.getRegisterInfo();

  for (MachineBasicBlock &MBB : MF) {
    for (MachineInstr &MI : MBB) {
      // WRITELANE instructions used for SGPR spills can overwrite the inactive
      // lanes of VGPRs and callee must spill and restore them even if they are
      // marked Caller-saved.

      // TODO: Handle this elsewhere at an early point. Walking through all MBBs
      // here would be a bad heuristic. A better way should be by calling
      // allocateWWMSpill during the regalloc pipeline whenever a physical
      // register is allocated for the intended virtual registers. That will
      // also help excluding the general use of WRITELANE/READLANE intrinsics
      // that won't really need any such special handling.
      if (MI.getOpcode() == AMDGPU::V_WRITELANE_B32)
        MFI->allocateWWMSpill(MF, MI.getOperand(0).getReg());
      else if (MI.getOpcode() == AMDGPU::V_READLANE_B32)
        MFI->allocateWWMSpill(MF, MI.getOperand(1).getReg());
    }
  }

  // Ignore the SGPRs the default implementation found.
  SavedVGPRs.clearBitsNotInMask(TRI->getAllVectorRegMask());

  // Do not save AGPRs prior to GFX90A because there was no easy way to do so.
  // In gfx908 there was do AGPR loads and stores and thus spilling also
  // require a temporary VGPR.
  if (!ST.hasGFX90AInsts())
    SavedVGPRs.clearBitsInMask(TRI->getAllAGPRRegMask());

  determinePrologEpilogSGPRSaves(MF, SavedVGPRs);

  // The Whole-Wave VGPRs need to be specially inserted in the prolog, so don't
  // allow the default insertion to handle them.
  for (auto &Reg : MFI->getWWMSpills())
    SavedVGPRs.reset(Reg.first);

  // Mark all lane VGPRs as BB LiveIns.
  for (MachineBasicBlock &MBB : MF) {
    for (auto &Reg : MFI->getWWMSpills())
      MBB.addLiveIn(Reg.first);

    MBB.sortUniqueLiveIns();
  }
}

void SIFrameLowering::determineCalleeSavesSGPR(MachineFunction &MF,
                                               BitVector &SavedRegs,
                                               RegScavenger *RS) const {
  TargetFrameLowering::determineCalleeSaves(MF, SavedRegs, RS);
  const SIMachineFunctionInfo *MFI = MF.getInfo<SIMachineFunctionInfo>();
  if (MFI->isEntryFunction())
    return;

  const GCNSubtarget &ST = MF.getSubtarget<GCNSubtarget>();
  const SIRegisterInfo *TRI = ST.getRegisterInfo();

  // The SP is specifically managed and we don't want extra spills of it.
  SavedRegs.reset(MFI->getStackPtrOffsetReg());

  const BitVector AllSavedRegs = SavedRegs;
  SavedRegs.clearBitsInMask(TRI->getAllVectorRegMask());

  // We have to anticipate introducing CSR VGPR spills or spill of caller
  // save VGPR reserved for SGPR spills as we now always create stack entry
  // for it, if we don't have any stack objects already, since we require a FP
  // if there is a call and stack. We will allocate a VGPR for SGPR spills if
  // there are any SGPR spills. Whether they are CSR spills or otherwise.
  MachineFrameInfo &FrameInfo = MF.getFrameInfo();
  const bool WillHaveFP =
      FrameInfo.hasCalls() && (AllSavedRegs.any() || MFI->hasSpilledSGPRs());

  // FP will be specially managed like SP.
  if (WillHaveFP || hasFP(MF))
    SavedRegs.reset(MFI->getFrameOffsetReg());

  // Return address use with return instruction is hidden through the SI_RETURN
  // pseudo. Given that and since the IPRA computes actual register usage and
  // does not use CSR list, the clobbering of return address by function calls
  // (D117243) or otherwise (D120922) is ignored/not seen by the IPRA's register
  // usage collection. This will ensure save/restore of return address happens
  // in those scenarios.
  const MachineRegisterInfo &MRI = MF.getRegInfo();
  Register RetAddrReg = TRI->getReturnAddressReg(MF);
  if (!MFI->isEntryFunction() &&
      (FrameInfo.hasCalls() || MRI.isPhysRegModified(RetAddrReg))) {
    SavedRegs.set(TRI->getSubReg(RetAddrReg, AMDGPU::sub0));
    SavedRegs.set(TRI->getSubReg(RetAddrReg, AMDGPU::sub1));
  }
}

bool SIFrameLowering::assignCalleeSavedSpillSlots(
    MachineFunction &MF, const TargetRegisterInfo *TRI,
    std::vector<CalleeSavedInfo> &CSI) const {
  if (CSI.empty())
    return true; // Early exit if no callee saved registers are modified!

  const SIMachineFunctionInfo *FuncInfo = MF.getInfo<SIMachineFunctionInfo>();
  const GCNSubtarget &ST = MF.getSubtarget<GCNSubtarget>();
  const SIRegisterInfo *RI = ST.getRegisterInfo();
  Register FramePtrReg = FuncInfo->getFrameOffsetReg();
  Register BasePtrReg = RI->getBaseRegister();
  Register SGPRForFPSaveRestoreCopy =
      FuncInfo->getScratchSGPRCopyDstReg(FramePtrReg);
  Register SGPRForBPSaveRestoreCopy =
      FuncInfo->getScratchSGPRCopyDstReg(BasePtrReg);
  if (!SGPRForFPSaveRestoreCopy && !SGPRForBPSaveRestoreCopy)
    return false;

  unsigned NumModifiedRegs = 0;

  if (SGPRForFPSaveRestoreCopy)
    NumModifiedRegs++;
  if (SGPRForBPSaveRestoreCopy)
    NumModifiedRegs++;

  for (auto &CS : CSI) {
    if (CS.getReg() == FramePtrReg && SGPRForFPSaveRestoreCopy) {
      CS.setDstReg(SGPRForFPSaveRestoreCopy);
      if (--NumModifiedRegs)
        break;
    } else if (CS.getReg() == BasePtrReg && SGPRForBPSaveRestoreCopy) {
      CS.setDstReg(SGPRForBPSaveRestoreCopy);
      if (--NumModifiedRegs)
        break;
    }
  }

  return false;
}

bool SIFrameLowering::allocateScavengingFrameIndexesNearIncomingSP(
  const MachineFunction &MF) const {

  const GCNSubtarget &ST = MF.getSubtarget<GCNSubtarget>();
  const MachineFrameInfo &MFI = MF.getFrameInfo();
  uint64_t EstStackSize = MFI.estimateStackSize(MF);
  uint64_t MaxOffset = EstStackSize - 1;

  // We need the emergency stack slots to be allocated in range of the
  // MUBUF/flat scratch immediate offset from the base register, so assign these
  // first at the incoming SP position.
  //
  // TODO: We could try sorting the objects to find a hole in the first bytes
  // rather than allocating as close to possible. This could save a lot of space
  // on frames with alignment requirements.
  if (ST.enableFlatScratch()) {
    const SIInstrInfo *TII = ST.getInstrInfo();
    if (TII->isLegalFLATOffset(MaxOffset, AMDGPUAS::PRIVATE_ADDRESS,
                               SIInstrFlags::FlatScratch))
      return false;
  } else {
    if (SIInstrInfo::isLegalMUBUFImmOffset(MaxOffset))
      return false;
  }

  return true;
}

MachineBasicBlock::iterator SIFrameLowering::eliminateCallFramePseudoInstr(
  MachineFunction &MF,
  MachineBasicBlock &MBB,
  MachineBasicBlock::iterator I) const {
  int64_t Amount = I->getOperand(0).getImm();
  if (Amount == 0)
    return MBB.erase(I);

  const GCNSubtarget &ST = MF.getSubtarget<GCNSubtarget>();
  const SIInstrInfo *TII = ST.getInstrInfo();
  const DebugLoc &DL = I->getDebugLoc();
  unsigned Opc = I->getOpcode();
  bool IsDestroy = Opc == TII->getCallFrameDestroyOpcode();
  uint64_t CalleePopAmount = IsDestroy ? I->getOperand(1).getImm() : 0;

  if (!hasReservedCallFrame(MF)) {
    Amount = alignTo(Amount, getStackAlign());
    assert(isUInt<32>(Amount) && "exceeded stack address space size");
    const SIMachineFunctionInfo *MFI = MF.getInfo<SIMachineFunctionInfo>();
    Register SPReg = MFI->getStackPtrOffsetReg();

    Amount *= getScratchScaleFactor(ST);
    if (IsDestroy)
      Amount = -Amount;
    auto Add = BuildMI(MBB, I, DL, TII->get(AMDGPU::S_ADD_I32), SPReg)
        .addReg(SPReg)
        .addImm(Amount);
    Add->getOperand(3).setIsDead(); // Mark SCC as dead.
  } else if (CalleePopAmount != 0) {
    llvm_unreachable("is this used?");
  }

  return MBB.erase(I);
}

/// Returns true if the frame will require a reference to the stack pointer.
///
/// This is the set of conditions common to setting up the stack pointer in a
/// kernel, and for using a frame pointer in a callable function.
///
/// FIXME: Should also check hasOpaqueSPAdjustment and if any inline asm
/// references SP.
static bool frameTriviallyRequiresSP(const MachineFrameInfo &MFI) {
  return MFI.hasVarSizedObjects() || MFI.hasStackMap() || MFI.hasPatchPoint();
}

// The FP for kernels is always known 0, so we never really need to setup an
// explicit register for it. However, DisableFramePointerElim will force us to
// use a register for it.
bool SIFrameLowering::hasFP(const MachineFunction &MF) const {
  const MachineFrameInfo &MFI = MF.getFrameInfo();

  // For entry functions we can use an immediate offset in most cases, so the
  // presence of calls doesn't imply we need a distinct frame pointer.
  if (MFI.hasCalls() &&
      !MF.getInfo<SIMachineFunctionInfo>()->isEntryFunction()) {
    // All offsets are unsigned, so need to be addressed in the same direction
    // as stack growth.

    // FIXME: This function is pretty broken, since it can be called before the
    // frame layout is determined or CSR spills are inserted.
    return MFI.getStackSize() != 0;
  }

  return frameTriviallyRequiresSP(MFI) || MFI.isFrameAddressTaken() ||
         MF.getSubtarget<GCNSubtarget>().getRegisterInfo()->hasStackRealignment(
             MF) ||
         MF.getTarget().Options.DisableFramePointerElim(MF);
}

// This is essentially a reduced version of hasFP for entry functions. Since the
// stack pointer is known 0 on entry to kernels, we never really need an FP
// register. We may need to initialize the stack pointer depending on the frame
// properties, which logically overlaps many of the cases where an ordinary
// function would require an FP.
bool SIFrameLowering::requiresStackPointerReference(
    const MachineFunction &MF) const {
  // Callable functions always require a stack pointer reference.
  assert(MF.getInfo<SIMachineFunctionInfo>()->isEntryFunction() &&
         "only expected to call this for entry points");

  const MachineFrameInfo &MFI = MF.getFrameInfo();

  // Entry points ordinarily don't need to initialize SP. We have to set it up
  // for callees if there are any. Also note tail calls are impossible/don't
  // make any sense for kernels.
  if (MFI.hasCalls())
    return true;

  // We still need to initialize the SP if we're doing anything weird that
  // references the SP, like variable sized stack objects.
  return frameTriviallyRequiresSP(MFI);
}

bool SIFrameLowering::spillCalleeSavedRegisters(
    MachineBasicBlock &MBB, MachineBasicBlock::iterator MBBI,
    const ArrayRef<CalleeSavedInfo> CSI, const TargetRegisterInfo *TRI) const {
  MachineFunction &MF = *MBB.getParent();
  const GCNSubtarget &ST = MF.getSubtarget<GCNSubtarget>();
  const SIRegisterInfo *RI = ST.getRegisterInfo();
  const SIInstrInfo *TII = ST.getInstrInfo();

  for (const CalleeSavedInfo &CS : CSI) {
    // Insert the spill to the stack frame.
    unsigned Reg = CS.getReg();

    if (CS.isSpilledToReg()) {
      BuildMI(MBB, MBBI, DebugLoc(), TII->get(TargetOpcode::COPY),
              CS.getDstReg())
          .addReg(Reg, getKillRegState(true));
    } else {
      const TargetRegisterClass *RC = TRI->getMinimalPhysRegClass(
          Reg, Reg == RI->getReturnAddressReg(MF) ? MVT::i64 : MVT::i32);
      const MachineRegisterInfo &MRI = MF.getRegInfo();
      // If this value was already livein, we probably have a direct use of the
      // incoming register value, so don't kill at the spill point. This happens
      // since we pass some special inputs (workgroup IDs) in the callee saved
      // range.
      const bool IsLiveIn = MRI.isLiveIn(Reg);
      TII->storeRegToStackSlotCFI(MBB, MBBI, Reg, !IsLiveIn, CS.getFrameIdx(),
                                  RC, TRI);
    }
  }

  return true;
}

MachineInstr *SIFrameLowering::buildCFI(MachineBasicBlock &MBB,
                                        MachineBasicBlock::iterator MBBI,
                                        const DebugLoc &DL,
                                        const MCCFIInstruction &CFIInst,
                                        MachineInstr::MIFlag flag) const {
  MachineFunction &MF = *MBB.getParent();
  const SIInstrInfo *TII = MF.getSubtarget<GCNSubtarget>().getInstrInfo();
  return BuildMI(MBB, MBBI, DL, TII->get(TargetOpcode::CFI_INSTRUCTION))
      .addCFIIndex(MF.addFrameInst(CFIInst))
      .setMIFlag(flag);
}

MachineInstr *SIFrameLowering::buildCFIForRegToRegSpill(
    MachineBasicBlock &MBB, MachineBasicBlock::iterator MBBI,
    const DebugLoc &DL, const Register Reg, const Register RegCopy) const {
  MachineFunction &MF = *MBB.getParent();
  const MCRegisterInfo &MCRI = *MF.getMMI().getContext().getRegisterInfo();
  return buildCFI(
      MBB, MBBI, DL,
      MCCFIInstruction::createRegister(nullptr, MCRI.getDwarfRegNum(Reg, false),
                                       MCRI.getDwarfRegNum(RegCopy, false)));
}

MachineInstr *SIFrameLowering::buildCFIForSGPRToVGPRSpill(
    MachineBasicBlock &MBB, MachineBasicBlock::iterator MBBI,
    const DebugLoc &DL, const Register SGPR, const Register VGPR,
    const int Lane) const {
  const MachineFunction &MF = *MBB.getParent();
  const MCRegisterInfo &MCRI = *MF.getMMI().getContext().getRegisterInfo();

  int DwarfSGPR = MCRI.getDwarfRegNum(SGPR, false);
  int DwarfVGPR = MCRI.getDwarfRegNum(VGPR, false);

  // CFI for an SGPR spilled to a single lane of a VGPR is implemented as an
  // expression(E) rule where E is a register location description referencing
  // a VGPR register location storage at a byte offset of the lane index
  // multiplied by the size of an SGPR (4 bytes). In other words we generate
  // the following DWARF:
  //
  // DW_CFA_expression: <SGPR>,
  //    (DW_OP_regx <VGPR>) (DW_OP_LLVM_offset_uconst <Lane>*4)
  //
  // The memory location description for the current CFA is pushed on the
  // stack before E is evaluated, but we choose not to drop it as it would
  // require a longer expression E and DWARF defines the result of the
  // evaulation to be the location description on the top of the stack (i.e. the
  // implictly pushed one is just ignored.)

  SmallString<20> Block;
  raw_svector_ostream OSBlock(Block);
  encodeDwarfRegisterLocation(DwarfVGPR, OSBlock);
  OSBlock << uint8_t(dwarf::DW_OP_LLVM_offset_uconst);
  encodeULEB128(Lane * SGPRByteSize, OSBlock);

  SmallString<20> CFIInst;
  raw_svector_ostream OSCFIInst(CFIInst);
  OSCFIInst << uint8_t(dwarf::DW_CFA_expression);
  encodeULEB128(DwarfSGPR, OSCFIInst);
  encodeULEB128(Block.size(), OSCFIInst);
  OSCFIInst << Block;

  return buildCFI(MBB, MBBI, DL,
           MCCFIInstruction::createEscape(nullptr, OSCFIInst.str()));
}

MachineInstr *SIFrameLowering::buildCFIForSGPRToVGPRSpill(
    MachineBasicBlock &MBB, MachineBasicBlock::iterator MBBI,
    const DebugLoc &DL, Register SGPR,
    ArrayRef<SIRegisterInfo::SpilledReg> VGPRSpills) const {
  const MachineFunction &MF = *MBB.getParent();
  const MCRegisterInfo &MCRI = *MF.getMMI().getContext().getRegisterInfo();

  int DwarfSGPR = MCRI.getDwarfRegNum(SGPR, false);

  // CFI for an SGPR spilled to a multiple lanes of VGPRs is implemented as an
  // expression(E) rule where E is a composite location description
  // with multiple parts each referencing
  // VGPR register location storage with a bit offset of the lane index
  // multiplied by the size of an SGPR (32 bits). In other words we generate
  // the following DWARF:
  //
  // DW_CFA_expression: <SGPR>,
  //    (DW_OP_regx <VGPR[0]>) (DW_OP_bit_piece 32, <Lane[0]>*32)
  //    (DW_OP_regx <VGPR[1]>) (DW_OP_bit_piece 32, <Lane[1]>*32)
  //    ...
  //    (DW_OP_regx <VGPR[N]>) (DW_OP_bit_piece 32, <Lane[N]>*32)
  //
  // The memory location description for the current CFA is pushed on the
  // stack before E is evaluated, but we choose not to drop it as it would
  // require a longer expression E and DWARF defines the result of the
  // evaulation to be the location description on the top of the stack (i.e. the
  // implictly pushed one is just ignored.)

  SmallString<20> Block;
  raw_svector_ostream OSBlock(Block);
  // TODO: Detect when we can merge multiple adjacent pieces, or even reduce
  // this to a register location description (when all pieces are adjacent).
  for (SIRegisterInfo::SpilledReg Spill : VGPRSpills) {
    encodeDwarfRegisterLocation(MCRI.getDwarfRegNum(Spill.VGPR, false),
                                OSBlock);
    OSBlock << uint8_t(dwarf::DW_OP_bit_piece);
    encodeULEB128(SGPRBitSize, OSBlock);
    encodeULEB128(SGPRBitSize * Spill.Lane, OSBlock);
  }

  SmallString<20> CFIInst;
  raw_svector_ostream OSCFIInst(CFIInst);
  OSCFIInst << uint8_t(dwarf::DW_CFA_expression);
  encodeULEB128(DwarfSGPR, OSCFIInst);
  encodeULEB128(Block.size(), OSCFIInst);
  OSCFIInst << Block;

  return buildCFI(MBB, MBBI, DL,
                  MCCFIInstruction::createEscape(nullptr, OSCFIInst.str()));
}

MachineInstr *SIFrameLowering::buildCFIForSGPRToVMEMSpill(
    MachineBasicBlock &MBB, MachineBasicBlock::iterator MBBI,
    const DebugLoc &DL, unsigned SGPR, int64_t Offset) const {
  MachineFunction &MF = *MBB.getParent();
  const MCRegisterInfo &MCRI = *MF.getMMI().getContext().getRegisterInfo();
  return buildCFI(MBB, MBBI, DL,
                  llvm::MCCFIInstruction::createOffset(
                      nullptr, MCRI.getDwarfRegNum(SGPR, false), Offset));
}

MachineInstr *SIFrameLowering::buildCFIForVGPRToVMEMSpill(
    MachineBasicBlock &MBB, MachineBasicBlock::iterator MBBI,
    const DebugLoc &DL, unsigned VGPR, int64_t Offset) const {
  const MachineFunction &MF = *MBB.getParent();
  const MCRegisterInfo &MCRI = *MF.getMMI().getContext().getRegisterInfo();
  const GCNSubtarget &ST = MF.getSubtarget<GCNSubtarget>();

  int DwarfVGPR = MCRI.getDwarfRegNum(VGPR, false);

  SmallString<20> Block;
  raw_svector_ostream OSBlock(Block);
  encodeDwarfRegisterLocation(DwarfVGPR, OSBlock);
  OSBlock << uint8_t(dwarf::DW_OP_swap);
  OSBlock << uint8_t(dwarf::DW_OP_LLVM_offset_uconst);
  encodeULEB128(Offset, OSBlock);
  OSBlock << uint8_t(dwarf::DW_OP_LLVM_call_frame_entry_reg);
  encodeULEB128(MCRI.getDwarfRegNum(
                    ST.isWave32() ? AMDGPU::EXEC_LO : AMDGPU::EXEC, false),
                OSBlock);
  OSBlock << uint8_t(dwarf::DW_OP_deref_size);
  OSBlock << uint8_t(ST.getWavefrontSize() / 8);
  OSBlock << uint8_t(dwarf::DW_OP_LLVM_select_bit_piece);
  encodeULEB128(VGPRLaneBitSize, OSBlock);
  encodeULEB128(ST.getWavefrontSize(), OSBlock);

  SmallString<20> CFIInst;
  raw_svector_ostream OSCFIInst(CFIInst);
  OSCFIInst << uint8_t(dwarf::DW_CFA_expression);
  encodeULEB128(DwarfVGPR, OSCFIInst);
  encodeULEB128(Block.size(), OSCFIInst);
  OSCFIInst << Block;

  return buildCFI(MBB, MBBI, DL,
                  MCCFIInstruction::createEscape(nullptr, OSCFIInst.str()));
}

MachineInstr *SIFrameLowering::buildCFIForRegToSGPRPairSpill(
    MachineBasicBlock &MBB, MachineBasicBlock::iterator MBBI,
    const DebugLoc &DL, const Register Reg, const Register SGPRPair) const {
  const MachineFunction &MF = *MBB.getParent();
  const MCRegisterInfo &MCRI = *MF.getMMI().getContext().getRegisterInfo();
  const GCNSubtarget &ST = MF.getSubtarget<GCNSubtarget>();
  const SIRegisterInfo &TRI = ST.getInstrInfo()->getRegisterInfo();

  int SGPR0 = TRI.getSubReg(SGPRPair, AMDGPU::sub0);
  int SGPR1 = TRI.getSubReg(SGPRPair, AMDGPU::sub1);

  int DwarfReg = MCRI.getDwarfRegNum(Reg, false);
  int DwarfSGPR0 = MCRI.getDwarfRegNum(SGPR0, false);
  int DwarfSGPR1 = MCRI.getDwarfRegNum(SGPR1, false);

  // CFI for a register spilled to a pair of SGPRs is implemented as an
  // expression(E) rule where E is a composite location description with
  // multiple parts each referencing SGPR register location storage with a bit
  // offset of 0. In other words we generate the following DWARF:
  //
  // DW_CFA_expression: <Reg>,
  //    (DW_OP_regx <SGPRPair[0]>) (DW_OP_piece 4)
  //    (DW_OP_regx <SGPRPair[1]>) (DW_OP_piece 4)
  //
  // The memory location description for the current CFA is pushed on the stack
  // before E is evaluated, but we choose not to drop it as it would require a
  // longer expression E and DWARF defines the result of the evaulation to be
  // the location description on the top of the stack (i.e. the implictly
  // pushed one is just ignored.)

  SmallString<10> Block;
  raw_svector_ostream OSBlock(Block);
  encodeDwarfRegisterLocation(DwarfSGPR0, OSBlock);
  OSBlock << uint8_t(dwarf::DW_OP_piece);
  encodeULEB128(SGPRByteSize, OSBlock);
  encodeDwarfRegisterLocation(DwarfSGPR1, OSBlock);
  OSBlock << uint8_t(dwarf::DW_OP_piece);
  encodeULEB128(SGPRByteSize, OSBlock);

  SmallString<20> CFIInst;
  raw_svector_ostream OSCFIInst(CFIInst);
  OSCFIInst << uint8_t(dwarf::DW_CFA_expression);
  encodeULEB128(DwarfReg, OSCFIInst);
  encodeULEB128(Block.size(), OSCFIInst);
  OSCFIInst << Block;

  return buildCFI(MBB, MBBI, DL,
                  MCCFIInstruction::createEscape(nullptr, OSCFIInst.str()));
}<|MERGE_RESOLUTION|>--- conflicted
+++ resolved
@@ -28,15 +28,12 @@
   cl::ReallyHidden,
   cl::init(true));
 
-<<<<<<< HEAD
 static constexpr unsigned SGPRBitSize = 32;
 static constexpr unsigned SGPRByteSize = SGPRBitSize / 8;
 static constexpr unsigned VGPRLaneBitSize = 32;
 // FIXME: should be replaced by a constant defined elsewhere
 static constexpr unsigned DW_ASPACE_AMDGPU_private_wave = 6;
 
-=======
->>>>>>> 25a61c42
 // Find a scratch register matching \p RC which is unused and available
 // throughout the function. On failure, returns a null register.
 static MCRegister findUnusedRegister(MachineRegisterInfo &MRI,
@@ -49,7 +46,6 @@
   return MCRegister();
 }
 
-<<<<<<< HEAD
 static void encodeDwarfRegisterLocation(int DwarfReg, raw_ostream &OS) {
   assert(DwarfReg >= 0);
   if (DwarfReg < 32) {
@@ -111,8 +107,6 @@
   buildCFI(MBB, MBBI, DL, CFIInst, Flags);
 }
 
-=======
->>>>>>> 25a61c42
 // Find a scratch register that we can use in the prologue. We avoid using
 // callee-save registers since they may appear to be free when this is called
 // from canUseAsPrologue (during shrink wrapping), but then no longer be free
@@ -1417,16 +1411,9 @@
   }
 
   if (HasFP) {
-<<<<<<< HEAD
-    if (needsFrameMoves)
+    if (NeedsFrameMoves)
       emitDefCFA(MBB, MBBI, DL, FramePtrReg, /*AspaceAlreadyDefined=*/false,
                  MachineInstr::FrameSetup);
-=======
-    if (NeedsFrameMoves)
-      buildCFI(MBB, MBBI, DL,
-               MCCFIInstruction::createDefCfaRegister(
-                   nullptr, MCRI->getDwarfRegNum(FramePtrReg, false)));
->>>>>>> 25a61c42
   }
 
   if (HasFP && RoundedSize != 0) {
@@ -1524,17 +1511,9 @@
   // FIXME: Switch to using MF.needsFrameMoves() later
   const bool NeedsFrameMoves = true;
   if (hasFP(MF)) {
-<<<<<<< HEAD
-    if (needsFrameMoves)
+    if (NeedsFrameMoves)
       emitDefCFA(MBB, MBBI, DL, StackPtrReg, /*AspaceAlreadyDefined=*/false,
                  MachineInstr::FrameDestroy);
-=======
-    if (NeedsFrameMoves)
-      buildCFI(MBB, MBBI, DL,
-               MCCFIInstruction::createDefCfaRegister(
-                   nullptr, MCRI->getDwarfRegNum(StackPtrReg, false)),
-               MachineInstr::FrameDestroy);
->>>>>>> 25a61c42
   }
 
   if (FPSaved) {
