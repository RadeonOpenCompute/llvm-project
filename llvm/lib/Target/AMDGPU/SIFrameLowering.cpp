//===----------------------- SIFrameLowering.cpp --------------------------===//
//
// Part of the LLVM Project, under the Apache License v2.0 with LLVM Exceptions.
// See https://llvm.org/LICENSE.txt for license information.
// SPDX-License-Identifier: Apache-2.0 WITH LLVM-exception
//
//==-----------------------------------------------------------------------===//

#include "SIFrameLowering.h"
#include "AMDGPU.h"
#include "GCNSubtarget.h"
#include "MCTargetDesc/AMDGPUMCTargetDesc.h"
#include "SIMachineFunctionInfo.h"
#include "llvm/BinaryFormat/Dwarf.h"
#include "llvm/CodeGen/LiveRegUnits.h"
#include "llvm/CodeGen/MachineFrameInfo.h"
#include "llvm/CodeGen/MachineModuleInfo.h"
#include "llvm/CodeGen/RegisterScavenging.h"
#include "llvm/Support/LEB128.h"
#include "llvm/Target/TargetMachine.h"

using namespace llvm;

#define DEBUG_TYPE "frame-info"

static cl::opt<bool> EnableSpillVGPRToAGPR(
  "amdgpu-spill-vgpr-to-agpr",
  cl::desc("Enable spilling VGPRs to AGPRs"),
  cl::ReallyHidden,
  cl::init(true));

static constexpr unsigned SGPRBitSize = 32;
static constexpr unsigned VGPRLaneBitSize = 32;

// Find a register matching \p RC from \p LiveUnits which is unused and
// available throughout the function. On failure, returns AMDGPU::NoRegister.
// TODO: Rewrite the loop here to iterate over MCRegUnits instead of
// MCRegisters. This should reduce the number of iterations and avoid redundant
// checking.
static MCRegister findUnusedRegister(MachineRegisterInfo &MRI,
                                     const LiveRegUnits &LiveUnits,
                                     const TargetRegisterClass &RC) {
  for (MCRegister Reg : RC) {
    if (!MRI.isPhysRegUsed(Reg) && LiveUnits.available(Reg) &&
        !MRI.isReserved(Reg))
      return Reg;
  }
  return MCRegister();
}

static void encodeDwarfRegisterLocation(int DwarfReg, raw_ostream &OS) {
  assert(DwarfReg >= 0);
  if (DwarfReg < 32) {
    OS << uint8_t(dwarf::DW_OP_reg0 + DwarfReg);
  } else {
    OS << uint8_t(dwarf::DW_OP_regx);
    encodeULEB128(DwarfReg, OS);
  }
}

static MCCFIInstruction
createScaledCFAInPrivateWave(const GCNSubtarget &ST,
                             MCRegister DwarfStackPtrReg) {
  assert(ST.enableFlatScratch());

  // When flat scratch is used, the cfa is expressed in terms of private_lane
  // (address space 5), but the debugger only accepts addresses in terms of
  // private_wave (6). Override the cfa value using the expression
  // (wave_size*cfa_reg), which is equivalent to (cfa_reg << wave_size_log2)
  const unsigned WavefrontSizeLog2 = ST.getWavefrontSizeLog2();
  assert(WavefrontSizeLog2 < 32);

  SmallString<20> Block;
  raw_svector_ostream OSBlock(Block);
  encodeDwarfRegisterLocation(DwarfStackPtrReg, OSBlock);
  OSBlock << uint8_t(dwarf::DW_OP_deref_size) << uint8_t(4)
          << uint8_t(dwarf::DW_OP_lit0 + WavefrontSizeLog2)
          << uint8_t(dwarf::DW_OP_shl)
          << uint8_t(dwarf::DW_OP_lit0 +
                     dwarf::DW_ASPACE_LLVM_AMDGPU_private_wave);
  if (EmitHeterogeneousDwarfAsUserOps)
    OSBlock << uint8_t(dwarf::DW_OP_LLVM_user)
            << uint8_t(dwarf::DW_OP_LLVM_USER_form_aspace_address);
  else
    OSBlock << uint8_t(dwarf::DW_OP_LLVM_form_aspace_address);

  SmallString<20> CFIInst;
  raw_svector_ostream OSCFIInst(CFIInst);
  OSCFIInst << uint8_t(dwarf::DW_CFA_def_cfa_expression);
  encodeULEB128(Block.size(), OSCFIInst);
  OSCFIInst << Block;

  return MCCFIInstruction::createEscape(nullptr, OSCFIInst.str());
}

void SIFrameLowering::emitDefCFA(MachineBasicBlock &MBB,
                                 MachineBasicBlock::iterator MBBI,
                                 DebugLoc const &DL, Register StackPtrReg,
                                 bool AspaceAlreadyDefined,
                                 MachineInstr::MIFlag Flags) const {
  MachineFunction &MF = *MBB.getParent();
  const GCNSubtarget &ST = MF.getSubtarget<GCNSubtarget>();
  const MCRegisterInfo *MCRI = MF.getContext().getRegisterInfo();

  MCRegister DwarfStackPtrReg = MCRI->getDwarfRegNum(StackPtrReg, false);
  MCCFIInstruction CFIInst =
      ST.enableFlatScratch()
          ? createScaledCFAInPrivateWave(ST, DwarfStackPtrReg)
          : (AspaceAlreadyDefined
                 ? MCCFIInstruction::createLLVMDefAspaceCfa(
                       nullptr, DwarfStackPtrReg, 0,
                       dwarf::DW_ASPACE_LLVM_AMDGPU_private_wave, SMLoc())
                 : MCCFIInstruction::createDefCfaRegister(nullptr,
                                                          DwarfStackPtrReg));
  buildCFI(MBB, MBBI, DL, CFIInst, Flags);
}

// Find a scratch register that we can use in the prologue. We avoid using
// callee-save registers since they may appear to be free when this is called
// from canUseAsPrologue (during shrink wrapping), but then no longer be free
// when this is called from emitPrologue.
static MCRegister findScratchNonCalleeSaveRegister(
    MachineRegisterInfo &MRI, LiveRegUnits &LiveUnits,
    const TargetRegisterClass &RC, bool Unused = false) {
  // Mark callee saved registers as used so we will not choose them.
  const MCPhysReg *CSRegs = MRI.getCalleeSavedRegs();
  for (unsigned i = 0; CSRegs[i]; ++i)
    LiveUnits.addReg(CSRegs[i]);

  // We are looking for a register that can be used throughout the entire
  // function, so any use is unacceptable.
  if (Unused)
    return findUnusedRegister(MRI, LiveUnits, RC);

  for (MCRegister Reg : RC) {
    if (LiveUnits.available(Reg) && !MRI.isReserved(Reg))
      return Reg;
  }

  return MCRegister();
}

/// Query target location for spilling SGPRs
/// \p IncludeScratchCopy : Also look for free scratch SGPRs
static void getVGPRSpillLaneOrTempRegister(
    MachineFunction &MF, LiveRegUnits &LiveUnits, Register SGPR,
    const TargetRegisterClass &RC = AMDGPU::SReg_32_XM0_XEXECRegClass,
    bool IncludeScratchCopy = true) {
  SIMachineFunctionInfo *MFI = MF.getInfo<SIMachineFunctionInfo>();
  MachineFrameInfo &FrameInfo = MF.getFrameInfo();

  const GCNSubtarget &ST = MF.getSubtarget<GCNSubtarget>();
  const SIRegisterInfo *TRI = ST.getRegisterInfo();
  unsigned Size = TRI->getSpillSize(RC);
  Align Alignment = TRI->getSpillAlign(RC);

  // We need to save and restore the given SGPR.

  Register ScratchSGPR;
  // 1: Try to save the given register into an unused scratch SGPR. The
  // LiveUnits should have all the callee saved registers marked as used. For
  // certain cases we skip copy to scratch SGPR.
  if (IncludeScratchCopy)
    ScratchSGPR = findUnusedRegister(MF.getRegInfo(), LiveUnits, RC);

  if (!ScratchSGPR) {
    int FI = FrameInfo.CreateStackObject(Size, Alignment, true, nullptr,
                                         TargetStackID::SGPRSpill);

    if (TRI->spillSGPRToVGPR() &&
        MFI->allocateSGPRSpillToVGPRLane(MF, FI, /*SpillToPhysVGPRLane=*/true,
                                         /*IsPrologEpilog=*/true)) {
      // 2: There's no free lane to spill, and no free register to save the
      // SGPR, so we're forced to take another VGPR to use for the spill.
      MFI->addToPrologEpilogSGPRSpills(
          SGPR, PrologEpilogSGPRSaveRestoreInfo(
                    SGPRSaveKind::SPILL_TO_VGPR_LANE, FI));

      LLVM_DEBUG(auto Spill = MFI->getSGPRSpillToPhysicalVGPRLanes(FI).front();
                 dbgs() << printReg(SGPR, TRI) << " requires fallback spill to "
                        << printReg(Spill.VGPR, TRI) << ':' << Spill.Lane
                        << '\n';);
    } else {
      // Remove dead <FI> index
      MF.getFrameInfo().RemoveStackObject(FI);
      // 3: If all else fails, spill the register to memory.
      FI = FrameInfo.CreateSpillStackObject(Size, Alignment);
      MFI->addToPrologEpilogSGPRSpills(
          SGPR,
          PrologEpilogSGPRSaveRestoreInfo(SGPRSaveKind::SPILL_TO_MEM, FI));
      LLVM_DEBUG(dbgs() << "Reserved FI " << FI << " for spilling "
                        << printReg(SGPR, TRI) << '\n');
    }
  } else {
    MFI->addToPrologEpilogSGPRSpills(
        SGPR, PrologEpilogSGPRSaveRestoreInfo(
                  SGPRSaveKind::COPY_TO_SCRATCH_SGPR, ScratchSGPR));
    LiveUnits.addReg(ScratchSGPR);
    LLVM_DEBUG(dbgs() << "Saving " << printReg(SGPR, TRI) << " with copy to "
                      << printReg(ScratchSGPR, TRI) << '\n');
  }
}

// We need to specially emit stack operations here because a different frame
// register is used than in the rest of the function, as getFrameRegister would
// use.
static void buildPrologSpill(const GCNSubtarget &ST, const SIRegisterInfo &TRI,
                             const SIMachineFunctionInfo &FuncInfo,
                             LiveRegUnits &LiveUnits, MachineFunction &MF,
                             MachineBasicBlock &MBB,
                             MachineBasicBlock::iterator I, const DebugLoc &DL,
                             Register SpillReg, int FI, Register FrameReg,
                             int64_t DwordOff = 0) {
  unsigned Opc = ST.enableFlatScratch() ? AMDGPU::SCRATCH_STORE_DWORD_SADDR
                                        : AMDGPU::BUFFER_STORE_DWORD_OFFSET;

  MachineFrameInfo &FrameInfo = MF.getFrameInfo();
  MachinePointerInfo PtrInfo = MachinePointerInfo::getFixedStack(MF, FI);
  MachineMemOperand *MMO = MF.getMachineMemOperand(
      PtrInfo, MachineMemOperand::MOStore, FrameInfo.getObjectSize(FI),
      FrameInfo.getObjectAlign(FI));
  LiveUnits.addReg(SpillReg);
  bool IsKill = !MBB.isLiveIn(SpillReg);
  TRI.buildSpillLoadStore(MBB, I, DL, Opc, FI, SpillReg, IsKill, FrameReg,
                          DwordOff, MMO, nullptr, &LiveUnits);
  if (IsKill)
    LiveUnits.removeReg(SpillReg);
}

static void buildEpilogRestore(const GCNSubtarget &ST,
                               const SIRegisterInfo &TRI,
                               const SIMachineFunctionInfo &FuncInfo,
                               LiveRegUnits &LiveUnits, MachineFunction &MF,
                               MachineBasicBlock &MBB,
                               MachineBasicBlock::iterator I,
                               const DebugLoc &DL, Register SpillReg, int FI,
                               Register FrameReg, int64_t DwordOff = 0) {
  unsigned Opc = ST.enableFlatScratch() ? AMDGPU::SCRATCH_LOAD_DWORD_SADDR
                                        : AMDGPU::BUFFER_LOAD_DWORD_OFFSET;

  MachineFrameInfo &FrameInfo = MF.getFrameInfo();
  MachinePointerInfo PtrInfo = MachinePointerInfo::getFixedStack(MF, FI);
  MachineMemOperand *MMO = MF.getMachineMemOperand(
      PtrInfo, MachineMemOperand::MOLoad, FrameInfo.getObjectSize(FI),
      FrameInfo.getObjectAlign(FI));
  TRI.buildSpillLoadStore(MBB, I, DL, Opc, FI, SpillReg, false, FrameReg,
                          DwordOff, MMO, nullptr, &LiveUnits);
}

static void buildGitPtr(MachineBasicBlock &MBB, MachineBasicBlock::iterator I,
                        const DebugLoc &DL, const SIInstrInfo *TII,
                        Register TargetReg) {
  MachineFunction *MF = MBB.getParent();
  const SIMachineFunctionInfo *MFI = MF->getInfo<SIMachineFunctionInfo>();
  const SIRegisterInfo *TRI = &TII->getRegisterInfo();
  const MCInstrDesc &SMovB32 = TII->get(AMDGPU::S_MOV_B32);
  Register TargetLo = TRI->getSubReg(TargetReg, AMDGPU::sub0);
  Register TargetHi = TRI->getSubReg(TargetReg, AMDGPU::sub1);

  if (MFI->getGITPtrHigh() != 0xffffffff) {
    BuildMI(MBB, I, DL, SMovB32, TargetHi)
        .addImm(MFI->getGITPtrHigh())
        .addReg(TargetReg, RegState::ImplicitDefine);
  } else {
    const MCInstrDesc &GetPC64 = TII->get(AMDGPU::S_GETPC_B64_pseudo);
    BuildMI(MBB, I, DL, GetPC64, TargetReg);
  }
  Register GitPtrLo = MFI->getGITPtrLoReg(*MF);
  MF->getRegInfo().addLiveIn(GitPtrLo);
  MBB.addLiveIn(GitPtrLo);
  BuildMI(MBB, I, DL, SMovB32, TargetLo)
    .addReg(GitPtrLo);
}

static void initLiveUnits(LiveRegUnits &LiveUnits, const SIRegisterInfo &TRI,
                          const SIMachineFunctionInfo *FuncInfo,
                          MachineFunction &MF, MachineBasicBlock &MBB,
                          MachineBasicBlock::iterator MBBI, bool IsProlog) {
  if (LiveUnits.empty()) {
    LiveUnits.init(TRI);
    if (IsProlog) {
      LiveUnits.addLiveIns(MBB);
    } else {
      // In epilog.
      LiveUnits.addLiveOuts(MBB);
      LiveUnits.stepBackward(*MBBI);
    }
  }
}

namespace llvm {

// SpillBuilder to save/restore special SGPR spills like the one needed for FP,
// BP, etc. These spills are delayed until the current function's frame is
// finalized. For a given register, the builder uses the
// PrologEpilogSGPRSaveRestoreInfo to decide the spill method.
class PrologEpilogSGPRSpillBuilder {
  MachineBasicBlock::iterator MI;
  MachineBasicBlock &MBB;
  MachineFunction &MF;
  const GCNSubtarget &ST;
  MachineFrameInfo &MFI;
  SIMachineFunctionInfo *FuncInfo;
  const SIInstrInfo *TII;
  const SIRegisterInfo &TRI;
  const MCRegisterInfo *MCRI;
  const SIFrameLowering *TFI;
  Register SuperReg;
  const PrologEpilogSGPRSaveRestoreInfo SI;
  LiveRegUnits &LiveUnits;
  const DebugLoc &DL;
  Register FrameReg;
  ArrayRef<int16_t> SplitParts;
  unsigned NumSubRegs;
  unsigned EltSize = 4;
  bool IsFramePtrPrologSpill;
  bool NeedsFrameMoves;

  bool isExec(Register Reg) const {
    return Reg == AMDGPU::EXEC_LO || Reg == AMDGPU::EXEC;
  }

  void saveToMemory(const int FI) const {
    MachineRegisterInfo &MRI = MF.getRegInfo();
    const GCNSubtarget &ST = MF.getSubtarget<GCNSubtarget>();
    assert(!MFI.isDeadObjectIndex(FI));

    initLiveUnits(LiveUnits, TRI, FuncInfo, MF, MBB, MI, /*IsProlog*/ true);

    MCPhysReg TmpVGPR = findScratchNonCalleeSaveRegister(
        MRI, LiveUnits, AMDGPU::VGPR_32RegClass);
    if (!TmpVGPR)
      report_fatal_error("failed to find free scratch register");

    for (unsigned I = 0, DwordOff = 0; I < NumSubRegs; ++I) {
      Register SubReg = NumSubRegs == 1
                            ? SuperReg
                            : Register(TRI.getSubReg(SuperReg, SplitParts[I]));
      BuildMI(MBB, MI, DL, TII->get(AMDGPU::V_MOV_B32_e32), TmpVGPR)
          .addReg(SubReg);

      buildPrologSpill(ST, TRI, *FuncInfo, LiveUnits, MF, MBB, MI, DL, TmpVGPR,
                       FI, FrameReg, DwordOff);
      if (NeedsFrameMoves) {
        if (isExec(SuperReg) && (I == NumSubRegs - 1))
          SubReg = AMDGPU::EXEC;
        else if (IsFramePtrPrologSpill)
          SubReg = FuncInfo->getFrameOffsetReg();

        // FIXME: CFI for EXEC needs a fix by accurately computing the spill
        // offset for both the low and high components.
        if (SubReg != AMDGPU::EXEC_LO)
          TFI->buildCFI(MBB, MI, DL,
                        MCCFIInstruction::createOffset(
                            nullptr, MCRI->getDwarfRegNum(SubReg, false),
                            MFI.getObjectOffset(FI) * ST.getWavefrontSize()));
      }
      DwordOff += 4;
    }
  }

  void saveToVGPRLane(const int FI) const {
    assert(!MFI.isDeadObjectIndex(FI));

    assert(MFI.getStackID(FI) == TargetStackID::SGPRSpill);
    ArrayRef<SIRegisterInfo::SpilledReg> Spill =
        FuncInfo->getSGPRSpillToPhysicalVGPRLanes(FI);
    assert(Spill.size() == NumSubRegs);

    for (unsigned I = 0; I < NumSubRegs; ++I) {
      Register SubReg = NumSubRegs == 1
                            ? SuperReg
                            : Register(TRI.getSubReg(SuperReg, SplitParts[I]));
      BuildMI(MBB, MI, DL, TII->get(AMDGPU::SI_SPILL_S32_TO_VGPR),
              Spill[I].VGPR)
          .addReg(SubReg)
          .addImm(Spill[I].Lane)
          .addReg(Spill[I].VGPR, RegState::Undef);
      if (NeedsFrameMoves) {
        if (isExec(SuperReg)) {
          if (I == NumSubRegs - 1)
            TFI->buildCFIForSGPRToVGPRSpill(MBB, MI, DL, AMDGPU::EXEC, Spill);
        } else if (IsFramePtrPrologSpill) {
          TFI->buildCFIForSGPRToVGPRSpill(MBB, MI, DL,
                                          FuncInfo->getFrameOffsetReg(),
                                          Spill[I].VGPR, Spill[I].Lane);
        } else {
          TFI->buildCFIForSGPRToVGPRSpill(MBB, MI, DL, SubReg, Spill[I].VGPR,
                                          Spill[I].Lane);
        }
      }
    }
  }

  void copyToScratchSGPR(Register DstReg) const {
    BuildMI(MBB, MI, DL, TII->get(AMDGPU::COPY), DstReg)
        .addReg(SuperReg)
        .setMIFlag(MachineInstr::FrameSetup);
    if (NeedsFrameMoves) {
      const TargetRegisterClass *RC = TRI.getPhysRegBaseClass(DstReg);
      ArrayRef<int16_t> DstSplitParts = TRI.getRegSplitParts(RC, EltSize);
      unsigned DstNumSubRegs = DstSplitParts.empty() ? 1 : DstSplitParts.size();
      assert(NumSubRegs == DstNumSubRegs);
      for (unsigned I = 0; I < NumSubRegs; ++I) {
        Register SrcSubReg =
            NumSubRegs == 1 ? SuperReg
                            : Register(TRI.getSubReg(SuperReg, SplitParts[I]));
        Register DstSubReg =
            NumSubRegs == 1 ? DstReg
                            : Register(TRI.getSubReg(DstReg, DstSplitParts[I]));
        if (isExec(SuperReg)) {
          if (I == NumSubRegs - 1)
            TFI->buildCFIForRegToSGPRPairSpill(MBB, MI, DL, AMDGPU::EXEC,
                                               DstReg);
        } else {
          TFI->buildCFI(MBB, MI, DL,
                        MCCFIInstruction::createRegister(
                            nullptr, MCRI->getDwarfRegNum(SrcSubReg, false),
                            MCRI->getDwarfRegNum(DstSubReg, false)));
        }
      }
    }
  }

  void restoreFromMemory(const int FI) {
    MachineRegisterInfo &MRI = MF.getRegInfo();
    const GCNSubtarget &ST = MF.getSubtarget<GCNSubtarget>();

    initLiveUnits(LiveUnits, TRI, FuncInfo, MF, MBB, MI, /*IsProlog*/ false);
    MCPhysReg TmpVGPR = findScratchNonCalleeSaveRegister(
        MRI, LiveUnits, AMDGPU::VGPR_32RegClass);
    if (!TmpVGPR)
      report_fatal_error("failed to find free scratch register");

    for (unsigned I = 0, DwordOff = 0; I < NumSubRegs; ++I) {
      Register SubReg = NumSubRegs == 1
                            ? SuperReg
                            : Register(TRI.getSubReg(SuperReg, SplitParts[I]));

      buildEpilogRestore(ST, TRI, *FuncInfo, LiveUnits, MF, MBB, MI, DL,
                         TmpVGPR, FI, FrameReg, DwordOff);
      BuildMI(MBB, MI, DL, TII->get(AMDGPU::V_READFIRSTLANE_B32), SubReg)
          .addReg(TmpVGPR, RegState::Kill);
      DwordOff += 4;
    }
  }

  void restoreFromVGPRLane(const int FI) {
    assert(MFI.getStackID(FI) == TargetStackID::SGPRSpill);
    ArrayRef<SIRegisterInfo::SpilledReg> Spill =
        FuncInfo->getSGPRSpillToPhysicalVGPRLanes(FI);
    assert(Spill.size() == NumSubRegs);

    for (unsigned I = 0; I < NumSubRegs; ++I) {
      Register SubReg = NumSubRegs == 1
                            ? SuperReg
                            : Register(TRI.getSubReg(SuperReg, SplitParts[I]));
      BuildMI(MBB, MI, DL, TII->get(AMDGPU::SI_RESTORE_S32_FROM_VGPR), SubReg)
          .addReg(Spill[I].VGPR)
          .addImm(Spill[I].Lane);
    }
  }

  void copyFromScratchSGPR(Register SrcReg) const {
    BuildMI(MBB, MI, DL, TII->get(AMDGPU::COPY), SuperReg)
        .addReg(SrcReg)
        .setMIFlag(MachineInstr::FrameDestroy);
  }

public:
  PrologEpilogSGPRSpillBuilder(Register Reg,
                               const PrologEpilogSGPRSaveRestoreInfo SI,
                               MachineBasicBlock &MBB,
                               MachineBasicBlock::iterator MI,
                               const DebugLoc &DL, const SIInstrInfo *TII,
                               const SIRegisterInfo &TRI,
                               LiveRegUnits &LiveUnits, Register FrameReg,
                               bool IsFramePtrPrologSpill = false)
      : MI(MI), MBB(MBB), MF(*MBB.getParent()),
        ST(MF.getSubtarget<GCNSubtarget>()), MFI(MF.getFrameInfo()),
        FuncInfo(MF.getInfo<SIMachineFunctionInfo>()), TII(TII), TRI(TRI),
        MCRI(MF.getContext().getRegisterInfo()),
        TFI(ST.getFrameLowering()), SuperReg(Reg), SI(SI), LiveUnits(LiveUnits),
        DL(DL), FrameReg(FrameReg),
        IsFramePtrPrologSpill(IsFramePtrPrologSpill) {
    const TargetRegisterClass *RC = TRI.getPhysRegBaseClass(SuperReg);
    SplitParts = TRI.getRegSplitParts(RC, EltSize);
    NumSubRegs = SplitParts.empty() ? 1 : SplitParts.size();

    // FIXME: Switch to using MF.needsFrameMoves() later.
    NeedsFrameMoves = true;

    assert(SuperReg != AMDGPU::M0 && "m0 should never spill");
  }

  void save() {
    switch (SI.getKind()) {
    case SGPRSaveKind::SPILL_TO_MEM:
      return saveToMemory(SI.getIndex());
    case SGPRSaveKind::SPILL_TO_VGPR_LANE:
      return saveToVGPRLane(SI.getIndex());
    case SGPRSaveKind::COPY_TO_SCRATCH_SGPR:
      return copyToScratchSGPR(SI.getReg());
    }
  }

  void restore() {
    switch (SI.getKind()) {
    case SGPRSaveKind::SPILL_TO_MEM:
      return restoreFromMemory(SI.getIndex());
    case SGPRSaveKind::SPILL_TO_VGPR_LANE:
      return restoreFromVGPRLane(SI.getIndex());
    case SGPRSaveKind::COPY_TO_SCRATCH_SGPR:
      return copyFromScratchSGPR(SI.getReg());
    }
  }
};

} // namespace llvm

// Emit flat scratch setup code, assuming `MFI->hasFlatScratchInit()`
void SIFrameLowering::emitEntryFunctionFlatScratchInit(
    MachineFunction &MF, MachineBasicBlock &MBB, MachineBasicBlock::iterator I,
    const DebugLoc &DL, Register ScratchWaveOffsetReg) const {
  const GCNSubtarget &ST = MF.getSubtarget<GCNSubtarget>();
  const SIInstrInfo *TII = ST.getInstrInfo();
  const SIRegisterInfo *TRI = &TII->getRegisterInfo();
  const SIMachineFunctionInfo *MFI = MF.getInfo<SIMachineFunctionInfo>();

  // We don't need this if we only have spills since there is no user facing
  // scratch.

  // TODO: If we know we don't have flat instructions earlier, we can omit
  // this from the input registers.
  //
  // TODO: We only need to know if we access scratch space through a flat
  // pointer. Because we only detect if flat instructions are used at all,
  // this will be used more often than necessary on VI.

  Register FlatScrInitLo;
  Register FlatScrInitHi;

  if (ST.isAmdPalOS()) {
    // Extract the scratch offset from the descriptor in the GIT
    LiveRegUnits LiveUnits;
    LiveUnits.init(*TRI);
    LiveUnits.addLiveIns(MBB);

    // Find unused reg to load flat scratch init into
    MachineRegisterInfo &MRI = MF.getRegInfo();
    Register FlatScrInit = AMDGPU::NoRegister;
    ArrayRef<MCPhysReg> AllSGPR64s = TRI->getAllSGPR64(MF);
    unsigned NumPreloaded = (MFI->getNumPreloadedSGPRs() + 1) / 2;
    AllSGPR64s = AllSGPR64s.slice(
        std::min(static_cast<unsigned>(AllSGPR64s.size()), NumPreloaded));
    Register GITPtrLoReg = MFI->getGITPtrLoReg(MF);
    for (MCPhysReg Reg : AllSGPR64s) {
      if (LiveUnits.available(Reg) && !MRI.isReserved(Reg) &&
          MRI.isAllocatable(Reg) && !TRI->isSubRegisterEq(Reg, GITPtrLoReg)) {
        FlatScrInit = Reg;
        break;
      }
    }
    assert(FlatScrInit && "Failed to find free register for scratch init");

    FlatScrInitLo = TRI->getSubReg(FlatScrInit, AMDGPU::sub0);
    FlatScrInitHi = TRI->getSubReg(FlatScrInit, AMDGPU::sub1);

    buildGitPtr(MBB, I, DL, TII, FlatScrInit);

    // We now have the GIT ptr - now get the scratch descriptor from the entry
    // at offset 0 (or offset 16 for a compute shader).
    MachinePointerInfo PtrInfo(AMDGPUAS::CONSTANT_ADDRESS);
    const MCInstrDesc &LoadDwordX2 = TII->get(AMDGPU::S_LOAD_DWORDX2_IMM);
    auto *MMO = MF.getMachineMemOperand(
        PtrInfo,
        MachineMemOperand::MOLoad | MachineMemOperand::MOInvariant |
            MachineMemOperand::MODereferenceable,
        8, Align(4));
    unsigned Offset =
        MF.getFunction().getCallingConv() == CallingConv::AMDGPU_CS ? 16 : 0;
    const GCNSubtarget &Subtarget = MF.getSubtarget<GCNSubtarget>();
    unsigned EncodedOffset = AMDGPU::convertSMRDOffsetUnits(Subtarget, Offset);
    BuildMI(MBB, I, DL, LoadDwordX2, FlatScrInit)
        .addReg(FlatScrInit)
        .addImm(EncodedOffset) // offset
        .addImm(0)             // cpol
        .addMemOperand(MMO);

    // Mask the offset in [47:0] of the descriptor
    const MCInstrDesc &SAndB32 = TII->get(AMDGPU::S_AND_B32);
    auto And = BuildMI(MBB, I, DL, SAndB32, FlatScrInitHi)
        .addReg(FlatScrInitHi)
        .addImm(0xffff);
    And->getOperand(3).setIsDead(); // Mark SCC as dead.
  } else {
    Register FlatScratchInitReg =
        MFI->getPreloadedReg(AMDGPUFunctionArgInfo::FLAT_SCRATCH_INIT);
    assert(FlatScratchInitReg);

    MachineRegisterInfo &MRI = MF.getRegInfo();
    MRI.addLiveIn(FlatScratchInitReg);
    MBB.addLiveIn(FlatScratchInitReg);

    FlatScrInitLo = TRI->getSubReg(FlatScratchInitReg, AMDGPU::sub0);
    FlatScrInitHi = TRI->getSubReg(FlatScratchInitReg, AMDGPU::sub1);
  }

  // Do a 64-bit pointer add.
  if (ST.flatScratchIsPointer()) {
    if (ST.getGeneration() >= AMDGPUSubtarget::GFX10) {
      BuildMI(MBB, I, DL, TII->get(AMDGPU::S_ADD_U32), FlatScrInitLo)
        .addReg(FlatScrInitLo)
        .addReg(ScratchWaveOffsetReg);
      auto Addc = BuildMI(MBB, I, DL, TII->get(AMDGPU::S_ADDC_U32),
                          FlatScrInitHi)
        .addReg(FlatScrInitHi)
        .addImm(0);
      Addc->getOperand(3).setIsDead(); // Mark SCC as dead.

      using namespace AMDGPU::Hwreg;
      BuildMI(MBB, I, DL, TII->get(AMDGPU::S_SETREG_B32))
          .addReg(FlatScrInitLo)
          .addImm(int16_t(HwregEncoding::encode(ID_FLAT_SCR_LO, 0, 32)));
      BuildMI(MBB, I, DL, TII->get(AMDGPU::S_SETREG_B32))
          .addReg(FlatScrInitHi)
          .addImm(int16_t(HwregEncoding::encode(ID_FLAT_SCR_HI, 0, 32)));
      return;
    }

    // For GFX9.
    BuildMI(MBB, I, DL, TII->get(AMDGPU::S_ADD_U32), AMDGPU::FLAT_SCR_LO)
      .addReg(FlatScrInitLo)
      .addReg(ScratchWaveOffsetReg);
    auto Addc = BuildMI(MBB, I, DL, TII->get(AMDGPU::S_ADDC_U32),
                        AMDGPU::FLAT_SCR_HI)
      .addReg(FlatScrInitHi)
      .addImm(0);
    Addc->getOperand(3).setIsDead(); // Mark SCC as dead.

    return;
  }

  assert(ST.getGeneration() < AMDGPUSubtarget::GFX9);

  // Copy the size in bytes.
  BuildMI(MBB, I, DL, TII->get(AMDGPU::COPY), AMDGPU::FLAT_SCR_LO)
    .addReg(FlatScrInitHi, RegState::Kill);

  // Add wave offset in bytes to private base offset.
  // See comment in AMDKernelCodeT.h for enable_sgpr_flat_scratch_init.
  BuildMI(MBB, I, DL, TII->get(AMDGPU::S_ADD_I32), FlatScrInitLo)
      .addReg(FlatScrInitLo)
      .addReg(ScratchWaveOffsetReg);

  // Convert offset to 256-byte units.
  auto LShr = BuildMI(MBB, I, DL, TII->get(AMDGPU::S_LSHR_B32),
                      AMDGPU::FLAT_SCR_HI)
    .addReg(FlatScrInitLo, RegState::Kill)
    .addImm(8);
  LShr->getOperand(3).setIsDead(); // Mark SCC as dead.
}

// Note SGPRSpill stack IDs should only be used for SGPR spilling to VGPRs, not
// memory. They should have been removed by now, except CFI Saved Reg spills.
static bool allStackObjectsAreDead(const MachineFunction &MF) {
  const MachineFrameInfo &MFI = MF.getFrameInfo();
  const SIMachineFunctionInfo *FuncInfo = MF.getInfo<SIMachineFunctionInfo>();
  for (int I = MFI.getObjectIndexBegin(), E = MFI.getObjectIndexEnd();
       I != E; ++I) {
    if (!MFI.isDeadObjectIndex(I)) {
      // determineCalleeSaves() might have added the SGPRSpill stack IDs for
      // CFI saves into scratch VGPR, ignore them
      if (MFI.getStackID(I) == TargetStackID::SGPRSpill &&
          FuncInfo->checkIndexInPrologEpilogSGPRSpills(I)) {
        continue;
      }
      return false;
    }
  }

  return true;
}

// Shift down registers reserved for the scratch RSRC.
Register SIFrameLowering::getEntryFunctionReservedScratchRsrcReg(
    MachineFunction &MF) const {

  const GCNSubtarget &ST = MF.getSubtarget<GCNSubtarget>();
  const SIInstrInfo *TII = ST.getInstrInfo();
  const SIRegisterInfo *TRI = &TII->getRegisterInfo();
  MachineRegisterInfo &MRI = MF.getRegInfo();
  SIMachineFunctionInfo *MFI = MF.getInfo<SIMachineFunctionInfo>();

  assert(MFI->isEntryFunction());

  Register ScratchRsrcReg = MFI->getScratchRSrcReg();

  if (!ScratchRsrcReg ||
      (!MRI.isPhysRegUsed(ScratchRsrcReg) && allStackObjectsAreDead(MF)))
    return Register();

  if (ST.hasSGPRInitBug() ||
      ScratchRsrcReg != TRI->reservedPrivateSegmentBufferReg(MF))
    return ScratchRsrcReg;

  // We reserved the last registers for this. Shift it down to the end of those
  // which were actually used.
  //
  // FIXME: It might be safer to use a pseudoregister before replacement.

  // FIXME: We should be able to eliminate unused input registers. We only
  // cannot do this for the resources required for scratch access. For now we
  // skip over user SGPRs and may leave unused holes.

  unsigned NumPreloaded = (MFI->getNumPreloadedSGPRs() + 3) / 4;
  ArrayRef<MCPhysReg> AllSGPR128s = TRI->getAllSGPR128(MF);
  AllSGPR128s = AllSGPR128s.slice(std::min(static_cast<unsigned>(AllSGPR128s.size()), NumPreloaded));

  // Skip the last N reserved elements because they should have already been
  // reserved for VCC etc.
  Register GITPtrLoReg = MFI->getGITPtrLoReg(MF);
  for (MCPhysReg Reg : AllSGPR128s) {
    // Pick the first unallocated one. Make sure we don't clobber the other
    // reserved input we needed. Also for PAL, make sure we don't clobber
    // the GIT pointer passed in SGPR0 or SGPR8.
    if (!MRI.isPhysRegUsed(Reg) && MRI.isAllocatable(Reg) &&
        (!GITPtrLoReg || !TRI->isSubRegisterEq(Reg, GITPtrLoReg))) {
      MRI.replaceRegWith(ScratchRsrcReg, Reg);
      MFI->setScratchRSrcReg(Reg);
      MRI.reserveReg(Reg, TRI);
      return Reg;
    }
  }

  return ScratchRsrcReg;
}

static unsigned getScratchScaleFactor(const GCNSubtarget &ST) {
  return ST.enableFlatScratch() ? 1 : ST.getWavefrontSize();
}

void SIFrameLowering::emitEntryFunctionPrologue(MachineFunction &MF,
                                                MachineBasicBlock &MBB) const {
  assert(&MF.front() == &MBB && "Shrink-wrapping not yet supported");

  // FIXME: If we only have SGPR spills, we won't actually be using scratch
  // memory since these spill to VGPRs. We should be cleaning up these unused
  // SGPR spill frame indices somewhere.

  // FIXME: We still have implicit uses on SGPR spill instructions in case they
  // need to spill to vector memory. It's likely that will not happen, but at
  // this point it appears we need the setup. This part of the prolog should be
  // emitted after frame indices are eliminated.

  // FIXME: Remove all of the isPhysRegUsed checks

  SIMachineFunctionInfo *MFI = MF.getInfo<SIMachineFunctionInfo>();
  const GCNSubtarget &ST = MF.getSubtarget<GCNSubtarget>();
  const SIInstrInfo *TII = ST.getInstrInfo();
  const SIRegisterInfo *TRI = &TII->getRegisterInfo();
  MachineRegisterInfo &MRI = MF.getRegInfo();
  const Function &F = MF.getFunction();
  const MCRegisterInfo *MCRI = MF.getContext().getRegisterInfo();
  MachineFrameInfo &FrameInfo = MF.getFrameInfo();

  assert(MFI->isEntryFunction());

  // Debug location must be unknown since the first debug location is used to
  // determine the end of the prologue.
  DebugLoc DL;
  MachineBasicBlock::iterator I = MBB.begin();

  // FIXME: Switch to using MF.needsFrameMoves() later
  const bool NeedsFrameMoves = true;

  if (NeedsFrameMoves) {
    // On entry the SP/FP are not set up, so we need to define the CFA in terms
    // of a literal location expression.
    static const char CFAEncodedInstArr[] = {
        dwarf::DW_CFA_def_cfa_expression,
        3, // length
        static_cast<char>(dwarf::DW_OP_lit0),
        static_cast<char>(dwarf::DW_OP_lit0 +
                          dwarf::DW_ASPACE_LLVM_AMDGPU_private_wave),
        static_cast<char>(dwarf::DW_OP_LLVM_form_aspace_address)};
    static StringRef CFAEncodedInst =
        StringRef(CFAEncodedInstArr, sizeof(CFAEncodedInstArr));
    static const char CFAEncodedInstUserOpsArr[] = {
        dwarf::DW_CFA_def_cfa_expression,
        4, // length
        static_cast<char>(dwarf::DW_OP_lit0),
        static_cast<char>(dwarf::DW_OP_lit0 +
                          dwarf::DW_ASPACE_LLVM_AMDGPU_private_wave),
        static_cast<char>(dwarf::DW_OP_LLVM_user),
        static_cast<char>(dwarf::DW_OP_LLVM_USER_form_aspace_address)};
    static StringRef CFAEncodedInstUserOps =
        StringRef(CFAEncodedInstUserOpsArr, sizeof(CFAEncodedInstUserOpsArr));
    buildCFI(
        MBB, I, DL,
        MCCFIInstruction::createEscape(nullptr, EmitHeterogeneousDwarfAsUserOps
                                                    ? CFAEncodedInstUserOps
                                                    : CFAEncodedInst));
    // Unwinding halts when the return address (PC) is undefined.
    buildCFI(MBB, I, DL,
             MCCFIInstruction::createUndefined(
                 nullptr, MCRI->getDwarfRegNum(AMDGPU::PC_REG, false)));
  }

  Register PreloadedScratchWaveOffsetReg = MFI->getPreloadedReg(
      AMDGPUFunctionArgInfo::PRIVATE_SEGMENT_WAVE_BYTE_OFFSET);

  // We need to do the replacement of the private segment buffer register even
  // if there are no stack objects. There could be stores to undef or a
  // constant without an associated object.
  //
  // This will return `Register()` in cases where there are no actual
  // uses of the SRSRC.
  Register ScratchRsrcReg;
  if (!ST.enableFlatScratch())
    ScratchRsrcReg = getEntryFunctionReservedScratchRsrcReg(MF);

  // Make the selected register live throughout the function.
  if (ScratchRsrcReg) {
    for (MachineBasicBlock &OtherBB : MF) {
      if (&OtherBB != &MBB) {
        OtherBB.addLiveIn(ScratchRsrcReg);
      }
    }
  }

  // Now that we have fixed the reserved SRSRC we need to locate the
  // (potentially) preloaded SRSRC.
  Register PreloadedScratchRsrcReg;
  if (ST.isAmdHsaOrMesa(F)) {
    PreloadedScratchRsrcReg =
        MFI->getPreloadedReg(AMDGPUFunctionArgInfo::PRIVATE_SEGMENT_BUFFER);
    if (ScratchRsrcReg && PreloadedScratchRsrcReg) {
      // We added live-ins during argument lowering, but since they were not
      // used they were deleted. We're adding the uses now, so add them back.
      MRI.addLiveIn(PreloadedScratchRsrcReg);
      MBB.addLiveIn(PreloadedScratchRsrcReg);
    }
  }

  // We found the SRSRC first because it needs four registers and has an
  // alignment requirement. If the SRSRC that we found is clobbering with
  // the scratch wave offset, which may be in a fixed SGPR or a free SGPR
  // chosen by SITargetLowering::allocateSystemSGPRs, COPY the scratch
  // wave offset to a free SGPR.
  Register ScratchWaveOffsetReg;
  if (PreloadedScratchWaveOffsetReg &&
      TRI->isSubRegisterEq(ScratchRsrcReg, PreloadedScratchWaveOffsetReg)) {
    ArrayRef<MCPhysReg> AllSGPRs = TRI->getAllSGPR32(MF);
    unsigned NumPreloaded = MFI->getNumPreloadedSGPRs();
    AllSGPRs = AllSGPRs.slice(
        std::min(static_cast<unsigned>(AllSGPRs.size()), NumPreloaded));
    Register GITPtrLoReg = MFI->getGITPtrLoReg(MF);
    for (MCPhysReg Reg : AllSGPRs) {
      if (!MRI.isPhysRegUsed(Reg) && MRI.isAllocatable(Reg) &&
          !TRI->isSubRegisterEq(ScratchRsrcReg, Reg) && GITPtrLoReg != Reg) {
        ScratchWaveOffsetReg = Reg;
        BuildMI(MBB, I, DL, TII->get(AMDGPU::COPY), ScratchWaveOffsetReg)
            .addReg(PreloadedScratchWaveOffsetReg, RegState::Kill);
        break;
      }
    }

    // FIXME: We can spill incoming arguments and restore at the end of the
    // prolog.
    if (!ScratchWaveOffsetReg)
      report_fatal_error(
          "could not find temporary scratch offset register in prolog");
  } else {
    ScratchWaveOffsetReg = PreloadedScratchWaveOffsetReg;
  }
  assert(ScratchWaveOffsetReg || !PreloadedScratchWaveOffsetReg);

  if (hasFP(MF)) {
    Register FPReg = MFI->getFrameOffsetReg();
    assert(FPReg != AMDGPU::FP_REG);
    BuildMI(MBB, I, DL, TII->get(AMDGPU::S_MOV_B32), FPReg).addImm(0);
  }

  if (requiresStackPointerReference(MF)) {
    Register SPReg = MFI->getStackPtrOffsetReg();
    assert(SPReg != AMDGPU::SP_REG);
    BuildMI(MBB, I, DL, TII->get(AMDGPU::S_MOV_B32), SPReg)
        .addImm(FrameInfo.getStackSize() * getScratchScaleFactor(ST));
  }

  bool NeedsFlatScratchInit =
      MFI->getUserSGPRInfo().hasFlatScratchInit() &&
      (MRI.isPhysRegUsed(AMDGPU::FLAT_SCR) || FrameInfo.hasCalls() ||
       (!allStackObjectsAreDead(MF) && ST.enableFlatScratch()));

  if ((NeedsFlatScratchInit || ScratchRsrcReg) &&
      PreloadedScratchWaveOffsetReg && !ST.flatScratchIsArchitected()) {
    MRI.addLiveIn(PreloadedScratchWaveOffsetReg);
    MBB.addLiveIn(PreloadedScratchWaveOffsetReg);
  }

  if (NeedsFlatScratchInit) {
    emitEntryFunctionFlatScratchInit(MF, MBB, I, DL, ScratchWaveOffsetReg);
  }

  if (ScratchRsrcReg) {
    emitEntryFunctionScratchRsrcRegSetup(MF, MBB, I, DL,
                                         PreloadedScratchRsrcReg,
                                         ScratchRsrcReg, ScratchWaveOffsetReg);
  }
}

// Emit scratch RSRC setup code, assuming `ScratchRsrcReg != AMDGPU::NoReg`
void SIFrameLowering::emitEntryFunctionScratchRsrcRegSetup(
    MachineFunction &MF, MachineBasicBlock &MBB, MachineBasicBlock::iterator I,
    const DebugLoc &DL, Register PreloadedScratchRsrcReg,
    Register ScratchRsrcReg, Register ScratchWaveOffsetReg) const {

  const GCNSubtarget &ST = MF.getSubtarget<GCNSubtarget>();
  const SIInstrInfo *TII = ST.getInstrInfo();
  const SIRegisterInfo *TRI = &TII->getRegisterInfo();
  const SIMachineFunctionInfo *MFI = MF.getInfo<SIMachineFunctionInfo>();
  const Function &Fn = MF.getFunction();

  if (ST.isAmdPalOS()) {
    // The pointer to the GIT is formed from the offset passed in and either
    // the amdgpu-git-ptr-high function attribute or the top part of the PC
    Register Rsrc01 = TRI->getSubReg(ScratchRsrcReg, AMDGPU::sub0_sub1);
    Register Rsrc03 = TRI->getSubReg(ScratchRsrcReg, AMDGPU::sub3);

    buildGitPtr(MBB, I, DL, TII, Rsrc01);

    // We now have the GIT ptr - now get the scratch descriptor from the entry
    // at offset 0 (or offset 16 for a compute shader).
    MachinePointerInfo PtrInfo(AMDGPUAS::CONSTANT_ADDRESS);
    const MCInstrDesc &LoadDwordX4 = TII->get(AMDGPU::S_LOAD_DWORDX4_IMM);
    auto *MMO = MF.getMachineMemOperand(
        PtrInfo,
        MachineMemOperand::MOLoad | MachineMemOperand::MOInvariant |
            MachineMemOperand::MODereferenceable,
        16, Align(4));
    unsigned Offset = Fn.getCallingConv() == CallingConv::AMDGPU_CS ? 16 : 0;
    const GCNSubtarget &Subtarget = MF.getSubtarget<GCNSubtarget>();
    unsigned EncodedOffset = AMDGPU::convertSMRDOffsetUnits(Subtarget, Offset);
    BuildMI(MBB, I, DL, LoadDwordX4, ScratchRsrcReg)
      .addReg(Rsrc01)
      .addImm(EncodedOffset) // offset
      .addImm(0) // cpol
      .addReg(ScratchRsrcReg, RegState::ImplicitDefine)
      .addMemOperand(MMO);

    // The driver will always set the SRD for wave 64 (bits 118:117 of
    // descriptor / bits 22:21 of third sub-reg will be 0b11)
    // If the shader is actually wave32 we have to modify the const_index_stride
    // field of the descriptor 3rd sub-reg (bits 22:21) to 0b10 (stride=32). The
    // reason the driver does this is that there can be cases where it presents
    // 2 shaders with different wave size (e.g. VsFs).
    // TODO: convert to using SCRATCH instructions or multiple SRD buffers
    if (ST.isWave32()) {
      const MCInstrDesc &SBitsetB32 = TII->get(AMDGPU::S_BITSET0_B32);
      BuildMI(MBB, I, DL, SBitsetB32, Rsrc03)
          .addImm(21)
          .addReg(Rsrc03);
    }
  } else if (ST.isMesaGfxShader(Fn) || !PreloadedScratchRsrcReg) {
    assert(!ST.isAmdHsaOrMesa(Fn));
    const MCInstrDesc &SMovB32 = TII->get(AMDGPU::S_MOV_B32);

    Register Rsrc2 = TRI->getSubReg(ScratchRsrcReg, AMDGPU::sub2);
    Register Rsrc3 = TRI->getSubReg(ScratchRsrcReg, AMDGPU::sub3);

    // Use relocations to get the pointer, and setup the other bits manually.
    uint64_t Rsrc23 = TII->getScratchRsrcWords23();

    if (MFI->getUserSGPRInfo().hasImplicitBufferPtr()) {
      Register Rsrc01 = TRI->getSubReg(ScratchRsrcReg, AMDGPU::sub0_sub1);

      if (AMDGPU::isCompute(MF.getFunction().getCallingConv())) {
        const MCInstrDesc &Mov64 = TII->get(AMDGPU::S_MOV_B64);

        BuildMI(MBB, I, DL, Mov64, Rsrc01)
          .addReg(MFI->getImplicitBufferPtrUserSGPR())
          .addReg(ScratchRsrcReg, RegState::ImplicitDefine);
      } else {
        const MCInstrDesc &LoadDwordX2 = TII->get(AMDGPU::S_LOAD_DWORDX2_IMM);

        MachinePointerInfo PtrInfo(AMDGPUAS::CONSTANT_ADDRESS);
        auto *MMO = MF.getMachineMemOperand(
            PtrInfo,
            MachineMemOperand::MOLoad | MachineMemOperand::MOInvariant |
                MachineMemOperand::MODereferenceable,
            8, Align(4));
        BuildMI(MBB, I, DL, LoadDwordX2, Rsrc01)
          .addReg(MFI->getImplicitBufferPtrUserSGPR())
          .addImm(0) // offset
          .addImm(0) // cpol
          .addMemOperand(MMO)
          .addReg(ScratchRsrcReg, RegState::ImplicitDefine);

        MF.getRegInfo().addLiveIn(MFI->getImplicitBufferPtrUserSGPR());
        MBB.addLiveIn(MFI->getImplicitBufferPtrUserSGPR());
      }
    } else {
      Register Rsrc0 = TRI->getSubReg(ScratchRsrcReg, AMDGPU::sub0);
      Register Rsrc1 = TRI->getSubReg(ScratchRsrcReg, AMDGPU::sub1);

      BuildMI(MBB, I, DL, SMovB32, Rsrc0)
        .addExternalSymbol("SCRATCH_RSRC_DWORD0")
        .addReg(ScratchRsrcReg, RegState::ImplicitDefine);

      BuildMI(MBB, I, DL, SMovB32, Rsrc1)
        .addExternalSymbol("SCRATCH_RSRC_DWORD1")
        .addReg(ScratchRsrcReg, RegState::ImplicitDefine);
    }

    BuildMI(MBB, I, DL, SMovB32, Rsrc2)
        .addImm(Lo_32(Rsrc23))
        .addReg(ScratchRsrcReg, RegState::ImplicitDefine);

    BuildMI(MBB, I, DL, SMovB32, Rsrc3)
        .addImm(Hi_32(Rsrc23))
        .addReg(ScratchRsrcReg, RegState::ImplicitDefine);
  } else if (ST.isAmdHsaOrMesa(Fn)) {
    assert(PreloadedScratchRsrcReg);

    if (ScratchRsrcReg != PreloadedScratchRsrcReg) {
      BuildMI(MBB, I, DL, TII->get(AMDGPU::COPY), ScratchRsrcReg)
          .addReg(PreloadedScratchRsrcReg, RegState::Kill);
    }
  }

  // Add the scratch wave offset into the scratch RSRC.
  //
  // We only want to update the first 48 bits, which is the base address
  // pointer, without touching the adjacent 16 bits of flags. We know this add
  // cannot carry-out from bit 47, otherwise the scratch allocation would be
  // impossible to fit in the 48-bit global address space.
  //
  // TODO: Evaluate if it is better to just construct an SRD using the flat
  // scratch init and some constants rather than update the one we are passed.
  Register ScratchRsrcSub0 = TRI->getSubReg(ScratchRsrcReg, AMDGPU::sub0);
  Register ScratchRsrcSub1 = TRI->getSubReg(ScratchRsrcReg, AMDGPU::sub1);

  // We cannot Kill ScratchWaveOffsetReg here because we allow it to be used in
  // the kernel body via inreg arguments.
  BuildMI(MBB, I, DL, TII->get(AMDGPU::S_ADD_U32), ScratchRsrcSub0)
      .addReg(ScratchRsrcSub0)
      .addReg(ScratchWaveOffsetReg)
      .addReg(ScratchRsrcReg, RegState::ImplicitDefine);
  auto Addc = BuildMI(MBB, I, DL, TII->get(AMDGPU::S_ADDC_U32), ScratchRsrcSub1)
      .addReg(ScratchRsrcSub1)
      .addImm(0)
      .addReg(ScratchRsrcReg, RegState::ImplicitDefine);
  Addc->getOperand(3).setIsDead(); // Mark SCC as dead.
}

bool SIFrameLowering::isSupportedStackID(TargetStackID::Value ID) const {
  switch (ID) {
  case TargetStackID::Default:
  case TargetStackID::NoAlloc:
  case TargetStackID::SGPRSpill:
    return true;
  case TargetStackID::ScalableVector:
  case TargetStackID::WasmLocal:
    return false;
  }
  llvm_unreachable("Invalid TargetStackID::Value");
}

void SIFrameLowering::emitPrologueEntryCFI(MachineBasicBlock &MBB,
                                           MachineBasicBlock::iterator MBBI,
                                           const DebugLoc &DL) const {
  const MachineFunction &MF = *MBB.getParent();
  const MachineRegisterInfo &MRI = MF.getRegInfo();
  const MCRegisterInfo *MCRI = MF.getContext().getRegisterInfo();
  const GCNSubtarget &ST = MF.getSubtarget<GCNSubtarget>();
  const SIRegisterInfo &TRI = ST.getInstrInfo()->getRegisterInfo();
  Register StackPtrReg =
      MF.getInfo<SIMachineFunctionInfo>()->getStackPtrOffsetReg();

  emitDefCFA(MBB, MBBI, DL, StackPtrReg, /*AspaceAlreadyDefined=*/true,
             MachineInstr::FrameSetup);

  buildCFIForRegToSGPRPairSpill(MBB, MBBI, DL, AMDGPU::PC_REG,
                                TRI.getReturnAddressReg(MF));

  BitVector IsCalleeSaved(TRI.getNumRegs());
  const MCPhysReg *CSRegs = MRI.getCalleeSavedRegs();
  for (unsigned I = 0; CSRegs[I]; ++I) {
    IsCalleeSaved.set(CSRegs[I]);
  }
  auto ProcessReg = [&](MCPhysReg Reg) {
    if (IsCalleeSaved.test(Reg) || !MRI.isPhysRegModified(Reg))
      return;
    MCRegister DwarfReg = MCRI->getDwarfRegNum(Reg, false);
    buildCFI(MBB, MBBI, DL,
             MCCFIInstruction::createUndefined(nullptr, DwarfReg));
  };

  // Emit CFI rules for caller saved Arch VGPRs which are clobbered
  for_each(AMDGPU::VGPR_32RegClass.getRegisters(), ProcessReg);

  // Emit CFI rules for caller saved Accum VGPRs which are clobbered
  if (ST.hasMAIInsts()) {
    for_each(AMDGPU::AGPR_32RegClass.getRegisters(), ProcessReg);
  }

  // Emit CFI rules for caller saved SGPRs which are clobbered
  for_each(AMDGPU::SGPR_32RegClass.getRegisters(), ProcessReg);
}

// Activate only the inactive lanes when \p EnableInactiveLanes is true.
// Otherwise, activate all lanes. It returns the saved exec.
static Register buildScratchExecCopy(LiveRegUnits &LiveUnits,
                                     MachineFunction &MF,
                                     MachineBasicBlock &MBB,
                                     MachineBasicBlock::iterator MBBI,
                                     const DebugLoc &DL, bool IsProlog,
                                     bool EnableInactiveLanes) {
  Register ScratchExecCopy;
  MachineRegisterInfo &MRI = MF.getRegInfo();
  const GCNSubtarget &ST = MF.getSubtarget<GCNSubtarget>();
  const SIInstrInfo *TII = ST.getInstrInfo();
  const SIRegisterInfo &TRI = TII->getRegisterInfo();
  SIMachineFunctionInfo *FuncInfo = MF.getInfo<SIMachineFunctionInfo>();

  initLiveUnits(LiveUnits, TRI, FuncInfo, MF, MBB, MBBI, IsProlog);

  ScratchExecCopy = findScratchNonCalleeSaveRegister(
      MRI, LiveUnits, *TRI.getWaveMaskRegClass());
  if (!ScratchExecCopy)
    report_fatal_error("failed to find free scratch register");

  LiveUnits.addReg(ScratchExecCopy);

  const unsigned SaveExecOpc =
      ST.isWave32() ? (EnableInactiveLanes ? AMDGPU::S_XOR_SAVEEXEC_B32
                                           : AMDGPU::S_OR_SAVEEXEC_B32)
                    : (EnableInactiveLanes ? AMDGPU::S_XOR_SAVEEXEC_B64
                                           : AMDGPU::S_OR_SAVEEXEC_B64);
  auto SaveExec =
      BuildMI(MBB, MBBI, DL, TII->get(SaveExecOpc), ScratchExecCopy).addImm(-1);
  SaveExec->getOperand(3).setIsDead(); // Mark SCC as dead.

  return ScratchExecCopy;
}

void SIFrameLowering::emitCSRSpillStores(MachineFunction &MF,
                                         MachineBasicBlock &MBB,
                                         MachineBasicBlock::iterator MBBI,
                                         DebugLoc &DL, LiveRegUnits &LiveUnits,
                                         Register FrameReg,
                                         Register FramePtrRegScratchCopy,
                                         const bool NeedsFrameMoves) const {
  SIMachineFunctionInfo *FuncInfo = MF.getInfo<SIMachineFunctionInfo>();
  MachineFrameInfo &MFI = MF.getFrameInfo();
  const GCNSubtarget &ST = MF.getSubtarget<GCNSubtarget>();
  const SIInstrInfo *TII = ST.getInstrInfo();
  const SIRegisterInfo &TRI = TII->getRegisterInfo();
  const MCRegisterInfo *MCRI = MF.getContext().getRegisterInfo();

  // Spill Whole-Wave Mode VGPRs. Save only the inactive lanes of the scratch
  // registers. However, save all lanes of callee-saved VGPRs. Due to this, we
  // might end up flipping the EXEC bits twice.
  Register ScratchExecCopy;
  SmallVector<std::pair<Register, int>, 2> WWMCalleeSavedRegs, WWMScratchRegs;
  FuncInfo->splitWWMSpillRegisters(MF, WWMCalleeSavedRegs, WWMScratchRegs);
  if (!WWMScratchRegs.empty())
    ScratchExecCopy =
        buildScratchExecCopy(LiveUnits, MF, MBB, MBBI, DL,
                             /*IsProlog*/ true, /*EnableInactiveLanes*/ true);

  auto StoreWWMRegisters =
      [&](SmallVectorImpl<std::pair<Register, int>> &WWMRegs) {
        for (const auto &Reg : WWMRegs) {
          Register VGPR = Reg.first;
          int FI = Reg.second;
          buildPrologSpill(ST, TRI, *FuncInfo, LiveUnits, MF, MBB, MBBI, DL,
                           VGPR, FI, FrameReg);
          if (NeedsFrameMoves)
            // We spill the entire VGPR, so we can get away with just cfi_offset
            buildCFI(MBB, MBBI, DL,
                     MCCFIInstruction::createOffset(
                         nullptr, MCRI->getDwarfRegNum(VGPR, false),
                         MFI.getObjectOffset(FI) * ST.getWavefrontSize()));
        }
      };

  StoreWWMRegisters(WWMScratchRegs);
  if (!WWMCalleeSavedRegs.empty()) {
    if (ScratchExecCopy) {
      unsigned MovOpc = ST.isWave32() ? AMDGPU::S_MOV_B32 : AMDGPU::S_MOV_B64;
      BuildMI(MBB, MBBI, DL, TII->get(MovOpc), TRI.getExec()).addImm(-1);
    } else {
      ScratchExecCopy = buildScratchExecCopy(LiveUnits, MF, MBB, MBBI, DL,
                                             /*IsProlog*/ true,
                                             /*EnableInactiveLanes*/ false);
    }
  }

  StoreWWMRegisters(WWMCalleeSavedRegs);
  if (ScratchExecCopy) {
    // FIXME: Split block and make terminator.
    unsigned ExecMov = ST.isWave32() ? AMDGPU::S_MOV_B32 : AMDGPU::S_MOV_B64;
    BuildMI(MBB, MBBI, DL, TII->get(ExecMov), TRI.getExec())
        .addReg(ScratchExecCopy, RegState::Kill);
    LiveUnits.addReg(ScratchExecCopy);
  }

  Register FramePtrReg = FuncInfo->getFrameOffsetReg();

  for (const auto &Spill : FuncInfo->getPrologEpilogSGPRSpills()) {
    // Special handle FP spill:
    // Skip if FP is saved to a scratch SGPR, the save has already been emitted.
    // Otherwise, FP has been moved to a temporary register and spill it
    // instead.
    bool IsFramePtrPrologSpill = Spill.first == FramePtrReg ? true : false;
    Register Reg = IsFramePtrPrologSpill ? FramePtrRegScratchCopy : Spill.first;
    if (!Reg)
      continue;

    PrologEpilogSGPRSpillBuilder SB(Reg, Spill.second, MBB, MBBI, DL, TII, TRI,
                                    LiveUnits, FrameReg, IsFramePtrPrologSpill);
    SB.save();
  }

  // If a copy to scratch SGPR has been chosen for any of the SGPR spills, make
  // such scratch registers live throughout the function.
  SmallVector<Register, 1> ScratchSGPRs;
  FuncInfo->getAllScratchSGPRCopyDstRegs(ScratchSGPRs);
  if (!ScratchSGPRs.empty()) {
    for (MachineBasicBlock &MBB : MF) {
      for (MCPhysReg Reg : ScratchSGPRs)
        MBB.addLiveIn(Reg);

      MBB.sortUniqueLiveIns();
    }
    if (!LiveUnits.empty()) {
      for (MCPhysReg Reg : ScratchSGPRs)
        LiveUnits.addReg(Reg);
    }
  }

  // Remove the spill entry created for EXEC. It is needed only for CFISaves in
  // the prologue.
  if (TRI.isCFISavedRegsSpillEnabled())
    FuncInfo->removePrologEpilogSGPRSpillEntry(TRI.getExec());
}

void SIFrameLowering::emitCSRSpillRestores(
    MachineFunction &MF, MachineBasicBlock &MBB,
    MachineBasicBlock::iterator MBBI, DebugLoc &DL, LiveRegUnits &LiveUnits,
    Register FrameReg, Register FramePtrRegScratchCopy) const {
  const SIMachineFunctionInfo *FuncInfo = MF.getInfo<SIMachineFunctionInfo>();
  const GCNSubtarget &ST = MF.getSubtarget<GCNSubtarget>();
  const SIInstrInfo *TII = ST.getInstrInfo();
  const SIRegisterInfo &TRI = TII->getRegisterInfo();
  Register FramePtrReg = FuncInfo->getFrameOffsetReg();

  for (const auto &Spill : FuncInfo->getPrologEpilogSGPRSpills()) {
    // Special handle FP restore:
    // Skip if FP needs to be restored from the scratch SGPR. Otherwise, restore
    // the FP value to a temporary register. The frame pointer should be
    // overwritten only at the end when all other spills are restored from
    // current frame.
    Register Reg =
        Spill.first == FramePtrReg ? FramePtrRegScratchCopy : Spill.first;
    if (!Reg)
      continue;

    PrologEpilogSGPRSpillBuilder SB(Reg, Spill.second, MBB, MBBI, DL, TII, TRI,
                                    LiveUnits, FrameReg);
    SB.restore();
  }

  // Restore Whole-Wave Mode VGPRs. Restore only the inactive lanes of the
  // scratch registers. However, restore all lanes of callee-saved VGPRs. Due to
  // this, we might end up flipping the EXEC bits twice.
  Register ScratchExecCopy;
  SmallVector<std::pair<Register, int>, 2> WWMCalleeSavedRegs, WWMScratchRegs;
  FuncInfo->splitWWMSpillRegisters(MF, WWMCalleeSavedRegs, WWMScratchRegs);
  if (!WWMScratchRegs.empty())
    ScratchExecCopy =
        buildScratchExecCopy(LiveUnits, MF, MBB, MBBI, DL,
                             /*IsProlog*/ false, /*EnableInactiveLanes*/ true);

  auto RestoreWWMRegisters =
      [&](SmallVectorImpl<std::pair<Register, int>> &WWMRegs) {
        for (const auto &Reg : WWMRegs) {
          Register VGPR = Reg.first;
          int FI = Reg.second;
          buildEpilogRestore(ST, TRI, *FuncInfo, LiveUnits, MF, MBB, MBBI, DL,
                             VGPR, FI, FrameReg);
        }
      };

  RestoreWWMRegisters(WWMScratchRegs);
  if (!WWMCalleeSavedRegs.empty()) {
    if (ScratchExecCopy) {
      unsigned MovOpc = ST.isWave32() ? AMDGPU::S_MOV_B32 : AMDGPU::S_MOV_B64;
      BuildMI(MBB, MBBI, DL, TII->get(MovOpc), TRI.getExec()).addImm(-1);
    } else {
      ScratchExecCopy = buildScratchExecCopy(LiveUnits, MF, MBB, MBBI, DL,
                                             /*IsProlog*/ false,
                                             /*EnableInactiveLanes*/ false);
    }
  }

  RestoreWWMRegisters(WWMCalleeSavedRegs);
  if (ScratchExecCopy) {
    // FIXME: Split block and make terminator.
    unsigned ExecMov = ST.isWave32() ? AMDGPU::S_MOV_B32 : AMDGPU::S_MOV_B64;
    BuildMI(MBB, MBBI, DL, TII->get(ExecMov), TRI.getExec())
        .addReg(ScratchExecCopy, RegState::Kill);
  }
}

void SIFrameLowering::emitPrologue(MachineFunction &MF,
                                   MachineBasicBlock &MBB) const {
  SIMachineFunctionInfo *FuncInfo = MF.getInfo<SIMachineFunctionInfo>();
  if (FuncInfo->isEntryFunction()) {
    emitEntryFunctionPrologue(MF, MBB);
    return;
  }

  MachineFrameInfo &MFI = MF.getFrameInfo();
  const GCNSubtarget &ST = MF.getSubtarget<GCNSubtarget>();
  const SIInstrInfo *TII = ST.getInstrInfo();
  const SIRegisterInfo &TRI = TII->getRegisterInfo();
  MachineRegisterInfo &MRI = MF.getRegInfo();

  Register StackPtrReg = FuncInfo->getStackPtrOffsetReg();
  Register FramePtrReg = FuncInfo->getFrameOffsetReg();
  Register BasePtrReg =
      TRI.hasBasePointer(MF) ? TRI.getBaseRegister() : Register();
  LiveRegUnits LiveUnits;

  MachineBasicBlock::iterator MBBI = MBB.begin();
  // DebugLoc must be unknown since the first instruction with DebugLoc is used
  // to determine the end of the prologue.
  DebugLoc DL;

  if (FuncInfo->isChainFunction()) {
    // Functions with the amdgpu_cs_chain[_preserve] CC don't receive a SP, but
    // are free to set one up if they need it.
    bool UseSP = requiresStackPointerReference(MF);
    if (UseSP) {
      assert(StackPtrReg != AMDGPU::SP_REG);

      BuildMI(MBB, MBBI, DL, TII->get(AMDGPU::S_MOV_B32), StackPtrReg)
          .addImm(MFI.getStackSize() * getScratchScaleFactor(ST));
    }
  }

  bool HasFP = false;
  bool HasBP = false;
  uint32_t NumBytes = MFI.getStackSize();
  uint32_t RoundedSize = NumBytes;

  // FIXME: Switch to using MF.needsFrameMoves() later
  const bool NeedsFrameMoves = true;

  if (NeedsFrameMoves)
    emitPrologueEntryCFI(MBB, MBBI, DL);

  if (TRI.hasStackRealignment(MF))
    HasFP = true;

  Register FramePtrRegScratchCopy;
  if (!HasFP && !hasFP(MF)) {
    // Emit the CSR spill stores with SP base register.
    emitCSRSpillStores(MF, MBB, MBBI, DL, LiveUnits,
                       FuncInfo->isChainFunction() ? Register() : StackPtrReg,
                       FramePtrRegScratchCopy, NeedsFrameMoves);
  } else {
    // CSR spill stores will use FP as base register.
    Register SGPRForFPSaveRestoreCopy =
        FuncInfo->getScratchSGPRCopyDstReg(FramePtrReg);

    initLiveUnits(LiveUnits, TRI, FuncInfo, MF, MBB, MBBI, /*IsProlog*/ true);
    if (SGPRForFPSaveRestoreCopy) {
      // Copy FP to the scratch register now and emit the CFI entry. It avoids
      // the extra FP copy needed in the other two cases when FP is spilled to
      // memory or to a VGPR lane.
      PrologEpilogSGPRSpillBuilder SB(
          FramePtrReg,
          FuncInfo->getPrologEpilogSGPRSaveRestoreInfo(FramePtrReg), MBB, MBBI,
          DL, TII, TRI, LiveUnits, FramePtrReg,
          /*IsFramePtrPrologSpill*/ true);
      SB.save();
      LiveUnits.addReg(SGPRForFPSaveRestoreCopy);
    } else {
      // Copy FP into a new scratch register so that its previous value can be
      // spilled after setting up the new frame.
      FramePtrRegScratchCopy = findScratchNonCalleeSaveRegister(
          MRI, LiveUnits, AMDGPU::SReg_32_XM0_XEXECRegClass);
      if (!FramePtrRegScratchCopy)
        report_fatal_error("failed to find free scratch register");

      LiveUnits.addReg(FramePtrRegScratchCopy);
      BuildMI(MBB, MBBI, DL, TII->get(AMDGPU::COPY), FramePtrRegScratchCopy)
          .addReg(FramePtrReg);
    }
  }

  if (HasFP) {
    const unsigned Alignment = MFI.getMaxAlign().value();

    RoundedSize += Alignment;
    if (LiveUnits.empty()) {
      LiveUnits.init(TRI);
      LiveUnits.addLiveIns(MBB);
    }

    // s_add_i32 s33, s32, NumBytes
    // s_and_b32 s33, s33, 0b111...0000
    BuildMI(MBB, MBBI, DL, TII->get(AMDGPU::S_ADD_I32), FramePtrReg)
        .addReg(StackPtrReg)
        .addImm((Alignment - 1) * getScratchScaleFactor(ST))
        .setMIFlag(MachineInstr::FrameSetup);
    auto And = BuildMI(MBB, MBBI, DL, TII->get(AMDGPU::S_AND_B32), FramePtrReg)
        .addReg(FramePtrReg, RegState::Kill)
        .addImm(-Alignment * getScratchScaleFactor(ST))
        .setMIFlag(MachineInstr::FrameSetup);
    And->getOperand(3).setIsDead(); // Mark SCC as dead.
    FuncInfo->setIsStackRealigned(true);
  } else if ((HasFP = hasFP(MF))) {
    BuildMI(MBB, MBBI, DL, TII->get(AMDGPU::COPY), FramePtrReg)
        .addReg(StackPtrReg)
        .setMIFlag(MachineInstr::FrameSetup);
  }

  // If FP is used, emit the CSR spills with FP base register.
  if (HasFP) {
    emitCSRSpillStores(MF, MBB, MBBI, DL, LiveUnits, FramePtrReg,
                       FramePtrRegScratchCopy, NeedsFrameMoves);
    if (FramePtrRegScratchCopy)
      LiveUnits.removeReg(FramePtrRegScratchCopy);
  }

  // If we need a base pointer, set it up here. It's whatever the value of
  // the stack pointer is at this point. Any variable size objects will be
  // allocated after this, so we can still use the base pointer to reference
  // the incoming arguments.
  if ((HasBP = TRI.hasBasePointer(MF))) {
    BuildMI(MBB, MBBI, DL, TII->get(AMDGPU::COPY), BasePtrReg)
        .addReg(StackPtrReg)
        .setMIFlag(MachineInstr::FrameSetup);
  }

  if (HasFP) {
    if (NeedsFrameMoves)
      emitDefCFA(MBB, MBBI, DL, FramePtrReg, /*AspaceAlreadyDefined=*/false,
                 MachineInstr::FrameSetup);
  }

  if (HasFP && RoundedSize != 0) {
    auto Add = BuildMI(MBB, MBBI, DL, TII->get(AMDGPU::S_ADD_I32), StackPtrReg)
        .addReg(StackPtrReg)
        .addImm(RoundedSize * getScratchScaleFactor(ST))
        .setMIFlag(MachineInstr::FrameSetup);
    Add->getOperand(3).setIsDead(); // Mark SCC as dead.
  }

  bool FPSaved = FuncInfo->hasPrologEpilogSGPRSpillEntry(FramePtrReg);
  (void)FPSaved;
  assert((!HasFP || FPSaved) &&
         "Needed to save FP but didn't save it anywhere");

  // If we allow spilling to AGPRs we may have saved FP but then spill
  // everything into AGPRs instead of the stack.
  assert((HasFP || !FPSaved || EnableSpillVGPRToAGPR) &&
         "Saved FP but didn't need it");

  bool BPSaved = FuncInfo->hasPrologEpilogSGPRSpillEntry(BasePtrReg);
  (void)BPSaved;
  assert((!HasBP || BPSaved) &&
         "Needed to save BP but didn't save it anywhere");

  assert((HasBP || !BPSaved) && "Saved BP but didn't need it");
}

void SIFrameLowering::emitEpilogue(MachineFunction &MF,
                                   MachineBasicBlock &MBB) const {
  const SIMachineFunctionInfo *FuncInfo = MF.getInfo<SIMachineFunctionInfo>();
  if (FuncInfo->isEntryFunction())
    return;

  const GCNSubtarget &ST = MF.getSubtarget<GCNSubtarget>();
  const SIInstrInfo *TII = ST.getInstrInfo();
  const SIRegisterInfo &TRI = TII->getRegisterInfo();
  MachineRegisterInfo &MRI = MF.getRegInfo();
  LiveRegUnits LiveUnits;
  // Get the insert location for the epilogue. If there were no terminators in
  // the block, get the last instruction.
  MachineBasicBlock::iterator MBBI = MBB.end();
  DebugLoc DL;
  if (!MBB.empty()) {
    MBBI = MBB.getLastNonDebugInstr();
    if (MBBI != MBB.end())
      DL = MBBI->getDebugLoc();

    MBBI = MBB.getFirstTerminator();
  }

  const MachineFrameInfo &MFI = MF.getFrameInfo();
  uint32_t NumBytes = MFI.getStackSize();
  uint32_t RoundedSize = FuncInfo->isStackRealigned()
                             ? NumBytes + MFI.getMaxAlign().value()
                             : NumBytes;
  const Register StackPtrReg = FuncInfo->getStackPtrOffsetReg();
  Register FramePtrReg = FuncInfo->getFrameOffsetReg();
  bool FPSaved = FuncInfo->hasPrologEpilogSGPRSpillEntry(FramePtrReg);

  if (RoundedSize != 0) {
    if (TRI.hasBasePointer(MF)) {
      BuildMI(MBB, MBBI, DL, TII->get(AMDGPU::COPY), StackPtrReg)
          .addReg(TRI.getBaseRegister())
          .setMIFlag(MachineInstr::FrameDestroy);
    } else if (hasFP(MF)) {
      BuildMI(MBB, MBBI, DL, TII->get(AMDGPU::COPY), StackPtrReg)
          .addReg(FramePtrReg)
          .setMIFlag(MachineInstr::FrameDestroy);
    }
  }

  Register FramePtrRegScratchCopy;
  Register SGPRForFPSaveRestoreCopy =
      FuncInfo->getScratchSGPRCopyDstReg(FramePtrReg);
  if (FPSaved) {
    // CSR spill restores should use FP as base register. If
    // SGPRForFPSaveRestoreCopy is not true, restore the previous value of FP
    // into a new scratch register and copy to FP later when other registers are
    // restored from the current stack frame.
    initLiveUnits(LiveUnits, TRI, FuncInfo, MF, MBB, MBBI, /*IsProlog*/ false);
    if (SGPRForFPSaveRestoreCopy) {
      LiveUnits.addReg(SGPRForFPSaveRestoreCopy);
    } else {
      FramePtrRegScratchCopy = findScratchNonCalleeSaveRegister(
          MRI, LiveUnits, AMDGPU::SReg_32_XM0_XEXECRegClass);
      if (!FramePtrRegScratchCopy)
        report_fatal_error("failed to find free scratch register");

      LiveUnits.addReg(FramePtrRegScratchCopy);
    }

    emitCSRSpillRestores(MF, MBB, MBBI, DL, LiveUnits, FramePtrReg,
                         FramePtrRegScratchCopy);
  }

<<<<<<< HEAD
  if (RoundedSize != 0 && hasFP(MF)) {
    auto Add = BuildMI(MBB, MBBI, DL, TII->get(AMDGPU::S_ADD_I32), StackPtrReg)
        .addReg(StackPtrReg)
        .addImm(-static_cast<int64_t>(RoundedSize * getScratchScaleFactor(ST)))
        .setMIFlag(MachineInstr::FrameDestroy);
    Add->getOperand(3).setIsDead(); // Mark SCC as dead.
  }

  // FIXME: Switch to using MF.needsFrameMoves() later
  const bool NeedsFrameMoves = true;
  if (hasFP(MF)) {
    if (NeedsFrameMoves)
      emitDefCFA(MBB, MBBI, DL, StackPtrReg, /*AspaceAlreadyDefined=*/false,
                 MachineInstr::FrameDestroy);
  }

=======
>>>>>>> c025b96e
  if (FPSaved) {
    // Insert the copy to restore FP.
    Register SrcReg = SGPRForFPSaveRestoreCopy ? SGPRForFPSaveRestoreCopy
                                               : FramePtrRegScratchCopy;
    MachineInstrBuilder MIB =
        BuildMI(MBB, MBBI, DL, TII->get(AMDGPU::COPY), FramePtrReg)
            .addReg(SrcReg);
    if (SGPRForFPSaveRestoreCopy)
      MIB.setMIFlag(MachineInstr::FrameDestroy);
  } else {
    // Insert the CSR spill restores with SP as the base register.
    emitCSRSpillRestores(MF, MBB, MBBI, DL, LiveUnits,
                         FuncInfo->isChainFunction() ? Register() : StackPtrReg,
                         FramePtrRegScratchCopy);
  }
}

#ifndef NDEBUG
static bool allSGPRSpillsAreDead(const MachineFunction &MF) {
  const MachineFrameInfo &MFI = MF.getFrameInfo();
  const SIMachineFunctionInfo *FuncInfo = MF.getInfo<SIMachineFunctionInfo>();
  for (int I = MFI.getObjectIndexBegin(), E = MFI.getObjectIndexEnd();
       I != E; ++I) {
    if (!MFI.isDeadObjectIndex(I) &&
        MFI.getStackID(I) == TargetStackID::SGPRSpill &&
        !FuncInfo->checkIndexInPrologEpilogSGPRSpills(I)) {
      return false;
    }
  }

  return true;
}
#endif

StackOffset SIFrameLowering::getFrameIndexReference(const MachineFunction &MF,
                                                    int FI,
                                                    Register &FrameReg) const {
  const SIRegisterInfo *RI = MF.getSubtarget<GCNSubtarget>().getRegisterInfo();

  FrameReg = RI->getFrameRegister(MF);
  return StackOffset::getFixed(MF.getFrameInfo().getObjectOffset(FI));
}

void SIFrameLowering::processFunctionBeforeFrameFinalized(
  MachineFunction &MF,
  RegScavenger *RS) const {
  MachineFrameInfo &MFI = MF.getFrameInfo();

  const GCNSubtarget &ST = MF.getSubtarget<GCNSubtarget>();
  const SIInstrInfo *TII = ST.getInstrInfo();
  const SIRegisterInfo *TRI = ST.getRegisterInfo();
  MachineRegisterInfo &MRI = MF.getRegInfo();
  SIMachineFunctionInfo *FuncInfo = MF.getInfo<SIMachineFunctionInfo>();

  const bool SpillVGPRToAGPR = ST.hasMAIInsts() && FuncInfo->hasSpilledVGPRs()
                               && EnableSpillVGPRToAGPR;

  if (SpillVGPRToAGPR) {
    // To track the spill frame indices handled in this pass.
    BitVector SpillFIs(MFI.getObjectIndexEnd(), false);
    BitVector NonVGPRSpillFIs(MFI.getObjectIndexEnd(), false);

    bool SeenDbgInstr = false;

    for (MachineBasicBlock &MBB : MF) {
      for (MachineInstr &MI : llvm::make_early_inc_range(MBB)) {
        int FrameIndex;
        if (MI.isDebugInstr())
          SeenDbgInstr = true;

        if (TII->isVGPRSpill(MI)) {
          // Try to eliminate stack used by VGPR spills before frame
          // finalization.
          unsigned FIOp = AMDGPU::getNamedOperandIdx(MI.getOpcode(),
                                                     AMDGPU::OpName::vaddr);
          int FI = MI.getOperand(FIOp).getIndex();
          Register VReg =
            TII->getNamedOperand(MI, AMDGPU::OpName::vdata)->getReg();
          if (FuncInfo->allocateVGPRSpillToAGPR(MF, FI,
                                                TRI->isAGPR(MRI, VReg))) {
            assert(RS != nullptr);
            RS->enterBasicBlockEnd(MBB);
            RS->backward(std::next(MI.getIterator()));
            TRI->eliminateFrameIndex(MI, 0, FIOp, RS);
            SpillFIs.set(FI);
            continue;
          }
        } else if (TII->isStoreToStackSlot(MI, FrameIndex) ||
                   TII->isLoadFromStackSlot(MI, FrameIndex))
          if (!MFI.isFixedObjectIndex(FrameIndex))
            NonVGPRSpillFIs.set(FrameIndex);
      }
    }

    // Stack slot coloring may assign different objects to the same stack slot.
    // If not, then the VGPR to AGPR spill slot is dead.
    for (unsigned FI : SpillFIs.set_bits())
      if (!NonVGPRSpillFIs.test(FI))
        FuncInfo->setVGPRToAGPRSpillDead(FI);

    for (MachineBasicBlock &MBB : MF) {
      for (MCPhysReg Reg : FuncInfo->getVGPRSpillAGPRs())
        MBB.addLiveIn(Reg);

      for (MCPhysReg Reg : FuncInfo->getAGPRSpillVGPRs())
        MBB.addLiveIn(Reg);

      MBB.sortUniqueLiveIns();

      if (!SpillFIs.empty() && SeenDbgInstr) {
        // FIXME: The dead frame indices are replaced with a null register from
        // the debug value instructions. We should instead, update it with the
        // correct register value. But not sure the register value alone is
        for (MachineInstr &MI : MBB) {
          if (MI.isDebugValue()) {
            uint32_t StackOperandIdx = MI.isDebugValueList() ? 2 : 0;
            if (MI.getOperand(StackOperandIdx).isFI() &&
                !MFI.isFixedObjectIndex(
                    MI.getOperand(StackOperandIdx).getIndex()) &&
                SpillFIs[MI.getOperand(StackOperandIdx).getIndex()]) {
              MI.getOperand(StackOperandIdx)
                  .ChangeToRegister(Register(), false /*isDef*/);
            }
          }
          // FIXME: Need to update expression to locate lane of VGPR to which
          // the SGPR was spilled.
          if (MI.isDebugDef() && MI.getDebugOperand(0).isFI() &&
              !MFI.isFixedObjectIndex(MI.getDebugOperand(0).getIndex()) &&
              SpillFIs[MI.getDebugOperand(0).getIndex()]) {
            MI.getDebugOperand(0).ChangeToRegister(Register(), false /*isDef*/);
          }
        }
      }
    }
  }

  // At this point we've already allocated all spilled SGPRs to VGPRs if we
  // can. Any remaining SGPR spills will go to memory, so move them back to the
  // default stack.
  bool HaveSGPRToVMemSpill =
      FuncInfo->removeDeadFrameIndices(MF, /*ResetSGPRSpillStackIDs*/ true);
  assert(allSGPRSpillsAreDead(MF) &&
         "SGPR spill should have been removed in SILowerSGPRSpills");

  // FIXME: The other checks should be redundant with allStackObjectsAreDead,
  // but currently hasNonSpillStackObjects is set only from source
  // allocas. Stack temps produced from legalization are not counted currently.
  if (!allStackObjectsAreDead(MF)) {
    assert(RS && "RegScavenger required if spilling");

    // Add an emergency spill slot
    RS->addScavengingFrameIndex(FuncInfo->getScavengeFI(MFI, *TRI));

    // If we are spilling SGPRs to memory with a large frame, we may need a
    // second VGPR emergency frame index.
    if (HaveSGPRToVMemSpill &&
        allocateScavengingFrameIndexesNearIncomingSP(MF)) {
      RS->addScavengingFrameIndex(MFI.CreateSpillStackObject(4, Align(4)));
    }
  }
}

void SIFrameLowering::processFunctionBeforeFrameIndicesReplaced(
    MachineFunction &MF, RegScavenger *RS) const {
  const GCNSubtarget &ST = MF.getSubtarget<GCNSubtarget>();
  const SIRegisterInfo *TRI = ST.getRegisterInfo();
  MachineRegisterInfo &MRI = MF.getRegInfo();
  SIMachineFunctionInfo *FuncInfo = MF.getInfo<SIMachineFunctionInfo>();

  if (ST.hasMAIInsts() && !ST.hasGFX90AInsts()) {
    // On gfx908, we had initially reserved highest available VGPR for AGPR
    // copy. Now since we are done with RA, check if there exist an unused VGPR
    // which is lower than the eariler reserved VGPR before RA. If one exist,
    // use it for AGPR copy instead of one reserved before RA.
    Register VGPRForAGPRCopy = FuncInfo->getVGPRForAGPRCopy();
    Register UnusedLowVGPR =
        TRI->findUnusedRegister(MRI, &AMDGPU::VGPR_32RegClass, MF);
    if (UnusedLowVGPR && (TRI->getHWRegIndex(UnusedLowVGPR) <
                          TRI->getHWRegIndex(VGPRForAGPRCopy))) {
      // Reserve this newly identified VGPR (for AGPR copy)
      // reserved registers should already be frozen at this point
      // so we can avoid calling MRI.freezeReservedRegs and just use
      // MRI.reserveReg
      FuncInfo->setVGPRForAGPRCopy(UnusedLowVGPR);
      MRI.reserveReg(UnusedLowVGPR, TRI);
    }
  }
  // We initally reserved the highest available SGPR pair for long branches
  // now, after RA, we shift down to a lower unused one if one exists
  Register LongBranchReservedReg = FuncInfo->getLongBranchReservedReg();
  Register UnusedLowSGPR =
      TRI->findUnusedRegister(MRI, &AMDGPU::SGPR_64RegClass, MF);
  // If LongBranchReservedReg is null then we didn't find a long branch
  // and never reserved a register to begin with so there is nothing to
  // shift down. Then if UnusedLowSGPR is null, there isn't available lower
  // register to use so just keep the original one we set.
  if (LongBranchReservedReg && UnusedLowSGPR) {
    FuncInfo->setLongBranchReservedReg(UnusedLowSGPR);
    MRI.reserveReg(UnusedLowSGPR, TRI);
  }
}

// The special SGPR spills like the one needed for FP, BP or any reserved
// registers delayed until frame lowering.
void SIFrameLowering::determinePrologEpilogSGPRSaves(
    MachineFunction &MF, BitVector &SavedVGPRs,
    bool NeedExecCopyReservedReg) const {
  MachineFrameInfo &FrameInfo = MF.getFrameInfo();
  MachineRegisterInfo &MRI = MF.getRegInfo();
  SIMachineFunctionInfo *MFI = MF.getInfo<SIMachineFunctionInfo>();
  const GCNSubtarget &ST = MF.getSubtarget<GCNSubtarget>();
  const SIRegisterInfo *TRI = ST.getRegisterInfo();
  LiveRegUnits LiveUnits;
  LiveUnits.init(*TRI);
  // Initially mark callee saved registers as used so we will not choose them
  // while looking for scratch SGPRs.
  const MCPhysReg *CSRegs = MF.getRegInfo().getCalleeSavedRegs();
  for (unsigned I = 0; CSRegs[I]; ++I)
    LiveUnits.addReg(CSRegs[I]);

  const TargetRegisterClass &RC = *TRI->getWaveMaskRegClass();

  Register ReservedRegForExecCopy = MFI->getSGPRForEXECCopy();
  if (NeedExecCopyReservedReg ||
      (ReservedRegForExecCopy &&
       MRI.isPhysRegUsed(ReservedRegForExecCopy, /*SkipRegMaskTest=*/true))) {
    MRI.reserveReg(ReservedRegForExecCopy, TRI);
    Register UnusedScratchReg = findUnusedRegister(MRI, LiveUnits, RC);
    if (UnusedScratchReg) {
      // If found any unused scratch SGPR, reserve the register itself for Exec
      // copy and there is no need for any spills in that case.
      MFI->setSGPRForEXECCopy(UnusedScratchReg);
      MRI.replaceRegWith(ReservedRegForExecCopy, UnusedScratchReg);
      LiveUnits.addReg(UnusedScratchReg);
    } else {
      // Needs spill.
      assert(!MFI->hasPrologEpilogSGPRSpillEntry(ReservedRegForExecCopy) &&
             "Re-reserving spill slot for EXEC copy register");
      getVGPRSpillLaneOrTempRegister(MF, LiveUnits, ReservedRegForExecCopy, RC,
                                     /*IncludeScratchCopy=*/false);
    }
  } else if (ReservedRegForExecCopy) {
    // Reset it at this point. There are no whole-wave copies and spills
    // encountered.
    MFI->setSGPRForEXECCopy(AMDGPU::NoRegister);
  }

  if (TRI->isCFISavedRegsSpillEnabled()) {
    Register Exec = TRI->getExec();
    assert(!MFI->hasPrologEpilogSGPRSpillEntry(Exec) &&
           "Re-reserving spill slot for EXEC");
    // FIXME: Machine Copy Propagation currently optimizes away the EXEC copy to
    // the scratch as we emit it only in the prolog. This optimization should
    // not happen for frame related instructions. Until this is fixed ignore
    // copy to scratch SGPR.
    getVGPRSpillLaneOrTempRegister(MF, LiveUnits, Exec, RC,
                                   /*IncludeScratchCopy=*/false);
  }

  // hasFP only knows about stack objects that already exist. We're now
  // determining the stack slots that will be created, so we have to predict
  // them. Stack objects force FP usage with calls.
  //
  // Note a new VGPR CSR may be introduced if one is used for the spill, but we
  // don't want to report it here.
  //
  // FIXME: Is this really hasReservedCallFrame?
  const bool WillHaveFP =
      FrameInfo.hasCalls() && (SavedVGPRs.any() || !allStackObjectsAreDead(MF));

  if (WillHaveFP || hasFP(MF)) {
    Register FramePtrReg = MFI->getFrameOffsetReg();
    assert(!MFI->hasPrologEpilogSGPRSpillEntry(FramePtrReg) &&
           "Re-reserving spill slot for FP");
    getVGPRSpillLaneOrTempRegister(MF, LiveUnits, FramePtrReg);
  }

  if (TRI->hasBasePointer(MF)) {
    Register BasePtrReg = TRI->getBaseRegister();
    assert(!MFI->hasPrologEpilogSGPRSpillEntry(BasePtrReg) &&
           "Re-reserving spill slot for BP");
    getVGPRSpillLaneOrTempRegister(MF, LiveUnits, BasePtrReg);
  }
}

// Only report VGPRs to generic code.
void SIFrameLowering::determineCalleeSaves(MachineFunction &MF,
                                           BitVector &SavedVGPRs,
                                           RegScavenger *RS) const {
  SIMachineFunctionInfo *MFI = MF.getInfo<SIMachineFunctionInfo>();

  // If this is a function with the amdgpu_cs_chain[_preserve] calling
  // convention and it doesn't contain any calls to llvm.amdgcn.cs.chain, then
  // we don't need to save and restore anything.
  if (MFI->isChainFunction() && !MF.getFrameInfo().hasTailCall())
    return;

  TargetFrameLowering::determineCalleeSaves(MF, SavedVGPRs, RS);

  const GCNSubtarget &ST = MF.getSubtarget<GCNSubtarget>();
  const SIRegisterInfo *TRI = ST.getRegisterInfo();
  const SIInstrInfo *TII = ST.getInstrInfo();
  bool NeedExecCopyReservedReg = false;

  MachineInstr *ReturnMI = nullptr;
  for (MachineBasicBlock &MBB : MF) {
    for (MachineInstr &MI : MBB) {
      // TODO: Walking through all MBBs here would be a bad heuristic. Better
      // handle them elsewhere.
      if (TII->isWWMRegSpillOpcode(MI.getOpcode()))
        NeedExecCopyReservedReg = true;
      else if (MI.getOpcode() == AMDGPU::SI_RETURN ||
               MI.getOpcode() == AMDGPU::SI_RETURN_TO_EPILOG ||
               (MFI->isChainFunction() &&
                TII->isChainCallOpcode(MI.getOpcode()))) {
        // We expect all return to be the same size.
        assert(!ReturnMI ||
               (count_if(MI.operands(), [](auto Op) { return Op.isReg(); }) ==
                count_if(ReturnMI->operands(), [](auto Op) { return Op.isReg(); })));
        ReturnMI = &MI;
      }
    }
  }

  SmallVector<Register> SortedWWMVGPRs;
  for (Register Reg : MFI->getWWMReservedRegs()) {
    // The shift-back is needed only for the VGPRs used for SGPR spills and they
    // are of 32-bit size. SIPreAllocateWWMRegs pass can add tuples into WWM
    // reserved registers.
    const TargetRegisterClass *RC = TRI->getPhysRegBaseClass(Reg);
    if (TRI->getRegSizeInBits(*RC) > 32)
      continue;
    SortedWWMVGPRs.push_back(Reg);
  }

  sort(SortedWWMVGPRs, std::greater<Register>());
  MFI->shiftWwmVGPRsToLowestRange(MF, SortedWWMVGPRs, SavedVGPRs);

  if (MFI->isEntryFunction())
    return;

  // Remove any VGPRs used in the return value because these do not need to be saved.
  // This prevents CSR restore from clobbering return VGPRs.
  if (ReturnMI) {
    for (auto &Op : ReturnMI->operands()) {
      if (Op.isReg())
        SavedVGPRs.reset(Op.getReg());
    }
  }

  // Create the stack objects for WWM registers now.
  for (Register Reg : MFI->getWWMReservedRegs()) {
    const TargetRegisterClass *RC = TRI->getPhysRegBaseClass(Reg);
    MFI->allocateWWMSpill(MF, Reg, TRI->getSpillSize(*RC),
                          TRI->getSpillAlign(*RC));
  }

  // Ignore the SGPRs the default implementation found.
  SavedVGPRs.clearBitsNotInMask(TRI->getAllVectorRegMask());

  // Do not save AGPRs prior to GFX90A because there was no easy way to do so.
  // In gfx908 there was do AGPR loads and stores and thus spilling also
  // require a temporary VGPR.
  if (!ST.hasGFX90AInsts())
    SavedVGPRs.clearBitsInMask(TRI->getAllAGPRRegMask());

  determinePrologEpilogSGPRSaves(MF, SavedVGPRs, NeedExecCopyReservedReg);

  // The Whole-Wave VGPRs need to be specially inserted in the prolog, so don't
  // allow the default insertion to handle them.
  for (auto &Reg : MFI->getWWMSpills())
    SavedVGPRs.reset(Reg.first);
}

void SIFrameLowering::determineCalleeSavesSGPR(MachineFunction &MF,
                                               BitVector &SavedRegs,
                                               RegScavenger *RS) const {
  TargetFrameLowering::determineCalleeSaves(MF, SavedRegs, RS);
  const SIMachineFunctionInfo *MFI = MF.getInfo<SIMachineFunctionInfo>();
  if (MFI->isEntryFunction())
    return;

  const GCNSubtarget &ST = MF.getSubtarget<GCNSubtarget>();
  const SIRegisterInfo *TRI = ST.getRegisterInfo();

  // The SP is specifically managed and we don't want extra spills of it.
  SavedRegs.reset(MFI->getStackPtrOffsetReg());

  const BitVector AllSavedRegs = SavedRegs;
  SavedRegs.clearBitsInMask(TRI->getAllVectorRegMask());

  // We have to anticipate introducing CSR VGPR spills or spill of caller
  // save VGPR reserved for SGPR spills as we now always create stack entry
  // for it, if we don't have any stack objects already, since we require a FP
  // if there is a call and stack. We will allocate a VGPR for SGPR spills if
  // there are any SGPR spills. Whether they are CSR spills or otherwise.
  MachineFrameInfo &FrameInfo = MF.getFrameInfo();
  const bool WillHaveFP =
      FrameInfo.hasCalls() && (AllSavedRegs.any() || MFI->hasSpilledSGPRs());

  // FP will be specially managed like SP.
  if (WillHaveFP || hasFP(MF))
    SavedRegs.reset(MFI->getFrameOffsetReg());

  // Return address use with return instruction is hidden through the SI_RETURN
  // pseudo. Given that and since the IPRA computes actual register usage and
  // does not use CSR list, the clobbering of return address by function calls
  // (D117243) or otherwise (D120922) is ignored/not seen by the IPRA's register
  // usage collection. This will ensure save/restore of return address happens
  // in those scenarios.
  const MachineRegisterInfo &MRI = MF.getRegInfo();
  Register RetAddrReg = TRI->getReturnAddressReg(MF);
  if (!MFI->isEntryFunction() &&
      (FrameInfo.hasCalls() || MRI.isPhysRegModified(RetAddrReg))) {
    SavedRegs.set(TRI->getSubReg(RetAddrReg, AMDGPU::sub0));
    SavedRegs.set(TRI->getSubReg(RetAddrReg, AMDGPU::sub1));
  }
}

bool SIFrameLowering::assignCalleeSavedSpillSlots(
    MachineFunction &MF, const TargetRegisterInfo *TRI,
    std::vector<CalleeSavedInfo> &CSI) const {
  if (CSI.empty())
    return true; // Early exit if no callee saved registers are modified!

  const SIMachineFunctionInfo *FuncInfo = MF.getInfo<SIMachineFunctionInfo>();
  const GCNSubtarget &ST = MF.getSubtarget<GCNSubtarget>();
  const SIRegisterInfo *RI = ST.getRegisterInfo();
  Register FramePtrReg = FuncInfo->getFrameOffsetReg();
  Register BasePtrReg = RI->getBaseRegister();
  Register SGPRForFPSaveRestoreCopy =
      FuncInfo->getScratchSGPRCopyDstReg(FramePtrReg);
  Register SGPRForBPSaveRestoreCopy =
      FuncInfo->getScratchSGPRCopyDstReg(BasePtrReg);
  if (!SGPRForFPSaveRestoreCopy && !SGPRForBPSaveRestoreCopy)
    return false;

  unsigned NumModifiedRegs = 0;

  if (SGPRForFPSaveRestoreCopy)
    NumModifiedRegs++;
  if (SGPRForBPSaveRestoreCopy)
    NumModifiedRegs++;

  for (auto &CS : CSI) {
    if (CS.getReg() == FramePtrReg && SGPRForFPSaveRestoreCopy) {
      CS.setDstReg(SGPRForFPSaveRestoreCopy);
      if (--NumModifiedRegs)
        break;
    } else if (CS.getReg() == BasePtrReg && SGPRForBPSaveRestoreCopy) {
      CS.setDstReg(SGPRForBPSaveRestoreCopy);
      if (--NumModifiedRegs)
        break;
    }
  }

  return false;
}

bool SIFrameLowering::allocateScavengingFrameIndexesNearIncomingSP(
  const MachineFunction &MF) const {

  const GCNSubtarget &ST = MF.getSubtarget<GCNSubtarget>();
  const MachineFrameInfo &MFI = MF.getFrameInfo();
  const SIInstrInfo *TII = ST.getInstrInfo();
  uint64_t EstStackSize = MFI.estimateStackSize(MF);
  uint64_t MaxOffset = EstStackSize - 1;

  // We need the emergency stack slots to be allocated in range of the
  // MUBUF/flat scratch immediate offset from the base register, so assign these
  // first at the incoming SP position.
  //
  // TODO: We could try sorting the objects to find a hole in the first bytes
  // rather than allocating as close to possible. This could save a lot of space
  // on frames with alignment requirements.
  if (ST.enableFlatScratch()) {
    if (TII->isLegalFLATOffset(MaxOffset, AMDGPUAS::PRIVATE_ADDRESS,
                               SIInstrFlags::FlatScratch))
      return false;
  } else {
    if (TII->isLegalMUBUFImmOffset(MaxOffset))
      return false;
  }

  return true;
}

MachineBasicBlock::iterator SIFrameLowering::eliminateCallFramePseudoInstr(
  MachineFunction &MF,
  MachineBasicBlock &MBB,
  MachineBasicBlock::iterator I) const {
  int64_t Amount = I->getOperand(0).getImm();
  if (Amount == 0)
    return MBB.erase(I);

  const GCNSubtarget &ST = MF.getSubtarget<GCNSubtarget>();
  const SIInstrInfo *TII = ST.getInstrInfo();
  const DebugLoc &DL = I->getDebugLoc();
  unsigned Opc = I->getOpcode();
  bool IsDestroy = Opc == TII->getCallFrameDestroyOpcode();
  uint64_t CalleePopAmount = IsDestroy ? I->getOperand(1).getImm() : 0;

  if (!hasReservedCallFrame(MF)) {
    Amount = alignTo(Amount, getStackAlign());
    assert(isUInt<32>(Amount) && "exceeded stack address space size");
    const SIMachineFunctionInfo *MFI = MF.getInfo<SIMachineFunctionInfo>();
    Register SPReg = MFI->getStackPtrOffsetReg();

    Amount *= getScratchScaleFactor(ST);
    if (IsDestroy)
      Amount = -Amount;
    auto Add = BuildMI(MBB, I, DL, TII->get(AMDGPU::S_ADD_I32), SPReg)
        .addReg(SPReg)
        .addImm(Amount);
    Add->getOperand(3).setIsDead(); // Mark SCC as dead.
  } else if (CalleePopAmount != 0) {
    llvm_unreachable("is this used?");
  }

  return MBB.erase(I);
}

/// Returns true if the frame will require a reference to the stack pointer.
///
/// This is the set of conditions common to setting up the stack pointer in a
/// kernel, and for using a frame pointer in a callable function.
///
/// FIXME: Should also check hasOpaqueSPAdjustment and if any inline asm
/// references SP.
static bool frameTriviallyRequiresSP(const MachineFrameInfo &MFI) {
  return MFI.hasVarSizedObjects() || MFI.hasStackMap() || MFI.hasPatchPoint();
}

// The FP for kernels is always known 0, so we never really need to setup an
// explicit register for it. However, DisableFramePointerElim will force us to
// use a register for it.
bool SIFrameLowering::hasFPImpl(const MachineFunction &MF) const {
  const MachineFrameInfo &MFI = MF.getFrameInfo();

  // For entry & chain functions we can use an immediate offset in most cases,
  // so the presence of calls doesn't imply we need a distinct frame pointer.
  if (MFI.hasCalls() &&
      !MF.getInfo<SIMachineFunctionInfo>()->isEntryFunction() &&
      !MF.getInfo<SIMachineFunctionInfo>()->isChainFunction()) {
    // All offsets are unsigned, so need to be addressed in the same direction
    // as stack growth.

    // FIXME: This function is pretty broken, since it can be called before the
    // frame layout is determined or CSR spills are inserted.
    return MFI.getStackSize() != 0;
  }

  return frameTriviallyRequiresSP(MFI) || MFI.isFrameAddressTaken() ||
         MF.getSubtarget<GCNSubtarget>().getRegisterInfo()->hasStackRealignment(
             MF) ||
         MF.getTarget().Options.DisableFramePointerElim(MF);
}

// This is essentially a reduced version of hasFP for entry functions. Since the
// stack pointer is known 0 on entry to kernels, we never really need an FP
// register. We may need to initialize the stack pointer depending on the frame
// properties, which logically overlaps many of the cases where an ordinary
// function would require an FP.
// Also used for chain functions. While not technically entry functions, chain
// functions may need to set up a stack pointer in some situations.
bool SIFrameLowering::requiresStackPointerReference(
    const MachineFunction &MF) const {
  // Callable functions always require a stack pointer reference.
  assert((MF.getInfo<SIMachineFunctionInfo>()->isEntryFunction() ||
          MF.getInfo<SIMachineFunctionInfo>()->isChainFunction()) &&
         "only expected to call this for entry points and chain functions");

  const MachineFrameInfo &MFI = MF.getFrameInfo();

  // Entry points ordinarily don't need to initialize SP. We have to set it up
  // for callees if there are any. Also note tail calls are impossible/don't
  // make any sense for kernels.
  if (MFI.hasCalls())
    return true;

  // We still need to initialize the SP if we're doing anything weird that
  // references the SP, like variable sized stack objects.
  return frameTriviallyRequiresSP(MFI);
}

bool SIFrameLowering::spillCalleeSavedRegisters(
    MachineBasicBlock &MBB, MachineBasicBlock::iterator MBBI,
    const ArrayRef<CalleeSavedInfo> CSI, const TargetRegisterInfo *TRI) const {
  MachineFunction &MF = *MBB.getParent();
  const GCNSubtarget &ST = MF.getSubtarget<GCNSubtarget>();
  const SIRegisterInfo *RI = ST.getRegisterInfo();
  const SIInstrInfo *TII = ST.getInstrInfo();

  for (const CalleeSavedInfo &CS : CSI) {
    // Insert the spill to the stack frame.
    unsigned Reg = CS.getReg();

    if (CS.isSpilledToReg()) {
      BuildMI(MBB, MBBI, DebugLoc(), TII->get(TargetOpcode::COPY),
              CS.getDstReg())
          .addReg(Reg, getKillRegState(true));
    } else {
      const TargetRegisterClass *RC = TRI->getMinimalPhysRegClass(
          Reg, Reg == RI->getReturnAddressReg(MF) ? MVT::i64 : MVT::i32);
      const MachineRegisterInfo &MRI = MF.getRegInfo();
      // If this value was already livein, we probably have a direct use of the
      // incoming register value, so don't kill at the spill point. This happens
      // since we pass some special inputs (workgroup IDs) in the callee saved
      // range.
      const bool IsLiveIn = MRI.isLiveIn(Reg);
      TII->storeRegToStackSlotCFI(MBB, MBBI, Reg, !IsLiveIn, CS.getFrameIdx(),
                                  RC, TRI);
    }
  }

  return true;
}

MachineInstr *SIFrameLowering::buildCFI(MachineBasicBlock &MBB,
                                        MachineBasicBlock::iterator MBBI,
                                        const DebugLoc &DL,
                                        const MCCFIInstruction &CFIInst,
                                        MachineInstr::MIFlag flag) const {
  MachineFunction &MF = *MBB.getParent();
  const SIInstrInfo *TII = MF.getSubtarget<GCNSubtarget>().getInstrInfo();
  return BuildMI(MBB, MBBI, DL, TII->get(TargetOpcode::CFI_INSTRUCTION))
      .addCFIIndex(MF.addFrameInst(CFIInst))
      .setMIFlag(flag);
}

MachineInstr *SIFrameLowering::buildCFIForVRegToVRegSpill(
    MachineBasicBlock &MBB, MachineBasicBlock::iterator MBBI,
    const DebugLoc &DL, const Register Reg, const Register RegCopy) const {
  MachineFunction &MF = *MBB.getParent();
  const MCRegisterInfo &MCRI = *MF.getContext().getRegisterInfo();
  const GCNSubtarget &ST = MF.getSubtarget<GCNSubtarget>();

  unsigned MaskReg = MCRI.getDwarfRegNum(
      ST.isWave32() ? AMDGPU::EXEC_LO : AMDGPU::EXEC, false);
  auto CFIInst = MCCFIInstruction::createLLVMVectorRegisterMask(
      nullptr, MCRI.getDwarfRegNum(Reg, false),
      MCRI.getDwarfRegNum(RegCopy, false), VGPRLaneBitSize, MaskReg,
      ST.getWavefrontSize());
  return buildCFI(MBB, MBBI, DL, std::move(CFIInst));
}

MachineInstr *SIFrameLowering::buildCFIForSGPRToVGPRSpill(
    MachineBasicBlock &MBB, MachineBasicBlock::iterator MBBI,
    const DebugLoc &DL, const Register SGPR, const Register VGPR,
    const int Lane) const {
  const MachineFunction &MF = *MBB.getParent();
  const MCRegisterInfo &MCRI = *MF.getContext().getRegisterInfo();

  int DwarfSGPR = MCRI.getDwarfRegNum(SGPR, false);
  int DwarfVGPR = MCRI.getDwarfRegNum(VGPR, false);
  assert(DwarfSGPR != -1 && DwarfVGPR != -1);
  assert(Lane != -1 && "Expected a lane to be present");

  // Build a CFI instruction that represents a SGPR spilled to a single lane of
  // a VGPR.
  MCCFIInstruction::VectorRegisterWithLane VR{unsigned(DwarfVGPR),
                                              unsigned(Lane), VGPRLaneBitSize};
  auto CFIInst =
      MCCFIInstruction::createLLVMVectorRegisters(nullptr, DwarfSGPR, {VR});
  return buildCFI(MBB, MBBI, DL, std::move(CFIInst));
}

MachineInstr *SIFrameLowering::buildCFIForSGPRToVGPRSpill(
    MachineBasicBlock &MBB, MachineBasicBlock::iterator MBBI,
    const DebugLoc &DL, Register SGPR,
    ArrayRef<SIRegisterInfo::SpilledReg> VGPRSpills) const {
  const MachineFunction &MF = *MBB.getParent();
  const MCRegisterInfo &MCRI = *MF.getContext().getRegisterInfo();

  int DwarfSGPR = MCRI.getDwarfRegNum(SGPR, false);
  assert(DwarfSGPR != -1);

  // Build a CFI instruction that represents a SGPR spilled to multiple lanes of
  // multiple VGPRs.

  std::vector<MCCFIInstruction::VectorRegisterWithLane> VGPRs;
  for (SIRegisterInfo::SpilledReg Spill : VGPRSpills) {
    int DwarfVGPR = MCRI.getDwarfRegNum(Spill.VGPR, false);
    assert(DwarfVGPR != -1);
    assert(Spill.hasLane() && "Expected a lane to be present");
    VGPRs.push_back(
        {unsigned(DwarfVGPR), unsigned(Spill.Lane), VGPRLaneBitSize});
  }

  auto CFIInst = MCCFIInstruction::createLLVMVectorRegisters(nullptr, DwarfSGPR,
                                                             std::move(VGPRs));
  return buildCFI(MBB, MBBI, DL, std::move(CFIInst));
}

MachineInstr *SIFrameLowering::buildCFIForSGPRToVMEMSpill(
    MachineBasicBlock &MBB, MachineBasicBlock::iterator MBBI,
    const DebugLoc &DL, unsigned SGPR, int64_t Offset) const {
  MachineFunction &MF = *MBB.getParent();
  const MCRegisterInfo &MCRI = *MF.getContext().getRegisterInfo();
  return buildCFI(MBB, MBBI, DL,
                  llvm::MCCFIInstruction::createOffset(
                      nullptr, MCRI.getDwarfRegNum(SGPR, false), Offset));
}

MachineInstr *SIFrameLowering::buildCFIForVGPRToVMEMSpill(
    MachineBasicBlock &MBB, MachineBasicBlock::iterator MBBI,
    const DebugLoc &DL, unsigned VGPR, int64_t Offset) const {
  const MachineFunction &MF = *MBB.getParent();
  const MCRegisterInfo &MCRI = *MF.getContext().getRegisterInfo();
  const GCNSubtarget &ST = MF.getSubtarget<GCNSubtarget>();

  int DwarfVGPR = MCRI.getDwarfRegNum(VGPR, false);
  assert(DwarfVGPR != -1);

  unsigned MaskReg = MCRI.getDwarfRegNum(
      ST.isWave32() ? AMDGPU::EXEC_LO : AMDGPU::EXEC, false);
  auto CFIInst = MCCFIInstruction::createLLVMVectorOffset(
      nullptr, DwarfVGPR, VGPRLaneBitSize, MaskReg, ST.getWavefrontSize(),
      Offset);
  return buildCFI(MBB, MBBI, DL, std::move(CFIInst));
}

MachineInstr *SIFrameLowering::buildCFIForRegToSGPRPairSpill(
    MachineBasicBlock &MBB, MachineBasicBlock::iterator MBBI,
    const DebugLoc &DL, const Register Reg, const Register SGPRPair) const {
  const MachineFunction &MF = *MBB.getParent();
  const MCRegisterInfo &MCRI = *MF.getContext().getRegisterInfo();
  const GCNSubtarget &ST = MF.getSubtarget<GCNSubtarget>();
  const SIRegisterInfo &TRI = ST.getInstrInfo()->getRegisterInfo();

  int SGPR0 = TRI.getSubReg(SGPRPair, AMDGPU::sub0);
  int SGPR1 = TRI.getSubReg(SGPRPair, AMDGPU::sub1);

  int DwarfReg = MCRI.getDwarfRegNum(Reg, false);
  int DwarfSGPR0 = MCRI.getDwarfRegNum(SGPR0, false);
  int DwarfSGPR1 = MCRI.getDwarfRegNum(SGPR1, false);
  assert(DwarfReg != -1 && DwarfSGPR0 != 1 && DwarfSGPR1 != 1);

  auto CFIInst = MCCFIInstruction::createLLVMRegisterPair(
      nullptr, DwarfReg, DwarfSGPR0, SGPRBitSize, DwarfSGPR1, SGPRBitSize);
  return buildCFI(MBB, MBBI, DL, std::move(CFIInst));
}<|MERGE_RESOLUTION|>--- conflicted
+++ resolved
@@ -1549,7 +1549,6 @@
                          FramePtrRegScratchCopy);
   }
 
-<<<<<<< HEAD
   if (RoundedSize != 0 && hasFP(MF)) {
     auto Add = BuildMI(MBB, MBBI, DL, TII->get(AMDGPU::S_ADD_I32), StackPtrReg)
         .addReg(StackPtrReg)
@@ -1566,8 +1565,6 @@
                  MachineInstr::FrameDestroy);
   }
 
-=======
->>>>>>> c025b96e
   if (FPSaved) {
     // Insert the copy to restore FP.
     Register SrcReg = SGPRForFPSaveRestoreCopy ? SGPRForFPSaveRestoreCopy
