//===-- AMDGPUISelLowering.cpp - AMDGPU Common DAG lowering functions -----===//
//
// Part of the LLVM Project, under the Apache License v2.0 with LLVM Exceptions.
// See https://llvm.org/LICENSE.txt for license information.
// SPDX-License-Identifier: Apache-2.0 WITH LLVM-exception
//
//===----------------------------------------------------------------------===//
//
/// \file
/// This is the parent TargetLowering class for hardware code gen
/// targets.
//
//===----------------------------------------------------------------------===//

#include "AMDGPUISelLowering.h"
#include "AMDGPU.h"
#include "AMDGPUInstrInfo.h"
#include "AMDGPUMachineFunction.h"
#include "SIMachineFunctionInfo.h"
#include "llvm/CodeGen/Analysis.h"
#include "llvm/CodeGen/GlobalISel/GISelKnownBits.h"
#include "llvm/CodeGen/MachineFrameInfo.h"
#include "llvm/IR/DiagnosticInfo.h"
#include "llvm/IR/IntrinsicsAMDGPU.h"
#include "llvm/IR/PatternMatch.h"
#include "llvm/Support/CommandLine.h"
#include "llvm/Support/KnownBits.h"
#include "llvm/Target/TargetMachine.h"

using namespace llvm;

#include "AMDGPUGenCallingConv.inc"

static cl::opt<bool> AMDGPUBypassSlowDiv(
  "amdgpu-bypass-slow-div",
  cl::desc("Skip 64-bit divide for dynamic 32-bit values"),
  cl::init(true));

// Find a larger type to do a load / store of a vector with.
EVT AMDGPUTargetLowering::getEquivalentMemType(LLVMContext &Ctx, EVT VT) {
  unsigned StoreSize = VT.getStoreSizeInBits();
  if (StoreSize <= 32)
    return EVT::getIntegerVT(Ctx, StoreSize);

  assert(StoreSize % 32 == 0 && "Store size not a multiple of 32");
  return EVT::getVectorVT(Ctx, MVT::i32, StoreSize / 32);
}

unsigned AMDGPUTargetLowering::numBitsUnsigned(SDValue Op, SelectionDAG &DAG) {
  return DAG.computeKnownBits(Op).countMaxActiveBits();
}

unsigned AMDGPUTargetLowering::numBitsSigned(SDValue Op, SelectionDAG &DAG) {
  // In order for this to be a signed 24-bit value, bit 23, must
  // be a sign bit.
  return DAG.ComputeMaxSignificantBits(Op);
}

AMDGPUTargetLowering::AMDGPUTargetLowering(const TargetMachine &TM,
                                           const AMDGPUSubtarget &STI)
    : TargetLowering(TM), Subtarget(&STI) {
  // Lower floating point store/load to integer store/load to reduce the number
  // of patterns in tablegen.
  setOperationAction(ISD::LOAD, MVT::f32, Promote);
  AddPromotedToType(ISD::LOAD, MVT::f32, MVT::i32);

  setOperationAction(ISD::LOAD, MVT::v2f32, Promote);
  AddPromotedToType(ISD::LOAD, MVT::v2f32, MVT::v2i32);

  setOperationAction(ISD::LOAD, MVT::v3f32, Promote);
  AddPromotedToType(ISD::LOAD, MVT::v3f32, MVT::v3i32);

  setOperationAction(ISD::LOAD, MVT::v4f32, Promote);
  AddPromotedToType(ISD::LOAD, MVT::v4f32, MVT::v4i32);

  setOperationAction(ISD::LOAD, MVT::v5f32, Promote);
  AddPromotedToType(ISD::LOAD, MVT::v5f32, MVT::v5i32);

  setOperationAction(ISD::LOAD, MVT::v6f32, Promote);
  AddPromotedToType(ISD::LOAD, MVT::v6f32, MVT::v6i32);

  setOperationAction(ISD::LOAD, MVT::v7f32, Promote);
  AddPromotedToType(ISD::LOAD, MVT::v7f32, MVT::v7i32);

  setOperationAction(ISD::LOAD, MVT::v8f32, Promote);
  AddPromotedToType(ISD::LOAD, MVT::v8f32, MVT::v8i32);

  setOperationAction(ISD::LOAD, MVT::v9f32, Promote);
  AddPromotedToType(ISD::LOAD, MVT::v9f32, MVT::v9i32);

  setOperationAction(ISD::LOAD, MVT::v10f32, Promote);
  AddPromotedToType(ISD::LOAD, MVT::v10f32, MVT::v10i32);

  setOperationAction(ISD::LOAD, MVT::v11f32, Promote);
  AddPromotedToType(ISD::LOAD, MVT::v11f32, MVT::v11i32);

  setOperationAction(ISD::LOAD, MVT::v12f32, Promote);
  AddPromotedToType(ISD::LOAD, MVT::v12f32, MVT::v12i32);

  setOperationAction(ISD::LOAD, MVT::v16f32, Promote);
  AddPromotedToType(ISD::LOAD, MVT::v16f32, MVT::v16i32);

  setOperationAction(ISD::LOAD, MVT::v32f32, Promote);
  AddPromotedToType(ISD::LOAD, MVT::v32f32, MVT::v32i32);

  setOperationAction(ISD::LOAD, MVT::i64, Promote);
  AddPromotedToType(ISD::LOAD, MVT::i64, MVT::v2i32);

  setOperationAction(ISD::LOAD, MVT::v2i64, Promote);
  AddPromotedToType(ISD::LOAD, MVT::v2i64, MVT::v4i32);

  setOperationAction(ISD::LOAD, MVT::f64, Promote);
  AddPromotedToType(ISD::LOAD, MVT::f64, MVT::v2i32);

  setOperationAction(ISD::LOAD, MVT::v2f64, Promote);
  AddPromotedToType(ISD::LOAD, MVT::v2f64, MVT::v4i32);

  setOperationAction(ISD::LOAD, MVT::v3i64, Promote);
  AddPromotedToType(ISD::LOAD, MVT::v3i64, MVT::v6i32);

  setOperationAction(ISD::LOAD, MVT::v4i64, Promote);
  AddPromotedToType(ISD::LOAD, MVT::v4i64, MVT::v8i32);

  setOperationAction(ISD::LOAD, MVT::v3f64, Promote);
  AddPromotedToType(ISD::LOAD, MVT::v3f64, MVT::v6i32);

  setOperationAction(ISD::LOAD, MVT::v4f64, Promote);
  AddPromotedToType(ISD::LOAD, MVT::v4f64, MVT::v8i32);

  setOperationAction(ISD::LOAD, MVT::v8i64, Promote);
  AddPromotedToType(ISD::LOAD, MVT::v8i64, MVT::v16i32);

  setOperationAction(ISD::LOAD, MVT::v8f64, Promote);
  AddPromotedToType(ISD::LOAD, MVT::v8f64, MVT::v16i32);

  setOperationAction(ISD::LOAD, MVT::v16i64, Promote);
  AddPromotedToType(ISD::LOAD, MVT::v16i64, MVT::v32i32);

  setOperationAction(ISD::LOAD, MVT::v16f64, Promote);
  AddPromotedToType(ISD::LOAD, MVT::v16f64, MVT::v32i32);

  setOperationAction(ISD::LOAD, MVT::i128, Promote);
  AddPromotedToType(ISD::LOAD, MVT::i128, MVT::v4i32);

  // There are no 64-bit extloads. These should be done as a 32-bit extload and
  // an extension to 64-bit.
  for (MVT VT : MVT::integer_valuetypes())
    setLoadExtAction({ISD::EXTLOAD, ISD::SEXTLOAD, ISD::ZEXTLOAD}, MVT::i64, VT,
                     Expand);

  for (MVT VT : MVT::integer_valuetypes()) {
    if (VT == MVT::i64)
      continue;

    for (auto Op : {ISD::SEXTLOAD, ISD::ZEXTLOAD, ISD::EXTLOAD}) {
      setLoadExtAction(Op, VT, MVT::i1, Promote);
      setLoadExtAction(Op, VT, MVT::i8, Legal);
      setLoadExtAction(Op, VT, MVT::i16, Legal);
      setLoadExtAction(Op, VT, MVT::i32, Expand);
    }
  }

  for (MVT VT : MVT::integer_fixedlen_vector_valuetypes())
    for (auto MemVT :
         {MVT::v2i8, MVT::v4i8, MVT::v2i16, MVT::v3i16, MVT::v4i16})
      setLoadExtAction({ISD::SEXTLOAD, ISD::ZEXTLOAD, ISD::EXTLOAD}, VT, MemVT,
                       Expand);

  setLoadExtAction(ISD::EXTLOAD, MVT::f32, MVT::f16, Expand);
  setLoadExtAction(ISD::EXTLOAD, MVT::f32, MVT::bf16, Expand);
  setLoadExtAction(ISD::EXTLOAD, MVT::v2f32, MVT::v2f16, Expand);
  setLoadExtAction(ISD::EXTLOAD, MVT::v2f32, MVT::v2bf16, Expand);
  setLoadExtAction(ISD::EXTLOAD, MVT::v3f32, MVT::v3f16, Expand);
  setLoadExtAction(ISD::EXTLOAD, MVT::v3f32, MVT::v3bf16, Expand);
  setLoadExtAction(ISD::EXTLOAD, MVT::v4f32, MVT::v4f16, Expand);
  setLoadExtAction(ISD::EXTLOAD, MVT::v4f32, MVT::v4bf16, Expand);
  setLoadExtAction(ISD::EXTLOAD, MVT::v8f32, MVT::v8f16, Expand);
  setLoadExtAction(ISD::EXTLOAD, MVT::v8f32, MVT::v8bf16, Expand);
  setLoadExtAction(ISD::EXTLOAD, MVT::v16f32, MVT::v16f16, Expand);
  setLoadExtAction(ISD::EXTLOAD, MVT::v16f32, MVT::v16bf16, Expand);
  setLoadExtAction(ISD::EXTLOAD, MVT::v32f32, MVT::v32f16, Expand);
  setLoadExtAction(ISD::EXTLOAD, MVT::v32f32, MVT::v32bf16, Expand);

  setLoadExtAction(ISD::EXTLOAD, MVT::f64, MVT::f32, Expand);
  setLoadExtAction(ISD::EXTLOAD, MVT::v2f64, MVT::v2f32, Expand);
  setLoadExtAction(ISD::EXTLOAD, MVT::v3f64, MVT::v3f32, Expand);
  setLoadExtAction(ISD::EXTLOAD, MVT::v4f64, MVT::v4f32, Expand);
  setLoadExtAction(ISD::EXTLOAD, MVT::v8f64, MVT::v8f32, Expand);
  setLoadExtAction(ISD::EXTLOAD, MVT::v16f64, MVT::v16f32, Expand);

  setLoadExtAction(ISD::EXTLOAD, MVT::f64, MVT::f16, Expand);
  setLoadExtAction(ISD::EXTLOAD, MVT::f64, MVT::bf16, Expand);
  setLoadExtAction(ISD::EXTLOAD, MVT::v2f64, MVT::v2f16, Expand);
  setLoadExtAction(ISD::EXTLOAD, MVT::v2f64, MVT::v2bf16, Expand);
  setLoadExtAction(ISD::EXTLOAD, MVT::v3f64, MVT::v3f16, Expand);
  setLoadExtAction(ISD::EXTLOAD, MVT::v3f64, MVT::v3bf16, Expand);
  setLoadExtAction(ISD::EXTLOAD, MVT::v4f64, MVT::v4f16, Expand);
  setLoadExtAction(ISD::EXTLOAD, MVT::v4f64, MVT::v4bf16, Expand);
  setLoadExtAction(ISD::EXTLOAD, MVT::v8f64, MVT::v8f16, Expand);
  setLoadExtAction(ISD::EXTLOAD, MVT::v8f64, MVT::v8bf16, Expand);
  setLoadExtAction(ISD::EXTLOAD, MVT::v16f64, MVT::v16f16, Expand);
  setLoadExtAction(ISD::EXTLOAD, MVT::v16f64, MVT::v16bf16, Expand);

  setOperationAction(ISD::STORE, MVT::f32, Promote);
  AddPromotedToType(ISD::STORE, MVT::f32, MVT::i32);

  setOperationAction(ISD::STORE, MVT::v2f32, Promote);
  AddPromotedToType(ISD::STORE, MVT::v2f32, MVT::v2i32);

  setOperationAction(ISD::STORE, MVT::v3f32, Promote);
  AddPromotedToType(ISD::STORE, MVT::v3f32, MVT::v3i32);

  setOperationAction(ISD::STORE, MVT::v4f32, Promote);
  AddPromotedToType(ISD::STORE, MVT::v4f32, MVT::v4i32);

  setOperationAction(ISD::STORE, MVT::v5f32, Promote);
  AddPromotedToType(ISD::STORE, MVT::v5f32, MVT::v5i32);

  setOperationAction(ISD::STORE, MVT::v6f32, Promote);
  AddPromotedToType(ISD::STORE, MVT::v6f32, MVT::v6i32);

  setOperationAction(ISD::STORE, MVT::v7f32, Promote);
  AddPromotedToType(ISD::STORE, MVT::v7f32, MVT::v7i32);

  setOperationAction(ISD::STORE, MVT::v8f32, Promote);
  AddPromotedToType(ISD::STORE, MVT::v8f32, MVT::v8i32);

  setOperationAction(ISD::STORE, MVT::v9f32, Promote);
  AddPromotedToType(ISD::STORE, MVT::v9f32, MVT::v9i32);

  setOperationAction(ISD::STORE, MVT::v10f32, Promote);
  AddPromotedToType(ISD::STORE, MVT::v10f32, MVT::v10i32);

  setOperationAction(ISD::STORE, MVT::v11f32, Promote);
  AddPromotedToType(ISD::STORE, MVT::v11f32, MVT::v11i32);

  setOperationAction(ISD::STORE, MVT::v12f32, Promote);
  AddPromotedToType(ISD::STORE, MVT::v12f32, MVT::v12i32);

  setOperationAction(ISD::STORE, MVT::v16f32, Promote);
  AddPromotedToType(ISD::STORE, MVT::v16f32, MVT::v16i32);

  setOperationAction(ISD::STORE, MVT::v32f32, Promote);
  AddPromotedToType(ISD::STORE, MVT::v32f32, MVT::v32i32);

  setOperationAction(ISD::STORE, MVT::i64, Promote);
  AddPromotedToType(ISD::STORE, MVT::i64, MVT::v2i32);

  setOperationAction(ISD::STORE, MVT::v2i64, Promote);
  AddPromotedToType(ISD::STORE, MVT::v2i64, MVT::v4i32);

  setOperationAction(ISD::STORE, MVT::f64, Promote);
  AddPromotedToType(ISD::STORE, MVT::f64, MVT::v2i32);

  setOperationAction(ISD::STORE, MVT::v2f64, Promote);
  AddPromotedToType(ISD::STORE, MVT::v2f64, MVT::v4i32);

  setOperationAction(ISD::STORE, MVT::v3i64, Promote);
  AddPromotedToType(ISD::STORE, MVT::v3i64, MVT::v6i32);

  setOperationAction(ISD::STORE, MVT::v3f64, Promote);
  AddPromotedToType(ISD::STORE, MVT::v3f64, MVT::v6i32);

  setOperationAction(ISD::STORE, MVT::v4i64, Promote);
  AddPromotedToType(ISD::STORE, MVT::v4i64, MVT::v8i32);

  setOperationAction(ISD::STORE, MVT::v4f64, Promote);
  AddPromotedToType(ISD::STORE, MVT::v4f64, MVT::v8i32);

  setOperationAction(ISD::STORE, MVT::v8i64, Promote);
  AddPromotedToType(ISD::STORE, MVT::v8i64, MVT::v16i32);

  setOperationAction(ISD::STORE, MVT::v8f64, Promote);
  AddPromotedToType(ISD::STORE, MVT::v8f64, MVT::v16i32);

  setOperationAction(ISD::STORE, MVT::v16i64, Promote);
  AddPromotedToType(ISD::STORE, MVT::v16i64, MVT::v32i32);

  setOperationAction(ISD::STORE, MVT::v16f64, Promote);
  AddPromotedToType(ISD::STORE, MVT::v16f64, MVT::v32i32);

  setOperationAction(ISD::STORE, MVT::i128, Promote);
  AddPromotedToType(ISD::STORE, MVT::i128, MVT::v4i32);

  setTruncStoreAction(MVT::i64, MVT::i1, Expand);
  setTruncStoreAction(MVT::i64, MVT::i8, Expand);
  setTruncStoreAction(MVT::i64, MVT::i16, Expand);
  setTruncStoreAction(MVT::i64, MVT::i32, Expand);

  setTruncStoreAction(MVT::v2i64, MVT::v2i1, Expand);
  setTruncStoreAction(MVT::v2i64, MVT::v2i8, Expand);
  setTruncStoreAction(MVT::v2i64, MVT::v2i16, Expand);
  setTruncStoreAction(MVT::v2i64, MVT::v2i32, Expand);

  setTruncStoreAction(MVT::f32, MVT::bf16, Expand);
  setTruncStoreAction(MVT::f32, MVT::f16, Expand);
  setTruncStoreAction(MVT::v2f32, MVT::v2f16, Expand);
  setTruncStoreAction(MVT::v3f32, MVT::v3f16, Expand);
  setTruncStoreAction(MVT::v4f32, MVT::v4f16, Expand);
  setTruncStoreAction(MVT::v8f32, MVT::v8f16, Expand);
  setTruncStoreAction(MVT::v16f32, MVT::v16f16, Expand);
  setTruncStoreAction(MVT::v32f32, MVT::v32f16, Expand);

  setTruncStoreAction(MVT::f64, MVT::bf16, Expand);
  setTruncStoreAction(MVT::f64, MVT::f16, Expand);
  setTruncStoreAction(MVT::f64, MVT::f32, Expand);

  setTruncStoreAction(MVT::v2f64, MVT::v2f32, Expand);
  setTruncStoreAction(MVT::v2f64, MVT::v2f16, Expand);

  setTruncStoreAction(MVT::v3i64, MVT::v3i32, Expand);
  setTruncStoreAction(MVT::v3i64, MVT::v3i16, Expand);
  setTruncStoreAction(MVT::v3f64, MVT::v3f32, Expand);
  setTruncStoreAction(MVT::v3f64, MVT::v3f16, Expand);

  setTruncStoreAction(MVT::v4i64, MVT::v4i32, Expand);
  setTruncStoreAction(MVT::v4i64, MVT::v4i16, Expand);
  setTruncStoreAction(MVT::v4f64, MVT::v4f32, Expand);
  setTruncStoreAction(MVT::v4f64, MVT::v4f16, Expand);

  setTruncStoreAction(MVT::v8f64, MVT::v8f32, Expand);
  setTruncStoreAction(MVT::v8f64, MVT::v8f16, Expand);

  setTruncStoreAction(MVT::v16f64, MVT::v16f32, Expand);
  setTruncStoreAction(MVT::v16f64, MVT::v16f16, Expand);
  setTruncStoreAction(MVT::v16i64, MVT::v16i16, Expand);
  setTruncStoreAction(MVT::v16i64, MVT::v16i16, Expand);
  setTruncStoreAction(MVT::v16i64, MVT::v16i8, Expand);
  setTruncStoreAction(MVT::v16i64, MVT::v16i8, Expand);
  setTruncStoreAction(MVT::v16i64, MVT::v16i1, Expand);

  setOperationAction(ISD::Constant, {MVT::i32, MVT::i64}, Legal);
  setOperationAction(ISD::ConstantFP, {MVT::f32, MVT::f64}, Legal);

  setOperationAction({ISD::BR_JT, ISD::BRIND}, MVT::Other, Expand);

  // For R600, this is totally unsupported, just custom lower to produce an
  // error.
  setOperationAction(ISD::DYNAMIC_STACKALLOC, MVT::i32, Custom);

  // Library functions.  These default to Expand, but we have instructions
  // for them.
  setOperationAction({ISD::FCEIL, ISD::FPOW, ISD::FABS, ISD::FFLOOR,
                      ISD::FROUNDEVEN, ISD::FTRUNC, ISD::FMINNUM, ISD::FMAXNUM},
                     MVT::f32, Legal);

  setOperationAction(ISD::FLOG2, MVT::f32, Custom);
  setOperationAction(ISD::FROUND, {MVT::f32, MVT::f64}, Custom);

  setOperationAction(
      {ISD::FLOG, ISD::FLOG10, ISD::FEXP, ISD::FEXP2, ISD::FEXP10}, MVT::f32,
      Custom);

  setOperationAction(ISD::FNEARBYINT, {MVT::f16, MVT::f32, MVT::f64}, Custom);

  setOperationAction(ISD::FRINT, {MVT::f16, MVT::f32, MVT::f64}, Custom);

  setOperationAction(ISD::FREM, {MVT::f16, MVT::f32, MVT::f64}, Custom);

  if (Subtarget->has16BitInsts())
    setOperationAction(ISD::IS_FPCLASS, {MVT::f16, MVT::f32, MVT::f64}, Legal);
  else {
    setOperationAction(ISD::IS_FPCLASS, {MVT::f32, MVT::f64}, Legal);
    setOperationAction({ISD::FLOG2, ISD::FEXP2}, MVT::f16, Custom);
  }

  setOperationAction({ISD::FLOG10, ISD::FLOG, ISD::FEXP, ISD::FEXP10}, MVT::f16,
                     Custom);

  // FIXME: These IS_FPCLASS vector fp types are marked custom so it reaches
  // scalarization code. Can be removed when IS_FPCLASS expand isn't called by
  // default unless marked custom/legal.
  setOperationAction(
      ISD::IS_FPCLASS,
      {MVT::v2f16, MVT::v3f16, MVT::v4f16, MVT::v16f16, MVT::v2f32, MVT::v3f32,
       MVT::v4f32, MVT::v5f32, MVT::v6f32, MVT::v7f32, MVT::v8f32, MVT::v16f32,
       MVT::v2f64, MVT::v3f64, MVT::v4f64, MVT::v8f64, MVT::v16f64},
      Custom);

  // Expand to fneg + fadd.
  setOperationAction(ISD::FSUB, MVT::f64, Expand);

  setOperationAction(ISD::CONCAT_VECTORS,
                     {MVT::v3i32,  MVT::v3f32,  MVT::v4i32,  MVT::v4f32,
                      MVT::v5i32,  MVT::v5f32,  MVT::v6i32,  MVT::v6f32,
                      MVT::v7i32,  MVT::v7f32,  MVT::v8i32,  MVT::v8f32,
                      MVT::v9i32,  MVT::v9f32,  MVT::v10i32, MVT::v10f32,
                      MVT::v11i32, MVT::v11f32, MVT::v12i32, MVT::v12f32},
                     Custom);

  // FIXME: Why is v8f16/v8bf16 missing?
  setOperationAction(
      ISD::EXTRACT_SUBVECTOR,
      {MVT::v2f16,  MVT::v2bf16, MVT::v2i16,  MVT::v4f16,  MVT::v4bf16,
       MVT::v4i16,  MVT::v2f32,  MVT::v2i32,  MVT::v3f32,  MVT::v3i32,
       MVT::v4f32,  MVT::v4i32,  MVT::v5f32,  MVT::v5i32,  MVT::v6f32,
       MVT::v6i32,  MVT::v7f32,  MVT::v7i32,  MVT::v8f32,  MVT::v8i32,
       MVT::v9f32,  MVT::v9i32,  MVT::v10i32, MVT::v10f32, MVT::v11i32,
       MVT::v11f32, MVT::v12i32, MVT::v12f32, MVT::v16f16, MVT::v16bf16,
       MVT::v16i16, MVT::v16f32, MVT::v16i32, MVT::v32f32, MVT::v32i32,
       MVT::v2f64,  MVT::v2i64,  MVT::v3f64,  MVT::v3i64,  MVT::v4f64,
       MVT::v4i64,  MVT::v8f64,  MVT::v8i64,  MVT::v16f64, MVT::v16i64,
       MVT::v32i16, MVT::v32f16, MVT::v32bf16},
      Custom);

  setOperationAction(ISD::FP16_TO_FP, MVT::f64, Expand);
  setOperationAction(ISD::FP_TO_FP16, {MVT::f64, MVT::f32}, Custom);

  const MVT ScalarIntVTs[] = { MVT::i32, MVT::i64 };
  for (MVT VT : ScalarIntVTs) {
    // These should use [SU]DIVREM, so set them to expand
    setOperationAction({ISD::SDIV, ISD::UDIV, ISD::SREM, ISD::UREM}, VT,
                       Expand);

    // GPU does not have divrem function for signed or unsigned.
    setOperationAction({ISD::SDIVREM, ISD::UDIVREM}, VT, Custom);

    // GPU does not have [S|U]MUL_LOHI functions as a single instruction.
    setOperationAction({ISD::SMUL_LOHI, ISD::UMUL_LOHI}, VT, Expand);

    setOperationAction({ISD::BSWAP, ISD::CTTZ, ISD::CTLZ}, VT, Expand);

    // AMDGPU uses ADDC/SUBC/ADDE/SUBE
    setOperationAction({ISD::ADDC, ISD::SUBC, ISD::ADDE, ISD::SUBE}, VT, Legal);
  }

  // The hardware supports 32-bit FSHR, but not FSHL.
  setOperationAction(ISD::FSHR, MVT::i32, Legal);

  // The hardware supports 32-bit ROTR, but not ROTL.
  setOperationAction(ISD::ROTL, {MVT::i32, MVT::i64}, Expand);
  setOperationAction(ISD::ROTR, MVT::i64, Expand);

  setOperationAction({ISD::MULHU, ISD::MULHS}, MVT::i16, Expand);

  setOperationAction({ISD::MUL, ISD::MULHU, ISD::MULHS}, MVT::i64, Expand);
  setOperationAction(
      {ISD::UINT_TO_FP, ISD::SINT_TO_FP, ISD::FP_TO_SINT, ISD::FP_TO_UINT},
      MVT::i64, Custom);
  setOperationAction(ISD::SELECT_CC, MVT::i64, Expand);

  setOperationAction({ISD::SMIN, ISD::UMIN, ISD::SMAX, ISD::UMAX}, MVT::i32,
                     Legal);

  setOperationAction(
      {ISD::CTTZ, ISD::CTTZ_ZERO_UNDEF, ISD::CTLZ, ISD::CTLZ_ZERO_UNDEF},
      MVT::i64, Custom);

  static const MVT::SimpleValueType VectorIntTypes[] = {
      MVT::v2i32, MVT::v3i32, MVT::v4i32, MVT::v5i32, MVT::v6i32, MVT::v7i32,
      MVT::v9i32, MVT::v10i32, MVT::v11i32, MVT::v12i32};

  for (MVT VT : VectorIntTypes) {
    // Expand the following operations for the current type by default.
    setOperationAction({ISD::ADD,        ISD::AND,     ISD::FP_TO_SINT,
                        ISD::FP_TO_UINT, ISD::MUL,     ISD::MULHU,
                        ISD::MULHS,      ISD::OR,      ISD::SHL,
                        ISD::SRA,        ISD::SRL,     ISD::ROTL,
                        ISD::ROTR,       ISD::SUB,     ISD::SINT_TO_FP,
                        ISD::UINT_TO_FP, ISD::SDIV,    ISD::UDIV,
                        ISD::SREM,       ISD::UREM,    ISD::SMUL_LOHI,
                        ISD::UMUL_LOHI,  ISD::SDIVREM, ISD::UDIVREM,
                        ISD::SELECT,     ISD::VSELECT, ISD::SELECT_CC,
                        ISD::XOR,        ISD::BSWAP,   ISD::CTPOP,
                        ISD::CTTZ,       ISD::CTLZ,    ISD::VECTOR_SHUFFLE,
                        ISD::SETCC},
                       VT, Expand);
  }

  static const MVT::SimpleValueType FloatVectorTypes[] = {
      MVT::v2f32, MVT::v3f32,  MVT::v4f32, MVT::v5f32, MVT::v6f32, MVT::v7f32,
      MVT::v9f32, MVT::v10f32, MVT::v11f32, MVT::v12f32};

  for (MVT VT : FloatVectorTypes) {
    setOperationAction(
        {ISD::FABS,          ISD::FMINNUM,        ISD::FMAXNUM,
         ISD::FADD,          ISD::FCEIL,          ISD::FCOS,
         ISD::FDIV,          ISD::FEXP2,          ISD::FEXP,
         ISD::FEXP10,        ISD::FLOG2,          ISD::FREM,
         ISD::FLOG,          ISD::FLOG10,         ISD::FPOW,
         ISD::FFLOOR,        ISD::FTRUNC,         ISD::FMUL,
         ISD::FMA,           ISD::FRINT,          ISD::FNEARBYINT,
         ISD::FSQRT,         ISD::FSIN,           ISD::FSUB,
         ISD::FNEG,          ISD::VSELECT,        ISD::SELECT_CC,
         ISD::FCOPYSIGN,     ISD::VECTOR_SHUFFLE, ISD::SETCC,
         ISD::FCANONICALIZE, ISD::FROUNDEVEN},
        VT, Expand);
  }

  // This causes using an unrolled select operation rather than expansion with
  // bit operations. This is in general better, but the alternative using BFI
  // instructions may be better if the select sources are SGPRs.
  setOperationAction(ISD::SELECT, MVT::v2f32, Promote);
  AddPromotedToType(ISD::SELECT, MVT::v2f32, MVT::v2i32);

  setOperationAction(ISD::SELECT, MVT::v3f32, Promote);
  AddPromotedToType(ISD::SELECT, MVT::v3f32, MVT::v3i32);

  setOperationAction(ISD::SELECT, MVT::v4f32, Promote);
  AddPromotedToType(ISD::SELECT, MVT::v4f32, MVT::v4i32);

  setOperationAction(ISD::SELECT, MVT::v5f32, Promote);
  AddPromotedToType(ISD::SELECT, MVT::v5f32, MVT::v5i32);

  setOperationAction(ISD::SELECT, MVT::v6f32, Promote);
  AddPromotedToType(ISD::SELECT, MVT::v6f32, MVT::v6i32);

  setOperationAction(ISD::SELECT, MVT::v7f32, Promote);
  AddPromotedToType(ISD::SELECT, MVT::v7f32, MVT::v7i32);

  setOperationAction(ISD::SELECT, MVT::v9f32, Promote);
  AddPromotedToType(ISD::SELECT, MVT::v9f32, MVT::v9i32);

  setOperationAction(ISD::SELECT, MVT::v10f32, Promote);
  AddPromotedToType(ISD::SELECT, MVT::v10f32, MVT::v10i32);

  setOperationAction(ISD::SELECT, MVT::v11f32, Promote);
  AddPromotedToType(ISD::SELECT, MVT::v11f32, MVT::v11i32);

  setOperationAction(ISD::SELECT, MVT::v12f32, Promote);
  AddPromotedToType(ISD::SELECT, MVT::v12f32, MVT::v12i32);

  // Disable most libcalls.
  for (int I = 0; I < RTLIB::UNKNOWN_LIBCALL; ++I) {
    if (I < RTLIB::ATOMIC_LOAD || I > RTLIB::ATOMIC_FETCH_NAND_16)
      setLibcallName(static_cast<RTLIB::Libcall>(I), nullptr);
  }

  setSchedulingPreference(Sched::RegPressure);
  setJumpIsExpensive(true);

  // FIXME: This is only partially true. If we have to do vector compares, any
  // SGPR pair can be a condition register. If we have a uniform condition, we
  // are better off doing SALU operations, where there is only one SCC. For now,
  // we don't have a way of knowing during instruction selection if a condition
  // will be uniform and we always use vector compares. Assume we are using
  // vector compares until that is fixed.
  setHasMultipleConditionRegisters(true);

  setMinCmpXchgSizeInBits(32);
  setSupportsUnalignedAtomics(false);

  PredictableSelectIsExpensive = false;

  // We want to find all load dependencies for long chains of stores to enable
  // merging into very wide vectors. The problem is with vectors with > 4
  // elements. MergeConsecutiveStores will attempt to merge these because x8/x16
  // vectors are a legal type, even though we have to split the loads
  // usually. When we can more precisely specify load legality per address
  // space, we should be able to make FindBetterChain/MergeConsecutiveStores
  // smarter so that they can figure out what to do in 2 iterations without all
  // N > 4 stores on the same chain.
  GatherAllAliasesMaxDepth = 16;

  // memcpy/memmove/memset are expanded in the IR, so we shouldn't need to worry
  // about these during lowering.
  MaxStoresPerMemcpy  = 0xffffffff;
  MaxStoresPerMemmove = 0xffffffff;
  MaxStoresPerMemset  = 0xffffffff;

  // The expansion for 64-bit division is enormous.
  if (AMDGPUBypassSlowDiv)
    addBypassSlowDiv(64, 32);

  setTargetDAGCombine({ISD::BITCAST,    ISD::SHL,
                       ISD::SRA,        ISD::SRL,
                       ISD::TRUNCATE,   ISD::MUL,
                       ISD::SMUL_LOHI,  ISD::UMUL_LOHI,
                       ISD::MULHU,      ISD::MULHS,
                       ISD::SELECT,     ISD::SELECT_CC,
                       ISD::STORE,      ISD::FADD,
                       ISD::FSUB,       ISD::FNEG,
                       ISD::FABS,       ISD::AssertZext,
                       ISD::AssertSext, ISD::INTRINSIC_WO_CHAIN});
<<<<<<< HEAD
  setMaxDivRemBitWidthSupported(64);
=======

  setMaxAtomicSizeInBitsSupported(64);
>>>>>>> 7d53f417
}

bool AMDGPUTargetLowering::mayIgnoreSignedZero(SDValue Op) const {
  if (getTargetMachine().Options.NoSignedZerosFPMath)
    return true;

  const auto Flags = Op.getNode()->getFlags();
  if (Flags.hasNoSignedZeros())
    return true;

  return false;
}

//===----------------------------------------------------------------------===//
// Target Information
//===----------------------------------------------------------------------===//

LLVM_READNONE
static bool fnegFoldsIntoOpcode(unsigned Opc) {
  switch (Opc) {
  case ISD::FADD:
  case ISD::FSUB:
  case ISD::FMUL:
  case ISD::FMA:
  case ISD::FMAD:
  case ISD::FMINNUM:
  case ISD::FMAXNUM:
  case ISD::FMINNUM_IEEE:
  case ISD::FMAXNUM_IEEE:
  case ISD::FMINIMUM:
  case ISD::FMAXIMUM:
  case ISD::SELECT:
  case ISD::FSIN:
  case ISD::FTRUNC:
  case ISD::FRINT:
  case ISD::FNEARBYINT:
  case ISD::FROUNDEVEN:
  case ISD::FCANONICALIZE:
  case AMDGPUISD::RCP:
  case AMDGPUISD::RCP_LEGACY:
  case AMDGPUISD::RCP_IFLAG:
  case AMDGPUISD::SIN_HW:
  case AMDGPUISD::FMUL_LEGACY:
  case AMDGPUISD::FMIN_LEGACY:
  case AMDGPUISD::FMAX_LEGACY:
  case AMDGPUISD::FMED3:
    // TODO: handle llvm.amdgcn.fma.legacy
    return true;
  case ISD::BITCAST:
    llvm_unreachable("bitcast is special cased");
  default:
    return false;
  }
}

static bool fnegFoldsIntoOp(const SDNode *N) {
  unsigned Opc = N->getOpcode();
  if (Opc == ISD::BITCAST) {
    // TODO: Is there a benefit to checking the conditions performFNegCombine
    // does? We don't for the other cases.
    SDValue BCSrc = N->getOperand(0);
    if (BCSrc.getOpcode() == ISD::BUILD_VECTOR) {
      return BCSrc.getNumOperands() == 2 &&
             BCSrc.getOperand(1).getValueSizeInBits() == 32;
    }

    return BCSrc.getOpcode() == ISD::SELECT && BCSrc.getValueType() == MVT::f32;
  }

  return fnegFoldsIntoOpcode(Opc);
}

/// \p returns true if the operation will definitely need to use a 64-bit
/// encoding, and thus will use a VOP3 encoding regardless of the source
/// modifiers.
LLVM_READONLY
static bool opMustUseVOP3Encoding(const SDNode *N, MVT VT) {
  return (N->getNumOperands() > 2 && N->getOpcode() != ISD::SELECT) ||
         VT == MVT::f64;
}

/// Return true if v_cndmask_b32 will support fabs/fneg source modifiers for the
/// type for ISD::SELECT.
LLVM_READONLY
static bool selectSupportsSourceMods(const SDNode *N) {
  // TODO: Only applies if select will be vector
  return N->getValueType(0) == MVT::f32;
}

// Most FP instructions support source modifiers, but this could be refined
// slightly.
LLVM_READONLY
static bool hasSourceMods(const SDNode *N) {
  if (isa<MemSDNode>(N))
    return false;

  switch (N->getOpcode()) {
  case ISD::CopyToReg:
  case ISD::FDIV:
  case ISD::FREM:
  case ISD::INLINEASM:
  case ISD::INLINEASM_BR:
  case AMDGPUISD::DIV_SCALE:
  case ISD::INTRINSIC_W_CHAIN:

  // TODO: Should really be looking at the users of the bitcast. These are
  // problematic because bitcasts are used to legalize all stores to integer
  // types.
  case ISD::BITCAST:
    return false;
  case ISD::INTRINSIC_WO_CHAIN: {
    switch (N->getConstantOperandVal(0)) {
    case Intrinsic::amdgcn_interp_p1:
    case Intrinsic::amdgcn_interp_p2:
    case Intrinsic::amdgcn_interp_mov:
    case Intrinsic::amdgcn_interp_p1_f16:
    case Intrinsic::amdgcn_interp_p2_f16:
      return false;
    default:
      return true;
    }
  }
  case ISD::SELECT:
    return selectSupportsSourceMods(N);
  default:
    return true;
  }
}

bool AMDGPUTargetLowering::allUsesHaveSourceMods(const SDNode *N,
                                                 unsigned CostThreshold) {
  // Some users (such as 3-operand FMA/MAD) must use a VOP3 encoding, and thus
  // it is truly free to use a source modifier in all cases. If there are
  // multiple users but for each one will necessitate using VOP3, there will be
  // a code size increase. Try to avoid increasing code size unless we know it
  // will save on the instruction count.
  unsigned NumMayIncreaseSize = 0;
  MVT VT = N->getValueType(0).getScalarType().getSimpleVT();

  assert(!N->use_empty());

  // XXX - Should this limit number of uses to check?
  for (const SDNode *U : N->uses()) {
    if (!hasSourceMods(U))
      return false;

    if (!opMustUseVOP3Encoding(U, VT)) {
      if (++NumMayIncreaseSize > CostThreshold)
        return false;
    }
  }

  return true;
}

EVT AMDGPUTargetLowering::getTypeForExtReturn(LLVMContext &Context, EVT VT,
                                              ISD::NodeType ExtendKind) const {
  assert(!VT.isVector() && "only scalar expected");

  // Round to the next multiple of 32-bits.
  unsigned Size = VT.getSizeInBits();
  if (Size <= 32)
    return MVT::i32;
  return EVT::getIntegerVT(Context, 32 * ((Size + 31) / 32));
}

MVT AMDGPUTargetLowering::getVectorIdxTy(const DataLayout &) const {
  return MVT::i32;
}

bool AMDGPUTargetLowering::isSelectSupported(SelectSupportKind SelType) const {
  return true;
}

// The backend supports 32 and 64 bit floating point immediates.
// FIXME: Why are we reporting vectors of FP immediates as legal?
bool AMDGPUTargetLowering::isFPImmLegal(const APFloat &Imm, EVT VT,
                                        bool ForCodeSize) const {
  EVT ScalarVT = VT.getScalarType();
  return (ScalarVT == MVT::f32 || ScalarVT == MVT::f64 ||
         (ScalarVT == MVT::f16 && Subtarget->has16BitInsts()));
}

// We don't want to shrink f64 / f32 constants.
bool AMDGPUTargetLowering::ShouldShrinkFPConstant(EVT VT) const {
  EVT ScalarVT = VT.getScalarType();
  return (ScalarVT != MVT::f32 && ScalarVT != MVT::f64);
}

bool AMDGPUTargetLowering::shouldReduceLoadWidth(SDNode *N,
                                                 ISD::LoadExtType ExtTy,
                                                 EVT NewVT) const {
  // TODO: This may be worth removing. Check regression tests for diffs.
  if (!TargetLoweringBase::shouldReduceLoadWidth(N, ExtTy, NewVT))
    return false;

  unsigned NewSize = NewVT.getStoreSizeInBits();

  // If we are reducing to a 32-bit load or a smaller multi-dword load,
  // this is always better.
  if (NewSize >= 32)
    return true;

  EVT OldVT = N->getValueType(0);
  unsigned OldSize = OldVT.getStoreSizeInBits();

  MemSDNode *MN = cast<MemSDNode>(N);
  unsigned AS = MN->getAddressSpace();
  // Do not shrink an aligned scalar load to sub-dword.
  // Scalar engine cannot do sub-dword loads.
  // TODO: Update this for GFX12 which does have scalar sub-dword loads.
  if (OldSize >= 32 && NewSize < 32 && MN->getAlign() >= Align(4) &&
      (AS == AMDGPUAS::CONSTANT_ADDRESS ||
       AS == AMDGPUAS::CONSTANT_ADDRESS_32BIT ||
       (isa<LoadSDNode>(N) && AS == AMDGPUAS::GLOBAL_ADDRESS &&
        MN->isInvariant())) &&
      AMDGPUInstrInfo::isUniformMMO(MN->getMemOperand()))
    return false;

  // Don't produce extloads from sub 32-bit types. SI doesn't have scalar
  // extloads, so doing one requires using a buffer_load. In cases where we
  // still couldn't use a scalar load, using the wider load shouldn't really
  // hurt anything.

  // If the old size already had to be an extload, there's no harm in continuing
  // to reduce the width.
  return (OldSize < 32);
}

bool AMDGPUTargetLowering::isLoadBitCastBeneficial(EVT LoadTy, EVT CastTy,
                                                   const SelectionDAG &DAG,
                                                   const MachineMemOperand &MMO) const {

  assert(LoadTy.getSizeInBits() == CastTy.getSizeInBits());

  if (LoadTy.getScalarType() == MVT::i32)
    return false;

  unsigned LScalarSize = LoadTy.getScalarSizeInBits();
  unsigned CastScalarSize = CastTy.getScalarSizeInBits();

  if ((LScalarSize >= CastScalarSize) && (CastScalarSize < 32))
    return false;

  unsigned Fast = 0;
  return allowsMemoryAccessForAlignment(*DAG.getContext(), DAG.getDataLayout(),
                                        CastTy, MMO, &Fast) &&
         Fast;
}

// SI+ has instructions for cttz / ctlz for 32-bit values. This is probably also
// profitable with the expansion for 64-bit since it's generally good to
// speculate things.
bool AMDGPUTargetLowering::isCheapToSpeculateCttz(Type *Ty) const {
  return true;
}

bool AMDGPUTargetLowering::isCheapToSpeculateCtlz(Type *Ty) const {
  return true;
}

bool AMDGPUTargetLowering::isSDNodeAlwaysUniform(const SDNode *N) const {
  switch (N->getOpcode()) {
  case ISD::EntryToken:
  case ISD::TokenFactor:
    return true;
  case ISD::INTRINSIC_WO_CHAIN: {
    unsigned IntrID = N->getConstantOperandVal(0);
    switch (IntrID) {
    case Intrinsic::amdgcn_readfirstlane:
    case Intrinsic::amdgcn_readlane:
      return true;
    }
    return false;
  }
  case ISD::LOAD:
    if (cast<LoadSDNode>(N)->getMemOperand()->getAddrSpace() ==
        AMDGPUAS::CONSTANT_ADDRESS_32BIT)
      return true;
    return false;
  case AMDGPUISD::SETCC: // ballot-style instruction
    return true;
  }
  return false;
}

SDValue AMDGPUTargetLowering::getNegatedExpression(
    SDValue Op, SelectionDAG &DAG, bool LegalOperations, bool ForCodeSize,
    NegatibleCost &Cost, unsigned Depth) const {

  switch (Op.getOpcode()) {
  case ISD::FMA:
  case ISD::FMAD: {
    // Negating a fma is not free if it has users without source mods.
    if (!allUsesHaveSourceMods(Op.getNode()))
      return SDValue();
    break;
  }
  case AMDGPUISD::RCP: {
    SDValue Src = Op.getOperand(0);
    EVT VT = Op.getValueType();
    SDLoc SL(Op);

    SDValue NegSrc = getNegatedExpression(Src, DAG, LegalOperations,
                                          ForCodeSize, Cost, Depth + 1);
    if (NegSrc)
      return DAG.getNode(AMDGPUISD::RCP, SL, VT, NegSrc, Op->getFlags());
    return SDValue();
  }
  default:
    break;
  }

  return TargetLowering::getNegatedExpression(Op, DAG, LegalOperations,
                                              ForCodeSize, Cost, Depth);
}

//===---------------------------------------------------------------------===//
// Target Properties
//===---------------------------------------------------------------------===//

bool AMDGPUTargetLowering::isFAbsFree(EVT VT) const {
  assert(VT.isFloatingPoint());

  // Packed operations do not have a fabs modifier.
  return VT == MVT::f32 || VT == MVT::f64 ||
         (Subtarget->has16BitInsts() && VT == MVT::f16);
}

bool AMDGPUTargetLowering::isFNegFree(EVT VT) const {
  assert(VT.isFloatingPoint());
  // Report this based on the end legalized type.
  VT = VT.getScalarType();
  return VT == MVT::f32 || VT == MVT::f64 || VT == MVT::f16;
}

bool AMDGPUTargetLowering:: storeOfVectorConstantIsCheap(bool IsZero, EVT MemVT,
                                                         unsigned NumElem,
                                                         unsigned AS) const {
  return true;
}

bool AMDGPUTargetLowering::aggressivelyPreferBuildVectorSources(EVT VecVT) const {
  // There are few operations which truly have vector input operands. Any vector
  // operation is going to involve operations on each component, and a
  // build_vector will be a copy per element, so it always makes sense to use a
  // build_vector input in place of the extracted element to avoid a copy into a
  // super register.
  //
  // We should probably only do this if all users are extracts only, but this
  // should be the common case.
  return true;
}

bool AMDGPUTargetLowering::isTruncateFree(EVT Source, EVT Dest) const {
  // Truncate is just accessing a subregister.

  unsigned SrcSize = Source.getSizeInBits();
  unsigned DestSize = Dest.getSizeInBits();

  return DestSize < SrcSize && DestSize % 32 == 0 ;
}

bool AMDGPUTargetLowering::isTruncateFree(Type *Source, Type *Dest) const {
  // Truncate is just accessing a subregister.

  unsigned SrcSize = Source->getScalarSizeInBits();
  unsigned DestSize = Dest->getScalarSizeInBits();

  if (DestSize== 16 && Subtarget->has16BitInsts())
    return SrcSize >= 32;

  return DestSize < SrcSize && DestSize % 32 == 0;
}

bool AMDGPUTargetLowering::isZExtFree(Type *Src, Type *Dest) const {
  unsigned SrcSize = Src->getScalarSizeInBits();
  unsigned DestSize = Dest->getScalarSizeInBits();

  if (SrcSize == 16 && Subtarget->has16BitInsts())
    return DestSize >= 32;

  return SrcSize == 32 && DestSize == 64;
}

bool AMDGPUTargetLowering::isZExtFree(EVT Src, EVT Dest) const {
  // Any register load of a 64-bit value really requires 2 32-bit moves. For all
  // practical purposes, the extra mov 0 to load a 64-bit is free.  As used,
  // this will enable reducing 64-bit operations the 32-bit, which is always
  // good.

  if (Src == MVT::i16)
    return Dest == MVT::i32 ||Dest == MVT::i64 ;

  return Src == MVT::i32 && Dest == MVT::i64;
}

bool AMDGPUTargetLowering::isNarrowingProfitable(EVT SrcVT, EVT DestVT) const {
  // There aren't really 64-bit registers, but pairs of 32-bit ones and only a
  // limited number of native 64-bit operations. Shrinking an operation to fit
  // in a single 32-bit register should always be helpful. As currently used,
  // this is much less general than the name suggests, and is only used in
  // places trying to reduce the sizes of loads. Shrinking loads to < 32-bits is
  // not profitable, and may actually be harmful.
  return SrcVT.getSizeInBits() > 32 && DestVT.getSizeInBits() == 32;
}

bool AMDGPUTargetLowering::isDesirableToCommuteWithShift(
    const SDNode* N, CombineLevel Level) const {
  assert((N->getOpcode() == ISD::SHL || N->getOpcode() == ISD::SRA ||
          N->getOpcode() == ISD::SRL) &&
         "Expected shift op");
  // Always commute pre-type legalization and right shifts.
  // We're looking for shl(or(x,y),z) patterns.
  if (Level < CombineLevel::AfterLegalizeTypes ||
      N->getOpcode() != ISD::SHL || N->getOperand(0).getOpcode() != ISD::OR)
    return true;

  // If only user is a i32 right-shift, then don't destroy a BFE pattern.
  if (N->getValueType(0) == MVT::i32 && N->use_size() == 1 &&
      (N->use_begin()->getOpcode() == ISD::SRA ||
       N->use_begin()->getOpcode() == ISD::SRL))
    return false;

  // Don't destroy or(shl(load_zext(),c), load_zext()) patterns.
  auto IsShiftAndLoad = [](SDValue LHS, SDValue RHS) {
    if (LHS.getOpcode() != ISD::SHL)
      return false;
    auto *RHSLd = dyn_cast<LoadSDNode>(RHS);
    auto *LHS0 = dyn_cast<LoadSDNode>(LHS.getOperand(0));
    auto *LHS1 = dyn_cast<ConstantSDNode>(LHS.getOperand(1));
    return LHS0 && LHS1 && RHSLd && LHS0->getExtensionType() == ISD::ZEXTLOAD &&
           LHS1->getAPIntValue() == LHS0->getMemoryVT().getScalarSizeInBits() &&
           RHSLd->getExtensionType() == ISD::ZEXTLOAD;
  };
  SDValue LHS = N->getOperand(0).getOperand(0);
  SDValue RHS = N->getOperand(0).getOperand(1);
  return !(IsShiftAndLoad(LHS, RHS) || IsShiftAndLoad(RHS, LHS));
}

//===---------------------------------------------------------------------===//
// TargetLowering Callbacks
//===---------------------------------------------------------------------===//

CCAssignFn *AMDGPUCallLowering::CCAssignFnForCall(CallingConv::ID CC,
                                                  bool IsVarArg) {
  switch (CC) {
  case CallingConv::AMDGPU_VS:
  case CallingConv::AMDGPU_GS:
  case CallingConv::AMDGPU_PS:
  case CallingConv::AMDGPU_CS:
  case CallingConv::AMDGPU_HS:
  case CallingConv::AMDGPU_ES:
  case CallingConv::AMDGPU_LS:
    return CC_AMDGPU;
  case CallingConv::AMDGPU_CS_Chain:
  case CallingConv::AMDGPU_CS_ChainPreserve:
    return CC_AMDGPU_CS_CHAIN;
  case CallingConv::C:
  case CallingConv::Fast:
  case CallingConv::Cold:
    return CC_AMDGPU_Func;
  case CallingConv::AMDGPU_Gfx:
    return CC_SI_Gfx;
  case CallingConv::AMDGPU_KERNEL:
  case CallingConv::SPIR_KERNEL:
  default:
    report_fatal_error("Unsupported calling convention for call");
  }
}

CCAssignFn *AMDGPUCallLowering::CCAssignFnForReturn(CallingConv::ID CC,
                                                    bool IsVarArg) {
  switch (CC) {
  case CallingConv::AMDGPU_KERNEL:
  case CallingConv::SPIR_KERNEL:
    llvm_unreachable("kernels should not be handled here");
  case CallingConv::AMDGPU_VS:
  case CallingConv::AMDGPU_GS:
  case CallingConv::AMDGPU_PS:
  case CallingConv::AMDGPU_CS:
  case CallingConv::AMDGPU_CS_Chain:
  case CallingConv::AMDGPU_CS_ChainPreserve:
  case CallingConv::AMDGPU_HS:
  case CallingConv::AMDGPU_ES:
  case CallingConv::AMDGPU_LS:
    return RetCC_SI_Shader;
  case CallingConv::AMDGPU_Gfx:
    return RetCC_SI_Gfx;
  case CallingConv::C:
  case CallingConv::Fast:
  case CallingConv::Cold:
    return RetCC_AMDGPU_Func;
  default:
    report_fatal_error("Unsupported calling convention.");
  }
}

/// The SelectionDAGBuilder will automatically promote function arguments
/// with illegal types.  However, this does not work for the AMDGPU targets
/// since the function arguments are stored in memory as these illegal types.
/// In order to handle this properly we need to get the original types sizes
/// from the LLVM IR Function and fixup the ISD:InputArg values before
/// passing them to AnalyzeFormalArguments()

/// When the SelectionDAGBuilder computes the Ins, it takes care of splitting
/// input values across multiple registers.  Each item in the Ins array
/// represents a single value that will be stored in registers.  Ins[x].VT is
/// the value type of the value that will be stored in the register, so
/// whatever SDNode we lower the argument to needs to be this type.
///
/// In order to correctly lower the arguments we need to know the size of each
/// argument.  Since Ins[x].VT gives us the size of the register that will
/// hold the value, we need to look at Ins[x].ArgVT to see the 'real' type
/// for the original function argument so that we can deduce the correct memory
/// type to use for Ins[x].  In most cases the correct memory type will be
/// Ins[x].ArgVT.  However, this will not always be the case.  If, for example,
/// we have a kernel argument of type v8i8, this argument will be split into
/// 8 parts and each part will be represented by its own item in the Ins array.
/// For each part the Ins[x].ArgVT will be the v8i8, which is the full type of
/// the argument before it was split.  From this, we deduce that the memory type
/// for each individual part is i8.  We pass the memory type as LocVT to the
/// calling convention analysis function and the register type (Ins[x].VT) as
/// the ValVT.
void AMDGPUTargetLowering::analyzeFormalArgumentsCompute(
  CCState &State,
  const SmallVectorImpl<ISD::InputArg> &Ins) const {
  const MachineFunction &MF = State.getMachineFunction();
  const Function &Fn = MF.getFunction();
  LLVMContext &Ctx = Fn.getParent()->getContext();
  const AMDGPUSubtarget &ST = AMDGPUSubtarget::get(MF);
  const unsigned ExplicitOffset = ST.getExplicitKernelArgOffset();
  CallingConv::ID CC = Fn.getCallingConv();

  Align MaxAlign = Align(1);
  uint64_t ExplicitArgOffset = 0;
  const DataLayout &DL = Fn.getParent()->getDataLayout();

  unsigned InIndex = 0;

  for (const Argument &Arg : Fn.args()) {
    const bool IsByRef = Arg.hasByRefAttr();
    Type *BaseArgTy = Arg.getType();
    Type *MemArgTy = IsByRef ? Arg.getParamByRefType() : BaseArgTy;
    Align Alignment = DL.getValueOrABITypeAlignment(
        IsByRef ? Arg.getParamAlign() : std::nullopt, MemArgTy);
    MaxAlign = std::max(Alignment, MaxAlign);
    uint64_t AllocSize = DL.getTypeAllocSize(MemArgTy);

    uint64_t ArgOffset = alignTo(ExplicitArgOffset, Alignment) + ExplicitOffset;
    ExplicitArgOffset = alignTo(ExplicitArgOffset, Alignment) + AllocSize;

    // We're basically throwing away everything passed into us and starting over
    // to get accurate in-memory offsets. The "PartOffset" is completely useless
    // to us as computed in Ins.
    //
    // We also need to figure out what type legalization is trying to do to get
    // the correct memory offsets.

    SmallVector<EVT, 16> ValueVTs;
    SmallVector<uint64_t, 16> Offsets;
    ComputeValueVTs(*this, DL, BaseArgTy, ValueVTs, &Offsets, ArgOffset);

    for (unsigned Value = 0, NumValues = ValueVTs.size();
         Value != NumValues; ++Value) {
      uint64_t BasePartOffset = Offsets[Value];

      EVT ArgVT = ValueVTs[Value];
      EVT MemVT = ArgVT;
      MVT RegisterVT = getRegisterTypeForCallingConv(Ctx, CC, ArgVT);
      unsigned NumRegs = getNumRegistersForCallingConv(Ctx, CC, ArgVT);

      if (NumRegs == 1) {
        // This argument is not split, so the IR type is the memory type.
        if (ArgVT.isExtended()) {
          // We have an extended type, like i24, so we should just use the
          // register type.
          MemVT = RegisterVT;
        } else {
          MemVT = ArgVT;
        }
      } else if (ArgVT.isVector() && RegisterVT.isVector() &&
                 ArgVT.getScalarType() == RegisterVT.getScalarType()) {
        assert(ArgVT.getVectorNumElements() > RegisterVT.getVectorNumElements());
        // We have a vector value which has been split into a vector with
        // the same scalar type, but fewer elements.  This should handle
        // all the floating-point vector types.
        MemVT = RegisterVT;
      } else if (ArgVT.isVector() &&
                 ArgVT.getVectorNumElements() == NumRegs) {
        // This arg has been split so that each element is stored in a separate
        // register.
        MemVT = ArgVT.getScalarType();
      } else if (ArgVT.isExtended()) {
        // We have an extended type, like i65.
        MemVT = RegisterVT;
      } else {
        unsigned MemoryBits = ArgVT.getStoreSizeInBits() / NumRegs;
        assert(ArgVT.getStoreSizeInBits() % NumRegs == 0);
        if (RegisterVT.isInteger()) {
          MemVT = EVT::getIntegerVT(State.getContext(), MemoryBits);
        } else if (RegisterVT.isVector()) {
          assert(!RegisterVT.getScalarType().isFloatingPoint());
          unsigned NumElements = RegisterVT.getVectorNumElements();
          assert(MemoryBits % NumElements == 0);
          // This vector type has been split into another vector type with
          // a different elements size.
          EVT ScalarVT = EVT::getIntegerVT(State.getContext(),
                                           MemoryBits / NumElements);
          MemVT = EVT::getVectorVT(State.getContext(), ScalarVT, NumElements);
        } else {
          llvm_unreachable("cannot deduce memory type.");
        }
      }

      // Convert one element vectors to scalar.
      if (MemVT.isVector() && MemVT.getVectorNumElements() == 1)
        MemVT = MemVT.getScalarType();

      // Round up vec3/vec5 argument.
      if (MemVT.isVector() && !MemVT.isPow2VectorType()) {
        assert(MemVT.getVectorNumElements() == 3 ||
               MemVT.getVectorNumElements() == 5 ||
               (MemVT.getVectorNumElements() >= 9 &&
                MemVT.getVectorNumElements() <= 12));
        MemVT = MemVT.getPow2VectorType(State.getContext());
      } else if (!MemVT.isSimple() && !MemVT.isVector()) {
        MemVT = MemVT.getRoundIntegerType(State.getContext());
      }

      unsigned PartOffset = 0;
      for (unsigned i = 0; i != NumRegs; ++i) {
        State.addLoc(CCValAssign::getCustomMem(InIndex++, RegisterVT,
                                               BasePartOffset + PartOffset,
                                               MemVT.getSimpleVT(),
                                               CCValAssign::Full));
        PartOffset += MemVT.getStoreSize();
      }
    }
  }
}

SDValue AMDGPUTargetLowering::LowerReturn(
  SDValue Chain, CallingConv::ID CallConv,
  bool isVarArg,
  const SmallVectorImpl<ISD::OutputArg> &Outs,
  const SmallVectorImpl<SDValue> &OutVals,
  const SDLoc &DL, SelectionDAG &DAG) const {
  // FIXME: Fails for r600 tests
  //assert(!isVarArg && Outs.empty() && OutVals.empty() &&
  // "wave terminate should not have return values");
  return DAG.getNode(AMDGPUISD::ENDPGM, DL, MVT::Other, Chain);
}

//===---------------------------------------------------------------------===//
// Target specific lowering
//===---------------------------------------------------------------------===//

/// Selects the correct CCAssignFn for a given CallingConvention value.
CCAssignFn *AMDGPUTargetLowering::CCAssignFnForCall(CallingConv::ID CC,
                                                    bool IsVarArg) {
  return AMDGPUCallLowering::CCAssignFnForCall(CC, IsVarArg);
}

CCAssignFn *AMDGPUTargetLowering::CCAssignFnForReturn(CallingConv::ID CC,
                                                      bool IsVarArg) {
  return AMDGPUCallLowering::CCAssignFnForReturn(CC, IsVarArg);
}

SDValue AMDGPUTargetLowering::addTokenForArgument(SDValue Chain,
                                                  SelectionDAG &DAG,
                                                  MachineFrameInfo &MFI,
                                                  int ClobberedFI) const {
  SmallVector<SDValue, 8> ArgChains;
  int64_t FirstByte = MFI.getObjectOffset(ClobberedFI);
  int64_t LastByte = FirstByte + MFI.getObjectSize(ClobberedFI) - 1;

  // Include the original chain at the beginning of the list. When this is
  // used by target LowerCall hooks, this helps legalize find the
  // CALLSEQ_BEGIN node.
  ArgChains.push_back(Chain);

  // Add a chain value for each stack argument corresponding
  for (SDNode *U : DAG.getEntryNode().getNode()->uses()) {
    if (LoadSDNode *L = dyn_cast<LoadSDNode>(U)) {
      if (FrameIndexSDNode *FI = dyn_cast<FrameIndexSDNode>(L->getBasePtr())) {
        if (FI->getIndex() < 0) {
          int64_t InFirstByte = MFI.getObjectOffset(FI->getIndex());
          int64_t InLastByte = InFirstByte;
          InLastByte += MFI.getObjectSize(FI->getIndex()) - 1;

          if ((InFirstByte <= FirstByte && FirstByte <= InLastByte) ||
              (FirstByte <= InFirstByte && InFirstByte <= LastByte))
            ArgChains.push_back(SDValue(L, 1));
        }
      }
    }
  }

  // Build a tokenfactor for all the chains.
  return DAG.getNode(ISD::TokenFactor, SDLoc(Chain), MVT::Other, ArgChains);
}

SDValue AMDGPUTargetLowering::lowerUnhandledCall(CallLoweringInfo &CLI,
                                                 SmallVectorImpl<SDValue> &InVals,
                                                 StringRef Reason) const {
  SDValue Callee = CLI.Callee;
  SelectionDAG &DAG = CLI.DAG;

  const Function &Fn = DAG.getMachineFunction().getFunction();

  StringRef FuncName("<unknown>");

  if (const ExternalSymbolSDNode *G = dyn_cast<ExternalSymbolSDNode>(Callee))
    FuncName = G->getSymbol();
  else if (const GlobalAddressSDNode *G = dyn_cast<GlobalAddressSDNode>(Callee))
    FuncName = G->getGlobal()->getName();

  DiagnosticInfoUnsupported NoCalls(
    Fn, Reason + FuncName, CLI.DL.getDebugLoc());
  DAG.getContext()->diagnose(NoCalls);

  if (!CLI.IsTailCall) {
    for (unsigned I = 0, E = CLI.Ins.size(); I != E; ++I)
      InVals.push_back(DAG.getUNDEF(CLI.Ins[I].VT));
  }

  return DAG.getEntryNode();
}

SDValue AMDGPUTargetLowering::LowerCall(CallLoweringInfo &CLI,
                                        SmallVectorImpl<SDValue> &InVals) const {
  return lowerUnhandledCall(CLI, InVals, "unsupported call to function ");
}

SDValue AMDGPUTargetLowering::LowerDYNAMIC_STACKALLOC(SDValue Op,
                                                      SelectionDAG &DAG) const {
  const Function &Fn = DAG.getMachineFunction().getFunction();

  DiagnosticInfoUnsupported NoDynamicAlloca(Fn, "unsupported dynamic alloca",
                                            SDLoc(Op).getDebugLoc());
  DAG.getContext()->diagnose(NoDynamicAlloca);
  auto Ops = {DAG.getConstant(0, SDLoc(), Op.getValueType()), Op.getOperand(0)};
  return DAG.getMergeValues(Ops, SDLoc());
}

SDValue AMDGPUTargetLowering::LowerOperation(SDValue Op,
                                             SelectionDAG &DAG) const {
  switch (Op.getOpcode()) {
  default:
    Op->print(errs(), &DAG);
    llvm_unreachable("Custom lowering code for this "
                     "instruction is not implemented yet!");
    break;
  case ISD::SIGN_EXTEND_INREG: return LowerSIGN_EXTEND_INREG(Op, DAG);
  case ISD::CONCAT_VECTORS: return LowerCONCAT_VECTORS(Op, DAG);
  case ISD::EXTRACT_SUBVECTOR: return LowerEXTRACT_SUBVECTOR(Op, DAG);
  case ISD::UDIVREM: return LowerUDIVREM(Op, DAG);
  case ISD::SDIVREM: return LowerSDIVREM(Op, DAG);
  case ISD::FREM: return LowerFREM(Op, DAG);
  case ISD::FCEIL: return LowerFCEIL(Op, DAG);
  case ISD::FTRUNC: return LowerFTRUNC(Op, DAG);
  case ISD::FRINT: return LowerFRINT(Op, DAG);
  case ISD::FNEARBYINT: return LowerFNEARBYINT(Op, DAG);
  case ISD::FROUNDEVEN:
    return LowerFROUNDEVEN(Op, DAG);
  case ISD::FROUND: return LowerFROUND(Op, DAG);
  case ISD::FFLOOR: return LowerFFLOOR(Op, DAG);
  case ISD::FLOG2:
    return LowerFLOG2(Op, DAG);
  case ISD::FLOG:
  case ISD::FLOG10:
    return LowerFLOGCommon(Op, DAG);
  case ISD::FEXP:
  case ISD::FEXP10:
    return lowerFEXP(Op, DAG);
  case ISD::FEXP2:
    return lowerFEXP2(Op, DAG);
  case ISD::SINT_TO_FP: return LowerSINT_TO_FP(Op, DAG);
  case ISD::UINT_TO_FP: return LowerUINT_TO_FP(Op, DAG);
  case ISD::FP_TO_FP16: return LowerFP_TO_FP16(Op, DAG);
  case ISD::FP_TO_SINT:
  case ISD::FP_TO_UINT:
    return LowerFP_TO_INT(Op, DAG);
  case ISD::CTTZ:
  case ISD::CTTZ_ZERO_UNDEF:
  case ISD::CTLZ:
  case ISD::CTLZ_ZERO_UNDEF:
    return LowerCTLZ_CTTZ(Op, DAG);
  case ISD::DYNAMIC_STACKALLOC: return LowerDYNAMIC_STACKALLOC(Op, DAG);
  }
  return Op;
}

void AMDGPUTargetLowering::ReplaceNodeResults(SDNode *N,
                                              SmallVectorImpl<SDValue> &Results,
                                              SelectionDAG &DAG) const {
  switch (N->getOpcode()) {
  case ISD::SIGN_EXTEND_INREG:
    // Different parts of legalization seem to interpret which type of
    // sign_extend_inreg is the one to check for custom lowering. The extended
    // from type is what really matters, but some places check for custom
    // lowering of the result type. This results in trying to use
    // ReplaceNodeResults to sext_in_reg to an illegal type, so we'll just do
    // nothing here and let the illegal result integer be handled normally.
    return;
  case ISD::FLOG2:
    if (SDValue Lowered = LowerFLOG2(SDValue(N, 0), DAG))
      Results.push_back(Lowered);
    return;
  case ISD::FLOG:
  case ISD::FLOG10:
    if (SDValue Lowered = LowerFLOGCommon(SDValue(N, 0), DAG))
      Results.push_back(Lowered);
    return;
  case ISD::FEXP2:
    if (SDValue Lowered = lowerFEXP2(SDValue(N, 0), DAG))
      Results.push_back(Lowered);
    return;
  case ISD::FEXP:
  case ISD::FEXP10:
    if (SDValue Lowered = lowerFEXP(SDValue(N, 0), DAG))
      Results.push_back(Lowered);
    return;
  default:
    return;
  }
}

SDValue AMDGPUTargetLowering::LowerGlobalAddress(AMDGPUMachineFunction* MFI,
                                                 SDValue Op,
                                                 SelectionDAG &DAG) const {

  const DataLayout &DL = DAG.getDataLayout();
  GlobalAddressSDNode *G = cast<GlobalAddressSDNode>(Op);
  const GlobalValue *GV = G->getGlobal();

  if (!MFI->isModuleEntryFunction()) {
    if (std::optional<uint32_t> Address =
            AMDGPUMachineFunction::getLDSAbsoluteAddress(*GV)) {
      return DAG.getConstant(*Address, SDLoc(Op), Op.getValueType());
    }
  }

  if (G->getAddressSpace() == AMDGPUAS::LOCAL_ADDRESS ||
      G->getAddressSpace() == AMDGPUAS::REGION_ADDRESS) {
    if (!MFI->isModuleEntryFunction() &&
        !GV->getName().equals("llvm.amdgcn.module.lds")) {
      SDLoc DL(Op);
      const Function &Fn = DAG.getMachineFunction().getFunction();
      DiagnosticInfoUnsupported BadLDSDecl(
        Fn, "local memory global used by non-kernel function",
        DL.getDebugLoc(), DS_Warning);
      DAG.getContext()->diagnose(BadLDSDecl);

      // We currently don't have a way to correctly allocate LDS objects that
      // aren't directly associated with a kernel. We do force inlining of
      // functions that use local objects. However, if these dead functions are
      // not eliminated, we don't want a compile time error. Just emit a warning
      // and a trap, since there should be no callable path here.
      SDValue Trap = DAG.getNode(ISD::TRAP, DL, MVT::Other, DAG.getEntryNode());
      SDValue OutputChain = DAG.getNode(ISD::TokenFactor, DL, MVT::Other,
                                        Trap, DAG.getRoot());
      DAG.setRoot(OutputChain);
      return DAG.getUNDEF(Op.getValueType());
    }

    // XXX: What does the value of G->getOffset() mean?
    assert(G->getOffset() == 0 &&
         "Do not know what to do with an non-zero offset");

    // TODO: We could emit code to handle the initialization somewhere.
    // We ignore the initializer for now and legalize it to allow selection.
    // The initializer will anyway get errored out during assembly emission.
    unsigned Offset = MFI->allocateLDSGlobal(DL, *cast<GlobalVariable>(GV));
    return DAG.getConstant(Offset, SDLoc(Op), Op.getValueType());
  }
  return SDValue();
}

SDValue AMDGPUTargetLowering::LowerCONCAT_VECTORS(SDValue Op,
                                                  SelectionDAG &DAG) const {
  SmallVector<SDValue, 8> Args;
  SDLoc SL(Op);

  EVT VT = Op.getValueType();
  if (VT.getVectorElementType().getSizeInBits() < 32) {
    unsigned OpBitSize = Op.getOperand(0).getValueType().getSizeInBits();
    if (OpBitSize >= 32 && OpBitSize % 32 == 0) {
      unsigned NewNumElt = OpBitSize / 32;
      EVT NewEltVT = (NewNumElt == 1) ? MVT::i32
                                      : EVT::getVectorVT(*DAG.getContext(),
                                                         MVT::i32, NewNumElt);
      for (const SDUse &U : Op->ops()) {
        SDValue In = U.get();
        SDValue NewIn = DAG.getNode(ISD::BITCAST, SL, NewEltVT, In);
        if (NewNumElt > 1)
          DAG.ExtractVectorElements(NewIn, Args);
        else
          Args.push_back(NewIn);
      }

      EVT NewVT = EVT::getVectorVT(*DAG.getContext(), MVT::i32,
                                   NewNumElt * Op.getNumOperands());
      SDValue BV = DAG.getBuildVector(NewVT, SL, Args);
      return DAG.getNode(ISD::BITCAST, SL, VT, BV);
    }
  }

  for (const SDUse &U : Op->ops())
    DAG.ExtractVectorElements(U.get(), Args);

  return DAG.getBuildVector(Op.getValueType(), SL, Args);
}

SDValue AMDGPUTargetLowering::LowerEXTRACT_SUBVECTOR(SDValue Op,
                                                     SelectionDAG &DAG) const {
  SDLoc SL(Op);
  SmallVector<SDValue, 8> Args;
  unsigned Start = Op.getConstantOperandVal(1);
  EVT VT = Op.getValueType();
  EVT SrcVT = Op.getOperand(0).getValueType();

  if (VT.getScalarSizeInBits() == 16 && Start % 2 == 0) {
    unsigned NumElt = VT.getVectorNumElements();
    unsigned NumSrcElt = SrcVT.getVectorNumElements();
    assert(NumElt % 2 == 0 && NumSrcElt % 2 == 0 && "expect legal types");

    // Extract 32-bit registers at a time.
    EVT NewSrcVT = EVT::getVectorVT(*DAG.getContext(), MVT::i32, NumSrcElt / 2);
    EVT NewVT = NumElt == 2
                    ? MVT::i32
                    : EVT::getVectorVT(*DAG.getContext(), MVT::i32, NumElt / 2);
    SDValue Tmp = DAG.getNode(ISD::BITCAST, SL, NewSrcVT, Op.getOperand(0));

    DAG.ExtractVectorElements(Tmp, Args, Start / 2, NumElt / 2);
    if (NumElt == 2)
      Tmp = Args[0];
    else
      Tmp = DAG.getBuildVector(NewVT, SL, Args);

    return DAG.getNode(ISD::BITCAST, SL, VT, Tmp);
  }

  DAG.ExtractVectorElements(Op.getOperand(0), Args, Start,
                            VT.getVectorNumElements());

  return DAG.getBuildVector(Op.getValueType(), SL, Args);
}

// TODO: Handle fabs too
static SDValue peekFNeg(SDValue Val) {
  if (Val.getOpcode() == ISD::FNEG)
    return Val.getOperand(0);

  return Val;
}

static SDValue peekFPSignOps(SDValue Val) {
  if (Val.getOpcode() == ISD::FNEG)
    Val = Val.getOperand(0);
  if (Val.getOpcode() == ISD::FABS)
    Val = Val.getOperand(0);
  if (Val.getOpcode() == ISD::FCOPYSIGN)
    Val = Val.getOperand(0);
  return Val;
}

SDValue AMDGPUTargetLowering::combineFMinMaxLegacyImpl(
    const SDLoc &DL, EVT VT, SDValue LHS, SDValue RHS, SDValue True,
    SDValue False, SDValue CC, DAGCombinerInfo &DCI) const {
  SelectionDAG &DAG = DCI.DAG;
  ISD::CondCode CCOpcode = cast<CondCodeSDNode>(CC)->get();
  switch (CCOpcode) {
  case ISD::SETOEQ:
  case ISD::SETONE:
  case ISD::SETUNE:
  case ISD::SETNE:
  case ISD::SETUEQ:
  case ISD::SETEQ:
  case ISD::SETFALSE:
  case ISD::SETFALSE2:
  case ISD::SETTRUE:
  case ISD::SETTRUE2:
  case ISD::SETUO:
  case ISD::SETO:
    break;
  case ISD::SETULE:
  case ISD::SETULT: {
    if (LHS == True)
      return DAG.getNode(AMDGPUISD::FMIN_LEGACY, DL, VT, RHS, LHS);
    return DAG.getNode(AMDGPUISD::FMAX_LEGACY, DL, VT, LHS, RHS);
  }
  case ISD::SETOLE:
  case ISD::SETOLT:
  case ISD::SETLE:
  case ISD::SETLT: {
    // Ordered. Assume ordered for undefined.

    // Only do this after legalization to avoid interfering with other combines
    // which might occur.
    if (DCI.getDAGCombineLevel() < AfterLegalizeDAG &&
        !DCI.isCalledByLegalizer())
      return SDValue();

    // We need to permute the operands to get the correct NaN behavior. The
    // selected operand is the second one based on the failing compare with NaN,
    // so permute it based on the compare type the hardware uses.
    if (LHS == True)
      return DAG.getNode(AMDGPUISD::FMIN_LEGACY, DL, VT, LHS, RHS);
    return DAG.getNode(AMDGPUISD::FMAX_LEGACY, DL, VT, RHS, LHS);
  }
  case ISD::SETUGE:
  case ISD::SETUGT: {
    if (LHS == True)
      return DAG.getNode(AMDGPUISD::FMAX_LEGACY, DL, VT, RHS, LHS);
    return DAG.getNode(AMDGPUISD::FMIN_LEGACY, DL, VT, LHS, RHS);
  }
  case ISD::SETGT:
  case ISD::SETGE:
  case ISD::SETOGE:
  case ISD::SETOGT: {
    if (DCI.getDAGCombineLevel() < AfterLegalizeDAG &&
        !DCI.isCalledByLegalizer())
      return SDValue();

    if (LHS == True)
      return DAG.getNode(AMDGPUISD::FMAX_LEGACY, DL, VT, LHS, RHS);
    return DAG.getNode(AMDGPUISD::FMIN_LEGACY, DL, VT, RHS, LHS);
  }
  case ISD::SETCC_INVALID:
    llvm_unreachable("Invalid setcc condcode!");
  }
  return SDValue();
}

/// Generate Min/Max node
SDValue AMDGPUTargetLowering::combineFMinMaxLegacy(const SDLoc &DL, EVT VT,
                                                   SDValue LHS, SDValue RHS,
                                                   SDValue True, SDValue False,
                                                   SDValue CC,
                                                   DAGCombinerInfo &DCI) const {
  if ((LHS == True && RHS == False) || (LHS == False && RHS == True))
    return combineFMinMaxLegacyImpl(DL, VT, LHS, RHS, True, False, CC, DCI);

  SelectionDAG &DAG = DCI.DAG;

  // If we can't directly match this, try to see if we can fold an fneg to
  // match.

  ConstantFPSDNode *CRHS = dyn_cast<ConstantFPSDNode>(RHS);
  ConstantFPSDNode *CFalse = dyn_cast<ConstantFPSDNode>(False);
  SDValue NegTrue = peekFNeg(True);

  // Undo the combine foldFreeOpFromSelect does if it helps us match the
  // fmin/fmax.
  //
  // select (fcmp olt (lhs, K)), (fneg lhs), -K
  // -> fneg (fmin_legacy lhs, K)
  //
  // TODO: Use getNegatedExpression
  if (LHS == NegTrue && CFalse && CRHS) {
    APFloat NegRHS = neg(CRHS->getValueAPF());
    if (NegRHS == CFalse->getValueAPF()) {
      SDValue Combined =
          combineFMinMaxLegacyImpl(DL, VT, LHS, RHS, NegTrue, False, CC, DCI);
      if (Combined)
        return DAG.getNode(ISD::FNEG, DL, VT, Combined);
      return SDValue();
    }
  }

  return SDValue();
}

std::pair<SDValue, SDValue>
AMDGPUTargetLowering::split64BitValue(SDValue Op, SelectionDAG &DAG) const {
  SDLoc SL(Op);

  SDValue Vec = DAG.getNode(ISD::BITCAST, SL, MVT::v2i32, Op);

  const SDValue Zero = DAG.getConstant(0, SL, MVT::i32);
  const SDValue One = DAG.getConstant(1, SL, MVT::i32);

  SDValue Lo = DAG.getNode(ISD::EXTRACT_VECTOR_ELT, SL, MVT::i32, Vec, Zero);
  SDValue Hi = DAG.getNode(ISD::EXTRACT_VECTOR_ELT, SL, MVT::i32, Vec, One);

  return std::pair(Lo, Hi);
}

SDValue AMDGPUTargetLowering::getLoHalf64(SDValue Op, SelectionDAG &DAG) const {
  SDLoc SL(Op);

  SDValue Vec = DAG.getNode(ISD::BITCAST, SL, MVT::v2i32, Op);
  const SDValue Zero = DAG.getConstant(0, SL, MVT::i32);
  return DAG.getNode(ISD::EXTRACT_VECTOR_ELT, SL, MVT::i32, Vec, Zero);
}

SDValue AMDGPUTargetLowering::getHiHalf64(SDValue Op, SelectionDAG &DAG) const {
  SDLoc SL(Op);

  SDValue Vec = DAG.getNode(ISD::BITCAST, SL, MVT::v2i32, Op);
  const SDValue One = DAG.getConstant(1, SL, MVT::i32);
  return DAG.getNode(ISD::EXTRACT_VECTOR_ELT, SL, MVT::i32, Vec, One);
}

// Split a vector type into two parts. The first part is a power of two vector.
// The second part is whatever is left over, and is a scalar if it would
// otherwise be a 1-vector.
std::pair<EVT, EVT>
AMDGPUTargetLowering::getSplitDestVTs(const EVT &VT, SelectionDAG &DAG) const {
  EVT LoVT, HiVT;
  EVT EltVT = VT.getVectorElementType();
  unsigned NumElts = VT.getVectorNumElements();
  unsigned LoNumElts = PowerOf2Ceil((NumElts + 1) / 2);
  LoVT = EVT::getVectorVT(*DAG.getContext(), EltVT, LoNumElts);
  HiVT = NumElts - LoNumElts == 1
             ? EltVT
             : EVT::getVectorVT(*DAG.getContext(), EltVT, NumElts - LoNumElts);
  return std::pair(LoVT, HiVT);
}

// Split a vector value into two parts of types LoVT and HiVT. HiVT could be
// scalar.
std::pair<SDValue, SDValue>
AMDGPUTargetLowering::splitVector(const SDValue &N, const SDLoc &DL,
                                  const EVT &LoVT, const EVT &HiVT,
                                  SelectionDAG &DAG) const {
  assert(LoVT.getVectorNumElements() +
                 (HiVT.isVector() ? HiVT.getVectorNumElements() : 1) <=
             N.getValueType().getVectorNumElements() &&
         "More vector elements requested than available!");
  SDValue Lo = DAG.getNode(ISD::EXTRACT_SUBVECTOR, DL, LoVT, N,
                           DAG.getVectorIdxConstant(0, DL));
  SDValue Hi = DAG.getNode(
      HiVT.isVector() ? ISD::EXTRACT_SUBVECTOR : ISD::EXTRACT_VECTOR_ELT, DL,
      HiVT, N, DAG.getVectorIdxConstant(LoVT.getVectorNumElements(), DL));
  return std::pair(Lo, Hi);
}

SDValue AMDGPUTargetLowering::SplitVectorLoad(const SDValue Op,
                                              SelectionDAG &DAG) const {
  LoadSDNode *Load = cast<LoadSDNode>(Op);
  EVT VT = Op.getValueType();
  SDLoc SL(Op);


  // If this is a 2 element vector, we really want to scalarize and not create
  // weird 1 element vectors.
  if (VT.getVectorNumElements() == 2) {
    SDValue Ops[2];
    std::tie(Ops[0], Ops[1]) = scalarizeVectorLoad(Load, DAG);
    return DAG.getMergeValues(Ops, SL);
  }

  SDValue BasePtr = Load->getBasePtr();
  EVT MemVT = Load->getMemoryVT();

  const MachinePointerInfo &SrcValue = Load->getMemOperand()->getPointerInfo();

  EVT LoVT, HiVT;
  EVT LoMemVT, HiMemVT;
  SDValue Lo, Hi;

  std::tie(LoVT, HiVT) = getSplitDestVTs(VT, DAG);
  std::tie(LoMemVT, HiMemVT) = getSplitDestVTs(MemVT, DAG);
  std::tie(Lo, Hi) = splitVector(Op, SL, LoVT, HiVT, DAG);

  unsigned Size = LoMemVT.getStoreSize();
  Align BaseAlign = Load->getAlign();
  Align HiAlign = commonAlignment(BaseAlign, Size);

  SDValue LoLoad = DAG.getExtLoad(Load->getExtensionType(), SL, LoVT,
                                  Load->getChain(), BasePtr, SrcValue, LoMemVT,
                                  BaseAlign, Load->getMemOperand()->getFlags());
  SDValue HiPtr = DAG.getObjectPtrOffset(SL, BasePtr, TypeSize::getFixed(Size));
  SDValue HiLoad =
      DAG.getExtLoad(Load->getExtensionType(), SL, HiVT, Load->getChain(),
                     HiPtr, SrcValue.getWithOffset(LoMemVT.getStoreSize()),
                     HiMemVT, HiAlign, Load->getMemOperand()->getFlags());

  SDValue Join;
  if (LoVT == HiVT) {
    // This is the case that the vector is power of two so was evenly split.
    Join = DAG.getNode(ISD::CONCAT_VECTORS, SL, VT, LoLoad, HiLoad);
  } else {
    Join = DAG.getNode(ISD::INSERT_SUBVECTOR, SL, VT, DAG.getUNDEF(VT), LoLoad,
                       DAG.getVectorIdxConstant(0, SL));
    Join = DAG.getNode(
        HiVT.isVector() ? ISD::INSERT_SUBVECTOR : ISD::INSERT_VECTOR_ELT, SL,
        VT, Join, HiLoad,
        DAG.getVectorIdxConstant(LoVT.getVectorNumElements(), SL));
  }

  SDValue Ops[] = {Join, DAG.getNode(ISD::TokenFactor, SL, MVT::Other,
                                     LoLoad.getValue(1), HiLoad.getValue(1))};

  return DAG.getMergeValues(Ops, SL);
}

SDValue AMDGPUTargetLowering::WidenOrSplitVectorLoad(SDValue Op,
                                                     SelectionDAG &DAG) const {
  LoadSDNode *Load = cast<LoadSDNode>(Op);
  EVT VT = Op.getValueType();
  SDValue BasePtr = Load->getBasePtr();
  EVT MemVT = Load->getMemoryVT();
  SDLoc SL(Op);
  const MachinePointerInfo &SrcValue = Load->getMemOperand()->getPointerInfo();
  Align BaseAlign = Load->getAlign();
  unsigned NumElements = MemVT.getVectorNumElements();

  // Widen from vec3 to vec4 when the load is at least 8-byte aligned
  // or 16-byte fully dereferenceable. Otherwise, split the vector load.
  if (NumElements != 3 ||
      (BaseAlign < Align(8) &&
       !SrcValue.isDereferenceable(16, *DAG.getContext(), DAG.getDataLayout())))
    return SplitVectorLoad(Op, DAG);

  assert(NumElements == 3);

  EVT WideVT =
      EVT::getVectorVT(*DAG.getContext(), VT.getVectorElementType(), 4);
  EVT WideMemVT =
      EVT::getVectorVT(*DAG.getContext(), MemVT.getVectorElementType(), 4);
  SDValue WideLoad = DAG.getExtLoad(
      Load->getExtensionType(), SL, WideVT, Load->getChain(), BasePtr, SrcValue,
      WideMemVT, BaseAlign, Load->getMemOperand()->getFlags());
  return DAG.getMergeValues(
      {DAG.getNode(ISD::EXTRACT_SUBVECTOR, SL, VT, WideLoad,
                   DAG.getVectorIdxConstant(0, SL)),
       WideLoad.getValue(1)},
      SL);
}

SDValue AMDGPUTargetLowering::SplitVectorStore(SDValue Op,
                                               SelectionDAG &DAG) const {
  StoreSDNode *Store = cast<StoreSDNode>(Op);
  SDValue Val = Store->getValue();
  EVT VT = Val.getValueType();

  // If this is a 2 element vector, we really want to scalarize and not create
  // weird 1 element vectors.
  if (VT.getVectorNumElements() == 2)
    return scalarizeVectorStore(Store, DAG);

  EVT MemVT = Store->getMemoryVT();
  SDValue Chain = Store->getChain();
  SDValue BasePtr = Store->getBasePtr();
  SDLoc SL(Op);

  EVT LoVT, HiVT;
  EVT LoMemVT, HiMemVT;
  SDValue Lo, Hi;

  std::tie(LoVT, HiVT) = getSplitDestVTs(VT, DAG);
  std::tie(LoMemVT, HiMemVT) = getSplitDestVTs(MemVT, DAG);
  std::tie(Lo, Hi) = splitVector(Val, SL, LoVT, HiVT, DAG);

  SDValue HiPtr = DAG.getObjectPtrOffset(SL, BasePtr, LoMemVT.getStoreSize());

  const MachinePointerInfo &SrcValue = Store->getMemOperand()->getPointerInfo();
  Align BaseAlign = Store->getAlign();
  unsigned Size = LoMemVT.getStoreSize();
  Align HiAlign = commonAlignment(BaseAlign, Size);

  SDValue LoStore =
      DAG.getTruncStore(Chain, SL, Lo, BasePtr, SrcValue, LoMemVT, BaseAlign,
                        Store->getMemOperand()->getFlags());
  SDValue HiStore =
      DAG.getTruncStore(Chain, SL, Hi, HiPtr, SrcValue.getWithOffset(Size),
                        HiMemVT, HiAlign, Store->getMemOperand()->getFlags());

  return DAG.getNode(ISD::TokenFactor, SL, MVT::Other, LoStore, HiStore);
}

// This is a shortcut for integer division because we have fast i32<->f32
// conversions, and fast f32 reciprocal instructions. The fractional part of a
// float is enough to accurately represent up to a 24-bit signed integer.
SDValue AMDGPUTargetLowering::LowerDIVREM24(SDValue Op, SelectionDAG &DAG,
                                            bool Sign) const {
  SDLoc DL(Op);
  EVT VT = Op.getValueType();
  SDValue LHS = Op.getOperand(0);
  SDValue RHS = Op.getOperand(1);
  MVT IntVT = MVT::i32;
  MVT FltVT = MVT::f32;

  unsigned LHSSignBits = DAG.ComputeNumSignBits(LHS);
  if (LHSSignBits < 9)
    return SDValue();

  unsigned RHSSignBits = DAG.ComputeNumSignBits(RHS);
  if (RHSSignBits < 9)
    return SDValue();

  unsigned BitSize = VT.getSizeInBits();
  unsigned SignBits = std::min(LHSSignBits, RHSSignBits);
  unsigned DivBits = BitSize - SignBits;
  if (Sign)
    ++DivBits;

  ISD::NodeType ToFp = Sign ? ISD::SINT_TO_FP : ISD::UINT_TO_FP;
  ISD::NodeType ToInt = Sign ? ISD::FP_TO_SINT : ISD::FP_TO_UINT;

  SDValue jq = DAG.getConstant(1, DL, IntVT);

  if (Sign) {
    // char|short jq = ia ^ ib;
    jq = DAG.getNode(ISD::XOR, DL, VT, LHS, RHS);

    // jq = jq >> (bitsize - 2)
    jq = DAG.getNode(ISD::SRA, DL, VT, jq,
                     DAG.getConstant(BitSize - 2, DL, VT));

    // jq = jq | 0x1
    jq = DAG.getNode(ISD::OR, DL, VT, jq, DAG.getConstant(1, DL, VT));
  }

  // int ia = (int)LHS;
  SDValue ia = LHS;

  // int ib, (int)RHS;
  SDValue ib = RHS;

  // float fa = (float)ia;
  SDValue fa = DAG.getNode(ToFp, DL, FltVT, ia);

  // float fb = (float)ib;
  SDValue fb = DAG.getNode(ToFp, DL, FltVT, ib);

  SDValue fq = DAG.getNode(ISD::FMUL, DL, FltVT,
                           fa, DAG.getNode(AMDGPUISD::RCP, DL, FltVT, fb));

  // fq = trunc(fq);
  fq = DAG.getNode(ISD::FTRUNC, DL, FltVT, fq);

  // float fqneg = -fq;
  SDValue fqneg = DAG.getNode(ISD::FNEG, DL, FltVT, fq);

  MachineFunction &MF = DAG.getMachineFunction();

  bool UseFmadFtz = false;
  if (Subtarget->isGCN()) {
    const SIMachineFunctionInfo *MFI = MF.getInfo<SIMachineFunctionInfo>();
    UseFmadFtz =
        MFI->getMode().FP32Denormals != DenormalMode::getPreserveSign();
  }

  // float fr = mad(fqneg, fb, fa);
  unsigned OpCode = !Subtarget->hasMadMacF32Insts() ? (unsigned)ISD::FMA
                    : UseFmadFtz ? (unsigned)AMDGPUISD::FMAD_FTZ
                                 : (unsigned)ISD::FMAD;
  SDValue fr = DAG.getNode(OpCode, DL, FltVT, fqneg, fb, fa);

  // int iq = (int)fq;
  SDValue iq = DAG.getNode(ToInt, DL, IntVT, fq);

  // fr = fabs(fr);
  fr = DAG.getNode(ISD::FABS, DL, FltVT, fr);

  // fb = fabs(fb);
  fb = DAG.getNode(ISD::FABS, DL, FltVT, fb);

  EVT SetCCVT = getSetCCResultType(DAG.getDataLayout(), *DAG.getContext(), VT);

  // int cv = fr >= fb;
  SDValue cv = DAG.getSetCC(DL, SetCCVT, fr, fb, ISD::SETOGE);

  // jq = (cv ? jq : 0);
  jq = DAG.getNode(ISD::SELECT, DL, VT, cv, jq, DAG.getConstant(0, DL, VT));

  // dst = iq + jq;
  SDValue Div = DAG.getNode(ISD::ADD, DL, VT, iq, jq);

  // Rem needs compensation, it's easier to recompute it
  SDValue Rem = DAG.getNode(ISD::MUL, DL, VT, Div, RHS);
  Rem = DAG.getNode(ISD::SUB, DL, VT, LHS, Rem);

  // Truncate to number of bits this divide really is.
  if (Sign) {
    SDValue InRegSize
      = DAG.getValueType(EVT::getIntegerVT(*DAG.getContext(), DivBits));
    Div = DAG.getNode(ISD::SIGN_EXTEND_INREG, DL, VT, Div, InRegSize);
    Rem = DAG.getNode(ISD::SIGN_EXTEND_INREG, DL, VT, Rem, InRegSize);
  } else {
    SDValue TruncMask = DAG.getConstant((UINT64_C(1) << DivBits) - 1, DL, VT);
    Div = DAG.getNode(ISD::AND, DL, VT, Div, TruncMask);
    Rem = DAG.getNode(ISD::AND, DL, VT, Rem, TruncMask);
  }

  return DAG.getMergeValues({ Div, Rem }, DL);
}

void AMDGPUTargetLowering::LowerUDIVREM64(SDValue Op,
                                      SelectionDAG &DAG,
                                      SmallVectorImpl<SDValue> &Results) const {
  SDLoc DL(Op);
  EVT VT = Op.getValueType();

  assert(VT == MVT::i64 && "LowerUDIVREM64 expects an i64");

  EVT HalfVT = VT.getHalfSizedIntegerVT(*DAG.getContext());

  SDValue One = DAG.getConstant(1, DL, HalfVT);
  SDValue Zero = DAG.getConstant(0, DL, HalfVT);

  //HiLo split
  SDValue LHS_Lo, LHS_Hi;
  SDValue LHS = Op.getOperand(0);
  std::tie(LHS_Lo, LHS_Hi) = DAG.SplitScalar(LHS, DL, HalfVT, HalfVT);

  SDValue RHS_Lo, RHS_Hi;
  SDValue RHS = Op.getOperand(1);
  std::tie(RHS_Lo, RHS_Hi) = DAG.SplitScalar(RHS, DL, HalfVT, HalfVT);

  if (DAG.MaskedValueIsZero(RHS, APInt::getHighBitsSet(64, 32)) &&
      DAG.MaskedValueIsZero(LHS, APInt::getHighBitsSet(64, 32))) {

    SDValue Res = DAG.getNode(ISD::UDIVREM, DL, DAG.getVTList(HalfVT, HalfVT),
                              LHS_Lo, RHS_Lo);

    SDValue DIV = DAG.getBuildVector(MVT::v2i32, DL, {Res.getValue(0), Zero});
    SDValue REM = DAG.getBuildVector(MVT::v2i32, DL, {Res.getValue(1), Zero});

    Results.push_back(DAG.getNode(ISD::BITCAST, DL, MVT::i64, DIV));
    Results.push_back(DAG.getNode(ISD::BITCAST, DL, MVT::i64, REM));
    return;
  }

  if (isTypeLegal(MVT::i64)) {
    // The algorithm here is based on ideas from "Software Integer Division",
    // Tom Rodeheffer, August 2008.

    MachineFunction &MF = DAG.getMachineFunction();
    const SIMachineFunctionInfo *MFI = MF.getInfo<SIMachineFunctionInfo>();

    // Compute denominator reciprocal.
    unsigned FMAD =
        !Subtarget->hasMadMacF32Insts() ? (unsigned)ISD::FMA
        : MFI->getMode().FP32Denormals == DenormalMode::getPreserveSign()
            ? (unsigned)ISD::FMAD
            : (unsigned)AMDGPUISD::FMAD_FTZ;

    SDValue Cvt_Lo = DAG.getNode(ISD::UINT_TO_FP, DL, MVT::f32, RHS_Lo);
    SDValue Cvt_Hi = DAG.getNode(ISD::UINT_TO_FP, DL, MVT::f32, RHS_Hi);
    SDValue Mad1 = DAG.getNode(FMAD, DL, MVT::f32, Cvt_Hi,
      DAG.getConstantFP(APInt(32, 0x4f800000).bitsToFloat(), DL, MVT::f32),
      Cvt_Lo);
    SDValue Rcp = DAG.getNode(AMDGPUISD::RCP, DL, MVT::f32, Mad1);
    SDValue Mul1 = DAG.getNode(ISD::FMUL, DL, MVT::f32, Rcp,
      DAG.getConstantFP(APInt(32, 0x5f7ffffc).bitsToFloat(), DL, MVT::f32));
    SDValue Mul2 = DAG.getNode(ISD::FMUL, DL, MVT::f32, Mul1,
      DAG.getConstantFP(APInt(32, 0x2f800000).bitsToFloat(), DL, MVT::f32));
    SDValue Trunc = DAG.getNode(ISD::FTRUNC, DL, MVT::f32, Mul2);
    SDValue Mad2 = DAG.getNode(FMAD, DL, MVT::f32, Trunc,
      DAG.getConstantFP(APInt(32, 0xcf800000).bitsToFloat(), DL, MVT::f32),
      Mul1);
    SDValue Rcp_Lo = DAG.getNode(ISD::FP_TO_UINT, DL, HalfVT, Mad2);
    SDValue Rcp_Hi = DAG.getNode(ISD::FP_TO_UINT, DL, HalfVT, Trunc);
    SDValue Rcp64 = DAG.getBitcast(VT,
                        DAG.getBuildVector(MVT::v2i32, DL, {Rcp_Lo, Rcp_Hi}));

    SDValue Zero64 = DAG.getConstant(0, DL, VT);
    SDValue One64  = DAG.getConstant(1, DL, VT);
    SDValue Zero1 = DAG.getConstant(0, DL, MVT::i1);
    SDVTList HalfCarryVT = DAG.getVTList(HalfVT, MVT::i1);

    // First round of UNR (Unsigned integer Newton-Raphson).
    SDValue Neg_RHS = DAG.getNode(ISD::SUB, DL, VT, Zero64, RHS);
    SDValue Mullo1 = DAG.getNode(ISD::MUL, DL, VT, Neg_RHS, Rcp64);
    SDValue Mulhi1 = DAG.getNode(ISD::MULHU, DL, VT, Rcp64, Mullo1);
    SDValue Mulhi1_Lo, Mulhi1_Hi;
    std::tie(Mulhi1_Lo, Mulhi1_Hi) =
        DAG.SplitScalar(Mulhi1, DL, HalfVT, HalfVT);
    SDValue Add1_Lo = DAG.getNode(ISD::UADDO_CARRY, DL, HalfCarryVT, Rcp_Lo,
                                  Mulhi1_Lo, Zero1);
    SDValue Add1_Hi = DAG.getNode(ISD::UADDO_CARRY, DL, HalfCarryVT, Rcp_Hi,
                                  Mulhi1_Hi, Add1_Lo.getValue(1));
    SDValue Add1 = DAG.getBitcast(VT,
                        DAG.getBuildVector(MVT::v2i32, DL, {Add1_Lo, Add1_Hi}));

    // Second round of UNR.
    SDValue Mullo2 = DAG.getNode(ISD::MUL, DL, VT, Neg_RHS, Add1);
    SDValue Mulhi2 = DAG.getNode(ISD::MULHU, DL, VT, Add1, Mullo2);
    SDValue Mulhi2_Lo, Mulhi2_Hi;
    std::tie(Mulhi2_Lo, Mulhi2_Hi) =
        DAG.SplitScalar(Mulhi2, DL, HalfVT, HalfVT);
    SDValue Add2_Lo = DAG.getNode(ISD::UADDO_CARRY, DL, HalfCarryVT, Add1_Lo,
                                  Mulhi2_Lo, Zero1);
    SDValue Add2_Hi = DAG.getNode(ISD::UADDO_CARRY, DL, HalfCarryVT, Add1_Hi,
                                  Mulhi2_Hi, Add2_Lo.getValue(1));
    SDValue Add2 = DAG.getBitcast(VT,
                        DAG.getBuildVector(MVT::v2i32, DL, {Add2_Lo, Add2_Hi}));

    SDValue Mulhi3 = DAG.getNode(ISD::MULHU, DL, VT, LHS, Add2);

    SDValue Mul3 = DAG.getNode(ISD::MUL, DL, VT, RHS, Mulhi3);

    SDValue Mul3_Lo, Mul3_Hi;
    std::tie(Mul3_Lo, Mul3_Hi) = DAG.SplitScalar(Mul3, DL, HalfVT, HalfVT);
    SDValue Sub1_Lo = DAG.getNode(ISD::USUBO_CARRY, DL, HalfCarryVT, LHS_Lo,
                                  Mul3_Lo, Zero1);
    SDValue Sub1_Hi = DAG.getNode(ISD::USUBO_CARRY, DL, HalfCarryVT, LHS_Hi,
                                  Mul3_Hi, Sub1_Lo.getValue(1));
    SDValue Sub1_Mi = DAG.getNode(ISD::SUB, DL, HalfVT, LHS_Hi, Mul3_Hi);
    SDValue Sub1 = DAG.getBitcast(VT,
                        DAG.getBuildVector(MVT::v2i32, DL, {Sub1_Lo, Sub1_Hi}));

    SDValue MinusOne = DAG.getConstant(0xffffffffu, DL, HalfVT);
    SDValue C1 = DAG.getSelectCC(DL, Sub1_Hi, RHS_Hi, MinusOne, Zero,
                                 ISD::SETUGE);
    SDValue C2 = DAG.getSelectCC(DL, Sub1_Lo, RHS_Lo, MinusOne, Zero,
                                 ISD::SETUGE);
    SDValue C3 = DAG.getSelectCC(DL, Sub1_Hi, RHS_Hi, C2, C1, ISD::SETEQ);

    // TODO: Here and below portions of the code can be enclosed into if/endif.
    // Currently control flow is unconditional and we have 4 selects after
    // potential endif to substitute PHIs.

    // if C3 != 0 ...
    SDValue Sub2_Lo = DAG.getNode(ISD::USUBO_CARRY, DL, HalfCarryVT, Sub1_Lo,
                                  RHS_Lo, Zero1);
    SDValue Sub2_Mi = DAG.getNode(ISD::USUBO_CARRY, DL, HalfCarryVT, Sub1_Mi,
                                  RHS_Hi, Sub1_Lo.getValue(1));
    SDValue Sub2_Hi = DAG.getNode(ISD::USUBO_CARRY, DL, HalfCarryVT, Sub2_Mi,
                                  Zero, Sub2_Lo.getValue(1));
    SDValue Sub2 = DAG.getBitcast(VT,
                        DAG.getBuildVector(MVT::v2i32, DL, {Sub2_Lo, Sub2_Hi}));

    SDValue Add3 = DAG.getNode(ISD::ADD, DL, VT, Mulhi3, One64);

    SDValue C4 = DAG.getSelectCC(DL, Sub2_Hi, RHS_Hi, MinusOne, Zero,
                                 ISD::SETUGE);
    SDValue C5 = DAG.getSelectCC(DL, Sub2_Lo, RHS_Lo, MinusOne, Zero,
                                 ISD::SETUGE);
    SDValue C6 = DAG.getSelectCC(DL, Sub2_Hi, RHS_Hi, C5, C4, ISD::SETEQ);

    // if (C6 != 0)
    SDValue Add4 = DAG.getNode(ISD::ADD, DL, VT, Add3, One64);

    SDValue Sub3_Lo = DAG.getNode(ISD::USUBO_CARRY, DL, HalfCarryVT, Sub2_Lo,
                                  RHS_Lo, Zero1);
    SDValue Sub3_Mi = DAG.getNode(ISD::USUBO_CARRY, DL, HalfCarryVT, Sub2_Mi,
                                  RHS_Hi, Sub2_Lo.getValue(1));
    SDValue Sub3_Hi = DAG.getNode(ISD::USUBO_CARRY, DL, HalfCarryVT, Sub3_Mi,
                                  Zero, Sub3_Lo.getValue(1));
    SDValue Sub3 = DAG.getBitcast(VT,
                        DAG.getBuildVector(MVT::v2i32, DL, {Sub3_Lo, Sub3_Hi}));

    // endif C6
    // endif C3

    SDValue Sel1 = DAG.getSelectCC(DL, C6, Zero, Add4, Add3, ISD::SETNE);
    SDValue Div  = DAG.getSelectCC(DL, C3, Zero, Sel1, Mulhi3, ISD::SETNE);

    SDValue Sel2 = DAG.getSelectCC(DL, C6, Zero, Sub3, Sub2, ISD::SETNE);
    SDValue Rem  = DAG.getSelectCC(DL, C3, Zero, Sel2, Sub1, ISD::SETNE);

    Results.push_back(Div);
    Results.push_back(Rem);

    return;
  }

  // r600 expandion.
  // Get Speculative values
  SDValue DIV_Part = DAG.getNode(ISD::UDIV, DL, HalfVT, LHS_Hi, RHS_Lo);
  SDValue REM_Part = DAG.getNode(ISD::UREM, DL, HalfVT, LHS_Hi, RHS_Lo);

  SDValue REM_Lo = DAG.getSelectCC(DL, RHS_Hi, Zero, REM_Part, LHS_Hi, ISD::SETEQ);
  SDValue REM = DAG.getBuildVector(MVT::v2i32, DL, {REM_Lo, Zero});
  REM = DAG.getNode(ISD::BITCAST, DL, MVT::i64, REM);

  SDValue DIV_Hi = DAG.getSelectCC(DL, RHS_Hi, Zero, DIV_Part, Zero, ISD::SETEQ);
  SDValue DIV_Lo = Zero;

  const unsigned halfBitWidth = HalfVT.getSizeInBits();

  for (unsigned i = 0; i < halfBitWidth; ++i) {
    const unsigned bitPos = halfBitWidth - i - 1;
    SDValue POS = DAG.getConstant(bitPos, DL, HalfVT);
    // Get value of high bit
    SDValue HBit = DAG.getNode(ISD::SRL, DL, HalfVT, LHS_Lo, POS);
    HBit = DAG.getNode(ISD::AND, DL, HalfVT, HBit, One);
    HBit = DAG.getNode(ISD::ZERO_EXTEND, DL, VT, HBit);

    // Shift
    REM = DAG.getNode(ISD::SHL, DL, VT, REM, DAG.getConstant(1, DL, VT));
    // Add LHS high bit
    REM = DAG.getNode(ISD::OR, DL, VT, REM, HBit);

    SDValue BIT = DAG.getConstant(1ULL << bitPos, DL, HalfVT);
    SDValue realBIT = DAG.getSelectCC(DL, REM, RHS, BIT, Zero, ISD::SETUGE);

    DIV_Lo = DAG.getNode(ISD::OR, DL, HalfVT, DIV_Lo, realBIT);

    // Update REM
    SDValue REM_sub = DAG.getNode(ISD::SUB, DL, VT, REM, RHS);
    REM = DAG.getSelectCC(DL, REM, RHS, REM_sub, REM, ISD::SETUGE);
  }

  SDValue DIV = DAG.getBuildVector(MVT::v2i32, DL, {DIV_Lo, DIV_Hi});
  DIV = DAG.getNode(ISD::BITCAST, DL, MVT::i64, DIV);
  Results.push_back(DIV);
  Results.push_back(REM);
}

SDValue AMDGPUTargetLowering::LowerUDIVREM(SDValue Op,
                                           SelectionDAG &DAG) const {
  SDLoc DL(Op);
  EVT VT = Op.getValueType();

  if (VT == MVT::i64) {
    SmallVector<SDValue, 2> Results;
    LowerUDIVREM64(Op, DAG, Results);
    return DAG.getMergeValues(Results, DL);
  }

  if (VT == MVT::i32) {
    if (SDValue Res = LowerDIVREM24(Op, DAG, false))
      return Res;
  }

  SDValue X = Op.getOperand(0);
  SDValue Y = Op.getOperand(1);

  // See AMDGPUCodeGenPrepare::expandDivRem32 for a description of the
  // algorithm used here.

  // Initial estimate of inv(y).
  SDValue Z = DAG.getNode(AMDGPUISD::URECIP, DL, VT, Y);

  // One round of UNR.
  SDValue NegY = DAG.getNode(ISD::SUB, DL, VT, DAG.getConstant(0, DL, VT), Y);
  SDValue NegYZ = DAG.getNode(ISD::MUL, DL, VT, NegY, Z);
  Z = DAG.getNode(ISD::ADD, DL, VT, Z,
                  DAG.getNode(ISD::MULHU, DL, VT, Z, NegYZ));

  // Quotient/remainder estimate.
  SDValue Q = DAG.getNode(ISD::MULHU, DL, VT, X, Z);
  SDValue R =
      DAG.getNode(ISD::SUB, DL, VT, X, DAG.getNode(ISD::MUL, DL, VT, Q, Y));

  // First quotient/remainder refinement.
  EVT CCVT = getSetCCResultType(DAG.getDataLayout(), *DAG.getContext(), VT);
  SDValue One = DAG.getConstant(1, DL, VT);
  SDValue Cond = DAG.getSetCC(DL, CCVT, R, Y, ISD::SETUGE);
  Q = DAG.getNode(ISD::SELECT, DL, VT, Cond,
                  DAG.getNode(ISD::ADD, DL, VT, Q, One), Q);
  R = DAG.getNode(ISD::SELECT, DL, VT, Cond,
                  DAG.getNode(ISD::SUB, DL, VT, R, Y), R);

  // Second quotient/remainder refinement.
  Cond = DAG.getSetCC(DL, CCVT, R, Y, ISD::SETUGE);
  Q = DAG.getNode(ISD::SELECT, DL, VT, Cond,
                  DAG.getNode(ISD::ADD, DL, VT, Q, One), Q);
  R = DAG.getNode(ISD::SELECT, DL, VT, Cond,
                  DAG.getNode(ISD::SUB, DL, VT, R, Y), R);

  return DAG.getMergeValues({Q, R}, DL);
}

SDValue AMDGPUTargetLowering::LowerSDIVREM(SDValue Op,
                                           SelectionDAG &DAG) const {
  SDLoc DL(Op);
  EVT VT = Op.getValueType();

  SDValue LHS = Op.getOperand(0);
  SDValue RHS = Op.getOperand(1);

  SDValue Zero = DAG.getConstant(0, DL, VT);
  SDValue NegOne = DAG.getConstant(-1, DL, VT);

  if (VT == MVT::i32) {
    if (SDValue Res = LowerDIVREM24(Op, DAG, true))
      return Res;
  }

  if (VT == MVT::i64 &&
      DAG.ComputeNumSignBits(LHS) > 32 &&
      DAG.ComputeNumSignBits(RHS) > 32) {
    EVT HalfVT = VT.getHalfSizedIntegerVT(*DAG.getContext());

    //HiLo split
    SDValue LHS_Lo = DAG.getNode(ISD::EXTRACT_ELEMENT, DL, HalfVT, LHS, Zero);
    SDValue RHS_Lo = DAG.getNode(ISD::EXTRACT_ELEMENT, DL, HalfVT, RHS, Zero);
    SDValue DIVREM = DAG.getNode(ISD::SDIVREM, DL, DAG.getVTList(HalfVT, HalfVT),
                                 LHS_Lo, RHS_Lo);
    SDValue Res[2] = {
      DAG.getNode(ISD::SIGN_EXTEND, DL, VT, DIVREM.getValue(0)),
      DAG.getNode(ISD::SIGN_EXTEND, DL, VT, DIVREM.getValue(1))
    };
    return DAG.getMergeValues(Res, DL);
  }

  SDValue LHSign = DAG.getSelectCC(DL, LHS, Zero, NegOne, Zero, ISD::SETLT);
  SDValue RHSign = DAG.getSelectCC(DL, RHS, Zero, NegOne, Zero, ISD::SETLT);
  SDValue DSign = DAG.getNode(ISD::XOR, DL, VT, LHSign, RHSign);
  SDValue RSign = LHSign; // Remainder sign is the same as LHS

  LHS = DAG.getNode(ISD::ADD, DL, VT, LHS, LHSign);
  RHS = DAG.getNode(ISD::ADD, DL, VT, RHS, RHSign);

  LHS = DAG.getNode(ISD::XOR, DL, VT, LHS, LHSign);
  RHS = DAG.getNode(ISD::XOR, DL, VT, RHS, RHSign);

  SDValue Div = DAG.getNode(ISD::UDIVREM, DL, DAG.getVTList(VT, VT), LHS, RHS);
  SDValue Rem = Div.getValue(1);

  Div = DAG.getNode(ISD::XOR, DL, VT, Div, DSign);
  Rem = DAG.getNode(ISD::XOR, DL, VT, Rem, RSign);

  Div = DAG.getNode(ISD::SUB, DL, VT, Div, DSign);
  Rem = DAG.getNode(ISD::SUB, DL, VT, Rem, RSign);

  SDValue Res[2] = {
    Div,
    Rem
  };
  return DAG.getMergeValues(Res, DL);
}

// (frem x, y) -> (fma (fneg (ftrunc (fdiv x, y))), y, x)
SDValue AMDGPUTargetLowering::LowerFREM(SDValue Op, SelectionDAG &DAG) const {
  SDLoc SL(Op);
  EVT VT = Op.getValueType();
  auto Flags = Op->getFlags();
  SDValue X = Op.getOperand(0);
  SDValue Y = Op.getOperand(1);

  SDValue Div = DAG.getNode(ISD::FDIV, SL, VT, X, Y, Flags);
  SDValue Trunc = DAG.getNode(ISD::FTRUNC, SL, VT, Div, Flags);
  SDValue Neg = DAG.getNode(ISD::FNEG, SL, VT, Trunc, Flags);
  // TODO: For f32 use FMAD instead if !hasFastFMA32?
  return DAG.getNode(ISD::FMA, SL, VT, Neg, Y, X, Flags);
}

SDValue AMDGPUTargetLowering::LowerFCEIL(SDValue Op, SelectionDAG &DAG) const {
  SDLoc SL(Op);
  SDValue Src = Op.getOperand(0);

  // result = trunc(src)
  // if (src > 0.0 && src != result)
  //   result += 1.0

  SDValue Trunc = DAG.getNode(ISD::FTRUNC, SL, MVT::f64, Src);

  const SDValue Zero = DAG.getConstantFP(0.0, SL, MVT::f64);
  const SDValue One = DAG.getConstantFP(1.0, SL, MVT::f64);

  EVT SetCCVT =
      getSetCCResultType(DAG.getDataLayout(), *DAG.getContext(), MVT::f64);

  SDValue Lt0 = DAG.getSetCC(SL, SetCCVT, Src, Zero, ISD::SETOGT);
  SDValue NeTrunc = DAG.getSetCC(SL, SetCCVT, Src, Trunc, ISD::SETONE);
  SDValue And = DAG.getNode(ISD::AND, SL, SetCCVT, Lt0, NeTrunc);

  SDValue Add = DAG.getNode(ISD::SELECT, SL, MVT::f64, And, One, Zero);
  // TODO: Should this propagate fast-math-flags?
  return DAG.getNode(ISD::FADD, SL, MVT::f64, Trunc, Add);
}

static SDValue extractF64Exponent(SDValue Hi, const SDLoc &SL,
                                  SelectionDAG &DAG) {
  const unsigned FractBits = 52;
  const unsigned ExpBits = 11;

  SDValue ExpPart = DAG.getNode(AMDGPUISD::BFE_U32, SL, MVT::i32,
                                Hi,
                                DAG.getConstant(FractBits - 32, SL, MVT::i32),
                                DAG.getConstant(ExpBits, SL, MVT::i32));
  SDValue Exp = DAG.getNode(ISD::SUB, SL, MVT::i32, ExpPart,
                            DAG.getConstant(1023, SL, MVT::i32));

  return Exp;
}

SDValue AMDGPUTargetLowering::LowerFTRUNC(SDValue Op, SelectionDAG &DAG) const {
  SDLoc SL(Op);
  SDValue Src = Op.getOperand(0);

  assert(Op.getValueType() == MVT::f64);

  const SDValue Zero = DAG.getConstant(0, SL, MVT::i32);

  // Extract the upper half, since this is where we will find the sign and
  // exponent.
  SDValue Hi = getHiHalf64(Src, DAG);

  SDValue Exp = extractF64Exponent(Hi, SL, DAG);

  const unsigned FractBits = 52;

  // Extract the sign bit.
  const SDValue SignBitMask = DAG.getConstant(UINT32_C(1) << 31, SL, MVT::i32);
  SDValue SignBit = DAG.getNode(ISD::AND, SL, MVT::i32, Hi, SignBitMask);

  // Extend back to 64-bits.
  SDValue SignBit64 = DAG.getBuildVector(MVT::v2i32, SL, {Zero, SignBit});
  SignBit64 = DAG.getNode(ISD::BITCAST, SL, MVT::i64, SignBit64);

  SDValue BcInt = DAG.getNode(ISD::BITCAST, SL, MVT::i64, Src);
  const SDValue FractMask
    = DAG.getConstant((UINT64_C(1) << FractBits) - 1, SL, MVT::i64);

  SDValue Shr = DAG.getNode(ISD::SRA, SL, MVT::i64, FractMask, Exp);
  SDValue Not = DAG.getNOT(SL, Shr, MVT::i64);
  SDValue Tmp0 = DAG.getNode(ISD::AND, SL, MVT::i64, BcInt, Not);

  EVT SetCCVT =
      getSetCCResultType(DAG.getDataLayout(), *DAG.getContext(), MVT::i32);

  const SDValue FiftyOne = DAG.getConstant(FractBits - 1, SL, MVT::i32);

  SDValue ExpLt0 = DAG.getSetCC(SL, SetCCVT, Exp, Zero, ISD::SETLT);
  SDValue ExpGt51 = DAG.getSetCC(SL, SetCCVT, Exp, FiftyOne, ISD::SETGT);

  SDValue Tmp1 = DAG.getNode(ISD::SELECT, SL, MVT::i64, ExpLt0, SignBit64, Tmp0);
  SDValue Tmp2 = DAG.getNode(ISD::SELECT, SL, MVT::i64, ExpGt51, BcInt, Tmp1);

  return DAG.getNode(ISD::BITCAST, SL, MVT::f64, Tmp2);
}

SDValue AMDGPUTargetLowering::LowerFROUNDEVEN(SDValue Op,
                                              SelectionDAG &DAG) const {
  SDLoc SL(Op);
  SDValue Src = Op.getOperand(0);

  assert(Op.getValueType() == MVT::f64);

  APFloat C1Val(APFloat::IEEEdouble(), "0x1.0p+52");
  SDValue C1 = DAG.getConstantFP(C1Val, SL, MVT::f64);
  SDValue CopySign = DAG.getNode(ISD::FCOPYSIGN, SL, MVT::f64, C1, Src);

  // TODO: Should this propagate fast-math-flags?

  SDValue Tmp1 = DAG.getNode(ISD::FADD, SL, MVT::f64, Src, CopySign);
  SDValue Tmp2 = DAG.getNode(ISD::FSUB, SL, MVT::f64, Tmp1, CopySign);

  SDValue Fabs = DAG.getNode(ISD::FABS, SL, MVT::f64, Src);

  APFloat C2Val(APFloat::IEEEdouble(), "0x1.fffffffffffffp+51");
  SDValue C2 = DAG.getConstantFP(C2Val, SL, MVT::f64);

  EVT SetCCVT =
      getSetCCResultType(DAG.getDataLayout(), *DAG.getContext(), MVT::f64);
  SDValue Cond = DAG.getSetCC(SL, SetCCVT, Fabs, C2, ISD::SETOGT);

  return DAG.getSelect(SL, MVT::f64, Cond, Src, Tmp2);
}

SDValue AMDGPUTargetLowering::LowerFNEARBYINT(SDValue Op,
                                              SelectionDAG &DAG) const {
  // FNEARBYINT and FRINT are the same, except in their handling of FP
  // exceptions. Those aren't really meaningful for us, and OpenCL only has
  // rint, so just treat them as equivalent.
  return DAG.getNode(ISD::FROUNDEVEN, SDLoc(Op), Op.getValueType(),
                     Op.getOperand(0));
}

SDValue AMDGPUTargetLowering::LowerFRINT(SDValue Op, SelectionDAG &DAG) const {
  auto VT = Op.getValueType();
  auto Arg = Op.getOperand(0u);
  return DAG.getNode(ISD::FROUNDEVEN, SDLoc(Op), VT, Arg);
}

// XXX - May require not supporting f32 denormals?

// Don't handle v2f16. The extra instructions to scalarize and repack around the
// compare and vselect end up producing worse code than scalarizing the whole
// operation.
SDValue AMDGPUTargetLowering::LowerFROUND(SDValue Op, SelectionDAG &DAG) const {
  SDLoc SL(Op);
  SDValue X = Op.getOperand(0);
  EVT VT = Op.getValueType();

  SDValue T = DAG.getNode(ISD::FTRUNC, SL, VT, X);

  // TODO: Should this propagate fast-math-flags?

  SDValue Diff = DAG.getNode(ISD::FSUB, SL, VT, X, T);

  SDValue AbsDiff = DAG.getNode(ISD::FABS, SL, VT, Diff);

  const SDValue Zero = DAG.getConstantFP(0.0, SL, VT);
  const SDValue One = DAG.getConstantFP(1.0, SL, VT);

  EVT SetCCVT =
      getSetCCResultType(DAG.getDataLayout(), *DAG.getContext(), VT);

  const SDValue Half = DAG.getConstantFP(0.5, SL, VT);
  SDValue Cmp = DAG.getSetCC(SL, SetCCVT, AbsDiff, Half, ISD::SETOGE);
  SDValue OneOrZeroFP = DAG.getNode(ISD::SELECT, SL, VT, Cmp, One, Zero);

  SDValue SignedOffset = DAG.getNode(ISD::FCOPYSIGN, SL, VT, OneOrZeroFP, X);
  return DAG.getNode(ISD::FADD, SL, VT, T, SignedOffset);
}

SDValue AMDGPUTargetLowering::LowerFFLOOR(SDValue Op, SelectionDAG &DAG) const {
  SDLoc SL(Op);
  SDValue Src = Op.getOperand(0);

  // result = trunc(src);
  // if (src < 0.0 && src != result)
  //   result += -1.0.

  SDValue Trunc = DAG.getNode(ISD::FTRUNC, SL, MVT::f64, Src);

  const SDValue Zero = DAG.getConstantFP(0.0, SL, MVT::f64);
  const SDValue NegOne = DAG.getConstantFP(-1.0, SL, MVT::f64);

  EVT SetCCVT =
      getSetCCResultType(DAG.getDataLayout(), *DAG.getContext(), MVT::f64);

  SDValue Lt0 = DAG.getSetCC(SL, SetCCVT, Src, Zero, ISD::SETOLT);
  SDValue NeTrunc = DAG.getSetCC(SL, SetCCVT, Src, Trunc, ISD::SETONE);
  SDValue And = DAG.getNode(ISD::AND, SL, SetCCVT, Lt0, NeTrunc);

  SDValue Add = DAG.getNode(ISD::SELECT, SL, MVT::f64, And, NegOne, Zero);
  // TODO: Should this propagate fast-math-flags?
  return DAG.getNode(ISD::FADD, SL, MVT::f64, Trunc, Add);
}

/// Return true if it's known that \p Src can never be an f32 denormal value.
static bool valueIsKnownNeverF32Denorm(SDValue Src) {
  switch (Src.getOpcode()) {
  case ISD::FP_EXTEND:
    return Src.getOperand(0).getValueType() == MVT::f16;
  case ISD::FP16_TO_FP:
  case ISD::FFREXP:
    return true;
  case ISD::INTRINSIC_WO_CHAIN: {
    unsigned IntrinsicID = Src.getConstantOperandVal(0);
    switch (IntrinsicID) {
    case Intrinsic::amdgcn_frexp_mant:
      return true;
    default:
      return false;
    }
  }
  default:
    return false;
  }

  llvm_unreachable("covered opcode switch");
}

bool AMDGPUTargetLowering::allowApproxFunc(const SelectionDAG &DAG,
                                           SDNodeFlags Flags) {
  if (Flags.hasApproximateFuncs())
    return true;
  auto &Options = DAG.getTarget().Options;
  return Options.UnsafeFPMath || Options.ApproxFuncFPMath;
}

bool AMDGPUTargetLowering::needsDenormHandlingF32(const SelectionDAG &DAG,
                                                  SDValue Src,
                                                  SDNodeFlags Flags) {
  return !valueIsKnownNeverF32Denorm(Src) &&
         DAG.getMachineFunction()
                 .getDenormalMode(APFloat::IEEEsingle())
                 .Input != DenormalMode::PreserveSign;
}

SDValue AMDGPUTargetLowering::getIsLtSmallestNormal(SelectionDAG &DAG,
                                                    SDValue Src,
                                                    SDNodeFlags Flags) const {
  SDLoc SL(Src);
  EVT VT = Src.getValueType();
  const fltSemantics &Semantics = SelectionDAG::EVTToAPFloatSemantics(VT);
  SDValue SmallestNormal =
      DAG.getConstantFP(APFloat::getSmallestNormalized(Semantics), SL, VT);

  // Want to scale denormals up, but negatives and 0 work just as well on the
  // scaled path.
  SDValue IsLtSmallestNormal = DAG.getSetCC(
      SL, getSetCCResultType(DAG.getDataLayout(), *DAG.getContext(), VT), Src,
      SmallestNormal, ISD::SETOLT);

  return IsLtSmallestNormal;
}

SDValue AMDGPUTargetLowering::getIsFinite(SelectionDAG &DAG, SDValue Src,
                                          SDNodeFlags Flags) const {
  SDLoc SL(Src);
  EVT VT = Src.getValueType();
  const fltSemantics &Semantics = SelectionDAG::EVTToAPFloatSemantics(VT);
  SDValue Inf = DAG.getConstantFP(APFloat::getInf(Semantics), SL, VT);

  SDValue Fabs = DAG.getNode(ISD::FABS, SL, VT, Src, Flags);
  SDValue IsFinite = DAG.getSetCC(
      SL, getSetCCResultType(DAG.getDataLayout(), *DAG.getContext(), VT), Fabs,
      Inf, ISD::SETOLT);
  return IsFinite;
}

/// If denormal handling is required return the scaled input to FLOG2, and the
/// check for denormal range. Otherwise, return null values.
std::pair<SDValue, SDValue>
AMDGPUTargetLowering::getScaledLogInput(SelectionDAG &DAG, const SDLoc SL,
                                        SDValue Src, SDNodeFlags Flags) const {
  if (!needsDenormHandlingF32(DAG, Src, Flags))
    return {};

  MVT VT = MVT::f32;
  const fltSemantics &Semantics = APFloat::IEEEsingle();
  SDValue SmallestNormal =
      DAG.getConstantFP(APFloat::getSmallestNormalized(Semantics), SL, VT);

  SDValue IsLtSmallestNormal = DAG.getSetCC(
      SL, getSetCCResultType(DAG.getDataLayout(), *DAG.getContext(), VT), Src,
      SmallestNormal, ISD::SETOLT);

  SDValue Scale32 = DAG.getConstantFP(0x1.0p+32, SL, VT);
  SDValue One = DAG.getConstantFP(1.0, SL, VT);
  SDValue ScaleFactor =
      DAG.getNode(ISD::SELECT, SL, VT, IsLtSmallestNormal, Scale32, One, Flags);

  SDValue ScaledInput = DAG.getNode(ISD::FMUL, SL, VT, Src, ScaleFactor, Flags);
  return {ScaledInput, IsLtSmallestNormal};
}

SDValue AMDGPUTargetLowering::LowerFLOG2(SDValue Op, SelectionDAG &DAG) const {
  // v_log_f32 is good enough for OpenCL, except it doesn't handle denormals.
  // If we have to handle denormals, scale up the input and adjust the result.

  // scaled = x * (is_denormal ? 0x1.0p+32 : 1.0)
  // log2 = amdgpu_log2 - (is_denormal ? 32.0 : 0.0)

  SDLoc SL(Op);
  EVT VT = Op.getValueType();
  SDValue Src = Op.getOperand(0);
  SDNodeFlags Flags = Op->getFlags();

  if (VT == MVT::f16) {
    // Nothing in half is a denormal when promoted to f32.
    assert(!Subtarget->has16BitInsts());
    SDValue Ext = DAG.getNode(ISD::FP_EXTEND, SL, MVT::f32, Src, Flags);
    SDValue Log = DAG.getNode(AMDGPUISD::LOG, SL, MVT::f32, Ext, Flags);
    return DAG.getNode(ISD::FP_ROUND, SL, VT, Log,
                       DAG.getTargetConstant(0, SL, MVT::i32), Flags);
  }

  auto [ScaledInput, IsLtSmallestNormal] =
      getScaledLogInput(DAG, SL, Src, Flags);
  if (!ScaledInput)
    return DAG.getNode(AMDGPUISD::LOG, SL, VT, Src, Flags);

  SDValue Log2 = DAG.getNode(AMDGPUISD::LOG, SL, VT, ScaledInput, Flags);

  SDValue ThirtyTwo = DAG.getConstantFP(32.0, SL, VT);
  SDValue Zero = DAG.getConstantFP(0.0, SL, VT);
  SDValue ResultOffset =
      DAG.getNode(ISD::SELECT, SL, VT, IsLtSmallestNormal, ThirtyTwo, Zero);
  return DAG.getNode(ISD::FSUB, SL, VT, Log2, ResultOffset, Flags);
}

static SDValue getMad(SelectionDAG &DAG, const SDLoc &SL, EVT VT, SDValue X,
                      SDValue Y, SDValue C, SDNodeFlags Flags = SDNodeFlags()) {
  SDValue Mul = DAG.getNode(ISD::FMUL, SL, VT, X, Y, Flags);
  return DAG.getNode(ISD::FADD, SL, VT, Mul, C, Flags);
}

SDValue AMDGPUTargetLowering::LowerFLOGCommon(SDValue Op,
                                              SelectionDAG &DAG) const {
  SDValue X = Op.getOperand(0);
  EVT VT = Op.getValueType();
  SDNodeFlags Flags = Op->getFlags();
  SDLoc DL(Op);

  const bool IsLog10 = Op.getOpcode() == ISD::FLOG10;
  assert(IsLog10 || Op.getOpcode() == ISD::FLOG);

  const auto &Options = getTargetMachine().Options;
  if (VT == MVT::f16 || Flags.hasApproximateFuncs() ||
      Options.ApproxFuncFPMath || Options.UnsafeFPMath) {

    if (VT == MVT::f16 && !Subtarget->has16BitInsts()) {
      // Log and multiply in f32 is good enough for f16.
      X = DAG.getNode(ISD::FP_EXTEND, DL, MVT::f32, X, Flags);
    }

    SDValue Lowered = LowerFLOGUnsafe(X, DL, DAG, IsLog10, Flags);
    if (VT == MVT::f16 && !Subtarget->has16BitInsts()) {
      return DAG.getNode(ISD::FP_ROUND, DL, VT, Lowered,
                         DAG.getTargetConstant(0, DL, MVT::i32), Flags);
    }

    return Lowered;
  }

  auto [ScaledInput, IsScaled] = getScaledLogInput(DAG, DL, X, Flags);
  if (ScaledInput)
    X = ScaledInput;

  SDValue Y = DAG.getNode(AMDGPUISD::LOG, DL, VT, X, Flags);

  SDValue R;
  if (Subtarget->hasFastFMAF32()) {
    // c+cc are ln(2)/ln(10) to more than 49 bits
    const float c_log10 = 0x1.344134p-2f;
    const float cc_log10 = 0x1.09f79ep-26f;

    // c + cc is ln(2) to more than 49 bits
    const float c_log = 0x1.62e42ep-1f;
    const float cc_log = 0x1.efa39ep-25f;

    SDValue C = DAG.getConstantFP(IsLog10 ? c_log10 : c_log, DL, VT);
    SDValue CC = DAG.getConstantFP(IsLog10 ? cc_log10 : cc_log, DL, VT);

    R = DAG.getNode(ISD::FMUL, DL, VT, Y, C, Flags);
    SDValue NegR = DAG.getNode(ISD::FNEG, DL, VT, R, Flags);
    SDValue FMA0 = DAG.getNode(ISD::FMA, DL, VT, Y, C, NegR, Flags);
    SDValue FMA1 = DAG.getNode(ISD::FMA, DL, VT, Y, CC, FMA0, Flags);
    R = DAG.getNode(ISD::FADD, DL, VT, R, FMA1, Flags);
  } else {
    // ch+ct is ln(2)/ln(10) to more than 36 bits
    const float ch_log10 = 0x1.344000p-2f;
    const float ct_log10 = 0x1.3509f6p-18f;

    // ch + ct is ln(2) to more than 36 bits
    const float ch_log = 0x1.62e000p-1f;
    const float ct_log = 0x1.0bfbe8p-15f;

    SDValue CH = DAG.getConstantFP(IsLog10 ? ch_log10 : ch_log, DL, VT);
    SDValue CT = DAG.getConstantFP(IsLog10 ? ct_log10 : ct_log, DL, VT);

    SDValue YAsInt = DAG.getNode(ISD::BITCAST, DL, MVT::i32, Y);
    SDValue MaskConst = DAG.getConstant(0xfffff000, DL, MVT::i32);
    SDValue YHInt = DAG.getNode(ISD::AND, DL, MVT::i32, YAsInt, MaskConst);
    SDValue YH = DAG.getNode(ISD::BITCAST, DL, MVT::f32, YHInt);
    SDValue YT = DAG.getNode(ISD::FSUB, DL, VT, Y, YH, Flags);

    SDValue YTCT = DAG.getNode(ISD::FMUL, DL, VT, YT, CT, Flags);
    SDValue Mad0 = getMad(DAG, DL, VT, YH, CT, YTCT, Flags);
    SDValue Mad1 = getMad(DAG, DL, VT, YT, CH, Mad0, Flags);
    R = getMad(DAG, DL, VT, YH, CH, Mad1);
  }

  const bool IsFiniteOnly = (Flags.hasNoNaNs() || Options.NoNaNsFPMath) &&
                            (Flags.hasNoInfs() || Options.NoInfsFPMath);

  // TODO: Check if known finite from source value.
  if (!IsFiniteOnly) {
    SDValue IsFinite = getIsFinite(DAG, Y, Flags);
    R = DAG.getNode(ISD::SELECT, DL, VT, IsFinite, R, Y, Flags);
  }

  if (IsScaled) {
    SDValue Zero = DAG.getConstantFP(0.0f, DL, VT);
    SDValue ShiftK =
        DAG.getConstantFP(IsLog10 ? 0x1.344136p+3f : 0x1.62e430p+4f, DL, VT);
    SDValue Shift =
        DAG.getNode(ISD::SELECT, DL, VT, IsScaled, ShiftK, Zero, Flags);
    R = DAG.getNode(ISD::FSUB, DL, VT, R, Shift, Flags);
  }

  return R;
}

SDValue AMDGPUTargetLowering::LowerFLOG10(SDValue Op, SelectionDAG &DAG) const {
  return LowerFLOGCommon(Op, DAG);
}

// Do f32 fast math expansion for flog2 or flog10. This is accurate enough for a
// promote f16 operation.
SDValue AMDGPUTargetLowering::LowerFLOGUnsafe(SDValue Src, const SDLoc &SL,
                                              SelectionDAG &DAG, bool IsLog10,
                                              SDNodeFlags Flags) const {
  EVT VT = Src.getValueType();
  unsigned LogOp =
      VT == MVT::f32 ? (unsigned)AMDGPUISD::LOG : (unsigned)ISD::FLOG2;

  double Log2BaseInverted =
      IsLog10 ? numbers::ln2 / numbers::ln10 : numbers::ln2;

  if (VT == MVT::f32) {
    auto [ScaledInput, IsScaled] = getScaledLogInput(DAG, SL, Src, Flags);
    if (ScaledInput) {
      SDValue LogSrc = DAG.getNode(AMDGPUISD::LOG, SL, VT, ScaledInput, Flags);
      SDValue ScaledResultOffset =
          DAG.getConstantFP(-32.0 * Log2BaseInverted, SL, VT);

      SDValue Zero = DAG.getConstantFP(0.0f, SL, VT);

      SDValue ResultOffset = DAG.getNode(ISD::SELECT, SL, VT, IsScaled,
                                         ScaledResultOffset, Zero, Flags);

      SDValue Log2Inv = DAG.getConstantFP(Log2BaseInverted, SL, VT);

      if (Subtarget->hasFastFMAF32())
        return DAG.getNode(ISD::FMA, SL, VT, LogSrc, Log2Inv, ResultOffset,
                           Flags);
      SDValue Mul = DAG.getNode(ISD::FMUL, SL, VT, LogSrc, Log2Inv, Flags);
      return DAG.getNode(ISD::FADD, SL, VT, Mul, ResultOffset);
    }
  }

  SDValue Log2Operand = DAG.getNode(LogOp, SL, VT, Src, Flags);
  SDValue Log2BaseInvertedOperand = DAG.getConstantFP(Log2BaseInverted, SL, VT);

  return DAG.getNode(ISD::FMUL, SL, VT, Log2Operand, Log2BaseInvertedOperand,
                     Flags);
}

SDValue AMDGPUTargetLowering::lowerFEXP2(SDValue Op, SelectionDAG &DAG) const {
  // v_exp_f32 is good enough for OpenCL, except it doesn't handle denormals.
  // If we have to handle denormals, scale up the input and adjust the result.

  SDLoc SL(Op);
  EVT VT = Op.getValueType();
  SDValue Src = Op.getOperand(0);
  SDNodeFlags Flags = Op->getFlags();

  if (VT == MVT::f16) {
    // Nothing in half is a denormal when promoted to f32.
    assert(!Subtarget->has16BitInsts());
    SDValue Ext = DAG.getNode(ISD::FP_EXTEND, SL, MVT::f32, Src, Flags);
    SDValue Log = DAG.getNode(AMDGPUISD::EXP, SL, MVT::f32, Ext, Flags);
    return DAG.getNode(ISD::FP_ROUND, SL, VT, Log,
                       DAG.getTargetConstant(0, SL, MVT::i32), Flags);
  }

  assert(VT == MVT::f32);

  if (!needsDenormHandlingF32(DAG, Src, Flags))
    return DAG.getNode(AMDGPUISD::EXP, SL, MVT::f32, Src, Flags);

  // bool needs_scaling = x < -0x1.f80000p+6f;
  // v_exp_f32(x + (s ? 0x1.0p+6f : 0.0f)) * (s ? 0x1.0p-64f : 1.0f);

  // -nextafter(128.0, -1)
  SDValue RangeCheckConst = DAG.getConstantFP(-0x1.f80000p+6f, SL, VT);

  EVT SetCCVT = getSetCCResultType(DAG.getDataLayout(), *DAG.getContext(), VT);

  SDValue NeedsScaling =
      DAG.getSetCC(SL, SetCCVT, Src, RangeCheckConst, ISD::SETOLT);

  SDValue SixtyFour = DAG.getConstantFP(0x1.0p+6f, SL, VT);
  SDValue Zero = DAG.getConstantFP(0.0, SL, VT);

  SDValue AddOffset =
      DAG.getNode(ISD::SELECT, SL, VT, NeedsScaling, SixtyFour, Zero);

  SDValue AddInput = DAG.getNode(ISD::FADD, SL, VT, Src, AddOffset, Flags);
  SDValue Exp2 = DAG.getNode(AMDGPUISD::EXP, SL, VT, AddInput, Flags);

  SDValue TwoExpNeg64 = DAG.getConstantFP(0x1.0p-64f, SL, VT);
  SDValue One = DAG.getConstantFP(1.0, SL, VT);
  SDValue ResultScale =
      DAG.getNode(ISD::SELECT, SL, VT, NeedsScaling, TwoExpNeg64, One);

  return DAG.getNode(ISD::FMUL, SL, VT, Exp2, ResultScale, Flags);
}

SDValue AMDGPUTargetLowering::lowerFEXPUnsafe(SDValue X, const SDLoc &SL,
                                              SelectionDAG &DAG,
                                              SDNodeFlags Flags) const {
  EVT VT = X.getValueType();
  const SDValue Log2E = DAG.getConstantFP(numbers::log2e, SL, VT);

  if (VT != MVT::f32 || !needsDenormHandlingF32(DAG, X, Flags)) {
    // exp2(M_LOG2E_F * f);
    SDValue Mul = DAG.getNode(ISD::FMUL, SL, VT, X, Log2E, Flags);
    return DAG.getNode(VT == MVT::f32 ? (unsigned)AMDGPUISD::EXP
                                      : (unsigned)ISD::FEXP2,
                       SL, VT, Mul, Flags);
  }

  EVT SetCCVT = getSetCCResultType(DAG.getDataLayout(), *DAG.getContext(), VT);

  SDValue Threshold = DAG.getConstantFP(-0x1.5d58a0p+6f, SL, VT);
  SDValue NeedsScaling = DAG.getSetCC(SL, SetCCVT, X, Threshold, ISD::SETOLT);

  SDValue ScaleOffset = DAG.getConstantFP(0x1.0p+6f, SL, VT);

  SDValue ScaledX = DAG.getNode(ISD::FADD, SL, VT, X, ScaleOffset, Flags);

  SDValue AdjustedX =
      DAG.getNode(ISD::SELECT, SL, VT, NeedsScaling, ScaledX, X);

  SDValue ExpInput = DAG.getNode(ISD::FMUL, SL, VT, AdjustedX, Log2E, Flags);

  SDValue Exp2 = DAG.getNode(AMDGPUISD::EXP, SL, VT, ExpInput, Flags);

  SDValue ResultScaleFactor = DAG.getConstantFP(0x1.969d48p-93f, SL, VT);
  SDValue AdjustedResult =
      DAG.getNode(ISD::FMUL, SL, VT, Exp2, ResultScaleFactor, Flags);

  return DAG.getNode(ISD::SELECT, SL, VT, NeedsScaling, AdjustedResult, Exp2,
                     Flags);
}

/// Emit approx-funcs appropriate lowering for exp10. inf/nan should still be
/// handled correctly.
SDValue AMDGPUTargetLowering::lowerFEXP10Unsafe(SDValue X, const SDLoc &SL,
                                                SelectionDAG &DAG,
                                                SDNodeFlags Flags) const {
  const EVT VT = X.getValueType();
  const unsigned Exp2Op = VT == MVT::f32 ? AMDGPUISD::EXP : ISD::FEXP2;

  if (VT != MVT::f32 || !needsDenormHandlingF32(DAG, X, Flags)) {
    // exp2(x * 0x1.a92000p+1f) * exp2(x * 0x1.4f0978p-11f);
    SDValue K0 = DAG.getConstantFP(0x1.a92000p+1f, SL, VT);
    SDValue K1 = DAG.getConstantFP(0x1.4f0978p-11f, SL, VT);

    SDValue Mul0 = DAG.getNode(ISD::FMUL, SL, VT, X, K0, Flags);
    SDValue Exp2_0 = DAG.getNode(Exp2Op, SL, VT, Mul0, Flags);
    SDValue Mul1 = DAG.getNode(ISD::FMUL, SL, VT, X, K1, Flags);
    SDValue Exp2_1 = DAG.getNode(Exp2Op, SL, VT, Mul1, Flags);
    return DAG.getNode(ISD::FMUL, SL, VT, Exp2_0, Exp2_1);
  }

  // bool s = x < -0x1.2f7030p+5f;
  // x += s ? 0x1.0p+5f : 0.0f;
  // exp10 = exp2(x * 0x1.a92000p+1f) *
  //        exp2(x * 0x1.4f0978p-11f) *
  //        (s ? 0x1.9f623ep-107f : 1.0f);

  EVT SetCCVT = getSetCCResultType(DAG.getDataLayout(), *DAG.getContext(), VT);

  SDValue Threshold = DAG.getConstantFP(-0x1.2f7030p+5f, SL, VT);
  SDValue NeedsScaling = DAG.getSetCC(SL, SetCCVT, X, Threshold, ISD::SETOLT);

  SDValue ScaleOffset = DAG.getConstantFP(0x1.0p+5f, SL, VT);
  SDValue ScaledX = DAG.getNode(ISD::FADD, SL, VT, X, ScaleOffset, Flags);
  SDValue AdjustedX =
      DAG.getNode(ISD::SELECT, SL, VT, NeedsScaling, ScaledX, X);

  SDValue K0 = DAG.getConstantFP(0x1.a92000p+1f, SL, VT);
  SDValue K1 = DAG.getConstantFP(0x1.4f0978p-11f, SL, VT);

  SDValue Mul0 = DAG.getNode(ISD::FMUL, SL, VT, AdjustedX, K0, Flags);
  SDValue Exp2_0 = DAG.getNode(Exp2Op, SL, VT, Mul0, Flags);
  SDValue Mul1 = DAG.getNode(ISD::FMUL, SL, VT, AdjustedX, K1, Flags);
  SDValue Exp2_1 = DAG.getNode(Exp2Op, SL, VT, Mul1, Flags);

  SDValue MulExps = DAG.getNode(ISD::FMUL, SL, VT, Exp2_0, Exp2_1, Flags);

  SDValue ResultScaleFactor = DAG.getConstantFP(0x1.9f623ep-107f, SL, VT);
  SDValue AdjustedResult =
      DAG.getNode(ISD::FMUL, SL, VT, MulExps, ResultScaleFactor, Flags);

  return DAG.getNode(ISD::SELECT, SL, VT, NeedsScaling, AdjustedResult, MulExps,
                     Flags);
}

SDValue AMDGPUTargetLowering::lowerFEXP(SDValue Op, SelectionDAG &DAG) const {
  EVT VT = Op.getValueType();
  SDLoc SL(Op);
  SDValue X = Op.getOperand(0);
  SDNodeFlags Flags = Op->getFlags();
  const bool IsExp10 = Op.getOpcode() == ISD::FEXP10;

  if (VT.getScalarType() == MVT::f16) {
    // v_exp_f16 (fmul x, log2e)
    if (allowApproxFunc(DAG, Flags)) // TODO: Does this really require fast?
      return lowerFEXPUnsafe(X, SL, DAG, Flags);

    if (VT.isVector())
      return SDValue();

    // exp(f16 x) ->
    //   fptrunc (v_exp_f32 (fmul (fpext x), log2e))

    // Nothing in half is a denormal when promoted to f32.
    SDValue Ext = DAG.getNode(ISD::FP_EXTEND, SL, MVT::f32, X, Flags);
    SDValue Lowered = lowerFEXPUnsafe(Ext, SL, DAG, Flags);
    return DAG.getNode(ISD::FP_ROUND, SL, VT, Lowered,
                       DAG.getTargetConstant(0, SL, MVT::i32), Flags);
  }

  assert(VT == MVT::f32);

  // TODO: Interpret allowApproxFunc as ignoring DAZ. This is currently copying
  // library behavior. Also, is known-not-daz source sufficient?
  if (allowApproxFunc(DAG, Flags)) {
    return IsExp10 ? lowerFEXP10Unsafe(X, SL, DAG, Flags)
                   : lowerFEXPUnsafe(X, SL, DAG, Flags);
  }

  //    Algorithm:
  //
  //    e^x = 2^(x/ln(2)) = 2^(x*(64/ln(2))/64)
  //
  //    x*(64/ln(2)) = n + f, |f| <= 0.5, n is integer
  //    n = 64*m + j,   0 <= j < 64
  //
  //    e^x = 2^((64*m + j + f)/64)
  //        = (2^m) * (2^(j/64)) * 2^(f/64)
  //        = (2^m) * (2^(j/64)) * e^(f*(ln(2)/64))
  //
  //    f = x*(64/ln(2)) - n
  //    r = f*(ln(2)/64) = x - n*(ln(2)/64)
  //
  //    e^x = (2^m) * (2^(j/64)) * e^r
  //
  //    (2^(j/64)) is precomputed
  //
  //    e^r = 1 + r + (r^2)/2! + (r^3)/3! + (r^4)/4! + (r^5)/5!
  //    e^r = 1 + q
  //
  //    q = r + (r^2)/2! + (r^3)/3! + (r^4)/4! + (r^5)/5!
  //
  //    e^x = (2^m) * ( (2^(j/64)) + q*(2^(j/64)) )
  SDNodeFlags FlagsNoContract = Flags;
  FlagsNoContract.setAllowContract(false);

  SDValue PH, PL;
  if (Subtarget->hasFastFMAF32()) {
    const float c_exp = numbers::log2ef;
    const float cc_exp = 0x1.4ae0bep-26f; // c+cc are 49 bits
    const float c_exp10 = 0x1.a934f0p+1f;
    const float cc_exp10 = 0x1.2f346ep-24f;

    SDValue C = DAG.getConstantFP(IsExp10 ? c_exp10 : c_exp, SL, VT);
    SDValue CC = DAG.getConstantFP(IsExp10 ? cc_exp10 : cc_exp, SL, VT);

    PH = DAG.getNode(ISD::FMUL, SL, VT, X, C, Flags);
    SDValue NegPH = DAG.getNode(ISD::FNEG, SL, VT, PH, Flags);
    SDValue FMA0 = DAG.getNode(ISD::FMA, SL, VT, X, C, NegPH, Flags);
    PL = DAG.getNode(ISD::FMA, SL, VT, X, CC, FMA0, Flags);
  } else {
    const float ch_exp = 0x1.714000p+0f;
    const float cl_exp = 0x1.47652ap-12f; // ch + cl are 36 bits

    const float ch_exp10 = 0x1.a92000p+1f;
    const float cl_exp10 = 0x1.4f0978p-11f;

    SDValue CH = DAG.getConstantFP(IsExp10 ? ch_exp10 : ch_exp, SL, VT);
    SDValue CL = DAG.getConstantFP(IsExp10 ? cl_exp10 : cl_exp, SL, VT);

    SDValue XAsInt = DAG.getNode(ISD::BITCAST, SL, MVT::i32, X);
    SDValue MaskConst = DAG.getConstant(0xfffff000, SL, MVT::i32);
    SDValue XHAsInt = DAG.getNode(ISD::AND, SL, MVT::i32, XAsInt, MaskConst);
    SDValue XH = DAG.getNode(ISD::BITCAST, SL, VT, XHAsInt);
    SDValue XL = DAG.getNode(ISD::FSUB, SL, VT, X, XH, Flags);

    PH = DAG.getNode(ISD::FMUL, SL, VT, XH, CH, Flags);

    SDValue XLCL = DAG.getNode(ISD::FMUL, SL, VT, XL, CL, Flags);
    SDValue Mad0 = getMad(DAG, SL, VT, XL, CH, XLCL, Flags);
    PL = getMad(DAG, SL, VT, XH, CL, Mad0, Flags);
  }

  SDValue E = DAG.getNode(ISD::FROUNDEVEN, SL, VT, PH, Flags);

  // It is unsafe to contract this fsub into the PH multiply.
  SDValue PHSubE = DAG.getNode(ISD::FSUB, SL, VT, PH, E, FlagsNoContract);

  SDValue A = DAG.getNode(ISD::FADD, SL, VT, PHSubE, PL, Flags);
  SDValue IntE = DAG.getNode(ISD::FP_TO_SINT, SL, MVT::i32, E);
  SDValue Exp2 = DAG.getNode(AMDGPUISD::EXP, SL, VT, A, Flags);

  SDValue R = DAG.getNode(ISD::FLDEXP, SL, VT, Exp2, IntE, Flags);

  SDValue UnderflowCheckConst =
      DAG.getConstantFP(IsExp10 ? -0x1.66d3e8p+5f : -0x1.9d1da0p+6f, SL, VT);

  EVT SetCCVT = getSetCCResultType(DAG.getDataLayout(), *DAG.getContext(), VT);
  SDValue Zero = DAG.getConstantFP(0.0, SL, VT);
  SDValue Underflow =
      DAG.getSetCC(SL, SetCCVT, X, UnderflowCheckConst, ISD::SETOLT);

  R = DAG.getNode(ISD::SELECT, SL, VT, Underflow, Zero, R);
  const auto &Options = getTargetMachine().Options;

  if (!Flags.hasNoInfs() && !Options.NoInfsFPMath) {
    SDValue OverflowCheckConst =
        DAG.getConstantFP(IsExp10 ? 0x1.344136p+5f : 0x1.62e430p+6f, SL, VT);
    SDValue Overflow =
        DAG.getSetCC(SL, SetCCVT, X, OverflowCheckConst, ISD::SETOGT);
    SDValue Inf =
        DAG.getConstantFP(APFloat::getInf(APFloat::IEEEsingle()), SL, VT);
    R = DAG.getNode(ISD::SELECT, SL, VT, Overflow, Inf, R);
  }

  return R;
}

static bool isCtlzOpc(unsigned Opc) {
  return Opc == ISD::CTLZ || Opc == ISD::CTLZ_ZERO_UNDEF;
}

static bool isCttzOpc(unsigned Opc) {
  return Opc == ISD::CTTZ || Opc == ISD::CTTZ_ZERO_UNDEF;
}

SDValue AMDGPUTargetLowering::LowerCTLZ_CTTZ(SDValue Op, SelectionDAG &DAG) const {
  SDLoc SL(Op);
  SDValue Src = Op.getOperand(0);

  assert(isCtlzOpc(Op.getOpcode()) || isCttzOpc(Op.getOpcode()));
  bool Ctlz = isCtlzOpc(Op.getOpcode());
  unsigned NewOpc = Ctlz ? AMDGPUISD::FFBH_U32 : AMDGPUISD::FFBL_B32;

  bool ZeroUndef = Op.getOpcode() == ISD::CTLZ_ZERO_UNDEF ||
                   Op.getOpcode() == ISD::CTTZ_ZERO_UNDEF;
  bool Is64BitScalar = !Src->isDivergent() && Src.getValueType() == MVT::i64;

  if (Src.getValueType() == MVT::i32 || Is64BitScalar) {
    // (ctlz hi:lo) -> (umin (ffbh src), 32)
    // (cttz hi:lo) -> (umin (ffbl src), 32)
    // (ctlz_zero_undef src) -> (ffbh src)
    // (cttz_zero_undef src) -> (ffbl src)

    //  64-bit scalar version produce 32-bit result
    // (ctlz hi:lo) -> (umin (S_FLBIT_I32_B64 src), 64)
    // (cttz hi:lo) -> (umin (S_FF1_I32_B64 src), 64)
    // (ctlz_zero_undef src) -> (S_FLBIT_I32_B64 src)
    // (cttz_zero_undef src) -> (S_FF1_I32_B64 src)
    SDValue NewOpr = DAG.getNode(NewOpc, SL, MVT::i32, Src);
    if (!ZeroUndef) {
      const SDValue ConstVal = DAG.getConstant(
          Op.getValueType().getScalarSizeInBits(), SL, MVT::i32);
      NewOpr = DAG.getNode(ISD::UMIN, SL, MVT::i32, NewOpr, ConstVal);
    }
    return DAG.getNode(ISD::ZERO_EXTEND, SL, Src.getValueType(), NewOpr);
  }

  SDValue Lo, Hi;
  std::tie(Lo, Hi) = split64BitValue(Src, DAG);

  SDValue OprLo = DAG.getNode(NewOpc, SL, MVT::i32, Lo);
  SDValue OprHi = DAG.getNode(NewOpc, SL, MVT::i32, Hi);

  // (ctlz hi:lo) -> (umin3 (ffbh hi), (uaddsat (ffbh lo), 32), 64)
  // (cttz hi:lo) -> (umin3 (uaddsat (ffbl hi), 32), (ffbl lo), 64)
  // (ctlz_zero_undef hi:lo) -> (umin (ffbh hi), (add (ffbh lo), 32))
  // (cttz_zero_undef hi:lo) -> (umin (add (ffbl hi), 32), (ffbl lo))

  unsigned AddOpc = ZeroUndef ? ISD::ADD : ISD::UADDSAT;
  const SDValue Const32 = DAG.getConstant(32, SL, MVT::i32);
  if (Ctlz)
    OprLo = DAG.getNode(AddOpc, SL, MVT::i32, OprLo, Const32);
  else
    OprHi = DAG.getNode(AddOpc, SL, MVT::i32, OprHi, Const32);

  SDValue NewOpr;
  NewOpr = DAG.getNode(ISD::UMIN, SL, MVT::i32, OprLo, OprHi);
  if (!ZeroUndef) {
    const SDValue Const64 = DAG.getConstant(64, SL, MVT::i32);
    NewOpr = DAG.getNode(ISD::UMIN, SL, MVT::i32, NewOpr, Const64);
  }

  return DAG.getNode(ISD::ZERO_EXTEND, SL, MVT::i64, NewOpr);
}

SDValue AMDGPUTargetLowering::LowerINT_TO_FP32(SDValue Op, SelectionDAG &DAG,
                                               bool Signed) const {
  // The regular method converting a 64-bit integer to float roughly consists of
  // 2 steps: normalization and rounding. In fact, after normalization, the
  // conversion from a 64-bit integer to a float is essentially the same as the
  // one from a 32-bit integer. The only difference is that it has more
  // trailing bits to be rounded. To leverage the native 32-bit conversion, a
  // 64-bit integer could be preprocessed and fit into a 32-bit integer then
  // converted into the correct float number. The basic steps for the unsigned
  // conversion are illustrated in the following pseudo code:
  //
  // f32 uitofp(i64 u) {
  //   i32 hi, lo = split(u);
  //   // Only count the leading zeros in hi as we have native support of the
  //   // conversion from i32 to f32. If hi is all 0s, the conversion is
  //   // reduced to a 32-bit one automatically.
  //   i32 shamt = clz(hi); // Return 32 if hi is all 0s.
  //   u <<= shamt;
  //   hi, lo = split(u);
  //   hi |= (lo != 0) ? 1 : 0; // Adjust rounding bit in hi based on lo.
  //   // convert it as a 32-bit integer and scale the result back.
  //   return uitofp(hi) * 2^(32 - shamt);
  // }
  //
  // The signed one follows the same principle but uses 'ffbh_i32' to count its
  // sign bits instead. If 'ffbh_i32' is not available, its absolute value is
  // converted instead followed by negation based its sign bit.

  SDLoc SL(Op);
  SDValue Src = Op.getOperand(0);

  SDValue Lo, Hi;
  std::tie(Lo, Hi) = split64BitValue(Src, DAG);
  SDValue Sign;
  SDValue ShAmt;
  if (Signed && Subtarget->isGCN()) {
    // We also need to consider the sign bit in Lo if Hi has just sign bits,
    // i.e. Hi is 0 or -1. However, that only needs to take the MSB into
    // account. That is, the maximal shift is
    // - 32 if Lo and Hi have opposite signs;
    // - 33 if Lo and Hi have the same sign.
    //
    // Or, MaxShAmt = 33 + OppositeSign, where
    //
    // OppositeSign is defined as ((Lo ^ Hi) >> 31), which is
    // - -1 if Lo and Hi have opposite signs; and
    // -  0 otherwise.
    //
    // All in all, ShAmt is calculated as
    //
    //  umin(sffbh(Hi), 33 + (Lo^Hi)>>31) - 1.
    //
    // or
    //
    //  umin(sffbh(Hi) - 1, 32 + (Lo^Hi)>>31).
    //
    // to reduce the critical path.
    SDValue OppositeSign = DAG.getNode(
        ISD::SRA, SL, MVT::i32, DAG.getNode(ISD::XOR, SL, MVT::i32, Lo, Hi),
        DAG.getConstant(31, SL, MVT::i32));
    SDValue MaxShAmt =
        DAG.getNode(ISD::ADD, SL, MVT::i32, DAG.getConstant(32, SL, MVT::i32),
                    OppositeSign);
    // Count the leading sign bits.
    ShAmt = DAG.getNode(AMDGPUISD::FFBH_I32, SL, MVT::i32, Hi);
    // Different from unsigned conversion, the shift should be one bit less to
    // preserve the sign bit.
    ShAmt = DAG.getNode(ISD::SUB, SL, MVT::i32, ShAmt,
                        DAG.getConstant(1, SL, MVT::i32));
    ShAmt = DAG.getNode(ISD::UMIN, SL, MVT::i32, ShAmt, MaxShAmt);
  } else {
    if (Signed) {
      // Without 'ffbh_i32', only leading zeros could be counted. Take the
      // absolute value first.
      Sign = DAG.getNode(ISD::SRA, SL, MVT::i64, Src,
                         DAG.getConstant(63, SL, MVT::i64));
      SDValue Abs =
          DAG.getNode(ISD::XOR, SL, MVT::i64,
                      DAG.getNode(ISD::ADD, SL, MVT::i64, Src, Sign), Sign);
      std::tie(Lo, Hi) = split64BitValue(Abs, DAG);
    }
    // Count the leading zeros.
    ShAmt = DAG.getNode(ISD::CTLZ, SL, MVT::i32, Hi);
    // The shift amount for signed integers is [0, 32].
  }
  // Normalize the given 64-bit integer.
  SDValue Norm = DAG.getNode(ISD::SHL, SL, MVT::i64, Src, ShAmt);
  // Split it again.
  std::tie(Lo, Hi) = split64BitValue(Norm, DAG);
  // Calculate the adjust bit for rounding.
  // (lo != 0) ? 1 : 0 => (lo >= 1) ? 1 : 0 => umin(1, lo)
  SDValue Adjust = DAG.getNode(ISD::UMIN, SL, MVT::i32,
                               DAG.getConstant(1, SL, MVT::i32), Lo);
  // Get the 32-bit normalized integer.
  Norm = DAG.getNode(ISD::OR, SL, MVT::i32, Hi, Adjust);
  // Convert the normalized 32-bit integer into f32.
  unsigned Opc =
      (Signed && Subtarget->isGCN()) ? ISD::SINT_TO_FP : ISD::UINT_TO_FP;
  SDValue FVal = DAG.getNode(Opc, SL, MVT::f32, Norm);

  // Finally, need to scale back the converted floating number as the original
  // 64-bit integer is converted as a 32-bit one.
  ShAmt = DAG.getNode(ISD::SUB, SL, MVT::i32, DAG.getConstant(32, SL, MVT::i32),
                      ShAmt);
  // On GCN, use LDEXP directly.
  if (Subtarget->isGCN())
    return DAG.getNode(ISD::FLDEXP, SL, MVT::f32, FVal, ShAmt);

  // Otherwise, align 'ShAmt' to the exponent part and add it into the exponent
  // part directly to emulate the multiplication of 2^ShAmt. That 8-bit
  // exponent is enough to avoid overflowing into the sign bit.
  SDValue Exp = DAG.getNode(ISD::SHL, SL, MVT::i32, ShAmt,
                            DAG.getConstant(23, SL, MVT::i32));
  SDValue IVal =
      DAG.getNode(ISD::ADD, SL, MVT::i32,
                  DAG.getNode(ISD::BITCAST, SL, MVT::i32, FVal), Exp);
  if (Signed) {
    // Set the sign bit.
    Sign = DAG.getNode(ISD::SHL, SL, MVT::i32,
                       DAG.getNode(ISD::TRUNCATE, SL, MVT::i32, Sign),
                       DAG.getConstant(31, SL, MVT::i32));
    IVal = DAG.getNode(ISD::OR, SL, MVT::i32, IVal, Sign);
  }
  return DAG.getNode(ISD::BITCAST, SL, MVT::f32, IVal);
}

SDValue AMDGPUTargetLowering::LowerINT_TO_FP64(SDValue Op, SelectionDAG &DAG,
                                               bool Signed) const {
  SDLoc SL(Op);
  SDValue Src = Op.getOperand(0);

  SDValue Lo, Hi;
  std::tie(Lo, Hi) = split64BitValue(Src, DAG);

  SDValue CvtHi = DAG.getNode(Signed ? ISD::SINT_TO_FP : ISD::UINT_TO_FP,
                              SL, MVT::f64, Hi);

  SDValue CvtLo = DAG.getNode(ISD::UINT_TO_FP, SL, MVT::f64, Lo);

  SDValue LdExp = DAG.getNode(ISD::FLDEXP, SL, MVT::f64, CvtHi,
                              DAG.getConstant(32, SL, MVT::i32));
  // TODO: Should this propagate fast-math-flags?
  return DAG.getNode(ISD::FADD, SL, MVT::f64, LdExp, CvtLo);
}

SDValue AMDGPUTargetLowering::LowerUINT_TO_FP(SDValue Op,
                                               SelectionDAG &DAG) const {
  // TODO: Factor out code common with LowerSINT_TO_FP.
  EVT DestVT = Op.getValueType();
  SDValue Src = Op.getOperand(0);
  EVT SrcVT = Src.getValueType();

  if (SrcVT == MVT::i16) {
    if (DestVT == MVT::f16)
      return Op;
    SDLoc DL(Op);

    // Promote src to i32
    SDValue Ext = DAG.getNode(ISD::ZERO_EXTEND, DL, MVT::i32, Src);
    return DAG.getNode(ISD::UINT_TO_FP, DL, DestVT, Ext);
  }

  if (DestVT == MVT::bf16) {
    SDLoc SL(Op);
    SDValue ToF32 = DAG.getNode(ISD::UINT_TO_FP, SL, MVT::f32, Src);
    SDValue FPRoundFlag = DAG.getIntPtrConstant(0, SL, /*isTarget=*/true);
    return DAG.getNode(ISD::FP_ROUND, SL, MVT::bf16, ToF32, FPRoundFlag);
  }

  if (SrcVT != MVT::i64)
    return Op;

  if (Subtarget->has16BitInsts() && DestVT == MVT::f16) {
    SDLoc DL(Op);

    SDValue IntToFp32 = DAG.getNode(Op.getOpcode(), DL, MVT::f32, Src);
    SDValue FPRoundFlag =
        DAG.getIntPtrConstant(0, SDLoc(Op), /*isTarget=*/true);
    SDValue FPRound =
        DAG.getNode(ISD::FP_ROUND, DL, MVT::f16, IntToFp32, FPRoundFlag);

    return FPRound;
  }

  if (DestVT == MVT::f32)
    return LowerINT_TO_FP32(Op, DAG, false);

  assert(DestVT == MVT::f64);
  return LowerINT_TO_FP64(Op, DAG, false);
}

SDValue AMDGPUTargetLowering::LowerSINT_TO_FP(SDValue Op,
                                              SelectionDAG &DAG) const {
  EVT DestVT = Op.getValueType();

  SDValue Src = Op.getOperand(0);
  EVT SrcVT = Src.getValueType();

  if (SrcVT == MVT::i16) {
    if (DestVT == MVT::f16)
      return Op;

    SDLoc DL(Op);
    // Promote src to i32
    SDValue Ext = DAG.getNode(ISD::SIGN_EXTEND, DL, MVT::i32, Src);
    return DAG.getNode(ISD::SINT_TO_FP, DL, DestVT, Ext);
  }

  if (DestVT == MVT::bf16) {
    SDLoc SL(Op);
    SDValue ToF32 = DAG.getNode(ISD::SINT_TO_FP, SL, MVT::f32, Src);
    SDValue FPRoundFlag = DAG.getIntPtrConstant(0, SL, /*isTarget=*/true);
    return DAG.getNode(ISD::FP_ROUND, SL, MVT::bf16, ToF32, FPRoundFlag);
  }

  if (SrcVT != MVT::i64)
    return Op;

  // TODO: Factor out code common with LowerUINT_TO_FP.

  if (Subtarget->has16BitInsts() && DestVT == MVT::f16) {
    SDLoc DL(Op);
    SDValue Src = Op.getOperand(0);

    SDValue IntToFp32 = DAG.getNode(Op.getOpcode(), DL, MVT::f32, Src);
    SDValue FPRoundFlag =
        DAG.getIntPtrConstant(0, SDLoc(Op), /*isTarget=*/true);
    SDValue FPRound =
        DAG.getNode(ISD::FP_ROUND, DL, MVT::f16, IntToFp32, FPRoundFlag);

    return FPRound;
  }

  if (DestVT == MVT::f32)
    return LowerINT_TO_FP32(Op, DAG, true);

  assert(DestVT == MVT::f64);
  return LowerINT_TO_FP64(Op, DAG, true);
}

SDValue AMDGPUTargetLowering::LowerFP_TO_INT64(SDValue Op, SelectionDAG &DAG,
                                               bool Signed) const {
  SDLoc SL(Op);

  SDValue Src = Op.getOperand(0);
  EVT SrcVT = Src.getValueType();

  assert(SrcVT == MVT::f32 || SrcVT == MVT::f64);

  // The basic idea of converting a floating point number into a pair of 32-bit
  // integers is illustrated as follows:
  //
  //     tf := trunc(val);
  //    hif := floor(tf * 2^-32);
  //    lof := tf - hif * 2^32; // lof is always positive due to floor.
  //     hi := fptoi(hif);
  //     lo := fptoi(lof);
  //
  SDValue Trunc = DAG.getNode(ISD::FTRUNC, SL, SrcVT, Src);
  SDValue Sign;
  if (Signed && SrcVT == MVT::f32) {
    // However, a 32-bit floating point number has only 23 bits mantissa and
    // it's not enough to hold all the significant bits of `lof` if val is
    // negative. To avoid the loss of precision, We need to take the absolute
    // value after truncating and flip the result back based on the original
    // signedness.
    Sign = DAG.getNode(ISD::SRA, SL, MVT::i32,
                       DAG.getNode(ISD::BITCAST, SL, MVT::i32, Trunc),
                       DAG.getConstant(31, SL, MVT::i32));
    Trunc = DAG.getNode(ISD::FABS, SL, SrcVT, Trunc);
  }

  SDValue K0, K1;
  if (SrcVT == MVT::f64) {
    K0 = DAG.getConstantFP(
        llvm::bit_cast<double>(UINT64_C(/*2^-32*/ 0x3df0000000000000)), SL,
        SrcVT);
    K1 = DAG.getConstantFP(
        llvm::bit_cast<double>(UINT64_C(/*-2^32*/ 0xc1f0000000000000)), SL,
        SrcVT);
  } else {
    K0 = DAG.getConstantFP(
        llvm::bit_cast<float>(UINT32_C(/*2^-32*/ 0x2f800000)), SL, SrcVT);
    K1 = DAG.getConstantFP(
        llvm::bit_cast<float>(UINT32_C(/*-2^32*/ 0xcf800000)), SL, SrcVT);
  }
  // TODO: Should this propagate fast-math-flags?
  SDValue Mul = DAG.getNode(ISD::FMUL, SL, SrcVT, Trunc, K0);

  SDValue FloorMul = DAG.getNode(ISD::FFLOOR, SL, SrcVT, Mul);

  SDValue Fma = DAG.getNode(ISD::FMA, SL, SrcVT, FloorMul, K1, Trunc);

  SDValue Hi = DAG.getNode((Signed && SrcVT == MVT::f64) ? ISD::FP_TO_SINT
                                                         : ISD::FP_TO_UINT,
                           SL, MVT::i32, FloorMul);
  SDValue Lo = DAG.getNode(ISD::FP_TO_UINT, SL, MVT::i32, Fma);

  SDValue Result = DAG.getNode(ISD::BITCAST, SL, MVT::i64,
                               DAG.getBuildVector(MVT::v2i32, SL, {Lo, Hi}));

  if (Signed && SrcVT == MVT::f32) {
    assert(Sign);
    // Flip the result based on the signedness, which is either all 0s or 1s.
    Sign = DAG.getNode(ISD::BITCAST, SL, MVT::i64,
                       DAG.getBuildVector(MVT::v2i32, SL, {Sign, Sign}));
    // r := xor(r, sign) - sign;
    Result =
        DAG.getNode(ISD::SUB, SL, MVT::i64,
                    DAG.getNode(ISD::XOR, SL, MVT::i64, Result, Sign), Sign);
  }

  return Result;
}

SDValue AMDGPUTargetLowering::LowerFP_TO_FP16(SDValue Op, SelectionDAG &DAG) const {
  SDLoc DL(Op);
  SDValue N0 = Op.getOperand(0);

  // Convert to target node to get known bits
  if (N0.getValueType() == MVT::f32)
    return DAG.getNode(AMDGPUISD::FP_TO_FP16, DL, Op.getValueType(), N0);

  if (getTargetMachine().Options.UnsafeFPMath) {
    // There is a generic expand for FP_TO_FP16 with unsafe fast math.
    return SDValue();
  }

  assert(N0.getSimpleValueType() == MVT::f64);

  // f64 -> f16 conversion using round-to-nearest-even rounding mode.
  const unsigned ExpMask = 0x7ff;
  const unsigned ExpBiasf64 = 1023;
  const unsigned ExpBiasf16 = 15;
  SDValue Zero = DAG.getConstant(0, DL, MVT::i32);
  SDValue One = DAG.getConstant(1, DL, MVT::i32);
  SDValue U = DAG.getNode(ISD::BITCAST, DL, MVT::i64, N0);
  SDValue UH = DAG.getNode(ISD::SRL, DL, MVT::i64, U,
                           DAG.getConstant(32, DL, MVT::i64));
  UH = DAG.getZExtOrTrunc(UH, DL, MVT::i32);
  U = DAG.getZExtOrTrunc(U, DL, MVT::i32);
  SDValue E = DAG.getNode(ISD::SRL, DL, MVT::i32, UH,
                          DAG.getConstant(20, DL, MVT::i64));
  E = DAG.getNode(ISD::AND, DL, MVT::i32, E,
                  DAG.getConstant(ExpMask, DL, MVT::i32));
  // Subtract the fp64 exponent bias (1023) to get the real exponent and
  // add the f16 bias (15) to get the biased exponent for the f16 format.
  E = DAG.getNode(ISD::ADD, DL, MVT::i32, E,
                  DAG.getConstant(-ExpBiasf64 + ExpBiasf16, DL, MVT::i32));

  SDValue M = DAG.getNode(ISD::SRL, DL, MVT::i32, UH,
                          DAG.getConstant(8, DL, MVT::i32));
  M = DAG.getNode(ISD::AND, DL, MVT::i32, M,
                  DAG.getConstant(0xffe, DL, MVT::i32));

  SDValue MaskedSig = DAG.getNode(ISD::AND, DL, MVT::i32, UH,
                                  DAG.getConstant(0x1ff, DL, MVT::i32));
  MaskedSig = DAG.getNode(ISD::OR, DL, MVT::i32, MaskedSig, U);

  SDValue Lo40Set = DAG.getSelectCC(DL, MaskedSig, Zero, Zero, One, ISD::SETEQ);
  M = DAG.getNode(ISD::OR, DL, MVT::i32, M, Lo40Set);

  // (M != 0 ? 0x0200 : 0) | 0x7c00;
  SDValue I = DAG.getNode(ISD::OR, DL, MVT::i32,
      DAG.getSelectCC(DL, M, Zero, DAG.getConstant(0x0200, DL, MVT::i32),
                      Zero, ISD::SETNE), DAG.getConstant(0x7c00, DL, MVT::i32));

  // N = M | (E << 12);
  SDValue N = DAG.getNode(ISD::OR, DL, MVT::i32, M,
      DAG.getNode(ISD::SHL, DL, MVT::i32, E,
                  DAG.getConstant(12, DL, MVT::i32)));

  // B = clamp(1-E, 0, 13);
  SDValue OneSubExp = DAG.getNode(ISD::SUB, DL, MVT::i32,
                                  One, E);
  SDValue B = DAG.getNode(ISD::SMAX, DL, MVT::i32, OneSubExp, Zero);
  B = DAG.getNode(ISD::SMIN, DL, MVT::i32, B,
                  DAG.getConstant(13, DL, MVT::i32));

  SDValue SigSetHigh = DAG.getNode(ISD::OR, DL, MVT::i32, M,
                                   DAG.getConstant(0x1000, DL, MVT::i32));

  SDValue D = DAG.getNode(ISD::SRL, DL, MVT::i32, SigSetHigh, B);
  SDValue D0 = DAG.getNode(ISD::SHL, DL, MVT::i32, D, B);
  SDValue D1 = DAG.getSelectCC(DL, D0, SigSetHigh, One, Zero, ISD::SETNE);
  D = DAG.getNode(ISD::OR, DL, MVT::i32, D, D1);

  SDValue V = DAG.getSelectCC(DL, E, One, D, N, ISD::SETLT);
  SDValue VLow3 = DAG.getNode(ISD::AND, DL, MVT::i32, V,
                              DAG.getConstant(0x7, DL, MVT::i32));
  V = DAG.getNode(ISD::SRL, DL, MVT::i32, V,
                  DAG.getConstant(2, DL, MVT::i32));
  SDValue V0 = DAG.getSelectCC(DL, VLow3, DAG.getConstant(3, DL, MVT::i32),
                               One, Zero, ISD::SETEQ);
  SDValue V1 = DAG.getSelectCC(DL, VLow3, DAG.getConstant(5, DL, MVT::i32),
                               One, Zero, ISD::SETGT);
  V1 = DAG.getNode(ISD::OR, DL, MVT::i32, V0, V1);
  V = DAG.getNode(ISD::ADD, DL, MVT::i32, V, V1);

  V = DAG.getSelectCC(DL, E, DAG.getConstant(30, DL, MVT::i32),
                      DAG.getConstant(0x7c00, DL, MVT::i32), V, ISD::SETGT);
  V = DAG.getSelectCC(DL, E, DAG.getConstant(1039, DL, MVT::i32),
                      I, V, ISD::SETEQ);

  // Extract the sign bit.
  SDValue Sign = DAG.getNode(ISD::SRL, DL, MVT::i32, UH,
                            DAG.getConstant(16, DL, MVT::i32));
  Sign = DAG.getNode(ISD::AND, DL, MVT::i32, Sign,
                     DAG.getConstant(0x8000, DL, MVT::i32));

  V = DAG.getNode(ISD::OR, DL, MVT::i32, Sign, V);
  return DAG.getZExtOrTrunc(V, DL, Op.getValueType());
}

SDValue AMDGPUTargetLowering::LowerFP_TO_INT(const SDValue Op,
                                             SelectionDAG &DAG) const {
  SDValue Src = Op.getOperand(0);
  unsigned OpOpcode = Op.getOpcode();
  EVT SrcVT = Src.getValueType();
  EVT DestVT = Op.getValueType();

  // Will be selected natively
  if (SrcVT == MVT::f16 && DestVT == MVT::i16)
    return Op;

  if (SrcVT == MVT::bf16) {
    SDLoc DL(Op);
    SDValue PromotedSrc = DAG.getNode(ISD::FP_EXTEND, DL, MVT::f32, Src);
    return DAG.getNode(Op.getOpcode(), DL, DestVT, PromotedSrc);
  }

  // Promote i16 to i32
  if (DestVT == MVT::i16 && (SrcVT == MVT::f32 || SrcVT == MVT::f64)) {
    SDLoc DL(Op);

    SDValue FpToInt32 = DAG.getNode(OpOpcode, DL, MVT::i32, Src);
    return DAG.getNode(ISD::TRUNCATE, DL, MVT::i16, FpToInt32);
  }

  if (DestVT != MVT::i64)
    return Op;

  if (SrcVT == MVT::f16 ||
      (SrcVT == MVT::f32 && Src.getOpcode() == ISD::FP16_TO_FP)) {
    SDLoc DL(Op);

    SDValue FpToInt32 = DAG.getNode(OpOpcode, DL, MVT::i32, Src);
    unsigned Ext =
        OpOpcode == ISD::FP_TO_SINT ? ISD::SIGN_EXTEND : ISD::ZERO_EXTEND;
    return DAG.getNode(Ext, DL, MVT::i64, FpToInt32);
  }

  if (SrcVT == MVT::f32 || SrcVT == MVT::f64)
    return LowerFP_TO_INT64(Op, DAG, OpOpcode == ISD::FP_TO_SINT);

  return SDValue();
}

SDValue AMDGPUTargetLowering::LowerSIGN_EXTEND_INREG(SDValue Op,
                                                     SelectionDAG &DAG) const {
  EVT ExtraVT = cast<VTSDNode>(Op.getOperand(1))->getVT();
  MVT VT = Op.getSimpleValueType();
  MVT ScalarVT = VT.getScalarType();

  assert(VT.isVector());

  SDValue Src = Op.getOperand(0);
  SDLoc DL(Op);

  // TODO: Don't scalarize on Evergreen?
  unsigned NElts = VT.getVectorNumElements();
  SmallVector<SDValue, 8> Args;
  DAG.ExtractVectorElements(Src, Args, 0, NElts);

  SDValue VTOp = DAG.getValueType(ExtraVT.getScalarType());
  for (unsigned I = 0; I < NElts; ++I)
    Args[I] = DAG.getNode(ISD::SIGN_EXTEND_INREG, DL, ScalarVT, Args[I], VTOp);

  return DAG.getBuildVector(VT, DL, Args);
}

//===----------------------------------------------------------------------===//
// Custom DAG optimizations
//===----------------------------------------------------------------------===//

static bool isU24(SDValue Op, SelectionDAG &DAG) {
  return AMDGPUTargetLowering::numBitsUnsigned(Op, DAG) <= 24;
}

static bool isI24(SDValue Op, SelectionDAG &DAG) {
  EVT VT = Op.getValueType();
  return VT.getSizeInBits() >= 24 && // Types less than 24-bit should be treated
                                     // as unsigned 24-bit values.
         AMDGPUTargetLowering::numBitsSigned(Op, DAG) <= 24;
}

static SDValue simplifyMul24(SDNode *Node24,
                             TargetLowering::DAGCombinerInfo &DCI) {
  SelectionDAG &DAG = DCI.DAG;
  const TargetLowering &TLI = DAG.getTargetLoweringInfo();
  bool IsIntrin = Node24->getOpcode() == ISD::INTRINSIC_WO_CHAIN;

  SDValue LHS = IsIntrin ? Node24->getOperand(1) : Node24->getOperand(0);
  SDValue RHS = IsIntrin ? Node24->getOperand(2) : Node24->getOperand(1);
  unsigned NewOpcode = Node24->getOpcode();
  if (IsIntrin) {
    unsigned IID = Node24->getConstantOperandVal(0);
    switch (IID) {
    case Intrinsic::amdgcn_mul_i24:
      NewOpcode = AMDGPUISD::MUL_I24;
      break;
    case Intrinsic::amdgcn_mul_u24:
      NewOpcode = AMDGPUISD::MUL_U24;
      break;
    case Intrinsic::amdgcn_mulhi_i24:
      NewOpcode = AMDGPUISD::MULHI_I24;
      break;
    case Intrinsic::amdgcn_mulhi_u24:
      NewOpcode = AMDGPUISD::MULHI_U24;
      break;
    default:
      llvm_unreachable("Expected 24-bit mul intrinsic");
    }
  }

  APInt Demanded = APInt::getLowBitsSet(LHS.getValueSizeInBits(), 24);

  // First try to simplify using SimplifyMultipleUseDemandedBits which allows
  // the operands to have other uses, but will only perform simplifications that
  // involve bypassing some nodes for this user.
  SDValue DemandedLHS = TLI.SimplifyMultipleUseDemandedBits(LHS, Demanded, DAG);
  SDValue DemandedRHS = TLI.SimplifyMultipleUseDemandedBits(RHS, Demanded, DAG);
  if (DemandedLHS || DemandedRHS)
    return DAG.getNode(NewOpcode, SDLoc(Node24), Node24->getVTList(),
                       DemandedLHS ? DemandedLHS : LHS,
                       DemandedRHS ? DemandedRHS : RHS);

  // Now try SimplifyDemandedBits which can simplify the nodes used by our
  // operands if this node is the only user.
  if (TLI.SimplifyDemandedBits(LHS, Demanded, DCI))
    return SDValue(Node24, 0);
  if (TLI.SimplifyDemandedBits(RHS, Demanded, DCI))
    return SDValue(Node24, 0);

  return SDValue();
}

template <typename IntTy>
static SDValue constantFoldBFE(SelectionDAG &DAG, IntTy Src0, uint32_t Offset,
                               uint32_t Width, const SDLoc &DL) {
  if (Width + Offset < 32) {
    uint32_t Shl = static_cast<uint32_t>(Src0) << (32 - Offset - Width);
    IntTy Result = static_cast<IntTy>(Shl) >> (32 - Width);
    return DAG.getConstant(Result, DL, MVT::i32);
  }

  return DAG.getConstant(Src0 >> Offset, DL, MVT::i32);
}

static bool hasVolatileUser(SDNode *Val) {
  for (SDNode *U : Val->uses()) {
    if (MemSDNode *M = dyn_cast<MemSDNode>(U)) {
      if (M->isVolatile())
        return true;
    }
  }

  return false;
}

bool AMDGPUTargetLowering::shouldCombineMemoryType(EVT VT) const {
  // i32 vectors are the canonical memory type.
  if (VT.getScalarType() == MVT::i32 || isTypeLegal(VT))
    return false;

  if (!VT.isByteSized())
    return false;

  unsigned Size = VT.getStoreSize();

  if ((Size == 1 || Size == 2 || Size == 4) && !VT.isVector())
    return false;

  if (Size == 3 || (Size > 4 && (Size % 4 != 0)))
    return false;

  return true;
}

// Replace load of an illegal type with a store of a bitcast to a friendlier
// type.
SDValue AMDGPUTargetLowering::performLoadCombine(SDNode *N,
                                                 DAGCombinerInfo &DCI) const {
  if (!DCI.isBeforeLegalize())
    return SDValue();

  LoadSDNode *LN = cast<LoadSDNode>(N);
  if (!LN->isSimple() || !ISD::isNormalLoad(LN) || hasVolatileUser(LN))
    return SDValue();

  SDLoc SL(N);
  SelectionDAG &DAG = DCI.DAG;
  EVT VT = LN->getMemoryVT();

  unsigned Size = VT.getStoreSize();
  Align Alignment = LN->getAlign();
  if (Alignment < Size && isTypeLegal(VT)) {
    unsigned IsFast;
    unsigned AS = LN->getAddressSpace();

    // Expand unaligned loads earlier than legalization. Due to visitation order
    // problems during legalization, the emitted instructions to pack and unpack
    // the bytes again are not eliminated in the case of an unaligned copy.
    if (!allowsMisalignedMemoryAccesses(
            VT, AS, Alignment, LN->getMemOperand()->getFlags(), &IsFast)) {
      if (VT.isVector())
        return SplitVectorLoad(SDValue(LN, 0), DAG);

      SDValue Ops[2];
      std::tie(Ops[0], Ops[1]) = expandUnalignedLoad(LN, DAG);

      return DAG.getMergeValues(Ops, SDLoc(N));
    }

    if (!IsFast)
      return SDValue();
  }

  if (!shouldCombineMemoryType(VT))
    return SDValue();

  EVT NewVT = getEquivalentMemType(*DAG.getContext(), VT);

  SDValue NewLoad
    = DAG.getLoad(NewVT, SL, LN->getChain(),
                  LN->getBasePtr(), LN->getMemOperand());

  SDValue BC = DAG.getNode(ISD::BITCAST, SL, VT, NewLoad);
  DCI.CombineTo(N, BC, NewLoad.getValue(1));
  return SDValue(N, 0);
}

// Replace store of an illegal type with a store of a bitcast to a friendlier
// type.
SDValue AMDGPUTargetLowering::performStoreCombine(SDNode *N,
                                                  DAGCombinerInfo &DCI) const {
  if (!DCI.isBeforeLegalize())
    return SDValue();

  StoreSDNode *SN = cast<StoreSDNode>(N);
  if (!SN->isSimple() || !ISD::isNormalStore(SN))
    return SDValue();

  EVT VT = SN->getMemoryVT();
  unsigned Size = VT.getStoreSize();

  SDLoc SL(N);
  SelectionDAG &DAG = DCI.DAG;
  Align Alignment = SN->getAlign();
  if (Alignment < Size && isTypeLegal(VT)) {
    unsigned IsFast;
    unsigned AS = SN->getAddressSpace();

    // Expand unaligned stores earlier than legalization. Due to visitation
    // order problems during legalization, the emitted instructions to pack and
    // unpack the bytes again are not eliminated in the case of an unaligned
    // copy.
    if (!allowsMisalignedMemoryAccesses(
            VT, AS, Alignment, SN->getMemOperand()->getFlags(), &IsFast)) {
      if (VT.isVector())
        return SplitVectorStore(SDValue(SN, 0), DAG);

      return expandUnalignedStore(SN, DAG);
    }

    if (!IsFast)
      return SDValue();
  }

  if (!shouldCombineMemoryType(VT))
    return SDValue();

  EVT NewVT = getEquivalentMemType(*DAG.getContext(), VT);
  SDValue Val = SN->getValue();

  //DCI.AddToWorklist(Val.getNode());

  bool OtherUses = !Val.hasOneUse();
  SDValue CastVal = DAG.getNode(ISD::BITCAST, SL, NewVT, Val);
  if (OtherUses) {
    SDValue CastBack = DAG.getNode(ISD::BITCAST, SL, VT, CastVal);
    DAG.ReplaceAllUsesOfValueWith(Val, CastBack);
  }

  return DAG.getStore(SN->getChain(), SL, CastVal,
                      SN->getBasePtr(), SN->getMemOperand());
}

// FIXME: This should go in generic DAG combiner with an isTruncateFree check,
// but isTruncateFree is inaccurate for i16 now because of SALU vs. VALU
// issues.
SDValue AMDGPUTargetLowering::performAssertSZExtCombine(SDNode *N,
                                                        DAGCombinerInfo &DCI) const {
  SelectionDAG &DAG = DCI.DAG;
  SDValue N0 = N->getOperand(0);

  // (vt2 (assertzext (truncate vt0:x), vt1)) ->
  //     (vt2 (truncate (assertzext vt0:x, vt1)))
  if (N0.getOpcode() == ISD::TRUNCATE) {
    SDValue N1 = N->getOperand(1);
    EVT ExtVT = cast<VTSDNode>(N1)->getVT();
    SDLoc SL(N);

    SDValue Src = N0.getOperand(0);
    EVT SrcVT = Src.getValueType();
    if (SrcVT.bitsGE(ExtVT)) {
      SDValue NewInReg = DAG.getNode(N->getOpcode(), SL, SrcVT, Src, N1);
      return DAG.getNode(ISD::TRUNCATE, SL, N->getValueType(0), NewInReg);
    }
  }

  return SDValue();
}

SDValue AMDGPUTargetLowering::performIntrinsicWOChainCombine(
  SDNode *N, DAGCombinerInfo &DCI) const {
  unsigned IID = N->getConstantOperandVal(0);
  switch (IID) {
  case Intrinsic::amdgcn_mul_i24:
  case Intrinsic::amdgcn_mul_u24:
  case Intrinsic::amdgcn_mulhi_i24:
  case Intrinsic::amdgcn_mulhi_u24:
    return simplifyMul24(N, DCI);
  case Intrinsic::amdgcn_fract:
  case Intrinsic::amdgcn_rsq:
  case Intrinsic::amdgcn_rcp_legacy:
  case Intrinsic::amdgcn_rsq_legacy:
  case Intrinsic::amdgcn_rsq_clamp: {
    // FIXME: This is probably wrong. If src is an sNaN, it won't be quieted
    SDValue Src = N->getOperand(1);
    return Src.isUndef() ? Src : SDValue();
  }
  case Intrinsic::amdgcn_frexp_exp: {
    // frexp_exp (fneg x) -> frexp_exp x
    // frexp_exp (fabs x) -> frexp_exp x
    // frexp_exp (fneg (fabs x)) -> frexp_exp x
    SDValue Src = N->getOperand(1);
    SDValue PeekSign = peekFPSignOps(Src);
    if (PeekSign == Src)
      return SDValue();
    return SDValue(DCI.DAG.UpdateNodeOperands(N, N->getOperand(0), PeekSign),
                   0);
  }
  default:
    return SDValue();
  }
}

/// Split the 64-bit value \p LHS into two 32-bit components, and perform the
/// binary operation \p Opc to it with the corresponding constant operands.
SDValue AMDGPUTargetLowering::splitBinaryBitConstantOpImpl(
  DAGCombinerInfo &DCI, const SDLoc &SL,
  unsigned Opc, SDValue LHS,
  uint32_t ValLo, uint32_t ValHi) const {
  SelectionDAG &DAG = DCI.DAG;
  SDValue Lo, Hi;
  std::tie(Lo, Hi) = split64BitValue(LHS, DAG);

  SDValue LoRHS = DAG.getConstant(ValLo, SL, MVT::i32);
  SDValue HiRHS = DAG.getConstant(ValHi, SL, MVT::i32);

  SDValue LoAnd = DAG.getNode(Opc, SL, MVT::i32, Lo, LoRHS);
  SDValue HiAnd = DAG.getNode(Opc, SL, MVT::i32, Hi, HiRHS);

  // Re-visit the ands. It's possible we eliminated one of them and it could
  // simplify the vector.
  DCI.AddToWorklist(Lo.getNode());
  DCI.AddToWorklist(Hi.getNode());

  SDValue Vec = DAG.getBuildVector(MVT::v2i32, SL, {LoAnd, HiAnd});
  return DAG.getNode(ISD::BITCAST, SL, MVT::i64, Vec);
}

SDValue AMDGPUTargetLowering::performShlCombine(SDNode *N,
                                                DAGCombinerInfo &DCI) const {
  EVT VT = N->getValueType(0);

  ConstantSDNode *RHS = dyn_cast<ConstantSDNode>(N->getOperand(1));
  if (!RHS)
    return SDValue();

  SDValue LHS = N->getOperand(0);
  unsigned RHSVal = RHS->getZExtValue();
  if (!RHSVal)
    return LHS;

  SDLoc SL(N);
  SelectionDAG &DAG = DCI.DAG;

  switch (LHS->getOpcode()) {
  default:
    break;
  case ISD::ZERO_EXTEND:
  case ISD::SIGN_EXTEND:
  case ISD::ANY_EXTEND: {
    SDValue X = LHS->getOperand(0);

    if (VT == MVT::i32 && RHSVal == 16 && X.getValueType() == MVT::i16 &&
        isOperationLegal(ISD::BUILD_VECTOR, MVT::v2i16)) {
      // Prefer build_vector as the canonical form if packed types are legal.
      // (shl ([asz]ext i16:x), 16 -> build_vector 0, x
      SDValue Vec = DAG.getBuildVector(MVT::v2i16, SL,
       { DAG.getConstant(0, SL, MVT::i16), LHS->getOperand(0) });
      return DAG.getNode(ISD::BITCAST, SL, MVT::i32, Vec);
    }

    // shl (ext x) => zext (shl x), if shift does not overflow int
    if (VT != MVT::i64)
      break;
    KnownBits Known = DAG.computeKnownBits(X);
    unsigned LZ = Known.countMinLeadingZeros();
    if (LZ < RHSVal)
      break;
    EVT XVT = X.getValueType();
    SDValue Shl = DAG.getNode(ISD::SHL, SL, XVT, X, SDValue(RHS, 0));
    return DAG.getZExtOrTrunc(Shl, SL, VT);
  }
  }

  if (VT != MVT::i64)
    return SDValue();

  // i64 (shl x, C) -> (build_pair 0, (shl x, C -32))

  // On some subtargets, 64-bit shift is a quarter rate instruction. In the
  // common case, splitting this into a move and a 32-bit shift is faster and
  // the same code size.
  if (RHSVal < 32)
    return SDValue();

  SDValue ShiftAmt = DAG.getConstant(RHSVal - 32, SL, MVT::i32);

  SDValue Lo = DAG.getNode(ISD::TRUNCATE, SL, MVT::i32, LHS);
  SDValue NewShift = DAG.getNode(ISD::SHL, SL, MVT::i32, Lo, ShiftAmt);

  const SDValue Zero = DAG.getConstant(0, SL, MVT::i32);

  SDValue Vec = DAG.getBuildVector(MVT::v2i32, SL, {Zero, NewShift});
  return DAG.getNode(ISD::BITCAST, SL, MVT::i64, Vec);
}

SDValue AMDGPUTargetLowering::performSraCombine(SDNode *N,
                                                DAGCombinerInfo &DCI) const {
  if (N->getValueType(0) != MVT::i64)
    return SDValue();

  const ConstantSDNode *RHS = dyn_cast<ConstantSDNode>(N->getOperand(1));
  if (!RHS)
    return SDValue();

  SelectionDAG &DAG = DCI.DAG;
  SDLoc SL(N);
  unsigned RHSVal = RHS->getZExtValue();

  // (sra i64:x, 32) -> build_pair x, (sra hi_32(x), 31)
  if (RHSVal == 32) {
    SDValue Hi = getHiHalf64(N->getOperand(0), DAG);
    SDValue NewShift = DAG.getNode(ISD::SRA, SL, MVT::i32, Hi,
                                   DAG.getConstant(31, SL, MVT::i32));

    SDValue BuildVec = DAG.getBuildVector(MVT::v2i32, SL, {Hi, NewShift});
    return DAG.getNode(ISD::BITCAST, SL, MVT::i64, BuildVec);
  }

  // (sra i64:x, 63) -> build_pair (sra hi_32(x), 31), (sra hi_32(x), 31)
  if (RHSVal == 63) {
    SDValue Hi = getHiHalf64(N->getOperand(0), DAG);
    SDValue NewShift = DAG.getNode(ISD::SRA, SL, MVT::i32, Hi,
                                   DAG.getConstant(31, SL, MVT::i32));
    SDValue BuildVec = DAG.getBuildVector(MVT::v2i32, SL, {NewShift, NewShift});
    return DAG.getNode(ISD::BITCAST, SL, MVT::i64, BuildVec);
  }

  return SDValue();
}

SDValue AMDGPUTargetLowering::performSrlCombine(SDNode *N,
                                                DAGCombinerInfo &DCI) const {
  auto *RHS = dyn_cast<ConstantSDNode>(N->getOperand(1));
  if (!RHS)
    return SDValue();

  EVT VT = N->getValueType(0);
  SDValue LHS = N->getOperand(0);
  unsigned ShiftAmt = RHS->getZExtValue();
  SelectionDAG &DAG = DCI.DAG;
  SDLoc SL(N);

  // fold (srl (and x, c1 << c2), c2) -> (and (srl(x, c2), c1)
  // this improves the ability to match BFE patterns in isel.
  if (LHS.getOpcode() == ISD::AND) {
    if (auto *Mask = dyn_cast<ConstantSDNode>(LHS.getOperand(1))) {
      unsigned MaskIdx, MaskLen;
      if (Mask->getAPIntValue().isShiftedMask(MaskIdx, MaskLen) &&
          MaskIdx == ShiftAmt) {
        return DAG.getNode(
            ISD::AND, SL, VT,
            DAG.getNode(ISD::SRL, SL, VT, LHS.getOperand(0), N->getOperand(1)),
            DAG.getNode(ISD::SRL, SL, VT, LHS.getOperand(1), N->getOperand(1)));
      }
    }
  }

  if (VT != MVT::i64)
    return SDValue();

  if (ShiftAmt < 32)
    return SDValue();

  // srl i64:x, C for C >= 32
  // =>
  //   build_pair (srl hi_32(x), C - 32), 0
  SDValue Zero = DAG.getConstant(0, SL, MVT::i32);

  SDValue Hi = getHiHalf64(LHS, DAG);

  SDValue NewConst = DAG.getConstant(ShiftAmt - 32, SL, MVT::i32);
  SDValue NewShift = DAG.getNode(ISD::SRL, SL, MVT::i32, Hi, NewConst);

  SDValue BuildPair = DAG.getBuildVector(MVT::v2i32, SL, {NewShift, Zero});

  return DAG.getNode(ISD::BITCAST, SL, MVT::i64, BuildPair);
}

SDValue AMDGPUTargetLowering::performTruncateCombine(
  SDNode *N, DAGCombinerInfo &DCI) const {
  SDLoc SL(N);
  SelectionDAG &DAG = DCI.DAG;
  EVT VT = N->getValueType(0);
  SDValue Src = N->getOperand(0);

  // vt1 (truncate (bitcast (build_vector vt0:x, ...))) -> vt1 (bitcast vt0:x)
  if (Src.getOpcode() == ISD::BITCAST && !VT.isVector()) {
    SDValue Vec = Src.getOperand(0);
    if (Vec.getOpcode() == ISD::BUILD_VECTOR) {
      SDValue Elt0 = Vec.getOperand(0);
      EVT EltVT = Elt0.getValueType();
      if (VT.getFixedSizeInBits() <= EltVT.getFixedSizeInBits()) {
        if (EltVT.isFloatingPoint()) {
          Elt0 = DAG.getNode(ISD::BITCAST, SL,
                             EltVT.changeTypeToInteger(), Elt0);
        }

        return DAG.getNode(ISD::TRUNCATE, SL, VT, Elt0);
      }
    }
  }

  // Equivalent of above for accessing the high element of a vector as an
  // integer operation.
  // trunc (srl (bitcast (build_vector x, y))), 16 -> trunc (bitcast y)
  if (Src.getOpcode() == ISD::SRL && !VT.isVector()) {
    if (auto K = isConstOrConstSplat(Src.getOperand(1))) {
      if (2 * K->getZExtValue() == Src.getValueType().getScalarSizeInBits()) {
        SDValue BV = stripBitcast(Src.getOperand(0));
        if (BV.getOpcode() == ISD::BUILD_VECTOR &&
            BV.getValueType().getVectorNumElements() == 2) {
          SDValue SrcElt = BV.getOperand(1);
          EVT SrcEltVT = SrcElt.getValueType();
          if (SrcEltVT.isFloatingPoint()) {
            SrcElt = DAG.getNode(ISD::BITCAST, SL,
                                 SrcEltVT.changeTypeToInteger(), SrcElt);
          }

          return DAG.getNode(ISD::TRUNCATE, SL, VT, SrcElt);
        }
      }
    }
  }

  // Partially shrink 64-bit shifts to 32-bit if reduced to 16-bit.
  //
  // i16 (trunc (srl i64:x, K)), K <= 16 ->
  //     i16 (trunc (srl (i32 (trunc x), K)))
  if (VT.getScalarSizeInBits() < 32) {
    EVT SrcVT = Src.getValueType();
    if (SrcVT.getScalarSizeInBits() > 32 &&
        (Src.getOpcode() == ISD::SRL ||
         Src.getOpcode() == ISD::SRA ||
         Src.getOpcode() == ISD::SHL)) {
      SDValue Amt = Src.getOperand(1);
      KnownBits Known = DAG.computeKnownBits(Amt);

      // - For left shifts, do the transform as long as the shift
      //   amount is still legal for i32, so when ShiftAmt < 32 (<= 31)
      // - For right shift, do it if ShiftAmt <= (32 - Size) to avoid
      //   losing information stored in the high bits when truncating.
      const unsigned MaxCstSize =
          (Src.getOpcode() == ISD::SHL) ? 31 : (32 - VT.getScalarSizeInBits());
      if (Known.getMaxValue().ule(MaxCstSize)) {
        EVT MidVT = VT.isVector() ?
          EVT::getVectorVT(*DAG.getContext(), MVT::i32,
                           VT.getVectorNumElements()) : MVT::i32;

        EVT NewShiftVT = getShiftAmountTy(MidVT, DAG.getDataLayout());
        SDValue Trunc = DAG.getNode(ISD::TRUNCATE, SL, MidVT,
                                    Src.getOperand(0));
        DCI.AddToWorklist(Trunc.getNode());

        if (Amt.getValueType() != NewShiftVT) {
          Amt = DAG.getZExtOrTrunc(Amt, SL, NewShiftVT);
          DCI.AddToWorklist(Amt.getNode());
        }

        SDValue ShrunkShift = DAG.getNode(Src.getOpcode(), SL, MidVT,
                                          Trunc, Amt);
        return DAG.getNode(ISD::TRUNCATE, SL, VT, ShrunkShift);
      }
    }
  }

  return SDValue();
}

// We need to specifically handle i64 mul here to avoid unnecessary conversion
// instructions. If we only match on the legalized i64 mul expansion,
// SimplifyDemandedBits will be unable to remove them because there will be
// multiple uses due to the separate mul + mulh[su].
static SDValue getMul24(SelectionDAG &DAG, const SDLoc &SL,
                        SDValue N0, SDValue N1, unsigned Size, bool Signed) {
  if (Size <= 32) {
    unsigned MulOpc = Signed ? AMDGPUISD::MUL_I24 : AMDGPUISD::MUL_U24;
    return DAG.getNode(MulOpc, SL, MVT::i32, N0, N1);
  }

  unsigned MulLoOpc = Signed ? AMDGPUISD::MUL_I24 : AMDGPUISD::MUL_U24;
  unsigned MulHiOpc = Signed ? AMDGPUISD::MULHI_I24 : AMDGPUISD::MULHI_U24;

  SDValue MulLo = DAG.getNode(MulLoOpc, SL, MVT::i32, N0, N1);
  SDValue MulHi = DAG.getNode(MulHiOpc, SL, MVT::i32, N0, N1);

  return DAG.getNode(ISD::BUILD_PAIR, SL, MVT::i64, MulLo, MulHi);
}

/// If \p V is an add of a constant 1, returns the other operand. Otherwise
/// return SDValue().
static SDValue getAddOneOp(const SDNode *V) {
  if (V->getOpcode() != ISD::ADD)
    return SDValue();

  return isOneConstant(V->getOperand(1)) ? V->getOperand(0) : SDValue();
}

SDValue AMDGPUTargetLowering::performMulCombine(SDNode *N,
                                                DAGCombinerInfo &DCI) const {
  assert(N->getOpcode() == ISD::MUL);
  EVT VT = N->getValueType(0);

  // Don't generate 24-bit multiplies on values that are in SGPRs, since
  // we only have a 32-bit scalar multiply (avoid values being moved to VGPRs
  // unnecessarily). isDivergent() is used as an approximation of whether the
  // value is in an SGPR.
  if (!N->isDivergent())
    return SDValue();

  unsigned Size = VT.getSizeInBits();
  if (VT.isVector() || Size > 64)
    return SDValue();

  SelectionDAG &DAG = DCI.DAG;
  SDLoc DL(N);

  SDValue N0 = N->getOperand(0);
  SDValue N1 = N->getOperand(1);

  // Undo InstCombine canonicalize X * (Y + 1) -> X * Y + X to enable mad
  // matching.

  // mul x, (add y, 1) -> add (mul x, y), x
  auto IsFoldableAdd = [](SDValue V) -> SDValue {
    SDValue AddOp = getAddOneOp(V.getNode());
    if (!AddOp)
      return SDValue();

    if (V.hasOneUse() || all_of(V->uses(), [](const SDNode *U) -> bool {
          return U->getOpcode() == ISD::MUL;
        }))
      return AddOp;

    return SDValue();
  };

  // FIXME: The selection pattern is not properly checking for commuted
  // operands, so we have to place the mul in the LHS
  if (SDValue MulOper = IsFoldableAdd(N0)) {
    SDValue MulVal = DAG.getNode(N->getOpcode(), DL, VT, N1, MulOper);
    return DAG.getNode(ISD::ADD, DL, VT, MulVal, N1);
  }

  if (SDValue MulOper = IsFoldableAdd(N1)) {
    SDValue MulVal = DAG.getNode(N->getOpcode(), DL, VT, N0, MulOper);
    return DAG.getNode(ISD::ADD, DL, VT, MulVal, N0);
  }

  // There are i16 integer mul/mad.
  if (Subtarget->has16BitInsts() && VT.getScalarType().bitsLE(MVT::i16))
    return SDValue();

  // SimplifyDemandedBits has the annoying habit of turning useful zero_extends
  // in the source into any_extends if the result of the mul is truncated. Since
  // we can assume the high bits are whatever we want, use the underlying value
  // to avoid the unknown high bits from interfering.
  if (N0.getOpcode() == ISD::ANY_EXTEND)
    N0 = N0.getOperand(0);

  if (N1.getOpcode() == ISD::ANY_EXTEND)
    N1 = N1.getOperand(0);

  SDValue Mul;

  if (Subtarget->hasMulU24() && isU24(N0, DAG) && isU24(N1, DAG)) {
    N0 = DAG.getZExtOrTrunc(N0, DL, MVT::i32);
    N1 = DAG.getZExtOrTrunc(N1, DL, MVT::i32);
    Mul = getMul24(DAG, DL, N0, N1, Size, false);
  } else if (Subtarget->hasMulI24() && isI24(N0, DAG) && isI24(N1, DAG)) {
    N0 = DAG.getSExtOrTrunc(N0, DL, MVT::i32);
    N1 = DAG.getSExtOrTrunc(N1, DL, MVT::i32);
    Mul = getMul24(DAG, DL, N0, N1, Size, true);
  } else {
    return SDValue();
  }

  // We need to use sext even for MUL_U24, because MUL_U24 is used
  // for signed multiply of 8 and 16-bit types.
  return DAG.getSExtOrTrunc(Mul, DL, VT);
}

SDValue
AMDGPUTargetLowering::performMulLoHiCombine(SDNode *N,
                                            DAGCombinerInfo &DCI) const {
  if (N->getValueType(0) != MVT::i32)
    return SDValue();

  SelectionDAG &DAG = DCI.DAG;
  SDLoc DL(N);

  SDValue N0 = N->getOperand(0);
  SDValue N1 = N->getOperand(1);

  // SimplifyDemandedBits has the annoying habit of turning useful zero_extends
  // in the source into any_extends if the result of the mul is truncated. Since
  // we can assume the high bits are whatever we want, use the underlying value
  // to avoid the unknown high bits from interfering.
  if (N0.getOpcode() == ISD::ANY_EXTEND)
    N0 = N0.getOperand(0);
  if (N1.getOpcode() == ISD::ANY_EXTEND)
    N1 = N1.getOperand(0);

  // Try to use two fast 24-bit multiplies (one for each half of the result)
  // instead of one slow extending multiply.
  unsigned LoOpcode, HiOpcode;
  if (Subtarget->hasMulU24() && isU24(N0, DAG) && isU24(N1, DAG)) {
    N0 = DAG.getZExtOrTrunc(N0, DL, MVT::i32);
    N1 = DAG.getZExtOrTrunc(N1, DL, MVT::i32);
    LoOpcode = AMDGPUISD::MUL_U24;
    HiOpcode = AMDGPUISD::MULHI_U24;
  } else if (Subtarget->hasMulI24() && isI24(N0, DAG) && isI24(N1, DAG)) {
    N0 = DAG.getSExtOrTrunc(N0, DL, MVT::i32);
    N1 = DAG.getSExtOrTrunc(N1, DL, MVT::i32);
    LoOpcode = AMDGPUISD::MUL_I24;
    HiOpcode = AMDGPUISD::MULHI_I24;
  } else {
    return SDValue();
  }

  SDValue Lo = DAG.getNode(LoOpcode, DL, MVT::i32, N0, N1);
  SDValue Hi = DAG.getNode(HiOpcode, DL, MVT::i32, N0, N1);
  DCI.CombineTo(N, Lo, Hi);
  return SDValue(N, 0);
}

SDValue AMDGPUTargetLowering::performMulhsCombine(SDNode *N,
                                                  DAGCombinerInfo &DCI) const {
  EVT VT = N->getValueType(0);

  if (!Subtarget->hasMulI24() || VT.isVector())
    return SDValue();

  // Don't generate 24-bit multiplies on values that are in SGPRs, since
  // we only have a 32-bit scalar multiply (avoid values being moved to VGPRs
  // unnecessarily). isDivergent() is used as an approximation of whether the
  // value is in an SGPR.
  // This doesn't apply if no s_mul_hi is available (since we'll end up with a
  // valu op anyway)
  if (Subtarget->hasSMulHi() && !N->isDivergent())
    return SDValue();

  SelectionDAG &DAG = DCI.DAG;
  SDLoc DL(N);

  SDValue N0 = N->getOperand(0);
  SDValue N1 = N->getOperand(1);

  if (!isI24(N0, DAG) || !isI24(N1, DAG))
    return SDValue();

  N0 = DAG.getSExtOrTrunc(N0, DL, MVT::i32);
  N1 = DAG.getSExtOrTrunc(N1, DL, MVT::i32);

  SDValue Mulhi = DAG.getNode(AMDGPUISD::MULHI_I24, DL, MVT::i32, N0, N1);
  DCI.AddToWorklist(Mulhi.getNode());
  return DAG.getSExtOrTrunc(Mulhi, DL, VT);
}

SDValue AMDGPUTargetLowering::performMulhuCombine(SDNode *N,
                                                  DAGCombinerInfo &DCI) const {
  EVT VT = N->getValueType(0);

  if (!Subtarget->hasMulU24() || VT.isVector() || VT.getSizeInBits() > 32)
    return SDValue();

  // Don't generate 24-bit multiplies on values that are in SGPRs, since
  // we only have a 32-bit scalar multiply (avoid values being moved to VGPRs
  // unnecessarily). isDivergent() is used as an approximation of whether the
  // value is in an SGPR.
  // This doesn't apply if no s_mul_hi is available (since we'll end up with a
  // valu op anyway)
  if (Subtarget->hasSMulHi() && !N->isDivergent())
    return SDValue();

  SelectionDAG &DAG = DCI.DAG;
  SDLoc DL(N);

  SDValue N0 = N->getOperand(0);
  SDValue N1 = N->getOperand(1);

  if (!isU24(N0, DAG) || !isU24(N1, DAG))
    return SDValue();

  N0 = DAG.getZExtOrTrunc(N0, DL, MVT::i32);
  N1 = DAG.getZExtOrTrunc(N1, DL, MVT::i32);

  SDValue Mulhi = DAG.getNode(AMDGPUISD::MULHI_U24, DL, MVT::i32, N0, N1);
  DCI.AddToWorklist(Mulhi.getNode());
  return DAG.getZExtOrTrunc(Mulhi, DL, VT);
}

SDValue AMDGPUTargetLowering::getFFBX_U32(SelectionDAG &DAG,
                                          SDValue Op,
                                          const SDLoc &DL,
                                          unsigned Opc) const {
  EVT VT = Op.getValueType();
  EVT LegalVT = getTypeToTransformTo(*DAG.getContext(), VT);
  if (LegalVT != MVT::i32 && (Subtarget->has16BitInsts() &&
                              LegalVT != MVT::i16))
    return SDValue();

  if (VT != MVT::i32)
    Op = DAG.getNode(ISD::ZERO_EXTEND, DL, MVT::i32, Op);

  SDValue FFBX = DAG.getNode(Opc, DL, MVT::i32, Op);
  if (VT != MVT::i32)
    FFBX = DAG.getNode(ISD::TRUNCATE, DL, VT, FFBX);

  return FFBX;
}

// The native instructions return -1 on 0 input. Optimize out a select that
// produces -1 on 0.
//
// TODO: If zero is not undef, we could also do this if the output is compared
// against the bitwidth.
//
// TODO: Should probably combine against FFBH_U32 instead of ctlz directly.
SDValue AMDGPUTargetLowering::performCtlz_CttzCombine(const SDLoc &SL, SDValue Cond,
                                                 SDValue LHS, SDValue RHS,
                                                 DAGCombinerInfo &DCI) const {
  if (!isNullConstant(Cond.getOperand(1)))
    return SDValue();

  SelectionDAG &DAG = DCI.DAG;
  ISD::CondCode CCOpcode = cast<CondCodeSDNode>(Cond.getOperand(2))->get();
  SDValue CmpLHS = Cond.getOperand(0);

  // select (setcc x, 0, eq), -1, (ctlz_zero_undef x) -> ffbh_u32 x
  // select (setcc x, 0, eq), -1, (cttz_zero_undef x) -> ffbl_u32 x
  if (CCOpcode == ISD::SETEQ &&
      (isCtlzOpc(RHS.getOpcode()) || isCttzOpc(RHS.getOpcode())) &&
      RHS.getOperand(0) == CmpLHS && isAllOnesConstant(LHS)) {
    unsigned Opc =
        isCttzOpc(RHS.getOpcode()) ? AMDGPUISD::FFBL_B32 : AMDGPUISD::FFBH_U32;
    return getFFBX_U32(DAG, CmpLHS, SL, Opc);
  }

  // select (setcc x, 0, ne), (ctlz_zero_undef x), -1 -> ffbh_u32 x
  // select (setcc x, 0, ne), (cttz_zero_undef x), -1 -> ffbl_u32 x
  if (CCOpcode == ISD::SETNE &&
      (isCtlzOpc(LHS.getOpcode()) || isCttzOpc(LHS.getOpcode())) &&
      LHS.getOperand(0) == CmpLHS && isAllOnesConstant(RHS)) {
    unsigned Opc =
        isCttzOpc(LHS.getOpcode()) ? AMDGPUISD::FFBL_B32 : AMDGPUISD::FFBH_U32;

    return getFFBX_U32(DAG, CmpLHS, SL, Opc);
  }

  return SDValue();
}

static SDValue distributeOpThroughSelect(TargetLowering::DAGCombinerInfo &DCI,
                                         unsigned Op,
                                         const SDLoc &SL,
                                         SDValue Cond,
                                         SDValue N1,
                                         SDValue N2) {
  SelectionDAG &DAG = DCI.DAG;
  EVT VT = N1.getValueType();

  SDValue NewSelect = DAG.getNode(ISD::SELECT, SL, VT, Cond,
                                  N1.getOperand(0), N2.getOperand(0));
  DCI.AddToWorklist(NewSelect.getNode());
  return DAG.getNode(Op, SL, VT, NewSelect);
}

// Pull a free FP operation out of a select so it may fold into uses.
//
// select c, (fneg x), (fneg y) -> fneg (select c, x, y)
// select c, (fneg x), k -> fneg (select c, x, (fneg k))
//
// select c, (fabs x), (fabs y) -> fabs (select c, x, y)
// select c, (fabs x), +k -> fabs (select c, x, k)
SDValue
AMDGPUTargetLowering::foldFreeOpFromSelect(TargetLowering::DAGCombinerInfo &DCI,
                                           SDValue N) const {
  SelectionDAG &DAG = DCI.DAG;
  SDValue Cond = N.getOperand(0);
  SDValue LHS = N.getOperand(1);
  SDValue RHS = N.getOperand(2);

  EVT VT = N.getValueType();
  if ((LHS.getOpcode() == ISD::FABS && RHS.getOpcode() == ISD::FABS) ||
      (LHS.getOpcode() == ISD::FNEG && RHS.getOpcode() == ISD::FNEG)) {
    if (!AMDGPUTargetLowering::allUsesHaveSourceMods(N.getNode()))
      return SDValue();

    return distributeOpThroughSelect(DCI, LHS.getOpcode(),
                                     SDLoc(N), Cond, LHS, RHS);
  }

  bool Inv = false;
  if (RHS.getOpcode() == ISD::FABS || RHS.getOpcode() == ISD::FNEG) {
    std::swap(LHS, RHS);
    Inv = true;
  }

  // TODO: Support vector constants.
  ConstantFPSDNode *CRHS = dyn_cast<ConstantFPSDNode>(RHS);
  if ((LHS.getOpcode() == ISD::FNEG || LHS.getOpcode() == ISD::FABS) && CRHS &&
      !selectSupportsSourceMods(N.getNode())) {
    SDLoc SL(N);
    // If one side is an fneg/fabs and the other is a constant, we can push the
    // fneg/fabs down. If it's an fabs, the constant needs to be non-negative.
    SDValue NewLHS = LHS.getOperand(0);
    SDValue NewRHS = RHS;

    // Careful: if the neg can be folded up, don't try to pull it back down.
    bool ShouldFoldNeg = true;

    if (NewLHS.hasOneUse()) {
      unsigned Opc = NewLHS.getOpcode();
      if (LHS.getOpcode() == ISD::FNEG && fnegFoldsIntoOp(NewLHS.getNode()))
        ShouldFoldNeg = false;
      if (LHS.getOpcode() == ISD::FABS && Opc == ISD::FMUL)
        ShouldFoldNeg = false;
    }

    if (ShouldFoldNeg) {
      if (LHS.getOpcode() == ISD::FABS && CRHS->isNegative())
        return SDValue();

      // We're going to be forced to use a source modifier anyway, there's no
      // point to pulling the negate out unless we can get a size reduction by
      // negating the constant.
      //
      // TODO: Generalize to use getCheaperNegatedExpression which doesn't know
      // about cheaper constants.
      if (NewLHS.getOpcode() == ISD::FABS &&
          getConstantNegateCost(CRHS) != NegatibleCost::Cheaper)
        return SDValue();

      if (!AMDGPUTargetLowering::allUsesHaveSourceMods(N.getNode()))
        return SDValue();

      if (LHS.getOpcode() == ISD::FNEG)
        NewRHS = DAG.getNode(ISD::FNEG, SL, VT, RHS);

      if (Inv)
        std::swap(NewLHS, NewRHS);

      SDValue NewSelect = DAG.getNode(ISD::SELECT, SL, VT,
                                      Cond, NewLHS, NewRHS);
      DCI.AddToWorklist(NewSelect.getNode());
      return DAG.getNode(LHS.getOpcode(), SL, VT, NewSelect);
    }
  }

  return SDValue();
}

SDValue AMDGPUTargetLowering::performSelectCombine(SDNode *N,
                                                   DAGCombinerInfo &DCI) const {
  if (SDValue Folded = foldFreeOpFromSelect(DCI, SDValue(N, 0)))
    return Folded;

  SDValue Cond = N->getOperand(0);
  if (Cond.getOpcode() != ISD::SETCC)
    return SDValue();

  EVT VT = N->getValueType(0);
  SDValue LHS = Cond.getOperand(0);
  SDValue RHS = Cond.getOperand(1);
  SDValue CC = Cond.getOperand(2);

  SDValue True = N->getOperand(1);
  SDValue False = N->getOperand(2);

  if (Cond.hasOneUse()) { // TODO: Look for multiple select uses.
    SelectionDAG &DAG = DCI.DAG;
    if (DAG.isConstantValueOfAnyType(True) &&
        !DAG.isConstantValueOfAnyType(False)) {
      // Swap cmp + select pair to move constant to false input.
      // This will allow using VOPC cndmasks more often.
      // select (setcc x, y), k, x -> select (setccinv x, y), x, k

      SDLoc SL(N);
      ISD::CondCode NewCC =
          getSetCCInverse(cast<CondCodeSDNode>(CC)->get(), LHS.getValueType());

      SDValue NewCond = DAG.getSetCC(SL, Cond.getValueType(), LHS, RHS, NewCC);
      return DAG.getNode(ISD::SELECT, SL, VT, NewCond, False, True);
    }

    if (VT == MVT::f32 && Subtarget->hasFminFmaxLegacy()) {
      SDValue MinMax
        = combineFMinMaxLegacy(SDLoc(N), VT, LHS, RHS, True, False, CC, DCI);
      // Revisit this node so we can catch min3/max3/med3 patterns.
      //DCI.AddToWorklist(MinMax.getNode());
      return MinMax;
    }
  }

  // There's no reason to not do this if the condition has other uses.
  return performCtlz_CttzCombine(SDLoc(N), Cond, True, False, DCI);
}

static bool isInv2Pi(const APFloat &APF) {
  static const APFloat KF16(APFloat::IEEEhalf(), APInt(16, 0x3118));
  static const APFloat KF32(APFloat::IEEEsingle(), APInt(32, 0x3e22f983));
  static const APFloat KF64(APFloat::IEEEdouble(), APInt(64, 0x3fc45f306dc9c882));

  return APF.bitwiseIsEqual(KF16) ||
         APF.bitwiseIsEqual(KF32) ||
         APF.bitwiseIsEqual(KF64);
}

// 0 and 1.0 / (0.5 * pi) do not have inline immmediates, so there is an
// additional cost to negate them.
TargetLowering::NegatibleCost
AMDGPUTargetLowering::getConstantNegateCost(const ConstantFPSDNode *C) const {
  if (C->isZero())
    return C->isNegative() ? NegatibleCost::Cheaper : NegatibleCost::Expensive;

  if (Subtarget->hasInv2PiInlineImm() && isInv2Pi(C->getValueAPF()))
    return C->isNegative() ? NegatibleCost::Cheaper : NegatibleCost::Expensive;

  return NegatibleCost::Neutral;
}

bool AMDGPUTargetLowering::isConstantCostlierToNegate(SDValue N) const {
  if (const ConstantFPSDNode *C = isConstOrConstSplatFP(N))
    return getConstantNegateCost(C) == NegatibleCost::Expensive;
  return false;
}

bool AMDGPUTargetLowering::isConstantCheaperToNegate(SDValue N) const {
  if (const ConstantFPSDNode *C = isConstOrConstSplatFP(N))
    return getConstantNegateCost(C) == NegatibleCost::Cheaper;
  return false;
}

static unsigned inverseMinMax(unsigned Opc) {
  switch (Opc) {
  case ISD::FMAXNUM:
    return ISD::FMINNUM;
  case ISD::FMINNUM:
    return ISD::FMAXNUM;
  case ISD::FMAXNUM_IEEE:
    return ISD::FMINNUM_IEEE;
  case ISD::FMINNUM_IEEE:
    return ISD::FMAXNUM_IEEE;
  case ISD::FMAXIMUM:
    return ISD::FMINIMUM;
  case ISD::FMINIMUM:
    return ISD::FMAXIMUM;
  case AMDGPUISD::FMAX_LEGACY:
    return AMDGPUISD::FMIN_LEGACY;
  case AMDGPUISD::FMIN_LEGACY:
    return  AMDGPUISD::FMAX_LEGACY;
  default:
    llvm_unreachable("invalid min/max opcode");
  }
}

/// \return true if it's profitable to try to push an fneg into its source
/// instruction.
bool AMDGPUTargetLowering::shouldFoldFNegIntoSrc(SDNode *N, SDValue N0) {
  // If the input has multiple uses and we can either fold the negate down, or
  // the other uses cannot, give up. This both prevents unprofitable
  // transformations and infinite loops: we won't repeatedly try to fold around
  // a negate that has no 'good' form.
  if (N0.hasOneUse()) {
    // This may be able to fold into the source, but at a code size cost. Don't
    // fold if the fold into the user is free.
    if (allUsesHaveSourceMods(N, 0))
      return false;
  } else {
    if (fnegFoldsIntoOp(N0.getNode()) &&
        (allUsesHaveSourceMods(N) || !allUsesHaveSourceMods(N0.getNode())))
      return false;
  }

  return true;
}

SDValue AMDGPUTargetLowering::performFNegCombine(SDNode *N,
                                                 DAGCombinerInfo &DCI) const {
  SelectionDAG &DAG = DCI.DAG;
  SDValue N0 = N->getOperand(0);
  EVT VT = N->getValueType(0);

  unsigned Opc = N0.getOpcode();

  if (!shouldFoldFNegIntoSrc(N, N0))
    return SDValue();

  SDLoc SL(N);
  switch (Opc) {
  case ISD::FADD: {
    if (!mayIgnoreSignedZero(N0))
      return SDValue();

    // (fneg (fadd x, y)) -> (fadd (fneg x), (fneg y))
    SDValue LHS = N0.getOperand(0);
    SDValue RHS = N0.getOperand(1);

    if (LHS.getOpcode() != ISD::FNEG)
      LHS = DAG.getNode(ISD::FNEG, SL, VT, LHS);
    else
      LHS = LHS.getOperand(0);

    if (RHS.getOpcode() != ISD::FNEG)
      RHS = DAG.getNode(ISD::FNEG, SL, VT, RHS);
    else
      RHS = RHS.getOperand(0);

    SDValue Res = DAG.getNode(ISD::FADD, SL, VT, LHS, RHS, N0->getFlags());
    if (Res.getOpcode() != ISD::FADD)
      return SDValue(); // Op got folded away.
    if (!N0.hasOneUse())
      DAG.ReplaceAllUsesWith(N0, DAG.getNode(ISD::FNEG, SL, VT, Res));
    return Res;
  }
  case ISD::FMUL:
  case AMDGPUISD::FMUL_LEGACY: {
    // (fneg (fmul x, y)) -> (fmul x, (fneg y))
    // (fneg (fmul_legacy x, y)) -> (fmul_legacy x, (fneg y))
    SDValue LHS = N0.getOperand(0);
    SDValue RHS = N0.getOperand(1);

    if (LHS.getOpcode() == ISD::FNEG)
      LHS = LHS.getOperand(0);
    else if (RHS.getOpcode() == ISD::FNEG)
      RHS = RHS.getOperand(0);
    else
      RHS = DAG.getNode(ISD::FNEG, SL, VT, RHS);

    SDValue Res = DAG.getNode(Opc, SL, VT, LHS, RHS, N0->getFlags());
    if (Res.getOpcode() != Opc)
      return SDValue(); // Op got folded away.
    if (!N0.hasOneUse())
      DAG.ReplaceAllUsesWith(N0, DAG.getNode(ISD::FNEG, SL, VT, Res));
    return Res;
  }
  case ISD::FMA:
  case ISD::FMAD: {
    // TODO: handle llvm.amdgcn.fma.legacy
    if (!mayIgnoreSignedZero(N0))
      return SDValue();

    // (fneg (fma x, y, z)) -> (fma x, (fneg y), (fneg z))
    SDValue LHS = N0.getOperand(0);
    SDValue MHS = N0.getOperand(1);
    SDValue RHS = N0.getOperand(2);

    if (LHS.getOpcode() == ISD::FNEG)
      LHS = LHS.getOperand(0);
    else if (MHS.getOpcode() == ISD::FNEG)
      MHS = MHS.getOperand(0);
    else
      MHS = DAG.getNode(ISD::FNEG, SL, VT, MHS);

    if (RHS.getOpcode() != ISD::FNEG)
      RHS = DAG.getNode(ISD::FNEG, SL, VT, RHS);
    else
      RHS = RHS.getOperand(0);

    SDValue Res = DAG.getNode(Opc, SL, VT, LHS, MHS, RHS);
    if (Res.getOpcode() != Opc)
      return SDValue(); // Op got folded away.
    if (!N0.hasOneUse())
      DAG.ReplaceAllUsesWith(N0, DAG.getNode(ISD::FNEG, SL, VT, Res));
    return Res;
  }
  case ISD::FMAXNUM:
  case ISD::FMINNUM:
  case ISD::FMAXNUM_IEEE:
  case ISD::FMINNUM_IEEE:
  case ISD::FMINIMUM:
  case ISD::FMAXIMUM:
  case AMDGPUISD::FMAX_LEGACY:
  case AMDGPUISD::FMIN_LEGACY: {
    // fneg (fmaxnum x, y) -> fminnum (fneg x), (fneg y)
    // fneg (fminnum x, y) -> fmaxnum (fneg x), (fneg y)
    // fneg (fmax_legacy x, y) -> fmin_legacy (fneg x), (fneg y)
    // fneg (fmin_legacy x, y) -> fmax_legacy (fneg x), (fneg y)

    SDValue LHS = N0.getOperand(0);
    SDValue RHS = N0.getOperand(1);

    // 0 doesn't have a negated inline immediate.
    // TODO: This constant check should be generalized to other operations.
    if (isConstantCostlierToNegate(RHS))
      return SDValue();

    SDValue NegLHS = DAG.getNode(ISD::FNEG, SL, VT, LHS);
    SDValue NegRHS = DAG.getNode(ISD::FNEG, SL, VT, RHS);
    unsigned Opposite = inverseMinMax(Opc);

    SDValue Res = DAG.getNode(Opposite, SL, VT, NegLHS, NegRHS, N0->getFlags());
    if (Res.getOpcode() != Opposite)
      return SDValue(); // Op got folded away.
    if (!N0.hasOneUse())
      DAG.ReplaceAllUsesWith(N0, DAG.getNode(ISD::FNEG, SL, VT, Res));
    return Res;
  }
  case AMDGPUISD::FMED3: {
    SDValue Ops[3];
    for (unsigned I = 0; I < 3; ++I)
      Ops[I] = DAG.getNode(ISD::FNEG, SL, VT, N0->getOperand(I), N0->getFlags());

    SDValue Res = DAG.getNode(AMDGPUISD::FMED3, SL, VT, Ops, N0->getFlags());
    if (Res.getOpcode() != AMDGPUISD::FMED3)
      return SDValue(); // Op got folded away.

    if (!N0.hasOneUse()) {
      SDValue Neg = DAG.getNode(ISD::FNEG, SL, VT, Res);
      DAG.ReplaceAllUsesWith(N0, Neg);

      for (SDNode *U : Neg->uses())
        DCI.AddToWorklist(U);
    }

    return Res;
  }
  case ISD::FP_EXTEND:
  case ISD::FTRUNC:
  case ISD::FRINT:
  case ISD::FNEARBYINT: // XXX - Should fround be handled?
  case ISD::FROUNDEVEN:
  case ISD::FSIN:
  case ISD::FCANONICALIZE:
  case AMDGPUISD::RCP:
  case AMDGPUISD::RCP_LEGACY:
  case AMDGPUISD::RCP_IFLAG:
  case AMDGPUISD::SIN_HW: {
    SDValue CvtSrc = N0.getOperand(0);
    if (CvtSrc.getOpcode() == ISD::FNEG) {
      // (fneg (fp_extend (fneg x))) -> (fp_extend x)
      // (fneg (rcp (fneg x))) -> (rcp x)
      return DAG.getNode(Opc, SL, VT, CvtSrc.getOperand(0));
    }

    if (!N0.hasOneUse())
      return SDValue();

    // (fneg (fp_extend x)) -> (fp_extend (fneg x))
    // (fneg (rcp x)) -> (rcp (fneg x))
    SDValue Neg = DAG.getNode(ISD::FNEG, SL, CvtSrc.getValueType(), CvtSrc);
    return DAG.getNode(Opc, SL, VT, Neg, N0->getFlags());
  }
  case ISD::FP_ROUND: {
    SDValue CvtSrc = N0.getOperand(0);

    if (CvtSrc.getOpcode() == ISD::FNEG) {
      // (fneg (fp_round (fneg x))) -> (fp_round x)
      return DAG.getNode(ISD::FP_ROUND, SL, VT,
                         CvtSrc.getOperand(0), N0.getOperand(1));
    }

    if (!N0.hasOneUse())
      return SDValue();

    // (fneg (fp_round x)) -> (fp_round (fneg x))
    SDValue Neg = DAG.getNode(ISD::FNEG, SL, CvtSrc.getValueType(), CvtSrc);
    return DAG.getNode(ISD::FP_ROUND, SL, VT, Neg, N0.getOperand(1));
  }
  case ISD::FP16_TO_FP: {
    // v_cvt_f32_f16 supports source modifiers on pre-VI targets without legal
    // f16, but legalization of f16 fneg ends up pulling it out of the source.
    // Put the fneg back as a legal source operation that can be matched later.
    SDLoc SL(N);

    SDValue Src = N0.getOperand(0);
    EVT SrcVT = Src.getValueType();

    // fneg (fp16_to_fp x) -> fp16_to_fp (xor x, 0x8000)
    SDValue IntFNeg = DAG.getNode(ISD::XOR, SL, SrcVT, Src,
                                  DAG.getConstant(0x8000, SL, SrcVT));
    return DAG.getNode(ISD::FP16_TO_FP, SL, N->getValueType(0), IntFNeg);
  }
  case ISD::SELECT: {
    // fneg (select c, a, b) -> select c, (fneg a), (fneg b)
    // TODO: Invert conditions of foldFreeOpFromSelect
    return SDValue();
  }
  case ISD::BITCAST: {
    SDLoc SL(N);
    SDValue BCSrc = N0.getOperand(0);
    if (BCSrc.getOpcode() == ISD::BUILD_VECTOR) {
      SDValue HighBits = BCSrc.getOperand(BCSrc.getNumOperands() - 1);
      if (HighBits.getValueType().getSizeInBits() != 32 ||
          !fnegFoldsIntoOp(HighBits.getNode()))
        return SDValue();

      // f64 fneg only really needs to operate on the high half of of the
      // register, so try to force it to an f32 operation to help make use of
      // source modifiers.
      //
      //
      // fneg (f64 (bitcast (build_vector x, y))) ->
      // f64 (bitcast (build_vector (bitcast i32:x to f32),
      //                            (fneg (bitcast i32:y to f32)))

      SDValue CastHi = DAG.getNode(ISD::BITCAST, SL, MVT::f32, HighBits);
      SDValue NegHi = DAG.getNode(ISD::FNEG, SL, MVT::f32, CastHi);
      SDValue CastBack =
          DAG.getNode(ISD::BITCAST, SL, HighBits.getValueType(), NegHi);

      SmallVector<SDValue, 8> Ops(BCSrc->op_begin(), BCSrc->op_end());
      Ops.back() = CastBack;
      DCI.AddToWorklist(NegHi.getNode());
      SDValue Build =
          DAG.getNode(ISD::BUILD_VECTOR, SL, BCSrc.getValueType(), Ops);
      SDValue Result = DAG.getNode(ISD::BITCAST, SL, VT, Build);

      if (!N0.hasOneUse())
        DAG.ReplaceAllUsesWith(N0, DAG.getNode(ISD::FNEG, SL, VT, Result));
      return Result;
    }

    if (BCSrc.getOpcode() == ISD::SELECT && VT == MVT::f32 &&
        BCSrc.hasOneUse()) {
      // fneg (bitcast (f32 (select cond, i32:lhs, i32:rhs))) ->
      //   select cond, (bitcast i32:lhs to f32), (bitcast i32:rhs to f32)

      // TODO: Cast back result for multiple uses is beneficial in some cases.

      SDValue LHS =
          DAG.getNode(ISD::BITCAST, SL, MVT::f32, BCSrc.getOperand(1));
      SDValue RHS =
          DAG.getNode(ISD::BITCAST, SL, MVT::f32, BCSrc.getOperand(2));

      SDValue NegLHS = DAG.getNode(ISD::FNEG, SL, MVT::f32, LHS);
      SDValue NegRHS = DAG.getNode(ISD::FNEG, SL, MVT::f32, RHS);

      return DAG.getNode(ISD::SELECT, SL, MVT::f32, BCSrc.getOperand(0), NegLHS,
                         NegRHS);
    }

    return SDValue();
  }
  default:
    return SDValue();
  }
}

SDValue AMDGPUTargetLowering::performFAbsCombine(SDNode *N,
                                                 DAGCombinerInfo &DCI) const {
  SelectionDAG &DAG = DCI.DAG;
  SDValue N0 = N->getOperand(0);

  if (!N0.hasOneUse())
    return SDValue();

  switch (N0.getOpcode()) {
  case ISD::FP16_TO_FP: {
    assert(!Subtarget->has16BitInsts() && "should only see if f16 is illegal");
    SDLoc SL(N);
    SDValue Src = N0.getOperand(0);
    EVT SrcVT = Src.getValueType();

    // fabs (fp16_to_fp x) -> fp16_to_fp (and x, 0x7fff)
    SDValue IntFAbs = DAG.getNode(ISD::AND, SL, SrcVT, Src,
                                  DAG.getConstant(0x7fff, SL, SrcVT));
    return DAG.getNode(ISD::FP16_TO_FP, SL, N->getValueType(0), IntFAbs);
  }
  default:
    return SDValue();
  }
}

SDValue AMDGPUTargetLowering::performRcpCombine(SDNode *N,
                                                DAGCombinerInfo &DCI) const {
  const auto *CFP = dyn_cast<ConstantFPSDNode>(N->getOperand(0));
  if (!CFP)
    return SDValue();

  // XXX - Should this flush denormals?
  const APFloat &Val = CFP->getValueAPF();
  APFloat One(Val.getSemantics(), "1.0");
  return DCI.DAG.getConstantFP(One / Val, SDLoc(N), N->getValueType(0));
}

SDValue AMDGPUTargetLowering::PerformDAGCombine(SDNode *N,
                                                DAGCombinerInfo &DCI) const {
  SelectionDAG &DAG = DCI.DAG;
  SDLoc DL(N);

  switch(N->getOpcode()) {
  default:
    break;
  case ISD::BITCAST: {
    EVT DestVT = N->getValueType(0);

    // Push casts through vector builds. This helps avoid emitting a large
    // number of copies when materializing floating point vector constants.
    //
    // vNt1 bitcast (vNt0 (build_vector t0:x, t0:y)) =>
    //   vnt1 = build_vector (t1 (bitcast t0:x)), (t1 (bitcast t0:y))
    if (DestVT.isVector()) {
      SDValue Src = N->getOperand(0);
      if (Src.getOpcode() == ISD::BUILD_VECTOR &&
          (DCI.getDAGCombineLevel() < AfterLegalizeDAG ||
           isOperationLegal(ISD::BUILD_VECTOR, DestVT))) {
        EVT SrcVT = Src.getValueType();
        unsigned NElts = DestVT.getVectorNumElements();

        if (SrcVT.getVectorNumElements() == NElts) {
          EVT DestEltVT = DestVT.getVectorElementType();

          SmallVector<SDValue, 8> CastedElts;
          SDLoc SL(N);
          for (unsigned I = 0, E = SrcVT.getVectorNumElements(); I != E; ++I) {
            SDValue Elt = Src.getOperand(I);
            CastedElts.push_back(DAG.getNode(ISD::BITCAST, DL, DestEltVT, Elt));
          }

          return DAG.getBuildVector(DestVT, SL, CastedElts);
        }
      }
    }

    if (DestVT.getSizeInBits() != 64 || !DestVT.isVector())
      break;

    // Fold bitcasts of constants.
    //
    // v2i32 (bitcast i64:k) -> build_vector lo_32(k), hi_32(k)
    // TODO: Generalize and move to DAGCombiner
    SDValue Src = N->getOperand(0);
    if (ConstantSDNode *C = dyn_cast<ConstantSDNode>(Src)) {
      SDLoc SL(N);
      uint64_t CVal = C->getZExtValue();
      SDValue BV = DAG.getNode(ISD::BUILD_VECTOR, SL, MVT::v2i32,
                               DAG.getConstant(Lo_32(CVal), SL, MVT::i32),
                               DAG.getConstant(Hi_32(CVal), SL, MVT::i32));
      return DAG.getNode(ISD::BITCAST, SL, DestVT, BV);
    }

    if (ConstantFPSDNode *C = dyn_cast<ConstantFPSDNode>(Src)) {
      const APInt &Val = C->getValueAPF().bitcastToAPInt();
      SDLoc SL(N);
      uint64_t CVal = Val.getZExtValue();
      SDValue Vec = DAG.getNode(ISD::BUILD_VECTOR, SL, MVT::v2i32,
                                DAG.getConstant(Lo_32(CVal), SL, MVT::i32),
                                DAG.getConstant(Hi_32(CVal), SL, MVT::i32));

      return DAG.getNode(ISD::BITCAST, SL, DestVT, Vec);
    }

    break;
  }
  case ISD::SHL: {
    if (DCI.getDAGCombineLevel() < AfterLegalizeDAG)
      break;

    return performShlCombine(N, DCI);
  }
  case ISD::SRL: {
    if (DCI.getDAGCombineLevel() < AfterLegalizeDAG)
      break;

    return performSrlCombine(N, DCI);
  }
  case ISD::SRA: {
    if (DCI.getDAGCombineLevel() < AfterLegalizeDAG)
      break;

    return performSraCombine(N, DCI);
  }
  case ISD::TRUNCATE:
    return performTruncateCombine(N, DCI);
  case ISD::MUL:
    return performMulCombine(N, DCI);
  case AMDGPUISD::MUL_U24:
  case AMDGPUISD::MUL_I24: {
    if (SDValue Simplified = simplifyMul24(N, DCI))
      return Simplified;
    break;
  }
  case AMDGPUISD::MULHI_I24:
  case AMDGPUISD::MULHI_U24:
    return simplifyMul24(N, DCI);
  case ISD::SMUL_LOHI:
  case ISD::UMUL_LOHI:
    return performMulLoHiCombine(N, DCI);
  case ISD::MULHS:
    return performMulhsCombine(N, DCI);
  case ISD::MULHU:
    return performMulhuCombine(N, DCI);
  case ISD::SELECT:
    return performSelectCombine(N, DCI);
  case ISD::FNEG:
    return performFNegCombine(N, DCI);
  case ISD::FABS:
    return performFAbsCombine(N, DCI);
  case AMDGPUISD::BFE_I32:
  case AMDGPUISD::BFE_U32: {
    assert(!N->getValueType(0).isVector() &&
           "Vector handling of BFE not implemented");
    ConstantSDNode *Width = dyn_cast<ConstantSDNode>(N->getOperand(2));
    if (!Width)
      break;

    uint32_t WidthVal = Width->getZExtValue() & 0x1f;
    if (WidthVal == 0)
      return DAG.getConstant(0, DL, MVT::i32);

    ConstantSDNode *Offset = dyn_cast<ConstantSDNode>(N->getOperand(1));
    if (!Offset)
      break;

    SDValue BitsFrom = N->getOperand(0);
    uint32_t OffsetVal = Offset->getZExtValue() & 0x1f;

    bool Signed = N->getOpcode() == AMDGPUISD::BFE_I32;

    if (OffsetVal == 0) {
      // This is already sign / zero extended, so try to fold away extra BFEs.
      unsigned SignBits =  Signed ? (32 - WidthVal + 1) : (32 - WidthVal);

      unsigned OpSignBits = DAG.ComputeNumSignBits(BitsFrom);
      if (OpSignBits >= SignBits)
        return BitsFrom;

      EVT SmallVT = EVT::getIntegerVT(*DAG.getContext(), WidthVal);
      if (Signed) {
        // This is a sign_extend_inreg. Replace it to take advantage of existing
        // DAG Combines. If not eliminated, we will match back to BFE during
        // selection.

        // TODO: The sext_inreg of extended types ends, although we can could
        // handle them in a single BFE.
        return DAG.getNode(ISD::SIGN_EXTEND_INREG, DL, MVT::i32, BitsFrom,
                           DAG.getValueType(SmallVT));
      }

      return DAG.getZeroExtendInReg(BitsFrom, DL, SmallVT);
    }

    if (ConstantSDNode *CVal = dyn_cast<ConstantSDNode>(BitsFrom)) {
      if (Signed) {
        return constantFoldBFE<int32_t>(DAG,
                                        CVal->getSExtValue(),
                                        OffsetVal,
                                        WidthVal,
                                        DL);
      }

      return constantFoldBFE<uint32_t>(DAG,
                                       CVal->getZExtValue(),
                                       OffsetVal,
                                       WidthVal,
                                       DL);
    }

    if ((OffsetVal + WidthVal) >= 32 &&
        !(Subtarget->hasSDWA() && OffsetVal == 16 && WidthVal == 16)) {
      SDValue ShiftVal = DAG.getConstant(OffsetVal, DL, MVT::i32);
      return DAG.getNode(Signed ? ISD::SRA : ISD::SRL, DL, MVT::i32,
                         BitsFrom, ShiftVal);
    }

    if (BitsFrom.hasOneUse()) {
      APInt Demanded = APInt::getBitsSet(32,
                                         OffsetVal,
                                         OffsetVal + WidthVal);

      KnownBits Known;
      TargetLowering::TargetLoweringOpt TLO(DAG, !DCI.isBeforeLegalize(),
                                            !DCI.isBeforeLegalizeOps());
      const TargetLowering &TLI = DAG.getTargetLoweringInfo();
      if (TLI.ShrinkDemandedConstant(BitsFrom, Demanded, TLO) ||
          TLI.SimplifyDemandedBits(BitsFrom, Demanded, Known, TLO)) {
        DCI.CommitTargetLoweringOpt(TLO);
      }
    }

    break;
  }
  case ISD::LOAD:
    return performLoadCombine(N, DCI);
  case ISD::STORE:
    return performStoreCombine(N, DCI);
  case AMDGPUISD::RCP:
  case AMDGPUISD::RCP_IFLAG:
    return performRcpCombine(N, DCI);
  case ISD::AssertZext:
  case ISD::AssertSext:
    return performAssertSZExtCombine(N, DCI);
  case ISD::INTRINSIC_WO_CHAIN:
    return performIntrinsicWOChainCombine(N, DCI);
  case AMDGPUISD::FMAD_FTZ: {
    SDValue N0 = N->getOperand(0);
    SDValue N1 = N->getOperand(1);
    SDValue N2 = N->getOperand(2);
    EVT VT = N->getValueType(0);

    // FMAD_FTZ is a FMAD + flush denormals to zero.
    // We flush the inputs, the intermediate step, and the output.
    ConstantFPSDNode *N0CFP = dyn_cast<ConstantFPSDNode>(N0);
    ConstantFPSDNode *N1CFP = dyn_cast<ConstantFPSDNode>(N1);
    ConstantFPSDNode *N2CFP = dyn_cast<ConstantFPSDNode>(N2);
    if (N0CFP && N1CFP && N2CFP) {
      const auto FTZ = [](const APFloat &V) {
        if (V.isDenormal()) {
          APFloat Zero(V.getSemantics(), 0);
          return V.isNegative() ? -Zero : Zero;
        }
        return V;
      };

      APFloat V0 = FTZ(N0CFP->getValueAPF());
      APFloat V1 = FTZ(N1CFP->getValueAPF());
      APFloat V2 = FTZ(N2CFP->getValueAPF());
      V0.multiply(V1, APFloat::rmNearestTiesToEven);
      V0 = FTZ(V0);
      V0.add(V2, APFloat::rmNearestTiesToEven);
      return DAG.getConstantFP(FTZ(V0), DL, VT);
    }
    break;
  }
  }
  return SDValue();
}

//===----------------------------------------------------------------------===//
// Helper functions
//===----------------------------------------------------------------------===//

SDValue AMDGPUTargetLowering::CreateLiveInRegister(SelectionDAG &DAG,
                                                   const TargetRegisterClass *RC,
                                                   Register Reg, EVT VT,
                                                   const SDLoc &SL,
                                                   bool RawReg) const {
  MachineFunction &MF = DAG.getMachineFunction();
  MachineRegisterInfo &MRI = MF.getRegInfo();
  Register VReg;

  if (!MRI.isLiveIn(Reg)) {
    VReg = MRI.createVirtualRegister(RC);
    MRI.addLiveIn(Reg, VReg);
  } else {
    VReg = MRI.getLiveInVirtReg(Reg);
  }

  if (RawReg)
    return DAG.getRegister(VReg, VT);

  return DAG.getCopyFromReg(DAG.getEntryNode(), SL, VReg, VT);
}

// This may be called multiple times, and nothing prevents creating multiple
// objects at the same offset. See if we already defined this object.
static int getOrCreateFixedStackObject(MachineFrameInfo &MFI, unsigned Size,
                                       int64_t Offset) {
  for (int I = MFI.getObjectIndexBegin(); I < 0; ++I) {
    if (MFI.getObjectOffset(I) == Offset) {
      assert(MFI.getObjectSize(I) == Size);
      return I;
    }
  }

  return MFI.CreateFixedObject(Size, Offset, true);
}

SDValue AMDGPUTargetLowering::loadStackInputValue(SelectionDAG &DAG,
                                                  EVT VT,
                                                  const SDLoc &SL,
                                                  int64_t Offset) const {
  MachineFunction &MF = DAG.getMachineFunction();
  MachineFrameInfo &MFI = MF.getFrameInfo();
  int FI = getOrCreateFixedStackObject(MFI, VT.getStoreSize(), Offset);

  auto SrcPtrInfo = MachinePointerInfo::getStack(MF, Offset);
  SDValue Ptr = DAG.getFrameIndex(FI, MVT::i32);

  return DAG.getLoad(VT, SL, DAG.getEntryNode(), Ptr, SrcPtrInfo, Align(4),
                     MachineMemOperand::MODereferenceable |
                         MachineMemOperand::MOInvariant);
}

SDValue AMDGPUTargetLowering::storeStackInputValue(SelectionDAG &DAG,
                                                   const SDLoc &SL,
                                                   SDValue Chain,
                                                   SDValue ArgVal,
                                                   int64_t Offset) const {
  MachineFunction &MF = DAG.getMachineFunction();
  MachinePointerInfo DstInfo = MachinePointerInfo::getStack(MF, Offset);
  const SIMachineFunctionInfo *Info = MF.getInfo<SIMachineFunctionInfo>();

  SDValue Ptr = DAG.getConstant(Offset, SL, MVT::i32);
  // Stores to the argument stack area are relative to the stack pointer.
  SDValue SP =
      DAG.getCopyFromReg(Chain, SL, Info->getStackPtrOffsetReg(), MVT::i32);
  Ptr = DAG.getNode(ISD::ADD, SL, MVT::i32, SP, Ptr);
  SDValue Store = DAG.getStore(Chain, SL, ArgVal, Ptr, DstInfo, Align(4),
                               MachineMemOperand::MODereferenceable);
  return Store;
}

SDValue AMDGPUTargetLowering::loadInputValue(SelectionDAG &DAG,
                                             const TargetRegisterClass *RC,
                                             EVT VT, const SDLoc &SL,
                                             const ArgDescriptor &Arg) const {
  assert(Arg && "Attempting to load missing argument");

  SDValue V = Arg.isRegister() ?
    CreateLiveInRegister(DAG, RC, Arg.getRegister(), VT, SL) :
    loadStackInputValue(DAG, VT, SL, Arg.getStackOffset());

  if (!Arg.isMasked())
    return V;

  unsigned Mask = Arg.getMask();
  unsigned Shift = llvm::countr_zero<unsigned>(Mask);
  V = DAG.getNode(ISD::SRL, SL, VT, V,
                  DAG.getShiftAmountConstant(Shift, VT, SL));
  return DAG.getNode(ISD::AND, SL, VT, V,
                     DAG.getConstant(Mask >> Shift, SL, VT));
}

uint32_t AMDGPUTargetLowering::getImplicitParameterOffset(
    uint64_t ExplicitKernArgSize, const ImplicitParameter Param) const {
  unsigned ExplicitArgOffset = Subtarget->getExplicitKernelArgOffset();
  const Align Alignment = Subtarget->getAlignmentForImplicitArgPtr();
  uint64_t ArgOffset =
      alignTo(ExplicitKernArgSize, Alignment) + ExplicitArgOffset;
  switch (Param) {
  case FIRST_IMPLICIT:
    return ArgOffset;
  case PRIVATE_BASE:
    return ArgOffset + AMDGPU::ImplicitArg::PRIVATE_BASE_OFFSET;
  case SHARED_BASE:
    return ArgOffset + AMDGPU::ImplicitArg::SHARED_BASE_OFFSET;
  case QUEUE_PTR:
    return ArgOffset + AMDGPU::ImplicitArg::QUEUE_PTR_OFFSET;
  }
  llvm_unreachable("unexpected implicit parameter type");
}

uint32_t AMDGPUTargetLowering::getImplicitParameterOffset(
    const MachineFunction &MF, const ImplicitParameter Param) const {
  const AMDGPUMachineFunction *MFI = MF.getInfo<AMDGPUMachineFunction>();
  return getImplicitParameterOffset(MFI->getExplicitKernArgSize(), Param);
}

#define NODE_NAME_CASE(node) case AMDGPUISD::node: return #node;

const char* AMDGPUTargetLowering::getTargetNodeName(unsigned Opcode) const {
  switch ((AMDGPUISD::NodeType)Opcode) {
  case AMDGPUISD::FIRST_NUMBER: break;
  // AMDIL DAG nodes
  NODE_NAME_CASE(UMUL);
  NODE_NAME_CASE(BRANCH_COND);

  // AMDGPU DAG nodes
  NODE_NAME_CASE(IF)
  NODE_NAME_CASE(ELSE)
  NODE_NAME_CASE(LOOP)
  NODE_NAME_CASE(CALL)
  NODE_NAME_CASE(TC_RETURN)
  NODE_NAME_CASE(TC_RETURN_GFX)
  NODE_NAME_CASE(TC_RETURN_CHAIN)
  NODE_NAME_CASE(TRAP)
  NODE_NAME_CASE(RET_GLUE)
  NODE_NAME_CASE(WAVE_ADDRESS)
  NODE_NAME_CASE(RETURN_TO_EPILOG)
  NODE_NAME_CASE(ENDPGM)
  NODE_NAME_CASE(ENDPGM_TRAP)
  NODE_NAME_CASE(DWORDADDR)
  NODE_NAME_CASE(FRACT)
  NODE_NAME_CASE(SETCC)
  NODE_NAME_CASE(SETREG)
  NODE_NAME_CASE(DENORM_MODE)
  NODE_NAME_CASE(FMA_W_CHAIN)
  NODE_NAME_CASE(FMUL_W_CHAIN)
  NODE_NAME_CASE(CLAMP)
  NODE_NAME_CASE(COS_HW)
  NODE_NAME_CASE(SIN_HW)
  NODE_NAME_CASE(FMAX_LEGACY)
  NODE_NAME_CASE(FMIN_LEGACY)
  NODE_NAME_CASE(FMAX3)
  NODE_NAME_CASE(SMAX3)
  NODE_NAME_CASE(UMAX3)
  NODE_NAME_CASE(FMIN3)
  NODE_NAME_CASE(SMIN3)
  NODE_NAME_CASE(UMIN3)
  NODE_NAME_CASE(FMED3)
  NODE_NAME_CASE(SMED3)
  NODE_NAME_CASE(UMED3)
  NODE_NAME_CASE(FMAXIMUM3)
  NODE_NAME_CASE(FMINIMUM3)
  NODE_NAME_CASE(FDOT2)
  NODE_NAME_CASE(URECIP)
  NODE_NAME_CASE(DIV_SCALE)
  NODE_NAME_CASE(DIV_FMAS)
  NODE_NAME_CASE(DIV_FIXUP)
  NODE_NAME_CASE(FMAD_FTZ)
  NODE_NAME_CASE(RCP)
  NODE_NAME_CASE(RSQ)
  NODE_NAME_CASE(RCP_LEGACY)
  NODE_NAME_CASE(RCP_IFLAG)
  NODE_NAME_CASE(LOG)
  NODE_NAME_CASE(EXP)
  NODE_NAME_CASE(FMUL_LEGACY)
  NODE_NAME_CASE(RSQ_CLAMP)
  NODE_NAME_CASE(FP_CLASS)
  NODE_NAME_CASE(DOT4)
  NODE_NAME_CASE(CARRY)
  NODE_NAME_CASE(BORROW)
  NODE_NAME_CASE(BFE_U32)
  NODE_NAME_CASE(BFE_I32)
  NODE_NAME_CASE(BFI)
  NODE_NAME_CASE(BFM)
  NODE_NAME_CASE(FFBH_U32)
  NODE_NAME_CASE(FFBH_I32)
  NODE_NAME_CASE(FFBL_B32)
  NODE_NAME_CASE(MUL_U24)
  NODE_NAME_CASE(MUL_I24)
  NODE_NAME_CASE(MULHI_U24)
  NODE_NAME_CASE(MULHI_I24)
  NODE_NAME_CASE(MAD_U24)
  NODE_NAME_CASE(MAD_I24)
  NODE_NAME_CASE(MAD_I64_I32)
  NODE_NAME_CASE(MAD_U64_U32)
  NODE_NAME_CASE(PERM)
  NODE_NAME_CASE(TEXTURE_FETCH)
  NODE_NAME_CASE(R600_EXPORT)
  NODE_NAME_CASE(CONST_ADDRESS)
  NODE_NAME_CASE(REGISTER_LOAD)
  NODE_NAME_CASE(REGISTER_STORE)
  NODE_NAME_CASE(SAMPLE)
  NODE_NAME_CASE(SAMPLEB)
  NODE_NAME_CASE(SAMPLED)
  NODE_NAME_CASE(SAMPLEL)
  NODE_NAME_CASE(CVT_F32_UBYTE0)
  NODE_NAME_CASE(CVT_F32_UBYTE1)
  NODE_NAME_CASE(CVT_F32_UBYTE2)
  NODE_NAME_CASE(CVT_F32_UBYTE3)
  NODE_NAME_CASE(CVT_PKRTZ_F16_F32)
  NODE_NAME_CASE(CVT_PKNORM_I16_F32)
  NODE_NAME_CASE(CVT_PKNORM_U16_F32)
  NODE_NAME_CASE(CVT_PK_I16_I32)
  NODE_NAME_CASE(CVT_PK_U16_U32)
  NODE_NAME_CASE(FP_TO_FP16)
  NODE_NAME_CASE(BUILD_VERTICAL_VECTOR)
  NODE_NAME_CASE(CONST_DATA_PTR)
  NODE_NAME_CASE(PC_ADD_REL_OFFSET)
  NODE_NAME_CASE(LDS)
  NODE_NAME_CASE(FPTRUNC_ROUND_UPWARD)
  NODE_NAME_CASE(FPTRUNC_ROUND_DOWNWARD)
  NODE_NAME_CASE(DUMMY_CHAIN)
  case AMDGPUISD::FIRST_MEM_OPCODE_NUMBER: break;
  NODE_NAME_CASE(LOAD_D16_HI)
  NODE_NAME_CASE(LOAD_D16_LO)
  NODE_NAME_CASE(LOAD_D16_HI_I8)
  NODE_NAME_CASE(LOAD_D16_HI_U8)
  NODE_NAME_CASE(LOAD_D16_LO_I8)
  NODE_NAME_CASE(LOAD_D16_LO_U8)
  NODE_NAME_CASE(STORE_MSKOR)
  NODE_NAME_CASE(LOAD_CONSTANT)
  NODE_NAME_CASE(TBUFFER_STORE_FORMAT)
  NODE_NAME_CASE(TBUFFER_STORE_FORMAT_D16)
  NODE_NAME_CASE(TBUFFER_LOAD_FORMAT)
  NODE_NAME_CASE(TBUFFER_LOAD_FORMAT_D16)
  NODE_NAME_CASE(DS_ORDERED_COUNT)
  NODE_NAME_CASE(ATOMIC_CMP_SWAP)
  NODE_NAME_CASE(ATOMIC_LOAD_FMIN)
  NODE_NAME_CASE(ATOMIC_LOAD_FMAX)
  NODE_NAME_CASE(BUFFER_LOAD)
  NODE_NAME_CASE(BUFFER_LOAD_UBYTE)
  NODE_NAME_CASE(BUFFER_LOAD_USHORT)
  NODE_NAME_CASE(BUFFER_LOAD_BYTE)
  NODE_NAME_CASE(BUFFER_LOAD_SHORT)
  NODE_NAME_CASE(BUFFER_LOAD_FORMAT)
  NODE_NAME_CASE(BUFFER_LOAD_FORMAT_TFE)
  NODE_NAME_CASE(BUFFER_LOAD_FORMAT_D16)
  NODE_NAME_CASE(SBUFFER_LOAD)
  NODE_NAME_CASE(SBUFFER_LOAD_BYTE)
  NODE_NAME_CASE(SBUFFER_LOAD_UBYTE)
  NODE_NAME_CASE(SBUFFER_LOAD_SHORT)
  NODE_NAME_CASE(SBUFFER_LOAD_USHORT)
  NODE_NAME_CASE(BUFFER_STORE)
  NODE_NAME_CASE(BUFFER_STORE_BYTE)
  NODE_NAME_CASE(BUFFER_STORE_SHORT)
  NODE_NAME_CASE(BUFFER_STORE_FORMAT)
  NODE_NAME_CASE(BUFFER_STORE_FORMAT_D16)
  NODE_NAME_CASE(BUFFER_ATOMIC_SWAP)
  NODE_NAME_CASE(BUFFER_ATOMIC_ADD)
  NODE_NAME_CASE(BUFFER_ATOMIC_SUB)
  NODE_NAME_CASE(BUFFER_ATOMIC_SMIN)
  NODE_NAME_CASE(BUFFER_ATOMIC_UMIN)
  NODE_NAME_CASE(BUFFER_ATOMIC_SMAX)
  NODE_NAME_CASE(BUFFER_ATOMIC_UMAX)
  NODE_NAME_CASE(BUFFER_ATOMIC_AND)
  NODE_NAME_CASE(BUFFER_ATOMIC_OR)
  NODE_NAME_CASE(BUFFER_ATOMIC_XOR)
  NODE_NAME_CASE(BUFFER_ATOMIC_INC)
  NODE_NAME_CASE(BUFFER_ATOMIC_DEC)
  NODE_NAME_CASE(BUFFER_ATOMIC_CMPSWAP)
  NODE_NAME_CASE(BUFFER_ATOMIC_CSUB)
  NODE_NAME_CASE(BUFFER_ATOMIC_FADD)
  NODE_NAME_CASE(BUFFER_ATOMIC_FADD_BF16)
  NODE_NAME_CASE(BUFFER_ATOMIC_FMIN)
  NODE_NAME_CASE(BUFFER_ATOMIC_FMAX)
  NODE_NAME_CASE(BUFFER_ATOMIC_COND_SUB_U32)

  case AMDGPUISD::LAST_AMDGPU_ISD_NUMBER: break;
  }
  return nullptr;
}

SDValue AMDGPUTargetLowering::getSqrtEstimate(SDValue Operand,
                                              SelectionDAG &DAG, int Enabled,
                                              int &RefinementSteps,
                                              bool &UseOneConstNR,
                                              bool Reciprocal) const {
  EVT VT = Operand.getValueType();

  if (VT == MVT::f32) {
    RefinementSteps = 0;
    return DAG.getNode(AMDGPUISD::RSQ, SDLoc(Operand), VT, Operand);
  }

  // TODO: There is also f64 rsq instruction, but the documentation is less
  // clear on its precision.

  return SDValue();
}

SDValue AMDGPUTargetLowering::getRecipEstimate(SDValue Operand,
                                               SelectionDAG &DAG, int Enabled,
                                               int &RefinementSteps) const {
  EVT VT = Operand.getValueType();

  if (VT == MVT::f32) {
    // Reciprocal, < 1 ulp error.
    //
    // This reciprocal approximation converges to < 0.5 ulp error with one
    // newton rhapson performed with two fused multiple adds (FMAs).

    RefinementSteps = 0;
    return DAG.getNode(AMDGPUISD::RCP, SDLoc(Operand), VT, Operand);
  }

  // TODO: There is also f64 rcp instruction, but the documentation is less
  // clear on its precision.

  return SDValue();
}

static unsigned workitemIntrinsicDim(unsigned ID) {
  switch (ID) {
  case Intrinsic::amdgcn_workitem_id_x:
    return 0;
  case Intrinsic::amdgcn_workitem_id_y:
    return 1;
  case Intrinsic::amdgcn_workitem_id_z:
    return 2;
  default:
    llvm_unreachable("not a workitem intrinsic");
  }
}

void AMDGPUTargetLowering::computeKnownBitsForTargetNode(
    const SDValue Op, KnownBits &Known,
    const APInt &DemandedElts, const SelectionDAG &DAG, unsigned Depth) const {

  Known.resetAll(); // Don't know anything.

  unsigned Opc = Op.getOpcode();

  switch (Opc) {
  default:
    break;
  case AMDGPUISD::CARRY:
  case AMDGPUISD::BORROW: {
    Known.Zero = APInt::getHighBitsSet(32, 31);
    break;
  }

  case AMDGPUISD::BFE_I32:
  case AMDGPUISD::BFE_U32: {
    ConstantSDNode *CWidth = dyn_cast<ConstantSDNode>(Op.getOperand(2));
    if (!CWidth)
      return;

    uint32_t Width = CWidth->getZExtValue() & 0x1f;

    if (Opc == AMDGPUISD::BFE_U32)
      Known.Zero = APInt::getHighBitsSet(32, 32 - Width);

    break;
  }
  case AMDGPUISD::FP_TO_FP16: {
    unsigned BitWidth = Known.getBitWidth();

    // High bits are zero.
    Known.Zero = APInt::getHighBitsSet(BitWidth, BitWidth - 16);
    break;
  }
  case AMDGPUISD::MUL_U24:
  case AMDGPUISD::MUL_I24: {
    KnownBits LHSKnown = DAG.computeKnownBits(Op.getOperand(0), Depth + 1);
    KnownBits RHSKnown = DAG.computeKnownBits(Op.getOperand(1), Depth + 1);
    unsigned TrailZ = LHSKnown.countMinTrailingZeros() +
                      RHSKnown.countMinTrailingZeros();
    Known.Zero.setLowBits(std::min(TrailZ, 32u));
    // Skip extra check if all bits are known zeros.
    if (TrailZ >= 32)
      break;

    // Truncate to 24 bits.
    LHSKnown = LHSKnown.trunc(24);
    RHSKnown = RHSKnown.trunc(24);

    if (Opc == AMDGPUISD::MUL_I24) {
      unsigned LHSValBits = LHSKnown.countMaxSignificantBits();
      unsigned RHSValBits = RHSKnown.countMaxSignificantBits();
      unsigned MaxValBits = LHSValBits + RHSValBits;
      if (MaxValBits > 32)
        break;
      unsigned SignBits = 32 - MaxValBits + 1;
      bool LHSNegative = LHSKnown.isNegative();
      bool LHSNonNegative = LHSKnown.isNonNegative();
      bool LHSPositive = LHSKnown.isStrictlyPositive();
      bool RHSNegative = RHSKnown.isNegative();
      bool RHSNonNegative = RHSKnown.isNonNegative();
      bool RHSPositive = RHSKnown.isStrictlyPositive();

      if ((LHSNonNegative && RHSNonNegative) || (LHSNegative && RHSNegative))
        Known.Zero.setHighBits(SignBits);
      else if ((LHSNegative && RHSPositive) || (LHSPositive && RHSNegative))
        Known.One.setHighBits(SignBits);
    } else {
      unsigned LHSValBits = LHSKnown.countMaxActiveBits();
      unsigned RHSValBits = RHSKnown.countMaxActiveBits();
      unsigned MaxValBits = LHSValBits + RHSValBits;
      if (MaxValBits >= 32)
        break;
      Known.Zero.setBitsFrom(MaxValBits);
    }
    break;
  }
  case AMDGPUISD::PERM: {
    ConstantSDNode *CMask = dyn_cast<ConstantSDNode>(Op.getOperand(2));
    if (!CMask)
      return;

    KnownBits LHSKnown = DAG.computeKnownBits(Op.getOperand(0), Depth + 1);
    KnownBits RHSKnown = DAG.computeKnownBits(Op.getOperand(1), Depth + 1);
    unsigned Sel = CMask->getZExtValue();

    for (unsigned I = 0; I < 32; I += 8) {
      unsigned SelBits = Sel & 0xff;
      if (SelBits < 4) {
        SelBits *= 8;
        Known.One |= ((RHSKnown.One.getZExtValue() >> SelBits) & 0xff) << I;
        Known.Zero |= ((RHSKnown.Zero.getZExtValue() >> SelBits) & 0xff) << I;
      } else if (SelBits < 7) {
        SelBits = (SelBits & 3) * 8;
        Known.One |= ((LHSKnown.One.getZExtValue() >> SelBits) & 0xff) << I;
        Known.Zero |= ((LHSKnown.Zero.getZExtValue() >> SelBits) & 0xff) << I;
      } else if (SelBits == 0x0c) {
        Known.Zero |= 0xFFull << I;
      } else if (SelBits > 0x0c) {
        Known.One |= 0xFFull << I;
      }
      Sel >>= 8;
    }
    break;
  }
  case AMDGPUISD::BUFFER_LOAD_UBYTE:  {
    Known.Zero.setHighBits(24);
    break;
  }
  case AMDGPUISD::BUFFER_LOAD_USHORT: {
    Known.Zero.setHighBits(16);
    break;
  }
  case AMDGPUISD::LDS: {
    auto GA = cast<GlobalAddressSDNode>(Op.getOperand(0).getNode());
    Align Alignment = GA->getGlobal()->getPointerAlignment(DAG.getDataLayout());

    Known.Zero.setHighBits(16);
    Known.Zero.setLowBits(Log2(Alignment));
    break;
  }
  case AMDGPUISD::SMIN3:
  case AMDGPUISD::SMAX3:
  case AMDGPUISD::SMED3:
  case AMDGPUISD::UMIN3:
  case AMDGPUISD::UMAX3:
  case AMDGPUISD::UMED3: {
    KnownBits Known2 = DAG.computeKnownBits(Op.getOperand(2), Depth + 1);
    if (Known2.isUnknown())
      break;

    KnownBits Known1 = DAG.computeKnownBits(Op.getOperand(1), Depth + 1);
    if (Known1.isUnknown())
      break;

    KnownBits Known0 = DAG.computeKnownBits(Op.getOperand(0), Depth + 1);
    if (Known0.isUnknown())
      break;

    // TODO: Handle LeadZero/LeadOne from UMIN/UMAX handling.
    Known.Zero = Known0.Zero & Known1.Zero & Known2.Zero;
    Known.One = Known0.One & Known1.One & Known2.One;
    break;
  }
  case ISD::INTRINSIC_WO_CHAIN: {
    unsigned IID = Op.getConstantOperandVal(0);
    switch (IID) {
    case Intrinsic::amdgcn_workitem_id_x:
    case Intrinsic::amdgcn_workitem_id_y:
    case Intrinsic::amdgcn_workitem_id_z: {
      unsigned MaxValue = Subtarget->getMaxWorkitemID(
          DAG.getMachineFunction().getFunction(), workitemIntrinsicDim(IID));
      Known.Zero.setHighBits(llvm::countl_zero(MaxValue));
      break;
    }
    default:
      break;
    }
  }
  }
}

unsigned AMDGPUTargetLowering::ComputeNumSignBitsForTargetNode(
    SDValue Op, const APInt &DemandedElts, const SelectionDAG &DAG,
    unsigned Depth) const {
  switch (Op.getOpcode()) {
  case AMDGPUISD::BFE_I32: {
    ConstantSDNode *Width = dyn_cast<ConstantSDNode>(Op.getOperand(2));
    if (!Width)
      return 1;

    unsigned SignBits = 32 - Width->getZExtValue() + 1;
    if (!isNullConstant(Op.getOperand(1)))
      return SignBits;

    // TODO: Could probably figure something out with non-0 offsets.
    unsigned Op0SignBits = DAG.ComputeNumSignBits(Op.getOperand(0), Depth + 1);
    return std::max(SignBits, Op0SignBits);
  }

  case AMDGPUISD::BFE_U32: {
    ConstantSDNode *Width = dyn_cast<ConstantSDNode>(Op.getOperand(2));
    return Width ? 32 - (Width->getZExtValue() & 0x1f) : 1;
  }

  case AMDGPUISD::CARRY:
  case AMDGPUISD::BORROW:
    return 31;
  case AMDGPUISD::BUFFER_LOAD_BYTE:
    return 25;
  case AMDGPUISD::BUFFER_LOAD_SHORT:
    return 17;
  case AMDGPUISD::BUFFER_LOAD_UBYTE:
    return 24;
  case AMDGPUISD::BUFFER_LOAD_USHORT:
    return 16;
  case AMDGPUISD::FP_TO_FP16:
    return 16;
  case AMDGPUISD::SMIN3:
  case AMDGPUISD::SMAX3:
  case AMDGPUISD::SMED3:
  case AMDGPUISD::UMIN3:
  case AMDGPUISD::UMAX3:
  case AMDGPUISD::UMED3: {
    unsigned Tmp2 = DAG.ComputeNumSignBits(Op.getOperand(2), Depth + 1);
    if (Tmp2 == 1)
      return 1; // Early out.

    unsigned Tmp1 = DAG.ComputeNumSignBits(Op.getOperand(1), Depth + 1);
    if (Tmp1 == 1)
      return 1; // Early out.

    unsigned Tmp0 = DAG.ComputeNumSignBits(Op.getOperand(0), Depth + 1);
    if (Tmp0 == 1)
      return 1; // Early out.

    return std::min(Tmp0, std::min(Tmp1, Tmp2));
  }
  default:
    return 1;
  }
}

unsigned AMDGPUTargetLowering::computeNumSignBitsForTargetInstr(
  GISelKnownBits &Analysis, Register R,
  const APInt &DemandedElts, const MachineRegisterInfo &MRI,
  unsigned Depth) const {
  const MachineInstr *MI = MRI.getVRegDef(R);
  if (!MI)
    return 1;

  // TODO: Check range metadata on MMO.
  switch (MI->getOpcode()) {
  case AMDGPU::G_AMDGPU_BUFFER_LOAD_SBYTE:
    return 25;
  case AMDGPU::G_AMDGPU_BUFFER_LOAD_SSHORT:
    return 17;
  case AMDGPU::G_AMDGPU_BUFFER_LOAD_UBYTE:
    return 24;
  case AMDGPU::G_AMDGPU_BUFFER_LOAD_USHORT:
    return 16;
  case AMDGPU::G_AMDGPU_SMED3:
  case AMDGPU::G_AMDGPU_UMED3: {
    auto [Dst, Src0, Src1, Src2] = MI->getFirst4Regs();
    unsigned Tmp2 = Analysis.computeNumSignBits(Src2, DemandedElts, Depth + 1);
    if (Tmp2 == 1)
      return 1;
    unsigned Tmp1 = Analysis.computeNumSignBits(Src1, DemandedElts, Depth + 1);
    if (Tmp1 == 1)
      return 1;
    unsigned Tmp0 = Analysis.computeNumSignBits(Src0, DemandedElts, Depth + 1);
    if (Tmp0 == 1)
      return 1;
    return std::min(Tmp0, std::min(Tmp1, Tmp2));
  }
  default:
    return 1;
  }
}

bool AMDGPUTargetLowering::isKnownNeverNaNForTargetNode(SDValue Op,
                                                        const SelectionDAG &DAG,
                                                        bool SNaN,
                                                        unsigned Depth) const {
  unsigned Opcode = Op.getOpcode();
  switch (Opcode) {
  case AMDGPUISD::FMIN_LEGACY:
  case AMDGPUISD::FMAX_LEGACY: {
    if (SNaN)
      return true;

    // TODO: Can check no nans on one of the operands for each one, but which
    // one?
    return false;
  }
  case AMDGPUISD::FMUL_LEGACY:
  case AMDGPUISD::CVT_PKRTZ_F16_F32: {
    if (SNaN)
      return true;
    return DAG.isKnownNeverNaN(Op.getOperand(0), SNaN, Depth + 1) &&
           DAG.isKnownNeverNaN(Op.getOperand(1), SNaN, Depth + 1);
  }
  case AMDGPUISD::FMED3:
  case AMDGPUISD::FMIN3:
  case AMDGPUISD::FMAX3:
  case AMDGPUISD::FMINIMUM3:
  case AMDGPUISD::FMAXIMUM3:
  case AMDGPUISD::FMAD_FTZ: {
    if (SNaN)
      return true;
    return DAG.isKnownNeverNaN(Op.getOperand(0), SNaN, Depth + 1) &&
           DAG.isKnownNeverNaN(Op.getOperand(1), SNaN, Depth + 1) &&
           DAG.isKnownNeverNaN(Op.getOperand(2), SNaN, Depth + 1);
  }
  case AMDGPUISD::CVT_F32_UBYTE0:
  case AMDGPUISD::CVT_F32_UBYTE1:
  case AMDGPUISD::CVT_F32_UBYTE2:
  case AMDGPUISD::CVT_F32_UBYTE3:
    return true;

  case AMDGPUISD::RCP:
  case AMDGPUISD::RSQ:
  case AMDGPUISD::RCP_LEGACY:
  case AMDGPUISD::RSQ_CLAMP: {
    if (SNaN)
      return true;

    // TODO: Need is known positive check.
    return false;
  }
  case ISD::FLDEXP:
  case AMDGPUISD::FRACT: {
    if (SNaN)
      return true;
    return DAG.isKnownNeverNaN(Op.getOperand(0), SNaN, Depth + 1);
  }
  case AMDGPUISD::DIV_SCALE:
  case AMDGPUISD::DIV_FMAS:
  case AMDGPUISD::DIV_FIXUP:
    // TODO: Refine on operands.
    return SNaN;
  case AMDGPUISD::SIN_HW:
  case AMDGPUISD::COS_HW: {
    // TODO: Need check for infinity
    return SNaN;
  }
  case ISD::INTRINSIC_WO_CHAIN: {
    unsigned IntrinsicID = Op.getConstantOperandVal(0);
    // TODO: Handle more intrinsics
    switch (IntrinsicID) {
    case Intrinsic::amdgcn_cubeid:
      return true;

    case Intrinsic::amdgcn_frexp_mant: {
      if (SNaN)
        return true;
      return DAG.isKnownNeverNaN(Op.getOperand(1), SNaN, Depth + 1);
    }
    case Intrinsic::amdgcn_cvt_pkrtz: {
      if (SNaN)
        return true;
      return DAG.isKnownNeverNaN(Op.getOperand(1), SNaN, Depth + 1) &&
             DAG.isKnownNeverNaN(Op.getOperand(2), SNaN, Depth + 1);
    }
    case Intrinsic::amdgcn_rcp:
    case Intrinsic::amdgcn_rsq:
    case Intrinsic::amdgcn_rcp_legacy:
    case Intrinsic::amdgcn_rsq_legacy:
    case Intrinsic::amdgcn_rsq_clamp: {
      if (SNaN)
        return true;

      // TODO: Need is known positive check.
      return false;
    }
    case Intrinsic::amdgcn_trig_preop:
    case Intrinsic::amdgcn_fdot2:
      // TODO: Refine on operand
      return SNaN;
    case Intrinsic::amdgcn_fma_legacy:
      if (SNaN)
        return true;
      return DAG.isKnownNeverNaN(Op.getOperand(1), SNaN, Depth + 1) &&
             DAG.isKnownNeverNaN(Op.getOperand(2), SNaN, Depth + 1) &&
             DAG.isKnownNeverNaN(Op.getOperand(3), SNaN, Depth + 1);
    default:
      return false;
    }
  }
  default:
    return false;
  }
}

bool AMDGPUTargetLowering::isReassocProfitable(MachineRegisterInfo &MRI,
                                               Register N0, Register N1) const {
  return MRI.hasOneNonDBGUse(N0); // FIXME: handle regbanks
}

TargetLowering::AtomicExpansionKind
AMDGPUTargetLowering::shouldExpandAtomicRMWInIR(AtomicRMWInst *RMW) const {
  switch (RMW->getOperation()) {
  case AtomicRMWInst::Nand:
  case AtomicRMWInst::FAdd:
  case AtomicRMWInst::FSub:
  case AtomicRMWInst::FMax:
  case AtomicRMWInst::FMin:
    return AtomicExpansionKind::CmpXChg;
  default: {
    if (auto *IntTy = dyn_cast<IntegerType>(RMW->getType())) {
      unsigned Size = IntTy->getBitWidth();
      if (Size == 32 || Size == 64)
        return AtomicExpansionKind::None;
    }

    return AtomicExpansionKind::CmpXChg;
  }
  }
}

/// Whether it is profitable to sink the operands of an
/// Instruction I to the basic block of I.
/// This helps using several modifiers (like abs and neg) more often.
bool AMDGPUTargetLowering::shouldSinkOperands(
    Instruction *I, SmallVectorImpl<Use *> &Ops) const {
  using namespace PatternMatch;

  for (auto &Op : I->operands()) {
    // Ensure we are not already sinking this operand.
    if (any_of(Ops, [&](Use *U) { return U->get() == Op.get(); }))
      continue;

    if (match(&Op, m_FAbs(m_Value())) || match(&Op, m_FNeg(m_Value())))
      Ops.push_back(&Op);
  }

  return !Ops.empty();
}<|MERGE_RESOLUTION|>--- conflicted
+++ resolved
@@ -572,12 +572,8 @@
                        ISD::FSUB,       ISD::FNEG,
                        ISD::FABS,       ISD::AssertZext,
                        ISD::AssertSext, ISD::INTRINSIC_WO_CHAIN});
-<<<<<<< HEAD
   setMaxDivRemBitWidthSupported(64);
-=======
-
   setMaxAtomicSizeInBitsSupported(64);
->>>>>>> 7d53f417
 }
 
 bool AMDGPUTargetLowering::mayIgnoreSignedZero(SDValue Op) const {
