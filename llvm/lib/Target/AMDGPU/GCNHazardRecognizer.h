--- conflicted
+++ resolved
@@ -106,10 +106,7 @@
   bool fixVALUTransUseHazard(MachineInstr *MI);
   bool fixWMMAHazards(MachineInstr *MI);
   bool fixShift64HighRegBug(MachineInstr *MI);
-<<<<<<< HEAD
-=======
   bool fixVALUMaskWriteHazard(MachineInstr *MI);
->>>>>>> f2751388
 
   int checkMAIHazards(MachineInstr *MI);
   int checkMAIHazards908(MachineInstr *MI);
