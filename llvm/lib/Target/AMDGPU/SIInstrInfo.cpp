//===- SIInstrInfo.cpp - SI Instruction Information  ----------------------===//
//
// Part of the LLVM Project, under the Apache License v2.0 with LLVM Exceptions.
// See https://llvm.org/LICENSE.txt for license information.
// SPDX-License-Identifier: Apache-2.0 WITH LLVM-exception
//
//===----------------------------------------------------------------------===//
//
/// \file
/// SI Implementation of TargetInstrInfo.
//
//===----------------------------------------------------------------------===//

#include "SIInstrInfo.h"
#include "AMDGPU.h"
#include "AMDGPUInstrInfo.h"
#include "GCNHazardRecognizer.h"
#include "GCNSubtarget.h"
#include "SIMachineFunctionInfo.h"
#include "llvm/Analysis/ValueTracking.h"
#include "llvm/CodeGen/LiveIntervals.h"
#include "llvm/CodeGen/LiveVariables.h"
#include "llvm/CodeGen/MachineDominators.h"
#include "llvm/CodeGen/MachineFrameInfo.h"
#include "llvm/CodeGen/MachineScheduler.h"
#include "llvm/CodeGen/RegisterScavenging.h"
#include "llvm/CodeGen/ScheduleDAG.h"
#include "llvm/IR/DiagnosticInfo.h"
#include "llvm/IR/IntrinsicsAMDGPU.h"
#include "llvm/MC/MCContext.h"
#include "llvm/Support/CommandLine.h"
#include "llvm/Target/TargetMachine.h"

using namespace llvm;

#define DEBUG_TYPE "si-instr-info"

#define GET_INSTRINFO_CTOR_DTOR
#include "AMDGPUGenInstrInfo.inc"

namespace llvm {
namespace AMDGPU {
#define GET_D16ImageDimIntrinsics_IMPL
#define GET_ImageDimIntrinsicTable_IMPL
#define GET_RsrcIntrinsics_IMPL
#include "AMDGPUGenSearchableTables.inc"
}
}


// Must be at least 4 to be able to branch over minimum unconditional branch
// code. This is only for making it possible to write reasonably small tests for
// long branches.
static cl::opt<unsigned>
BranchOffsetBits("amdgpu-s-branch-bits", cl::ReallyHidden, cl::init(16),
                 cl::desc("Restrict range of branch instructions (DEBUG)"));

static cl::opt<bool> Fix16BitCopies(
  "amdgpu-fix-16-bit-physreg-copies",
  cl::desc("Fix copies between 32 and 16 bit registers by extending to 32 bit"),
  cl::init(true),
  cl::ReallyHidden);

SIInstrInfo::SIInstrInfo(const GCNSubtarget &ST)
  : AMDGPUGenInstrInfo(AMDGPU::ADJCALLSTACKUP, AMDGPU::ADJCALLSTACKDOWN),
    RI(ST), ST(ST) {
  SchedModel.init(&ST);
}

//===----------------------------------------------------------------------===//
// TargetInstrInfo callbacks
//===----------------------------------------------------------------------===//

static unsigned getNumOperandsNoGlue(SDNode *Node) {
  unsigned N = Node->getNumOperands();
  while (N && Node->getOperand(N - 1).getValueType() == MVT::Glue)
    --N;
  return N;
}

/// Returns true if both nodes have the same value for the given
///        operand \p Op, or if both nodes do not have this operand.
static bool nodesHaveSameOperandValue(SDNode *N0, SDNode* N1, unsigned OpName) {
  unsigned Opc0 = N0->getMachineOpcode();
  unsigned Opc1 = N1->getMachineOpcode();

  int Op0Idx = AMDGPU::getNamedOperandIdx(Opc0, OpName);
  int Op1Idx = AMDGPU::getNamedOperandIdx(Opc1, OpName);

  if (Op0Idx == -1 && Op1Idx == -1)
    return true;


  if ((Op0Idx == -1 && Op1Idx != -1) ||
      (Op1Idx == -1 && Op0Idx != -1))
    return false;

  // getNamedOperandIdx returns the index for the MachineInstr's operands,
  // which includes the result as the first operand. We are indexing into the
  // MachineSDNode's operands, so we need to skip the result operand to get
  // the real index.
  --Op0Idx;
  --Op1Idx;

  return N0->getOperand(Op0Idx) == N1->getOperand(Op1Idx);
}

bool SIInstrInfo::isReallyTriviallyReMaterializable(
    const MachineInstr &MI) const {
  if (isVOP1(MI) || isVOP2(MI) || isVOP3(MI) || isSDWA(MI) || isSALU(MI)) {
    // Normally VALU use of exec would block the rematerialization, but that
    // is OK in this case to have an implicit exec read as all VALU do.
    // We really want all of the generic logic for this except for this.

    // Another potential implicit use is mode register. The core logic of
    // the RA will not attempt rematerialization if mode is set anywhere
    // in the function, otherwise it is safe since mode is not changed.

    // There is difference to generic method which does not allow
    // rematerialization if there are virtual register uses. We allow this,
    // therefore this method includes SOP instructions as well.
    return !MI.hasImplicitDef() &&
           MI.getNumImplicitOperands() == MI.getDesc().implicit_uses().size() &&
           !MI.mayRaiseFPException();
  }

  return false;
}

// Returns true if the scalar result of a VALU instruction depends on exec.
static bool resultDependsOnExec(const MachineInstr &MI) {
  // Ignore comparisons which are only used masked with exec.
  // This allows some hoisting/sinking of VALU comparisons.
  if (MI.isCompare()) {
    const MachineRegisterInfo &MRI = MI.getParent()->getParent()->getRegInfo();
    Register DstReg = MI.getOperand(0).getReg();
    if (!DstReg.isVirtual())
      return true;
    for (MachineInstr &Use : MRI.use_nodbg_instructions(DstReg)) {
      switch (Use.getOpcode()) {
      case AMDGPU::S_AND_SAVEEXEC_B32:
      case AMDGPU::S_AND_SAVEEXEC_B64:
        break;
      case AMDGPU::S_AND_B32:
      case AMDGPU::S_AND_B64:
        if (!Use.readsRegister(AMDGPU::EXEC))
          return true;
        break;
      default:
        return true;
      }
    }
    return false;
  }

  switch (MI.getOpcode()) {
  default:
    break;
  case AMDGPU::V_READFIRSTLANE_B32:
    return true;
  }

  return false;
}

bool SIInstrInfo::isIgnorableUse(const MachineOperand &MO) const {
  // Any implicit use of exec by VALU is not a real register read.
  return MO.getReg() == AMDGPU::EXEC && MO.isImplicit() &&
         isVALU(*MO.getParent()) && !resultDependsOnExec(*MO.getParent());
}

bool SIInstrInfo::areLoadsFromSameBasePtr(SDNode *Load0, SDNode *Load1,
                                          int64_t &Offset0,
                                          int64_t &Offset1) const {
  if (!Load0->isMachineOpcode() || !Load1->isMachineOpcode())
    return false;

  unsigned Opc0 = Load0->getMachineOpcode();
  unsigned Opc1 = Load1->getMachineOpcode();

  // Make sure both are actually loads.
  if (!get(Opc0).mayLoad() || !get(Opc1).mayLoad())
    return false;

  if (isDS(Opc0) && isDS(Opc1)) {

    // FIXME: Handle this case:
    if (getNumOperandsNoGlue(Load0) != getNumOperandsNoGlue(Load1))
      return false;

    // Check base reg.
    if (Load0->getOperand(0) != Load1->getOperand(0))
      return false;

    // Skip read2 / write2 variants for simplicity.
    // TODO: We should report true if the used offsets are adjacent (excluded
    // st64 versions).
    int Offset0Idx = AMDGPU::getNamedOperandIdx(Opc0, AMDGPU::OpName::offset);
    int Offset1Idx = AMDGPU::getNamedOperandIdx(Opc1, AMDGPU::OpName::offset);
    if (Offset0Idx == -1 || Offset1Idx == -1)
      return false;

    // XXX - be careful of dataless loads
    // getNamedOperandIdx returns the index for MachineInstrs.  Since they
    // include the output in the operand list, but SDNodes don't, we need to
    // subtract the index by one.
    Offset0Idx -= get(Opc0).NumDefs;
    Offset1Idx -= get(Opc1).NumDefs;
    Offset0 = cast<ConstantSDNode>(Load0->getOperand(Offset0Idx))->getZExtValue();
    Offset1 = cast<ConstantSDNode>(Load1->getOperand(Offset1Idx))->getZExtValue();
    return true;
  }

  if (isSMRD(Opc0) && isSMRD(Opc1)) {
    // Skip time and cache invalidation instructions.
    if (!AMDGPU::hasNamedOperand(Opc0, AMDGPU::OpName::sbase) ||
        !AMDGPU::hasNamedOperand(Opc1, AMDGPU::OpName::sbase))
      return false;

    unsigned NumOps = getNumOperandsNoGlue(Load0);
    if (NumOps != getNumOperandsNoGlue(Load1))
      return false;

    // Check base reg.
    if (Load0->getOperand(0) != Load1->getOperand(0))
      return false;

    // Match register offsets, if both register and immediate offsets present.
    assert(NumOps == 4 || NumOps == 5);
    if (NumOps == 5 && Load0->getOperand(1) != Load1->getOperand(1))
      return false;

    const ConstantSDNode *Load0Offset =
        dyn_cast<ConstantSDNode>(Load0->getOperand(NumOps - 3));
    const ConstantSDNode *Load1Offset =
        dyn_cast<ConstantSDNode>(Load1->getOperand(NumOps - 3));

    if (!Load0Offset || !Load1Offset)
      return false;

    Offset0 = Load0Offset->getZExtValue();
    Offset1 = Load1Offset->getZExtValue();
    return true;
  }

  // MUBUF and MTBUF can access the same addresses.
  if ((isMUBUF(Opc0) || isMTBUF(Opc0)) && (isMUBUF(Opc1) || isMTBUF(Opc1))) {

    // MUBUF and MTBUF have vaddr at different indices.
    if (!nodesHaveSameOperandValue(Load0, Load1, AMDGPU::OpName::soffset) ||
        !nodesHaveSameOperandValue(Load0, Load1, AMDGPU::OpName::vaddr) ||
        !nodesHaveSameOperandValue(Load0, Load1, AMDGPU::OpName::srsrc))
      return false;

    int OffIdx0 = AMDGPU::getNamedOperandIdx(Opc0, AMDGPU::OpName::offset);
    int OffIdx1 = AMDGPU::getNamedOperandIdx(Opc1, AMDGPU::OpName::offset);

    if (OffIdx0 == -1 || OffIdx1 == -1)
      return false;

    // getNamedOperandIdx returns the index for MachineInstrs.  Since they
    // include the output in the operand list, but SDNodes don't, we need to
    // subtract the index by one.
    OffIdx0 -= get(Opc0).NumDefs;
    OffIdx1 -= get(Opc1).NumDefs;

    SDValue Off0 = Load0->getOperand(OffIdx0);
    SDValue Off1 = Load1->getOperand(OffIdx1);

    // The offset might be a FrameIndexSDNode.
    if (!isa<ConstantSDNode>(Off0) || !isa<ConstantSDNode>(Off1))
      return false;

    Offset0 = cast<ConstantSDNode>(Off0)->getZExtValue();
    Offset1 = cast<ConstantSDNode>(Off1)->getZExtValue();
    return true;
  }

  return false;
}

static bool isStride64(unsigned Opc) {
  switch (Opc) {
  case AMDGPU::DS_READ2ST64_B32:
  case AMDGPU::DS_READ2ST64_B64:
  case AMDGPU::DS_WRITE2ST64_B32:
  case AMDGPU::DS_WRITE2ST64_B64:
    return true;
  default:
    return false;
  }
}

bool SIInstrInfo::getMemOperandsWithOffsetWidth(
    const MachineInstr &LdSt, SmallVectorImpl<const MachineOperand *> &BaseOps,
    int64_t &Offset, bool &OffsetIsScalable, unsigned &Width,
    const TargetRegisterInfo *TRI) const {
  if (!LdSt.mayLoadOrStore())
    return false;

  unsigned Opc = LdSt.getOpcode();
  OffsetIsScalable = false;
  const MachineOperand *BaseOp, *OffsetOp;
  int DataOpIdx;

  if (isDS(LdSt)) {
    BaseOp = getNamedOperand(LdSt, AMDGPU::OpName::addr);
    OffsetOp = getNamedOperand(LdSt, AMDGPU::OpName::offset);
    if (OffsetOp) {
      // Normal, single offset LDS instruction.
      if (!BaseOp) {
        // DS_CONSUME/DS_APPEND use M0 for the base address.
        // TODO: find the implicit use operand for M0 and use that as BaseOp?
        return false;
      }
      BaseOps.push_back(BaseOp);
      Offset = OffsetOp->getImm();
      // Get appropriate operand, and compute width accordingly.
      DataOpIdx = AMDGPU::getNamedOperandIdx(Opc, AMDGPU::OpName::vdst);
      if (DataOpIdx == -1)
        DataOpIdx = AMDGPU::getNamedOperandIdx(Opc, AMDGPU::OpName::data0);
      Width = getOpSize(LdSt, DataOpIdx);
    } else {
      // The 2 offset instructions use offset0 and offset1 instead. We can treat
      // these as a load with a single offset if the 2 offsets are consecutive.
      // We will use this for some partially aligned loads.
      const MachineOperand *Offset0Op =
          getNamedOperand(LdSt, AMDGPU::OpName::offset0);
      const MachineOperand *Offset1Op =
          getNamedOperand(LdSt, AMDGPU::OpName::offset1);

      unsigned Offset0 = Offset0Op->getImm() & 0xff;
      unsigned Offset1 = Offset1Op->getImm() & 0xff;
      if (Offset0 + 1 != Offset1)
        return false;

      // Each of these offsets is in element sized units, so we need to convert
      // to bytes of the individual reads.

      unsigned EltSize;
      if (LdSt.mayLoad())
        EltSize = TRI->getRegSizeInBits(*getOpRegClass(LdSt, 0)) / 16;
      else {
        assert(LdSt.mayStore());
        int Data0Idx = AMDGPU::getNamedOperandIdx(Opc, AMDGPU::OpName::data0);
        EltSize = TRI->getRegSizeInBits(*getOpRegClass(LdSt, Data0Idx)) / 8;
      }

      if (isStride64(Opc))
        EltSize *= 64;

      BaseOps.push_back(BaseOp);
      Offset = EltSize * Offset0;
      // Get appropriate operand(s), and compute width accordingly.
      DataOpIdx = AMDGPU::getNamedOperandIdx(Opc, AMDGPU::OpName::vdst);
      if (DataOpIdx == -1) {
        DataOpIdx = AMDGPU::getNamedOperandIdx(Opc, AMDGPU::OpName::data0);
        Width = getOpSize(LdSt, DataOpIdx);
        DataOpIdx = AMDGPU::getNamedOperandIdx(Opc, AMDGPU::OpName::data1);
        Width += getOpSize(LdSt, DataOpIdx);
      } else {
        Width = getOpSize(LdSt, DataOpIdx);
      }
    }
    return true;
  }

  if (isMUBUF(LdSt) || isMTBUF(LdSt)) {
    const MachineOperand *RSrc = getNamedOperand(LdSt, AMDGPU::OpName::srsrc);
    if (!RSrc) // e.g. BUFFER_WBINVL1_VOL
      return false;
    BaseOps.push_back(RSrc);
    BaseOp = getNamedOperand(LdSt, AMDGPU::OpName::vaddr);
    if (BaseOp && !BaseOp->isFI())
      BaseOps.push_back(BaseOp);
    const MachineOperand *OffsetImm =
        getNamedOperand(LdSt, AMDGPU::OpName::offset);
    Offset = OffsetImm->getImm();
    const MachineOperand *SOffset =
        getNamedOperand(LdSt, AMDGPU::OpName::soffset);
    if (SOffset) {
      if (SOffset->isReg())
        BaseOps.push_back(SOffset);
      else
        Offset += SOffset->getImm();
    }
    // Get appropriate operand, and compute width accordingly.
    DataOpIdx = AMDGPU::getNamedOperandIdx(Opc, AMDGPU::OpName::vdst);
    if (DataOpIdx == -1)
      DataOpIdx = AMDGPU::getNamedOperandIdx(Opc, AMDGPU::OpName::vdata);
    if (DataOpIdx == -1) // LDS DMA
      return false;
    Width = getOpSize(LdSt, DataOpIdx);
    return true;
  }

  if (isMIMG(LdSt)) {
    int SRsrcIdx = AMDGPU::getNamedOperandIdx(Opc, AMDGPU::OpName::srsrc);
    BaseOps.push_back(&LdSt.getOperand(SRsrcIdx));
    int VAddr0Idx = AMDGPU::getNamedOperandIdx(Opc, AMDGPU::OpName::vaddr0);
    if (VAddr0Idx >= 0) {
      // GFX10 possible NSA encoding.
      for (int I = VAddr0Idx; I < SRsrcIdx; ++I)
        BaseOps.push_back(&LdSt.getOperand(I));
    } else {
      BaseOps.push_back(getNamedOperand(LdSt, AMDGPU::OpName::vaddr));
    }
    Offset = 0;
    // Get appropriate operand, and compute width accordingly.
    DataOpIdx = AMDGPU::getNamedOperandIdx(Opc, AMDGPU::OpName::vdata);
    Width = getOpSize(LdSt, DataOpIdx);
    return true;
  }

  if (isSMRD(LdSt)) {
    BaseOp = getNamedOperand(LdSt, AMDGPU::OpName::sbase);
    if (!BaseOp) // e.g. S_MEMTIME
      return false;
    BaseOps.push_back(BaseOp);
    OffsetOp = getNamedOperand(LdSt, AMDGPU::OpName::offset);
    Offset = OffsetOp ? OffsetOp->getImm() : 0;
    // Get appropriate operand, and compute width accordingly.
    DataOpIdx = AMDGPU::getNamedOperandIdx(Opc, AMDGPU::OpName::sdst);
    Width = getOpSize(LdSt, DataOpIdx);
    return true;
  }

  if (isFLAT(LdSt)) {
    // Instructions have either vaddr or saddr or both or none.
    BaseOp = getNamedOperand(LdSt, AMDGPU::OpName::vaddr);
    if (BaseOp)
      BaseOps.push_back(BaseOp);
    BaseOp = getNamedOperand(LdSt, AMDGPU::OpName::saddr);
    if (BaseOp)
      BaseOps.push_back(BaseOp);
    Offset = getNamedOperand(LdSt, AMDGPU::OpName::offset)->getImm();
    // Get appropriate operand, and compute width accordingly.
    DataOpIdx = AMDGPU::getNamedOperandIdx(Opc, AMDGPU::OpName::vdst);
    if (DataOpIdx == -1)
      DataOpIdx = AMDGPU::getNamedOperandIdx(Opc, AMDGPU::OpName::vdata);
    if (DataOpIdx == -1) // LDS DMA
      return false;
    Width = getOpSize(LdSt, DataOpIdx);
    return true;
  }

  return false;
}

static bool memOpsHaveSameBasePtr(const MachineInstr &MI1,
                                  ArrayRef<const MachineOperand *> BaseOps1,
                                  const MachineInstr &MI2,
                                  ArrayRef<const MachineOperand *> BaseOps2) {
  // Only examine the first "base" operand of each instruction, on the
  // assumption that it represents the real base address of the memory access.
  // Other operands are typically offsets or indices from this base address.
  if (BaseOps1.front()->isIdenticalTo(*BaseOps2.front()))
    return true;

  if (!MI1.hasOneMemOperand() || !MI2.hasOneMemOperand())
    return false;

  auto MO1 = *MI1.memoperands_begin();
  auto MO2 = *MI2.memoperands_begin();
  if (MO1->getAddrSpace() != MO2->getAddrSpace())
    return false;

  auto Base1 = MO1->getValue();
  auto Base2 = MO2->getValue();
  if (!Base1 || !Base2)
    return false;
  Base1 = getUnderlyingObject(Base1);
  Base2 = getUnderlyingObject(Base2);

  if (isa<UndefValue>(Base1) || isa<UndefValue>(Base2))
    return false;

  return Base1 == Base2;
}

bool SIInstrInfo::shouldClusterMemOps(ArrayRef<const MachineOperand *> BaseOps1,
                                      ArrayRef<const MachineOperand *> BaseOps2,
                                      unsigned NumLoads,
                                      unsigned NumBytes) const {
  // If the mem ops (to be clustered) do not have the same base ptr, then they
  // should not be clustered
  if (!BaseOps1.empty() && !BaseOps2.empty()) {
    const MachineInstr &FirstLdSt = *BaseOps1.front()->getParent();
    const MachineInstr &SecondLdSt = *BaseOps2.front()->getParent();
    if (!memOpsHaveSameBasePtr(FirstLdSt, BaseOps1, SecondLdSt, BaseOps2))
      return false;
  } else if (!BaseOps1.empty() || !BaseOps2.empty()) {
    // If only one base op is empty, they do not have the same base ptr
    return false;
  }

  // In order to avoid register pressure, on an average, the number of DWORDS
  // loaded together by all clustered mem ops should not exceed 8. This is an
  // empirical value based on certain observations and performance related
  // experiments.
  // The good thing about this heuristic is - it avoids clustering of too many
  // sub-word loads, and also avoids clustering of wide loads. Below is the
  // brief summary of how the heuristic behaves for various `LoadSize`.
  // (1) 1 <= LoadSize <= 4: cluster at max 8 mem ops
  // (2) 5 <= LoadSize <= 8: cluster at max 4 mem ops
  // (3) 9 <= LoadSize <= 12: cluster at max 2 mem ops
  // (4) 13 <= LoadSize <= 16: cluster at max 2 mem ops
  // (5) LoadSize >= 17: do not cluster
  const unsigned LoadSize = NumBytes / NumLoads;
  const unsigned NumDWORDs = ((LoadSize + 3) / 4) * NumLoads;
  return NumDWORDs <= 8;
}

// FIXME: This behaves strangely. If, for example, you have 32 load + stores,
// the first 16 loads will be interleaved with the stores, and the next 16 will
// be clustered as expected. It should really split into 2 16 store batches.
//
// Loads are clustered until this returns false, rather than trying to schedule
// groups of stores. This also means we have to deal with saying different
// address space loads should be clustered, and ones which might cause bank
// conflicts.
//
// This might be deprecated so it might not be worth that much effort to fix.
bool SIInstrInfo::shouldScheduleLoadsNear(SDNode *Load0, SDNode *Load1,
                                          int64_t Offset0, int64_t Offset1,
                                          unsigned NumLoads) const {
  assert(Offset1 > Offset0 &&
         "Second offset should be larger than first offset!");
  // If we have less than 16 loads in a row, and the offsets are within 64
  // bytes, then schedule together.

  // A cacheline is 64 bytes (for global memory).
  return (NumLoads <= 16 && (Offset1 - Offset0) < 64);
}

static void reportIllegalCopy(const SIInstrInfo *TII, MachineBasicBlock &MBB,
                              MachineBasicBlock::iterator MI,
                              const DebugLoc &DL, MCRegister DestReg,
                              MCRegister SrcReg, bool KillSrc,
                              const char *Msg = "illegal VGPR to SGPR copy") {
  MachineFunction *MF = MBB.getParent();
  DiagnosticInfoUnsupported IllegalCopy(MF->getFunction(), Msg, DL, DS_Error);
  LLVMContext &C = MF->getFunction().getContext();
  C.diagnose(IllegalCopy);

  BuildMI(MBB, MI, DL, TII->get(AMDGPU::SI_ILLEGAL_COPY), DestReg)
    .addReg(SrcReg, getKillRegState(KillSrc));
}

/// Handle copying from SGPR to AGPR, or from AGPR to AGPR on GFX908. It is not
/// possible to have a direct copy in these cases on GFX908, so an intermediate
/// VGPR copy is required.
static void indirectCopyToAGPR(const SIInstrInfo &TII,
                               MachineBasicBlock &MBB,
                               MachineBasicBlock::iterator MI,
                               const DebugLoc &DL, MCRegister DestReg,
                               MCRegister SrcReg, bool KillSrc,
                               RegScavenger &RS, bool RegsOverlap,
                               Register ImpDefSuperReg = Register(),
                               Register ImpUseSuperReg = Register()) {
  assert((TII.getSubtarget().hasMAIInsts() &&
          !TII.getSubtarget().hasGFX90AInsts()) &&
         "Expected GFX908 subtarget.");

  assert((AMDGPU::SReg_32RegClass.contains(SrcReg) ||
          AMDGPU::AGPR_32RegClass.contains(SrcReg)) &&
         "Source register of the copy should be either an SGPR or an AGPR.");

  assert(AMDGPU::AGPR_32RegClass.contains(DestReg) &&
         "Destination register of the copy should be an AGPR.");

  const SIRegisterInfo &RI = TII.getRegisterInfo();

  // First try to find defining accvgpr_write to avoid temporary registers.
  // In the case of copies of overlapping AGPRs, we conservatively do not
  // reuse previous accvgpr_writes. Otherwise, we may incorrectly pick up
  // an accvgpr_write used for this same copy due to implicit-defs
  if (!RegsOverlap) {
    for (auto Def = MI, E = MBB.begin(); Def != E; ) {
      --Def;

      if (!Def->modifiesRegister(SrcReg, &RI))
        continue;

      if (Def->getOpcode() != AMDGPU::V_ACCVGPR_WRITE_B32_e64 ||
          Def->getOperand(0).getReg() != SrcReg)
        break;

      MachineOperand &DefOp = Def->getOperand(1);
      assert(DefOp.isReg() || DefOp.isImm());

      if (DefOp.isReg()) {
        bool SafeToPropagate = true;
        // Check that register source operand is not clobbered before MI.
        // Immediate operands are always safe to propagate.
        for (auto I = Def; I != MI && SafeToPropagate; ++I)
          if (I->modifiesRegister(DefOp.getReg(), &RI))
            SafeToPropagate = false;

        if (!SafeToPropagate)
          break;

        DefOp.setIsKill(false);
      }

      MachineInstrBuilder Builder =
        BuildMI(MBB, MI, DL, TII.get(AMDGPU::V_ACCVGPR_WRITE_B32_e64), DestReg)
        .add(DefOp);
      if (ImpDefSuperReg)
        Builder.addReg(ImpDefSuperReg, RegState::Define | RegState::Implicit);

      if (ImpUseSuperReg) {
        Builder.addReg(ImpUseSuperReg,
                      getKillRegState(KillSrc) | RegState::Implicit);
      }

      return;
    }
  }

  RS.enterBasicBlockEnd(MBB);
  RS.backward(MI);

  // Ideally we want to have three registers for a long reg_sequence copy
  // to hide 2 waitstates between v_mov_b32 and accvgpr_write.
  unsigned MaxVGPRs = RI.getRegPressureLimit(&AMDGPU::VGPR_32RegClass,
                                             *MBB.getParent());

  // Registers in the sequence are allocated contiguously so we can just
  // use register number to pick one of three round-robin temps.
  unsigned RegNo = (DestReg - AMDGPU::AGPR0) % 3;
  Register Tmp =
      MBB.getParent()->getInfo<SIMachineFunctionInfo>()->getVGPRForAGPRCopy();
  assert(MBB.getParent()->getRegInfo().isReserved(Tmp) &&
         "VGPR used for an intermediate copy should have been reserved.");

  // Only loop through if there are any free registers left. We don't want to
  // spill.
  while (RegNo--) {
    Register Tmp2 = RS.scavengeRegisterBackwards(AMDGPU::VGPR_32RegClass, MI,
                                                 /* RestoreAfter */ false, 0,
                                                 /* AllowSpill */ false);
    if (!Tmp2 || RI.getHWRegIndex(Tmp2) >= MaxVGPRs)
      break;
    Tmp = Tmp2;
    RS.setRegUsed(Tmp);
  }

  // Insert copy to temporary VGPR.
  unsigned TmpCopyOp = AMDGPU::V_MOV_B32_e32;
  if (AMDGPU::AGPR_32RegClass.contains(SrcReg)) {
    TmpCopyOp = AMDGPU::V_ACCVGPR_READ_B32_e64;
  } else {
    assert(AMDGPU::SReg_32RegClass.contains(SrcReg));
  }

  MachineInstrBuilder UseBuilder = BuildMI(MBB, MI, DL, TII.get(TmpCopyOp), Tmp)
    .addReg(SrcReg, getKillRegState(KillSrc));
  if (ImpUseSuperReg) {
    UseBuilder.addReg(ImpUseSuperReg,
                      getKillRegState(KillSrc) | RegState::Implicit);
  }

  MachineInstrBuilder DefBuilder
    = BuildMI(MBB, MI, DL, TII.get(AMDGPU::V_ACCVGPR_WRITE_B32_e64), DestReg)
    .addReg(Tmp, RegState::Kill);

  if (ImpDefSuperReg)
    DefBuilder.addReg(ImpDefSuperReg, RegState::Define | RegState::Implicit);
}

static void expandSGPRCopy(const SIInstrInfo &TII, MachineBasicBlock &MBB,
                           MachineBasicBlock::iterator MI, const DebugLoc &DL,
                           MCRegister DestReg, MCRegister SrcReg, bool KillSrc,
                           const TargetRegisterClass *RC, bool Forward) {
  const SIRegisterInfo &RI = TII.getRegisterInfo();
  ArrayRef<int16_t> BaseIndices = RI.getRegSplitParts(RC, 4);
  MachineBasicBlock::iterator I = MI;
  MachineInstr *FirstMI = nullptr, *LastMI = nullptr;

  for (unsigned Idx = 0; Idx < BaseIndices.size(); ++Idx) {
    int16_t SubIdx = BaseIndices[Idx];
    Register Reg = RI.getSubReg(DestReg, SubIdx);
    unsigned Opcode = AMDGPU::S_MOV_B32;

    // Is SGPR aligned? If so try to combine with next.
    Register Src = RI.getSubReg(SrcReg, SubIdx);
    bool AlignedDest = ((Reg - AMDGPU::SGPR0) % 2) == 0;
    bool AlignedSrc = ((Src - AMDGPU::SGPR0) % 2) == 0;
    if (AlignedDest && AlignedSrc && (Idx + 1 < BaseIndices.size())) {
      // Can use SGPR64 copy
      unsigned Channel = RI.getChannelFromSubReg(SubIdx);
      SubIdx = RI.getSubRegFromChannel(Channel, 2);
      Opcode = AMDGPU::S_MOV_B64;
      Idx++;
    }

    LastMI = BuildMI(MBB, I, DL, TII.get(Opcode), RI.getSubReg(DestReg, SubIdx))
                 .addReg(RI.getSubReg(SrcReg, SubIdx))
                 .addReg(SrcReg, RegState::Implicit);

    if (!FirstMI)
      FirstMI = LastMI;

    if (!Forward)
      I--;
  }

  assert(FirstMI && LastMI);
  if (!Forward)
    std::swap(FirstMI, LastMI);

  FirstMI->addOperand(
      MachineOperand::CreateReg(DestReg, true /*IsDef*/, true /*IsImp*/));

  if (KillSrc)
    LastMI->addRegisterKilled(SrcReg, &RI);
}

void SIInstrInfo::copyPhysReg(MachineBasicBlock &MBB,
                              MachineBasicBlock::iterator MI,
                              const DebugLoc &DL, MCRegister DestReg,
                              MCRegister SrcReg, bool KillSrc) const {
  const TargetRegisterClass *RC = RI.getPhysRegBaseClass(DestReg);

  // FIXME: This is hack to resolve copies between 16 bit and 32 bit
  // registers until all patterns are fixed.
  if (Fix16BitCopies &&
      ((RI.getRegSizeInBits(*RC) == 16) ^
       (RI.getRegSizeInBits(*RI.getPhysRegBaseClass(SrcReg)) == 16))) {
    MCRegister &RegToFix = (RI.getRegSizeInBits(*RC) == 16) ? DestReg : SrcReg;
    MCRegister Super = RI.get32BitRegister(RegToFix);
    assert(RI.getSubReg(Super, AMDGPU::lo16) == RegToFix);
    RegToFix = Super;

    if (DestReg == SrcReg) {
      // Insert empty bundle since ExpandPostRA expects an instruction here.
      BuildMI(MBB, MI, DL, get(AMDGPU::BUNDLE));
      return;
    }

    RC = RI.getPhysRegBaseClass(DestReg);
  }

  if (RC == &AMDGPU::VGPR_32RegClass) {
    assert(AMDGPU::VGPR_32RegClass.contains(SrcReg) ||
           AMDGPU::SReg_32RegClass.contains(SrcReg) ||
           AMDGPU::AGPR_32RegClass.contains(SrcReg));
    unsigned Opc = AMDGPU::AGPR_32RegClass.contains(SrcReg) ?
                     AMDGPU::V_ACCVGPR_READ_B32_e64 : AMDGPU::V_MOV_B32_e32;
    BuildMI(MBB, MI, DL, get(Opc), DestReg)
      .addReg(SrcReg, getKillRegState(KillSrc));
    return;
  }

  if (RC == &AMDGPU::SReg_32_XM0RegClass ||
      RC == &AMDGPU::SReg_32RegClass) {
    if (SrcReg == AMDGPU::SCC) {
      BuildMI(MBB, MI, DL, get(AMDGPU::S_CSELECT_B32), DestReg)
          .addImm(1)
          .addImm(0);
      return;
    }

    if (DestReg == AMDGPU::VCC_LO) {
      if (AMDGPU::SReg_32RegClass.contains(SrcReg)) {
        BuildMI(MBB, MI, DL, get(AMDGPU::S_MOV_B32), AMDGPU::VCC_LO)
          .addReg(SrcReg, getKillRegState(KillSrc));
      } else {
        // FIXME: Hack until VReg_1 removed.
        assert(AMDGPU::VGPR_32RegClass.contains(SrcReg));
        BuildMI(MBB, MI, DL, get(AMDGPU::V_CMP_NE_U32_e32))
          .addImm(0)
          .addReg(SrcReg, getKillRegState(KillSrc));
      }

      return;
    }

    if (!AMDGPU::SReg_32RegClass.contains(SrcReg)) {
      reportIllegalCopy(this, MBB, MI, DL, DestReg, SrcReg, KillSrc);
      return;
    }

    BuildMI(MBB, MI, DL, get(AMDGPU::S_MOV_B32), DestReg)
            .addReg(SrcReg, getKillRegState(KillSrc));
    return;
  }

  if (RC == &AMDGPU::SReg_64RegClass) {
    if (SrcReg == AMDGPU::SCC) {
      BuildMI(MBB, MI, DL, get(AMDGPU::S_CSELECT_B64), DestReg)
          .addImm(1)
          .addImm(0);
      return;
    }

    if (DestReg == AMDGPU::VCC) {
      if (AMDGPU::SReg_64RegClass.contains(SrcReg)) {
        BuildMI(MBB, MI, DL, get(AMDGPU::S_MOV_B64), AMDGPU::VCC)
          .addReg(SrcReg, getKillRegState(KillSrc));
      } else {
        // FIXME: Hack until VReg_1 removed.
        assert(AMDGPU::VGPR_32RegClass.contains(SrcReg));
        BuildMI(MBB, MI, DL, get(AMDGPU::V_CMP_NE_U32_e32))
          .addImm(0)
          .addReg(SrcReg, getKillRegState(KillSrc));
      }

      return;
    }

    if (!AMDGPU::SReg_64RegClass.contains(SrcReg)) {
      reportIllegalCopy(this, MBB, MI, DL, DestReg, SrcReg, KillSrc);
      return;
    }

    BuildMI(MBB, MI, DL, get(AMDGPU::S_MOV_B64), DestReg)
            .addReg(SrcReg, getKillRegState(KillSrc));
    return;
  }

  if (DestReg == AMDGPU::SCC) {
    // Copying 64-bit or 32-bit sources to SCC barely makes sense,
    // but SelectionDAG emits such copies for i1 sources.
    if (AMDGPU::SReg_64RegClass.contains(SrcReg)) {
      // This copy can only be produced by patterns
      // with explicit SCC, which are known to be enabled
      // only for subtargets with S_CMP_LG_U64 present.
      assert(ST.hasScalarCompareEq64());
      BuildMI(MBB, MI, DL, get(AMDGPU::S_CMP_LG_U64))
          .addReg(SrcReg, getKillRegState(KillSrc))
          .addImm(0);
    } else {
      assert(AMDGPU::SReg_32RegClass.contains(SrcReg));
      BuildMI(MBB, MI, DL, get(AMDGPU::S_CMP_LG_U32))
          .addReg(SrcReg, getKillRegState(KillSrc))
          .addImm(0);
    }

    return;
  }

  if (RC == &AMDGPU::AGPR_32RegClass) {
    if (AMDGPU::VGPR_32RegClass.contains(SrcReg) ||
        (ST.hasGFX90AInsts() && AMDGPU::SReg_32RegClass.contains(SrcReg))) {
      BuildMI(MBB, MI, DL, get(AMDGPU::V_ACCVGPR_WRITE_B32_e64), DestReg)
        .addReg(SrcReg, getKillRegState(KillSrc));
      return;
    }

    if (AMDGPU::AGPR_32RegClass.contains(SrcReg) && ST.hasGFX90AInsts()) {
      BuildMI(MBB, MI, DL, get(AMDGPU::V_ACCVGPR_MOV_B32), DestReg)
        .addReg(SrcReg, getKillRegState(KillSrc));
      return;
    }

    // FIXME: Pass should maintain scavenger to avoid scan through the block on
    // every AGPR spill.
    RegScavenger RS;
    const bool Overlap = RI.regsOverlap(SrcReg, DestReg);
    indirectCopyToAGPR(*this, MBB, MI, DL, DestReg, SrcReg, KillSrc, RS, Overlap);
    return;
  }

  const unsigned Size = RI.getRegSizeInBits(*RC);
  if (Size == 16) {
    assert(AMDGPU::VGPR_LO16RegClass.contains(SrcReg) ||
           AMDGPU::VGPR_HI16RegClass.contains(SrcReg) ||
           AMDGPU::SReg_LO16RegClass.contains(SrcReg) ||
           AMDGPU::AGPR_LO16RegClass.contains(SrcReg));

    bool IsSGPRDst = AMDGPU::SReg_LO16RegClass.contains(DestReg);
    bool IsSGPRSrc = AMDGPU::SReg_LO16RegClass.contains(SrcReg);
    bool IsAGPRDst = AMDGPU::AGPR_LO16RegClass.contains(DestReg);
    bool IsAGPRSrc = AMDGPU::AGPR_LO16RegClass.contains(SrcReg);
    bool DstLow = AMDGPU::VGPR_LO16RegClass.contains(DestReg) ||
                  AMDGPU::SReg_LO16RegClass.contains(DestReg) ||
                  AMDGPU::AGPR_LO16RegClass.contains(DestReg);
    bool SrcLow = AMDGPU::VGPR_LO16RegClass.contains(SrcReg) ||
                  AMDGPU::SReg_LO16RegClass.contains(SrcReg) ||
                  AMDGPU::AGPR_LO16RegClass.contains(SrcReg);
    MCRegister NewDestReg = RI.get32BitRegister(DestReg);
    MCRegister NewSrcReg = RI.get32BitRegister(SrcReg);

    if (IsSGPRDst) {
      if (!IsSGPRSrc) {
        reportIllegalCopy(this, MBB, MI, DL, DestReg, SrcReg, KillSrc);
        return;
      }

      BuildMI(MBB, MI, DL, get(AMDGPU::S_MOV_B32), NewDestReg)
        .addReg(NewSrcReg, getKillRegState(KillSrc));
      return;
    }

    if (IsAGPRDst || IsAGPRSrc) {
      if (!DstLow || !SrcLow) {
        reportIllegalCopy(this, MBB, MI, DL, DestReg, SrcReg, KillSrc,
                          "Cannot use hi16 subreg with an AGPR!");
      }

      copyPhysReg(MBB, MI, DL, NewDestReg, NewSrcReg, KillSrc);
      return;
    }

    if (IsSGPRSrc && !ST.hasSDWAScalar()) {
      if (!DstLow || !SrcLow) {
        reportIllegalCopy(this, MBB, MI, DL, DestReg, SrcReg, KillSrc,
                          "Cannot use hi16 subreg on VI!");
      }

      BuildMI(MBB, MI, DL, get(AMDGPU::V_MOV_B32_e32), NewDestReg)
        .addReg(NewSrcReg, getKillRegState(KillSrc));
      return;
    }

    auto MIB = BuildMI(MBB, MI, DL, get(AMDGPU::V_MOV_B32_sdwa), NewDestReg)
      .addImm(0) // src0_modifiers
      .addReg(NewSrcReg)
      .addImm(0) // clamp
      .addImm(DstLow ? AMDGPU::SDWA::SdwaSel::WORD_0
                     : AMDGPU::SDWA::SdwaSel::WORD_1)
      .addImm(AMDGPU::SDWA::DstUnused::UNUSED_PRESERVE)
      .addImm(SrcLow ? AMDGPU::SDWA::SdwaSel::WORD_0
                     : AMDGPU::SDWA::SdwaSel::WORD_1)
      .addReg(NewDestReg, RegState::Implicit | RegState::Undef);
    // First implicit operand is $exec.
    MIB->tieOperands(0, MIB->getNumOperands() - 1);
    return;
  }

  const TargetRegisterClass *SrcRC = RI.getPhysRegBaseClass(SrcReg);
  if (RC == RI.getVGPR64Class() && (SrcRC == RC || RI.isSGPRClass(SrcRC))) {
    if (ST.hasMovB64()) {
      BuildMI(MBB, MI, DL, get(AMDGPU::V_MOV_B64_e32), DestReg)
        .addReg(SrcReg, getKillRegState(KillSrc));
      return;
    }
    if (ST.hasPackedFP32Ops()) {
      BuildMI(MBB, MI, DL, get(AMDGPU::V_PK_MOV_B32), DestReg)
        .addImm(SISrcMods::OP_SEL_1)
        .addReg(SrcReg)
        .addImm(SISrcMods::OP_SEL_0 | SISrcMods::OP_SEL_1)
        .addReg(SrcReg)
        .addImm(0) // op_sel_lo
        .addImm(0) // op_sel_hi
        .addImm(0) // neg_lo
        .addImm(0) // neg_hi
        .addImm(0) // clamp
        .addReg(SrcReg, getKillRegState(KillSrc) | RegState::Implicit);
      return;
    }
  }

  const bool Forward = RI.getHWRegIndex(DestReg) <= RI.getHWRegIndex(SrcReg);
  if (RI.isSGPRClass(RC)) {
    if (!RI.isSGPRClass(SrcRC)) {
      reportIllegalCopy(this, MBB, MI, DL, DestReg, SrcReg, KillSrc);
      return;
    }
    const bool CanKillSuperReg = KillSrc && !RI.regsOverlap(SrcReg, DestReg);
    expandSGPRCopy(*this, MBB, MI, DL, DestReg, SrcReg, CanKillSuperReg, RC,
                   Forward);
    return;
  }

  unsigned EltSize = 4;
  unsigned Opcode = AMDGPU::V_MOV_B32_e32;
  if (RI.isAGPRClass(RC)) {
    if (ST.hasGFX90AInsts() && RI.isAGPRClass(SrcRC))
      Opcode = AMDGPU::V_ACCVGPR_MOV_B32;
    else if (RI.hasVGPRs(SrcRC) ||
             (ST.hasGFX90AInsts() && RI.isSGPRClass(SrcRC)))
      Opcode = AMDGPU::V_ACCVGPR_WRITE_B32_e64;
    else
      Opcode = AMDGPU::INSTRUCTION_LIST_END;
  } else if (RI.hasVGPRs(RC) && RI.isAGPRClass(SrcRC)) {
    Opcode = AMDGPU::V_ACCVGPR_READ_B32_e64;
  } else if ((Size % 64 == 0) && RI.hasVGPRs(RC) &&
             (RI.isProperlyAlignedRC(*RC) &&
              (SrcRC == RC || RI.isSGPRClass(SrcRC)))) {
    // TODO: In 96-bit case, could do a 64-bit mov and then a 32-bit mov.
    if (ST.hasMovB64()) {
      Opcode = AMDGPU::V_MOV_B64_e32;
      EltSize = 8;
    } else if (ST.hasPackedFP32Ops()) {
      Opcode = AMDGPU::V_PK_MOV_B32;
      EltSize = 8;
    }
  }

  // For the cases where we need an intermediate instruction/temporary register
  // (destination is an AGPR), we need a scavenger.
  //
  // FIXME: The pass should maintain this for us so we don't have to re-scan the
  // whole block for every handled copy.
  std::unique_ptr<RegScavenger> RS;
  if (Opcode == AMDGPU::INSTRUCTION_LIST_END)
    RS.reset(new RegScavenger());

  ArrayRef<int16_t> SubIndices = RI.getRegSplitParts(RC, EltSize);

  // If there is an overlap, we can't kill the super-register on the last
  // instruction, since it will also kill the components made live by this def.
  const bool Overlap = RI.regsOverlap(SrcReg, DestReg);
  const bool CanKillSuperReg = KillSrc && !Overlap;

  for (unsigned Idx = 0; Idx < SubIndices.size(); ++Idx) {
    unsigned SubIdx;
    if (Forward)
      SubIdx = SubIndices[Idx];
    else
      SubIdx = SubIndices[SubIndices.size() - Idx - 1];

    bool IsFirstSubreg = Idx == 0;
    bool UseKill = CanKillSuperReg && Idx == SubIndices.size() - 1;

    if (Opcode == AMDGPU::INSTRUCTION_LIST_END) {
      Register ImpDefSuper = IsFirstSubreg ? Register(DestReg) : Register();
      Register ImpUseSuper = SrcReg;
      indirectCopyToAGPR(*this, MBB, MI, DL, RI.getSubReg(DestReg, SubIdx),
                         RI.getSubReg(SrcReg, SubIdx), UseKill, *RS, Overlap,
                         ImpDefSuper, ImpUseSuper);
    } else if (Opcode == AMDGPU::V_PK_MOV_B32) {
      Register DstSubReg = RI.getSubReg(DestReg, SubIdx);
      Register SrcSubReg = RI.getSubReg(SrcReg, SubIdx);
      MachineInstrBuilder MIB =
        BuildMI(MBB, MI, DL, get(AMDGPU::V_PK_MOV_B32), DstSubReg)
        .addImm(SISrcMods::OP_SEL_1)
        .addReg(SrcSubReg)
        .addImm(SISrcMods::OP_SEL_0 | SISrcMods::OP_SEL_1)
        .addReg(SrcSubReg)
        .addImm(0) // op_sel_lo
        .addImm(0) // op_sel_hi
        .addImm(0) // neg_lo
        .addImm(0) // neg_hi
        .addImm(0) // clamp
        .addReg(SrcReg, getKillRegState(UseKill) | RegState::Implicit);
      if (IsFirstSubreg)
        MIB.addReg(DestReg, RegState::Define | RegState::Implicit);
    } else {
      MachineInstrBuilder Builder =
        BuildMI(MBB, MI, DL, get(Opcode), RI.getSubReg(DestReg, SubIdx))
        .addReg(RI.getSubReg(SrcReg, SubIdx));
      if (IsFirstSubreg)
        Builder.addReg(DestReg, RegState::Define | RegState::Implicit);

      Builder.addReg(SrcReg, getKillRegState(UseKill) | RegState::Implicit);
    }
  }
}

int SIInstrInfo::commuteOpcode(unsigned Opcode) const {
  int NewOpc;

  // Try to map original to commuted opcode
  NewOpc = AMDGPU::getCommuteRev(Opcode);
  if (NewOpc != -1)
    // Check if the commuted (REV) opcode exists on the target.
    return pseudoToMCOpcode(NewOpc) != -1 ? NewOpc : -1;

  // Try to map commuted to original opcode
  NewOpc = AMDGPU::getCommuteOrig(Opcode);
  if (NewOpc != -1)
    // Check if the original (non-REV) opcode exists on the target.
    return pseudoToMCOpcode(NewOpc) != -1 ? NewOpc : -1;

  return Opcode;
}

void SIInstrInfo::materializeImmediate(MachineBasicBlock &MBB,
                                       MachineBasicBlock::iterator MI,
                                       const DebugLoc &DL, Register DestReg,
                                       int64_t Value) const {
  MachineRegisterInfo &MRI = MBB.getParent()->getRegInfo();
  const TargetRegisterClass *RegClass = MRI.getRegClass(DestReg);
  if (RegClass == &AMDGPU::SReg_32RegClass ||
      RegClass == &AMDGPU::SGPR_32RegClass ||
      RegClass == &AMDGPU::SReg_32_XM0RegClass ||
      RegClass == &AMDGPU::SReg_32_XM0_XEXECRegClass) {
    BuildMI(MBB, MI, DL, get(AMDGPU::S_MOV_B32), DestReg)
      .addImm(Value);
    return;
  }

  if (RegClass == &AMDGPU::SReg_64RegClass ||
      RegClass == &AMDGPU::SGPR_64RegClass ||
      RegClass == &AMDGPU::SReg_64_XEXECRegClass) {
    BuildMI(MBB, MI, DL, get(AMDGPU::S_MOV_B64), DestReg)
      .addImm(Value);
    return;
  }

  if (RegClass == &AMDGPU::VGPR_32RegClass) {
    BuildMI(MBB, MI, DL, get(AMDGPU::V_MOV_B32_e32), DestReg)
      .addImm(Value);
    return;
  }
  if (RegClass->hasSuperClassEq(&AMDGPU::VReg_64RegClass)) {
    BuildMI(MBB, MI, DL, get(AMDGPU::V_MOV_B64_PSEUDO), DestReg)
      .addImm(Value);
    return;
  }

  unsigned EltSize = 4;
  unsigned Opcode = AMDGPU::V_MOV_B32_e32;
  if (RI.isSGPRClass(RegClass)) {
    if (RI.getRegSizeInBits(*RegClass) > 32) {
      Opcode =  AMDGPU::S_MOV_B64;
      EltSize = 8;
    } else {
      Opcode = AMDGPU::S_MOV_B32;
      EltSize = 4;
    }
  }

  ArrayRef<int16_t> SubIndices = RI.getRegSplitParts(RegClass, EltSize);
  for (unsigned Idx = 0; Idx < SubIndices.size(); ++Idx) {
    int64_t IdxValue = Idx == 0 ? Value : 0;

    MachineInstrBuilder Builder = BuildMI(MBB, MI, DL,
      get(Opcode), RI.getSubReg(DestReg, SubIndices[Idx]));
    Builder.addImm(IdxValue);
  }
}

const TargetRegisterClass *
SIInstrInfo::getPreferredSelectRegClass(unsigned Size) const {
  return &AMDGPU::VGPR_32RegClass;
}

void SIInstrInfo::insertVectorSelect(MachineBasicBlock &MBB,
                                     MachineBasicBlock::iterator I,
                                     const DebugLoc &DL, Register DstReg,
                                     ArrayRef<MachineOperand> Cond,
                                     Register TrueReg,
                                     Register FalseReg) const {
  MachineRegisterInfo &MRI = MBB.getParent()->getRegInfo();
  const TargetRegisterClass *BoolXExecRC =
    RI.getRegClass(AMDGPU::SReg_1_XEXECRegClassID);
  assert(MRI.getRegClass(DstReg) == &AMDGPU::VGPR_32RegClass &&
         "Not a VGPR32 reg");

  if (Cond.size() == 1) {
    Register SReg = MRI.createVirtualRegister(BoolXExecRC);
    BuildMI(MBB, I, DL, get(AMDGPU::COPY), SReg)
      .add(Cond[0]);
    BuildMI(MBB, I, DL, get(AMDGPU::V_CNDMASK_B32_e64), DstReg)
      .addImm(0)
      .addReg(FalseReg)
      .addImm(0)
      .addReg(TrueReg)
      .addReg(SReg);
  } else if (Cond.size() == 2) {
    assert(Cond[0].isImm() && "Cond[0] is not an immediate");
    switch (Cond[0].getImm()) {
    case SIInstrInfo::SCC_TRUE: {
      Register SReg = MRI.createVirtualRegister(BoolXExecRC);
      BuildMI(MBB, I, DL, get(ST.isWave32() ? AMDGPU::S_CSELECT_B32
                                            : AMDGPU::S_CSELECT_B64), SReg)
        .addImm(1)
        .addImm(0);
      BuildMI(MBB, I, DL, get(AMDGPU::V_CNDMASK_B32_e64), DstReg)
        .addImm(0)
        .addReg(FalseReg)
        .addImm(0)
        .addReg(TrueReg)
        .addReg(SReg);
      break;
    }
    case SIInstrInfo::SCC_FALSE: {
      Register SReg = MRI.createVirtualRegister(BoolXExecRC);
      BuildMI(MBB, I, DL, get(ST.isWave32() ? AMDGPU::S_CSELECT_B32
                                            : AMDGPU::S_CSELECT_B64), SReg)
        .addImm(0)
        .addImm(1);
      BuildMI(MBB, I, DL, get(AMDGPU::V_CNDMASK_B32_e64), DstReg)
        .addImm(0)
        .addReg(FalseReg)
        .addImm(0)
        .addReg(TrueReg)
        .addReg(SReg);
      break;
    }
    case SIInstrInfo::VCCNZ: {
      MachineOperand RegOp = Cond[1];
      RegOp.setImplicit(false);
      Register SReg = MRI.createVirtualRegister(BoolXExecRC);
      BuildMI(MBB, I, DL, get(AMDGPU::COPY), SReg)
        .add(RegOp);
      BuildMI(MBB, I, DL, get(AMDGPU::V_CNDMASK_B32_e64), DstReg)
          .addImm(0)
          .addReg(FalseReg)
          .addImm(0)
          .addReg(TrueReg)
          .addReg(SReg);
      break;
    }
    case SIInstrInfo::VCCZ: {
      MachineOperand RegOp = Cond[1];
      RegOp.setImplicit(false);
      Register SReg = MRI.createVirtualRegister(BoolXExecRC);
      BuildMI(MBB, I, DL, get(AMDGPU::COPY), SReg)
        .add(RegOp);
      BuildMI(MBB, I, DL, get(AMDGPU::V_CNDMASK_B32_e64), DstReg)
          .addImm(0)
          .addReg(TrueReg)
          .addImm(0)
          .addReg(FalseReg)
          .addReg(SReg);
      break;
    }
    case SIInstrInfo::EXECNZ: {
      Register SReg = MRI.createVirtualRegister(BoolXExecRC);
      Register SReg2 = MRI.createVirtualRegister(RI.getBoolRC());
      BuildMI(MBB, I, DL, get(ST.isWave32() ? AMDGPU::S_OR_SAVEEXEC_B32
                                            : AMDGPU::S_OR_SAVEEXEC_B64), SReg2)
        .addImm(0);
      BuildMI(MBB, I, DL, get(ST.isWave32() ? AMDGPU::S_CSELECT_B32
                                            : AMDGPU::S_CSELECT_B64), SReg)
        .addImm(1)
        .addImm(0);
      BuildMI(MBB, I, DL, get(AMDGPU::V_CNDMASK_B32_e64), DstReg)
        .addImm(0)
        .addReg(FalseReg)
        .addImm(0)
        .addReg(TrueReg)
        .addReg(SReg);
      break;
    }
    case SIInstrInfo::EXECZ: {
      Register SReg = MRI.createVirtualRegister(BoolXExecRC);
      Register SReg2 = MRI.createVirtualRegister(RI.getBoolRC());
      BuildMI(MBB, I, DL, get(ST.isWave32() ? AMDGPU::S_OR_SAVEEXEC_B32
                                            : AMDGPU::S_OR_SAVEEXEC_B64), SReg2)
        .addImm(0);
      BuildMI(MBB, I, DL, get(ST.isWave32() ? AMDGPU::S_CSELECT_B32
                                            : AMDGPU::S_CSELECT_B64), SReg)
        .addImm(0)
        .addImm(1);
      BuildMI(MBB, I, DL, get(AMDGPU::V_CNDMASK_B32_e64), DstReg)
        .addImm(0)
        .addReg(FalseReg)
        .addImm(0)
        .addReg(TrueReg)
        .addReg(SReg);
      llvm_unreachable("Unhandled branch predicate EXECZ");
      break;
    }
    default:
      llvm_unreachable("invalid branch predicate");
    }
  } else {
    llvm_unreachable("Can only handle Cond size 1 or 2");
  }
}

Register SIInstrInfo::insertEQ(MachineBasicBlock *MBB,
                               MachineBasicBlock::iterator I,
                               const DebugLoc &DL,
                               Register SrcReg, int Value) const {
  MachineRegisterInfo &MRI = MBB->getParent()->getRegInfo();
  Register Reg = MRI.createVirtualRegister(RI.getBoolRC());
  BuildMI(*MBB, I, DL, get(AMDGPU::V_CMP_EQ_I32_e64), Reg)
    .addImm(Value)
    .addReg(SrcReg);

  return Reg;
}

Register SIInstrInfo::insertNE(MachineBasicBlock *MBB,
                               MachineBasicBlock::iterator I,
                               const DebugLoc &DL,
                               Register SrcReg, int Value) const {
  MachineRegisterInfo &MRI = MBB->getParent()->getRegInfo();
  Register Reg = MRI.createVirtualRegister(RI.getBoolRC());
  BuildMI(*MBB, I, DL, get(AMDGPU::V_CMP_NE_I32_e64), Reg)
    .addImm(Value)
    .addReg(SrcReg);

  return Reg;
}

unsigned SIInstrInfo::getMovOpcode(const TargetRegisterClass *DstRC) const {

  if (RI.isAGPRClass(DstRC))
    return AMDGPU::COPY;
  if (RI.getRegSizeInBits(*DstRC) == 32) {
    return RI.isSGPRClass(DstRC) ? AMDGPU::S_MOV_B32 : AMDGPU::V_MOV_B32_e32;
  } else if (RI.getRegSizeInBits(*DstRC) == 64 && RI.isSGPRClass(DstRC)) {
    return AMDGPU::S_MOV_B64;
  } else if (RI.getRegSizeInBits(*DstRC) == 64 && !RI.isSGPRClass(DstRC)) {
    return  AMDGPU::V_MOV_B64_PSEUDO;
  }
  return AMDGPU::COPY;
}

const MCInstrDesc &
SIInstrInfo::getIndirectGPRIDXPseudo(unsigned VecSize,
                                     bool IsIndirectSrc) const {
  if (IsIndirectSrc) {
    if (VecSize <= 32) // 4 bytes
      return get(AMDGPU::V_INDIRECT_REG_READ_GPR_IDX_B32_V1);
    if (VecSize <= 64) // 8 bytes
      return get(AMDGPU::V_INDIRECT_REG_READ_GPR_IDX_B32_V2);
    if (VecSize <= 96) // 12 bytes
      return get(AMDGPU::V_INDIRECT_REG_READ_GPR_IDX_B32_V3);
    if (VecSize <= 128) // 16 bytes
      return get(AMDGPU::V_INDIRECT_REG_READ_GPR_IDX_B32_V4);
    if (VecSize <= 160) // 20 bytes
      return get(AMDGPU::V_INDIRECT_REG_READ_GPR_IDX_B32_V5);
    if (VecSize <= 256) // 32 bytes
      return get(AMDGPU::V_INDIRECT_REG_READ_GPR_IDX_B32_V8);
    if (VecSize <= 288) // 36 bytes
      return get(AMDGPU::V_INDIRECT_REG_READ_GPR_IDX_B32_V9);
    if (VecSize <= 320) // 40 bytes
      return get(AMDGPU::V_INDIRECT_REG_READ_GPR_IDX_B32_V10);
    if (VecSize <= 352) // 44 bytes
      return get(AMDGPU::V_INDIRECT_REG_READ_GPR_IDX_B32_V11);
    if (VecSize <= 384) // 48 bytes
      return get(AMDGPU::V_INDIRECT_REG_READ_GPR_IDX_B32_V12);
    if (VecSize <= 512) // 64 bytes
      return get(AMDGPU::V_INDIRECT_REG_READ_GPR_IDX_B32_V16);
    if (VecSize <= 1024) // 128 bytes
      return get(AMDGPU::V_INDIRECT_REG_READ_GPR_IDX_B32_V32);

    llvm_unreachable("unsupported size for IndirectRegReadGPRIDX pseudos");
  }

  if (VecSize <= 32) // 4 bytes
    return get(AMDGPU::V_INDIRECT_REG_WRITE_GPR_IDX_B32_V1);
  if (VecSize <= 64) // 8 bytes
    return get(AMDGPU::V_INDIRECT_REG_WRITE_GPR_IDX_B32_V2);
  if (VecSize <= 96) // 12 bytes
    return get(AMDGPU::V_INDIRECT_REG_WRITE_GPR_IDX_B32_V3);
  if (VecSize <= 128) // 16 bytes
    return get(AMDGPU::V_INDIRECT_REG_WRITE_GPR_IDX_B32_V4);
  if (VecSize <= 160) // 20 bytes
    return get(AMDGPU::V_INDIRECT_REG_WRITE_GPR_IDX_B32_V5);
  if (VecSize <= 256) // 32 bytes
    return get(AMDGPU::V_INDIRECT_REG_WRITE_GPR_IDX_B32_V8);
  if (VecSize <= 288) // 36 bytes
    return get(AMDGPU::V_INDIRECT_REG_WRITE_GPR_IDX_B32_V9);
  if (VecSize <= 320) // 40 bytes
    return get(AMDGPU::V_INDIRECT_REG_WRITE_GPR_IDX_B32_V10);
  if (VecSize <= 352) // 44 bytes
    return get(AMDGPU::V_INDIRECT_REG_WRITE_GPR_IDX_B32_V11);
  if (VecSize <= 384) // 48 bytes
    return get(AMDGPU::V_INDIRECT_REG_WRITE_GPR_IDX_B32_V12);
  if (VecSize <= 512) // 64 bytes
    return get(AMDGPU::V_INDIRECT_REG_WRITE_GPR_IDX_B32_V16);
  if (VecSize <= 1024) // 128 bytes
    return get(AMDGPU::V_INDIRECT_REG_WRITE_GPR_IDX_B32_V32);

  llvm_unreachable("unsupported size for IndirectRegWriteGPRIDX pseudos");
}

static unsigned getIndirectVGPRWriteMovRelPseudoOpc(unsigned VecSize) {
  if (VecSize <= 32) // 4 bytes
    return AMDGPU::V_INDIRECT_REG_WRITE_MOVREL_B32_V1;
  if (VecSize <= 64) // 8 bytes
    return AMDGPU::V_INDIRECT_REG_WRITE_MOVREL_B32_V2;
  if (VecSize <= 96) // 12 bytes
    return AMDGPU::V_INDIRECT_REG_WRITE_MOVREL_B32_V3;
  if (VecSize <= 128) // 16 bytes
    return AMDGPU::V_INDIRECT_REG_WRITE_MOVREL_B32_V4;
  if (VecSize <= 160) // 20 bytes
    return AMDGPU::V_INDIRECT_REG_WRITE_MOVREL_B32_V5;
  if (VecSize <= 256) // 32 bytes
    return AMDGPU::V_INDIRECT_REG_WRITE_MOVREL_B32_V8;
  if (VecSize <= 288) // 36 bytes
    return AMDGPU::V_INDIRECT_REG_WRITE_MOVREL_B32_V9;
  if (VecSize <= 320) // 40 bytes
    return AMDGPU::V_INDIRECT_REG_WRITE_MOVREL_B32_V10;
  if (VecSize <= 352) // 44 bytes
    return AMDGPU::V_INDIRECT_REG_WRITE_MOVREL_B32_V11;
  if (VecSize <= 384) // 48 bytes
    return AMDGPU::V_INDIRECT_REG_WRITE_MOVREL_B32_V12;
  if (VecSize <= 512) // 64 bytes
    return AMDGPU::V_INDIRECT_REG_WRITE_MOVREL_B32_V16;
  if (VecSize <= 1024) // 128 bytes
    return AMDGPU::V_INDIRECT_REG_WRITE_MOVREL_B32_V32;

  llvm_unreachable("unsupported size for IndirectRegWrite pseudos");
}

static unsigned getIndirectSGPRWriteMovRelPseudo32(unsigned VecSize) {
  if (VecSize <= 32) // 4 bytes
    return AMDGPU::S_INDIRECT_REG_WRITE_MOVREL_B32_V1;
  if (VecSize <= 64) // 8 bytes
    return AMDGPU::S_INDIRECT_REG_WRITE_MOVREL_B32_V2;
  if (VecSize <= 96) // 12 bytes
    return AMDGPU::S_INDIRECT_REG_WRITE_MOVREL_B32_V3;
  if (VecSize <= 128) // 16 bytes
    return AMDGPU::S_INDIRECT_REG_WRITE_MOVREL_B32_V4;
  if (VecSize <= 160) // 20 bytes
    return AMDGPU::S_INDIRECT_REG_WRITE_MOVREL_B32_V5;
  if (VecSize <= 256) // 32 bytes
    return AMDGPU::S_INDIRECT_REG_WRITE_MOVREL_B32_V8;
  if (VecSize <= 288) // 36 bytes
    return AMDGPU::S_INDIRECT_REG_WRITE_MOVREL_B32_V9;
  if (VecSize <= 320) // 40 bytes
    return AMDGPU::S_INDIRECT_REG_WRITE_MOVREL_B32_V10;
  if (VecSize <= 352) // 44 bytes
    return AMDGPU::S_INDIRECT_REG_WRITE_MOVREL_B32_V11;
  if (VecSize <= 384) // 48 bytes
    return AMDGPU::S_INDIRECT_REG_WRITE_MOVREL_B32_V12;
  if (VecSize <= 512) // 64 bytes
    return AMDGPU::S_INDIRECT_REG_WRITE_MOVREL_B32_V16;
  if (VecSize <= 1024) // 128 bytes
    return AMDGPU::S_INDIRECT_REG_WRITE_MOVREL_B32_V32;

  llvm_unreachable("unsupported size for IndirectRegWrite pseudos");
}

static unsigned getIndirectSGPRWriteMovRelPseudo64(unsigned VecSize) {
  if (VecSize <= 64) // 8 bytes
    return AMDGPU::S_INDIRECT_REG_WRITE_MOVREL_B64_V1;
  if (VecSize <= 128) // 16 bytes
    return AMDGPU::S_INDIRECT_REG_WRITE_MOVREL_B64_V2;
  if (VecSize <= 256) // 32 bytes
    return AMDGPU::S_INDIRECT_REG_WRITE_MOVREL_B64_V4;
  if (VecSize <= 512) // 64 bytes
    return AMDGPU::S_INDIRECT_REG_WRITE_MOVREL_B64_V8;
  if (VecSize <= 1024) // 128 bytes
    return AMDGPU::S_INDIRECT_REG_WRITE_MOVREL_B64_V16;

  llvm_unreachable("unsupported size for IndirectRegWrite pseudos");
}

const MCInstrDesc &
SIInstrInfo::getIndirectRegWriteMovRelPseudo(unsigned VecSize, unsigned EltSize,
                                             bool IsSGPR) const {
  if (IsSGPR) {
    switch (EltSize) {
    case 32:
      return get(getIndirectSGPRWriteMovRelPseudo32(VecSize));
    case 64:
      return get(getIndirectSGPRWriteMovRelPseudo64(VecSize));
    default:
      llvm_unreachable("invalid reg indexing elt size");
    }
  }

  assert(EltSize == 32 && "invalid reg indexing elt size");
  return get(getIndirectVGPRWriteMovRelPseudoOpc(VecSize));
}

static unsigned getSGPRSpillSaveOpcode(unsigned Size, bool NeedsCFI) {
  switch (Size) {
  case 4:
    return NeedsCFI ? AMDGPU::SI_SPILL_S32_CFI_SAVE : AMDGPU::SI_SPILL_S32_SAVE;
  case 8:
    return NeedsCFI ? AMDGPU::SI_SPILL_S64_CFI_SAVE : AMDGPU::SI_SPILL_S64_SAVE;
  case 12:
    return NeedsCFI ? AMDGPU::SI_SPILL_S96_CFI_SAVE : AMDGPU::SI_SPILL_S96_SAVE;
  case 16:
    return NeedsCFI ? AMDGPU::SI_SPILL_S128_CFI_SAVE
                    : AMDGPU::SI_SPILL_S128_SAVE;
  case 20:
    return NeedsCFI ? AMDGPU::SI_SPILL_S160_CFI_SAVE
                    : AMDGPU::SI_SPILL_S160_SAVE;
  case 24:
    return NeedsCFI ? AMDGPU::SI_SPILL_S192_CFI_SAVE
                    : AMDGPU::SI_SPILL_S192_SAVE;
  case 28:
    return NeedsCFI ? AMDGPU::SI_SPILL_S224_CFI_SAVE
                    : AMDGPU::SI_SPILL_S224_SAVE;
  case 32:
    return AMDGPU::SI_SPILL_S256_SAVE;
  case 36:
    return AMDGPU::SI_SPILL_S288_SAVE;
  case 40:
    return AMDGPU::SI_SPILL_S320_SAVE;
  case 44:
    return AMDGPU::SI_SPILL_S352_SAVE;
  case 48:
    return AMDGPU::SI_SPILL_S384_SAVE;
  case 64:
    return NeedsCFI ? AMDGPU::SI_SPILL_S512_CFI_SAVE
                    : AMDGPU::SI_SPILL_S512_SAVE;
  case 128:
    return NeedsCFI ? AMDGPU::SI_SPILL_S1024_CFI_SAVE
                    : AMDGPU::SI_SPILL_S1024_SAVE;
  default:
    llvm_unreachable("unknown register size");
  }
}

static unsigned getVGPRSpillSaveOpcode(unsigned Size, bool NeedsCFI) {
  switch (Size) {
  case 4:
    return NeedsCFI ? AMDGPU::SI_SPILL_V32_CFI_SAVE : AMDGPU::SI_SPILL_V32_SAVE;
  case 8:
    return NeedsCFI ? AMDGPU::SI_SPILL_V64_CFI_SAVE : AMDGPU::SI_SPILL_V64_SAVE;
  case 12:
    return NeedsCFI ? AMDGPU::SI_SPILL_V96_CFI_SAVE : AMDGPU::SI_SPILL_V96_SAVE;
  case 16:
    return NeedsCFI ? AMDGPU::SI_SPILL_V128_CFI_SAVE
                    : AMDGPU::SI_SPILL_V128_SAVE;
  case 20:
    return NeedsCFI ? AMDGPU::SI_SPILL_V160_CFI_SAVE
                    : AMDGPU::SI_SPILL_V160_SAVE;
  case 24:
    return NeedsCFI ? AMDGPU::SI_SPILL_V192_CFI_SAVE
                    : AMDGPU::SI_SPILL_V192_SAVE;
  case 28:
    return NeedsCFI ? AMDGPU::SI_SPILL_V224_CFI_SAVE
                    : AMDGPU::SI_SPILL_V224_SAVE;
  case 32:
    return NeedsCFI ? AMDGPU::SI_SPILL_V256_CFI_SAVE
                    : AMDGPU::SI_SPILL_V256_SAVE;
  case 36:
    return NeedsCFI ? AMDGPU::SI_SPILL_V288_CFI_SAVE
                    : AMDGPU::SI_SPILL_V288_SAVE;
  case 40:
    return NeedsCFI ? AMDGPU::SI_SPILL_V320_CFI_SAVE
                    : AMDGPU::SI_SPILL_V320_SAVE;
  case 44:
    return NeedsCFI ? AMDGPU::SI_SPILL_V352_CFI_SAVE
                    : AMDGPU::SI_SPILL_V352_SAVE;
  case 48:
    return NeedsCFI ? AMDGPU::SI_SPILL_V384_CFI_SAVE
                    : AMDGPU::SI_SPILL_V384_SAVE;
  case 64:
    return NeedsCFI ? AMDGPU::SI_SPILL_V512_CFI_SAVE
                    : AMDGPU::SI_SPILL_V512_SAVE;
  case 128:
    return NeedsCFI ? AMDGPU::SI_SPILL_V1024_CFI_SAVE
                    : AMDGPU::SI_SPILL_V1024_SAVE;
  default:
    llvm_unreachable("unknown register size");
  }
}

static unsigned getAGPRSpillSaveOpcode(unsigned Size, bool NeedsCFI) {
  switch (Size) {
  case 4:
    return NeedsCFI ? AMDGPU::SI_SPILL_A32_CFI_SAVE : AMDGPU::SI_SPILL_A32_SAVE;
  case 8:
    return NeedsCFI ? AMDGPU::SI_SPILL_A64_CFI_SAVE : AMDGPU::SI_SPILL_A64_SAVE;
  case 12:
    return NeedsCFI ? AMDGPU::SI_SPILL_A96_CFI_SAVE : AMDGPU::SI_SPILL_A96_SAVE;
  case 16:
    return NeedsCFI ? AMDGPU::SI_SPILL_A128_CFI_SAVE
                    : AMDGPU::SI_SPILL_A128_SAVE;
  case 20:
    return NeedsCFI ? AMDGPU::SI_SPILL_A160_CFI_SAVE
                    : AMDGPU::SI_SPILL_A160_SAVE;
  case 24:
    return NeedsCFI ? AMDGPU::SI_SPILL_A192_CFI_SAVE
                    : AMDGPU::SI_SPILL_A192_SAVE;
  case 28:
    return NeedsCFI ? AMDGPU::SI_SPILL_A224_CFI_SAVE
                    : AMDGPU::SI_SPILL_A224_SAVE;
  case 32:
    return NeedsCFI ? AMDGPU::SI_SPILL_A256_CFI_SAVE
                    : AMDGPU::SI_SPILL_A256_SAVE;
  case 36:
    return AMDGPU::SI_SPILL_A288_SAVE;
  case 40:
    return AMDGPU::SI_SPILL_A320_SAVE;
  case 44:
    return AMDGPU::SI_SPILL_A352_SAVE;
  case 48:
    return AMDGPU::SI_SPILL_A384_SAVE;
  case 64:
    return NeedsCFI ? AMDGPU::SI_SPILL_A512_CFI_SAVE
                    : AMDGPU::SI_SPILL_A512_SAVE;
  case 128:
    return NeedsCFI ? AMDGPU::SI_SPILL_A1024_CFI_SAVE
                    : AMDGPU::SI_SPILL_A1024_SAVE;
  default:
    llvm_unreachable("unknown register size");
  }
}

static unsigned getAVSpillSaveOpcode(unsigned Size, bool NeedsCFI) {
  switch (Size) {
  case 4:
    return NeedsCFI ? AMDGPU::SI_SPILL_AV32_CFI_SAVE : AMDGPU::SI_SPILL_AV32_SAVE;
  case 8:
    return NeedsCFI ? AMDGPU::SI_SPILL_AV64_CFI_SAVE : AMDGPU::SI_SPILL_AV64_SAVE;
  case 12:
    return NeedsCFI ? AMDGPU::SI_SPILL_AV96_CFI_SAVE : AMDGPU::SI_SPILL_AV96_SAVE;
  case 16:
    return NeedsCFI ? AMDGPU::SI_SPILL_AV128_CFI_SAVE
                    : AMDGPU::SI_SPILL_AV128_SAVE;
  case 20:
    return NeedsCFI ? AMDGPU::SI_SPILL_AV160_CFI_SAVE
                    : AMDGPU::SI_SPILL_AV160_SAVE;
  case 24:
    return NeedsCFI ? AMDGPU::SI_SPILL_AV192_CFI_SAVE
                    : AMDGPU::SI_SPILL_AV192_SAVE;
  case 28:
    return NeedsCFI ? AMDGPU::SI_SPILL_AV224_CFI_SAVE
                    : AMDGPU::SI_SPILL_AV224_SAVE;
  case 32:
    return NeedsCFI ? AMDGPU::SI_SPILL_AV256_CFI_SAVE
                    : AMDGPU::SI_SPILL_AV256_SAVE;
  case 36:
    return AMDGPU::SI_SPILL_AV288_SAVE;
  case 40:
    return AMDGPU::SI_SPILL_AV320_SAVE;
  case 44:
    return AMDGPU::SI_SPILL_AV352_SAVE;
  case 48:
    return AMDGPU::SI_SPILL_AV384_SAVE;
  case 64:
    return NeedsCFI ? AMDGPU::SI_SPILL_AV512_CFI_SAVE
                    : AMDGPU::SI_SPILL_AV512_SAVE;
  case 128:
    return NeedsCFI ? AMDGPU::SI_SPILL_AV1024_CFI_SAVE
                    : AMDGPU::SI_SPILL_AV1024_SAVE;
  default:
    llvm_unreachable("unknown register size");
  }
}

static unsigned getWWMRegSpillSaveOpcode(unsigned Size) {
  // Currently, there is only 32-bit WWM register spills needed.
  if (Size != 4)
    llvm_unreachable("unknown wwm register spill size");

  return AMDGPU::SI_SPILL_WWM_V32_SAVE;
}

<<<<<<< HEAD
static unsigned
getVectorRegSpillSaveOpcode(Register Reg, const TargetRegisterClass *RC,
                            unsigned Size, const SIRegisterInfo &TRI,
                            const SIMachineFunctionInfo &MFI, bool NeedsCFI) {
=======
static unsigned getVectorRegSpillSaveOpcode(Register Reg,
                                            const TargetRegisterClass *RC,
                                            unsigned Size,
                                            const SIRegisterInfo &TRI,
                                            const SIMachineFunctionInfo &MFI) {
>>>>>>> 285e1e2a
  // Choose the right opcode if spilling a WWM register.
  if (MFI.checkFlag(Reg, AMDGPU::VirtRegFlag::WWM_REG))
    return getWWMRegSpillSaveOpcode(Size);

  if (TRI.isVectorSuperClass(RC))
<<<<<<< HEAD
    return getAVSpillSaveOpcode(Size, NeedsCFI);

  return TRI.isAGPRClass(RC) ? getAGPRSpillSaveOpcode(Size, NeedsCFI)
                             : getVGPRSpillSaveOpcode(Size, NeedsCFI);
}

void SIInstrInfo::storeRegToStackSlotImpl(
=======
    return getAVSpillSaveOpcode(Size);

  return TRI.isAGPRClass(RC) ? getAGPRSpillSaveOpcode(Size)
                             : getVGPRSpillSaveOpcode(Size);
}

void SIInstrInfo::storeRegToStackSlot(
>>>>>>> 285e1e2a
    MachineBasicBlock &MBB, MachineBasicBlock::iterator MI, Register SrcReg,
    bool isKill, int FrameIndex, const TargetRegisterClass *RC,
    const TargetRegisterInfo *TRI, Register VReg, bool NeedsCFI) const {
  MachineFunction *MF = MBB.getParent();
  SIMachineFunctionInfo *MFI = MF->getInfo<SIMachineFunctionInfo>();
  MachineFrameInfo &FrameInfo = MF->getFrameInfo();
  const DebugLoc &DL = MBB.findDebugLoc(MI);

  MachinePointerInfo PtrInfo
    = MachinePointerInfo::getFixedStack(*MF, FrameIndex);
  MachineMemOperand *MMO = MF->getMachineMemOperand(
      PtrInfo, MachineMemOperand::MOStore, FrameInfo.getObjectSize(FrameIndex),
      FrameInfo.getObjectAlign(FrameIndex));
  unsigned SpillSize = TRI->getSpillSize(*RC);

  MachineRegisterInfo &MRI = MF->getRegInfo();
  if (RI.isSGPRClass(RC)) {
    MFI->setHasSpilledSGPRs();
    assert(SrcReg != AMDGPU::M0 && "m0 should not be spilled");
    assert(SrcReg != AMDGPU::EXEC_LO && SrcReg != AMDGPU::EXEC_HI &&
           SrcReg != AMDGPU::EXEC && "exec should not be spilled");

    // We are only allowed to create one new instruction when spilling
    // registers, so we need to use pseudo instruction for spilling SGPRs.
    const MCInstrDesc &OpDesc =
        get(getSGPRSpillSaveOpcode(SpillSize, NeedsCFI));

    // The SGPR spill/restore instructions only work on number sgprs, so we need
    // to make sure we are using the correct register class.
    if (SrcReg.isVirtual() && SpillSize == 4) {
      MRI.constrainRegClass(SrcReg, &AMDGPU::SReg_32_XM0_XEXECRegClass);
    }

    BuildMI(MBB, MI, DL, OpDesc)
      .addReg(SrcReg, getKillRegState(isKill)) // data
      .addFrameIndex(FrameIndex)               // addr
      .addMemOperand(MMO)
      .addReg(MFI->getStackPtrOffsetReg(), RegState::Implicit);

    if (RI.spillSGPRToVGPR())
      FrameInfo.setStackID(FrameIndex, TargetStackID::SGPRSpill);
    return;
  }

  unsigned Opcode = getVectorRegSpillSaveOpcode(VReg ? VReg : SrcReg, RC,
<<<<<<< HEAD
                                                SpillSize, RI, *MFI, NeedsCFI);
=======
                                                SpillSize, RI, *MFI);
>>>>>>> 285e1e2a
  MFI->setHasSpilledVGPRs();

  BuildMI(MBB, MI, DL, get(Opcode))
    .addReg(SrcReg, getKillRegState(isKill)) // data
    .addFrameIndex(FrameIndex)               // addr
    .addReg(MFI->getStackPtrOffsetReg())     // scratch_offset
    .addImm(0)                               // offset
    .addMemOperand(MMO);
}

void SIInstrInfo::storeRegToStackSlot(
    MachineBasicBlock &MBB, MachineBasicBlock::iterator MI, Register SrcReg,
    bool isKill, int FrameIndex, const TargetRegisterClass *RC,
    const TargetRegisterInfo *TRI, Register VReg) const {
  storeRegToStackSlotImpl(MBB, MI, SrcReg, isKill, FrameIndex, RC, TRI, VReg,
                          false);
}

void SIInstrInfo::storeRegToStackSlotCFI(MachineBasicBlock &MBB,
                                         MachineBasicBlock::iterator MI,
                                         Register SrcReg, bool isKill,
                                         int FrameIndex,
                                         const TargetRegisterClass *RC,
                                         const TargetRegisterInfo *TRI) const {
  storeRegToStackSlotImpl(MBB, MI, SrcReg, isKill, FrameIndex, RC, TRI,
                          Register(), true);
}

static unsigned getSGPRSpillRestoreOpcode(unsigned Size) {
  switch (Size) {
  case 4:
    return AMDGPU::SI_SPILL_S32_RESTORE;
  case 8:
    return AMDGPU::SI_SPILL_S64_RESTORE;
  case 12:
    return AMDGPU::SI_SPILL_S96_RESTORE;
  case 16:
    return AMDGPU::SI_SPILL_S128_RESTORE;
  case 20:
    return AMDGPU::SI_SPILL_S160_RESTORE;
  case 24:
    return AMDGPU::SI_SPILL_S192_RESTORE;
  case 28:
    return AMDGPU::SI_SPILL_S224_RESTORE;
  case 32:
    return AMDGPU::SI_SPILL_S256_RESTORE;
  case 36:
    return AMDGPU::SI_SPILL_S288_RESTORE;
  case 40:
    return AMDGPU::SI_SPILL_S320_RESTORE;
  case 44:
    return AMDGPU::SI_SPILL_S352_RESTORE;
  case 48:
    return AMDGPU::SI_SPILL_S384_RESTORE;
  case 64:
    return AMDGPU::SI_SPILL_S512_RESTORE;
  case 128:
    return AMDGPU::SI_SPILL_S1024_RESTORE;
  default:
    llvm_unreachable("unknown register size");
  }
}

static unsigned getVGPRSpillRestoreOpcode(unsigned Size) {
  switch (Size) {
  case 4:
    return AMDGPU::SI_SPILL_V32_RESTORE;
  case 8:
    return AMDGPU::SI_SPILL_V64_RESTORE;
  case 12:
    return AMDGPU::SI_SPILL_V96_RESTORE;
  case 16:
    return AMDGPU::SI_SPILL_V128_RESTORE;
  case 20:
    return AMDGPU::SI_SPILL_V160_RESTORE;
  case 24:
    return AMDGPU::SI_SPILL_V192_RESTORE;
  case 28:
    return AMDGPU::SI_SPILL_V224_RESTORE;
  case 32:
    return AMDGPU::SI_SPILL_V256_RESTORE;
  case 36:
    return AMDGPU::SI_SPILL_V288_RESTORE;
  case 40:
    return AMDGPU::SI_SPILL_V320_RESTORE;
  case 44:
    return AMDGPU::SI_SPILL_V352_RESTORE;
  case 48:
    return AMDGPU::SI_SPILL_V384_RESTORE;
  case 64:
    return AMDGPU::SI_SPILL_V512_RESTORE;
  case 128:
    return AMDGPU::SI_SPILL_V1024_RESTORE;
  default:
    llvm_unreachable("unknown register size");
  }
}

static unsigned getAGPRSpillRestoreOpcode(unsigned Size) {
  switch (Size) {
  case 4:
    return AMDGPU::SI_SPILL_A32_RESTORE;
  case 8:
    return AMDGPU::SI_SPILL_A64_RESTORE;
  case 12:
    return AMDGPU::SI_SPILL_A96_RESTORE;
  case 16:
    return AMDGPU::SI_SPILL_A128_RESTORE;
  case 20:
    return AMDGPU::SI_SPILL_A160_RESTORE;
  case 24:
    return AMDGPU::SI_SPILL_A192_RESTORE;
  case 28:
    return AMDGPU::SI_SPILL_A224_RESTORE;
  case 32:
    return AMDGPU::SI_SPILL_A256_RESTORE;
  case 36:
    return AMDGPU::SI_SPILL_A288_RESTORE;
  case 40:
    return AMDGPU::SI_SPILL_A320_RESTORE;
  case 44:
    return AMDGPU::SI_SPILL_A352_RESTORE;
  case 48:
    return AMDGPU::SI_SPILL_A384_RESTORE;
  case 64:
    return AMDGPU::SI_SPILL_A512_RESTORE;
  case 128:
    return AMDGPU::SI_SPILL_A1024_RESTORE;
  default:
    llvm_unreachable("unknown register size");
  }
}

static unsigned getAVSpillRestoreOpcode(unsigned Size) {
  switch (Size) {
  case 4:
    return AMDGPU::SI_SPILL_AV32_RESTORE;
  case 8:
    return AMDGPU::SI_SPILL_AV64_RESTORE;
  case 12:
    return AMDGPU::SI_SPILL_AV96_RESTORE;
  case 16:
    return AMDGPU::SI_SPILL_AV128_RESTORE;
  case 20:
    return AMDGPU::SI_SPILL_AV160_RESTORE;
  case 24:
    return AMDGPU::SI_SPILL_AV192_RESTORE;
  case 28:
    return AMDGPU::SI_SPILL_AV224_RESTORE;
  case 32:
    return AMDGPU::SI_SPILL_AV256_RESTORE;
  case 36:
    return AMDGPU::SI_SPILL_AV288_RESTORE;
  case 40:
    return AMDGPU::SI_SPILL_AV320_RESTORE;
  case 44:
    return AMDGPU::SI_SPILL_AV352_RESTORE;
  case 48:
    return AMDGPU::SI_SPILL_AV384_RESTORE;
  case 64:
    return AMDGPU::SI_SPILL_AV512_RESTORE;
  case 128:
    return AMDGPU::SI_SPILL_AV1024_RESTORE;
  default:
    llvm_unreachable("unknown register size");
  }
}

static unsigned getWWMRegSpillRestoreOpcode(unsigned Size) {
  // Currently, there is only 32-bit WWM register spills needed.
  if (Size != 4)
    llvm_unreachable("unknown wwm register spill size");

  return AMDGPU::SI_SPILL_WWM_V32_RESTORE;
}

static unsigned
getVectorRegSpillRestoreOpcode(Register Reg, const TargetRegisterClass *RC,
                               unsigned Size, const SIRegisterInfo &TRI,
                               const SIMachineFunctionInfo &MFI) {
  // Choose the right opcode if restoring a WWM register.
  if (MFI.checkFlag(Reg, AMDGPU::VirtRegFlag::WWM_REG))
    return getWWMRegSpillRestoreOpcode(Size);

  if (TRI.isVectorSuperClass(RC))
    return getAVSpillRestoreOpcode(Size);

  return TRI.isAGPRClass(RC) ? getAGPRSpillRestoreOpcode(Size)
                             : getVGPRSpillRestoreOpcode(Size);
}

void SIInstrInfo::loadRegFromStackSlot(MachineBasicBlock &MBB,
                                       MachineBasicBlock::iterator MI,
                                       Register DestReg, int FrameIndex,
                                       const TargetRegisterClass *RC,
                                       const TargetRegisterInfo *TRI,
                                       Register VReg) const {
  MachineFunction *MF = MBB.getParent();
  SIMachineFunctionInfo *MFI = MF->getInfo<SIMachineFunctionInfo>();
  MachineFrameInfo &FrameInfo = MF->getFrameInfo();
  const DebugLoc &DL = MBB.findDebugLoc(MI);
  unsigned SpillSize = TRI->getSpillSize(*RC);

  MachinePointerInfo PtrInfo
    = MachinePointerInfo::getFixedStack(*MF, FrameIndex);

  MachineMemOperand *MMO = MF->getMachineMemOperand(
      PtrInfo, MachineMemOperand::MOLoad, FrameInfo.getObjectSize(FrameIndex),
      FrameInfo.getObjectAlign(FrameIndex));

  if (RI.isSGPRClass(RC)) {
    MFI->setHasSpilledSGPRs();
    assert(DestReg != AMDGPU::M0 && "m0 should not be reloaded into");
    assert(DestReg != AMDGPU::EXEC_LO && DestReg != AMDGPU::EXEC_HI &&
           DestReg != AMDGPU::EXEC && "exec should not be spilled");

    // FIXME: Maybe this should not include a memoperand because it will be
    // lowered to non-memory instructions.
    const MCInstrDesc &OpDesc = get(getSGPRSpillRestoreOpcode(SpillSize));
    if (DestReg.isVirtual() && SpillSize == 4) {
      MachineRegisterInfo &MRI = MF->getRegInfo();
      MRI.constrainRegClass(DestReg, &AMDGPU::SReg_32_XM0_XEXECRegClass);
    }

    if (RI.spillSGPRToVGPR())
      FrameInfo.setStackID(FrameIndex, TargetStackID::SGPRSpill);
    BuildMI(MBB, MI, DL, OpDesc, DestReg)
      .addFrameIndex(FrameIndex) // addr
      .addMemOperand(MMO)
      .addReg(MFI->getStackPtrOffsetReg(), RegState::Implicit);

    return;
  }

  unsigned Opcode = getVectorRegSpillRestoreOpcode(VReg ? VReg : DestReg, RC,
                                                   SpillSize, RI, *MFI);
  BuildMI(MBB, MI, DL, get(Opcode), DestReg)
      .addFrameIndex(FrameIndex)           // vaddr
      .addReg(MFI->getStackPtrOffsetReg()) // scratch_offset
      .addImm(0)                           // offset
      .addMemOperand(MMO);
}

void SIInstrInfo::insertNoop(MachineBasicBlock &MBB,
                             MachineBasicBlock::iterator MI) const {
  insertNoops(MBB, MI, 1);
}

void SIInstrInfo::insertNoops(MachineBasicBlock &MBB,
                              MachineBasicBlock::iterator MI,
                              unsigned Quantity) const {
  DebugLoc DL = MBB.findDebugLoc(MI);
  while (Quantity > 0) {
    unsigned Arg = std::min(Quantity, 8u);
    Quantity -= Arg;
    BuildMI(MBB, MI, DL, get(AMDGPU::S_NOP)).addImm(Arg - 1);
  }
}

void SIInstrInfo::insertReturn(MachineBasicBlock &MBB) const {
  auto MF = MBB.getParent();
  SIMachineFunctionInfo *Info = MF->getInfo<SIMachineFunctionInfo>();

  assert(Info->isEntryFunction());

  if (MBB.succ_empty()) {
    bool HasNoTerminator = MBB.getFirstTerminator() == MBB.end();
    if (HasNoTerminator) {
      if (Info->returnsVoid()) {
        BuildMI(MBB, MBB.end(), DebugLoc(), get(AMDGPU::S_ENDPGM)).addImm(0);
      } else {
        BuildMI(MBB, MBB.end(), DebugLoc(), get(AMDGPU::SI_RETURN_TO_EPILOG));
      }
    }
  }
}

unsigned SIInstrInfo::getNumWaitStates(const MachineInstr &MI) {
  switch (MI.getOpcode()) {
  default:
    if (MI.isMetaInstruction())
      return 0;
    return 1; // FIXME: Do wait states equal cycles?

  case AMDGPU::S_NOP:
    return MI.getOperand(0).getImm() + 1;
  // SI_RETURN_TO_EPILOG is a fallthrough to code outside of the function. The
  // hazard, even if one exist, won't really be visible. Should we handle it?
  }
}

bool SIInstrInfo::expandPostRAPseudo(MachineInstr &MI) const {
  const SIRegisterInfo *TRI = ST.getRegisterInfo();
  MachineBasicBlock &MBB = *MI.getParent();
  DebugLoc DL = MBB.findDebugLoc(MI);
  switch (MI.getOpcode()) {
  default: return TargetInstrInfo::expandPostRAPseudo(MI);
  case AMDGPU::S_MOV_B64_term:
    // This is only a terminator to get the correct spill code placement during
    // register allocation.
    MI.setDesc(get(AMDGPU::S_MOV_B64));
    break;

  case AMDGPU::S_MOV_B32_term:
    // This is only a terminator to get the correct spill code placement during
    // register allocation.
    MI.setDesc(get(AMDGPU::S_MOV_B32));
    break;

  case AMDGPU::S_XOR_B64_term:
    // This is only a terminator to get the correct spill code placement during
    // register allocation.
    MI.setDesc(get(AMDGPU::S_XOR_B64));
    break;

  case AMDGPU::S_XOR_B32_term:
    // This is only a terminator to get the correct spill code placement during
    // register allocation.
    MI.setDesc(get(AMDGPU::S_XOR_B32));
    break;
  case AMDGPU::S_OR_B64_term:
    // This is only a terminator to get the correct spill code placement during
    // register allocation.
    MI.setDesc(get(AMDGPU::S_OR_B64));
    break;
  case AMDGPU::S_OR_B32_term:
    // This is only a terminator to get the correct spill code placement during
    // register allocation.
    MI.setDesc(get(AMDGPU::S_OR_B32));
    break;

  case AMDGPU::S_ANDN2_B64_term:
    // This is only a terminator to get the correct spill code placement during
    // register allocation.
    MI.setDesc(get(AMDGPU::S_ANDN2_B64));
    break;

  case AMDGPU::S_ANDN2_B32_term:
    // This is only a terminator to get the correct spill code placement during
    // register allocation.
    MI.setDesc(get(AMDGPU::S_ANDN2_B32));
    break;

  case AMDGPU::S_AND_B64_term:
    // This is only a terminator to get the correct spill code placement during
    // register allocation.
    MI.setDesc(get(AMDGPU::S_AND_B64));
    break;

  case AMDGPU::S_AND_B32_term:
    // This is only a terminator to get the correct spill code placement during
    // register allocation.
    MI.setDesc(get(AMDGPU::S_AND_B32));
    break;

  case AMDGPU::S_AND_SAVEEXEC_B64_term:
    // This is only a terminator to get the correct spill code placement during
    // register allocation.
    MI.setDesc(get(AMDGPU::S_AND_SAVEEXEC_B64));
    break;

  case AMDGPU::S_AND_SAVEEXEC_B32_term:
    // This is only a terminator to get the correct spill code placement during
    // register allocation.
    MI.setDesc(get(AMDGPU::S_AND_SAVEEXEC_B32));
    break;

  case AMDGPU::V_MOV_B64_PSEUDO: {
    Register Dst = MI.getOperand(0).getReg();
    Register DstLo = RI.getSubReg(Dst, AMDGPU::sub0);
    Register DstHi = RI.getSubReg(Dst, AMDGPU::sub1);

    const MachineOperand &SrcOp = MI.getOperand(1);
    // FIXME: Will this work for 64-bit floating point immediates?
    assert(!SrcOp.isFPImm());
    if (ST.hasMovB64()) {
      MI.setDesc(get(AMDGPU::V_MOV_B64_e32));
      if (SrcOp.isReg() || isInlineConstant(MI, 1) ||
          isUInt<32>(SrcOp.getImm()))
        break;
    }
    if (SrcOp.isImm()) {
      APInt Imm(64, SrcOp.getImm());
      APInt Lo(32, Imm.getLoBits(32).getZExtValue());
      APInt Hi(32, Imm.getHiBits(32).getZExtValue());
      if (ST.hasPackedFP32Ops() && Lo == Hi && isInlineConstant(Lo)) {
        BuildMI(MBB, MI, DL, get(AMDGPU::V_PK_MOV_B32), Dst)
          .addImm(SISrcMods::OP_SEL_1)
          .addImm(Lo.getSExtValue())
          .addImm(SISrcMods::OP_SEL_1)
          .addImm(Lo.getSExtValue())
          .addImm(0)  // op_sel_lo
          .addImm(0)  // op_sel_hi
          .addImm(0)  // neg_lo
          .addImm(0)  // neg_hi
          .addImm(0); // clamp
      } else {
        BuildMI(MBB, MI, DL, get(AMDGPU::V_MOV_B32_e32), DstLo)
          .addImm(Lo.getSExtValue())
          .addReg(Dst, RegState::Implicit | RegState::Define);
        BuildMI(MBB, MI, DL, get(AMDGPU::V_MOV_B32_e32), DstHi)
          .addImm(Hi.getSExtValue())
          .addReg(Dst, RegState::Implicit | RegState::Define);
      }
    } else {
      assert(SrcOp.isReg());
      if (ST.hasPackedFP32Ops() &&
          !RI.isAGPR(MBB.getParent()->getRegInfo(), SrcOp.getReg())) {
        BuildMI(MBB, MI, DL, get(AMDGPU::V_PK_MOV_B32), Dst)
          .addImm(SISrcMods::OP_SEL_1) // src0_mod
          .addReg(SrcOp.getReg())
          .addImm(SISrcMods::OP_SEL_0 | SISrcMods::OP_SEL_1) // src1_mod
          .addReg(SrcOp.getReg())
          .addImm(0)  // op_sel_lo
          .addImm(0)  // op_sel_hi
          .addImm(0)  // neg_lo
          .addImm(0)  // neg_hi
          .addImm(0); // clamp
      } else {
        BuildMI(MBB, MI, DL, get(AMDGPU::V_MOV_B32_e32), DstLo)
          .addReg(RI.getSubReg(SrcOp.getReg(), AMDGPU::sub0))
          .addReg(Dst, RegState::Implicit | RegState::Define);
        BuildMI(MBB, MI, DL, get(AMDGPU::V_MOV_B32_e32), DstHi)
          .addReg(RI.getSubReg(SrcOp.getReg(), AMDGPU::sub1))
          .addReg(Dst, RegState::Implicit | RegState::Define);
      }
    }
    MI.eraseFromParent();
    break;
  }
  case AMDGPU::V_MOV_B64_DPP_PSEUDO: {
    expandMovDPP64(MI);
    break;
  }
  case AMDGPU::S_MOV_B64_IMM_PSEUDO: {
    const MachineOperand &SrcOp = MI.getOperand(1);
    assert(!SrcOp.isFPImm());
    APInt Imm(64, SrcOp.getImm());
    if (Imm.isIntN(32) || isInlineConstant(Imm)) {
      MI.setDesc(get(AMDGPU::S_MOV_B64));
      break;
    }

    Register Dst = MI.getOperand(0).getReg();
    Register DstLo = RI.getSubReg(Dst, AMDGPU::sub0);
    Register DstHi = RI.getSubReg(Dst, AMDGPU::sub1);

    APInt Lo(32, Imm.getLoBits(32).getZExtValue());
    APInt Hi(32, Imm.getHiBits(32).getZExtValue());
    BuildMI(MBB, MI, DL, get(AMDGPU::S_MOV_B32), DstLo)
      .addImm(Lo.getSExtValue())
      .addReg(Dst, RegState::Implicit | RegState::Define);
    BuildMI(MBB, MI, DL, get(AMDGPU::S_MOV_B32), DstHi)
      .addImm(Hi.getSExtValue())
      .addReg(Dst, RegState::Implicit | RegState::Define);
    MI.eraseFromParent();
    break;
  }
  case AMDGPU::V_SET_INACTIVE_B32: {
    unsigned NotOpc = ST.isWave32() ? AMDGPU::S_NOT_B32 : AMDGPU::S_NOT_B64;
    unsigned Exec = ST.isWave32() ? AMDGPU::EXEC_LO : AMDGPU::EXEC;
    // FIXME: We may possibly optimize the COPY once we find ways to make LLVM
    // optimizations (mainly Register Coalescer) aware of WWM register liveness.
    BuildMI(MBB, MI, DL, get(AMDGPU::V_MOV_B32_e32), MI.getOperand(0).getReg())
        .add(MI.getOperand(1));
    auto FirstNot = BuildMI(MBB, MI, DL, get(NotOpc), Exec).addReg(Exec);
    FirstNot->addRegisterDead(AMDGPU::SCC, TRI); // SCC is overwritten
    BuildMI(MBB, MI, DL, get(AMDGPU::V_MOV_B32_e32), MI.getOperand(0).getReg())
      .add(MI.getOperand(2));
    BuildMI(MBB, MI, DL, get(NotOpc), Exec)
      .addReg(Exec);
    MI.eraseFromParent();
    break;
  }
  case AMDGPU::V_SET_INACTIVE_B64: {
    unsigned NotOpc = ST.isWave32() ? AMDGPU::S_NOT_B32 : AMDGPU::S_NOT_B64;
    unsigned Exec = ST.isWave32() ? AMDGPU::EXEC_LO : AMDGPU::EXEC;
    MachineInstr *Copy = BuildMI(MBB, MI, DL, get(AMDGPU::V_MOV_B64_PSEUDO),
                                 MI.getOperand(0).getReg())
                             .add(MI.getOperand(1));
    expandPostRAPseudo(*Copy);
    auto FirstNot = BuildMI(MBB, MI, DL, get(NotOpc), Exec).addReg(Exec);
    FirstNot->addRegisterDead(AMDGPU::SCC, TRI); // SCC is overwritten
    Copy = BuildMI(MBB, MI, DL, get(AMDGPU::V_MOV_B64_PSEUDO),
                   MI.getOperand(0).getReg())
               .add(MI.getOperand(2));
    expandPostRAPseudo(*Copy);
    BuildMI(MBB, MI, DL, get(NotOpc), Exec)
      .addReg(Exec);
    MI.eraseFromParent();
    break;
  }
  case AMDGPU::V_INDIRECT_REG_WRITE_MOVREL_B32_V1:
  case AMDGPU::V_INDIRECT_REG_WRITE_MOVREL_B32_V2:
  case AMDGPU::V_INDIRECT_REG_WRITE_MOVREL_B32_V3:
  case AMDGPU::V_INDIRECT_REG_WRITE_MOVREL_B32_V4:
  case AMDGPU::V_INDIRECT_REG_WRITE_MOVREL_B32_V5:
  case AMDGPU::V_INDIRECT_REG_WRITE_MOVREL_B32_V8:
  case AMDGPU::V_INDIRECT_REG_WRITE_MOVREL_B32_V9:
  case AMDGPU::V_INDIRECT_REG_WRITE_MOVREL_B32_V10:
  case AMDGPU::V_INDIRECT_REG_WRITE_MOVREL_B32_V11:
  case AMDGPU::V_INDIRECT_REG_WRITE_MOVREL_B32_V12:
  case AMDGPU::V_INDIRECT_REG_WRITE_MOVREL_B32_V16:
  case AMDGPU::V_INDIRECT_REG_WRITE_MOVREL_B32_V32:
  case AMDGPU::S_INDIRECT_REG_WRITE_MOVREL_B32_V1:
  case AMDGPU::S_INDIRECT_REG_WRITE_MOVREL_B32_V2:
  case AMDGPU::S_INDIRECT_REG_WRITE_MOVREL_B32_V3:
  case AMDGPU::S_INDIRECT_REG_WRITE_MOVREL_B32_V4:
  case AMDGPU::S_INDIRECT_REG_WRITE_MOVREL_B32_V5:
  case AMDGPU::S_INDIRECT_REG_WRITE_MOVREL_B32_V8:
  case AMDGPU::S_INDIRECT_REG_WRITE_MOVREL_B32_V9:
  case AMDGPU::S_INDIRECT_REG_WRITE_MOVREL_B32_V10:
  case AMDGPU::S_INDIRECT_REG_WRITE_MOVREL_B32_V11:
  case AMDGPU::S_INDIRECT_REG_WRITE_MOVREL_B32_V12:
  case AMDGPU::S_INDIRECT_REG_WRITE_MOVREL_B32_V16:
  case AMDGPU::S_INDIRECT_REG_WRITE_MOVREL_B32_V32:
  case AMDGPU::S_INDIRECT_REG_WRITE_MOVREL_B64_V1:
  case AMDGPU::S_INDIRECT_REG_WRITE_MOVREL_B64_V2:
  case AMDGPU::S_INDIRECT_REG_WRITE_MOVREL_B64_V4:
  case AMDGPU::S_INDIRECT_REG_WRITE_MOVREL_B64_V8:
  case AMDGPU::S_INDIRECT_REG_WRITE_MOVREL_B64_V16: {
    const TargetRegisterClass *EltRC = getOpRegClass(MI, 2);

    unsigned Opc;
    if (RI.hasVGPRs(EltRC)) {
      Opc = AMDGPU::V_MOVRELD_B32_e32;
    } else {
      Opc = RI.getRegSizeInBits(*EltRC) == 64 ? AMDGPU::S_MOVRELD_B64
                                              : AMDGPU::S_MOVRELD_B32;
    }

    const MCInstrDesc &OpDesc = get(Opc);
    Register VecReg = MI.getOperand(0).getReg();
    bool IsUndef = MI.getOperand(1).isUndef();
    unsigned SubReg = MI.getOperand(3).getImm();
    assert(VecReg == MI.getOperand(1).getReg());

    MachineInstrBuilder MIB =
      BuildMI(MBB, MI, DL, OpDesc)
        .addReg(RI.getSubReg(VecReg, SubReg), RegState::Undef)
        .add(MI.getOperand(2))
        .addReg(VecReg, RegState::ImplicitDefine)
        .addReg(VecReg, RegState::Implicit | (IsUndef ? RegState::Undef : 0));

    const int ImpDefIdx =
        OpDesc.getNumOperands() + OpDesc.implicit_uses().size();
    const int ImpUseIdx = ImpDefIdx + 1;
    MIB->tieOperands(ImpDefIdx, ImpUseIdx);
    MI.eraseFromParent();
    break;
  }
  case AMDGPU::V_INDIRECT_REG_WRITE_GPR_IDX_B32_V1:
  case AMDGPU::V_INDIRECT_REG_WRITE_GPR_IDX_B32_V2:
  case AMDGPU::V_INDIRECT_REG_WRITE_GPR_IDX_B32_V3:
  case AMDGPU::V_INDIRECT_REG_WRITE_GPR_IDX_B32_V4:
  case AMDGPU::V_INDIRECT_REG_WRITE_GPR_IDX_B32_V5:
  case AMDGPU::V_INDIRECT_REG_WRITE_GPR_IDX_B32_V8:
  case AMDGPU::V_INDIRECT_REG_WRITE_GPR_IDX_B32_V9:
  case AMDGPU::V_INDIRECT_REG_WRITE_GPR_IDX_B32_V10:
  case AMDGPU::V_INDIRECT_REG_WRITE_GPR_IDX_B32_V11:
  case AMDGPU::V_INDIRECT_REG_WRITE_GPR_IDX_B32_V12:
  case AMDGPU::V_INDIRECT_REG_WRITE_GPR_IDX_B32_V16:
  case AMDGPU::V_INDIRECT_REG_WRITE_GPR_IDX_B32_V32: {
    assert(ST.useVGPRIndexMode());
    Register VecReg = MI.getOperand(0).getReg();
    bool IsUndef = MI.getOperand(1).isUndef();
    Register Idx = MI.getOperand(3).getReg();
    Register SubReg = MI.getOperand(4).getImm();

    MachineInstr *SetOn = BuildMI(MBB, MI, DL, get(AMDGPU::S_SET_GPR_IDX_ON))
                              .addReg(Idx)
                              .addImm(AMDGPU::VGPRIndexMode::DST_ENABLE);
    SetOn->getOperand(3).setIsUndef();

    const MCInstrDesc &OpDesc = get(AMDGPU::V_MOV_B32_indirect_write);
    MachineInstrBuilder MIB =
        BuildMI(MBB, MI, DL, OpDesc)
            .addReg(RI.getSubReg(VecReg, SubReg), RegState::Undef)
            .add(MI.getOperand(2))
            .addReg(VecReg, RegState::ImplicitDefine)
            .addReg(VecReg,
                    RegState::Implicit | (IsUndef ? RegState::Undef : 0));

    const int ImpDefIdx =
        OpDesc.getNumOperands() + OpDesc.implicit_uses().size();
    const int ImpUseIdx = ImpDefIdx + 1;
    MIB->tieOperands(ImpDefIdx, ImpUseIdx);

    MachineInstr *SetOff = BuildMI(MBB, MI, DL, get(AMDGPU::S_SET_GPR_IDX_OFF));

    finalizeBundle(MBB, SetOn->getIterator(), std::next(SetOff->getIterator()));

    MI.eraseFromParent();
    break;
  }
  case AMDGPU::V_INDIRECT_REG_READ_GPR_IDX_B32_V1:
  case AMDGPU::V_INDIRECT_REG_READ_GPR_IDX_B32_V2:
  case AMDGPU::V_INDIRECT_REG_READ_GPR_IDX_B32_V3:
  case AMDGPU::V_INDIRECT_REG_READ_GPR_IDX_B32_V4:
  case AMDGPU::V_INDIRECT_REG_READ_GPR_IDX_B32_V5:
  case AMDGPU::V_INDIRECT_REG_READ_GPR_IDX_B32_V8:
  case AMDGPU::V_INDIRECT_REG_READ_GPR_IDX_B32_V9:
  case AMDGPU::V_INDIRECT_REG_READ_GPR_IDX_B32_V10:
  case AMDGPU::V_INDIRECT_REG_READ_GPR_IDX_B32_V11:
  case AMDGPU::V_INDIRECT_REG_READ_GPR_IDX_B32_V12:
  case AMDGPU::V_INDIRECT_REG_READ_GPR_IDX_B32_V16:
  case AMDGPU::V_INDIRECT_REG_READ_GPR_IDX_B32_V32: {
    assert(ST.useVGPRIndexMode());
    Register Dst = MI.getOperand(0).getReg();
    Register VecReg = MI.getOperand(1).getReg();
    bool IsUndef = MI.getOperand(1).isUndef();
    Register Idx = MI.getOperand(2).getReg();
    Register SubReg = MI.getOperand(3).getImm();

    MachineInstr *SetOn = BuildMI(MBB, MI, DL, get(AMDGPU::S_SET_GPR_IDX_ON))
                              .addReg(Idx)
                              .addImm(AMDGPU::VGPRIndexMode::SRC0_ENABLE);
    SetOn->getOperand(3).setIsUndef();

    BuildMI(MBB, MI, DL, get(AMDGPU::V_MOV_B32_indirect_read))
        .addDef(Dst)
        .addReg(RI.getSubReg(VecReg, SubReg), RegState::Undef)
        .addReg(VecReg, RegState::Implicit | (IsUndef ? RegState::Undef : 0));

    MachineInstr *SetOff = BuildMI(MBB, MI, DL, get(AMDGPU::S_SET_GPR_IDX_OFF));

    finalizeBundle(MBB, SetOn->getIterator(), std::next(SetOff->getIterator()));

    MI.eraseFromParent();
    break;
  }
  case AMDGPU::SI_PC_ADD_REL_OFFSET: {
    MachineFunction &MF = *MBB.getParent();
    Register Reg = MI.getOperand(0).getReg();
    Register RegLo = RI.getSubReg(Reg, AMDGPU::sub0);
    Register RegHi = RI.getSubReg(Reg, AMDGPU::sub1);

    // Create a bundle so these instructions won't be re-ordered by the
    // post-RA scheduler.
    MIBundleBuilder Bundler(MBB, MI);
    Bundler.append(BuildMI(MF, DL, get(AMDGPU::S_GETPC_B64), Reg));

    // Add 32-bit offset from this instruction to the start of the
    // constant data.
    Bundler.append(BuildMI(MF, DL, get(AMDGPU::S_ADD_U32), RegLo)
                       .addReg(RegLo)
                       .add(MI.getOperand(1)));

    MachineInstrBuilder MIB = BuildMI(MF, DL, get(AMDGPU::S_ADDC_U32), RegHi)
                                  .addReg(RegHi);
    MIB.add(MI.getOperand(2));

    Bundler.append(MIB);
    finalizeBundle(MBB, Bundler.begin());

    MI.eraseFromParent();
    break;
  }
  case AMDGPU::ENTER_STRICT_WWM: {
    // This only gets its own opcode so that SIPreAllocateWWMRegs can tell when
    // Whole Wave Mode is entered.
    MI.setDesc(get(ST.isWave32() ? AMDGPU::S_OR_SAVEEXEC_B32
                                 : AMDGPU::S_OR_SAVEEXEC_B64));
    break;
  }
  case AMDGPU::ENTER_STRICT_WQM: {
    // This only gets its own opcode so that SIPreAllocateWWMRegs can tell when
    // STRICT_WQM is entered.
    const unsigned Exec = ST.isWave32() ? AMDGPU::EXEC_LO : AMDGPU::EXEC;
    const unsigned WQMOp = ST.isWave32() ? AMDGPU::S_WQM_B32 : AMDGPU::S_WQM_B64;
    const unsigned MovOp = ST.isWave32() ? AMDGPU::S_MOV_B32 : AMDGPU::S_MOV_B64;
    BuildMI(MBB, MI, DL, get(MovOp), MI.getOperand(0).getReg()).addReg(Exec);
    BuildMI(MBB, MI, DL, get(WQMOp), Exec).addReg(Exec);

    MI.eraseFromParent();
    break;
  }
  case AMDGPU::EXIT_STRICT_WWM:
  case AMDGPU::EXIT_STRICT_WQM: {
    // This only gets its own opcode so that SIPreAllocateWWMRegs can tell when
    // WWM/STICT_WQM is exited.
    MI.setDesc(get(ST.isWave32() ? AMDGPU::S_MOV_B32 : AMDGPU::S_MOV_B64));
    break;
  }
  case AMDGPU::ENTER_PSEUDO_WM:
  case AMDGPU::EXIT_PSEUDO_WM: {
    // These do nothing.
    MI.eraseFromParent();
    break;
  }
  case AMDGPU::SI_RETURN: {
    const MachineFunction *MF = MBB.getParent();
    const GCNSubtarget &ST = MF->getSubtarget<GCNSubtarget>();
    const SIRegisterInfo *TRI = ST.getRegisterInfo();
    // Hiding the return address use with SI_RETURN may lead to extra kills in
    // the function and missing live-ins. We are fine in practice because callee
    // saved register handling ensures the register value is restored before
    // RET, but we need the undef flag here to appease the MachineVerifier
    // liveness checks.
    MachineInstrBuilder MIB =
        BuildMI(MBB, MI, DL, get(AMDGPU::S_SETPC_B64_return))
            .addReg(TRI->getReturnAddressReg(*MF), RegState::Undef);

    MIB.copyImplicitOps(MI);
    MI.eraseFromParent();
    break;
  }
  }
  return true;
}

std::pair<MachineInstr*, MachineInstr*>
SIInstrInfo::expandMovDPP64(MachineInstr &MI) const {
  assert (MI.getOpcode() == AMDGPU::V_MOV_B64_DPP_PSEUDO);

  if (ST.hasMovB64() &&
      AMDGPU::isLegal64BitDPPControl(
        getNamedOperand(MI, AMDGPU::OpName::dpp_ctrl)->getImm())) {
    MI.setDesc(get(AMDGPU::V_MOV_B64_dpp));
    return std::pair(&MI, nullptr);
  }

  MachineBasicBlock &MBB = *MI.getParent();
  DebugLoc DL = MBB.findDebugLoc(MI);
  MachineFunction *MF = MBB.getParent();
  MachineRegisterInfo &MRI = MF->getRegInfo();
  Register Dst = MI.getOperand(0).getReg();
  unsigned Part = 0;
  MachineInstr *Split[2];

  for (auto Sub : { AMDGPU::sub0, AMDGPU::sub1 }) {
    auto MovDPP = BuildMI(MBB, MI, DL, get(AMDGPU::V_MOV_B32_dpp));
    if (Dst.isPhysical()) {
      MovDPP.addDef(RI.getSubReg(Dst, Sub));
    } else {
      assert(MRI.isSSA());
      auto Tmp = MRI.createVirtualRegister(&AMDGPU::VGPR_32RegClass);
      MovDPP.addDef(Tmp);
    }

    for (unsigned I = 1; I <= 2; ++I) { // old and src operands.
      const MachineOperand &SrcOp = MI.getOperand(I);
      assert(!SrcOp.isFPImm());
      if (SrcOp.isImm()) {
        APInt Imm(64, SrcOp.getImm());
        Imm.ashrInPlace(Part * 32);
        MovDPP.addImm(Imm.getLoBits(32).getZExtValue());
      } else {
        assert(SrcOp.isReg());
        Register Src = SrcOp.getReg();
        if (Src.isPhysical())
          MovDPP.addReg(RI.getSubReg(Src, Sub));
        else
          MovDPP.addReg(Src, SrcOp.isUndef() ? RegState::Undef : 0, Sub);
      }
    }

    for (const MachineOperand &MO : llvm::drop_begin(MI.explicit_operands(), 3))
      MovDPP.addImm(MO.getImm());

    Split[Part] = MovDPP;
    ++Part;
  }

  if (Dst.isVirtual())
    BuildMI(MBB, MI, DL, get(AMDGPU::REG_SEQUENCE), Dst)
      .addReg(Split[0]->getOperand(0).getReg())
      .addImm(AMDGPU::sub0)
      .addReg(Split[1]->getOperand(0).getReg())
      .addImm(AMDGPU::sub1);

  MI.eraseFromParent();
  return std::pair(Split[0], Split[1]);
}

std::optional<DestSourcePair>
SIInstrInfo::isCopyInstrImpl(const MachineInstr &MI) const {
  if (MI.getOpcode() == AMDGPU::WWM_COPY)
    return DestSourcePair{MI.getOperand(0), MI.getOperand(1)};

  return std::nullopt;
}

bool SIInstrInfo::swapSourceModifiers(MachineInstr &MI,
                                      MachineOperand &Src0,
                                      unsigned Src0OpName,
                                      MachineOperand &Src1,
                                      unsigned Src1OpName) const {
  MachineOperand *Src0Mods = getNamedOperand(MI, Src0OpName);
  if (!Src0Mods)
    return false;

  MachineOperand *Src1Mods = getNamedOperand(MI, Src1OpName);
  assert(Src1Mods &&
         "All commutable instructions have both src0 and src1 modifiers");

  int Src0ModsVal = Src0Mods->getImm();
  int Src1ModsVal = Src1Mods->getImm();

  Src1Mods->setImm(Src0ModsVal);
  Src0Mods->setImm(Src1ModsVal);
  return true;
}

static MachineInstr *swapRegAndNonRegOperand(MachineInstr &MI,
                                             MachineOperand &RegOp,
                                             MachineOperand &NonRegOp) {
  Register Reg = RegOp.getReg();
  unsigned SubReg = RegOp.getSubReg();
  bool IsKill = RegOp.isKill();
  bool IsDead = RegOp.isDead();
  bool IsUndef = RegOp.isUndef();
  bool IsDebug = RegOp.isDebug();

  if (NonRegOp.isImm())
    RegOp.ChangeToImmediate(NonRegOp.getImm());
  else if (NonRegOp.isFI())
    RegOp.ChangeToFrameIndex(NonRegOp.getIndex());
  else if (NonRegOp.isGlobal()) {
    RegOp.ChangeToGA(NonRegOp.getGlobal(), NonRegOp.getOffset(),
                     NonRegOp.getTargetFlags());
  } else
    return nullptr;

  // Make sure we don't reinterpret a subreg index in the target flags.
  RegOp.setTargetFlags(NonRegOp.getTargetFlags());

  NonRegOp.ChangeToRegister(Reg, false, false, IsKill, IsDead, IsUndef, IsDebug);
  NonRegOp.setSubReg(SubReg);

  return &MI;
}

MachineInstr *SIInstrInfo::commuteInstructionImpl(MachineInstr &MI, bool NewMI,
                                                  unsigned Src0Idx,
                                                  unsigned Src1Idx) const {
  assert(!NewMI && "this should never be used");

  unsigned Opc = MI.getOpcode();
  int CommutedOpcode = commuteOpcode(Opc);
  if (CommutedOpcode == -1)
    return nullptr;

  assert(AMDGPU::getNamedOperandIdx(Opc, AMDGPU::OpName::src0) ==
           static_cast<int>(Src0Idx) &&
         AMDGPU::getNamedOperandIdx(Opc, AMDGPU::OpName::src1) ==
           static_cast<int>(Src1Idx) &&
         "inconsistency with findCommutedOpIndices");

  MachineOperand &Src0 = MI.getOperand(Src0Idx);
  MachineOperand &Src1 = MI.getOperand(Src1Idx);

  MachineInstr *CommutedMI = nullptr;
  if (Src0.isReg() && Src1.isReg()) {
    if (isOperandLegal(MI, Src1Idx, &Src0)) {
      // Be sure to copy the source modifiers to the right place.
      CommutedMI
        = TargetInstrInfo::commuteInstructionImpl(MI, NewMI, Src0Idx, Src1Idx);
    }

  } else if (Src0.isReg() && !Src1.isReg()) {
    // src0 should always be able to support any operand type, so no need to
    // check operand legality.
    CommutedMI = swapRegAndNonRegOperand(MI, Src0, Src1);
  } else if (!Src0.isReg() && Src1.isReg()) {
    if (isOperandLegal(MI, Src1Idx, &Src0))
      CommutedMI = swapRegAndNonRegOperand(MI, Src1, Src0);
  } else {
    // FIXME: Found two non registers to commute. This does happen.
    return nullptr;
  }

  if (CommutedMI) {
    swapSourceModifiers(MI, Src0, AMDGPU::OpName::src0_modifiers,
                        Src1, AMDGPU::OpName::src1_modifiers);

    CommutedMI->setDesc(get(CommutedOpcode));
  }

  return CommutedMI;
}

// This needs to be implemented because the source modifiers may be inserted
// between the true commutable operands, and the base
// TargetInstrInfo::commuteInstruction uses it.
bool SIInstrInfo::findCommutedOpIndices(const MachineInstr &MI,
                                        unsigned &SrcOpIdx0,
                                        unsigned &SrcOpIdx1) const {
  return findCommutedOpIndices(MI.getDesc(), SrcOpIdx0, SrcOpIdx1);
}

bool SIInstrInfo::findCommutedOpIndices(const MCInstrDesc &Desc,
                                        unsigned &SrcOpIdx0,
                                        unsigned &SrcOpIdx1) const {
  if (!Desc.isCommutable())
    return false;

  unsigned Opc = Desc.getOpcode();
  int Src0Idx = AMDGPU::getNamedOperandIdx(Opc, AMDGPU::OpName::src0);
  if (Src0Idx == -1)
    return false;

  int Src1Idx = AMDGPU::getNamedOperandIdx(Opc, AMDGPU::OpName::src1);
  if (Src1Idx == -1)
    return false;

  return fixCommutedOpIndices(SrcOpIdx0, SrcOpIdx1, Src0Idx, Src1Idx);
}

bool SIInstrInfo::isBranchOffsetInRange(unsigned BranchOp,
                                        int64_t BrOffset) const {
  // BranchRelaxation should never have to check s_setpc_b64 because its dest
  // block is unanalyzable.
  assert(BranchOp != AMDGPU::S_SETPC_B64);

  // Convert to dwords.
  BrOffset /= 4;

  // The branch instructions do PC += signext(SIMM16 * 4) + 4, so the offset is
  // from the next instruction.
  BrOffset -= 1;

  return isIntN(BranchOffsetBits, BrOffset);
}

MachineBasicBlock *SIInstrInfo::getBranchDestBlock(
  const MachineInstr &MI) const {
  if (MI.getOpcode() == AMDGPU::S_SETPC_B64) {
    // This would be a difficult analysis to perform, but can always be legal so
    // there's no need to analyze it.
    return nullptr;
  }

  return MI.getOperand(0).getMBB();
}

bool SIInstrInfo::hasDivergentBranch(const MachineBasicBlock *MBB) const {
  for (const MachineInstr &MI : MBB->terminators()) {
    if (MI.getOpcode() == AMDGPU::SI_NON_UNIFORM_BRCOND_PSEUDO ||
        MI.getOpcode() == AMDGPU::SI_IF || MI.getOpcode() == AMDGPU::SI_ELSE ||
        MI.getOpcode() == AMDGPU::SI_LOOP)
      return true;
  }
  return false;
}

void SIInstrInfo::insertIndirectBranch(MachineBasicBlock &MBB,
                                       MachineBasicBlock &DestBB,
                                       MachineBasicBlock &RestoreBB,
                                       const DebugLoc &DL, int64_t BrOffset,
                                       RegScavenger *RS) const {
  assert(RS && "RegScavenger required for long branching");
  assert(MBB.empty() &&
         "new block should be inserted for expanding unconditional branch");
  assert(MBB.pred_size() == 1);
  assert(RestoreBB.empty() &&
         "restore block should be inserted for restoring clobbered registers");

  MachineFunction *MF = MBB.getParent();
  MachineRegisterInfo &MRI = MF->getRegInfo();
  const SIMachineFunctionInfo *MFI = MF->getInfo<SIMachineFunctionInfo>();

  // FIXME: Virtual register workaround for RegScavenger not working with empty
  // blocks.
  Register PCReg = MRI.createVirtualRegister(&AMDGPU::SReg_64RegClass);

  auto I = MBB.end();

  // We need to compute the offset relative to the instruction immediately after
  // s_getpc_b64. Insert pc arithmetic code before last terminator.
  MachineInstr *GetPC = BuildMI(MBB, I, DL, get(AMDGPU::S_GETPC_B64), PCReg);

  auto &MCCtx = MF->getContext();
  MCSymbol *PostGetPCLabel =
      MCCtx.createTempSymbol("post_getpc", /*AlwaysAddSuffix=*/true);
  GetPC->setPostInstrSymbol(*MF, PostGetPCLabel);

  MCSymbol *OffsetLo =
      MCCtx.createTempSymbol("offset_lo", /*AlwaysAddSuffix=*/true);
  MCSymbol *OffsetHi =
      MCCtx.createTempSymbol("offset_hi", /*AlwaysAddSuffix=*/true);
  BuildMI(MBB, I, DL, get(AMDGPU::S_ADD_U32))
      .addReg(PCReg, RegState::Define, AMDGPU::sub0)
      .addReg(PCReg, 0, AMDGPU::sub0)
      .addSym(OffsetLo, MO_FAR_BRANCH_OFFSET);
  BuildMI(MBB, I, DL, get(AMDGPU::S_ADDC_U32))
      .addReg(PCReg, RegState::Define, AMDGPU::sub1)
      .addReg(PCReg, 0, AMDGPU::sub1)
      .addSym(OffsetHi, MO_FAR_BRANCH_OFFSET);

  // Insert the indirect branch after the other terminator.
  BuildMI(&MBB, DL, get(AMDGPU::S_SETPC_B64))
    .addReg(PCReg);

  // If a spill is needed for the pc register pair, we need to insert a spill
  // restore block right before the destination block, and insert a short branch
  // into the old destination block's fallthrough predecessor.
  // e.g.:
  //
  // s_cbranch_scc0 skip_long_branch:
  //
  // long_branch_bb:
  //   spill s[8:9]
  //   s_getpc_b64 s[8:9]
  //   s_add_u32 s8, s8, restore_bb
  //   s_addc_u32 s9, s9, 0
  //   s_setpc_b64 s[8:9]
  //
  // skip_long_branch:
  //   foo;
  //
  // .....
  //
  // dest_bb_fallthrough_predecessor:
  // bar;
  // s_branch dest_bb
  //
  // restore_bb:
  //  restore s[8:9]
  //  fallthrough dest_bb
  ///
  // dest_bb:
  //   buzz;

  Register LongBranchReservedReg = MFI->getLongBranchReservedReg();
  Register Scav;

  // If we've previously reserved a register for long branches
  // avoid running the scavenger and just use those registers
  if (LongBranchReservedReg) {
    RS->enterBasicBlock(MBB);
    Scav = LongBranchReservedReg;
  } else {
    RS->enterBasicBlockEnd(MBB);
    Scav = RS->scavengeRegisterBackwards(
        AMDGPU::SReg_64RegClass, MachineBasicBlock::iterator(GetPC),
        /* RestoreAfter */ false, 0, /* AllowSpill */ false);
  }
  if (Scav) {
    RS->setRegUsed(Scav);
    MRI.replaceRegWith(PCReg, Scav);
    MRI.clearVirtRegs();
  } else {
    // As SGPR needs VGPR to be spilled, we reuse the slot of temporary VGPR for
    // SGPR spill.
    const GCNSubtarget &ST = MF->getSubtarget<GCNSubtarget>();
    const SIRegisterInfo *TRI = ST.getRegisterInfo();
    TRI->spillEmergencySGPR(GetPC, RestoreBB, AMDGPU::SGPR0_SGPR1, RS);
    MRI.replaceRegWith(PCReg, AMDGPU::SGPR0_SGPR1);
    MRI.clearVirtRegs();
  }

  MCSymbol *DestLabel = Scav ? DestBB.getSymbol() : RestoreBB.getSymbol();
  // Now, the distance could be defined.
  auto *Offset = MCBinaryExpr::createSub(
      MCSymbolRefExpr::create(DestLabel, MCCtx),
      MCSymbolRefExpr::create(PostGetPCLabel, MCCtx), MCCtx);
  // Add offset assignments.
  auto *Mask = MCConstantExpr::create(0xFFFFFFFFULL, MCCtx);
  OffsetLo->setVariableValue(MCBinaryExpr::createAnd(Offset, Mask, MCCtx));
  auto *ShAmt = MCConstantExpr::create(32, MCCtx);
  OffsetHi->setVariableValue(MCBinaryExpr::createAShr(Offset, ShAmt, MCCtx));
}

unsigned SIInstrInfo::getBranchOpcode(SIInstrInfo::BranchPredicate Cond) {
  switch (Cond) {
  case SIInstrInfo::SCC_TRUE:
    return AMDGPU::S_CBRANCH_SCC1;
  case SIInstrInfo::SCC_FALSE:
    return AMDGPU::S_CBRANCH_SCC0;
  case SIInstrInfo::VCCNZ:
    return AMDGPU::S_CBRANCH_VCCNZ;
  case SIInstrInfo::VCCZ:
    return AMDGPU::S_CBRANCH_VCCZ;
  case SIInstrInfo::EXECNZ:
    return AMDGPU::S_CBRANCH_EXECNZ;
  case SIInstrInfo::EXECZ:
    return AMDGPU::S_CBRANCH_EXECZ;
  default:
    llvm_unreachable("invalid branch predicate");
  }
}

SIInstrInfo::BranchPredicate SIInstrInfo::getBranchPredicate(unsigned Opcode) {
  switch (Opcode) {
  case AMDGPU::S_CBRANCH_SCC0:
    return SCC_FALSE;
  case AMDGPU::S_CBRANCH_SCC1:
    return SCC_TRUE;
  case AMDGPU::S_CBRANCH_VCCNZ:
    return VCCNZ;
  case AMDGPU::S_CBRANCH_VCCZ:
    return VCCZ;
  case AMDGPU::S_CBRANCH_EXECNZ:
    return EXECNZ;
  case AMDGPU::S_CBRANCH_EXECZ:
    return EXECZ;
  default:
    return INVALID_BR;
  }
}

bool SIInstrInfo::analyzeBranchImpl(MachineBasicBlock &MBB,
                                    MachineBasicBlock::iterator I,
                                    MachineBasicBlock *&TBB,
                                    MachineBasicBlock *&FBB,
                                    SmallVectorImpl<MachineOperand> &Cond,
                                    bool AllowModify) const {
  if (I->getOpcode() == AMDGPU::S_BRANCH) {
    // Unconditional Branch
    TBB = I->getOperand(0).getMBB();
    return false;
  }

  MachineBasicBlock *CondBB = nullptr;

  if (I->getOpcode() == AMDGPU::SI_NON_UNIFORM_BRCOND_PSEUDO) {
    CondBB = I->getOperand(1).getMBB();
    Cond.push_back(I->getOperand(0));
  } else {
    BranchPredicate Pred = getBranchPredicate(I->getOpcode());
    if (Pred == INVALID_BR)
      return true;

    CondBB = I->getOperand(0).getMBB();
    Cond.push_back(MachineOperand::CreateImm(Pred));
    Cond.push_back(I->getOperand(1)); // Save the branch register.
  }
  ++I;

  if (I == MBB.end()) {
    // Conditional branch followed by fall-through.
    TBB = CondBB;
    return false;
  }

  if (I->getOpcode() == AMDGPU::S_BRANCH) {
    TBB = CondBB;
    FBB = I->getOperand(0).getMBB();
    return false;
  }

  return true;
}

bool SIInstrInfo::analyzeBranch(MachineBasicBlock &MBB, MachineBasicBlock *&TBB,
                                MachineBasicBlock *&FBB,
                                SmallVectorImpl<MachineOperand> &Cond,
                                bool AllowModify) const {
  MachineBasicBlock::iterator I = MBB.getFirstTerminator();
  auto E = MBB.end();
  if (I == E)
    return false;

  // Skip over the instructions that are artificially terminators for special
  // exec management.
  while (I != E && !I->isBranch() && !I->isReturn()) {
    switch (I->getOpcode()) {
    case AMDGPU::S_MOV_B64_term:
    case AMDGPU::S_XOR_B64_term:
    case AMDGPU::S_OR_B64_term:
    case AMDGPU::S_ANDN2_B64_term:
    case AMDGPU::S_AND_B64_term:
    case AMDGPU::S_AND_SAVEEXEC_B64_term:
    case AMDGPU::S_MOV_B32_term:
    case AMDGPU::S_XOR_B32_term:
    case AMDGPU::S_OR_B32_term:
    case AMDGPU::S_ANDN2_B32_term:
    case AMDGPU::S_AND_B32_term:
    case AMDGPU::S_AND_SAVEEXEC_B32_term:
      break;
    case AMDGPU::SI_IF:
    case AMDGPU::SI_ELSE:
    case AMDGPU::SI_KILL_I1_TERMINATOR:
    case AMDGPU::SI_KILL_F32_COND_IMM_TERMINATOR:
      // FIXME: It's messy that these need to be considered here at all.
      return true;
    default:
      llvm_unreachable("unexpected non-branch terminator inst");
    }

    ++I;
  }

  if (I == E)
    return false;

  return analyzeBranchImpl(MBB, I, TBB, FBB, Cond, AllowModify);
}

unsigned SIInstrInfo::removeBranch(MachineBasicBlock &MBB,
                                   int *BytesRemoved) const {
  unsigned Count = 0;
  unsigned RemovedSize = 0;
  for (MachineInstr &MI : llvm::make_early_inc_range(MBB.terminators())) {
    // Skip over artificial terminators when removing instructions.
    if (MI.isBranch() || MI.isReturn()) {
      RemovedSize += getInstSizeInBytes(MI);
      MI.eraseFromParent();
      ++Count;
    }
  }

  if (BytesRemoved)
    *BytesRemoved = RemovedSize;

  return Count;
}

// Copy the flags onto the implicit condition register operand.
static void preserveCondRegFlags(MachineOperand &CondReg,
                                 const MachineOperand &OrigCond) {
  CondReg.setIsUndef(OrigCond.isUndef());
  CondReg.setIsKill(OrigCond.isKill());
}

unsigned SIInstrInfo::insertBranch(MachineBasicBlock &MBB,
                                   MachineBasicBlock *TBB,
                                   MachineBasicBlock *FBB,
                                   ArrayRef<MachineOperand> Cond,
                                   const DebugLoc &DL,
                                   int *BytesAdded) const {
  if (!FBB && Cond.empty()) {
    BuildMI(&MBB, DL, get(AMDGPU::S_BRANCH))
      .addMBB(TBB);
    if (BytesAdded)
      *BytesAdded = ST.hasOffset3fBug() ? 8 : 4;
    return 1;
  }

  if(Cond.size() == 1 && Cond[0].isReg()) {
     BuildMI(&MBB, DL, get(AMDGPU::SI_NON_UNIFORM_BRCOND_PSEUDO))
       .add(Cond[0])
       .addMBB(TBB);
     return 1;
  }

  assert(TBB && Cond[0].isImm());

  unsigned Opcode
    = getBranchOpcode(static_cast<BranchPredicate>(Cond[0].getImm()));

  if (!FBB) {
    Cond[1].isUndef();
    MachineInstr *CondBr =
      BuildMI(&MBB, DL, get(Opcode))
      .addMBB(TBB);

    // Copy the flags onto the implicit condition register operand.
    preserveCondRegFlags(CondBr->getOperand(1), Cond[1]);
    fixImplicitOperands(*CondBr);

    if (BytesAdded)
      *BytesAdded = ST.hasOffset3fBug() ? 8 : 4;
    return 1;
  }

  assert(TBB && FBB);

  MachineInstr *CondBr =
    BuildMI(&MBB, DL, get(Opcode))
    .addMBB(TBB);
  fixImplicitOperands(*CondBr);
  BuildMI(&MBB, DL, get(AMDGPU::S_BRANCH))
    .addMBB(FBB);

  MachineOperand &CondReg = CondBr->getOperand(1);
  CondReg.setIsUndef(Cond[1].isUndef());
  CondReg.setIsKill(Cond[1].isKill());

  if (BytesAdded)
    *BytesAdded = ST.hasOffset3fBug() ? 16 : 8;

  return 2;
}

bool SIInstrInfo::reverseBranchCondition(
  SmallVectorImpl<MachineOperand> &Cond) const {
  if (Cond.size() != 2) {
    return true;
  }

  if (Cond[0].isImm()) {
    Cond[0].setImm(-Cond[0].getImm());
    return false;
  }

  return true;
}

bool SIInstrInfo::canInsertSelect(const MachineBasicBlock &MBB,
                                  ArrayRef<MachineOperand> Cond,
                                  Register DstReg, Register TrueReg,
                                  Register FalseReg, int &CondCycles,
                                  int &TrueCycles, int &FalseCycles) const {
  switch (Cond[0].getImm()) {
  case VCCNZ:
  case VCCZ: {
    const MachineRegisterInfo &MRI = MBB.getParent()->getRegInfo();
    const TargetRegisterClass *RC = MRI.getRegClass(TrueReg);
    if (MRI.getRegClass(FalseReg) != RC)
      return false;

    int NumInsts = AMDGPU::getRegBitWidth(*RC) / 32;
    CondCycles = TrueCycles = FalseCycles = NumInsts; // ???

    // Limit to equal cost for branch vs. N v_cndmask_b32s.
    return RI.hasVGPRs(RC) && NumInsts <= 6;
  }
  case SCC_TRUE:
  case SCC_FALSE: {
    // FIXME: We could insert for VGPRs if we could replace the original compare
    // with a vector one.
    const MachineRegisterInfo &MRI = MBB.getParent()->getRegInfo();
    const TargetRegisterClass *RC = MRI.getRegClass(TrueReg);
    if (MRI.getRegClass(FalseReg) != RC)
      return false;

    int NumInsts = AMDGPU::getRegBitWidth(*RC) / 32;

    // Multiples of 8 can do s_cselect_b64
    if (NumInsts % 2 == 0)
      NumInsts /= 2;

    CondCycles = TrueCycles = FalseCycles = NumInsts; // ???
    return RI.isSGPRClass(RC);
  }
  default:
    return false;
  }
}

void SIInstrInfo::insertSelect(MachineBasicBlock &MBB,
                               MachineBasicBlock::iterator I, const DebugLoc &DL,
                               Register DstReg, ArrayRef<MachineOperand> Cond,
                               Register TrueReg, Register FalseReg) const {
  BranchPredicate Pred = static_cast<BranchPredicate>(Cond[0].getImm());
  if (Pred == VCCZ || Pred == SCC_FALSE) {
    Pred = static_cast<BranchPredicate>(-Pred);
    std::swap(TrueReg, FalseReg);
  }

  MachineRegisterInfo &MRI = MBB.getParent()->getRegInfo();
  const TargetRegisterClass *DstRC = MRI.getRegClass(DstReg);
  unsigned DstSize = RI.getRegSizeInBits(*DstRC);

  if (DstSize == 32) {
    MachineInstr *Select;
    if (Pred == SCC_TRUE) {
      Select = BuildMI(MBB, I, DL, get(AMDGPU::S_CSELECT_B32), DstReg)
        .addReg(TrueReg)
        .addReg(FalseReg);
    } else {
      // Instruction's operands are backwards from what is expected.
      Select = BuildMI(MBB, I, DL, get(AMDGPU::V_CNDMASK_B32_e32), DstReg)
        .addReg(FalseReg)
        .addReg(TrueReg);
    }

    preserveCondRegFlags(Select->getOperand(3), Cond[1]);
    return;
  }

  if (DstSize == 64 && Pred == SCC_TRUE) {
    MachineInstr *Select =
      BuildMI(MBB, I, DL, get(AMDGPU::S_CSELECT_B64), DstReg)
      .addReg(TrueReg)
      .addReg(FalseReg);

    preserveCondRegFlags(Select->getOperand(3), Cond[1]);
    return;
  }

  static const int16_t Sub0_15[] = {
    AMDGPU::sub0, AMDGPU::sub1, AMDGPU::sub2, AMDGPU::sub3,
    AMDGPU::sub4, AMDGPU::sub5, AMDGPU::sub6, AMDGPU::sub7,
    AMDGPU::sub8, AMDGPU::sub9, AMDGPU::sub10, AMDGPU::sub11,
    AMDGPU::sub12, AMDGPU::sub13, AMDGPU::sub14, AMDGPU::sub15,
  };

  static const int16_t Sub0_15_64[] = {
    AMDGPU::sub0_sub1, AMDGPU::sub2_sub3,
    AMDGPU::sub4_sub5, AMDGPU::sub6_sub7,
    AMDGPU::sub8_sub9, AMDGPU::sub10_sub11,
    AMDGPU::sub12_sub13, AMDGPU::sub14_sub15,
  };

  unsigned SelOp = AMDGPU::V_CNDMASK_B32_e32;
  const TargetRegisterClass *EltRC = &AMDGPU::VGPR_32RegClass;
  const int16_t *SubIndices = Sub0_15;
  int NElts = DstSize / 32;

  // 64-bit select is only available for SALU.
  // TODO: Split 96-bit into 64-bit and 32-bit, not 3x 32-bit.
  if (Pred == SCC_TRUE) {
    if (NElts % 2) {
      SelOp = AMDGPU::S_CSELECT_B32;
      EltRC = &AMDGPU::SGPR_32RegClass;
    } else {
      SelOp = AMDGPU::S_CSELECT_B64;
      EltRC = &AMDGPU::SGPR_64RegClass;
      SubIndices = Sub0_15_64;
      NElts /= 2;
    }
  }

  MachineInstrBuilder MIB = BuildMI(
    MBB, I, DL, get(AMDGPU::REG_SEQUENCE), DstReg);

  I = MIB->getIterator();

  SmallVector<Register, 8> Regs;
  for (int Idx = 0; Idx != NElts; ++Idx) {
    Register DstElt = MRI.createVirtualRegister(EltRC);
    Regs.push_back(DstElt);

    unsigned SubIdx = SubIndices[Idx];

    MachineInstr *Select;
    if (SelOp == AMDGPU::V_CNDMASK_B32_e32) {
      Select =
        BuildMI(MBB, I, DL, get(SelOp), DstElt)
        .addReg(FalseReg, 0, SubIdx)
        .addReg(TrueReg, 0, SubIdx);
    } else {
      Select =
        BuildMI(MBB, I, DL, get(SelOp), DstElt)
        .addReg(TrueReg, 0, SubIdx)
        .addReg(FalseReg, 0, SubIdx);
    }

    preserveCondRegFlags(Select->getOperand(3), Cond[1]);
    fixImplicitOperands(*Select);

    MIB.addReg(DstElt)
       .addImm(SubIdx);
  }
}

bool SIInstrInfo::isFoldableCopy(const MachineInstr &MI) {
  switch (MI.getOpcode()) {
  case AMDGPU::V_MOV_B32_e32:
  case AMDGPU::V_MOV_B32_e64:
  case AMDGPU::V_MOV_B64_PSEUDO:
  case AMDGPU::V_MOV_B64_e32:
  case AMDGPU::V_MOV_B64_e64:
  case AMDGPU::S_MOV_B32:
  case AMDGPU::S_MOV_B64:
  case AMDGPU::COPY:
  case AMDGPU::WWM_COPY:
  case AMDGPU::V_ACCVGPR_WRITE_B32_e64:
  case AMDGPU::V_ACCVGPR_READ_B32_e64:
  case AMDGPU::V_ACCVGPR_MOV_B32:
    return true;
  default:
    return false;
  }
}

static constexpr unsigned ModifierOpNames[] = {
    AMDGPU::OpName::src0_modifiers, AMDGPU::OpName::src1_modifiers,
    AMDGPU::OpName::src2_modifiers, AMDGPU::OpName::clamp,
    AMDGPU::OpName::omod,           AMDGPU::OpName::op_sel};

void SIInstrInfo::removeModOperands(MachineInstr &MI) const {
  unsigned Opc = MI.getOpcode();
  for (unsigned Name : reverse(ModifierOpNames)) {
    int Idx = AMDGPU::getNamedOperandIdx(Opc, Name);
    if (Idx >= 0)
      MI.removeOperand(Idx);
  }
}

bool SIInstrInfo::FoldImmediate(MachineInstr &UseMI, MachineInstr &DefMI,
                                Register Reg, MachineRegisterInfo *MRI) const {
  if (!MRI->hasOneNonDBGUse(Reg))
    return false;

  switch (DefMI.getOpcode()) {
  default:
    return false;
  case AMDGPU::S_MOV_B64:
    // TODO: We could fold 64-bit immediates, but this get complicated
    // when there are sub-registers.
    return false;

  case AMDGPU::V_MOV_B32_e32:
  case AMDGPU::S_MOV_B32:
  case AMDGPU::V_ACCVGPR_WRITE_B32_e64:
    break;
  }

  const MachineOperand *ImmOp = getNamedOperand(DefMI, AMDGPU::OpName::src0);
  assert(ImmOp);
  // FIXME: We could handle FrameIndex values here.
  if (!ImmOp->isImm())
    return false;

  unsigned Opc = UseMI.getOpcode();
  if (Opc == AMDGPU::COPY) {
    Register DstReg = UseMI.getOperand(0).getReg();
    bool Is16Bit = getOpSize(UseMI, 0) == 2;
    bool isVGPRCopy = RI.isVGPR(*MRI, DstReg);
    unsigned NewOpc = isVGPRCopy ? AMDGPU::V_MOV_B32_e32 : AMDGPU::S_MOV_B32;
    APInt Imm(32, ImmOp->getImm());

    if (UseMI.getOperand(1).getSubReg() == AMDGPU::hi16)
      Imm = Imm.ashr(16);

    if (RI.isAGPR(*MRI, DstReg)) {
      if (!isInlineConstant(Imm))
        return false;
      NewOpc = AMDGPU::V_ACCVGPR_WRITE_B32_e64;
    }

    if (Is16Bit) {
      if (isVGPRCopy)
        return false; // Do not clobber vgpr_hi16

      if (DstReg.isVirtual() && UseMI.getOperand(0).getSubReg() != AMDGPU::lo16)
        return false;

      UseMI.getOperand(0).setSubReg(0);
      if (DstReg.isPhysical()) {
        DstReg = RI.get32BitRegister(DstReg);
        UseMI.getOperand(0).setReg(DstReg);
      }
      assert(UseMI.getOperand(1).getReg().isVirtual());
    }

    const MCInstrDesc &NewMCID = get(NewOpc);
    if (DstReg.isPhysical() &&
        !RI.getRegClass(NewMCID.operands()[0].RegClass)->contains(DstReg))
      return false;

    UseMI.setDesc(NewMCID);
    UseMI.getOperand(1).ChangeToImmediate(Imm.getSExtValue());
    UseMI.addImplicitDefUseOperands(*UseMI.getParent()->getParent());
    return true;
  }

  if (Opc == AMDGPU::V_MAD_F32_e64 || Opc == AMDGPU::V_MAC_F32_e64 ||
      Opc == AMDGPU::V_MAD_F16_e64 || Opc == AMDGPU::V_MAC_F16_e64 ||
      Opc == AMDGPU::V_FMA_F32_e64 || Opc == AMDGPU::V_FMAC_F32_e64 ||
      Opc == AMDGPU::V_FMA_F16_e64 || Opc == AMDGPU::V_FMAC_F16_e64 ||
      Opc == AMDGPU::V_FMAC_F16_t16_e64) {
    // Don't fold if we are using source or output modifiers. The new VOP2
    // instructions don't have them.
    if (hasAnyModifiersSet(UseMI))
      return false;

    // If this is a free constant, there's no reason to do this.
    // TODO: We could fold this here instead of letting SIFoldOperands do it
    // later.
    MachineOperand *Src0 = getNamedOperand(UseMI, AMDGPU::OpName::src0);

    // Any src operand can be used for the legality check.
    if (isInlineConstant(UseMI, *Src0, *ImmOp))
      return false;

    bool IsF32 = Opc == AMDGPU::V_MAD_F32_e64 || Opc == AMDGPU::V_MAC_F32_e64 ||
                 Opc == AMDGPU::V_FMA_F32_e64 || Opc == AMDGPU::V_FMAC_F32_e64;
    bool IsFMA =
        Opc == AMDGPU::V_FMA_F32_e64 || Opc == AMDGPU::V_FMAC_F32_e64 ||
        Opc == AMDGPU::V_FMA_F16_e64 || Opc == AMDGPU::V_FMAC_F16_e64 ||
        Opc == AMDGPU::V_FMAC_F16_t16_e64;
    MachineOperand *Src1 = getNamedOperand(UseMI, AMDGPU::OpName::src1);
    MachineOperand *Src2 = getNamedOperand(UseMI, AMDGPU::OpName::src2);

    // Multiplied part is the constant: Use v_madmk_{f16, f32}.
    // We should only expect these to be on src0 due to canonicalization.
    if (Src0->isReg() && Src0->getReg() == Reg) {
      if (!Src1->isReg() || RI.isSGPRClass(MRI->getRegClass(Src1->getReg())))
        return false;

      if (!Src2->isReg() || RI.isSGPRClass(MRI->getRegClass(Src2->getReg())))
        return false;

      unsigned NewOpc =
          IsFMA ? (IsF32                    ? AMDGPU::V_FMAMK_F32
                   : ST.hasTrue16BitInsts() ? AMDGPU::V_FMAMK_F16_t16
                                            : AMDGPU::V_FMAMK_F16)
                : (IsF32 ? AMDGPU::V_MADMK_F32 : AMDGPU::V_MADMK_F16);
      if (pseudoToMCOpcode(NewOpc) == -1)
        return false;

      // We need to swap operands 0 and 1 since madmk constant is at operand 1.

      const int64_t Imm = ImmOp->getImm();

      // FIXME: This would be a lot easier if we could return a new instruction
      // instead of having to modify in place.

      Register Src1Reg = Src1->getReg();
      unsigned Src1SubReg = Src1->getSubReg();
      Src0->setReg(Src1Reg);
      Src0->setSubReg(Src1SubReg);
      Src0->setIsKill(Src1->isKill());

      if (Opc == AMDGPU::V_MAC_F32_e64 || Opc == AMDGPU::V_MAC_F16_e64 ||
          Opc == AMDGPU::V_FMAC_F32_e64 || Opc == AMDGPU::V_FMAC_F16_t16_e64 ||
          Opc == AMDGPU::V_FMAC_F16_e64)
        UseMI.untieRegOperand(
            AMDGPU::getNamedOperandIdx(Opc, AMDGPU::OpName::src2));

      Src1->ChangeToImmediate(Imm);

      removeModOperands(UseMI);
      UseMI.setDesc(get(NewOpc));

      bool DeleteDef = MRI->use_nodbg_empty(Reg);
      if (DeleteDef)
        DefMI.eraseFromParent();

      return true;
    }

    // Added part is the constant: Use v_madak_{f16, f32}.
    if (Src2->isReg() && Src2->getReg() == Reg) {
      // Not allowed to use constant bus for another operand.
      // We can however allow an inline immediate as src0.
      bool Src0Inlined = false;
      if (Src0->isReg()) {
        // Try to inline constant if possible.
        // If the Def moves immediate and the use is single
        // We are saving VGPR here.
        MachineInstr *Def = MRI->getUniqueVRegDef(Src0->getReg());
        if (Def && Def->isMoveImmediate() &&
          isInlineConstant(Def->getOperand(1)) &&
          MRI->hasOneUse(Src0->getReg())) {
          Src0->ChangeToImmediate(Def->getOperand(1).getImm());
          Src0Inlined = true;
        } else if ((Src0->getReg().isPhysical() &&
                    (ST.getConstantBusLimit(Opc) <= 1 &&
                     RI.isSGPRClass(RI.getPhysRegBaseClass(Src0->getReg())))) ||
                   (Src0->getReg().isVirtual() &&
                    (ST.getConstantBusLimit(Opc) <= 1 &&
                     RI.isSGPRClass(MRI->getRegClass(Src0->getReg())))))
          return false;
          // VGPR is okay as Src0 - fallthrough
      }

      if (Src1->isReg() && !Src0Inlined ) {
        // We have one slot for inlinable constant so far - try to fill it
        MachineInstr *Def = MRI->getUniqueVRegDef(Src1->getReg());
        if (Def && Def->isMoveImmediate() &&
            isInlineConstant(Def->getOperand(1)) &&
            MRI->hasOneUse(Src1->getReg()) &&
            commuteInstruction(UseMI)) {
            Src0->ChangeToImmediate(Def->getOperand(1).getImm());
        } else if ((Src1->getReg().isPhysical() &&
                    RI.isSGPRClass(RI.getPhysRegBaseClass(Src1->getReg()))) ||
                   (Src1->getReg().isVirtual() &&
                    RI.isSGPRClass(MRI->getRegClass(Src1->getReg()))))
          return false;
          // VGPR is okay as Src1 - fallthrough
      }

      unsigned NewOpc =
          IsFMA ? (IsF32                    ? AMDGPU::V_FMAAK_F32
                   : ST.hasTrue16BitInsts() ? AMDGPU::V_FMAAK_F16_t16
                                            : AMDGPU::V_FMAAK_F16)
                : (IsF32 ? AMDGPU::V_MADAK_F32 : AMDGPU::V_MADAK_F16);
      if (pseudoToMCOpcode(NewOpc) == -1)
        return false;

      const int64_t Imm = ImmOp->getImm();

      // FIXME: This would be a lot easier if we could return a new instruction
      // instead of having to modify in place.

      if (Opc == AMDGPU::V_MAC_F32_e64 || Opc == AMDGPU::V_MAC_F16_e64 ||
          Opc == AMDGPU::V_FMAC_F32_e64 || Opc == AMDGPU::V_FMAC_F16_t16_e64 ||
          Opc == AMDGPU::V_FMAC_F16_e64)
        UseMI.untieRegOperand(
            AMDGPU::getNamedOperandIdx(Opc, AMDGPU::OpName::src2));

      // ChangingToImmediate adds Src2 back to the instruction.
      Src2->ChangeToImmediate(Imm);

      // These come before src2.
      removeModOperands(UseMI);
      UseMI.setDesc(get(NewOpc));
      // It might happen that UseMI was commuted
      // and we now have SGPR as SRC1. If so 2 inlined
      // constant and SGPR are illegal.
      legalizeOperands(UseMI);

      bool DeleteDef = MRI->use_nodbg_empty(Reg);
      if (DeleteDef)
        DefMI.eraseFromParent();

      return true;
    }
  }

  return false;
}

static bool
memOpsHaveSameBaseOperands(ArrayRef<const MachineOperand *> BaseOps1,
                           ArrayRef<const MachineOperand *> BaseOps2) {
  if (BaseOps1.size() != BaseOps2.size())
    return false;
  for (size_t I = 0, E = BaseOps1.size(); I < E; ++I) {
    if (!BaseOps1[I]->isIdenticalTo(*BaseOps2[I]))
      return false;
  }
  return true;
}

static bool offsetsDoNotOverlap(int WidthA, int OffsetA,
                                int WidthB, int OffsetB) {
  int LowOffset = OffsetA < OffsetB ? OffsetA : OffsetB;
  int HighOffset = OffsetA < OffsetB ? OffsetB : OffsetA;
  int LowWidth = (LowOffset == OffsetA) ? WidthA : WidthB;
  return LowOffset + LowWidth <= HighOffset;
}

bool SIInstrInfo::checkInstOffsetsDoNotOverlap(const MachineInstr &MIa,
                                               const MachineInstr &MIb) const {
  SmallVector<const MachineOperand *, 4> BaseOps0, BaseOps1;
  int64_t Offset0, Offset1;
  unsigned Dummy0, Dummy1;
  bool Offset0IsScalable, Offset1IsScalable;
  if (!getMemOperandsWithOffsetWidth(MIa, BaseOps0, Offset0, Offset0IsScalable,
                                     Dummy0, &RI) ||
      !getMemOperandsWithOffsetWidth(MIb, BaseOps1, Offset1, Offset1IsScalable,
                                     Dummy1, &RI))
    return false;

  if (!memOpsHaveSameBaseOperands(BaseOps0, BaseOps1))
    return false;

  if (!MIa.hasOneMemOperand() || !MIb.hasOneMemOperand()) {
    // FIXME: Handle ds_read2 / ds_write2.
    return false;
  }
  unsigned Width0 = MIa.memoperands().front()->getSize();
  unsigned Width1 = MIb.memoperands().front()->getSize();
  return offsetsDoNotOverlap(Width0, Offset0, Width1, Offset1);
}

bool SIInstrInfo::areMemAccessesTriviallyDisjoint(const MachineInstr &MIa,
                                                  const MachineInstr &MIb) const {
  assert(MIa.mayLoadOrStore() &&
         "MIa must load from or modify a memory location");
  assert(MIb.mayLoadOrStore() &&
         "MIb must load from or modify a memory location");

  if (MIa.hasUnmodeledSideEffects() || MIb.hasUnmodeledSideEffects())
    return false;

  // XXX - Can we relax this between address spaces?
  if (MIa.hasOrderedMemoryRef() || MIb.hasOrderedMemoryRef())
    return false;

  // TODO: Should we check the address space from the MachineMemOperand? That
  // would allow us to distinguish objects we know don't alias based on the
  // underlying address space, even if it was lowered to a different one,
  // e.g. private accesses lowered to use MUBUF instructions on a scratch
  // buffer.
  if (isDS(MIa)) {
    if (isDS(MIb))
      return checkInstOffsetsDoNotOverlap(MIa, MIb);

    return !isFLAT(MIb) || isSegmentSpecificFLAT(MIb);
  }

  if (isMUBUF(MIa) || isMTBUF(MIa)) {
    if (isMUBUF(MIb) || isMTBUF(MIb))
      return checkInstOffsetsDoNotOverlap(MIa, MIb);

    return !isFLAT(MIb) && !isSMRD(MIb);
  }

  if (isSMRD(MIa)) {
    if (isSMRD(MIb))
      return checkInstOffsetsDoNotOverlap(MIa, MIb);

    return !isFLAT(MIb) && !isMUBUF(MIb) && !isMTBUF(MIb);
  }

  if (isFLAT(MIa)) {
    if (isFLAT(MIb))
      return checkInstOffsetsDoNotOverlap(MIa, MIb);

    return false;
  }

  return false;
}

static bool getFoldableImm(Register Reg, const MachineRegisterInfo &MRI,
                           int64_t &Imm, MachineInstr **DefMI = nullptr) {
  if (Reg.isPhysical())
    return false;
  auto *Def = MRI.getUniqueVRegDef(Reg);
  if (Def && SIInstrInfo::isFoldableCopy(*Def) && Def->getOperand(1).isImm()) {
    Imm = Def->getOperand(1).getImm();
    if (DefMI)
      *DefMI = Def;
    return true;
  }
  return false;
}

static bool getFoldableImm(const MachineOperand *MO, int64_t &Imm,
                           MachineInstr **DefMI = nullptr) {
  if (!MO->isReg())
    return false;
  const MachineFunction *MF = MO->getParent()->getParent()->getParent();
  const MachineRegisterInfo &MRI = MF->getRegInfo();
  return getFoldableImm(MO->getReg(), MRI, Imm, DefMI);
}

static void updateLiveVariables(LiveVariables *LV, MachineInstr &MI,
                                MachineInstr &NewMI) {
  if (LV) {
    unsigned NumOps = MI.getNumOperands();
    for (unsigned I = 1; I < NumOps; ++I) {
      MachineOperand &Op = MI.getOperand(I);
      if (Op.isReg() && Op.isKill())
        LV->replaceKillInstruction(Op.getReg(), MI, NewMI);
    }
  }
}

MachineInstr *SIInstrInfo::convertToThreeAddress(MachineInstr &MI,
                                                 LiveVariables *LV,
                                                 LiveIntervals *LIS) const {
  MachineBasicBlock &MBB = *MI.getParent();
  unsigned Opc = MI.getOpcode();

  // Handle MFMA.
  int NewMFMAOpc = AMDGPU::getMFMAEarlyClobberOp(Opc);
  if (NewMFMAOpc != -1) {
    MachineInstrBuilder MIB =
        BuildMI(MBB, MI, MI.getDebugLoc(), get(NewMFMAOpc));
    for (unsigned I = 0, E = MI.getNumOperands(); I != E; ++I)
      MIB.add(MI.getOperand(I));
    updateLiveVariables(LV, MI, *MIB);
    if (LIS)
      LIS->ReplaceMachineInstrInMaps(MI, *MIB);
    return MIB;
  }

  if (SIInstrInfo::isWMMA(MI)) {
    unsigned NewOpc = AMDGPU::mapWMMA2AddrTo3AddrOpcode(MI.getOpcode());
    MachineInstrBuilder MIB = BuildMI(MBB, MI, MI.getDebugLoc(), get(NewOpc))
                                  .setMIFlags(MI.getFlags());
    for (unsigned I = 0, E = MI.getNumOperands(); I != E; ++I)
      MIB->addOperand(MI.getOperand(I));

    updateLiveVariables(LV, MI, *MIB);
    if (LIS)
      LIS->ReplaceMachineInstrInMaps(MI, *MIB);

    return MIB;
  }

  assert(Opc != AMDGPU::V_FMAC_F16_t16_e32 &&
         "V_FMAC_F16_t16_e32 is not supported and not expected to be present "
         "pre-RA");

  // Handle MAC/FMAC.
  bool IsF16 = Opc == AMDGPU::V_MAC_F16_e32 || Opc == AMDGPU::V_MAC_F16_e64 ||
               Opc == AMDGPU::V_FMAC_F16_e32 || Opc == AMDGPU::V_FMAC_F16_e64 ||
               Opc == AMDGPU::V_FMAC_F16_t16_e64;
  bool IsFMA = Opc == AMDGPU::V_FMAC_F32_e32 || Opc == AMDGPU::V_FMAC_F32_e64 ||
               Opc == AMDGPU::V_FMAC_LEGACY_F32_e32 ||
               Opc == AMDGPU::V_FMAC_LEGACY_F32_e64 ||
               Opc == AMDGPU::V_FMAC_F16_e32 || Opc == AMDGPU::V_FMAC_F16_e64 ||
               Opc == AMDGPU::V_FMAC_F16_t16_e64 ||
               Opc == AMDGPU::V_FMAC_F64_e32 || Opc == AMDGPU::V_FMAC_F64_e64;
  bool IsF64 = Opc == AMDGPU::V_FMAC_F64_e32 || Opc == AMDGPU::V_FMAC_F64_e64;
  bool IsLegacy = Opc == AMDGPU::V_MAC_LEGACY_F32_e32 ||
                  Opc == AMDGPU::V_MAC_LEGACY_F32_e64 ||
                  Opc == AMDGPU::V_FMAC_LEGACY_F32_e32 ||
                  Opc == AMDGPU::V_FMAC_LEGACY_F32_e64;
  bool Src0Literal = false;

  switch (Opc) {
  default:
    return nullptr;
  case AMDGPU::V_MAC_F16_e64:
  case AMDGPU::V_FMAC_F16_e64:
  case AMDGPU::V_FMAC_F16_t16_e64:
  case AMDGPU::V_MAC_F32_e64:
  case AMDGPU::V_MAC_LEGACY_F32_e64:
  case AMDGPU::V_FMAC_F32_e64:
  case AMDGPU::V_FMAC_LEGACY_F32_e64:
  case AMDGPU::V_FMAC_F64_e64:
    break;
  case AMDGPU::V_MAC_F16_e32:
  case AMDGPU::V_FMAC_F16_e32:
  case AMDGPU::V_MAC_F32_e32:
  case AMDGPU::V_MAC_LEGACY_F32_e32:
  case AMDGPU::V_FMAC_F32_e32:
  case AMDGPU::V_FMAC_LEGACY_F32_e32:
  case AMDGPU::V_FMAC_F64_e32: {
    int Src0Idx = AMDGPU::getNamedOperandIdx(MI.getOpcode(),
                                             AMDGPU::OpName::src0);
    const MachineOperand *Src0 = &MI.getOperand(Src0Idx);
    if (!Src0->isReg() && !Src0->isImm())
      return nullptr;

    if (Src0->isImm() && !isInlineConstant(MI, Src0Idx, *Src0))
      Src0Literal = true;

    break;
  }
  }

  MachineInstrBuilder MIB;
  const MachineOperand *Dst = getNamedOperand(MI, AMDGPU::OpName::vdst);
  const MachineOperand *Src0 = getNamedOperand(MI, AMDGPU::OpName::src0);
  const MachineOperand *Src0Mods =
    getNamedOperand(MI, AMDGPU::OpName::src0_modifiers);
  const MachineOperand *Src1 = getNamedOperand(MI, AMDGPU::OpName::src1);
  const MachineOperand *Src1Mods =
    getNamedOperand(MI, AMDGPU::OpName::src1_modifiers);
  const MachineOperand *Src2 = getNamedOperand(MI, AMDGPU::OpName::src2);
  const MachineOperand *Src2Mods =
      getNamedOperand(MI, AMDGPU::OpName::src2_modifiers);
  const MachineOperand *Clamp = getNamedOperand(MI, AMDGPU::OpName::clamp);
  const MachineOperand *Omod = getNamedOperand(MI, AMDGPU::OpName::omod);
  const MachineOperand *OpSel = getNamedOperand(MI, AMDGPU::OpName::op_sel);

  if (!Src0Mods && !Src1Mods && !Src2Mods && !Clamp && !Omod && !IsF64 &&
      !IsLegacy &&
      // If we have an SGPR input, we will violate the constant bus restriction.
      (ST.getConstantBusLimit(Opc) > 1 || !Src0->isReg() ||
       !RI.isSGPRReg(MBB.getParent()->getRegInfo(), Src0->getReg()))) {
    MachineInstr *DefMI;
    const auto killDef = [&]() -> void {
      const MachineRegisterInfo &MRI = MBB.getParent()->getRegInfo();
      // The only user is the instruction which will be killed.
      Register DefReg = DefMI->getOperand(0).getReg();
      if (!MRI.hasOneNonDBGUse(DefReg))
        return;
      // We cannot just remove the DefMI here, calling pass will crash.
      DefMI->setDesc(get(AMDGPU::IMPLICIT_DEF));
      for (unsigned I = DefMI->getNumOperands() - 1; I != 0; --I)
        DefMI->removeOperand(I);
      if (LV)
        LV->getVarInfo(DefReg).AliveBlocks.clear();
    };

    int64_t Imm;
    if (!Src0Literal && getFoldableImm(Src2, Imm, &DefMI)) {
      unsigned NewOpc =
          IsFMA ? (IsF16 ? (ST.hasTrue16BitInsts() ? AMDGPU::V_FMAAK_F16_t16
                                                   : AMDGPU::V_FMAAK_F16)
                         : AMDGPU::V_FMAAK_F32)
                : (IsF16 ? AMDGPU::V_MADAK_F16 : AMDGPU::V_MADAK_F32);
      if (pseudoToMCOpcode(NewOpc) != -1) {
        MIB = BuildMI(MBB, MI, MI.getDebugLoc(), get(NewOpc))
                  .add(*Dst)
                  .add(*Src0)
                  .add(*Src1)
                  .addImm(Imm);
        updateLiveVariables(LV, MI, *MIB);
        if (LIS)
          LIS->ReplaceMachineInstrInMaps(MI, *MIB);
        killDef();
        return MIB;
      }
    }
    unsigned NewOpc =
        IsFMA ? (IsF16 ? (ST.hasTrue16BitInsts() ? AMDGPU::V_FMAMK_F16_t16
                                                 : AMDGPU::V_FMAMK_F16)
                       : AMDGPU::V_FMAMK_F32)
              : (IsF16 ? AMDGPU::V_MADMK_F16 : AMDGPU::V_MADMK_F32);
    if (!Src0Literal && getFoldableImm(Src1, Imm, &DefMI)) {
      if (pseudoToMCOpcode(NewOpc) != -1) {
        MIB = BuildMI(MBB, MI, MI.getDebugLoc(), get(NewOpc))
                  .add(*Dst)
                  .add(*Src0)
                  .addImm(Imm)
                  .add(*Src2);
        updateLiveVariables(LV, MI, *MIB);
        if (LIS)
          LIS->ReplaceMachineInstrInMaps(MI, *MIB);
        killDef();
        return MIB;
      }
    }
    if (Src0Literal || getFoldableImm(Src0, Imm, &DefMI)) {
      if (Src0Literal) {
        Imm = Src0->getImm();
        DefMI = nullptr;
      }
      if (pseudoToMCOpcode(NewOpc) != -1 &&
          isOperandLegal(
              MI, AMDGPU::getNamedOperandIdx(NewOpc, AMDGPU::OpName::src0),
              Src1)) {
        MIB = BuildMI(MBB, MI, MI.getDebugLoc(), get(NewOpc))
                  .add(*Dst)
                  .add(*Src1)
                  .addImm(Imm)
                  .add(*Src2);
        updateLiveVariables(LV, MI, *MIB);
        if (LIS)
          LIS->ReplaceMachineInstrInMaps(MI, *MIB);
        if (DefMI)
          killDef();
        return MIB;
      }
    }
  }

  // VOP2 mac/fmac with a literal operand cannot be converted to VOP3 mad/fma
  // if VOP3 does not allow a literal operand.
  if (Src0Literal && !ST.hasVOP3Literal())
    return nullptr;

  unsigned NewOpc = IsFMA ? IsF16 ? AMDGPU::V_FMA_F16_gfx9_e64
                                  : IsF64 ? AMDGPU::V_FMA_F64_e64
                                          : IsLegacy
                                                ? AMDGPU::V_FMA_LEGACY_F32_e64
                                                : AMDGPU::V_FMA_F32_e64
                          : IsF16 ? AMDGPU::V_MAD_F16_e64
                                  : IsLegacy ? AMDGPU::V_MAD_LEGACY_F32_e64
                                             : AMDGPU::V_MAD_F32_e64;
  if (pseudoToMCOpcode(NewOpc) == -1)
    return nullptr;

  MIB = BuildMI(MBB, MI, MI.getDebugLoc(), get(NewOpc))
            .add(*Dst)
            .addImm(Src0Mods ? Src0Mods->getImm() : 0)
            .add(*Src0)
            .addImm(Src1Mods ? Src1Mods->getImm() : 0)
            .add(*Src1)
            .addImm(Src2Mods ? Src2Mods->getImm() : 0)
            .add(*Src2)
            .addImm(Clamp ? Clamp->getImm() : 0)
            .addImm(Omod ? Omod->getImm() : 0);
  if (AMDGPU::hasNamedOperand(NewOpc, AMDGPU::OpName::op_sel))
    MIB.addImm(OpSel ? OpSel->getImm() : 0);
  updateLiveVariables(LV, MI, *MIB);
  if (LIS)
    LIS->ReplaceMachineInstrInMaps(MI, *MIB);
  return MIB;
}

// It's not generally safe to move VALU instructions across these since it will
// start using the register as a base index rather than directly.
// XXX - Why isn't hasSideEffects sufficient for these?
static bool changesVGPRIndexingMode(const MachineInstr &MI) {
  switch (MI.getOpcode()) {
  case AMDGPU::S_SET_GPR_IDX_ON:
  case AMDGPU::S_SET_GPR_IDX_MODE:
  case AMDGPU::S_SET_GPR_IDX_OFF:
    return true;
  default:
    return false;
  }
}

bool SIInstrInfo::isSchedulingBoundary(const MachineInstr &MI,
                                       const MachineBasicBlock *MBB,
                                       const MachineFunction &MF) const {
  // Skipping the check for SP writes in the base implementation. The reason it
  // was added was apparently due to compile time concerns.
  //
  // TODO: Do we really want this barrier? It triggers unnecessary hazard nops
  // but is probably avoidable.

  // Copied from base implementation.
  // Terminators and labels can't be scheduled around.
  if (MI.isTerminator() || MI.isPosition())
    return true;

  // INLINEASM_BR can jump to another block
  if (MI.getOpcode() == TargetOpcode::INLINEASM_BR)
    return true;

  if (MI.getOpcode() == AMDGPU::SCHED_BARRIER && MI.getOperand(0).getImm() == 0)
    return true;

  // Target-independent instructions do not have an implicit-use of EXEC, even
  // when they operate on VGPRs. Treating EXEC modifications as scheduling
  // boundaries prevents incorrect movements of such instructions.
  return MI.modifiesRegister(AMDGPU::EXEC, &RI) ||
         MI.getOpcode() == AMDGPU::S_SETREG_IMM32_B32 ||
         MI.getOpcode() == AMDGPU::S_SETREG_B32 ||
         MI.getOpcode() == AMDGPU::S_SETPRIO ||
         changesVGPRIndexingMode(MI);
}

bool SIInstrInfo::isAlwaysGDS(uint16_t Opcode) const {
  return Opcode == AMDGPU::DS_ORDERED_COUNT ||
         Opcode == AMDGPU::DS_GWS_INIT ||
         Opcode == AMDGPU::DS_GWS_SEMA_V ||
         Opcode == AMDGPU::DS_GWS_SEMA_BR ||
         Opcode == AMDGPU::DS_GWS_SEMA_P ||
         Opcode == AMDGPU::DS_GWS_SEMA_RELEASE_ALL ||
         Opcode == AMDGPU::DS_GWS_BARRIER;
}

bool SIInstrInfo::modifiesModeRegister(const MachineInstr &MI) {
  // Skip the full operand and register alias search modifiesRegister
  // does. There's only a handful of instructions that touch this, it's only an
  // implicit def, and doesn't alias any other registers.
  return is_contained(MI.getDesc().implicit_defs(), AMDGPU::MODE);
}

bool SIInstrInfo::hasUnwantedEffectsWhenEXECEmpty(const MachineInstr &MI) const {
  unsigned Opcode = MI.getOpcode();

  if (MI.mayStore() && isSMRD(MI))
    return true; // scalar store or atomic

  // This will terminate the function when other lanes may need to continue.
  if (MI.isReturn())
    return true;

  // These instructions cause shader I/O that may cause hardware lockups
  // when executed with an empty EXEC mask.
  //
  // Note: exp with VM = DONE = 0 is automatically skipped by hardware when
  //       EXEC = 0, but checking for that case here seems not worth it
  //       given the typical code patterns.
  if (Opcode == AMDGPU::S_SENDMSG || Opcode == AMDGPU::S_SENDMSGHALT ||
      isEXP(Opcode) ||
      Opcode == AMDGPU::DS_ORDERED_COUNT || Opcode == AMDGPU::S_TRAP ||
      Opcode == AMDGPU::DS_GWS_INIT || Opcode == AMDGPU::DS_GWS_BARRIER)
    return true;

  if (MI.isCall() || MI.isInlineAsm())
    return true; // conservative assumption

  // A mode change is a scalar operation that influences vector instructions.
  if (modifiesModeRegister(MI))
    return true;

  // These are like SALU instructions in terms of effects, so it's questionable
  // whether we should return true for those.
  //
  // However, executing them with EXEC = 0 causes them to operate on undefined
  // data, which we avoid by returning true here.
  if (Opcode == AMDGPU::V_READFIRSTLANE_B32 ||
      Opcode == AMDGPU::V_READLANE_B32 || Opcode == AMDGPU::V_WRITELANE_B32)
    return true;

  return false;
}

bool SIInstrInfo::mayReadEXEC(const MachineRegisterInfo &MRI,
                              const MachineInstr &MI) const {
  if (MI.isMetaInstruction())
    return false;

  // This won't read exec if this is an SGPR->SGPR copy.
  if (MI.isCopyLike()) {
    if (!RI.isSGPRReg(MRI, MI.getOperand(0).getReg()))
      return true;

    // Make sure this isn't copying exec as a normal operand
    return MI.readsRegister(AMDGPU::EXEC, &RI);
  }

  // Make a conservative assumption about the callee.
  if (MI.isCall())
    return true;

  // Be conservative with any unhandled generic opcodes.
  if (!isTargetSpecificOpcode(MI.getOpcode()))
    return true;

  return !isSALU(MI) || MI.readsRegister(AMDGPU::EXEC, &RI);
}

bool SIInstrInfo::isInlineConstant(const APInt &Imm) const {
  switch (Imm.getBitWidth()) {
  case 1: // This likely will be a condition code mask.
    return true;

  case 32:
    return AMDGPU::isInlinableLiteral32(Imm.getSExtValue(),
                                        ST.hasInv2PiInlineImm());
  case 64:
    return AMDGPU::isInlinableLiteral64(Imm.getSExtValue(),
                                        ST.hasInv2PiInlineImm());
  case 16:
    return ST.has16BitInsts() &&
           AMDGPU::isInlinableLiteral16(Imm.getSExtValue(),
                                        ST.hasInv2PiInlineImm());
  default:
    llvm_unreachable("invalid bitwidth");
  }
}

bool SIInstrInfo::isInlineConstant(const MachineOperand &MO,
                                   uint8_t OperandType) const {
  assert(!MO.isReg() && "isInlineConstant called on register operand!");
  if (!MO.isImm() ||
      OperandType < AMDGPU::OPERAND_SRC_FIRST ||
      OperandType > AMDGPU::OPERAND_SRC_LAST)
    return false;

  // MachineOperand provides no way to tell the true operand size, since it only
  // records a 64-bit value. We need to know the size to determine if a 32-bit
  // floating point immediate bit pattern is legal for an integer immediate. It
  // would be for any 32-bit integer operand, but would not be for a 64-bit one.

  int64_t Imm = MO.getImm();
  switch (OperandType) {
  case AMDGPU::OPERAND_REG_IMM_INT32:
  case AMDGPU::OPERAND_REG_IMM_FP32:
  case AMDGPU::OPERAND_REG_IMM_FP32_DEFERRED:
  case AMDGPU::OPERAND_REG_INLINE_C_INT32:
  case AMDGPU::OPERAND_REG_INLINE_C_FP32:
  case AMDGPU::OPERAND_REG_IMM_V2FP32:
  case AMDGPU::OPERAND_REG_INLINE_C_V2FP32:
  case AMDGPU::OPERAND_REG_IMM_V2INT32:
  case AMDGPU::OPERAND_REG_INLINE_C_V2INT32:
  case AMDGPU::OPERAND_REG_INLINE_AC_INT32:
  case AMDGPU::OPERAND_REG_INLINE_AC_FP32: {
    int32_t Trunc = static_cast<int32_t>(Imm);
    return AMDGPU::isInlinableLiteral32(Trunc, ST.hasInv2PiInlineImm());
  }
  case AMDGPU::OPERAND_REG_IMM_INT64:
  case AMDGPU::OPERAND_REG_IMM_FP64:
  case AMDGPU::OPERAND_REG_INLINE_C_INT64:
  case AMDGPU::OPERAND_REG_INLINE_C_FP64:
  case AMDGPU::OPERAND_REG_INLINE_AC_FP64:
    return AMDGPU::isInlinableLiteral64(MO.getImm(),
                                        ST.hasInv2PiInlineImm());
  case AMDGPU::OPERAND_REG_IMM_INT16:
  case AMDGPU::OPERAND_REG_INLINE_C_INT16:
  case AMDGPU::OPERAND_REG_INLINE_AC_INT16:
    // We would expect inline immediates to not be concerned with an integer/fp
    // distinction. However, in the case of 16-bit integer operations, the
    // "floating point" values appear to not work. It seems read the low 16-bits
    // of 32-bit immediates, which happens to always work for the integer
    // values.
    //
    // See llvm bugzilla 46302.
    //
    // TODO: Theoretically we could use op-sel to use the high bits of the
    // 32-bit FP values.
    return AMDGPU::isInlinableIntLiteral(Imm);
  case AMDGPU::OPERAND_REG_IMM_V2INT16:
  case AMDGPU::OPERAND_REG_INLINE_C_V2INT16:
  case AMDGPU::OPERAND_REG_INLINE_AC_V2INT16:
    // This suffers the same problem as the scalar 16-bit cases.
    return AMDGPU::isInlinableIntLiteralV216(Imm);
  case AMDGPU::OPERAND_REG_IMM_FP16:
  case AMDGPU::OPERAND_REG_IMM_FP16_DEFERRED:
  case AMDGPU::OPERAND_REG_INLINE_C_FP16:
  case AMDGPU::OPERAND_REG_INLINE_AC_FP16: {
    if (isInt<16>(Imm) || isUInt<16>(Imm)) {
      // A few special case instructions have 16-bit operands on subtargets
      // where 16-bit instructions are not legal.
      // TODO: Do the 32-bit immediates work? We shouldn't really need to handle
      // constants in these cases
      int16_t Trunc = static_cast<int16_t>(Imm);
      return ST.has16BitInsts() &&
             AMDGPU::isInlinableLiteral16(Trunc, ST.hasInv2PiInlineImm());
    }

    return false;
  }
  case AMDGPU::OPERAND_REG_IMM_V2FP16:
  case AMDGPU::OPERAND_REG_INLINE_C_V2FP16:
  case AMDGPU::OPERAND_REG_INLINE_AC_V2FP16: {
    uint32_t Trunc = static_cast<uint32_t>(Imm);
    return AMDGPU::isInlinableLiteralV216(Trunc, ST.hasInv2PiInlineImm());
  }
  case AMDGPU::OPERAND_KIMM32:
  case AMDGPU::OPERAND_KIMM16:
    return false;
  default:
    llvm_unreachable("invalid bitwidth");
  }
}

static bool compareMachineOp(const MachineOperand &Op0,
                             const MachineOperand &Op1) {
  if (Op0.getType() != Op1.getType())
    return false;

  switch (Op0.getType()) {
  case MachineOperand::MO_Register:
    return Op0.getReg() == Op1.getReg();
  case MachineOperand::MO_Immediate:
    return Op0.getImm() == Op1.getImm();
  default:
    llvm_unreachable("Didn't expect to be comparing these operand types");
  }
}

bool SIInstrInfo::isImmOperandLegal(const MachineInstr &MI, unsigned OpNo,
                                    const MachineOperand &MO) const {
  const MCInstrDesc &InstDesc = MI.getDesc();
  const MCOperandInfo &OpInfo = InstDesc.operands()[OpNo];

  assert(MO.isImm() || MO.isTargetIndex() || MO.isFI() || MO.isGlobal());

  if (OpInfo.OperandType == MCOI::OPERAND_IMMEDIATE)
    return true;

  if (OpInfo.RegClass < 0)
    return false;

  if (MO.isImm() && isInlineConstant(MO, OpInfo)) {
    if (isMAI(MI) && ST.hasMFMAInlineLiteralBug() &&
        OpNo ==(unsigned)AMDGPU::getNamedOperandIdx(MI.getOpcode(),
                                                    AMDGPU::OpName::src2))
      return false;
    return RI.opCanUseInlineConstant(OpInfo.OperandType);
  }

  if (!RI.opCanUseLiteralConstant(OpInfo.OperandType))
    return false;

  if (!isVOP3(MI) || !AMDGPU::isSISrcOperand(InstDesc, OpNo))
    return true;

  return ST.hasVOP3Literal();
}

bool SIInstrInfo::hasVALU32BitEncoding(unsigned Opcode) const {
  // GFX90A does not have V_MUL_LEGACY_F32_e32.
  if (Opcode == AMDGPU::V_MUL_LEGACY_F32_e64 && ST.hasGFX90AInsts())
    return false;

  int Op32 = AMDGPU::getVOPe32(Opcode);
  if (Op32 == -1)
    return false;

  return pseudoToMCOpcode(Op32) != -1;
}

bool SIInstrInfo::hasModifiers(unsigned Opcode) const {
  // The src0_modifier operand is present on all instructions
  // that have modifiers.

  return AMDGPU::hasNamedOperand(Opcode, AMDGPU::OpName::src0_modifiers);
}

bool SIInstrInfo::hasModifiersSet(const MachineInstr &MI,
                                  unsigned OpName) const {
  const MachineOperand *Mods = getNamedOperand(MI, OpName);
  return Mods && Mods->getImm();
}

bool SIInstrInfo::hasAnyModifiersSet(const MachineInstr &MI) const {
  return any_of(ModifierOpNames,
                [&](unsigned Name) { return hasModifiersSet(MI, Name); });
}

bool SIInstrInfo::canShrink(const MachineInstr &MI,
                            const MachineRegisterInfo &MRI) const {
  const MachineOperand *Src2 = getNamedOperand(MI, AMDGPU::OpName::src2);
  // Can't shrink instruction with three operands.
  if (Src2) {
    switch (MI.getOpcode()) {
      default: return false;

      case AMDGPU::V_ADDC_U32_e64:
      case AMDGPU::V_SUBB_U32_e64:
      case AMDGPU::V_SUBBREV_U32_e64: {
        const MachineOperand *Src1
          = getNamedOperand(MI, AMDGPU::OpName::src1);
        if (!Src1->isReg() || !RI.isVGPR(MRI, Src1->getReg()))
          return false;
        // Additional verification is needed for sdst/src2.
        return true;
      }
      case AMDGPU::V_MAC_F16_e64:
      case AMDGPU::V_MAC_F32_e64:
      case AMDGPU::V_MAC_LEGACY_F32_e64:
      case AMDGPU::V_FMAC_F16_e64:
      case AMDGPU::V_FMAC_F16_t16_e64:
      case AMDGPU::V_FMAC_F32_e64:
      case AMDGPU::V_FMAC_F64_e64:
      case AMDGPU::V_FMAC_LEGACY_F32_e64:
        if (!Src2->isReg() || !RI.isVGPR(MRI, Src2->getReg()) ||
            hasModifiersSet(MI, AMDGPU::OpName::src2_modifiers))
          return false;
        break;

      case AMDGPU::V_CNDMASK_B32_e64:
        break;
    }
  }

  const MachineOperand *Src1 = getNamedOperand(MI, AMDGPU::OpName::src1);
  if (Src1 && (!Src1->isReg() || !RI.isVGPR(MRI, Src1->getReg()) ||
               hasModifiersSet(MI, AMDGPU::OpName::src1_modifiers)))
    return false;

  // We don't need to check src0, all input types are legal, so just make sure
  // src0 isn't using any modifiers.
  if (hasModifiersSet(MI, AMDGPU::OpName::src0_modifiers))
    return false;

  // Can it be shrunk to a valid 32 bit opcode?
  if (!hasVALU32BitEncoding(MI.getOpcode()))
    return false;

  // Check output modifiers
  return !hasModifiersSet(MI, AMDGPU::OpName::omod) &&
         !hasModifiersSet(MI, AMDGPU::OpName::clamp);
}

// Set VCC operand with all flags from \p Orig, except for setting it as
// implicit.
static void copyFlagsToImplicitVCC(MachineInstr &MI,
                                   const MachineOperand &Orig) {

  for (MachineOperand &Use : MI.implicit_operands()) {
    if (Use.isUse() &&
        (Use.getReg() == AMDGPU::VCC || Use.getReg() == AMDGPU::VCC_LO)) {
      Use.setIsUndef(Orig.isUndef());
      Use.setIsKill(Orig.isKill());
      return;
    }
  }
}

MachineInstr *SIInstrInfo::buildShrunkInst(MachineInstr &MI,
                                           unsigned Op32) const {
  MachineBasicBlock *MBB = MI.getParent();
  MachineInstrBuilder Inst32 =
    BuildMI(*MBB, MI, MI.getDebugLoc(), get(Op32))
    .setMIFlags(MI.getFlags());

  // Add the dst operand if the 32-bit encoding also has an explicit $vdst.
  // For VOPC instructions, this is replaced by an implicit def of vcc.
  if (AMDGPU::hasNamedOperand(Op32, AMDGPU::OpName::vdst)) {
    // dst
    Inst32.add(MI.getOperand(0));
  } else if (AMDGPU::hasNamedOperand(Op32, AMDGPU::OpName::sdst)) {
    // VOPCX instructions won't be writing to an explicit dst, so this should
    // not fail for these instructions.
    assert(((MI.getOperand(0).getReg() == AMDGPU::VCC) ||
            (MI.getOperand(0).getReg() == AMDGPU::VCC_LO)) &&
           "Unexpected case");
  }

  Inst32.add(*getNamedOperand(MI, AMDGPU::OpName::src0));

  const MachineOperand *Src1 = getNamedOperand(MI, AMDGPU::OpName::src1);
  if (Src1)
    Inst32.add(*Src1);

  const MachineOperand *Src2 = getNamedOperand(MI, AMDGPU::OpName::src2);

  if (Src2) {
    int Op32Src2Idx = AMDGPU::getNamedOperandIdx(Op32, AMDGPU::OpName::src2);
    if (Op32Src2Idx != -1) {
      Inst32.add(*Src2);
    } else {
      // In the case of V_CNDMASK_B32_e32, the explicit operand src2 is
      // replaced with an implicit read of vcc or vcc_lo. The implicit read
      // of vcc was already added during the initial BuildMI, but we
      // 1) may need to change vcc to vcc_lo to preserve the original register
      // 2) have to preserve the original flags.
      fixImplicitOperands(*Inst32);
      copyFlagsToImplicitVCC(*Inst32, *Src2);
    }
  }

  return Inst32;
}

bool SIInstrInfo::usesConstantBus(const MachineRegisterInfo &MRI,
                                  const MachineOperand &MO,
                                  const MCOperandInfo &OpInfo) const {
  // Literal constants use the constant bus.
  if (!MO.isReg())
    return !isInlineConstant(MO, OpInfo);

  if (!MO.isUse())
    return false;

  if (MO.getReg().isVirtual())
    return RI.isSGPRClass(MRI.getRegClass(MO.getReg()));

  // Null is free
  if (MO.getReg() == AMDGPU::SGPR_NULL || MO.getReg() == AMDGPU::SGPR_NULL64)
    return false;

  // SGPRs use the constant bus
  if (MO.isImplicit()) {
    return MO.getReg() == AMDGPU::M0 ||
           MO.getReg() == AMDGPU::VCC ||
           MO.getReg() == AMDGPU::VCC_LO;
  } else {
    return AMDGPU::SReg_32RegClass.contains(MO.getReg()) ||
           AMDGPU::SReg_64RegClass.contains(MO.getReg());
  }
}

static Register findImplicitSGPRRead(const MachineInstr &MI) {
  for (const MachineOperand &MO : MI.implicit_operands()) {
    // We only care about reads.
    if (MO.isDef())
      continue;

    switch (MO.getReg()) {
    case AMDGPU::VCC:
    case AMDGPU::VCC_LO:
    case AMDGPU::VCC_HI:
    case AMDGPU::M0:
    case AMDGPU::FLAT_SCR:
      return MO.getReg();

    default:
      break;
    }
  }

  return Register();
}

static bool shouldReadExec(const MachineInstr &MI) {
  if (SIInstrInfo::isVALU(MI)) {
    switch (MI.getOpcode()) {
    case AMDGPU::V_READLANE_B32:
    case AMDGPU::V_WRITELANE_B32:
      return false;
    }

    return true;
  }

  if (MI.isPreISelOpcode() ||
      SIInstrInfo::isGenericOpcode(MI.getOpcode()) ||
      SIInstrInfo::isSALU(MI) ||
      SIInstrInfo::isSMRD(MI))
    return false;

  return true;
}

static bool isSubRegOf(const SIRegisterInfo &TRI,
                       const MachineOperand &SuperVec,
                       const MachineOperand &SubReg) {
  if (SubReg.getReg().isPhysical())
    return TRI.isSubRegister(SuperVec.getReg(), SubReg.getReg());

  return SubReg.getSubReg() != AMDGPU::NoSubRegister &&
         SubReg.getReg() == SuperVec.getReg();
}

bool SIInstrInfo::verifyInstruction(const MachineInstr &MI,
                                    StringRef &ErrInfo) const {
  uint16_t Opcode = MI.getOpcode();
  if (SIInstrInfo::isGenericOpcode(MI.getOpcode()))
    return true;

  const MachineFunction *MF = MI.getParent()->getParent();
  const MachineRegisterInfo &MRI = MF->getRegInfo();

  int Src0Idx = AMDGPU::getNamedOperandIdx(Opcode, AMDGPU::OpName::src0);
  int Src1Idx = AMDGPU::getNamedOperandIdx(Opcode, AMDGPU::OpName::src1);
  int Src2Idx = AMDGPU::getNamedOperandIdx(Opcode, AMDGPU::OpName::src2);
  int Src3Idx = -1;
  if (Src0Idx == -1) {
    // VOPD V_DUAL_* instructions use different operand names.
    Src0Idx = AMDGPU::getNamedOperandIdx(Opcode, AMDGPU::OpName::src0X);
    Src1Idx = AMDGPU::getNamedOperandIdx(Opcode, AMDGPU::OpName::vsrc1X);
    Src2Idx = AMDGPU::getNamedOperandIdx(Opcode, AMDGPU::OpName::src0Y);
    Src3Idx = AMDGPU::getNamedOperandIdx(Opcode, AMDGPU::OpName::vsrc1Y);
  }

  // Make sure the number of operands is correct.
  const MCInstrDesc &Desc = get(Opcode);
  if (!Desc.isVariadic() &&
      Desc.getNumOperands() != MI.getNumExplicitOperands()) {
    ErrInfo = "Instruction has wrong number of operands.";
    return false;
  }

  if (MI.isInlineAsm()) {
    // Verify register classes for inlineasm constraints.
    for (unsigned I = InlineAsm::MIOp_FirstOperand, E = MI.getNumOperands();
         I != E; ++I) {
      const TargetRegisterClass *RC = MI.getRegClassConstraint(I, this, &RI);
      if (!RC)
        continue;

      const MachineOperand &Op = MI.getOperand(I);
      if (!Op.isReg())
        continue;

      Register Reg = Op.getReg();
      if (!Reg.isVirtual() && !RC->contains(Reg)) {
        ErrInfo = "inlineasm operand has incorrect register class.";
        return false;
      }
    }

    return true;
  }

  if (isMIMG(MI) && MI.memoperands_empty() && MI.mayLoadOrStore()) {
    ErrInfo = "missing memory operand from MIMG instruction.";
    return false;
  }

  // Make sure the register classes are correct.
  for (int i = 0, e = Desc.getNumOperands(); i != e; ++i) {
    const MachineOperand &MO = MI.getOperand(i);
    if (MO.isFPImm()) {
      ErrInfo = "FPImm Machine Operands are not supported. ISel should bitcast "
                "all fp values to integers.";
      return false;
    }

    int RegClass = Desc.operands()[i].RegClass;

    switch (Desc.operands()[i].OperandType) {
    case MCOI::OPERAND_REGISTER:
      if (MI.getOperand(i).isImm() || MI.getOperand(i).isGlobal()) {
        ErrInfo = "Illegal immediate value for operand.";
        return false;
      }
      break;
    case AMDGPU::OPERAND_REG_IMM_INT32:
    case AMDGPU::OPERAND_REG_IMM_FP32:
    case AMDGPU::OPERAND_REG_IMM_FP32_DEFERRED:
    case AMDGPU::OPERAND_REG_IMM_V2FP32:
      break;
    case AMDGPU::OPERAND_REG_INLINE_C_INT32:
    case AMDGPU::OPERAND_REG_INLINE_C_FP32:
    case AMDGPU::OPERAND_REG_INLINE_C_INT64:
    case AMDGPU::OPERAND_REG_INLINE_C_FP64:
    case AMDGPU::OPERAND_REG_INLINE_C_INT16:
    case AMDGPU::OPERAND_REG_INLINE_C_FP16:
    case AMDGPU::OPERAND_REG_INLINE_AC_INT32:
    case AMDGPU::OPERAND_REG_INLINE_AC_FP32:
    case AMDGPU::OPERAND_REG_INLINE_AC_INT16:
    case AMDGPU::OPERAND_REG_INLINE_AC_FP16:
    case AMDGPU::OPERAND_REG_INLINE_AC_FP64: {
      if (!MO.isReg() && (!MO.isImm() || !isInlineConstant(MI, i))) {
        ErrInfo = "Illegal immediate value for operand.";
        return false;
      }
      break;
    }
    case MCOI::OPERAND_IMMEDIATE:
    case AMDGPU::OPERAND_KIMM32:
      // Check if this operand is an immediate.
      // FrameIndex operands will be replaced by immediates, so they are
      // allowed.
      if (!MI.getOperand(i).isImm() && !MI.getOperand(i).isFI()) {
        ErrInfo = "Expected immediate, but got non-immediate";
        return false;
      }
      [[fallthrough]];
    default:
      continue;
    }

    if (!MO.isReg())
      continue;
    Register Reg = MO.getReg();
    if (!Reg)
      continue;

    // FIXME: Ideally we would have separate instruction definitions with the
    // aligned register constraint.
    // FIXME: We do not verify inline asm operands, but custom inline asm
    // verification is broken anyway
    if (ST.needsAlignedVGPRs()) {
      const TargetRegisterClass *RC = RI.getRegClassForReg(MRI, Reg);
      if (RI.hasVectorRegisters(RC) && MO.getSubReg()) {
        const TargetRegisterClass *SubRC =
            RI.getSubRegisterClass(RC, MO.getSubReg());
        RC = RI.getCompatibleSubRegClass(RC, SubRC, MO.getSubReg());
        if (RC)
          RC = SubRC;
      }

      // Check that this is the aligned version of the class.
      if (!RC || !RI.isProperlyAlignedRC(*RC)) {
        ErrInfo = "Subtarget requires even aligned vector registers";
        return false;
      }
    }

    if (RegClass != -1) {
      if (Reg.isVirtual())
        continue;

      const TargetRegisterClass *RC = RI.getRegClass(RegClass);
      if (!RC->contains(Reg)) {
        ErrInfo = "Operand has incorrect register class.";
        return false;
      }
    }
  }

  // Verify SDWA
  if (isSDWA(MI)) {
    if (!ST.hasSDWA()) {
      ErrInfo = "SDWA is not supported on this target";
      return false;
    }

    int DstIdx = AMDGPU::getNamedOperandIdx(Opcode, AMDGPU::OpName::vdst);

    for (int OpIdx : {DstIdx, Src0Idx, Src1Idx, Src2Idx}) {
      if (OpIdx == -1)
        continue;
      const MachineOperand &MO = MI.getOperand(OpIdx);

      if (!ST.hasSDWAScalar()) {
        // Only VGPRS on VI
        if (!MO.isReg() || !RI.hasVGPRs(RI.getRegClassForReg(MRI, MO.getReg()))) {
          ErrInfo = "Only VGPRs allowed as operands in SDWA instructions on VI";
          return false;
        }
      } else {
        // No immediates on GFX9
        if (!MO.isReg()) {
          ErrInfo =
            "Only reg allowed as operands in SDWA instructions on GFX9+";
          return false;
        }
      }
    }

    if (!ST.hasSDWAOmod()) {
      // No omod allowed on VI
      const MachineOperand *OMod = getNamedOperand(MI, AMDGPU::OpName::omod);
      if (OMod != nullptr &&
        (!OMod->isImm() || OMod->getImm() != 0)) {
        ErrInfo = "OMod not allowed in SDWA instructions on VI";
        return false;
      }
    }

    uint16_t BasicOpcode = AMDGPU::getBasicFromSDWAOp(Opcode);
    if (isVOPC(BasicOpcode)) {
      if (!ST.hasSDWASdst() && DstIdx != -1) {
        // Only vcc allowed as dst on VI for VOPC
        const MachineOperand &Dst = MI.getOperand(DstIdx);
        if (!Dst.isReg() || Dst.getReg() != AMDGPU::VCC) {
          ErrInfo = "Only VCC allowed as dst in SDWA instructions on VI";
          return false;
        }
      } else if (!ST.hasSDWAOutModsVOPC()) {
        // No clamp allowed on GFX9 for VOPC
        const MachineOperand *Clamp = getNamedOperand(MI, AMDGPU::OpName::clamp);
        if (Clamp && (!Clamp->isImm() || Clamp->getImm() != 0)) {
          ErrInfo = "Clamp not allowed in VOPC SDWA instructions on VI";
          return false;
        }

        // No omod allowed on GFX9 for VOPC
        const MachineOperand *OMod = getNamedOperand(MI, AMDGPU::OpName::omod);
        if (OMod && (!OMod->isImm() || OMod->getImm() != 0)) {
          ErrInfo = "OMod not allowed in VOPC SDWA instructions on VI";
          return false;
        }
      }
    }

    const MachineOperand *DstUnused = getNamedOperand(MI, AMDGPU::OpName::dst_unused);
    if (DstUnused && DstUnused->isImm() &&
        DstUnused->getImm() == AMDGPU::SDWA::UNUSED_PRESERVE) {
      const MachineOperand &Dst = MI.getOperand(DstIdx);
      if (!Dst.isReg() || !Dst.isTied()) {
        ErrInfo = "Dst register should have tied register";
        return false;
      }

      const MachineOperand &TiedMO =
          MI.getOperand(MI.findTiedOperandIdx(DstIdx));
      if (!TiedMO.isReg() || !TiedMO.isImplicit() || !TiedMO.isUse()) {
        ErrInfo =
            "Dst register should be tied to implicit use of preserved register";
        return false;
      } else if (TiedMO.getReg().isPhysical() &&
                 Dst.getReg() != TiedMO.getReg()) {
        ErrInfo = "Dst register should use same physical register as preserved";
        return false;
      }
    }
  }

  // Verify MIMG
  if (isMIMG(MI.getOpcode()) && !MI.mayStore()) {
    // Ensure that the return type used is large enough for all the options
    // being used TFE/LWE require an extra result register.
    const MachineOperand *DMask = getNamedOperand(MI, AMDGPU::OpName::dmask);
    if (DMask) {
      uint64_t DMaskImm = DMask->getImm();
      uint32_t RegCount =
          isGather4(MI.getOpcode()) ? 4 : llvm::popcount(DMaskImm);
      const MachineOperand *TFE = getNamedOperand(MI, AMDGPU::OpName::tfe);
      const MachineOperand *LWE = getNamedOperand(MI, AMDGPU::OpName::lwe);
      const MachineOperand *D16 = getNamedOperand(MI, AMDGPU::OpName::d16);

      // Adjust for packed 16 bit values
      if (D16 && D16->getImm() && !ST.hasUnpackedD16VMem())
        RegCount = divideCeil(RegCount, 2);

      // Adjust if using LWE or TFE
      if ((LWE && LWE->getImm()) || (TFE && TFE->getImm()))
        RegCount += 1;

      const uint32_t DstIdx =
          AMDGPU::getNamedOperandIdx(MI.getOpcode(), AMDGPU::OpName::vdata);
      const MachineOperand &Dst = MI.getOperand(DstIdx);
      if (Dst.isReg()) {
        const TargetRegisterClass *DstRC = getOpRegClass(MI, DstIdx);
        uint32_t DstSize = RI.getRegSizeInBits(*DstRC) / 32;
        if (RegCount > DstSize) {
          ErrInfo = "Image instruction returns too many registers for dst "
                    "register class";
          return false;
        }
      }
    }
  }

  // Verify VOP*. Ignore multiple sgpr operands on writelane.
  if (isVALU(MI) && Desc.getOpcode() != AMDGPU::V_WRITELANE_B32) {
    unsigned ConstantBusCount = 0;
    bool UsesLiteral = false;
    const MachineOperand *LiteralVal = nullptr;

    int ImmIdx = AMDGPU::getNamedOperandIdx(Opcode, AMDGPU::OpName::imm);
    if (ImmIdx != -1) {
      ++ConstantBusCount;
      UsesLiteral = true;
      LiteralVal = &MI.getOperand(ImmIdx);
    }

    SmallVector<Register, 2> SGPRsUsed;
    Register SGPRUsed;

    // Only look at the true operands. Only a real operand can use the constant
    // bus, and we don't want to check pseudo-operands like the source modifier
    // flags.
    for (int OpIdx : {Src0Idx, Src1Idx, Src2Idx, Src3Idx}) {
      if (OpIdx == -1)
        continue;
      const MachineOperand &MO = MI.getOperand(OpIdx);
      if (usesConstantBus(MRI, MO, MI.getDesc().operands()[OpIdx])) {
        if (MO.isReg()) {
          SGPRUsed = MO.getReg();
          if (!llvm::is_contained(SGPRsUsed, SGPRUsed)) {
            ++ConstantBusCount;
            SGPRsUsed.push_back(SGPRUsed);
          }
        } else {
          if (!UsesLiteral) {
            ++ConstantBusCount;
            UsesLiteral = true;
            LiteralVal = &MO;
          } else if (!MO.isIdenticalTo(*LiteralVal)) {
            assert(isVOP2(MI) || isVOP3(MI));
            ErrInfo = "VOP2/VOP3 instruction uses more than one literal";
            return false;
          }
        }
      }
    }

    SGPRUsed = findImplicitSGPRRead(MI);
    if (SGPRUsed) {
      // Implicit uses may safely overlap true operands
      if (llvm::all_of(SGPRsUsed, [this, SGPRUsed](unsigned SGPR) {
            return !RI.regsOverlap(SGPRUsed, SGPR);
          })) {
        ++ConstantBusCount;
        SGPRsUsed.push_back(SGPRUsed);
      }
    }

    // v_writelane_b32 is an exception from constant bus restriction:
    // vsrc0 can be sgpr, const or m0 and lane select sgpr, m0 or inline-const
    if (ConstantBusCount > ST.getConstantBusLimit(Opcode) &&
        Opcode != AMDGPU::V_WRITELANE_B32) {
      ErrInfo = "VOP* instruction violates constant bus restriction";
      return false;
    }

    if (isVOP3(MI) && UsesLiteral && !ST.hasVOP3Literal()) {
      ErrInfo = "VOP3 instruction uses literal";
      return false;
    }
  }

  // Special case for writelane - this can break the multiple constant bus rule,
  // but still can't use more than one SGPR register
  if (Desc.getOpcode() == AMDGPU::V_WRITELANE_B32) {
    unsigned SGPRCount = 0;
    Register SGPRUsed;

    for (int OpIdx : {Src0Idx, Src1Idx}) {
      if (OpIdx == -1)
        break;

      const MachineOperand &MO = MI.getOperand(OpIdx);

      if (usesConstantBus(MRI, MO, MI.getDesc().operands()[OpIdx])) {
        if (MO.isReg() && MO.getReg() != AMDGPU::M0) {
          if (MO.getReg() != SGPRUsed)
            ++SGPRCount;
          SGPRUsed = MO.getReg();
        }
      }
      if (SGPRCount > ST.getConstantBusLimit(Opcode)) {
        ErrInfo = "WRITELANE instruction violates constant bus restriction";
        return false;
      }
    }
  }

  // Verify misc. restrictions on specific instructions.
  if (Desc.getOpcode() == AMDGPU::V_DIV_SCALE_F32_e64 ||
      Desc.getOpcode() == AMDGPU::V_DIV_SCALE_F64_e64) {
    const MachineOperand &Src0 = MI.getOperand(Src0Idx);
    const MachineOperand &Src1 = MI.getOperand(Src1Idx);
    const MachineOperand &Src2 = MI.getOperand(Src2Idx);
    if (Src0.isReg() && Src1.isReg() && Src2.isReg()) {
      if (!compareMachineOp(Src0, Src1) &&
          !compareMachineOp(Src0, Src2)) {
        ErrInfo = "v_div_scale_{f32|f64} require src0 = src1 or src2";
        return false;
      }
    }
    if ((getNamedOperand(MI, AMDGPU::OpName::src0_modifiers)->getImm() &
         SISrcMods::ABS) ||
        (getNamedOperand(MI, AMDGPU::OpName::src1_modifiers)->getImm() &
         SISrcMods::ABS) ||
        (getNamedOperand(MI, AMDGPU::OpName::src2_modifiers)->getImm() &
         SISrcMods::ABS)) {
      ErrInfo = "ABS not allowed in VOP3B instructions";
      return false;
    }
  }

  if (isSOP2(MI) || isSOPC(MI)) {
    const MachineOperand &Src0 = MI.getOperand(Src0Idx);
    const MachineOperand &Src1 = MI.getOperand(Src1Idx);

    if (!Src0.isReg() && !Src1.isReg() &&
        !isInlineConstant(Src0, Desc.operands()[Src0Idx]) &&
        !isInlineConstant(Src1, Desc.operands()[Src1Idx]) &&
        !Src0.isIdenticalTo(Src1)) {
      ErrInfo = "SOP2/SOPC instruction requires too many immediate constants";
      return false;
    }
  }

  if (isSOPK(MI)) {
    auto Op = getNamedOperand(MI, AMDGPU::OpName::simm16);
    if (Desc.isBranch()) {
      if (!Op->isMBB()) {
        ErrInfo = "invalid branch target for SOPK instruction";
        return false;
      }
    } else {
      uint64_t Imm = Op->getImm();
      if (sopkIsZext(MI)) {
        if (!isUInt<16>(Imm)) {
          ErrInfo = "invalid immediate for SOPK instruction";
          return false;
        }
      } else {
        if (!isInt<16>(Imm)) {
          ErrInfo = "invalid immediate for SOPK instruction";
          return false;
        }
      }
    }
  }

  if (Desc.getOpcode() == AMDGPU::V_MOVRELS_B32_e32 ||
      Desc.getOpcode() == AMDGPU::V_MOVRELS_B32_e64 ||
      Desc.getOpcode() == AMDGPU::V_MOVRELD_B32_e32 ||
      Desc.getOpcode() == AMDGPU::V_MOVRELD_B32_e64) {
    const bool IsDst = Desc.getOpcode() == AMDGPU::V_MOVRELD_B32_e32 ||
                       Desc.getOpcode() == AMDGPU::V_MOVRELD_B32_e64;

    const unsigned StaticNumOps =
        Desc.getNumOperands() + Desc.implicit_uses().size();
    const unsigned NumImplicitOps = IsDst ? 2 : 1;

    // Allow additional implicit operands. This allows a fixup done by the post
    // RA scheduler where the main implicit operand is killed and implicit-defs
    // are added for sub-registers that remain live after this instruction.
    if (MI.getNumOperands() < StaticNumOps + NumImplicitOps) {
      ErrInfo = "missing implicit register operands";
      return false;
    }

    const MachineOperand *Dst = getNamedOperand(MI, AMDGPU::OpName::vdst);
    if (IsDst) {
      if (!Dst->isUse()) {
        ErrInfo = "v_movreld_b32 vdst should be a use operand";
        return false;
      }

      unsigned UseOpIdx;
      if (!MI.isRegTiedToUseOperand(StaticNumOps, &UseOpIdx) ||
          UseOpIdx != StaticNumOps + 1) {
        ErrInfo = "movrel implicit operands should be tied";
        return false;
      }
    }

    const MachineOperand &Src0 = MI.getOperand(Src0Idx);
    const MachineOperand &ImpUse
      = MI.getOperand(StaticNumOps + NumImplicitOps - 1);
    if (!ImpUse.isReg() || !ImpUse.isUse() ||
        !isSubRegOf(RI, ImpUse, IsDst ? *Dst : Src0)) {
      ErrInfo = "src0 should be subreg of implicit vector use";
      return false;
    }
  }

  // Make sure we aren't losing exec uses in the td files. This mostly requires
  // being careful when using let Uses to try to add other use registers.
  if (shouldReadExec(MI)) {
    if (!MI.hasRegisterImplicitUseOperand(AMDGPU::EXEC)) {
      ErrInfo = "VALU instruction does not implicitly read exec mask";
      return false;
    }
  }

  if (isSMRD(MI)) {
    if (MI.mayStore() &&
        ST.getGeneration() == AMDGPUSubtarget::VOLCANIC_ISLANDS) {
      // The register offset form of scalar stores may only use m0 as the
      // soffset register.
      const MachineOperand *Soff = getNamedOperand(MI, AMDGPU::OpName::soffset);
      if (Soff && Soff->getReg() != AMDGPU::M0) {
        ErrInfo = "scalar stores must use m0 as offset register";
        return false;
      }
    }
  }

  if (isFLAT(MI) && !ST.hasFlatInstOffsets()) {
    const MachineOperand *Offset = getNamedOperand(MI, AMDGPU::OpName::offset);
    if (Offset->getImm() != 0) {
      ErrInfo = "subtarget does not support offsets in flat instructions";
      return false;
    }
  }

  if (isMIMG(MI)) {
    const MachineOperand *DimOp = getNamedOperand(MI, AMDGPU::OpName::dim);
    if (DimOp) {
      int VAddr0Idx = AMDGPU::getNamedOperandIdx(Opcode,
                                                 AMDGPU::OpName::vaddr0);
      int SRsrcIdx = AMDGPU::getNamedOperandIdx(Opcode, AMDGPU::OpName::srsrc);
      const AMDGPU::MIMGInfo *Info = AMDGPU::getMIMGInfo(Opcode);
      const AMDGPU::MIMGBaseOpcodeInfo *BaseOpcode =
          AMDGPU::getMIMGBaseOpcodeInfo(Info->BaseOpcode);
      const AMDGPU::MIMGDimInfo *Dim =
          AMDGPU::getMIMGDimInfoByEncoding(DimOp->getImm());

      if (!Dim) {
        ErrInfo = "dim is out of range";
        return false;
      }

      bool IsA16 = false;
      if (ST.hasR128A16()) {
        const MachineOperand *R128A16 = getNamedOperand(MI, AMDGPU::OpName::r128);
        IsA16 = R128A16->getImm() != 0;
      } else if (ST.hasA16()) {
        const MachineOperand *A16 = getNamedOperand(MI, AMDGPU::OpName::a16);
        IsA16 = A16->getImm() != 0;
      }

      bool IsNSA = SRsrcIdx - VAddr0Idx > 1;

      unsigned AddrWords =
          AMDGPU::getAddrSizeMIMGOp(BaseOpcode, Dim, IsA16, ST.hasG16());

      unsigned VAddrWords;
      if (IsNSA) {
        VAddrWords = SRsrcIdx - VAddr0Idx;
        if (ST.hasPartialNSAEncoding() && AddrWords > ST.getNSAMaxSize()) {
          unsigned LastVAddrIdx = SRsrcIdx - 1;
          VAddrWords += getOpSize(MI, LastVAddrIdx) / 4 - 1;
        }
      } else {
        VAddrWords = getOpSize(MI, VAddr0Idx) / 4;
        if (AddrWords > 12)
          AddrWords = 16;
      }

      if (VAddrWords != AddrWords) {
        LLVM_DEBUG(dbgs() << "bad vaddr size, expected " << AddrWords
                          << " but got " << VAddrWords << "\n");
        ErrInfo = "bad vaddr size";
        return false;
      }
    }
  }

  const MachineOperand *DppCt = getNamedOperand(MI, AMDGPU::OpName::dpp_ctrl);
  if (DppCt) {
    using namespace AMDGPU::DPP;

    unsigned DC = DppCt->getImm();
    if (DC == DppCtrl::DPP_UNUSED1 || DC == DppCtrl::DPP_UNUSED2 ||
        DC == DppCtrl::DPP_UNUSED3 || DC > DppCtrl::DPP_LAST ||
        (DC >= DppCtrl::DPP_UNUSED4_FIRST && DC <= DppCtrl::DPP_UNUSED4_LAST) ||
        (DC >= DppCtrl::DPP_UNUSED5_FIRST && DC <= DppCtrl::DPP_UNUSED5_LAST) ||
        (DC >= DppCtrl::DPP_UNUSED6_FIRST && DC <= DppCtrl::DPP_UNUSED6_LAST) ||
        (DC >= DppCtrl::DPP_UNUSED7_FIRST && DC <= DppCtrl::DPP_UNUSED7_LAST) ||
        (DC >= DppCtrl::DPP_UNUSED8_FIRST && DC <= DppCtrl::DPP_UNUSED8_LAST)) {
      ErrInfo = "Invalid dpp_ctrl value";
      return false;
    }
    if (DC >= DppCtrl::WAVE_SHL1 && DC <= DppCtrl::WAVE_ROR1 &&
        ST.getGeneration() >= AMDGPUSubtarget::GFX10) {
      ErrInfo = "Invalid dpp_ctrl value: "
                "wavefront shifts are not supported on GFX10+";
      return false;
    }
    if (DC >= DppCtrl::BCAST15 && DC <= DppCtrl::BCAST31 &&
        ST.getGeneration() >= AMDGPUSubtarget::GFX10) {
      ErrInfo = "Invalid dpp_ctrl value: "
                "broadcasts are not supported on GFX10+";
      return false;
    }
    if (DC >= DppCtrl::ROW_SHARE_FIRST && DC <= DppCtrl::ROW_XMASK_LAST &&
        ST.getGeneration() < AMDGPUSubtarget::GFX10) {
      if (DC >= DppCtrl::ROW_NEWBCAST_FIRST &&
          DC <= DppCtrl::ROW_NEWBCAST_LAST &&
          !ST.hasGFX90AInsts()) {
        ErrInfo = "Invalid dpp_ctrl value: "
                  "row_newbroadcast/row_share is not supported before "
                  "GFX90A/GFX10";
        return false;
      } else if (DC > DppCtrl::ROW_NEWBCAST_LAST || !ST.hasGFX90AInsts()) {
        ErrInfo = "Invalid dpp_ctrl value: "
                  "row_share and row_xmask are not supported before GFX10";
        return false;
      }
    }

    int DstIdx = AMDGPU::getNamedOperandIdx(Opcode, AMDGPU::OpName::vdst);

    if (Opcode != AMDGPU::V_MOV_B64_DPP_PSEUDO &&
        ((DstIdx >= 0 &&
          (Desc.operands()[DstIdx].RegClass == AMDGPU::VReg_64RegClassID ||
           Desc.operands()[DstIdx].RegClass ==
               AMDGPU::VReg_64_Align2RegClassID)) ||
         ((Src0Idx >= 0 &&
           (Desc.operands()[Src0Idx].RegClass == AMDGPU::VReg_64RegClassID ||
            Desc.operands()[Src0Idx].RegClass ==
                AMDGPU::VReg_64_Align2RegClassID)))) &&
        !AMDGPU::isLegal64BitDPPControl(DC)) {
      ErrInfo = "Invalid dpp_ctrl value: "
                "64 bit dpp only support row_newbcast";
      return false;
    }
  }

  if ((MI.mayStore() || MI.mayLoad()) && !isVGPRSpill(MI)) {
    const MachineOperand *Dst = getNamedOperand(MI, AMDGPU::OpName::vdst);
    uint16_t DataNameIdx = isDS(Opcode) ? AMDGPU::OpName::data0
                                        : AMDGPU::OpName::vdata;
    const MachineOperand *Data = getNamedOperand(MI, DataNameIdx);
    const MachineOperand *Data2 = getNamedOperand(MI, AMDGPU::OpName::data1);
    if (Data && !Data->isReg())
      Data = nullptr;

    if (ST.hasGFX90AInsts()) {
      if (Dst && Data &&
          (RI.isAGPR(MRI, Dst->getReg()) != RI.isAGPR(MRI, Data->getReg()))) {
        ErrInfo = "Invalid register class: "
                  "vdata and vdst should be both VGPR or AGPR";
        return false;
      }
      if (Data && Data2 &&
          (RI.isAGPR(MRI, Data->getReg()) != RI.isAGPR(MRI, Data2->getReg()))) {
        ErrInfo = "Invalid register class: "
                  "both data operands should be VGPR or AGPR";
        return false;
      }
    } else {
      if ((Dst && RI.isAGPR(MRI, Dst->getReg())) ||
          (Data && RI.isAGPR(MRI, Data->getReg())) ||
          (Data2 && RI.isAGPR(MRI, Data2->getReg()))) {
        ErrInfo = "Invalid register class: "
                  "agpr loads and stores not supported on this GPU";
        return false;
      }
    }
  }

  if (ST.needsAlignedVGPRs()) {
    const auto isAlignedReg = [&MI, &MRI, this](unsigned OpName) -> bool {
      const MachineOperand *Op = getNamedOperand(MI, OpName);
      if (!Op)
        return true;
      Register Reg = Op->getReg();
      if (Reg.isPhysical())
        return !(RI.getHWRegIndex(Reg) & 1);
      const TargetRegisterClass &RC = *MRI.getRegClass(Reg);
      return RI.getRegSizeInBits(RC) > 32 && RI.isProperlyAlignedRC(RC) &&
             !(RI.getChannelFromSubReg(Op->getSubReg()) & 1);
    };

    if (MI.getOpcode() == AMDGPU::DS_GWS_INIT ||
        MI.getOpcode() == AMDGPU::DS_GWS_SEMA_BR ||
        MI.getOpcode() == AMDGPU::DS_GWS_BARRIER) {

      if (!isAlignedReg(AMDGPU::OpName::data0)) {
        ErrInfo = "Subtarget requires even aligned vector registers "
                  "for DS_GWS instructions";
        return false;
      }
    }

    if (isMIMG(MI)) {
      if (!isAlignedReg(AMDGPU::OpName::vaddr)) {
        ErrInfo = "Subtarget requires even aligned vector registers "
                  "for vaddr operand of image instructions";
        return false;
      }
    }
  }

  if (MI.getOpcode() == AMDGPU::V_ACCVGPR_WRITE_B32_e64 &&
      !ST.hasGFX90AInsts()) {
    const MachineOperand *Src = getNamedOperand(MI, AMDGPU::OpName::src0);
    if (Src->isReg() && RI.isSGPRReg(MRI, Src->getReg())) {
      ErrInfo = "Invalid register class: "
                "v_accvgpr_write with an SGPR is not supported on this GPU";
      return false;
    }
  }

  if (Desc.getOpcode() == AMDGPU::G_AMDGPU_WAVE_ADDRESS) {
    const MachineOperand &SrcOp = MI.getOperand(1);
    if (!SrcOp.isReg() || SrcOp.getReg().isVirtual()) {
      ErrInfo = "pseudo expects only physical SGPRs";
      return false;
    }
  }

  return true;
}

unsigned SIInstrInfo::getVALUOp(const MachineInstr &MI) const {
  switch (MI.getOpcode()) {
  default: return AMDGPU::INSTRUCTION_LIST_END;
  case AMDGPU::REG_SEQUENCE: return AMDGPU::REG_SEQUENCE;
  case AMDGPU::COPY: return AMDGPU::COPY;
  case AMDGPU::PHI: return AMDGPU::PHI;
  case AMDGPU::INSERT_SUBREG: return AMDGPU::INSERT_SUBREG;
  case AMDGPU::WQM: return AMDGPU::WQM;
  case AMDGPU::SOFT_WQM: return AMDGPU::SOFT_WQM;
  case AMDGPU::STRICT_WWM: return AMDGPU::STRICT_WWM;
  case AMDGPU::STRICT_WQM: return AMDGPU::STRICT_WQM;
  case AMDGPU::S_MOV_B32: {
    const MachineRegisterInfo &MRI = MI.getParent()->getParent()->getRegInfo();
    return MI.getOperand(1).isReg() ||
           RI.isAGPR(MRI, MI.getOperand(0).getReg()) ?
           AMDGPU::COPY : AMDGPU::V_MOV_B32_e32;
  }
  case AMDGPU::S_ADD_I32:
    return ST.hasAddNoCarry() ? AMDGPU::V_ADD_U32_e64 : AMDGPU::V_ADD_CO_U32_e32;
  case AMDGPU::S_ADDC_U32:
    return AMDGPU::V_ADDC_U32_e32;
  case AMDGPU::S_SUB_I32:
    return ST.hasAddNoCarry() ? AMDGPU::V_SUB_U32_e64 : AMDGPU::V_SUB_CO_U32_e32;
    // FIXME: These are not consistently handled, and selected when the carry is
    // used.
  case AMDGPU::S_ADD_U32:
    return AMDGPU::V_ADD_CO_U32_e32;
  case AMDGPU::S_SUB_U32:
    return AMDGPU::V_SUB_CO_U32_e32;
  case AMDGPU::S_SUBB_U32: return AMDGPU::V_SUBB_U32_e32;
  case AMDGPU::S_MUL_I32: return AMDGPU::V_MUL_LO_U32_e64;
  case AMDGPU::S_MUL_HI_U32: return AMDGPU::V_MUL_HI_U32_e64;
  case AMDGPU::S_MUL_HI_I32: return AMDGPU::V_MUL_HI_I32_e64;
  case AMDGPU::S_AND_B32: return AMDGPU::V_AND_B32_e64;
  case AMDGPU::S_OR_B32: return AMDGPU::V_OR_B32_e64;
  case AMDGPU::S_XOR_B32: return AMDGPU::V_XOR_B32_e64;
  case AMDGPU::S_XNOR_B32:
    return ST.hasDLInsts() ? AMDGPU::V_XNOR_B32_e64 : AMDGPU::INSTRUCTION_LIST_END;
  case AMDGPU::S_MIN_I32: return AMDGPU::V_MIN_I32_e64;
  case AMDGPU::S_MIN_U32: return AMDGPU::V_MIN_U32_e64;
  case AMDGPU::S_MAX_I32: return AMDGPU::V_MAX_I32_e64;
  case AMDGPU::S_MAX_U32: return AMDGPU::V_MAX_U32_e64;
  case AMDGPU::S_ASHR_I32: return AMDGPU::V_ASHR_I32_e32;
  case AMDGPU::S_ASHR_I64: return AMDGPU::V_ASHR_I64_e64;
  case AMDGPU::S_LSHL_B32: return AMDGPU::V_LSHL_B32_e32;
  case AMDGPU::S_LSHL_B64: return AMDGPU::V_LSHL_B64_e64;
  case AMDGPU::S_LSHR_B32: return AMDGPU::V_LSHR_B32_e32;
  case AMDGPU::S_LSHR_B64: return AMDGPU::V_LSHR_B64_e64;
  case AMDGPU::S_SEXT_I32_I8: return AMDGPU::V_BFE_I32_e64;
  case AMDGPU::S_SEXT_I32_I16: return AMDGPU::V_BFE_I32_e64;
  case AMDGPU::S_BFE_U32: return AMDGPU::V_BFE_U32_e64;
  case AMDGPU::S_BFE_I32: return AMDGPU::V_BFE_I32_e64;
  case AMDGPU::S_BFM_B32: return AMDGPU::V_BFM_B32_e64;
  case AMDGPU::S_BREV_B32: return AMDGPU::V_BFREV_B32_e32;
  case AMDGPU::S_NOT_B32: return AMDGPU::V_NOT_B32_e32;
  case AMDGPU::S_NOT_B64: return AMDGPU::V_NOT_B32_e32;
  case AMDGPU::S_CMP_EQ_I32: return AMDGPU::V_CMP_EQ_I32_e64;
  case AMDGPU::S_CMP_LG_I32: return AMDGPU::V_CMP_NE_I32_e64;
  case AMDGPU::S_CMP_GT_I32: return AMDGPU::V_CMP_GT_I32_e64;
  case AMDGPU::S_CMP_GE_I32: return AMDGPU::V_CMP_GE_I32_e64;
  case AMDGPU::S_CMP_LT_I32: return AMDGPU::V_CMP_LT_I32_e64;
  case AMDGPU::S_CMP_LE_I32: return AMDGPU::V_CMP_LE_I32_e64;
  case AMDGPU::S_CMP_EQ_U32: return AMDGPU::V_CMP_EQ_U32_e64;
  case AMDGPU::S_CMP_LG_U32: return AMDGPU::V_CMP_NE_U32_e64;
  case AMDGPU::S_CMP_GT_U32: return AMDGPU::V_CMP_GT_U32_e64;
  case AMDGPU::S_CMP_GE_U32: return AMDGPU::V_CMP_GE_U32_e64;
  case AMDGPU::S_CMP_LT_U32: return AMDGPU::V_CMP_LT_U32_e64;
  case AMDGPU::S_CMP_LE_U32: return AMDGPU::V_CMP_LE_U32_e64;
  case AMDGPU::S_CMP_EQ_U64: return AMDGPU::V_CMP_EQ_U64_e64;
  case AMDGPU::S_CMP_LG_U64: return AMDGPU::V_CMP_NE_U64_e64;
  case AMDGPU::S_BCNT1_I32_B32: return AMDGPU::V_BCNT_U32_B32_e64;
  case AMDGPU::S_FF1_I32_B32: return AMDGPU::V_FFBL_B32_e32;
  case AMDGPU::S_FLBIT_I32_B32: return AMDGPU::V_FFBH_U32_e32;
  case AMDGPU::S_FLBIT_I32: return AMDGPU::V_FFBH_I32_e64;
  case AMDGPU::S_CBRANCH_SCC0: return AMDGPU::S_CBRANCH_VCCZ;
  case AMDGPU::S_CBRANCH_SCC1: return AMDGPU::S_CBRANCH_VCCNZ;
  }
  llvm_unreachable(
      "Unexpected scalar opcode without corresponding vector one!");
}

void SIInstrInfo::insertScratchExecCopy(MachineFunction &MF,
                                        MachineBasicBlock &MBB,
                                        MachineBasicBlock::iterator MBBI,
                                        const DebugLoc &DL, Register Reg,
                                        bool IsSCCLive,
                                        SlotIndexes *Indexes) const {
  const GCNSubtarget &ST = MF.getSubtarget<GCNSubtarget>();
  const SIInstrInfo *TII = ST.getInstrInfo();
  bool IsWave32 = ST.isWave32();
  if (IsSCCLive) {
    // Insert two move instructions, one to save the original value of EXEC and
    // the other to turn on all bits in EXEC. This is required as we can't use
    // the single instruction S_OR_SAVEEXEC that clobbers SCC.
    unsigned MovOpc = IsWave32 ? AMDGPU::S_MOV_B32 : AMDGPU::S_MOV_B64;
    MCRegister Exec = IsWave32 ? AMDGPU::EXEC_LO : AMDGPU::EXEC;
    auto StoreExecMI = BuildMI(MBB, MBBI, DL, TII->get(MovOpc), Reg)
                           .addReg(Exec, RegState::Kill);
    auto FlipExecMI = BuildMI(MBB, MBBI, DL, TII->get(MovOpc), Exec).addImm(-1);
    if (Indexes) {
      Indexes->insertMachineInstrInMaps(*StoreExecMI);
      Indexes->insertMachineInstrInMaps(*FlipExecMI);
    }
  } else {
    const unsigned OrSaveExec =
        IsWave32 ? AMDGPU::S_OR_SAVEEXEC_B32 : AMDGPU::S_OR_SAVEEXEC_B64;
    auto SaveExec =
        BuildMI(MBB, MBBI, DL, TII->get(OrSaveExec), Reg).addImm(-1);
    SaveExec->getOperand(3).setIsDead(); // Mark SCC as dead.
    if (Indexes)
      Indexes->insertMachineInstrInMaps(*SaveExec);
  }
}

void SIInstrInfo::restoreExec(MachineFunction &MF, MachineBasicBlock &MBB,
                              MachineBasicBlock::iterator MBBI,
                              const DebugLoc &DL, Register Reg,
                              SlotIndexes *Indexes) const {
  unsigned ExecMov = isWave32() ? AMDGPU::S_MOV_B32 : AMDGPU::S_MOV_B64;
  MCRegister Exec = isWave32() ? AMDGPU::EXEC_LO : AMDGPU::EXEC;
  auto ExecRestoreMI =
      BuildMI(MBB, MBBI, DL, get(ExecMov), Exec).addReg(Reg, RegState::Kill);
  if (Indexes)
    Indexes->insertMachineInstrInMaps(*ExecRestoreMI);
}

static const TargetRegisterClass *
adjustAllocatableRegClass(const GCNSubtarget &ST, const SIRegisterInfo &RI,
                          const MachineRegisterInfo &MRI,
                          const MCInstrDesc &TID, unsigned RCID,
                          bool IsAllocatable) {
  if ((IsAllocatable || !ST.hasGFX90AInsts() || !MRI.reservedRegsFrozen()) &&
      (((TID.mayLoad() || TID.mayStore()) &&
        !(TID.TSFlags & SIInstrFlags::VGPRSpill)) ||
       (TID.TSFlags & (SIInstrFlags::DS | SIInstrFlags::MIMG)))) {
    switch (RCID) {
    case AMDGPU::AV_32RegClassID:
      RCID = AMDGPU::VGPR_32RegClassID;
      break;
    case AMDGPU::AV_64RegClassID:
      RCID = AMDGPU::VReg_64RegClassID;
      break;
    case AMDGPU::AV_96RegClassID:
      RCID = AMDGPU::VReg_96RegClassID;
      break;
    case AMDGPU::AV_128RegClassID:
      RCID = AMDGPU::VReg_128RegClassID;
      break;
    case AMDGPU::AV_160RegClassID:
      RCID = AMDGPU::VReg_160RegClassID;
      break;
    case AMDGPU::AV_512RegClassID:
      RCID = AMDGPU::VReg_512RegClassID;
      break;
    default:
      break;
    }
  }

  return RI.getProperlyAlignedRC(RI.getRegClass(RCID));
}

const TargetRegisterClass *SIInstrInfo::getRegClass(const MCInstrDesc &TID,
    unsigned OpNum, const TargetRegisterInfo *TRI,
    const MachineFunction &MF)
  const {
  if (OpNum >= TID.getNumOperands())
    return nullptr;
  auto RegClass = TID.operands()[OpNum].RegClass;
  bool IsAllocatable = false;
  if (TID.TSFlags & (SIInstrFlags::DS | SIInstrFlags::FLAT)) {
    // vdst and vdata should be both VGPR or AGPR, same for the DS instructions
    // with two data operands. Request register class constrained to VGPR only
    // of both operands present as Machine Copy Propagation can not check this
    // constraint and possibly other passes too.
    //
    // The check is limited to FLAT and DS because atomics in non-flat encoding
    // have their vdst and vdata tied to be the same register.
    const int VDstIdx = AMDGPU::getNamedOperandIdx(TID.Opcode,
                                                   AMDGPU::OpName::vdst);
    const int DataIdx = AMDGPU::getNamedOperandIdx(TID.Opcode,
        (TID.TSFlags & SIInstrFlags::DS) ? AMDGPU::OpName::data0
                                         : AMDGPU::OpName::vdata);
    if (DataIdx != -1) {
      IsAllocatable = VDstIdx != -1 || AMDGPU::hasNamedOperand(
                                           TID.Opcode, AMDGPU::OpName::data1);
    }
  }
  return adjustAllocatableRegClass(ST, RI, MF.getRegInfo(), TID, RegClass,
                                   IsAllocatable);
}

const TargetRegisterClass *SIInstrInfo::getOpRegClass(const MachineInstr &MI,
                                                      unsigned OpNo) const {
  const MachineRegisterInfo &MRI = MI.getParent()->getParent()->getRegInfo();
  const MCInstrDesc &Desc = get(MI.getOpcode());
  if (MI.isVariadic() || OpNo >= Desc.getNumOperands() ||
      Desc.operands()[OpNo].RegClass == -1) {
    Register Reg = MI.getOperand(OpNo).getReg();

    if (Reg.isVirtual())
      return MRI.getRegClass(Reg);
    return RI.getPhysRegBaseClass(Reg);
  }

  unsigned RCID = Desc.operands()[OpNo].RegClass;
  return adjustAllocatableRegClass(ST, RI, MRI, Desc, RCID, true);
}

void SIInstrInfo::legalizeOpWithMove(MachineInstr &MI, unsigned OpIdx) const {
  MachineBasicBlock::iterator I = MI;
  MachineBasicBlock *MBB = MI.getParent();
  MachineOperand &MO = MI.getOperand(OpIdx);
  MachineRegisterInfo &MRI = MBB->getParent()->getRegInfo();
  unsigned RCID = get(MI.getOpcode()).operands()[OpIdx].RegClass;
  const TargetRegisterClass *RC = RI.getRegClass(RCID);
  unsigned Size = RI.getRegSizeInBits(*RC);
  unsigned Opcode = (Size == 64) ? AMDGPU::V_MOV_B64_PSEUDO : AMDGPU::V_MOV_B32_e32;
  if (MO.isReg())
    Opcode = AMDGPU::COPY;
  else if (RI.isSGPRClass(RC))
    Opcode = (Size == 64) ? AMDGPU::S_MOV_B64 : AMDGPU::S_MOV_B32;

  const TargetRegisterClass *VRC = RI.getEquivalentVGPRClass(RC);
  Register Reg = MRI.createVirtualRegister(VRC);
  DebugLoc DL = MBB->findDebugLoc(I);
  BuildMI(*MI.getParent(), I, DL, get(Opcode), Reg).add(MO);
  MO.ChangeToRegister(Reg, false);
}

unsigned SIInstrInfo::buildExtractSubReg(MachineBasicBlock::iterator MI,
                                         MachineRegisterInfo &MRI,
                                         MachineOperand &SuperReg,
                                         const TargetRegisterClass *SuperRC,
                                         unsigned SubIdx,
                                         const TargetRegisterClass *SubRC)
                                         const {
  MachineBasicBlock *MBB = MI->getParent();
  DebugLoc DL = MI->getDebugLoc();
  Register SubReg = MRI.createVirtualRegister(SubRC);

  if (SuperReg.getSubReg() == AMDGPU::NoSubRegister) {
    BuildMI(*MBB, MI, DL, get(TargetOpcode::COPY), SubReg)
      .addReg(SuperReg.getReg(), 0, SubIdx);
    return SubReg;
  }

  // Just in case the super register is itself a sub-register, copy it to a new
  // value so we don't need to worry about merging its subreg index with the
  // SubIdx passed to this function. The register coalescer should be able to
  // eliminate this extra copy.
  Register NewSuperReg = MRI.createVirtualRegister(SuperRC);

  BuildMI(*MBB, MI, DL, get(TargetOpcode::COPY), NewSuperReg)
    .addReg(SuperReg.getReg(), 0, SuperReg.getSubReg());

  BuildMI(*MBB, MI, DL, get(TargetOpcode::COPY), SubReg)
    .addReg(NewSuperReg, 0, SubIdx);

  return SubReg;
}

MachineOperand SIInstrInfo::buildExtractSubRegOrImm(
  MachineBasicBlock::iterator MII,
  MachineRegisterInfo &MRI,
  MachineOperand &Op,
  const TargetRegisterClass *SuperRC,
  unsigned SubIdx,
  const TargetRegisterClass *SubRC) const {
  if (Op.isImm()) {
    if (SubIdx == AMDGPU::sub0)
      return MachineOperand::CreateImm(static_cast<int32_t>(Op.getImm()));
    if (SubIdx == AMDGPU::sub1)
      return MachineOperand::CreateImm(static_cast<int32_t>(Op.getImm() >> 32));

    llvm_unreachable("Unhandled register index for immediate");
  }

  unsigned SubReg = buildExtractSubReg(MII, MRI, Op, SuperRC,
                                       SubIdx, SubRC);
  return MachineOperand::CreateReg(SubReg, false);
}

// Change the order of operands from (0, 1, 2) to (0, 2, 1)
void SIInstrInfo::swapOperands(MachineInstr &Inst) const {
  assert(Inst.getNumExplicitOperands() == 3);
  MachineOperand Op1 = Inst.getOperand(1);
  Inst.removeOperand(1);
  Inst.addOperand(Op1);
}

bool SIInstrInfo::isLegalRegOperand(const MachineRegisterInfo &MRI,
                                    const MCOperandInfo &OpInfo,
                                    const MachineOperand &MO) const {
  if (!MO.isReg())
    return false;

  Register Reg = MO.getReg();

  const TargetRegisterClass *DRC = RI.getRegClass(OpInfo.RegClass);
  if (Reg.isPhysical())
    return DRC->contains(Reg);

  const TargetRegisterClass *RC = MRI.getRegClass(Reg);

  if (MO.getSubReg()) {
    const MachineFunction *MF = MO.getParent()->getParent()->getParent();
    const TargetRegisterClass *SuperRC = RI.getLargestLegalSuperClass(RC, *MF);
    if (!SuperRC)
      return false;

    DRC = RI.getMatchingSuperRegClass(SuperRC, DRC, MO.getSubReg());
    if (!DRC)
      return false;
  }
  return RC->hasSuperClassEq(DRC);
}

bool SIInstrInfo::isLegalVSrcOperand(const MachineRegisterInfo &MRI,
                                     const MCOperandInfo &OpInfo,
                                     const MachineOperand &MO) const {
  if (MO.isReg())
    return isLegalRegOperand(MRI, OpInfo, MO);

  // Handle non-register types that are treated like immediates.
  assert(MO.isImm() || MO.isTargetIndex() || MO.isFI() || MO.isGlobal());
  return true;
}

bool SIInstrInfo::isOperandLegal(const MachineInstr &MI, unsigned OpIdx,
                                 const MachineOperand *MO) const {
  const MachineFunction &MF = *MI.getParent()->getParent();
  const MachineRegisterInfo &MRI = MF.getRegInfo();
  const MCInstrDesc &InstDesc = MI.getDesc();
  const MCOperandInfo &OpInfo = InstDesc.operands()[OpIdx];
  const TargetRegisterClass *DefinedRC =
      OpInfo.RegClass != -1 ? RI.getRegClass(OpInfo.RegClass) : nullptr;
  if (!MO)
    MO = &MI.getOperand(OpIdx);

  int ConstantBusLimit = ST.getConstantBusLimit(MI.getOpcode());
  int LiteralLimit = !isVOP3(MI) || ST.hasVOP3Literal() ? 1 : 0;
  if (isVALU(MI) && usesConstantBus(MRI, *MO, OpInfo)) {
    if (!MO->isReg() && !isInlineConstant(*MO, OpInfo) && !LiteralLimit--)
      return false;

    SmallDenseSet<RegSubRegPair> SGPRsUsed;
    if (MO->isReg())
      SGPRsUsed.insert(RegSubRegPair(MO->getReg(), MO->getSubReg()));

    for (unsigned i = 0, e = MI.getNumOperands(); i != e; ++i) {
      if (i == OpIdx)
        continue;
      const MachineOperand &Op = MI.getOperand(i);
      if (Op.isReg()) {
        RegSubRegPair SGPR(Op.getReg(), Op.getSubReg());
        if (!SGPRsUsed.count(SGPR) &&
            // FIXME: This can access off the end of the operands() array.
            usesConstantBus(MRI, Op, InstDesc.operands().begin()[i])) {
          if (--ConstantBusLimit <= 0)
            return false;
          SGPRsUsed.insert(SGPR);
        }
      } else if (InstDesc.operands()[i].OperandType == AMDGPU::OPERAND_KIMM32 ||
                 (AMDGPU::isSISrcOperand(InstDesc, i) &&
                  !isInlineConstant(Op, InstDesc.operands()[i]))) {
        if (!LiteralLimit--)
          return false;
        if (--ConstantBusLimit <= 0)
          return false;
      }
    }
  }

  if (MO->isReg()) {
    if (!DefinedRC)
      return OpInfo.OperandType == MCOI::OPERAND_UNKNOWN;
    if (!isLegalRegOperand(MRI, OpInfo, *MO))
      return false;
    bool IsAGPR = RI.isAGPR(MRI, MO->getReg());
    if (IsAGPR && !ST.hasMAIInsts())
      return false;
    unsigned Opc = MI.getOpcode();
    if (IsAGPR &&
        (!ST.hasGFX90AInsts() || !MRI.reservedRegsFrozen()) &&
        (MI.mayLoad() || MI.mayStore() || isDS(Opc) || isMIMG(Opc)))
      return false;
    // Atomics should have both vdst and vdata either vgpr or agpr.
    const int VDstIdx = AMDGPU::getNamedOperandIdx(Opc, AMDGPU::OpName::vdst);
    const int DataIdx = AMDGPU::getNamedOperandIdx(Opc,
        isDS(Opc) ? AMDGPU::OpName::data0 : AMDGPU::OpName::vdata);
    if ((int)OpIdx == VDstIdx && DataIdx != -1 &&
        MI.getOperand(DataIdx).isReg() &&
        RI.isAGPR(MRI, MI.getOperand(DataIdx).getReg()) != IsAGPR)
      return false;
    if ((int)OpIdx == DataIdx) {
      if (VDstIdx != -1 &&
          RI.isAGPR(MRI, MI.getOperand(VDstIdx).getReg()) != IsAGPR)
        return false;
      // DS instructions with 2 src operands also must have tied RC.
      const int Data1Idx = AMDGPU::getNamedOperandIdx(Opc,
                                                      AMDGPU::OpName::data1);
      if (Data1Idx != -1 && MI.getOperand(Data1Idx).isReg() &&
          RI.isAGPR(MRI, MI.getOperand(Data1Idx).getReg()) != IsAGPR)
        return false;
    }
    if (Opc == AMDGPU::V_ACCVGPR_WRITE_B32_e64 && !ST.hasGFX90AInsts() &&
        (int)OpIdx == AMDGPU::getNamedOperandIdx(Opc, AMDGPU::OpName::src0) &&
        RI.isSGPRReg(MRI, MO->getReg()))
      return false;
    return true;
  }

  // Handle non-register types that are treated like immediates.
  assert(MO->isImm() || MO->isTargetIndex() || MO->isFI() || MO->isGlobal());

  if (!DefinedRC) {
    // This operand expects an immediate.
    return true;
  }

  return isImmOperandLegal(MI, OpIdx, *MO);
}

void SIInstrInfo::legalizeOperandsVOP2(MachineRegisterInfo &MRI,
                                       MachineInstr &MI) const {
  unsigned Opc = MI.getOpcode();
  const MCInstrDesc &InstrDesc = get(Opc);

  int Src0Idx = AMDGPU::getNamedOperandIdx(Opc, AMDGPU::OpName::src0);
  MachineOperand &Src0 = MI.getOperand(Src0Idx);

  int Src1Idx = AMDGPU::getNamedOperandIdx(Opc, AMDGPU::OpName::src1);
  MachineOperand &Src1 = MI.getOperand(Src1Idx);

  // If there is an implicit SGPR use such as VCC use for v_addc_u32/v_subb_u32
  // we need to only have one constant bus use before GFX10.
  bool HasImplicitSGPR = findImplicitSGPRRead(MI);
  if (HasImplicitSGPR && ST.getConstantBusLimit(Opc) <= 1 && Src0.isReg() &&
      RI.isSGPRReg(MRI, Src0.getReg()))
    legalizeOpWithMove(MI, Src0Idx);

  // Special case: V_WRITELANE_B32 accepts only immediate or SGPR operands for
  // both the value to write (src0) and lane select (src1).  Fix up non-SGPR
  // src0/src1 with V_READFIRSTLANE.
  if (Opc == AMDGPU::V_WRITELANE_B32) {
    const DebugLoc &DL = MI.getDebugLoc();
    if (Src0.isReg() && RI.isVGPR(MRI, Src0.getReg())) {
      Register Reg = MRI.createVirtualRegister(&AMDGPU::SReg_32_XM0RegClass);
      BuildMI(*MI.getParent(), MI, DL, get(AMDGPU::V_READFIRSTLANE_B32), Reg)
          .add(Src0);
      Src0.ChangeToRegister(Reg, false);
    }
    if (Src1.isReg() && RI.isVGPR(MRI, Src1.getReg())) {
      Register Reg = MRI.createVirtualRegister(&AMDGPU::SReg_32_XM0RegClass);
      const DebugLoc &DL = MI.getDebugLoc();
      BuildMI(*MI.getParent(), MI, DL, get(AMDGPU::V_READFIRSTLANE_B32), Reg)
          .add(Src1);
      Src1.ChangeToRegister(Reg, false);
    }
    return;
  }

  // No VOP2 instructions support AGPRs.
  if (Src0.isReg() && RI.isAGPR(MRI, Src0.getReg()))
    legalizeOpWithMove(MI, Src0Idx);

  if (Src1.isReg() && RI.isAGPR(MRI, Src1.getReg()))
    legalizeOpWithMove(MI, Src1Idx);

  // VOP2 src0 instructions support all operand types, so we don't need to check
  // their legality. If src1 is already legal, we don't need to do anything.
  if (isLegalRegOperand(MRI, InstrDesc.operands()[Src1Idx], Src1))
    return;

  // Special case: V_READLANE_B32 accepts only immediate or SGPR operands for
  // lane select. Fix up using V_READFIRSTLANE, since we assume that the lane
  // select is uniform.
  if (Opc == AMDGPU::V_READLANE_B32 && Src1.isReg() &&
      RI.isVGPR(MRI, Src1.getReg())) {
    Register Reg = MRI.createVirtualRegister(&AMDGPU::SReg_32_XM0RegClass);
    const DebugLoc &DL = MI.getDebugLoc();
    BuildMI(*MI.getParent(), MI, DL, get(AMDGPU::V_READFIRSTLANE_B32), Reg)
        .add(Src1);
    Src1.ChangeToRegister(Reg, false);
    return;
  }

  // We do not use commuteInstruction here because it is too aggressive and will
  // commute if it is possible. We only want to commute here if it improves
  // legality. This can be called a fairly large number of times so don't waste
  // compile time pointlessly swapping and checking legality again.
  if (HasImplicitSGPR || !MI.isCommutable()) {
    legalizeOpWithMove(MI, Src1Idx);
    return;
  }

  // If src0 can be used as src1, commuting will make the operands legal.
  // Otherwise we have to give up and insert a move.
  //
  // TODO: Other immediate-like operand kinds could be commuted if there was a
  // MachineOperand::ChangeTo* for them.
  if ((!Src1.isImm() && !Src1.isReg()) ||
      !isLegalRegOperand(MRI, InstrDesc.operands()[Src1Idx], Src0)) {
    legalizeOpWithMove(MI, Src1Idx);
    return;
  }

  int CommutedOpc = commuteOpcode(MI);
  if (CommutedOpc == -1) {
    legalizeOpWithMove(MI, Src1Idx);
    return;
  }

  MI.setDesc(get(CommutedOpc));

  Register Src0Reg = Src0.getReg();
  unsigned Src0SubReg = Src0.getSubReg();
  bool Src0Kill = Src0.isKill();

  if (Src1.isImm())
    Src0.ChangeToImmediate(Src1.getImm());
  else if (Src1.isReg()) {
    Src0.ChangeToRegister(Src1.getReg(), false, false, Src1.isKill());
    Src0.setSubReg(Src1.getSubReg());
  } else
    llvm_unreachable("Should only have register or immediate operands");

  Src1.ChangeToRegister(Src0Reg, false, false, Src0Kill);
  Src1.setSubReg(Src0SubReg);
  fixImplicitOperands(MI);
}

// Legalize VOP3 operands. All operand types are supported for any operand
// but only one literal constant and only starting from GFX10.
void SIInstrInfo::legalizeOperandsVOP3(MachineRegisterInfo &MRI,
                                       MachineInstr &MI) const {
  unsigned Opc = MI.getOpcode();

  int VOP3Idx[3] = {
    AMDGPU::getNamedOperandIdx(Opc, AMDGPU::OpName::src0),
    AMDGPU::getNamedOperandIdx(Opc, AMDGPU::OpName::src1),
    AMDGPU::getNamedOperandIdx(Opc, AMDGPU::OpName::src2)
  };

  if (Opc == AMDGPU::V_PERMLANE16_B32_e64 ||
      Opc == AMDGPU::V_PERMLANEX16_B32_e64) {
    // src1 and src2 must be scalar
    MachineOperand &Src1 = MI.getOperand(VOP3Idx[1]);
    MachineOperand &Src2 = MI.getOperand(VOP3Idx[2]);
    const DebugLoc &DL = MI.getDebugLoc();
    if (Src1.isReg() && !RI.isSGPRClass(MRI.getRegClass(Src1.getReg()))) {
      Register Reg = MRI.createVirtualRegister(&AMDGPU::SReg_32_XM0RegClass);
      BuildMI(*MI.getParent(), MI, DL, get(AMDGPU::V_READFIRSTLANE_B32), Reg)
        .add(Src1);
      Src1.ChangeToRegister(Reg, false);
    }
    if (Src2.isReg() && !RI.isSGPRClass(MRI.getRegClass(Src2.getReg()))) {
      Register Reg = MRI.createVirtualRegister(&AMDGPU::SReg_32_XM0RegClass);
      BuildMI(*MI.getParent(), MI, DL, get(AMDGPU::V_READFIRSTLANE_B32), Reg)
        .add(Src2);
      Src2.ChangeToRegister(Reg, false);
    }
  }

  // Find the one SGPR operand we are allowed to use.
  int ConstantBusLimit = ST.getConstantBusLimit(Opc);
  int LiteralLimit = ST.hasVOP3Literal() ? 1 : 0;
  SmallDenseSet<unsigned> SGPRsUsed;
  Register SGPRReg = findUsedSGPR(MI, VOP3Idx);
  if (SGPRReg) {
    SGPRsUsed.insert(SGPRReg);
    --ConstantBusLimit;
  }

  for (int Idx : VOP3Idx) {
    if (Idx == -1)
      break;
    MachineOperand &MO = MI.getOperand(Idx);

    if (!MO.isReg()) {
      if (isInlineConstant(MO, get(Opc).operands()[Idx]))
        continue;

      if (LiteralLimit > 0 && ConstantBusLimit > 0) {
        --LiteralLimit;
        --ConstantBusLimit;
        continue;
      }

      --LiteralLimit;
      --ConstantBusLimit;
      legalizeOpWithMove(MI, Idx);
      continue;
    }

    if (RI.hasAGPRs(RI.getRegClassForReg(MRI, MO.getReg())) &&
        !isOperandLegal(MI, Idx, &MO)) {
      legalizeOpWithMove(MI, Idx);
      continue;
    }

    if (!RI.isSGPRClass(RI.getRegClassForReg(MRI, MO.getReg())))
      continue; // VGPRs are legal

    // We can use one SGPR in each VOP3 instruction prior to GFX10
    // and two starting from GFX10.
    if (SGPRsUsed.count(MO.getReg()))
      continue;
    if (ConstantBusLimit > 0) {
      SGPRsUsed.insert(MO.getReg());
      --ConstantBusLimit;
      continue;
    }

    // If we make it this far, then the operand is not legal and we must
    // legalize it.
    legalizeOpWithMove(MI, Idx);
  }
}

Register SIInstrInfo::readlaneVGPRToSGPR(Register SrcReg, MachineInstr &UseMI,
                                         MachineRegisterInfo &MRI) const {
  const TargetRegisterClass *VRC = MRI.getRegClass(SrcReg);
  const TargetRegisterClass *SRC = RI.getEquivalentSGPRClass(VRC);
  Register DstReg = MRI.createVirtualRegister(SRC);
  unsigned SubRegs = RI.getRegSizeInBits(*VRC) / 32;

  if (RI.hasAGPRs(VRC)) {
    VRC = RI.getEquivalentVGPRClass(VRC);
    Register NewSrcReg = MRI.createVirtualRegister(VRC);
    BuildMI(*UseMI.getParent(), UseMI, UseMI.getDebugLoc(),
            get(TargetOpcode::COPY), NewSrcReg)
        .addReg(SrcReg);
    SrcReg = NewSrcReg;
  }

  if (SubRegs == 1) {
    BuildMI(*UseMI.getParent(), UseMI, UseMI.getDebugLoc(),
            get(AMDGPU::V_READFIRSTLANE_B32), DstReg)
        .addReg(SrcReg);
    return DstReg;
  }

  SmallVector<Register, 8> SRegs;
  for (unsigned i = 0; i < SubRegs; ++i) {
    Register SGPR = MRI.createVirtualRegister(&AMDGPU::SGPR_32RegClass);
    BuildMI(*UseMI.getParent(), UseMI, UseMI.getDebugLoc(),
            get(AMDGPU::V_READFIRSTLANE_B32), SGPR)
        .addReg(SrcReg, 0, RI.getSubRegFromChannel(i));
    SRegs.push_back(SGPR);
  }

  MachineInstrBuilder MIB =
      BuildMI(*UseMI.getParent(), UseMI, UseMI.getDebugLoc(),
              get(AMDGPU::REG_SEQUENCE), DstReg);
  for (unsigned i = 0; i < SubRegs; ++i) {
    MIB.addReg(SRegs[i]);
    MIB.addImm(RI.getSubRegFromChannel(i));
  }
  return DstReg;
}

void SIInstrInfo::legalizeOperandsSMRD(MachineRegisterInfo &MRI,
                                       MachineInstr &MI) const {

  // If the pointer is store in VGPRs, then we need to move them to
  // SGPRs using v_readfirstlane.  This is safe because we only select
  // loads with uniform pointers to SMRD instruction so we know the
  // pointer value is uniform.
  MachineOperand *SBase = getNamedOperand(MI, AMDGPU::OpName::sbase);
  if (SBase && !RI.isSGPRClass(MRI.getRegClass(SBase->getReg()))) {
    Register SGPR = readlaneVGPRToSGPR(SBase->getReg(), MI, MRI);
    SBase->setReg(SGPR);
  }
  MachineOperand *SOff = getNamedOperand(MI, AMDGPU::OpName::soffset);
  if (SOff && !RI.isSGPRClass(MRI.getRegClass(SOff->getReg()))) {
    Register SGPR = readlaneVGPRToSGPR(SOff->getReg(), MI, MRI);
    SOff->setReg(SGPR);
  }
}

bool SIInstrInfo::moveFlatAddrToVGPR(MachineInstr &Inst) const {
  unsigned Opc = Inst.getOpcode();
  int OldSAddrIdx = AMDGPU::getNamedOperandIdx(Opc, AMDGPU::OpName::saddr);
  if (OldSAddrIdx < 0)
    return false;

  assert(isSegmentSpecificFLAT(Inst));

  int NewOpc = AMDGPU::getGlobalVaddrOp(Opc);
  if (NewOpc < 0)
    NewOpc = AMDGPU::getFlatScratchInstSVfromSS(Opc);
  if (NewOpc < 0)
    return false;

  MachineRegisterInfo &MRI = Inst.getMF()->getRegInfo();
  MachineOperand &SAddr = Inst.getOperand(OldSAddrIdx);
  if (RI.isSGPRReg(MRI, SAddr.getReg()))
    return false;

  int NewVAddrIdx = AMDGPU::getNamedOperandIdx(NewOpc, AMDGPU::OpName::vaddr);
  if (NewVAddrIdx < 0)
    return false;

  int OldVAddrIdx = AMDGPU::getNamedOperandIdx(Opc, AMDGPU::OpName::vaddr);

  // Check vaddr, it shall be zero or absent.
  MachineInstr *VAddrDef = nullptr;
  if (OldVAddrIdx >= 0) {
    MachineOperand &VAddr = Inst.getOperand(OldVAddrIdx);
    VAddrDef = MRI.getUniqueVRegDef(VAddr.getReg());
    if (!VAddrDef || VAddrDef->getOpcode() != AMDGPU::V_MOV_B32_e32 ||
        !VAddrDef->getOperand(1).isImm() ||
        VAddrDef->getOperand(1).getImm() != 0)
      return false;
  }

  const MCInstrDesc &NewDesc = get(NewOpc);
  Inst.setDesc(NewDesc);

  // Callers expect iterator to be valid after this call, so modify the
  // instruction in place.
  if (OldVAddrIdx == NewVAddrIdx) {
    MachineOperand &NewVAddr = Inst.getOperand(NewVAddrIdx);
    // Clear use list from the old vaddr holding a zero register.
    MRI.removeRegOperandFromUseList(&NewVAddr);
    MRI.moveOperands(&NewVAddr, &SAddr, 1);
    Inst.removeOperand(OldSAddrIdx);
    // Update the use list with the pointer we have just moved from vaddr to
    // saddr position. Otherwise new vaddr will be missing from the use list.
    MRI.removeRegOperandFromUseList(&NewVAddr);
    MRI.addRegOperandToUseList(&NewVAddr);
  } else {
    assert(OldSAddrIdx == NewVAddrIdx);

    if (OldVAddrIdx >= 0) {
      int NewVDstIn = AMDGPU::getNamedOperandIdx(NewOpc,
                                                 AMDGPU::OpName::vdst_in);

      // removeOperand doesn't try to fixup tied operand indexes at it goes, so
      // it asserts. Untie the operands for now and retie them afterwards.
      if (NewVDstIn != -1) {
        int OldVDstIn = AMDGPU::getNamedOperandIdx(Opc, AMDGPU::OpName::vdst_in);
        Inst.untieRegOperand(OldVDstIn);
      }

      Inst.removeOperand(OldVAddrIdx);

      if (NewVDstIn != -1) {
        int NewVDst = AMDGPU::getNamedOperandIdx(NewOpc, AMDGPU::OpName::vdst);
        Inst.tieOperands(NewVDst, NewVDstIn);
      }
    }
  }

  if (VAddrDef && MRI.use_nodbg_empty(VAddrDef->getOperand(0).getReg()))
    VAddrDef->eraseFromParent();

  return true;
}

// FIXME: Remove this when SelectionDAG is obsoleted.
void SIInstrInfo::legalizeOperandsFLAT(MachineRegisterInfo &MRI,
                                       MachineInstr &MI) const {
  if (!isSegmentSpecificFLAT(MI))
    return;

  // Fixup SGPR operands in VGPRs. We only select these when the DAG divergence
  // thinks they are uniform, so a readfirstlane should be valid.
  MachineOperand *SAddr = getNamedOperand(MI, AMDGPU::OpName::saddr);
  if (!SAddr || RI.isSGPRClass(MRI.getRegClass(SAddr->getReg())))
    return;

  if (moveFlatAddrToVGPR(MI))
    return;

  Register ToSGPR = readlaneVGPRToSGPR(SAddr->getReg(), MI, MRI);
  SAddr->setReg(ToSGPR);
}

void SIInstrInfo::legalizeGenericOperand(MachineBasicBlock &InsertMBB,
                                         MachineBasicBlock::iterator I,
                                         const TargetRegisterClass *DstRC,
                                         MachineOperand &Op,
                                         MachineRegisterInfo &MRI,
                                         const DebugLoc &DL) const {
  Register OpReg = Op.getReg();
  unsigned OpSubReg = Op.getSubReg();

  const TargetRegisterClass *OpRC = RI.getSubClassWithSubReg(
      RI.getRegClassForReg(MRI, OpReg), OpSubReg);

  // Check if operand is already the correct register class.
  if (DstRC == OpRC)
    return;

  Register DstReg = MRI.createVirtualRegister(DstRC);
  auto Copy = BuildMI(InsertMBB, I, DL, get(AMDGPU::COPY), DstReg).add(Op);

  Op.setReg(DstReg);
  Op.setSubReg(0);

  MachineInstr *Def = MRI.getVRegDef(OpReg);
  if (!Def)
    return;

  // Try to eliminate the copy if it is copying an immediate value.
  if (Def->isMoveImmediate() && DstRC != &AMDGPU::VReg_1RegClass)
    FoldImmediate(*Copy, *Def, OpReg, &MRI);

  bool ImpDef = Def->isImplicitDef();
  while (!ImpDef && Def && Def->isCopy()) {
    if (Def->getOperand(1).getReg().isPhysical())
      break;
    Def = MRI.getUniqueVRegDef(Def->getOperand(1).getReg());
    ImpDef = Def && Def->isImplicitDef();
  }
  if (!RI.isSGPRClass(DstRC) && !Copy->readsRegister(AMDGPU::EXEC, &RI) &&
      !ImpDef)
    Copy.addReg(AMDGPU::EXEC, RegState::Implicit);
}

// Emit the actual waterfall loop, executing the wrapped instruction for each
// unique value of \p ScalarOps across all lanes. In the best case we execute 1
// iteration, in the worst case we execute 64 (once per lane).
static void emitLoadScalarOpsFromVGPRLoop(
    const SIInstrInfo &TII, MachineRegisterInfo &MRI, MachineBasicBlock &OrigBB,
    MachineBasicBlock &LoopBB, MachineBasicBlock &BodyBB, const DebugLoc &DL,
    ArrayRef<MachineOperand *> ScalarOps) {
  MachineFunction &MF = *OrigBB.getParent();
  const GCNSubtarget &ST = MF.getSubtarget<GCNSubtarget>();
  const SIRegisterInfo *TRI = ST.getRegisterInfo();
  unsigned Exec = ST.isWave32() ? AMDGPU::EXEC_LO : AMDGPU::EXEC;
  unsigned SaveExecOpc =
      ST.isWave32() ? AMDGPU::S_AND_SAVEEXEC_B32 : AMDGPU::S_AND_SAVEEXEC_B64;
  unsigned XorTermOpc =
      ST.isWave32() ? AMDGPU::S_XOR_B32_term : AMDGPU::S_XOR_B64_term;
  unsigned AndOpc =
      ST.isWave32() ? AMDGPU::S_AND_B32 : AMDGPU::S_AND_B64;
  const auto *BoolXExecRC = TRI->getRegClass(AMDGPU::SReg_1_XEXECRegClassID);

  MachineBasicBlock::iterator I = LoopBB.begin();

  SmallVector<Register, 8> ReadlanePieces;
  Register CondReg;

  for (MachineOperand *ScalarOp : ScalarOps) {
    unsigned RegSize = TRI->getRegSizeInBits(ScalarOp->getReg(), MRI);
    unsigned NumSubRegs = RegSize / 32;
    Register VScalarOp = ScalarOp->getReg();

    if (NumSubRegs == 1) {
      Register CurReg = MRI.createVirtualRegister(&AMDGPU::SGPR_32RegClass);

      BuildMI(LoopBB, I, DL, TII.get(AMDGPU::V_READFIRSTLANE_B32), CurReg)
          .addReg(VScalarOp);

      Register NewCondReg = MRI.createVirtualRegister(BoolXExecRC);

      BuildMI(LoopBB, I, DL, TII.get(AMDGPU::V_CMP_EQ_U32_e64), NewCondReg)
          .addReg(CurReg)
          .addReg(VScalarOp);

      // Combine the comparison results with AND.
      if (!CondReg) // First.
        CondReg = NewCondReg;
      else { // If not the first, we create an AND.
        Register AndReg = MRI.createVirtualRegister(BoolXExecRC);
        BuildMI(LoopBB, I, DL, TII.get(AndOpc), AndReg)
            .addReg(CondReg)
            .addReg(NewCondReg);
        CondReg = AndReg;
      }

      // Update ScalarOp operand to use the SGPR ScalarOp.
      ScalarOp->setReg(CurReg);
      ScalarOp->setIsKill();
    } else {
      unsigned VScalarOpUndef = getUndefRegState(ScalarOp->isUndef());
      assert(NumSubRegs % 2 == 0 && NumSubRegs <= 32 &&
             "Unhandled register size");

      for (unsigned Idx = 0; Idx < NumSubRegs; Idx += 2) {
        Register CurRegLo = MRI.createVirtualRegister(&AMDGPU::SGPR_32RegClass);
        Register CurRegHi = MRI.createVirtualRegister(&AMDGPU::SGPR_32RegClass);

        // Read the next variant <- also loop target.
        BuildMI(LoopBB, I, DL, TII.get(AMDGPU::V_READFIRSTLANE_B32), CurRegLo)
            .addReg(VScalarOp, VScalarOpUndef, TRI->getSubRegFromChannel(Idx));

        // Read the next variant <- also loop target.
        BuildMI(LoopBB, I, DL, TII.get(AMDGPU::V_READFIRSTLANE_B32), CurRegHi)
            .addReg(VScalarOp, VScalarOpUndef,
                    TRI->getSubRegFromChannel(Idx + 1));

        ReadlanePieces.push_back(CurRegLo);
        ReadlanePieces.push_back(CurRegHi);

        // Comparison is to be done as 64-bit.
        Register CurReg = MRI.createVirtualRegister(&AMDGPU::SGPR_64RegClass);
        BuildMI(LoopBB, I, DL, TII.get(AMDGPU::REG_SEQUENCE), CurReg)
            .addReg(CurRegLo)
            .addImm(AMDGPU::sub0)
            .addReg(CurRegHi)
            .addImm(AMDGPU::sub1);

        Register NewCondReg = MRI.createVirtualRegister(BoolXExecRC);
        auto Cmp = BuildMI(LoopBB, I, DL, TII.get(AMDGPU::V_CMP_EQ_U64_e64),
                           NewCondReg)
                       .addReg(CurReg);
        if (NumSubRegs <= 2)
          Cmp.addReg(VScalarOp);
        else
          Cmp.addReg(VScalarOp, VScalarOpUndef,
                     TRI->getSubRegFromChannel(Idx, 2));

        // Combine the comparison results with AND.
        if (!CondReg) // First.
          CondReg = NewCondReg;
        else { // If not the first, we create an AND.
          Register AndReg = MRI.createVirtualRegister(BoolXExecRC);
          BuildMI(LoopBB, I, DL, TII.get(AndOpc), AndReg)
              .addReg(CondReg)
              .addReg(NewCondReg);
          CondReg = AndReg;
        }
      } // End for loop.

      auto SScalarOpRC =
          TRI->getEquivalentSGPRClass(MRI.getRegClass(VScalarOp));
      Register SScalarOp = MRI.createVirtualRegister(SScalarOpRC);

      // Build scalar ScalarOp.
      auto Merge =
          BuildMI(LoopBB, I, DL, TII.get(AMDGPU::REG_SEQUENCE), SScalarOp);
      unsigned Channel = 0;
      for (Register Piece : ReadlanePieces) {
        Merge.addReg(Piece).addImm(TRI->getSubRegFromChannel(Channel++));
      }

      // Update ScalarOp operand to use the SGPR ScalarOp.
      ScalarOp->setReg(SScalarOp);
      ScalarOp->setIsKill();
    }
  }

  Register SaveExec = MRI.createVirtualRegister(BoolXExecRC);
  MRI.setSimpleHint(SaveExec, CondReg);

  // Update EXEC to matching lanes, saving original to SaveExec.
  BuildMI(LoopBB, I, DL, TII.get(SaveExecOpc), SaveExec)
      .addReg(CondReg, RegState::Kill);

  // The original instruction is here; we insert the terminators after it.
  I = BodyBB.end();

  // Update EXEC, switch all done bits to 0 and all todo bits to 1.
  BuildMI(BodyBB, I, DL, TII.get(XorTermOpc), Exec)
      .addReg(Exec)
      .addReg(SaveExec);

  BuildMI(BodyBB, I, DL, TII.get(AMDGPU::SI_WATERFALL_LOOP)).addMBB(&LoopBB);
}

// Build a waterfall loop around \p MI, replacing the VGPR \p ScalarOp register
// with SGPRs by iterating over all unique values across all lanes.
// Returns the loop basic block that now contains \p MI.
static MachineBasicBlock *
loadMBUFScalarOperandsFromVGPR(const SIInstrInfo &TII, MachineInstr &MI,
                               ArrayRef<MachineOperand *> ScalarOps,
                               MachineDominatorTree *MDT,
                               MachineBasicBlock::iterator Begin = nullptr,
                               MachineBasicBlock::iterator End = nullptr) {
  MachineBasicBlock &MBB = *MI.getParent();
  MachineFunction &MF = *MBB.getParent();
  const GCNSubtarget &ST = MF.getSubtarget<GCNSubtarget>();
  const SIRegisterInfo *TRI = ST.getRegisterInfo();
  MachineRegisterInfo &MRI = MF.getRegInfo();
  if (!Begin.isValid())
    Begin = &MI;
  if (!End.isValid()) {
    End = &MI;
    ++End;
  }
  const DebugLoc &DL = MI.getDebugLoc();
  unsigned Exec = ST.isWave32() ? AMDGPU::EXEC_LO : AMDGPU::EXEC;
  unsigned MovExecOpc = ST.isWave32() ? AMDGPU::S_MOV_B32 : AMDGPU::S_MOV_B64;
  const auto *BoolXExecRC = TRI->getRegClass(AMDGPU::SReg_1_XEXECRegClassID);

  Register SaveExec = MRI.createVirtualRegister(BoolXExecRC);

  // Save the EXEC mask
  BuildMI(MBB, Begin, DL, TII.get(MovExecOpc), SaveExec).addReg(Exec);

  // Killed uses in the instruction we are waterfalling around will be
  // incorrect due to the added control-flow.
  MachineBasicBlock::iterator AfterMI = MI;
  ++AfterMI;
  for (auto I = Begin; I != AfterMI; I++) {
    for (auto &MO : I->all_uses())
      MRI.clearKillFlags(MO.getReg());
  }

  // To insert the loop we need to split the block. Move everything after this
  // point to a new block, and insert a new empty block between the two.
  MachineBasicBlock *LoopBB = MF.CreateMachineBasicBlock();
  MachineBasicBlock *BodyBB = MF.CreateMachineBasicBlock();
  MachineBasicBlock *RemainderBB = MF.CreateMachineBasicBlock();
  MachineFunction::iterator MBBI(MBB);
  ++MBBI;

  MF.insert(MBBI, LoopBB);
  MF.insert(MBBI, BodyBB);
  MF.insert(MBBI, RemainderBB);

  LoopBB->addSuccessor(BodyBB);
  BodyBB->addSuccessor(LoopBB);
  BodyBB->addSuccessor(RemainderBB);

  // Move Begin to MI to the BodyBB, and the remainder of the block to
  // RemainderBB.
  RemainderBB->transferSuccessorsAndUpdatePHIs(&MBB);
  RemainderBB->splice(RemainderBB->begin(), &MBB, End, MBB.end());
  BodyBB->splice(BodyBB->begin(), &MBB, Begin, MBB.end());

  MBB.addSuccessor(LoopBB);

  // Update dominators. We know that MBB immediately dominates LoopBB, that
  // LoopBB immediately dominates BodyBB, and BodyBB immediately dominates
  // RemainderBB. RemainderBB immediately dominates all of the successors
  // transferred to it from MBB that MBB used to properly dominate.
  if (MDT) {
    MDT->addNewBlock(LoopBB, &MBB);
    MDT->addNewBlock(BodyBB, LoopBB);
    MDT->addNewBlock(RemainderBB, BodyBB);
    for (auto &Succ : RemainderBB->successors()) {
      if (MDT->properlyDominates(&MBB, Succ)) {
        MDT->changeImmediateDominator(Succ, RemainderBB);
      }
    }
  }

  emitLoadScalarOpsFromVGPRLoop(TII, MRI, MBB, *LoopBB, *BodyBB, DL, ScalarOps);

  // Restore the EXEC mask
  MachineBasicBlock::iterator First = RemainderBB->begin();
  BuildMI(*RemainderBB, First, DL, TII.get(MovExecOpc), Exec).addReg(SaveExec);
  return BodyBB;
}

// Extract pointer from Rsrc and return a zero-value Rsrc replacement.
static std::tuple<unsigned, unsigned>
extractRsrcPtr(const SIInstrInfo &TII, MachineInstr &MI, MachineOperand &Rsrc) {
  MachineBasicBlock &MBB = *MI.getParent();
  MachineFunction &MF = *MBB.getParent();
  MachineRegisterInfo &MRI = MF.getRegInfo();

  // Extract the ptr from the resource descriptor.
  unsigned RsrcPtr =
      TII.buildExtractSubReg(MI, MRI, Rsrc, &AMDGPU::VReg_128RegClass,
                             AMDGPU::sub0_sub1, &AMDGPU::VReg_64RegClass);

  // Create an empty resource descriptor
  Register Zero64 = MRI.createVirtualRegister(&AMDGPU::SReg_64RegClass);
  Register SRsrcFormatLo = MRI.createVirtualRegister(&AMDGPU::SGPR_32RegClass);
  Register SRsrcFormatHi = MRI.createVirtualRegister(&AMDGPU::SGPR_32RegClass);
  Register NewSRsrc = MRI.createVirtualRegister(&AMDGPU::SGPR_128RegClass);
  uint64_t RsrcDataFormat = TII.getDefaultRsrcDataFormat();

  // Zero64 = 0
  BuildMI(MBB, MI, MI.getDebugLoc(), TII.get(AMDGPU::S_MOV_B64), Zero64)
      .addImm(0);

  // SRsrcFormatLo = RSRC_DATA_FORMAT{31-0}
  BuildMI(MBB, MI, MI.getDebugLoc(), TII.get(AMDGPU::S_MOV_B32), SRsrcFormatLo)
      .addImm(RsrcDataFormat & 0xFFFFFFFF);

  // SRsrcFormatHi = RSRC_DATA_FORMAT{63-32}
  BuildMI(MBB, MI, MI.getDebugLoc(), TII.get(AMDGPU::S_MOV_B32), SRsrcFormatHi)
      .addImm(RsrcDataFormat >> 32);

  // NewSRsrc = {Zero64, SRsrcFormat}
  BuildMI(MBB, MI, MI.getDebugLoc(), TII.get(AMDGPU::REG_SEQUENCE), NewSRsrc)
      .addReg(Zero64)
      .addImm(AMDGPU::sub0_sub1)
      .addReg(SRsrcFormatLo)
      .addImm(AMDGPU::sub2)
      .addReg(SRsrcFormatHi)
      .addImm(AMDGPU::sub3);

  return std::tuple(RsrcPtr, NewSRsrc);
}

MachineBasicBlock *
SIInstrInfo::legalizeOperands(MachineInstr &MI,
                              MachineDominatorTree *MDT) const {
  MachineFunction &MF = *MI.getParent()->getParent();
  MachineRegisterInfo &MRI = MF.getRegInfo();
  MachineBasicBlock *CreatedBB = nullptr;

  // Legalize VOP2
  if (isVOP2(MI) || isVOPC(MI)) {
    legalizeOperandsVOP2(MRI, MI);
    return CreatedBB;
  }

  // Legalize VOP3
  if (isVOP3(MI)) {
    legalizeOperandsVOP3(MRI, MI);
    return CreatedBB;
  }

  // Legalize SMRD
  if (isSMRD(MI)) {
    legalizeOperandsSMRD(MRI, MI);
    return CreatedBB;
  }

  // Legalize FLAT
  if (isFLAT(MI)) {
    legalizeOperandsFLAT(MRI, MI);
    return CreatedBB;
  }

  // Legalize REG_SEQUENCE and PHI
  // The register class of the operands much be the same type as the register
  // class of the output.
  if (MI.getOpcode() == AMDGPU::PHI) {
    const TargetRegisterClass *RC = nullptr, *SRC = nullptr, *VRC = nullptr;
    for (unsigned i = 1, e = MI.getNumOperands(); i != e; i += 2) {
      if (!MI.getOperand(i).isReg() || !MI.getOperand(i).getReg().isVirtual())
        continue;
      const TargetRegisterClass *OpRC =
          MRI.getRegClass(MI.getOperand(i).getReg());
      if (RI.hasVectorRegisters(OpRC)) {
        VRC = OpRC;
      } else {
        SRC = OpRC;
      }
    }

    // If any of the operands are VGPR registers, then they all most be
    // otherwise we will create illegal VGPR->SGPR copies when legalizing
    // them.
    if (VRC || !RI.isSGPRClass(getOpRegClass(MI, 0))) {
      if (!VRC) {
        assert(SRC);
        if (getOpRegClass(MI, 0) == &AMDGPU::VReg_1RegClass) {
          VRC = &AMDGPU::VReg_1RegClass;
        } else
          VRC = RI.isAGPRClass(getOpRegClass(MI, 0))
                    ? RI.getEquivalentAGPRClass(SRC)
                    : RI.getEquivalentVGPRClass(SRC);
      } else {
        VRC = RI.isAGPRClass(getOpRegClass(MI, 0))
                  ? RI.getEquivalentAGPRClass(VRC)
                  : RI.getEquivalentVGPRClass(VRC);
      }
      RC = VRC;
    } else {
      RC = SRC;
    }

    // Update all the operands so they have the same type.
    for (unsigned I = 1, E = MI.getNumOperands(); I != E; I += 2) {
      MachineOperand &Op = MI.getOperand(I);
      if (!Op.isReg() || !Op.getReg().isVirtual())
        continue;

      // MI is a PHI instruction.
      MachineBasicBlock *InsertBB = MI.getOperand(I + 1).getMBB();
      MachineBasicBlock::iterator Insert = InsertBB->getFirstTerminator();

      // Avoid creating no-op copies with the same src and dst reg class.  These
      // confuse some of the machine passes.
      legalizeGenericOperand(*InsertBB, Insert, RC, Op, MRI, MI.getDebugLoc());
    }
  }

  // REG_SEQUENCE doesn't really require operand legalization, but if one has a
  // VGPR dest type and SGPR sources, insert copies so all operands are
  // VGPRs. This seems to help operand folding / the register coalescer.
  if (MI.getOpcode() == AMDGPU::REG_SEQUENCE) {
    MachineBasicBlock *MBB = MI.getParent();
    const TargetRegisterClass *DstRC = getOpRegClass(MI, 0);
    if (RI.hasVGPRs(DstRC)) {
      // Update all the operands so they are VGPR register classes. These may
      // not be the same register class because REG_SEQUENCE supports mixing
      // subregister index types e.g. sub0_sub1 + sub2 + sub3
      for (unsigned I = 1, E = MI.getNumOperands(); I != E; I += 2) {
        MachineOperand &Op = MI.getOperand(I);
        if (!Op.isReg() || !Op.getReg().isVirtual())
          continue;

        const TargetRegisterClass *OpRC = MRI.getRegClass(Op.getReg());
        const TargetRegisterClass *VRC = RI.getEquivalentVGPRClass(OpRC);
        if (VRC == OpRC)
          continue;

        legalizeGenericOperand(*MBB, MI, VRC, Op, MRI, MI.getDebugLoc());
        Op.setIsKill();
      }
    }

    return CreatedBB;
  }

  // Legalize INSERT_SUBREG
  // src0 must have the same register class as dst
  if (MI.getOpcode() == AMDGPU::INSERT_SUBREG) {
    Register Dst = MI.getOperand(0).getReg();
    Register Src0 = MI.getOperand(1).getReg();
    const TargetRegisterClass *DstRC = MRI.getRegClass(Dst);
    const TargetRegisterClass *Src0RC = MRI.getRegClass(Src0);
    if (DstRC != Src0RC) {
      MachineBasicBlock *MBB = MI.getParent();
      MachineOperand &Op = MI.getOperand(1);
      legalizeGenericOperand(*MBB, MI, DstRC, Op, MRI, MI.getDebugLoc());
    }
    return CreatedBB;
  }

  // Legalize SI_INIT_M0
  if (MI.getOpcode() == AMDGPU::SI_INIT_M0) {
    MachineOperand &Src = MI.getOperand(0);
    if (Src.isReg() && RI.hasVectorRegisters(MRI.getRegClass(Src.getReg())))
      Src.setReg(readlaneVGPRToSGPR(Src.getReg(), MI, MRI));
    return CreatedBB;
  }

  // Legalize MIMG and MUBUF/MTBUF for shaders.
  //
  // Shaders only generate MUBUF/MTBUF instructions via intrinsics or via
  // scratch memory access. In both cases, the legalization never involves
  // conversion to the addr64 form.
  if (isMIMG(MI) || (AMDGPU::isGraphics(MF.getFunction().getCallingConv()) &&
                     (isMUBUF(MI) || isMTBUF(MI)))) {
    MachineOperand *SRsrc = getNamedOperand(MI, AMDGPU::OpName::srsrc);
    if (SRsrc && !RI.isSGPRClass(MRI.getRegClass(SRsrc->getReg())))
      CreatedBB = loadMBUFScalarOperandsFromVGPR(*this, MI, {SRsrc}, MDT);

    MachineOperand *SSamp = getNamedOperand(MI, AMDGPU::OpName::ssamp);
    if (SSamp && !RI.isSGPRClass(MRI.getRegClass(SSamp->getReg())))
      CreatedBB = loadMBUFScalarOperandsFromVGPR(*this, MI, {SSamp}, MDT);

    return CreatedBB;
  }

  // Legalize SI_CALL
  if (MI.getOpcode() == AMDGPU::SI_CALL_ISEL) {
    MachineOperand *Dest = &MI.getOperand(0);
    if (!RI.isSGPRClass(MRI.getRegClass(Dest->getReg()))) {
      // Move everything between ADJCALLSTACKUP and ADJCALLSTACKDOWN and
      // following copies, we also need to move copies from and to physical
      // registers into the loop block.
      unsigned FrameSetupOpcode = getCallFrameSetupOpcode();
      unsigned FrameDestroyOpcode = getCallFrameDestroyOpcode();

      // Also move the copies to physical registers into the loop block
      MachineBasicBlock &MBB = *MI.getParent();
      MachineBasicBlock::iterator Start(&MI);
      while (Start->getOpcode() != FrameSetupOpcode)
        --Start;
      MachineBasicBlock::iterator End(&MI);
      while (End->getOpcode() != FrameDestroyOpcode)
        ++End;
      // Also include following copies of the return value
      ++End;
      while (End != MBB.end() && End->isCopy() && End->getOperand(1).isReg() &&
             MI.definesRegister(End->getOperand(1).getReg()))
        ++End;
      CreatedBB =
          loadMBUFScalarOperandsFromVGPR(*this, MI, {Dest}, MDT, Start, End);
    }
  }

  // Legalize MUBUF instructions.
  bool isSoffsetLegal = true;
  int SoffsetIdx =
      AMDGPU::getNamedOperandIdx(MI.getOpcode(), AMDGPU::OpName::soffset);
  if (SoffsetIdx != -1) {
    MachineOperand *Soffset = &MI.getOperand(SoffsetIdx);
    if (Soffset->isReg() &&
        !RI.isSGPRClass(MRI.getRegClass(Soffset->getReg()))) {
      isSoffsetLegal = false;
    }
  }

  bool isRsrcLegal = true;
  int RsrcIdx =
      AMDGPU::getNamedOperandIdx(MI.getOpcode(), AMDGPU::OpName::srsrc);
  if (RsrcIdx != -1) {
    MachineOperand *Rsrc = &MI.getOperand(RsrcIdx);
    if (Rsrc->isReg() && !RI.isSGPRClass(MRI.getRegClass(Rsrc->getReg()))) {
      isRsrcLegal = false;
    }
  }

  // The operands are legal.
  if (isRsrcLegal && isSoffsetLegal)
    return CreatedBB;

  if (!isRsrcLegal) {
    // Legalize a VGPR Rsrc
    //
    // If the instruction is _ADDR64, we can avoid a waterfall by extracting
    // the base pointer from the VGPR Rsrc, adding it to the VAddr, then using
    // a zero-value SRsrc.
    //
    // If the instruction is _OFFSET (both idxen and offen disabled), and we
    // support ADDR64 instructions, we can convert to ADDR64 and do the same as
    // above.
    //
    // Otherwise we are on non-ADDR64 hardware, and/or we have
    // idxen/offen/bothen and we fall back to a waterfall loop.

    MachineOperand *Rsrc = &MI.getOperand(RsrcIdx);
    MachineBasicBlock &MBB = *MI.getParent();

    MachineOperand *VAddr = getNamedOperand(MI, AMDGPU::OpName::vaddr);
    if (VAddr && AMDGPU::getIfAddr64Inst(MI.getOpcode()) != -1) {
      // This is already an ADDR64 instruction so we need to add the pointer
      // extracted from the resource descriptor to the current value of VAddr.
      Register NewVAddrLo = MRI.createVirtualRegister(&AMDGPU::VGPR_32RegClass);
      Register NewVAddrHi = MRI.createVirtualRegister(&AMDGPU::VGPR_32RegClass);
      Register NewVAddr = MRI.createVirtualRegister(&AMDGPU::VReg_64RegClass);

      const auto *BoolXExecRC = RI.getRegClass(AMDGPU::SReg_1_XEXECRegClassID);
      Register CondReg0 = MRI.createVirtualRegister(BoolXExecRC);
      Register CondReg1 = MRI.createVirtualRegister(BoolXExecRC);

      unsigned RsrcPtr, NewSRsrc;
      std::tie(RsrcPtr, NewSRsrc) = extractRsrcPtr(*this, MI, *Rsrc);

      // NewVaddrLo = RsrcPtr:sub0 + VAddr:sub0
      const DebugLoc &DL = MI.getDebugLoc();
      BuildMI(MBB, MI, DL, get(AMDGPU::V_ADD_CO_U32_e64), NewVAddrLo)
        .addDef(CondReg0)
        .addReg(RsrcPtr, 0, AMDGPU::sub0)
        .addReg(VAddr->getReg(), 0, AMDGPU::sub0)
        .addImm(0);

      // NewVaddrHi = RsrcPtr:sub1 + VAddr:sub1
      BuildMI(MBB, MI, DL, get(AMDGPU::V_ADDC_U32_e64), NewVAddrHi)
        .addDef(CondReg1, RegState::Dead)
        .addReg(RsrcPtr, 0, AMDGPU::sub1)
        .addReg(VAddr->getReg(), 0, AMDGPU::sub1)
        .addReg(CondReg0, RegState::Kill)
        .addImm(0);

      // NewVaddr = {NewVaddrHi, NewVaddrLo}
      BuildMI(MBB, MI, MI.getDebugLoc(), get(AMDGPU::REG_SEQUENCE), NewVAddr)
          .addReg(NewVAddrLo)
          .addImm(AMDGPU::sub0)
          .addReg(NewVAddrHi)
          .addImm(AMDGPU::sub1);

      VAddr->setReg(NewVAddr);
      Rsrc->setReg(NewSRsrc);
    } else if (!VAddr && ST.hasAddr64()) {
      // This instructions is the _OFFSET variant, so we need to convert it to
      // ADDR64.
      assert(ST.getGeneration() < AMDGPUSubtarget::VOLCANIC_ISLANDS &&
             "FIXME: Need to emit flat atomics here");

      unsigned RsrcPtr, NewSRsrc;
      std::tie(RsrcPtr, NewSRsrc) = extractRsrcPtr(*this, MI, *Rsrc);

      Register NewVAddr = MRI.createVirtualRegister(&AMDGPU::VReg_64RegClass);
      MachineOperand *VData = getNamedOperand(MI, AMDGPU::OpName::vdata);
      MachineOperand *Offset = getNamedOperand(MI, AMDGPU::OpName::offset);
      MachineOperand *SOffset = getNamedOperand(MI, AMDGPU::OpName::soffset);
      unsigned Addr64Opcode = AMDGPU::getAddr64Inst(MI.getOpcode());

      // Atomics with return have an additional tied operand and are
      // missing some of the special bits.
      MachineOperand *VDataIn = getNamedOperand(MI, AMDGPU::OpName::vdata_in);
      MachineInstr *Addr64;

      if (!VDataIn) {
        // Regular buffer load / store.
        MachineInstrBuilder MIB =
            BuildMI(MBB, MI, MI.getDebugLoc(), get(Addr64Opcode))
                .add(*VData)
                .addReg(NewVAddr)
                .addReg(NewSRsrc)
                .add(*SOffset)
                .add(*Offset);

        if (const MachineOperand *CPol =
                getNamedOperand(MI, AMDGPU::OpName::cpol)) {
          MIB.addImm(CPol->getImm());
        }

        if (const MachineOperand *TFE =
                getNamedOperand(MI, AMDGPU::OpName::tfe)) {
          MIB.addImm(TFE->getImm());
        }

        MIB.addImm(getNamedImmOperand(MI, AMDGPU::OpName::swz));

        MIB.cloneMemRefs(MI);
        Addr64 = MIB;
      } else {
        // Atomics with return.
        Addr64 = BuildMI(MBB, MI, MI.getDebugLoc(), get(Addr64Opcode))
                     .add(*VData)
                     .add(*VDataIn)
                     .addReg(NewVAddr)
                     .addReg(NewSRsrc)
                     .add(*SOffset)
                     .add(*Offset)
                     .addImm(getNamedImmOperand(MI, AMDGPU::OpName::cpol))
                     .cloneMemRefs(MI);
      }

      MI.removeFromParent();

      // NewVaddr = {NewVaddrHi, NewVaddrLo}
      BuildMI(MBB, Addr64, Addr64->getDebugLoc(), get(AMDGPU::REG_SEQUENCE),
              NewVAddr)
          .addReg(RsrcPtr, 0, AMDGPU::sub0)
          .addImm(AMDGPU::sub0)
          .addReg(RsrcPtr, 0, AMDGPU::sub1)
          .addImm(AMDGPU::sub1);
    } else {
      // Legalize a VGPR Rsrc and soffset together.
      if (!isSoffsetLegal) {
        MachineOperand *Soffset = getNamedOperand(MI, AMDGPU::OpName::soffset);
        CreatedBB =
            loadMBUFScalarOperandsFromVGPR(*this, MI, {Rsrc, Soffset}, MDT);
        return CreatedBB;
      }
      CreatedBB = loadMBUFScalarOperandsFromVGPR(*this, MI, {Rsrc}, MDT);
      return CreatedBB;
    }
  }

  // Legalize a VGPR soffset.
  if (!isSoffsetLegal) {
    MachineOperand *Soffset = getNamedOperand(MI, AMDGPU::OpName::soffset);
    CreatedBB = loadMBUFScalarOperandsFromVGPR(*this, MI, {Soffset}, MDT);
    return CreatedBB;
  }
  return CreatedBB;
}

void SIInstrWorklist::insert(MachineInstr *MI) {
  InstrList.insert(MI);
  // Add MBUF instructiosn to deferred list.
  int RsrcIdx =
      AMDGPU::getNamedOperandIdx(MI->getOpcode(), AMDGPU::OpName::srsrc);
  if (RsrcIdx != -1) {
    DeferredList.insert(MI);
  }
}

bool SIInstrWorklist::isDeferred(MachineInstr *MI) {
  return DeferredList.contains(MI);
}

void SIInstrInfo::moveToVALU(SIInstrWorklist &Worklist,
                             MachineDominatorTree *MDT) const {

  while (!Worklist.empty()) {
    MachineInstr &Inst = *Worklist.top();
    Worklist.erase_top();
    // Skip MachineInstr in the deferred list.
    if (Worklist.isDeferred(&Inst))
      continue;
    moveToVALUImpl(Worklist, MDT, Inst);
  }

  // Deferred list of instructions will be processed once
  // all the MachineInstr in the worklist are done.
  for (MachineInstr *Inst : Worklist.getDeferredList()) {
    moveToVALUImpl(Worklist, MDT, *Inst);
    assert(Worklist.empty() &&
           "Deferred MachineInstr are not supposed to re-populate worklist");
  }
}

void SIInstrInfo::moveToVALUImpl(SIInstrWorklist &Worklist,
                                 MachineDominatorTree *MDT,
                                 MachineInstr &Inst) const {

  MachineBasicBlock *MBB = Inst.getParent();
  if (!MBB)
    return;
  MachineRegisterInfo &MRI = MBB->getParent()->getRegInfo();
  unsigned Opcode = Inst.getOpcode();
  unsigned NewOpcode = getVALUOp(Inst);
  // Handle some special cases
  switch (Opcode) {
  default:
    break;
  case AMDGPU::S_ADD_U64_PSEUDO:
  case AMDGPU::S_SUB_U64_PSEUDO:
    splitScalar64BitAddSub(Worklist, Inst, MDT);
    Inst.eraseFromParent();
    return;
  case AMDGPU::S_ADD_I32:
  case AMDGPU::S_SUB_I32: {
    // FIXME: The u32 versions currently selected use the carry.
    bool Changed;
    MachineBasicBlock *CreatedBBTmp = nullptr;
    std::tie(Changed, CreatedBBTmp) = moveScalarAddSub(Worklist, Inst, MDT);
    if (Changed)
      return;

    // Default handling
    break;
  }
  case AMDGPU::S_AND_B64:
    splitScalar64BitBinaryOp(Worklist, Inst, AMDGPU::S_AND_B32, MDT);
    Inst.eraseFromParent();
    return;

  case AMDGPU::S_OR_B64:
    splitScalar64BitBinaryOp(Worklist, Inst, AMDGPU::S_OR_B32, MDT);
    Inst.eraseFromParent();
    return;

  case AMDGPU::S_XOR_B64:
    splitScalar64BitBinaryOp(Worklist, Inst, AMDGPU::S_XOR_B32, MDT);
    Inst.eraseFromParent();
    return;

  case AMDGPU::S_NAND_B64:
    splitScalar64BitBinaryOp(Worklist, Inst, AMDGPU::S_NAND_B32, MDT);
    Inst.eraseFromParent();
    return;

  case AMDGPU::S_NOR_B64:
    splitScalar64BitBinaryOp(Worklist, Inst, AMDGPU::S_NOR_B32, MDT);
    Inst.eraseFromParent();
    return;

  case AMDGPU::S_XNOR_B64:
    if (ST.hasDLInsts())
      splitScalar64BitBinaryOp(Worklist, Inst, AMDGPU::S_XNOR_B32, MDT);
    else
      splitScalar64BitXnor(Worklist, Inst, MDT);
    Inst.eraseFromParent();
    return;

  case AMDGPU::S_ANDN2_B64:
    splitScalar64BitBinaryOp(Worklist, Inst, AMDGPU::S_ANDN2_B32, MDT);
    Inst.eraseFromParent();
    return;

  case AMDGPU::S_ORN2_B64:
    splitScalar64BitBinaryOp(Worklist, Inst, AMDGPU::S_ORN2_B32, MDT);
    Inst.eraseFromParent();
    return;

  case AMDGPU::S_BREV_B64:
    splitScalar64BitUnaryOp(Worklist, Inst, AMDGPU::S_BREV_B32, true);
    Inst.eraseFromParent();
    return;

  case AMDGPU::S_NOT_B64:
    splitScalar64BitUnaryOp(Worklist, Inst, AMDGPU::S_NOT_B32);
    Inst.eraseFromParent();
    return;

  case AMDGPU::S_BCNT1_I32_B64:
    splitScalar64BitBCNT(Worklist, Inst);
    Inst.eraseFromParent();
    return;

  case AMDGPU::S_BFE_I64:
    splitScalar64BitBFE(Worklist, Inst);
    Inst.eraseFromParent();
    return;

  case AMDGPU::S_LSHL_B32:
    if (ST.hasOnlyRevVALUShifts()) {
      NewOpcode = AMDGPU::V_LSHLREV_B32_e64;
      swapOperands(Inst);
    }
    break;
  case AMDGPU::S_ASHR_I32:
    if (ST.hasOnlyRevVALUShifts()) {
      NewOpcode = AMDGPU::V_ASHRREV_I32_e64;
      swapOperands(Inst);
    }
    break;
  case AMDGPU::S_LSHR_B32:
    if (ST.hasOnlyRevVALUShifts()) {
      NewOpcode = AMDGPU::V_LSHRREV_B32_e64;
      swapOperands(Inst);
    }
    break;
  case AMDGPU::S_LSHL_B64:
    if (ST.hasOnlyRevVALUShifts()) {
      NewOpcode = AMDGPU::V_LSHLREV_B64_e64;
      swapOperands(Inst);
    }
    break;
  case AMDGPU::S_ASHR_I64:
    if (ST.hasOnlyRevVALUShifts()) {
      NewOpcode = AMDGPU::V_ASHRREV_I64_e64;
      swapOperands(Inst);
    }
    break;
  case AMDGPU::S_LSHR_B64:
    if (ST.hasOnlyRevVALUShifts()) {
      NewOpcode = AMDGPU::V_LSHRREV_B64_e64;
      swapOperands(Inst);
    }
    break;

  case AMDGPU::S_ABS_I32:
    lowerScalarAbs(Worklist, Inst);
    Inst.eraseFromParent();
    return;

  case AMDGPU::S_CBRANCH_SCC0:
  case AMDGPU::S_CBRANCH_SCC1: {
    // Clear unused bits of vcc
    Register CondReg = Inst.getOperand(1).getReg();
    bool IsSCC = CondReg == AMDGPU::SCC;
    Register VCC = RI.getVCC();
    Register EXEC = ST.isWave32() ? AMDGPU::EXEC_LO : AMDGPU::EXEC;
    unsigned Opc = ST.isWave32() ? AMDGPU::S_AND_B32 : AMDGPU::S_AND_B64;
    BuildMI(*MBB, Inst, Inst.getDebugLoc(), get(Opc), VCC)
        .addReg(EXEC)
        .addReg(IsSCC ? VCC : CondReg);
    Inst.removeOperand(1);
  } break;

  case AMDGPU::S_BFE_U64:
  case AMDGPU::S_BFM_B64:
    llvm_unreachable("Moving this op to VALU not implemented");

  case AMDGPU::S_PACK_LL_B32_B16:
  case AMDGPU::S_PACK_LH_B32_B16:
  case AMDGPU::S_PACK_HL_B32_B16:
  case AMDGPU::S_PACK_HH_B32_B16:
    movePackToVALU(Worklist, MRI, Inst);
    Inst.eraseFromParent();
    return;

  case AMDGPU::S_XNOR_B32:
    lowerScalarXnor(Worklist, Inst);
    Inst.eraseFromParent();
    return;

  case AMDGPU::S_NAND_B32:
    splitScalarNotBinop(Worklist, Inst, AMDGPU::S_AND_B32);
    Inst.eraseFromParent();
    return;

  case AMDGPU::S_NOR_B32:
    splitScalarNotBinop(Worklist, Inst, AMDGPU::S_OR_B32);
    Inst.eraseFromParent();
    return;

  case AMDGPU::S_ANDN2_B32:
    splitScalarBinOpN2(Worklist, Inst, AMDGPU::S_AND_B32);
    Inst.eraseFromParent();
    return;

  case AMDGPU::S_ORN2_B32:
    splitScalarBinOpN2(Worklist, Inst, AMDGPU::S_OR_B32);
    Inst.eraseFromParent();
    return;

  // TODO: remove as soon as everything is ready
  // to replace VGPR to SGPR copy with V_READFIRSTLANEs.
  // S_ADD/SUB_CO_PSEUDO as well as S_UADDO/USUBO_PSEUDO
  // can only be selected from the uniform SDNode.
  case AMDGPU::S_ADD_CO_PSEUDO:
  case AMDGPU::S_SUB_CO_PSEUDO: {
    unsigned Opc = (Inst.getOpcode() == AMDGPU::S_ADD_CO_PSEUDO)
                       ? AMDGPU::V_ADDC_U32_e64
                       : AMDGPU::V_SUBB_U32_e64;
    const auto *CarryRC = RI.getRegClass(AMDGPU::SReg_1_XEXECRegClassID);

    Register CarryInReg = Inst.getOperand(4).getReg();
    if (!MRI.constrainRegClass(CarryInReg, CarryRC)) {
      Register NewCarryReg = MRI.createVirtualRegister(CarryRC);
      BuildMI(*MBB, Inst, Inst.getDebugLoc(), get(AMDGPU::COPY), NewCarryReg)
          .addReg(CarryInReg);
    }

    Register CarryOutReg = Inst.getOperand(1).getReg();

    Register DestReg = MRI.createVirtualRegister(RI.getEquivalentVGPRClass(
        MRI.getRegClass(Inst.getOperand(0).getReg())));
    MachineInstr *CarryOp =
        BuildMI(*MBB, &Inst, Inst.getDebugLoc(), get(Opc), DestReg)
            .addReg(CarryOutReg, RegState::Define)
            .add(Inst.getOperand(2))
            .add(Inst.getOperand(3))
            .addReg(CarryInReg)
            .addImm(0);
    legalizeOperands(*CarryOp);
    MRI.replaceRegWith(Inst.getOperand(0).getReg(), DestReg);
    addUsersToMoveToVALUWorklist(DestReg, MRI, Worklist);
    Inst.eraseFromParent();
  }
    return;
  case AMDGPU::S_UADDO_PSEUDO:
  case AMDGPU::S_USUBO_PSEUDO: {
    const DebugLoc &DL = Inst.getDebugLoc();
    MachineOperand &Dest0 = Inst.getOperand(0);
    MachineOperand &Dest1 = Inst.getOperand(1);
    MachineOperand &Src0 = Inst.getOperand(2);
    MachineOperand &Src1 = Inst.getOperand(3);

    unsigned Opc = (Inst.getOpcode() == AMDGPU::S_UADDO_PSEUDO)
                       ? AMDGPU::V_ADD_CO_U32_e64
                       : AMDGPU::V_SUB_CO_U32_e64;
    const TargetRegisterClass *NewRC =
        RI.getEquivalentVGPRClass(MRI.getRegClass(Dest0.getReg()));
    Register DestReg = MRI.createVirtualRegister(NewRC);
    MachineInstr *NewInstr = BuildMI(*MBB, &Inst, DL, get(Opc), DestReg)
                                 .addReg(Dest1.getReg(), RegState::Define)
                                 .add(Src0)
                                 .add(Src1)
                                 .addImm(0); // clamp bit

    legalizeOperands(*NewInstr, MDT);
    MRI.replaceRegWith(Dest0.getReg(), DestReg);
    addUsersToMoveToVALUWorklist(NewInstr->getOperand(0).getReg(), MRI,
                                 Worklist);
    Inst.eraseFromParent();
  }
    return;

  case AMDGPU::S_CSELECT_B32:
  case AMDGPU::S_CSELECT_B64:
    lowerSelect(Worklist, Inst, MDT);
    Inst.eraseFromParent();
    return;
  case AMDGPU::S_CMP_EQ_I32:
  case AMDGPU::S_CMP_LG_I32:
  case AMDGPU::S_CMP_GT_I32:
  case AMDGPU::S_CMP_GE_I32:
  case AMDGPU::S_CMP_LT_I32:
  case AMDGPU::S_CMP_LE_I32:
  case AMDGPU::S_CMP_EQ_U32:
  case AMDGPU::S_CMP_LG_U32:
  case AMDGPU::S_CMP_GT_U32:
  case AMDGPU::S_CMP_GE_U32:
  case AMDGPU::S_CMP_LT_U32:
  case AMDGPU::S_CMP_LE_U32:
  case AMDGPU::S_CMP_EQ_U64:
  case AMDGPU::S_CMP_LG_U64: {
    const MCInstrDesc &NewDesc = get(NewOpcode);
    Register CondReg = MRI.createVirtualRegister(RI.getWaveMaskRegClass());
    MachineInstr *NewInstr =
        BuildMI(*MBB, Inst, Inst.getDebugLoc(), NewDesc, CondReg)
            .add(Inst.getOperand(0))
            .add(Inst.getOperand(1));
    legalizeOperands(*NewInstr, MDT);
    int SCCIdx = Inst.findRegisterDefOperandIdx(AMDGPU::SCC);
    MachineOperand SCCOp = Inst.getOperand(SCCIdx);
    addSCCDefUsersToVALUWorklist(SCCOp, Inst, Worklist, CondReg);
    Inst.eraseFromParent();
  }
    return;
  }

  if (NewOpcode == AMDGPU::INSTRUCTION_LIST_END) {
    // We cannot move this instruction to the VALU, so we should try to
    // legalize its operands instead.
    legalizeOperands(Inst, MDT);
    return;
  }
  // Handle converting generic instructions like COPY-to-SGPR into
  // COPY-to-VGPR.
  if (NewOpcode == Opcode) {
    Register DstReg = Inst.getOperand(0).getReg();
    const TargetRegisterClass *NewDstRC = getDestEquivalentVGPRClass(Inst);

    if (Inst.isCopy() && Inst.getOperand(1).getReg().isVirtual() &&
        NewDstRC == RI.getRegClassForReg(MRI, Inst.getOperand(1).getReg())) {
      // Instead of creating a copy where src and dst are the same register
      // class, we just replace all uses of dst with src.  These kinds of
      // copies interfere with the heuristics MachineSink uses to decide
      // whether or not to split a critical edge.  Since the pass assumes
      // that copies will end up as machine instructions and not be
      // eliminated.
      addUsersToMoveToVALUWorklist(DstReg, MRI, Worklist);
      MRI.replaceRegWith(DstReg, Inst.getOperand(1).getReg());
      MRI.clearKillFlags(Inst.getOperand(1).getReg());
      Inst.getOperand(0).setReg(DstReg);
      // Make sure we don't leave around a dead VGPR->SGPR copy. Normally
      // these are deleted later, but at -O0 it would leave a suspicious
      // looking illegal copy of an undef register.
      for (unsigned I = Inst.getNumOperands() - 1; I != 0; --I)
        Inst.removeOperand(I);
      Inst.setDesc(get(AMDGPU::IMPLICIT_DEF));
      return;
    }
    Register NewDstReg = MRI.createVirtualRegister(NewDstRC);
    MRI.replaceRegWith(DstReg, NewDstReg);
    legalizeOperands(Inst, MDT);
    addUsersToMoveToVALUWorklist(NewDstReg, MRI, Worklist);
    return;
  }

  // Use the new VALU Opcode.
  auto NewInstr = BuildMI(*MBB, Inst, Inst.getDebugLoc(), get(NewOpcode))
                      .setMIFlags(Inst.getFlags());
  for (const MachineOperand &Op : Inst.explicit_operands())
    NewInstr->addOperand(Op);
  // Remove any references to SCC. Vector instructions can't read from it, and
  // We're just about to add the implicit use / defs of VCC, and we don't want
  // both.
  for (MachineOperand &Op : Inst.implicit_operands()) {
    if (Op.getReg() == AMDGPU::SCC) {
      // Only propagate through live-def of SCC.
      if (Op.isDef() && !Op.isDead())
        addSCCDefUsersToVALUWorklist(Op, Inst, Worklist);
      if (Op.isUse())
        addSCCDefsToVALUWorklist(NewInstr, Worklist);
    }
  }
  Inst.eraseFromParent();
  Register NewDstReg;
  if (NewInstr->getOperand(0).isReg() && NewInstr->getOperand(0).isDef()) {
    Register DstReg = NewInstr->getOperand(0).getReg();
    assert(DstReg.isVirtual());
    // Update the destination register class.
    const TargetRegisterClass *NewDstRC = getDestEquivalentVGPRClass(*NewInstr);
    assert(NewDstRC);
    NewDstReg = MRI.createVirtualRegister(NewDstRC);
    MRI.replaceRegWith(DstReg, NewDstReg);
  }
  if (Opcode == AMDGPU::S_SEXT_I32_I8 || Opcode == AMDGPU::S_SEXT_I32_I16) {
    // We are converting these to a BFE, so we need to add the missing
    // operands for the size and offset.
    unsigned Size = (Opcode == AMDGPU::S_SEXT_I32_I8) ? 8 : 16;
    NewInstr.addImm(0);
    NewInstr.addImm(Size);
  } else if (Opcode == AMDGPU::S_BCNT1_I32_B32) {
    // The VALU version adds the second operand to the result, so insert an
    // extra 0 operand.
    NewInstr.addImm(0);
  }
  if (Opcode == AMDGPU::S_BFE_I32 || Opcode == AMDGPU::S_BFE_U32) {
    const MachineOperand &OffsetWidthOp = NewInstr->getOperand(2);
    // If we need to move this to VGPRs, we need to unpack the second operand
    // back into the 2 separate ones for bit offset and width.
    assert(OffsetWidthOp.isImm() &&
           "Scalar BFE is only implemented for constant width and offset");
    uint32_t Imm = OffsetWidthOp.getImm();
    uint32_t Offset = Imm & 0x3f;               // Extract bits [5:0].
    uint32_t BitWidth = (Imm & 0x7f0000) >> 16; // Extract bits [22:16].
    NewInstr->removeOperand(2);
    NewInstr.addImm(Offset);
    NewInstr.addImm(BitWidth);
  }
  fixImplicitOperands(*NewInstr);
  // Legalize the operands
  legalizeOperands(*NewInstr, MDT);
  if (NewDstReg)
    addUsersToMoveToVALUWorklist(NewDstReg, MRI, Worklist);
}

// Add/sub require special handling to deal with carry outs.
std::pair<bool, MachineBasicBlock *>
SIInstrInfo::moveScalarAddSub(SIInstrWorklist &Worklist, MachineInstr &Inst,
                              MachineDominatorTree *MDT) const {
  if (ST.hasAddNoCarry()) {
    // Assume there is no user of scc since we don't select this in that case.
    // Since scc isn't used, it doesn't really matter if the i32 or u32 variant
    // is used.

    MachineBasicBlock &MBB = *Inst.getParent();
    MachineRegisterInfo &MRI = MBB.getParent()->getRegInfo();

    Register OldDstReg = Inst.getOperand(0).getReg();
    Register ResultReg = MRI.createVirtualRegister(&AMDGPU::VGPR_32RegClass);

    unsigned Opc = Inst.getOpcode();
    assert(Opc == AMDGPU::S_ADD_I32 || Opc == AMDGPU::S_SUB_I32);

    unsigned NewOpc = Opc == AMDGPU::S_ADD_I32 ?
      AMDGPU::V_ADD_U32_e64 : AMDGPU::V_SUB_U32_e64;

    assert(Inst.getOperand(3).getReg() == AMDGPU::SCC);
    Inst.removeOperand(3);

    Inst.setDesc(get(NewOpc));
    Inst.addOperand(MachineOperand::CreateImm(0)); // clamp bit
    Inst.addImplicitDefUseOperands(*MBB.getParent());
    MRI.replaceRegWith(OldDstReg, ResultReg);
    MachineBasicBlock *NewBB = legalizeOperands(Inst, MDT);

    addUsersToMoveToVALUWorklist(ResultReg, MRI, Worklist);
    return std::pair(true, NewBB);
  }

  return std::pair(false, nullptr);
}

void SIInstrInfo::lowerSelect(SIInstrWorklist &Worklist, MachineInstr &Inst,
                              MachineDominatorTree *MDT) const {

  MachineBasicBlock &MBB = *Inst.getParent();
  MachineRegisterInfo &MRI = MBB.getParent()->getRegInfo();
  MachineBasicBlock::iterator MII = Inst;
  DebugLoc DL = Inst.getDebugLoc();

  MachineOperand &Dest = Inst.getOperand(0);
  MachineOperand &Src0 = Inst.getOperand(1);
  MachineOperand &Src1 = Inst.getOperand(2);
  MachineOperand &Cond = Inst.getOperand(3);

  Register SCCSource = Cond.getReg();
  bool IsSCC = (SCCSource == AMDGPU::SCC);

  // If this is a trivial select where the condition is effectively not SCC
  // (SCCSource is a source of copy to SCC), then the select is semantically
  // equivalent to copying SCCSource. Hence, there is no need to create
  // V_CNDMASK, we can just use that and bail out.
  if (!IsSCC && Src0.isImm() && (Src0.getImm() == -1) && Src1.isImm() &&
      (Src1.getImm() == 0)) {
    MRI.replaceRegWith(Dest.getReg(), SCCSource);
    return;
  }

  const TargetRegisterClass *TC =
      RI.getRegClass(AMDGPU::SReg_1_XEXECRegClassID);

  Register CopySCC = MRI.createVirtualRegister(TC);

  if (IsSCC) {
    // Now look for the closest SCC def if it is a copy
    // replacing the SCCSource with the COPY source register
    bool CopyFound = false;
    for (MachineInstr &CandI :
         make_range(std::next(MachineBasicBlock::reverse_iterator(Inst)),
                    Inst.getParent()->rend())) {
      if (CandI.findRegisterDefOperandIdx(AMDGPU::SCC, false, false, &RI) !=
          -1) {
        if (CandI.isCopy() && CandI.getOperand(0).getReg() == AMDGPU::SCC) {
          BuildMI(MBB, MII, DL, get(AMDGPU::COPY), CopySCC)
              .addReg(CandI.getOperand(1).getReg());
          CopyFound = true;
        }
        break;
      }
    }
    if (!CopyFound) {
      // SCC def is not a copy
      // Insert a trivial select instead of creating a copy, because a copy from
      // SCC would semantically mean just copying a single bit, but we may need
      // the result to be a vector condition mask that needs preserving.
      unsigned Opcode = (ST.getWavefrontSize() == 64) ? AMDGPU::S_CSELECT_B64
                                                      : AMDGPU::S_CSELECT_B32;
      auto NewSelect =
          BuildMI(MBB, MII, DL, get(Opcode), CopySCC).addImm(-1).addImm(0);
      NewSelect->getOperand(3).setIsUndef(Cond.isUndef());
    }
  }

  Register ResultReg = MRI.createVirtualRegister(&AMDGPU::VGPR_32RegClass);

  auto UpdatedInst =
      BuildMI(MBB, MII, DL, get(AMDGPU::V_CNDMASK_B32_e64), ResultReg)
          .addImm(0)
          .add(Src1) // False
          .addImm(0)
          .add(Src0) // True
          .addReg(IsSCC ? CopySCC : SCCSource);

  MRI.replaceRegWith(Dest.getReg(), ResultReg);
  legalizeOperands(*UpdatedInst, MDT);
  addUsersToMoveToVALUWorklist(ResultReg, MRI, Worklist);
}

void SIInstrInfo::lowerScalarAbs(SIInstrWorklist &Worklist,
                                 MachineInstr &Inst) const {
  MachineBasicBlock &MBB = *Inst.getParent();
  MachineRegisterInfo &MRI = MBB.getParent()->getRegInfo();
  MachineBasicBlock::iterator MII = Inst;
  DebugLoc DL = Inst.getDebugLoc();

  MachineOperand &Dest = Inst.getOperand(0);
  MachineOperand &Src = Inst.getOperand(1);
  Register TmpReg = MRI.createVirtualRegister(&AMDGPU::VGPR_32RegClass);
  Register ResultReg = MRI.createVirtualRegister(&AMDGPU::VGPR_32RegClass);

  unsigned SubOp = ST.hasAddNoCarry() ?
    AMDGPU::V_SUB_U32_e32 : AMDGPU::V_SUB_CO_U32_e32;

  BuildMI(MBB, MII, DL, get(SubOp), TmpReg)
    .addImm(0)
    .addReg(Src.getReg());

  BuildMI(MBB, MII, DL, get(AMDGPU::V_MAX_I32_e64), ResultReg)
    .addReg(Src.getReg())
    .addReg(TmpReg);

  MRI.replaceRegWith(Dest.getReg(), ResultReg);
  addUsersToMoveToVALUWorklist(ResultReg, MRI, Worklist);
}

void SIInstrInfo::lowerScalarXnor(SIInstrWorklist &Worklist,
                                  MachineInstr &Inst) const {
  MachineBasicBlock &MBB = *Inst.getParent();
  MachineRegisterInfo &MRI = MBB.getParent()->getRegInfo();
  MachineBasicBlock::iterator MII = Inst;
  const DebugLoc &DL = Inst.getDebugLoc();

  MachineOperand &Dest = Inst.getOperand(0);
  MachineOperand &Src0 = Inst.getOperand(1);
  MachineOperand &Src1 = Inst.getOperand(2);

  if (ST.hasDLInsts()) {
    Register NewDest = MRI.createVirtualRegister(&AMDGPU::VGPR_32RegClass);
    legalizeGenericOperand(MBB, MII, &AMDGPU::VGPR_32RegClass, Src0, MRI, DL);
    legalizeGenericOperand(MBB, MII, &AMDGPU::VGPR_32RegClass, Src1, MRI, DL);

    BuildMI(MBB, MII, DL, get(AMDGPU::V_XNOR_B32_e64), NewDest)
      .add(Src0)
      .add(Src1);

    MRI.replaceRegWith(Dest.getReg(), NewDest);
    addUsersToMoveToVALUWorklist(NewDest, MRI, Worklist);
  } else {
    // Using the identity !(x ^ y) == (!x ^ y) == (x ^ !y), we can
    // invert either source and then perform the XOR. If either source is a
    // scalar register, then we can leave the inversion on the scalar unit to
    // achieve a better distribution of scalar and vector instructions.
    bool Src0IsSGPR = Src0.isReg() &&
                      RI.isSGPRClass(MRI.getRegClass(Src0.getReg()));
    bool Src1IsSGPR = Src1.isReg() &&
                      RI.isSGPRClass(MRI.getRegClass(Src1.getReg()));
    MachineInstr *Xor;
    Register Temp = MRI.createVirtualRegister(&AMDGPU::SReg_32RegClass);
    Register NewDest = MRI.createVirtualRegister(&AMDGPU::SReg_32RegClass);

    // Build a pair of scalar instructions and add them to the work list.
    // The next iteration over the work list will lower these to the vector
    // unit as necessary.
    if (Src0IsSGPR) {
      BuildMI(MBB, MII, DL, get(AMDGPU::S_NOT_B32), Temp).add(Src0);
      Xor = BuildMI(MBB, MII, DL, get(AMDGPU::S_XOR_B32), NewDest)
      .addReg(Temp)
      .add(Src1);
    } else if (Src1IsSGPR) {
      BuildMI(MBB, MII, DL, get(AMDGPU::S_NOT_B32), Temp).add(Src1);
      Xor = BuildMI(MBB, MII, DL, get(AMDGPU::S_XOR_B32), NewDest)
      .add(Src0)
      .addReg(Temp);
    } else {
      Xor = BuildMI(MBB, MII, DL, get(AMDGPU::S_XOR_B32), Temp)
        .add(Src0)
        .add(Src1);
      MachineInstr *Not =
          BuildMI(MBB, MII, DL, get(AMDGPU::S_NOT_B32), NewDest).addReg(Temp);
      Worklist.insert(Not);
    }

    MRI.replaceRegWith(Dest.getReg(), NewDest);

    Worklist.insert(Xor);

    addUsersToMoveToVALUWorklist(NewDest, MRI, Worklist);
  }
}

void SIInstrInfo::splitScalarNotBinop(SIInstrWorklist &Worklist,
                                      MachineInstr &Inst,
                                      unsigned Opcode) const {
  MachineBasicBlock &MBB = *Inst.getParent();
  MachineRegisterInfo &MRI = MBB.getParent()->getRegInfo();
  MachineBasicBlock::iterator MII = Inst;
  const DebugLoc &DL = Inst.getDebugLoc();

  MachineOperand &Dest = Inst.getOperand(0);
  MachineOperand &Src0 = Inst.getOperand(1);
  MachineOperand &Src1 = Inst.getOperand(2);

  Register NewDest = MRI.createVirtualRegister(&AMDGPU::SReg_32RegClass);
  Register Interm = MRI.createVirtualRegister(&AMDGPU::SReg_32RegClass);

  MachineInstr &Op = *BuildMI(MBB, MII, DL, get(Opcode), Interm)
    .add(Src0)
    .add(Src1);

  MachineInstr &Not = *BuildMI(MBB, MII, DL, get(AMDGPU::S_NOT_B32), NewDest)
    .addReg(Interm);

  Worklist.insert(&Op);
  Worklist.insert(&Not);

  MRI.replaceRegWith(Dest.getReg(), NewDest);
  addUsersToMoveToVALUWorklist(NewDest, MRI, Worklist);
}

void SIInstrInfo::splitScalarBinOpN2(SIInstrWorklist &Worklist,
                                     MachineInstr &Inst,
                                     unsigned Opcode) const {
  MachineBasicBlock &MBB = *Inst.getParent();
  MachineRegisterInfo &MRI = MBB.getParent()->getRegInfo();
  MachineBasicBlock::iterator MII = Inst;
  const DebugLoc &DL = Inst.getDebugLoc();

  MachineOperand &Dest = Inst.getOperand(0);
  MachineOperand &Src0 = Inst.getOperand(1);
  MachineOperand &Src1 = Inst.getOperand(2);

  Register NewDest = MRI.createVirtualRegister(&AMDGPU::SReg_32_XM0RegClass);
  Register Interm = MRI.createVirtualRegister(&AMDGPU::SReg_32_XM0RegClass);

  MachineInstr &Not = *BuildMI(MBB, MII, DL, get(AMDGPU::S_NOT_B32), Interm)
    .add(Src1);

  MachineInstr &Op = *BuildMI(MBB, MII, DL, get(Opcode), NewDest)
    .add(Src0)
    .addReg(Interm);

  Worklist.insert(&Not);
  Worklist.insert(&Op);

  MRI.replaceRegWith(Dest.getReg(), NewDest);
  addUsersToMoveToVALUWorklist(NewDest, MRI, Worklist);
}

void SIInstrInfo::splitScalar64BitUnaryOp(SIInstrWorklist &Worklist,
                                          MachineInstr &Inst, unsigned Opcode,
                                          bool Swap) const {
  MachineBasicBlock &MBB = *Inst.getParent();
  MachineRegisterInfo &MRI = MBB.getParent()->getRegInfo();

  MachineOperand &Dest = Inst.getOperand(0);
  MachineOperand &Src0 = Inst.getOperand(1);
  DebugLoc DL = Inst.getDebugLoc();

  MachineBasicBlock::iterator MII = Inst;

  const MCInstrDesc &InstDesc = get(Opcode);
  const TargetRegisterClass *Src0RC = Src0.isReg() ?
    MRI.getRegClass(Src0.getReg()) :
    &AMDGPU::SGPR_32RegClass;

  const TargetRegisterClass *Src0SubRC =
      RI.getSubRegisterClass(Src0RC, AMDGPU::sub0);

  MachineOperand SrcReg0Sub0 = buildExtractSubRegOrImm(MII, MRI, Src0, Src0RC,
                                                       AMDGPU::sub0, Src0SubRC);

  const TargetRegisterClass *DestRC = MRI.getRegClass(Dest.getReg());
  const TargetRegisterClass *NewDestRC = RI.getEquivalentVGPRClass(DestRC);
  const TargetRegisterClass *NewDestSubRC =
      RI.getSubRegisterClass(NewDestRC, AMDGPU::sub0);

  Register DestSub0 = MRI.createVirtualRegister(NewDestSubRC);
  MachineInstr &LoHalf = *BuildMI(MBB, MII, DL, InstDesc, DestSub0).add(SrcReg0Sub0);

  MachineOperand SrcReg0Sub1 = buildExtractSubRegOrImm(MII, MRI, Src0, Src0RC,
                                                       AMDGPU::sub1, Src0SubRC);

  Register DestSub1 = MRI.createVirtualRegister(NewDestSubRC);
  MachineInstr &HiHalf = *BuildMI(MBB, MII, DL, InstDesc, DestSub1).add(SrcReg0Sub1);

  if (Swap)
    std::swap(DestSub0, DestSub1);

  Register FullDestReg = MRI.createVirtualRegister(NewDestRC);
  BuildMI(MBB, MII, DL, get(TargetOpcode::REG_SEQUENCE), FullDestReg)
    .addReg(DestSub0)
    .addImm(AMDGPU::sub0)
    .addReg(DestSub1)
    .addImm(AMDGPU::sub1);

  MRI.replaceRegWith(Dest.getReg(), FullDestReg);

  Worklist.insert(&LoHalf);
  Worklist.insert(&HiHalf);

  // We don't need to legalizeOperands here because for a single operand, src0
  // will support any kind of input.

  // Move all users of this moved value.
  addUsersToMoveToVALUWorklist(FullDestReg, MRI, Worklist);
}

void SIInstrInfo::splitScalar64BitAddSub(SIInstrWorklist &Worklist,
                                         MachineInstr &Inst,
                                         MachineDominatorTree *MDT) const {
  bool IsAdd = (Inst.getOpcode() == AMDGPU::S_ADD_U64_PSEUDO);

  MachineBasicBlock &MBB = *Inst.getParent();
  MachineRegisterInfo &MRI = MBB.getParent()->getRegInfo();
  const auto *CarryRC = RI.getRegClass(AMDGPU::SReg_1_XEXECRegClassID);

  Register FullDestReg = MRI.createVirtualRegister(&AMDGPU::VReg_64RegClass);
  Register DestSub0 = MRI.createVirtualRegister(&AMDGPU::VGPR_32RegClass);
  Register DestSub1 = MRI.createVirtualRegister(&AMDGPU::VGPR_32RegClass);

  Register CarryReg = MRI.createVirtualRegister(CarryRC);
  Register DeadCarryReg = MRI.createVirtualRegister(CarryRC);

  MachineOperand &Dest = Inst.getOperand(0);
  MachineOperand &Src0 = Inst.getOperand(1);
  MachineOperand &Src1 = Inst.getOperand(2);
  const DebugLoc &DL = Inst.getDebugLoc();
  MachineBasicBlock::iterator MII = Inst;

  const TargetRegisterClass *Src0RC = MRI.getRegClass(Src0.getReg());
  const TargetRegisterClass *Src1RC = MRI.getRegClass(Src1.getReg());
  const TargetRegisterClass *Src0SubRC =
      RI.getSubRegisterClass(Src0RC, AMDGPU::sub0);
  const TargetRegisterClass *Src1SubRC =
      RI.getSubRegisterClass(Src1RC, AMDGPU::sub0);

  MachineOperand SrcReg0Sub0 = buildExtractSubRegOrImm(MII, MRI, Src0, Src0RC,
                                                       AMDGPU::sub0, Src0SubRC);
  MachineOperand SrcReg1Sub0 = buildExtractSubRegOrImm(MII, MRI, Src1, Src1RC,
                                                       AMDGPU::sub0, Src1SubRC);


  MachineOperand SrcReg0Sub1 = buildExtractSubRegOrImm(MII, MRI, Src0, Src0RC,
                                                       AMDGPU::sub1, Src0SubRC);
  MachineOperand SrcReg1Sub1 = buildExtractSubRegOrImm(MII, MRI, Src1, Src1RC,
                                                       AMDGPU::sub1, Src1SubRC);

  unsigned LoOpc = IsAdd ? AMDGPU::V_ADD_CO_U32_e64 : AMDGPU::V_SUB_CO_U32_e64;
  MachineInstr *LoHalf =
    BuildMI(MBB, MII, DL, get(LoOpc), DestSub0)
    .addReg(CarryReg, RegState::Define)
    .add(SrcReg0Sub0)
    .add(SrcReg1Sub0)
    .addImm(0); // clamp bit

  unsigned HiOpc = IsAdd ? AMDGPU::V_ADDC_U32_e64 : AMDGPU::V_SUBB_U32_e64;
  MachineInstr *HiHalf =
    BuildMI(MBB, MII, DL, get(HiOpc), DestSub1)
    .addReg(DeadCarryReg, RegState::Define | RegState::Dead)
    .add(SrcReg0Sub1)
    .add(SrcReg1Sub1)
    .addReg(CarryReg, RegState::Kill)
    .addImm(0); // clamp bit

  BuildMI(MBB, MII, DL, get(TargetOpcode::REG_SEQUENCE), FullDestReg)
    .addReg(DestSub0)
    .addImm(AMDGPU::sub0)
    .addReg(DestSub1)
    .addImm(AMDGPU::sub1);

  MRI.replaceRegWith(Dest.getReg(), FullDestReg);

  // Try to legalize the operands in case we need to swap the order to keep it
  // valid.
  legalizeOperands(*LoHalf, MDT);
  legalizeOperands(*HiHalf, MDT);

  // Move all users of this moved value.
  addUsersToMoveToVALUWorklist(FullDestReg, MRI, Worklist);
}

void SIInstrInfo::splitScalar64BitBinaryOp(SIInstrWorklist &Worklist,
                                           MachineInstr &Inst, unsigned Opcode,
                                           MachineDominatorTree *MDT) const {
  MachineBasicBlock &MBB = *Inst.getParent();
  MachineRegisterInfo &MRI = MBB.getParent()->getRegInfo();

  MachineOperand &Dest = Inst.getOperand(0);
  MachineOperand &Src0 = Inst.getOperand(1);
  MachineOperand &Src1 = Inst.getOperand(2);
  DebugLoc DL = Inst.getDebugLoc();

  MachineBasicBlock::iterator MII = Inst;

  const MCInstrDesc &InstDesc = get(Opcode);
  const TargetRegisterClass *Src0RC = Src0.isReg() ?
    MRI.getRegClass(Src0.getReg()) :
    &AMDGPU::SGPR_32RegClass;

  const TargetRegisterClass *Src0SubRC =
      RI.getSubRegisterClass(Src0RC, AMDGPU::sub0);
  const TargetRegisterClass *Src1RC = Src1.isReg() ?
    MRI.getRegClass(Src1.getReg()) :
    &AMDGPU::SGPR_32RegClass;

  const TargetRegisterClass *Src1SubRC =
      RI.getSubRegisterClass(Src1RC, AMDGPU::sub0);

  MachineOperand SrcReg0Sub0 = buildExtractSubRegOrImm(MII, MRI, Src0, Src0RC,
                                                       AMDGPU::sub0, Src0SubRC);
  MachineOperand SrcReg1Sub0 = buildExtractSubRegOrImm(MII, MRI, Src1, Src1RC,
                                                       AMDGPU::sub0, Src1SubRC);
  MachineOperand SrcReg0Sub1 = buildExtractSubRegOrImm(MII, MRI, Src0, Src0RC,
                                                       AMDGPU::sub1, Src0SubRC);
  MachineOperand SrcReg1Sub1 = buildExtractSubRegOrImm(MII, MRI, Src1, Src1RC,
                                                       AMDGPU::sub1, Src1SubRC);

  const TargetRegisterClass *DestRC = MRI.getRegClass(Dest.getReg());
  const TargetRegisterClass *NewDestRC = RI.getEquivalentVGPRClass(DestRC);
  const TargetRegisterClass *NewDestSubRC =
      RI.getSubRegisterClass(NewDestRC, AMDGPU::sub0);

  Register DestSub0 = MRI.createVirtualRegister(NewDestSubRC);
  MachineInstr &LoHalf = *BuildMI(MBB, MII, DL, InstDesc, DestSub0)
                              .add(SrcReg0Sub0)
                              .add(SrcReg1Sub0);

  Register DestSub1 = MRI.createVirtualRegister(NewDestSubRC);
  MachineInstr &HiHalf = *BuildMI(MBB, MII, DL, InstDesc, DestSub1)
                              .add(SrcReg0Sub1)
                              .add(SrcReg1Sub1);

  Register FullDestReg = MRI.createVirtualRegister(NewDestRC);
  BuildMI(MBB, MII, DL, get(TargetOpcode::REG_SEQUENCE), FullDestReg)
    .addReg(DestSub0)
    .addImm(AMDGPU::sub0)
    .addReg(DestSub1)
    .addImm(AMDGPU::sub1);

  MRI.replaceRegWith(Dest.getReg(), FullDestReg);

  Worklist.insert(&LoHalf);
  Worklist.insert(&HiHalf);

  // Move all users of this moved value.
  addUsersToMoveToVALUWorklist(FullDestReg, MRI, Worklist);
}

void SIInstrInfo::splitScalar64BitXnor(SIInstrWorklist &Worklist,
                                       MachineInstr &Inst,
                                       MachineDominatorTree *MDT) const {
  MachineBasicBlock &MBB = *Inst.getParent();
  MachineRegisterInfo &MRI = MBB.getParent()->getRegInfo();

  MachineOperand &Dest = Inst.getOperand(0);
  MachineOperand &Src0 = Inst.getOperand(1);
  MachineOperand &Src1 = Inst.getOperand(2);
  const DebugLoc &DL = Inst.getDebugLoc();

  MachineBasicBlock::iterator MII = Inst;

  const TargetRegisterClass *DestRC = MRI.getRegClass(Dest.getReg());

  Register Interm = MRI.createVirtualRegister(&AMDGPU::SReg_64RegClass);

  MachineOperand* Op0;
  MachineOperand* Op1;

  if (Src0.isReg() && RI.isSGPRReg(MRI, Src0.getReg())) {
    Op0 = &Src0;
    Op1 = &Src1;
  } else {
    Op0 = &Src1;
    Op1 = &Src0;
  }

  BuildMI(MBB, MII, DL, get(AMDGPU::S_NOT_B64), Interm)
    .add(*Op0);

  Register NewDest = MRI.createVirtualRegister(DestRC);

  MachineInstr &Xor = *BuildMI(MBB, MII, DL, get(AMDGPU::S_XOR_B64), NewDest)
    .addReg(Interm)
    .add(*Op1);

  MRI.replaceRegWith(Dest.getReg(), NewDest);

  Worklist.insert(&Xor);
}

void SIInstrInfo::splitScalar64BitBCNT(SIInstrWorklist &Worklist,
                                       MachineInstr &Inst) const {
  MachineBasicBlock &MBB = *Inst.getParent();
  MachineRegisterInfo &MRI = MBB.getParent()->getRegInfo();

  MachineBasicBlock::iterator MII = Inst;
  const DebugLoc &DL = Inst.getDebugLoc();

  MachineOperand &Dest = Inst.getOperand(0);
  MachineOperand &Src = Inst.getOperand(1);

  const MCInstrDesc &InstDesc = get(AMDGPU::V_BCNT_U32_B32_e64);
  const TargetRegisterClass *SrcRC = Src.isReg() ?
    MRI.getRegClass(Src.getReg()) :
    &AMDGPU::SGPR_32RegClass;

  Register MidReg = MRI.createVirtualRegister(&AMDGPU::VGPR_32RegClass);
  Register ResultReg = MRI.createVirtualRegister(&AMDGPU::VGPR_32RegClass);

  const TargetRegisterClass *SrcSubRC =
      RI.getSubRegisterClass(SrcRC, AMDGPU::sub0);

  MachineOperand SrcRegSub0 = buildExtractSubRegOrImm(MII, MRI, Src, SrcRC,
                                                      AMDGPU::sub0, SrcSubRC);
  MachineOperand SrcRegSub1 = buildExtractSubRegOrImm(MII, MRI, Src, SrcRC,
                                                      AMDGPU::sub1, SrcSubRC);

  BuildMI(MBB, MII, DL, InstDesc, MidReg).add(SrcRegSub0).addImm(0);

  BuildMI(MBB, MII, DL, InstDesc, ResultReg).add(SrcRegSub1).addReg(MidReg);

  MRI.replaceRegWith(Dest.getReg(), ResultReg);

  // We don't need to legalize operands here. src0 for either instruction can be
  // an SGPR, and the second input is unused or determined here.
  addUsersToMoveToVALUWorklist(ResultReg, MRI, Worklist);
}

void SIInstrInfo::splitScalar64BitBFE(SIInstrWorklist &Worklist,
                                      MachineInstr &Inst) const {
  MachineBasicBlock &MBB = *Inst.getParent();
  MachineRegisterInfo &MRI = MBB.getParent()->getRegInfo();
  MachineBasicBlock::iterator MII = Inst;
  const DebugLoc &DL = Inst.getDebugLoc();

  MachineOperand &Dest = Inst.getOperand(0);
  uint32_t Imm = Inst.getOperand(2).getImm();
  uint32_t Offset = Imm & 0x3f; // Extract bits [5:0].
  uint32_t BitWidth = (Imm & 0x7f0000) >> 16; // Extract bits [22:16].

  (void) Offset;

  // Only sext_inreg cases handled.
  assert(Inst.getOpcode() == AMDGPU::S_BFE_I64 && BitWidth <= 32 &&
         Offset == 0 && "Not implemented");

  if (BitWidth < 32) {
    Register MidRegLo = MRI.createVirtualRegister(&AMDGPU::VGPR_32RegClass);
    Register MidRegHi = MRI.createVirtualRegister(&AMDGPU::VGPR_32RegClass);
    Register ResultReg = MRI.createVirtualRegister(&AMDGPU::VReg_64RegClass);

    BuildMI(MBB, MII, DL, get(AMDGPU::V_BFE_I32_e64), MidRegLo)
        .addReg(Inst.getOperand(1).getReg(), 0, AMDGPU::sub0)
        .addImm(0)
        .addImm(BitWidth);

    BuildMI(MBB, MII, DL, get(AMDGPU::V_ASHRREV_I32_e32), MidRegHi)
      .addImm(31)
      .addReg(MidRegLo);

    BuildMI(MBB, MII, DL, get(TargetOpcode::REG_SEQUENCE), ResultReg)
      .addReg(MidRegLo)
      .addImm(AMDGPU::sub0)
      .addReg(MidRegHi)
      .addImm(AMDGPU::sub1);

    MRI.replaceRegWith(Dest.getReg(), ResultReg);
    addUsersToMoveToVALUWorklist(ResultReg, MRI, Worklist);
    return;
  }

  MachineOperand &Src = Inst.getOperand(1);
  Register TmpReg = MRI.createVirtualRegister(&AMDGPU::VGPR_32RegClass);
  Register ResultReg = MRI.createVirtualRegister(&AMDGPU::VReg_64RegClass);

  BuildMI(MBB, MII, DL, get(AMDGPU::V_ASHRREV_I32_e64), TmpReg)
    .addImm(31)
    .addReg(Src.getReg(), 0, AMDGPU::sub0);

  BuildMI(MBB, MII, DL, get(TargetOpcode::REG_SEQUENCE), ResultReg)
    .addReg(Src.getReg(), 0, AMDGPU::sub0)
    .addImm(AMDGPU::sub0)
    .addReg(TmpReg)
    .addImm(AMDGPU::sub1);

  MRI.replaceRegWith(Dest.getReg(), ResultReg);
  addUsersToMoveToVALUWorklist(ResultReg, MRI, Worklist);
}

void SIInstrInfo::addUsersToMoveToVALUWorklist(
    Register DstReg, MachineRegisterInfo &MRI,
    SIInstrWorklist &Worklist) const {
  for (MachineRegisterInfo::use_iterator I = MRI.use_begin(DstReg),
         E = MRI.use_end(); I != E;) {
    MachineInstr &UseMI = *I->getParent();

    unsigned OpNo = 0;

    switch (UseMI.getOpcode()) {
    case AMDGPU::COPY:
    case AMDGPU::WQM:
    case AMDGPU::SOFT_WQM:
    case AMDGPU::STRICT_WWM:
    case AMDGPU::STRICT_WQM:
    case AMDGPU::REG_SEQUENCE:
    case AMDGPU::PHI:
    case AMDGPU::INSERT_SUBREG:
      break;
    default:
      OpNo = I.getOperandNo();
      break;
    }

    if (!RI.hasVectorRegisters(getOpRegClass(UseMI, OpNo))) {
      Worklist.insert(&UseMI);

      do {
        ++I;
      } while (I != E && I->getParent() == &UseMI);
    } else {
      ++I;
    }
  }
}

void SIInstrInfo::movePackToVALU(SIInstrWorklist &Worklist,
                                 MachineRegisterInfo &MRI,
                                 MachineInstr &Inst) const {
  Register ResultReg = MRI.createVirtualRegister(&AMDGPU::VGPR_32RegClass);
  MachineBasicBlock *MBB = Inst.getParent();
  MachineOperand &Src0 = Inst.getOperand(1);
  MachineOperand &Src1 = Inst.getOperand(2);
  const DebugLoc &DL = Inst.getDebugLoc();

  switch (Inst.getOpcode()) {
  case AMDGPU::S_PACK_LL_B32_B16: {
    Register ImmReg = MRI.createVirtualRegister(&AMDGPU::VGPR_32RegClass);
    Register TmpReg = MRI.createVirtualRegister(&AMDGPU::VGPR_32RegClass);

    // FIXME: Can do a lot better if we know the high bits of src0 or src1 are
    // 0.
    BuildMI(*MBB, Inst, DL, get(AMDGPU::V_MOV_B32_e32), ImmReg)
      .addImm(0xffff);

    BuildMI(*MBB, Inst, DL, get(AMDGPU::V_AND_B32_e64), TmpReg)
      .addReg(ImmReg, RegState::Kill)
      .add(Src0);

    BuildMI(*MBB, Inst, DL, get(AMDGPU::V_LSHL_OR_B32_e64), ResultReg)
      .add(Src1)
      .addImm(16)
      .addReg(TmpReg, RegState::Kill);
    break;
  }
  case AMDGPU::S_PACK_LH_B32_B16: {
    Register ImmReg = MRI.createVirtualRegister(&AMDGPU::VGPR_32RegClass);
    BuildMI(*MBB, Inst, DL, get(AMDGPU::V_MOV_B32_e32), ImmReg)
      .addImm(0xffff);
    BuildMI(*MBB, Inst, DL, get(AMDGPU::V_BFI_B32_e64), ResultReg)
      .addReg(ImmReg, RegState::Kill)
      .add(Src0)
      .add(Src1);
    break;
  }
  case AMDGPU::S_PACK_HL_B32_B16: {
    Register TmpReg = MRI.createVirtualRegister(&AMDGPU::VGPR_32RegClass);
    BuildMI(*MBB, Inst, DL, get(AMDGPU::V_LSHRREV_B32_e64), TmpReg)
        .addImm(16)
        .add(Src0);
    BuildMI(*MBB, Inst, DL, get(AMDGPU::V_LSHL_OR_B32_e64), ResultReg)
        .add(Src1)
        .addImm(16)
        .addReg(TmpReg, RegState::Kill);
    break;
  }
  case AMDGPU::S_PACK_HH_B32_B16: {
    Register ImmReg = MRI.createVirtualRegister(&AMDGPU::VGPR_32RegClass);
    Register TmpReg = MRI.createVirtualRegister(&AMDGPU::VGPR_32RegClass);
    BuildMI(*MBB, Inst, DL, get(AMDGPU::V_LSHRREV_B32_e64), TmpReg)
      .addImm(16)
      .add(Src0);
    BuildMI(*MBB, Inst, DL, get(AMDGPU::V_MOV_B32_e32), ImmReg)
      .addImm(0xffff0000);
    BuildMI(*MBB, Inst, DL, get(AMDGPU::V_AND_OR_B32_e64), ResultReg)
      .add(Src1)
      .addReg(ImmReg, RegState::Kill)
      .addReg(TmpReg, RegState::Kill);
    break;
  }
  default:
    llvm_unreachable("unhandled s_pack_* instruction");
  }

  MachineOperand &Dest = Inst.getOperand(0);
  MRI.replaceRegWith(Dest.getReg(), ResultReg);
  addUsersToMoveToVALUWorklist(ResultReg, MRI, Worklist);
}

void SIInstrInfo::addSCCDefUsersToVALUWorklist(MachineOperand &Op,
                                               MachineInstr &SCCDefInst,
                                               SIInstrWorklist &Worklist,
                                               Register NewCond) const {

  // Ensure that def inst defines SCC, which is still live.
  assert(Op.isReg() && Op.getReg() == AMDGPU::SCC && Op.isDef() &&
         !Op.isDead() && Op.getParent() == &SCCDefInst);
  SmallVector<MachineInstr *, 4> CopyToDelete;
  // This assumes that all the users of SCC are in the same block
  // as the SCC def.
  for (MachineInstr &MI : // Skip the def inst itself.
       make_range(std::next(MachineBasicBlock::iterator(SCCDefInst)),
                  SCCDefInst.getParent()->end())) {
    // Check if SCC is used first.
    int SCCIdx = MI.findRegisterUseOperandIdx(AMDGPU::SCC, false, &RI);
    if (SCCIdx != -1) {
      if (MI.isCopy()) {
        MachineRegisterInfo &MRI = MI.getParent()->getParent()->getRegInfo();
        Register DestReg = MI.getOperand(0).getReg();

        MRI.replaceRegWith(DestReg, NewCond);
        CopyToDelete.push_back(&MI);
      } else {

        if (NewCond.isValid())
          MI.getOperand(SCCIdx).setReg(NewCond);

        Worklist.insert(&MI);
      }
    }
    // Exit if we find another SCC def.
    if (MI.findRegisterDefOperandIdx(AMDGPU::SCC, false, false, &RI) != -1)
      break;
  }
  for (auto &Copy : CopyToDelete)
    Copy->eraseFromParent();
}

// Instructions that use SCC may be converted to VALU instructions. When that
// happens, the SCC register is changed to VCC_LO. The instruction that defines
// SCC must be changed to an instruction that defines VCC. This function makes
// sure that the instruction that defines SCC is added to the moveToVALU
// worklist.
void SIInstrInfo::addSCCDefsToVALUWorklist(MachineInstr *SCCUseInst,
                                           SIInstrWorklist &Worklist) const {
  // Look for a preceding instruction that either defines VCC or SCC. If VCC
  // then there is nothing to do because the defining instruction has been
  // converted to a VALU already. If SCC then that instruction needs to be
  // converted to a VALU.
  for (MachineInstr &MI :
       make_range(std::next(MachineBasicBlock::reverse_iterator(SCCUseInst)),
                  SCCUseInst->getParent()->rend())) {
    if (MI.modifiesRegister(AMDGPU::VCC, &RI))
      break;
    if (MI.definesRegister(AMDGPU::SCC, &RI)) {
      Worklist.insert(&MI);
      break;
    }
  }
}

const TargetRegisterClass *SIInstrInfo::getDestEquivalentVGPRClass(
  const MachineInstr &Inst) const {
  const TargetRegisterClass *NewDstRC = getOpRegClass(Inst, 0);

  switch (Inst.getOpcode()) {
  // For target instructions, getOpRegClass just returns the virtual register
  // class associated with the operand, so we need to find an equivalent VGPR
  // register class in order to move the instruction to the VALU.
  case AMDGPU::COPY:
  case AMDGPU::PHI:
  case AMDGPU::REG_SEQUENCE:
  case AMDGPU::INSERT_SUBREG:
  case AMDGPU::WQM:
  case AMDGPU::SOFT_WQM:
  case AMDGPU::STRICT_WWM:
  case AMDGPU::STRICT_WQM: {
    const TargetRegisterClass *SrcRC = getOpRegClass(Inst, 1);
    if (RI.isAGPRClass(SrcRC)) {
      if (RI.isAGPRClass(NewDstRC))
        return nullptr;

      switch (Inst.getOpcode()) {
      case AMDGPU::PHI:
      case AMDGPU::REG_SEQUENCE:
      case AMDGPU::INSERT_SUBREG:
        NewDstRC = RI.getEquivalentAGPRClass(NewDstRC);
        break;
      default:
        NewDstRC = RI.getEquivalentVGPRClass(NewDstRC);
      }

      if (!NewDstRC)
        return nullptr;
    } else {
      if (RI.isVGPRClass(NewDstRC) || NewDstRC == &AMDGPU::VReg_1RegClass)
        return nullptr;

      NewDstRC = RI.getEquivalentVGPRClass(NewDstRC);
      if (!NewDstRC)
        return nullptr;
    }

    return NewDstRC;
  }
  default:
    return NewDstRC;
  }
}

// Find the one SGPR operand we are allowed to use.
Register SIInstrInfo::findUsedSGPR(const MachineInstr &MI,
                                   int OpIndices[3]) const {
  const MCInstrDesc &Desc = MI.getDesc();

  // Find the one SGPR operand we are allowed to use.
  //
  // First we need to consider the instruction's operand requirements before
  // legalizing. Some operands are required to be SGPRs, such as implicit uses
  // of VCC, but we are still bound by the constant bus requirement to only use
  // one.
  //
  // If the operand's class is an SGPR, we can never move it.

  Register SGPRReg = findImplicitSGPRRead(MI);
  if (SGPRReg)
    return SGPRReg;

  Register UsedSGPRs[3] = {Register()};
  const MachineRegisterInfo &MRI = MI.getParent()->getParent()->getRegInfo();

  for (unsigned i = 0; i < 3; ++i) {
    int Idx = OpIndices[i];
    if (Idx == -1)
      break;

    const MachineOperand &MO = MI.getOperand(Idx);
    if (!MO.isReg())
      continue;

    // Is this operand statically required to be an SGPR based on the operand
    // constraints?
    const TargetRegisterClass *OpRC =
        RI.getRegClass(Desc.operands()[Idx].RegClass);
    bool IsRequiredSGPR = RI.isSGPRClass(OpRC);
    if (IsRequiredSGPR)
      return MO.getReg();

    // If this could be a VGPR or an SGPR, Check the dynamic register class.
    Register Reg = MO.getReg();
    const TargetRegisterClass *RegRC = MRI.getRegClass(Reg);
    if (RI.isSGPRClass(RegRC))
      UsedSGPRs[i] = Reg;
  }

  // We don't have a required SGPR operand, so we have a bit more freedom in
  // selecting operands to move.

  // Try to select the most used SGPR. If an SGPR is equal to one of the
  // others, we choose that.
  //
  // e.g.
  // V_FMA_F32 v0, s0, s0, s0 -> No moves
  // V_FMA_F32 v0, s0, s1, s0 -> Move s1

  // TODO: If some of the operands are 64-bit SGPRs and some 32, we should
  // prefer those.

  if (UsedSGPRs[0]) {
    if (UsedSGPRs[0] == UsedSGPRs[1] || UsedSGPRs[0] == UsedSGPRs[2])
      SGPRReg = UsedSGPRs[0];
  }

  if (!SGPRReg && UsedSGPRs[1]) {
    if (UsedSGPRs[1] == UsedSGPRs[2])
      SGPRReg = UsedSGPRs[1];
  }

  return SGPRReg;
}

MachineOperand *SIInstrInfo::getNamedOperand(MachineInstr &MI,
                                             unsigned OperandName) const {
  int Idx = AMDGPU::getNamedOperandIdx(MI.getOpcode(), OperandName);
  if (Idx == -1)
    return nullptr;

  return &MI.getOperand(Idx);
}

uint64_t SIInstrInfo::getDefaultRsrcDataFormat() const {
  if (ST.getGeneration() >= AMDGPUSubtarget::GFX10) {
    int64_t Format = ST.getGeneration() >= AMDGPUSubtarget::GFX11
                         ? (int64_t)AMDGPU::UfmtGFX11::UFMT_32_FLOAT
                         : (int64_t)AMDGPU::UfmtGFX10::UFMT_32_FLOAT;
    return (Format << 44) |
           (1ULL << 56) | // RESOURCE_LEVEL = 1
           (3ULL << 60); // OOB_SELECT = 3
  }

  uint64_t RsrcDataFormat = AMDGPU::RSRC_DATA_FORMAT;
  if (ST.isAmdHsaOS()) {
    // Set ATC = 1. GFX9 doesn't have this bit.
    if (ST.getGeneration() <= AMDGPUSubtarget::VOLCANIC_ISLANDS)
      RsrcDataFormat |= (1ULL << 56);

    // Set MTYPE = 2 (MTYPE_UC = uncached). GFX9 doesn't have this.
    // BTW, it disables TC L2 and therefore decreases performance.
    if (ST.getGeneration() == AMDGPUSubtarget::VOLCANIC_ISLANDS)
      RsrcDataFormat |= (2ULL << 59);
  }

  return RsrcDataFormat;
}

uint64_t SIInstrInfo::getScratchRsrcWords23() const {
  uint64_t Rsrc23 = getDefaultRsrcDataFormat() |
                    AMDGPU::RSRC_TID_ENABLE |
                    0xffffffff; // Size;

  // GFX9 doesn't have ELEMENT_SIZE.
  if (ST.getGeneration() <= AMDGPUSubtarget::VOLCANIC_ISLANDS) {
    uint64_t EltSizeValue = Log2_32(ST.getMaxPrivateElementSize(true)) - 1;
    Rsrc23 |= EltSizeValue << AMDGPU::RSRC_ELEMENT_SIZE_SHIFT;
  }

  // IndexStride = 64 / 32.
  uint64_t IndexStride = ST.getWavefrontSize() == 64 ? 3 : 2;
  Rsrc23 |= IndexStride << AMDGPU::RSRC_INDEX_STRIDE_SHIFT;

  // If TID_ENABLE is set, DATA_FORMAT specifies stride bits [14:17].
  // Clear them unless we want a huge stride.
  if (ST.getGeneration() >= AMDGPUSubtarget::VOLCANIC_ISLANDS &&
      ST.getGeneration() <= AMDGPUSubtarget::GFX9)
    Rsrc23 &= ~AMDGPU::RSRC_DATA_FORMAT;

  return Rsrc23;
}

bool SIInstrInfo::isLowLatencyInstruction(const MachineInstr &MI) const {
  unsigned Opc = MI.getOpcode();

  return isSMRD(Opc);
}

bool SIInstrInfo::isHighLatencyDef(int Opc) const {
  return get(Opc).mayLoad() &&
         (isMUBUF(Opc) || isMTBUF(Opc) || isMIMG(Opc) || isFLAT(Opc));
}

unsigned SIInstrInfo::isStackAccess(const MachineInstr &MI,
                                    int &FrameIndex) const {
  const MachineOperand *Addr = getNamedOperand(MI, AMDGPU::OpName::vaddr);
  if (!Addr || !Addr->isFI())
    return Register();

  assert(!MI.memoperands_empty() &&
         (*MI.memoperands_begin())->getAddrSpace() == AMDGPUAS::PRIVATE_ADDRESS);

  FrameIndex = Addr->getIndex();
  return getNamedOperand(MI, AMDGPU::OpName::vdata)->getReg();
}

unsigned SIInstrInfo::isSGPRStackAccess(const MachineInstr &MI,
                                        int &FrameIndex) const {
  const MachineOperand *Addr = getNamedOperand(MI, AMDGPU::OpName::addr);
  assert(Addr && Addr->isFI());
  FrameIndex = Addr->getIndex();
  return getNamedOperand(MI, AMDGPU::OpName::data)->getReg();
}

unsigned SIInstrInfo::isLoadFromStackSlot(const MachineInstr &MI,
                                          int &FrameIndex) const {
  if (!MI.mayLoad())
    return Register();

  if (isMUBUF(MI) || isVGPRSpill(MI))
    return isStackAccess(MI, FrameIndex);

  if (isSGPRSpill(MI))
    return isSGPRStackAccess(MI, FrameIndex);

  return Register();
}

unsigned SIInstrInfo::isStoreToStackSlot(const MachineInstr &MI,
                                         int &FrameIndex) const {
  if (!MI.mayStore())
    return Register();

  if (isMUBUF(MI) || isVGPRSpill(MI))
    return isStackAccess(MI, FrameIndex);

  if (isSGPRSpill(MI))
    return isSGPRStackAccess(MI, FrameIndex);

  return Register();
}

unsigned SIInstrInfo::getInstBundleSize(const MachineInstr &MI) const {
  unsigned Size = 0;
  MachineBasicBlock::const_instr_iterator I = MI.getIterator();
  MachineBasicBlock::const_instr_iterator E = MI.getParent()->instr_end();
  while (++I != E && I->isInsideBundle()) {
    assert(!I->isBundle() && "No nested bundle!");
    Size += getInstSizeInBytes(*I);
  }

  return Size;
}

unsigned SIInstrInfo::getInstSizeInBytes(const MachineInstr &MI) const {
  unsigned Opc = MI.getOpcode();
  const MCInstrDesc &Desc = getMCOpcodeFromPseudo(Opc);
  unsigned DescSize = Desc.getSize();

  // If we have a definitive size, we can use it. Otherwise we need to inspect
  // the operands to know the size.
  if (isFixedSize(MI)) {
    unsigned Size = DescSize;

    // If we hit the buggy offset, an extra nop will be inserted in MC so
    // estimate the worst case.
    if (MI.isBranch() && ST.hasOffset3fBug())
      Size += 4;

    return Size;
  }

  // Instructions may have a 32-bit literal encoded after them. Check
  // operands that could ever be literals.
  if (isVALU(MI) || isSALU(MI)) {
    if (isDPP(MI))
      return DescSize;
    bool HasLiteral = false;
    for (int I = 0, E = MI.getNumExplicitOperands(); I != E; ++I) {
      const MachineOperand &Op = MI.getOperand(I);
      const MCOperandInfo &OpInfo = Desc.operands()[I];
      if (!Op.isReg() && !isInlineConstant(Op, OpInfo)) {
        HasLiteral = true;
        break;
      }
    }
    return HasLiteral ? DescSize + 4 : DescSize;
  }

  // Check whether we have extra NSA words.
  if (isMIMG(MI)) {
    int VAddr0Idx = AMDGPU::getNamedOperandIdx(Opc, AMDGPU::OpName::vaddr0);
    if (VAddr0Idx < 0)
      return 8;

    int RSrcIdx = AMDGPU::getNamedOperandIdx(Opc, AMDGPU::OpName::srsrc);
    return 8 + 4 * ((RSrcIdx - VAddr0Idx + 2) / 4);
  }

  switch (Opc) {
  case TargetOpcode::BUNDLE:
    return getInstBundleSize(MI);
  case TargetOpcode::INLINEASM:
  case TargetOpcode::INLINEASM_BR: {
    const MachineFunction *MF = MI.getParent()->getParent();
    const char *AsmStr = MI.getOperand(0).getSymbolName();
    return getInlineAsmLength(AsmStr, *MF->getTarget().getMCAsmInfo(), &ST);
  }
  default:
    if (MI.isMetaInstruction())
      return 0;
    return DescSize;
  }
}

bool SIInstrInfo::mayAccessFlatAddressSpace(const MachineInstr &MI) const {
  if (!isFLAT(MI))
    return false;

  if (MI.memoperands_empty())
    return true;

  for (const MachineMemOperand *MMO : MI.memoperands()) {
    if (MMO->getAddrSpace() == AMDGPUAS::FLAT_ADDRESS)
      return true;
  }
  return false;
}

bool SIInstrInfo::isNonUniformBranchInstr(MachineInstr &Branch) const {
  return Branch.getOpcode() == AMDGPU::SI_NON_UNIFORM_BRCOND_PSEUDO;
}

void SIInstrInfo::convertNonUniformIfRegion(MachineBasicBlock *IfEntry,
                                            MachineBasicBlock *IfEnd) const {
  MachineBasicBlock::iterator TI = IfEntry->getFirstTerminator();
  assert(TI != IfEntry->end());

  MachineInstr *Branch = &(*TI);
  MachineFunction *MF = IfEntry->getParent();
  MachineRegisterInfo &MRI = IfEntry->getParent()->getRegInfo();

  if (Branch->getOpcode() == AMDGPU::SI_NON_UNIFORM_BRCOND_PSEUDO) {
    Register DstReg = MRI.createVirtualRegister(RI.getBoolRC());
    MachineInstr *SIIF =
        BuildMI(*MF, Branch->getDebugLoc(), get(AMDGPU::SI_IF), DstReg)
            .add(Branch->getOperand(0))
            .add(Branch->getOperand(1));
    MachineInstr *SIEND =
        BuildMI(*MF, Branch->getDebugLoc(), get(AMDGPU::SI_END_CF))
            .addReg(DstReg);

    IfEntry->erase(TI);
    IfEntry->insert(IfEntry->end(), SIIF);
    IfEnd->insert(IfEnd->getFirstNonPHI(), SIEND);
  }
}

void SIInstrInfo::convertNonUniformLoopRegion(
    MachineBasicBlock *LoopEntry, MachineBasicBlock *LoopEnd) const {
  MachineBasicBlock::iterator TI = LoopEnd->getFirstTerminator();
  // We expect 2 terminators, one conditional and one unconditional.
  assert(TI != LoopEnd->end());

  MachineInstr *Branch = &(*TI);
  MachineFunction *MF = LoopEnd->getParent();
  MachineRegisterInfo &MRI = LoopEnd->getParent()->getRegInfo();

  if (Branch->getOpcode() == AMDGPU::SI_NON_UNIFORM_BRCOND_PSEUDO) {

    Register DstReg = MRI.createVirtualRegister(RI.getBoolRC());
    Register BackEdgeReg = MRI.createVirtualRegister(RI.getBoolRC());
    MachineInstrBuilder HeaderPHIBuilder =
        BuildMI(*(MF), Branch->getDebugLoc(), get(TargetOpcode::PHI), DstReg);
    for (MachineBasicBlock *PMBB : LoopEntry->predecessors()) {
      if (PMBB == LoopEnd) {
        HeaderPHIBuilder.addReg(BackEdgeReg);
      } else {
        Register ZeroReg = MRI.createVirtualRegister(RI.getBoolRC());
        materializeImmediate(*PMBB, PMBB->getFirstTerminator(), DebugLoc(),
                             ZeroReg, 0);
        HeaderPHIBuilder.addReg(ZeroReg);
      }
      HeaderPHIBuilder.addMBB(PMBB);
    }
    MachineInstr *HeaderPhi = HeaderPHIBuilder;
    MachineInstr *SIIFBREAK = BuildMI(*(MF), Branch->getDebugLoc(),
                                      get(AMDGPU::SI_IF_BREAK), BackEdgeReg)
                                  .addReg(DstReg)
                                  .add(Branch->getOperand(0));
    MachineInstr *SILOOP =
        BuildMI(*(MF), Branch->getDebugLoc(), get(AMDGPU::SI_LOOP))
            .addReg(BackEdgeReg)
            .addMBB(LoopEntry);

    LoopEntry->insert(LoopEntry->begin(), HeaderPhi);
    LoopEnd->erase(TI);
    LoopEnd->insert(LoopEnd->end(), SIIFBREAK);
    LoopEnd->insert(LoopEnd->end(), SILOOP);
  }
}

ArrayRef<std::pair<int, const char *>>
SIInstrInfo::getSerializableTargetIndices() const {
  static const std::pair<int, const char *> TargetIndices[] = {
      {AMDGPU::TI_CONSTDATA_START, "amdgpu-constdata-start"},
      {AMDGPU::TI_SCRATCH_RSRC_DWORD0, "amdgpu-scratch-rsrc-dword0"},
      {AMDGPU::TI_SCRATCH_RSRC_DWORD1, "amdgpu-scratch-rsrc-dword1"},
      {AMDGPU::TI_SCRATCH_RSRC_DWORD2, "amdgpu-scratch-rsrc-dword2"},
      {AMDGPU::TI_SCRATCH_RSRC_DWORD3, "amdgpu-scratch-rsrc-dword3"}};
  return ArrayRef(TargetIndices);
}

/// This is used by the post-RA scheduler (SchedulePostRAList.cpp).  The
/// post-RA version of misched uses CreateTargetMIHazardRecognizer.
ScheduleHazardRecognizer *
SIInstrInfo::CreateTargetPostRAHazardRecognizer(const InstrItineraryData *II,
                                            const ScheduleDAG *DAG) const {
  return new GCNHazardRecognizer(DAG->MF);
}

/// This is the hazard recognizer used at -O0 by the PostRAHazardRecognizer
/// pass.
ScheduleHazardRecognizer *
SIInstrInfo::CreateTargetPostRAHazardRecognizer(const MachineFunction &MF) const {
  return new GCNHazardRecognizer(MF);
}

// Called during:
// - pre-RA scheduling and post-RA scheduling
ScheduleHazardRecognizer *
SIInstrInfo::CreateTargetMIHazardRecognizer(const InstrItineraryData *II,
                                            const ScheduleDAGMI *DAG) const {
  // Borrowed from Arm Target
  // We would like to restrict this hazard recognizer to only
  // post-RA scheduling; we can tell that we're post-RA because we don't
  // track VRegLiveness.
  if (!DAG->hasVRegLiveness())
    return new GCNHazardRecognizer(DAG->MF);
  return TargetInstrInfo::CreateTargetMIHazardRecognizer(II, DAG);
}

std::pair<unsigned, unsigned>
SIInstrInfo::decomposeMachineOperandsTargetFlags(unsigned TF) const {
  return std::pair(TF & MO_MASK, TF & ~MO_MASK);
}

ArrayRef<std::pair<unsigned, const char *>>
SIInstrInfo::getSerializableDirectMachineOperandTargetFlags() const {
  static const std::pair<unsigned, const char *> TargetFlags[] = {
    { MO_GOTPCREL, "amdgpu-gotprel" },
    { MO_GOTPCREL32_LO, "amdgpu-gotprel32-lo" },
    { MO_GOTPCREL32_HI, "amdgpu-gotprel32-hi" },
    { MO_REL32_LO, "amdgpu-rel32-lo" },
    { MO_REL32_HI, "amdgpu-rel32-hi" },
    { MO_ABS32_LO, "amdgpu-abs32-lo" },
    { MO_ABS32_HI, "amdgpu-abs32-hi" },
  };

  return ArrayRef(TargetFlags);
}

ArrayRef<std::pair<MachineMemOperand::Flags, const char *>>
SIInstrInfo::getSerializableMachineMemOperandTargetFlags() const {
  static const std::pair<MachineMemOperand::Flags, const char *> TargetFlags[] =
      {
          {MONoClobber, "amdgpu-noclobber"},
      };

  return ArrayRef(TargetFlags);
}

unsigned SIInstrInfo::getLiveRangeSplitOpcode(Register SrcReg,
                                              const MachineFunction &MF) const {
  const SIMachineFunctionInfo *MFI = MF.getInfo<SIMachineFunctionInfo>();
  assert(SrcReg.isVirtual());
  if (MFI->checkFlag(SrcReg, AMDGPU::VirtRegFlag::WWM_REG))
    return AMDGPU::WWM_COPY;

  return AMDGPU::COPY;
}

bool SIInstrInfo::isBasicBlockPrologue(const MachineInstr &MI) const {
  return !MI.isTerminator() && MI.getOpcode() != AMDGPU::COPY &&
         MI.modifiesRegister(AMDGPU::EXEC, &RI);
}

MachineInstrBuilder
SIInstrInfo::getAddNoCarry(MachineBasicBlock &MBB,
                           MachineBasicBlock::iterator I,
                           const DebugLoc &DL,
                           Register DestReg) const {
  if (ST.hasAddNoCarry())
    return BuildMI(MBB, I, DL, get(AMDGPU::V_ADD_U32_e64), DestReg);

  MachineRegisterInfo &MRI = MBB.getParent()->getRegInfo();
  Register UnusedCarry = MRI.createVirtualRegister(RI.getBoolRC());
  MRI.setRegAllocationHint(UnusedCarry, 0, RI.getVCC());

  return BuildMI(MBB, I, DL, get(AMDGPU::V_ADD_CO_U32_e64), DestReg)
           .addReg(UnusedCarry, RegState::Define | RegState::Dead);
}

MachineInstrBuilder SIInstrInfo::getAddNoCarry(MachineBasicBlock &MBB,
                                               MachineBasicBlock::iterator I,
                                               const DebugLoc &DL,
                                               Register DestReg,
                                               RegScavenger &RS) const {
  if (ST.hasAddNoCarry())
    return BuildMI(MBB, I, DL, get(AMDGPU::V_ADD_U32_e32), DestReg);

  // If available, prefer to use vcc.
  Register UnusedCarry = !RS.isRegUsed(AMDGPU::VCC)
                             ? Register(RI.getVCC())
                             : RS.scavengeRegisterBackwards(
                                   *RI.getBoolRC(), I, /* RestoreAfter */ false,
                                   0, /* AllowSpill */ false);

  // TODO: Users need to deal with this.
  if (!UnusedCarry.isValid())
    return MachineInstrBuilder();

  return BuildMI(MBB, I, DL, get(AMDGPU::V_ADD_CO_U32_e64), DestReg)
           .addReg(UnusedCarry, RegState::Define | RegState::Dead);
}

bool SIInstrInfo::isKillTerminator(unsigned Opcode) {
  switch (Opcode) {
  case AMDGPU::SI_KILL_F32_COND_IMM_TERMINATOR:
  case AMDGPU::SI_KILL_I1_TERMINATOR:
    return true;
  default:
    return false;
  }
}

const MCInstrDesc &SIInstrInfo::getKillTerminatorFromPseudo(unsigned Opcode) const {
  switch (Opcode) {
  case AMDGPU::SI_KILL_F32_COND_IMM_PSEUDO:
    return get(AMDGPU::SI_KILL_F32_COND_IMM_TERMINATOR);
  case AMDGPU::SI_KILL_I1_PSEUDO:
    return get(AMDGPU::SI_KILL_I1_TERMINATOR);
  default:
    llvm_unreachable("invalid opcode, expected SI_KILL_*_PSEUDO");
  }
}

unsigned SIInstrInfo::getMaxMUBUFImmOffset() { return (1 << 12) - 1; }

void SIInstrInfo::fixImplicitOperands(MachineInstr &MI) const {
  if (!ST.isWave32())
    return;

  if (MI.isInlineAsm())
    return;

  for (auto &Op : MI.implicit_operands()) {
    if (Op.isReg() && Op.getReg() == AMDGPU::VCC)
      Op.setReg(AMDGPU::VCC_LO);
  }
}

bool SIInstrInfo::isBufferSMRD(const MachineInstr &MI) const {
  if (!isSMRD(MI))
    return false;

  // Check that it is using a buffer resource.
  int Idx = AMDGPU::getNamedOperandIdx(MI.getOpcode(), AMDGPU::OpName::sbase);
  if (Idx == -1) // e.g. s_memtime
    return false;

  const auto RCID = MI.getDesc().operands()[Idx].RegClass;
  return RI.getRegClass(RCID)->hasSubClassEq(&AMDGPU::SGPR_128RegClass);
}

// Given Imm, split it into the values to put into the SOffset and ImmOffset
// fields in an MUBUF instruction. Return false if it is not possible (due to a
// hardware bug needing a workaround).
//
// The required alignment ensures that individual address components remain
// aligned if they are aligned to begin with. It also ensures that additional
// offsets within the given alignment can be added to the resulting ImmOffset.
bool SIInstrInfo::splitMUBUFOffset(uint32_t Imm, uint32_t &SOffset,
                                   uint32_t &ImmOffset, Align Alignment) const {
  const uint32_t MaxOffset = SIInstrInfo::getMaxMUBUFImmOffset();
  const uint32_t MaxImm = alignDown(MaxOffset, Alignment.value());
  uint32_t Overflow = 0;

  if (Imm > MaxImm) {
    if (Imm <= MaxImm + 64) {
      // Use an SOffset inline constant for 4..64
      Overflow = Imm - MaxImm;
      Imm = MaxImm;
    } else {
      // Try to keep the same value in SOffset for adjacent loads, so that
      // the corresponding register contents can be re-used.
      //
      // Load values with all low-bits (except for alignment bits) set into
      // SOffset, so that a larger range of values can be covered using
      // s_movk_i32.
      //
      // Atomic operations fail to work correctly when individual address
      // components are unaligned, even if their sum is aligned.
      uint32_t High = (Imm + Alignment.value()) & ~MaxOffset;
      uint32_t Low = (Imm + Alignment.value()) & MaxOffset;
      Imm = Low;
      Overflow = High - Alignment.value();
    }
  }

  // There is a hardware bug in SI and CI which prevents address clamping in
  // MUBUF instructions from working correctly with SOffsets. The immediate
  // offset is unaffected.
  if (Overflow > 0 && ST.getGeneration() <= AMDGPUSubtarget::SEA_ISLANDS)
    return false;

  ImmOffset = Imm;
  SOffset = Overflow;
  return true;
}

// Depending on the used address space and instructions, some immediate offsets
// are allowed and some are not.
// In general, flat instruction offsets can only be non-negative, global and
// scratch instruction offsets can also be negative.
//
// There are several bugs related to these offsets:
// On gfx10.1, flat instructions that go into the global address space cannot
// use an offset.
//
// For scratch instructions, the address can be either an SGPR or a VGPR.
// The following offsets can be used, depending on the architecture (x means
// cannot be used):
// +----------------------------+------+------+
// | Address-Mode               | SGPR | VGPR |
// +----------------------------+------+------+
// | gfx9                       |      |      |
// | negative, 4-aligned offset | x    | ok   |
// | negative, unaligned offset | x    | ok   |
// +----------------------------+------+------+
// | gfx10                      |      |      |
// | negative, 4-aligned offset | ok   | ok   |
// | negative, unaligned offset | ok   | x    |
// +----------------------------+------+------+
// | gfx10.3                    |      |      |
// | negative, 4-aligned offset | ok   | ok   |
// | negative, unaligned offset | ok   | ok   |
// +----------------------------+------+------+
//
// This function ignores the addressing mode, so if an offset cannot be used in
// one addressing mode, it is considered illegal.
bool SIInstrInfo::isLegalFLATOffset(int64_t Offset, unsigned AddrSpace,
                                    uint64_t FlatVariant) const {
  // TODO: Should 0 be special cased?
  if (!ST.hasFlatInstOffsets())
    return false;

  if (ST.hasFlatSegmentOffsetBug() && FlatVariant == SIInstrFlags::FLAT &&
      (AddrSpace == AMDGPUAS::FLAT_ADDRESS ||
       AddrSpace == AMDGPUAS::GLOBAL_ADDRESS))
    return false;

  bool AllowNegative = FlatVariant != SIInstrFlags::FLAT;
  if (ST.hasNegativeScratchOffsetBug() &&
      FlatVariant == SIInstrFlags::FlatScratch)
    AllowNegative = false;
  if (ST.hasNegativeUnalignedScratchOffsetBug() &&
      FlatVariant == SIInstrFlags::FlatScratch && Offset < 0 &&
      (Offset % 4) != 0) {
    return false;
  }

  unsigned N = AMDGPU::getNumFlatOffsetBits(ST);
  return isIntN(N, Offset) && (AllowNegative || Offset >= 0);
}

// See comment on SIInstrInfo::isLegalFLATOffset for what is legal and what not.
std::pair<int64_t, int64_t>
SIInstrInfo::splitFlatOffset(int64_t COffsetVal, unsigned AddrSpace,
                             uint64_t FlatVariant) const {
  int64_t RemainderOffset = COffsetVal;
  int64_t ImmField = 0;
  bool AllowNegative = FlatVariant != SIInstrFlags::FLAT;
  if (ST.hasNegativeScratchOffsetBug() &&
      FlatVariant == SIInstrFlags::FlatScratch)
    AllowNegative = false;

  const unsigned NumBits = AMDGPU::getNumFlatOffsetBits(ST) - 1;
  if (AllowNegative) {
    // Use signed division by a power of two to truncate towards 0.
    int64_t D = 1LL << NumBits;
    RemainderOffset = (COffsetVal / D) * D;
    ImmField = COffsetVal - RemainderOffset;

    if (ST.hasNegativeUnalignedScratchOffsetBug() &&
        FlatVariant == SIInstrFlags::FlatScratch && ImmField < 0 &&
        (ImmField % 4) != 0) {
      // Make ImmField a multiple of 4
      RemainderOffset += ImmField % 4;
      ImmField -= ImmField % 4;
    }
  } else if (COffsetVal >= 0) {
    ImmField = COffsetVal & maskTrailingOnes<uint64_t>(NumBits);
    RemainderOffset = COffsetVal - ImmField;
  }

  assert(isLegalFLATOffset(ImmField, AddrSpace, FlatVariant));
  assert(RemainderOffset + ImmField == COffsetVal);
  return {ImmField, RemainderOffset};
}

// This must be kept in sync with the SIEncodingFamily class in SIInstrInfo.td
// and the columns of the getMCOpcodeGen table.
enum SIEncodingFamily {
  SI = 0,
  VI = 1,
  SDWA = 2,
  SDWA9 = 3,
  GFX80 = 4,
  GFX9 = 5,
  GFX10 = 6,
  SDWA10 = 7,
  GFX90A = 8,
  GFX940 = 9,
  GFX11 = 10,
};

static SIEncodingFamily subtargetEncodingFamily(const GCNSubtarget &ST) {
  switch (ST.getGeneration()) {
  default:
    break;
  case AMDGPUSubtarget::SOUTHERN_ISLANDS:
  case AMDGPUSubtarget::SEA_ISLANDS:
    return SIEncodingFamily::SI;
  case AMDGPUSubtarget::VOLCANIC_ISLANDS:
  case AMDGPUSubtarget::GFX9:
    return SIEncodingFamily::VI;
  case AMDGPUSubtarget::GFX10:
    return SIEncodingFamily::GFX10;
  case AMDGPUSubtarget::GFX11:
    return SIEncodingFamily::GFX11;
  }
  llvm_unreachable("Unknown subtarget generation!");
}

bool SIInstrInfo::isAsmOnlyOpcode(int MCOp) const {
  switch(MCOp) {
  // These opcodes use indirect register addressing so
  // they need special handling by codegen (currently missing).
  // Therefore it is too risky to allow these opcodes
  // to be selected by dpp combiner or sdwa peepholer.
  case AMDGPU::V_MOVRELS_B32_dpp_gfx10:
  case AMDGPU::V_MOVRELS_B32_sdwa_gfx10:
  case AMDGPU::V_MOVRELD_B32_dpp_gfx10:
  case AMDGPU::V_MOVRELD_B32_sdwa_gfx10:
  case AMDGPU::V_MOVRELSD_B32_dpp_gfx10:
  case AMDGPU::V_MOVRELSD_B32_sdwa_gfx10:
  case AMDGPU::V_MOVRELSD_2_B32_dpp_gfx10:
  case AMDGPU::V_MOVRELSD_2_B32_sdwa_gfx10:
    return true;
  default:
    return false;
  }
}

int SIInstrInfo::pseudoToMCOpcode(int Opcode) const {
  SIEncodingFamily Gen = subtargetEncodingFamily(ST);

  if ((get(Opcode).TSFlags & SIInstrFlags::renamedInGFX9) != 0 &&
    ST.getGeneration() == AMDGPUSubtarget::GFX9)
    Gen = SIEncodingFamily::GFX9;

  // Adjust the encoding family to GFX80 for D16 buffer instructions when the
  // subtarget has UnpackedD16VMem feature.
  // TODO: remove this when we discard GFX80 encoding.
  if (ST.hasUnpackedD16VMem() && (get(Opcode).TSFlags & SIInstrFlags::D16Buf))
    Gen = SIEncodingFamily::GFX80;

  if (get(Opcode).TSFlags & SIInstrFlags::SDWA) {
    switch (ST.getGeneration()) {
    default:
      Gen = SIEncodingFamily::SDWA;
      break;
    case AMDGPUSubtarget::GFX9:
      Gen = SIEncodingFamily::SDWA9;
      break;
    case AMDGPUSubtarget::GFX10:
      Gen = SIEncodingFamily::SDWA10;
      break;
    }
  }

  if (isMAI(Opcode)) {
    int MFMAOp = AMDGPU::getMFMAEarlyClobberOp(Opcode);
    if (MFMAOp != -1)
      Opcode = MFMAOp;
  }

  int MCOp = AMDGPU::getMCOpcode(Opcode, Gen);

  // -1 means that Opcode is already a native instruction.
  if (MCOp == -1)
    return Opcode;

  if (ST.hasGFX90AInsts()) {
    uint16_t NMCOp = (uint16_t)-1;
    if (ST.hasGFX940Insts())
      NMCOp = AMDGPU::getMCOpcode(Opcode, SIEncodingFamily::GFX940);
    if (NMCOp == (uint16_t)-1)
      NMCOp = AMDGPU::getMCOpcode(Opcode, SIEncodingFamily::GFX90A);
    if (NMCOp == (uint16_t)-1)
      NMCOp = AMDGPU::getMCOpcode(Opcode, SIEncodingFamily::GFX9);
    if (NMCOp != (uint16_t)-1)
      MCOp = NMCOp;
  }

  // (uint16_t)-1 means that Opcode is a pseudo instruction that has
  // no encoding in the given subtarget generation.
  if (MCOp == (uint16_t)-1)
    return -1;

  if (isAsmOnlyOpcode(MCOp))
    return -1;

  return MCOp;
}

static
TargetInstrInfo::RegSubRegPair getRegOrUndef(const MachineOperand &RegOpnd) {
  assert(RegOpnd.isReg());
  return RegOpnd.isUndef() ? TargetInstrInfo::RegSubRegPair() :
                             getRegSubRegPair(RegOpnd);
}

TargetInstrInfo::RegSubRegPair
llvm::getRegSequenceSubReg(MachineInstr &MI, unsigned SubReg) {
  assert(MI.isRegSequence());
  for (unsigned I = 0, E = (MI.getNumOperands() - 1)/ 2; I < E; ++I)
    if (MI.getOperand(1 + 2 * I + 1).getImm() == SubReg) {
      auto &RegOp = MI.getOperand(1 + 2 * I);
      return getRegOrUndef(RegOp);
    }
  return TargetInstrInfo::RegSubRegPair();
}

// Try to find the definition of reg:subreg in subreg-manipulation pseudos
// Following a subreg of reg:subreg isn't supported
static bool followSubRegDef(MachineInstr &MI,
                            TargetInstrInfo::RegSubRegPair &RSR) {
  if (!RSR.SubReg)
    return false;
  switch (MI.getOpcode()) {
  default: break;
  case AMDGPU::REG_SEQUENCE:
    RSR = getRegSequenceSubReg(MI, RSR.SubReg);
    return true;
  // EXTRACT_SUBREG ins't supported as this would follow a subreg of subreg
  case AMDGPU::INSERT_SUBREG:
    if (RSR.SubReg == (unsigned)MI.getOperand(3).getImm())
      // inserted the subreg we're looking for
      RSR = getRegOrUndef(MI.getOperand(2));
    else { // the subreg in the rest of the reg
      auto R1 = getRegOrUndef(MI.getOperand(1));
      if (R1.SubReg) // subreg of subreg isn't supported
        return false;
      RSR.Reg = R1.Reg;
    }
    return true;
  }
  return false;
}

MachineInstr *llvm::getVRegSubRegDef(const TargetInstrInfo::RegSubRegPair &P,
                                     MachineRegisterInfo &MRI) {
  assert(MRI.isSSA());
  if (!P.Reg.isVirtual())
    return nullptr;

  auto RSR = P;
  auto *DefInst = MRI.getVRegDef(RSR.Reg);
  while (auto *MI = DefInst) {
    DefInst = nullptr;
    switch (MI->getOpcode()) {
    case AMDGPU::COPY:
    case AMDGPU::V_MOV_B32_e32: {
      auto &Op1 = MI->getOperand(1);
      if (Op1.isReg() && Op1.getReg().isVirtual()) {
        if (Op1.isUndef())
          return nullptr;
        RSR = getRegSubRegPair(Op1);
        DefInst = MRI.getVRegDef(RSR.Reg);
      }
      break;
    }
    default:
      if (followSubRegDef(*MI, RSR)) {
        if (!RSR.Reg)
          return nullptr;
        DefInst = MRI.getVRegDef(RSR.Reg);
      }
    }
    if (!DefInst)
      return MI;
  }
  return nullptr;
}

bool llvm::execMayBeModifiedBeforeUse(const MachineRegisterInfo &MRI,
                                      Register VReg,
                                      const MachineInstr &DefMI,
                                      const MachineInstr &UseMI) {
  assert(MRI.isSSA() && "Must be run on SSA");

  auto *TRI = MRI.getTargetRegisterInfo();
  auto *DefBB = DefMI.getParent();

  // Don't bother searching between blocks, although it is possible this block
  // doesn't modify exec.
  if (UseMI.getParent() != DefBB)
    return true;

  const int MaxInstScan = 20;
  int NumInst = 0;

  // Stop scan at the use.
  auto E = UseMI.getIterator();
  for (auto I = std::next(DefMI.getIterator()); I != E; ++I) {
    if (I->isDebugInstr())
      continue;

    if (++NumInst > MaxInstScan)
      return true;

    if (I->modifiesRegister(AMDGPU::EXEC, TRI))
      return true;
  }

  return false;
}

bool llvm::execMayBeModifiedBeforeAnyUse(const MachineRegisterInfo &MRI,
                                         Register VReg,
                                         const MachineInstr &DefMI) {
  assert(MRI.isSSA() && "Must be run on SSA");

  auto *TRI = MRI.getTargetRegisterInfo();
  auto *DefBB = DefMI.getParent();

  const int MaxUseScan = 10;
  int NumUse = 0;

  for (auto &Use : MRI.use_nodbg_operands(VReg)) {
    auto &UseInst = *Use.getParent();
    // Don't bother searching between blocks, although it is possible this block
    // doesn't modify exec.
    if (UseInst.getParent() != DefBB || UseInst.isPHI())
      return true;

    if (++NumUse > MaxUseScan)
      return true;
  }

  if (NumUse == 0)
    return false;

  const int MaxInstScan = 20;
  int NumInst = 0;

  // Stop scan when we have seen all the uses.
  for (auto I = std::next(DefMI.getIterator()); ; ++I) {
    assert(I != DefBB->end());

    if (I->isDebugInstr())
      continue;

    if (++NumInst > MaxInstScan)
      return true;

    for (const MachineOperand &Op : I->operands()) {
      // We don't check reg masks here as they're used only on calls:
      // 1. EXEC is only considered const within one BB
      // 2. Call should be a terminator instruction if present in a BB

      if (!Op.isReg())
        continue;

      Register Reg = Op.getReg();
      if (Op.isUse()) {
        if (Reg == VReg && --NumUse == 0)
          return false;
      } else if (TRI->regsOverlap(Reg, AMDGPU::EXEC))
        return true;
    }
  }
}

MachineInstr *SIInstrInfo::createPHIDestinationCopy(
    MachineBasicBlock &MBB, MachineBasicBlock::iterator LastPHIIt,
    const DebugLoc &DL, Register Src, Register Dst) const {
  auto Cur = MBB.begin();
  if (Cur != MBB.end())
    do {
      if (!Cur->isPHI() && Cur->readsRegister(Dst))
        return BuildMI(MBB, Cur, DL, get(TargetOpcode::COPY), Dst).addReg(Src);
      ++Cur;
    } while (Cur != MBB.end() && Cur != LastPHIIt);

  return TargetInstrInfo::createPHIDestinationCopy(MBB, LastPHIIt, DL, Src,
                                                   Dst);
}

MachineInstr *SIInstrInfo::createPHISourceCopy(
    MachineBasicBlock &MBB, MachineBasicBlock::iterator InsPt,
    const DebugLoc &DL, Register Src, unsigned SrcSubReg, Register Dst) const {
  if (InsPt != MBB.end() &&
      (InsPt->getOpcode() == AMDGPU::SI_IF ||
       InsPt->getOpcode() == AMDGPU::SI_ELSE ||
       InsPt->getOpcode() == AMDGPU::SI_IF_BREAK) &&
      InsPt->definesRegister(Src)) {
    InsPt++;
    return BuildMI(MBB, InsPt, DL,
                   get(ST.isWave32() ? AMDGPU::S_MOV_B32_term
                                     : AMDGPU::S_MOV_B64_term),
                   Dst)
        .addReg(Src, 0, SrcSubReg)
        .addReg(AMDGPU::EXEC, RegState::Implicit);
  }
  return TargetInstrInfo::createPHISourceCopy(MBB, InsPt, DL, Src, SrcSubReg,
                                              Dst);
}

bool llvm::SIInstrInfo::isWave32() const { return ST.isWave32(); }

MachineInstr *SIInstrInfo::foldMemoryOperandImpl(
    MachineFunction &MF, MachineInstr &MI, ArrayRef<unsigned> Ops,
    MachineBasicBlock::iterator InsertPt, int FrameIndex, LiveIntervals *LIS,
    VirtRegMap *VRM) const {
  // This is a bit of a hack (copied from AArch64). Consider this instruction:
  //
  //   %0:sreg_32 = COPY $m0
  //
  // We explicitly chose SReg_32 for the virtual register so such a copy might
  // be eliminated by RegisterCoalescer. However, that may not be possible, and
  // %0 may even spill. We can't spill $m0 normally (it would require copying to
  // a numbered SGPR anyway), and since it is in the SReg_32 register class,
  // TargetInstrInfo::foldMemoryOperand() is going to try.
  // A similar issue also exists with spilling and reloading $exec registers.
  //
  // To prevent that, constrain the %0 register class here.
  if (isFullCopyInstr(MI)) {
    Register DstReg = MI.getOperand(0).getReg();
    Register SrcReg = MI.getOperand(1).getReg();
    if ((DstReg.isVirtual() || SrcReg.isVirtual()) &&
        (DstReg.isVirtual() != SrcReg.isVirtual())) {
      MachineRegisterInfo &MRI = MF.getRegInfo();
      Register VirtReg = DstReg.isVirtual() ? DstReg : SrcReg;
      const TargetRegisterClass *RC = MRI.getRegClass(VirtReg);
      if (RC->hasSuperClassEq(&AMDGPU::SReg_32RegClass)) {
        MRI.constrainRegClass(VirtReg, &AMDGPU::SReg_32_XM0_XEXECRegClass);
        return nullptr;
      } else if (RC->hasSuperClassEq(&AMDGPU::SReg_64RegClass)) {
        MRI.constrainRegClass(VirtReg, &AMDGPU::SReg_64_XEXECRegClass);
        return nullptr;
      }
    }
  }

  return nullptr;
}

unsigned SIInstrInfo::getInstrLatency(const InstrItineraryData *ItinData,
                                      const MachineInstr &MI,
                                      unsigned *PredCost) const {
  if (MI.isBundle()) {
    MachineBasicBlock::const_instr_iterator I(MI.getIterator());
    MachineBasicBlock::const_instr_iterator E(MI.getParent()->instr_end());
    unsigned Lat = 0, Count = 0;
    for (++I; I != E && I->isBundledWithPred(); ++I) {
      ++Count;
      Lat = std::max(Lat, SchedModel.computeInstrLatency(&*I));
    }
    return Lat + Count - 1;
  }

  return SchedModel.computeInstrLatency(&MI);
}

InstructionUniformity
SIInstrInfo::getGenericInstructionUniformity(const MachineInstr &MI) const {
  unsigned opcode = MI.getOpcode();
  if (opcode == AMDGPU::G_INTRINSIC ||
      opcode == AMDGPU::G_INTRINSIC_W_SIDE_EFFECTS) {
    auto IID = static_cast<Intrinsic::ID>(MI.getIntrinsicID());
    if (AMDGPU::isIntrinsicSourceOfDivergence(IID))
      return InstructionUniformity::NeverUniform;
    if (AMDGPU::isIntrinsicAlwaysUniform(IID))
      return InstructionUniformity::AlwaysUniform;

    switch (IID) {
    case Intrinsic::amdgcn_if:
    case Intrinsic::amdgcn_else:
      // FIXME: Uniform if second result
      break;
    }

    return InstructionUniformity::Default;
  }

  // Loads from the private and flat address spaces are divergent, because
  // threads can execute the load instruction with the same inputs and get
  // different results.
  //
  // All other loads are not divergent, because if threads issue loads with the
  // same arguments, they will always get the same result.
  if (opcode == AMDGPU::G_LOAD) {
    if (MI.memoperands_empty())
      return InstructionUniformity::NeverUniform; // conservative assumption

    if (llvm::any_of(MI.memoperands(), [](const MachineMemOperand *mmo) {
          return mmo->getAddrSpace() == AMDGPUAS::PRIVATE_ADDRESS ||
                 mmo->getAddrSpace() == AMDGPUAS::FLAT_ADDRESS;
        })) {
      // At least one MMO in a non-global address space.
      return InstructionUniformity::NeverUniform;
    }
    return InstructionUniformity::Default;
  }

  if (SIInstrInfo::isGenericAtomicRMWOpcode(opcode) ||
      opcode == AMDGPU::G_ATOMIC_CMPXCHG ||
      opcode == AMDGPU::G_ATOMIC_CMPXCHG_WITH_SUCCESS) {
    return InstructionUniformity::NeverUniform;
  }
  return InstructionUniformity::Default;
}

InstructionUniformity
SIInstrInfo::getInstructionUniformity(const MachineInstr &MI) const {

  if (isNeverUniform(MI))
    return InstructionUniformity::NeverUniform;

  unsigned opcode = MI.getOpcode();
  if (opcode == AMDGPU::V_READLANE_B32 || opcode == AMDGPU::V_READFIRSTLANE_B32)
    return InstructionUniformity::AlwaysUniform;

  if (isCopyInstr(MI)) {
    const MachineOperand &srcOp = MI.getOperand(1);
    if (srcOp.isReg() && srcOp.getReg().isPhysical()) {
      const TargetRegisterClass *regClass =
          RI.getPhysRegBaseClass(srcOp.getReg());
      return RI.isSGPRClass(regClass) ? InstructionUniformity::AlwaysUniform
                                      : InstructionUniformity::NeverUniform;
    }
    return InstructionUniformity::Default;
  }

  // GMIR handling
  if (MI.isPreISelOpcode())
    return SIInstrInfo::getGenericInstructionUniformity(MI);

  // Atomics are divergent because they are executed sequentially: when an
  // atomic operation refers to the same address in each thread, then each
  // thread after the first sees the value written by the previous thread as
  // original value.

  if (isAtomic(MI))
    return InstructionUniformity::NeverUniform;

  // Loads from the private and flat address spaces are divergent, because
  // threads can execute the load instruction with the same inputs and get
  // different results.
  if (isFLAT(MI) && MI.mayLoad()) {
    if (MI.memoperands_empty())
      return InstructionUniformity::NeverUniform; // conservative assumption

    if (llvm::any_of(MI.memoperands(), [](const MachineMemOperand *mmo) {
          return mmo->getAddrSpace() == AMDGPUAS::PRIVATE_ADDRESS ||
                 mmo->getAddrSpace() == AMDGPUAS::FLAT_ADDRESS;
        })) {
      // At least one MMO in a non-global address space.
      return InstructionUniformity::NeverUniform;
    }

    return InstructionUniformity::Default;
  }

  const MachineRegisterInfo &MRI = MI.getParent()->getParent()->getRegInfo();
  const AMDGPURegisterBankInfo *RBI = ST.getRegBankInfo();

  // FIXME: It's conceptually broken to report this for an instruction, and not
  // a specific def operand. For inline asm in particular, there could be mixed
  // uniform and divergent results.
  for (unsigned I = 0, E = MI.getNumOperands(); I != E; ++I) {
    const MachineOperand &SrcOp = MI.getOperand(I);
    if (!SrcOp.isReg())
      continue;

    Register Reg = SrcOp.getReg();
    if (!Reg || !SrcOp.readsReg())
      continue;

    // If RegBank is null, this is unassigned or an unallocatable special
    // register, which are all scalars.
    const RegisterBank *RegBank = RBI->getRegBank(Reg, MRI, RI);
    if (RegBank && RegBank->getID() != AMDGPU::SGPRRegBankID)
      return InstructionUniformity::NeverUniform;
  }

  // TODO: Uniformity check condtions above can be rearranged for more
  // redability

  // TODO: amdgcn.{ballot, [if]cmp} should be AlwaysUniform, but they are
  //       currently turned into no-op COPYs by SelectionDAG ISel and are
  //       therefore no longer recognizable.

  return InstructionUniformity::Default;
}

unsigned SIInstrInfo::getDSShaderTypeValue(const MachineFunction &MF) {
  switch (MF.getFunction().getCallingConv()) {
  case CallingConv::AMDGPU_PS:
    return 1;
  case CallingConv::AMDGPU_VS:
    return 2;
  case CallingConv::AMDGPU_GS:
    return 3;
  case CallingConv::AMDGPU_HS:
  case CallingConv::AMDGPU_LS:
  case CallingConv::AMDGPU_ES:
    report_fatal_error("ds_ordered_count unsupported for this calling conv");
  case CallingConv::AMDGPU_CS:
  case CallingConv::AMDGPU_KERNEL:
  case CallingConv::C:
  case CallingConv::Fast:
  default:
    // Assume other calling conventions are various compute callable functions
    return 0;
  }
}

bool SIInstrInfo::analyzeCompare(const MachineInstr &MI, Register &SrcReg,
                                 Register &SrcReg2, int64_t &CmpMask,
                                 int64_t &CmpValue) const {
  if (!MI.getOperand(0).isReg() || MI.getOperand(0).getSubReg())
    return false;

  switch (MI.getOpcode()) {
  default:
    break;
  case AMDGPU::S_CMP_EQ_U32:
  case AMDGPU::S_CMP_EQ_I32:
  case AMDGPU::S_CMP_LG_U32:
  case AMDGPU::S_CMP_LG_I32:
  case AMDGPU::S_CMP_LT_U32:
  case AMDGPU::S_CMP_LT_I32:
  case AMDGPU::S_CMP_GT_U32:
  case AMDGPU::S_CMP_GT_I32:
  case AMDGPU::S_CMP_LE_U32:
  case AMDGPU::S_CMP_LE_I32:
  case AMDGPU::S_CMP_GE_U32:
  case AMDGPU::S_CMP_GE_I32:
  case AMDGPU::S_CMP_EQ_U64:
  case AMDGPU::S_CMP_LG_U64:
    SrcReg = MI.getOperand(0).getReg();
    if (MI.getOperand(1).isReg()) {
      if (MI.getOperand(1).getSubReg())
        return false;
      SrcReg2 = MI.getOperand(1).getReg();
      CmpValue = 0;
    } else if (MI.getOperand(1).isImm()) {
      SrcReg2 = Register();
      CmpValue = MI.getOperand(1).getImm();
    } else {
      return false;
    }
    CmpMask = ~0;
    return true;
  case AMDGPU::S_CMPK_EQ_U32:
  case AMDGPU::S_CMPK_EQ_I32:
  case AMDGPU::S_CMPK_LG_U32:
  case AMDGPU::S_CMPK_LG_I32:
  case AMDGPU::S_CMPK_LT_U32:
  case AMDGPU::S_CMPK_LT_I32:
  case AMDGPU::S_CMPK_GT_U32:
  case AMDGPU::S_CMPK_GT_I32:
  case AMDGPU::S_CMPK_LE_U32:
  case AMDGPU::S_CMPK_LE_I32:
  case AMDGPU::S_CMPK_GE_U32:
  case AMDGPU::S_CMPK_GE_I32:
    SrcReg = MI.getOperand(0).getReg();
    SrcReg2 = Register();
    CmpValue = MI.getOperand(1).getImm();
    CmpMask = ~0;
    return true;
  }

  return false;
}

bool SIInstrInfo::optimizeCompareInstr(MachineInstr &CmpInstr, Register SrcReg,
                                       Register SrcReg2, int64_t CmpMask,
                                       int64_t CmpValue,
                                       const MachineRegisterInfo *MRI) const {
  if (!SrcReg || SrcReg.isPhysical())
    return false;

  if (SrcReg2 && !getFoldableImm(SrcReg2, *MRI, CmpValue))
    return false;

  const auto optimizeCmpAnd = [&CmpInstr, SrcReg, CmpValue, MRI,
                               this](int64_t ExpectedValue, unsigned SrcSize,
                                     bool IsReversible, bool IsSigned) -> bool {
    // s_cmp_eq_u32 (s_and_b32 $src, 1 << n), 1 << n => s_and_b32 $src, 1 << n
    // s_cmp_eq_i32 (s_and_b32 $src, 1 << n), 1 << n => s_and_b32 $src, 1 << n
    // s_cmp_ge_u32 (s_and_b32 $src, 1 << n), 1 << n => s_and_b32 $src, 1 << n
    // s_cmp_ge_i32 (s_and_b32 $src, 1 << n), 1 << n => s_and_b32 $src, 1 << n
    // s_cmp_eq_u64 (s_and_b64 $src, 1 << n), 1 << n => s_and_b64 $src, 1 << n
    // s_cmp_lg_u32 (s_and_b32 $src, 1 << n), 0 => s_and_b32 $src, 1 << n
    // s_cmp_lg_i32 (s_and_b32 $src, 1 << n), 0 => s_and_b32 $src, 1 << n
    // s_cmp_gt_u32 (s_and_b32 $src, 1 << n), 0 => s_and_b32 $src, 1 << n
    // s_cmp_gt_i32 (s_and_b32 $src, 1 << n), 0 => s_and_b32 $src, 1 << n
    // s_cmp_lg_u64 (s_and_b64 $src, 1 << n), 0 => s_and_b64 $src, 1 << n
    //
    // Signed ge/gt are not used for the sign bit.
    //
    // If result of the AND is unused except in the compare:
    // s_and_b(32|64) $src, 1 << n => s_bitcmp1_b(32|64) $src, n
    //
    // s_cmp_eq_u32 (s_and_b32 $src, 1 << n), 0 => s_bitcmp0_b32 $src, n
    // s_cmp_eq_i32 (s_and_b32 $src, 1 << n), 0 => s_bitcmp0_b32 $src, n
    // s_cmp_eq_u64 (s_and_b64 $src, 1 << n), 0 => s_bitcmp0_b64 $src, n
    // s_cmp_lg_u32 (s_and_b32 $src, 1 << n), 1 << n => s_bitcmp0_b32 $src, n
    // s_cmp_lg_i32 (s_and_b32 $src, 1 << n), 1 << n => s_bitcmp0_b32 $src, n
    // s_cmp_lg_u64 (s_and_b64 $src, 1 << n), 1 << n => s_bitcmp0_b64 $src, n

    MachineInstr *Def = MRI->getUniqueVRegDef(SrcReg);
    if (!Def || Def->getParent() != CmpInstr.getParent())
      return false;

    if (Def->getOpcode() != AMDGPU::S_AND_B32 &&
        Def->getOpcode() != AMDGPU::S_AND_B64)
      return false;

    int64_t Mask;
    const auto isMask = [&Mask, SrcSize](const MachineOperand *MO) -> bool {
      if (MO->isImm())
        Mask = MO->getImm();
      else if (!getFoldableImm(MO, Mask))
        return false;
      Mask &= maxUIntN(SrcSize);
      return isPowerOf2_64(Mask);
    };

    MachineOperand *SrcOp = &Def->getOperand(1);
    if (isMask(SrcOp))
      SrcOp = &Def->getOperand(2);
    else if (isMask(&Def->getOperand(2)))
      SrcOp = &Def->getOperand(1);
    else
      return false;

    unsigned BitNo = llvm::countr_zero((uint64_t)Mask);
    if (IsSigned && BitNo == SrcSize - 1)
      return false;

    ExpectedValue <<= BitNo;

    bool IsReversedCC = false;
    if (CmpValue != ExpectedValue) {
      if (!IsReversible)
        return false;
      IsReversedCC = CmpValue == (ExpectedValue ^ Mask);
      if (!IsReversedCC)
        return false;
    }

    Register DefReg = Def->getOperand(0).getReg();
    if (IsReversedCC && !MRI->hasOneNonDBGUse(DefReg))
      return false;

    for (auto I = std::next(Def->getIterator()), E = CmpInstr.getIterator();
         I != E; ++I) {
      if (I->modifiesRegister(AMDGPU::SCC, &RI) ||
          I->killsRegister(AMDGPU::SCC, &RI))
        return false;
    }

    MachineOperand *SccDef = Def->findRegisterDefOperand(AMDGPU::SCC);
    SccDef->setIsDead(false);
    CmpInstr.eraseFromParent();

    if (!MRI->use_nodbg_empty(DefReg)) {
      assert(!IsReversedCC);
      return true;
    }

    // Replace AND with unused result with a S_BITCMP.
    MachineBasicBlock *MBB = Def->getParent();

    unsigned NewOpc = (SrcSize == 32) ? IsReversedCC ? AMDGPU::S_BITCMP0_B32
                                                     : AMDGPU::S_BITCMP1_B32
                                      : IsReversedCC ? AMDGPU::S_BITCMP0_B64
                                                     : AMDGPU::S_BITCMP1_B64;

    BuildMI(*MBB, Def, Def->getDebugLoc(), get(NewOpc))
      .add(*SrcOp)
      .addImm(BitNo);
    Def->eraseFromParent();

    return true;
  };

  switch (CmpInstr.getOpcode()) {
  default:
    break;
  case AMDGPU::S_CMP_EQ_U32:
  case AMDGPU::S_CMP_EQ_I32:
  case AMDGPU::S_CMPK_EQ_U32:
  case AMDGPU::S_CMPK_EQ_I32:
    return optimizeCmpAnd(1, 32, true, false);
  case AMDGPU::S_CMP_GE_U32:
  case AMDGPU::S_CMPK_GE_U32:
    return optimizeCmpAnd(1, 32, false, false);
  case AMDGPU::S_CMP_GE_I32:
  case AMDGPU::S_CMPK_GE_I32:
    return optimizeCmpAnd(1, 32, false, true);
  case AMDGPU::S_CMP_EQ_U64:
    return optimizeCmpAnd(1, 64, true, false);
  case AMDGPU::S_CMP_LG_U32:
  case AMDGPU::S_CMP_LG_I32:
  case AMDGPU::S_CMPK_LG_U32:
  case AMDGPU::S_CMPK_LG_I32:
    return optimizeCmpAnd(0, 32, true, false);
  case AMDGPU::S_CMP_GT_U32:
  case AMDGPU::S_CMPK_GT_U32:
    return optimizeCmpAnd(0, 32, false, false);
  case AMDGPU::S_CMP_GT_I32:
  case AMDGPU::S_CMPK_GT_I32:
    return optimizeCmpAnd(0, 32, false, true);
  case AMDGPU::S_CMP_LG_U64:
    return optimizeCmpAnd(0, 64, true, false);
  }

  return false;
}

void SIInstrInfo::enforceOperandRCAlignment(MachineInstr &MI,
                                            unsigned OpName) const {
  if (!ST.needsAlignedVGPRs())
    return;

  int OpNo = AMDGPU::getNamedOperandIdx(MI.getOpcode(), OpName);
  if (OpNo < 0)
    return;
  MachineOperand &Op = MI.getOperand(OpNo);
  if (getOpSize(MI, OpNo) > 4)
    return;

  // Add implicit aligned super-reg to force alignment on the data operand.
  const DebugLoc &DL = MI.getDebugLoc();
  MachineBasicBlock *BB = MI.getParent();
  MachineRegisterInfo &MRI = BB->getParent()->getRegInfo();
  Register DataReg = Op.getReg();
  bool IsAGPR = RI.isAGPR(MRI, DataReg);
  Register Undef = MRI.createVirtualRegister(
      IsAGPR ? &AMDGPU::AGPR_32RegClass : &AMDGPU::VGPR_32RegClass);
  BuildMI(*BB, MI, DL, get(AMDGPU::IMPLICIT_DEF), Undef);
  Register NewVR =
      MRI.createVirtualRegister(IsAGPR ? &AMDGPU::AReg_64_Align2RegClass
                                       : &AMDGPU::VReg_64_Align2RegClass);
  BuildMI(*BB, MI, DL, get(AMDGPU::REG_SEQUENCE), NewVR)
      .addReg(DataReg, 0, Op.getSubReg())
      .addImm(AMDGPU::sub0)
      .addReg(Undef)
      .addImm(AMDGPU::sub1);
  Op.setReg(NewVR);
  Op.setSubReg(AMDGPU::sub0);
  MI.addOperand(MachineOperand::CreateReg(NewVR, false, true));
}<|MERGE_RESOLUTION|>--- conflicted
+++ resolved
@@ -1626,24 +1626,17 @@
   return AMDGPU::SI_SPILL_WWM_V32_SAVE;
 }
 
-<<<<<<< HEAD
-static unsigned
-getVectorRegSpillSaveOpcode(Register Reg, const TargetRegisterClass *RC,
-                            unsigned Size, const SIRegisterInfo &TRI,
-                            const SIMachineFunctionInfo &MFI, bool NeedsCFI) {
-=======
 static unsigned getVectorRegSpillSaveOpcode(Register Reg,
                                             const TargetRegisterClass *RC,
                                             unsigned Size,
                                             const SIRegisterInfo &TRI,
-                                            const SIMachineFunctionInfo &MFI) {
->>>>>>> 285e1e2a
+                                            const SIMachineFunctionInfo &MFI,
+					    bool NeedsCFI) {
   // Choose the right opcode if spilling a WWM register.
   if (MFI.checkFlag(Reg, AMDGPU::VirtRegFlag::WWM_REG))
     return getWWMRegSpillSaveOpcode(Size);
 
   if (TRI.isVectorSuperClass(RC))
-<<<<<<< HEAD
     return getAVSpillSaveOpcode(Size, NeedsCFI);
 
   return TRI.isAGPRClass(RC) ? getAGPRSpillSaveOpcode(Size, NeedsCFI)
@@ -1651,15 +1644,6 @@
 }
 
 void SIInstrInfo::storeRegToStackSlotImpl(
-=======
-    return getAVSpillSaveOpcode(Size);
-
-  return TRI.isAGPRClass(RC) ? getAGPRSpillSaveOpcode(Size)
-                             : getVGPRSpillSaveOpcode(Size);
-}
-
-void SIInstrInfo::storeRegToStackSlot(
->>>>>>> 285e1e2a
     MachineBasicBlock &MBB, MachineBasicBlock::iterator MI, Register SrcReg,
     bool isKill, int FrameIndex, const TargetRegisterClass *RC,
     const TargetRegisterInfo *TRI, Register VReg, bool NeedsCFI) const {
@@ -1705,11 +1689,7 @@
   }
 
   unsigned Opcode = getVectorRegSpillSaveOpcode(VReg ? VReg : SrcReg, RC,
-<<<<<<< HEAD
                                                 SpillSize, RI, *MFI, NeedsCFI);
-=======
-                                                SpillSize, RI, *MFI);
->>>>>>> 285e1e2a
   MFI->setHasSpilledVGPRs();
 
   BuildMI(MBB, MI, DL, get(Opcode))
