--- conflicted
+++ resolved
@@ -1193,14 +1193,11 @@
     return NeedsCFI ? AMDGPU::SI_SPILL_S128_CFI_SAVE
                     : AMDGPU::SI_SPILL_S128_SAVE;
   case 20:
-<<<<<<< HEAD
     return NeedsCFI ? AMDGPU::SI_SPILL_S160_CFI_SAVE
                     : AMDGPU::SI_SPILL_S160_SAVE;
-=======
-    return AMDGPU::SI_SPILL_S160_SAVE;
   case 24:
-    return AMDGPU::SI_SPILL_S192_SAVE;
->>>>>>> e81bf67e
+    return NeedsCFI ? AMDGPU::SI_SPILL_S192_CFI_SAVE
+                    : AMDGPU::SI_SPILL_S192_SAVE;
   case 32:
     return NeedsCFI ? AMDGPU::SI_SPILL_S256_CFI_SAVE
                     : AMDGPU::SI_SPILL_S256_SAVE;
@@ -1227,14 +1224,11 @@
     return NeedsCFI ? AMDGPU::SI_SPILL_V128_CFI_SAVE
                     : AMDGPU::SI_SPILL_V128_SAVE;
   case 20:
-<<<<<<< HEAD
     return NeedsCFI ? AMDGPU::SI_SPILL_V160_CFI_SAVE
                     : AMDGPU::SI_SPILL_V160_SAVE;
-=======
-    return AMDGPU::SI_SPILL_V160_SAVE;
   case 24:
-    return AMDGPU::SI_SPILL_V192_SAVE;
->>>>>>> e81bf67e
+    return NeedsCFI ? AMDGPU::SI_SPILL_V192_CFI_SAVE
+                    : AMDGPU::SI_SPILL_V192_SAVE;
   case 32:
     return NeedsCFI ? AMDGPU::SI_SPILL_V256_CFI_SAVE
                     : AMDGPU::SI_SPILL_V256_SAVE;
