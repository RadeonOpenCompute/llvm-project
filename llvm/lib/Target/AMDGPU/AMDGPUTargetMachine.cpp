//===-- AMDGPUTargetMachine.cpp - TargetMachine for hw codegen targets-----===//
//
// Part of the LLVM Project, under the Apache License v2.0 with LLVM Exceptions.
// See https://llvm.org/LICENSE.txt for license information.
// SPDX-License-Identifier: Apache-2.0 WITH LLVM-exception
//
//===----------------------------------------------------------------------===//
//
/// \file
/// The AMDGPU target machine contains all of the hardware specific
/// information  needed to emit code for SI+ GPUs.
//
//===----------------------------------------------------------------------===//

#include "AMDGPUTargetMachine.h"
#include "AMDGPU.h"
#include "AMDGPUAliasAnalysis.h"
#include "AMDGPUCtorDtorLowering.h"
#include "AMDGPUExportClustering.h"
#include "AMDGPUIGroupLP.h"
#include "AMDGPUMacroFusion.h"
#include "AMDGPURegBankSelect.h"
#include "AMDGPUTargetObjectFile.h"
#include "AMDGPUTargetTransformInfo.h"
#include "AMDGPUUnifyDivergentExitNodes.h"
#include "GCNIterativeScheduler.h"
#include "GCNSchedStrategy.h"
#include "GCNVOPDUtils.h"
#include "R600.h"
#include "R600MachineFunctionInfo.h"
#include "R600TargetMachine.h"
#include "SIMachineFunctionInfo.h"
#include "SIMachineScheduler.h"
#include "TargetInfo/AMDGPUTargetInfo.h"
#include "Utils/AMDGPUBaseInfo.h"
#include "llvm/Analysis/CGSCCPassManager.h"
#include "llvm/CodeGen/GlobalISel/CSEInfo.h"
#include "llvm/CodeGen/GlobalISel/IRTranslator.h"
#include "llvm/CodeGen/GlobalISel/InstructionSelect.h"
#include "llvm/CodeGen/GlobalISel/Legalizer.h"
#include "llvm/CodeGen/GlobalISel/Localizer.h"
#include "llvm/CodeGen/GlobalISel/RegBankSelect.h"
#include "llvm/CodeGen/MIRParser/MIParser.h"
#include "llvm/CodeGen/Passes.h"
#include "llvm/CodeGen/RegAllocRegistry.h"
#include "llvm/CodeGen/TargetPassConfig.h"
#include "llvm/IR/IntrinsicsAMDGPU.h"
#include "llvm/IR/PassManager.h"
#include "llvm/IR/PatternMatch.h"
#include "llvm/InitializePasses.h"
#include "llvm/MC/TargetRegistry.h"
#include "llvm/Passes/PassBuilder.h"
#include "llvm/Transforms/HipStdPar/HipStdPar.h"
#include "llvm/Transforms/IPO.h"
#include "llvm/Transforms/IPO/AlwaysInliner.h"
#include "llvm/Transforms/IPO/GlobalDCE.h"
#include "llvm/Transforms/IPO/Internalize.h"
#include "llvm/Transforms/Scalar.h"
#include "llvm/Transforms/Scalar/GVN.h"
#include "llvm/Transforms/Scalar/InferAddressSpaces.h"
#include "llvm/Transforms/Utils.h"
#include "llvm/Transforms/Utils/SimplifyLibCalls.h"
#include "llvm/Transforms/Vectorize/LoadStoreVectorizer.h"
#include <optional>

using namespace llvm;
using namespace llvm::PatternMatch;

namespace {
class SGPRRegisterRegAlloc : public RegisterRegAllocBase<SGPRRegisterRegAlloc> {
public:
  SGPRRegisterRegAlloc(const char *N, const char *D, FunctionPassCtor C)
    : RegisterRegAllocBase(N, D, C) {}
};

class VGPRRegisterRegAlloc : public RegisterRegAllocBase<VGPRRegisterRegAlloc> {
public:
  VGPRRegisterRegAlloc(const char *N, const char *D, FunctionPassCtor C)
    : RegisterRegAllocBase(N, D, C) {}
};

static bool onlyAllocateSGPRs(const TargetRegisterInfo &TRI,
                              const TargetRegisterClass &RC) {
  return static_cast<const SIRegisterInfo &>(TRI).isSGPRClass(&RC);
}

static bool onlyAllocateVGPRs(const TargetRegisterInfo &TRI,
                              const TargetRegisterClass &RC) {
  return !static_cast<const SIRegisterInfo &>(TRI).isSGPRClass(&RC);
}


/// -{sgpr|vgpr}-regalloc=... command line option.
static FunctionPass *useDefaultRegisterAllocator() { return nullptr; }

/// A dummy default pass factory indicates whether the register allocator is
/// overridden on the command line.
static llvm::once_flag InitializeDefaultSGPRRegisterAllocatorFlag;
static llvm::once_flag InitializeDefaultVGPRRegisterAllocatorFlag;

static SGPRRegisterRegAlloc
defaultSGPRRegAlloc("default",
                    "pick SGPR register allocator based on -O option",
                    useDefaultRegisterAllocator);

static cl::opt<SGPRRegisterRegAlloc::FunctionPassCtor, false,
               RegisterPassParser<SGPRRegisterRegAlloc>>
SGPRRegAlloc("sgpr-regalloc", cl::Hidden, cl::init(&useDefaultRegisterAllocator),
             cl::desc("Register allocator to use for SGPRs"));

static cl::opt<VGPRRegisterRegAlloc::FunctionPassCtor, false,
               RegisterPassParser<VGPRRegisterRegAlloc>>
VGPRRegAlloc("vgpr-regalloc", cl::Hidden, cl::init(&useDefaultRegisterAllocator),
             cl::desc("Register allocator to use for VGPRs"));


static void initializeDefaultSGPRRegisterAllocatorOnce() {
  RegisterRegAlloc::FunctionPassCtor Ctor = SGPRRegisterRegAlloc::getDefault();

  if (!Ctor) {
    Ctor = SGPRRegAlloc;
    SGPRRegisterRegAlloc::setDefault(SGPRRegAlloc);
  }
}

static void initializeDefaultVGPRRegisterAllocatorOnce() {
  RegisterRegAlloc::FunctionPassCtor Ctor = VGPRRegisterRegAlloc::getDefault();

  if (!Ctor) {
    Ctor = VGPRRegAlloc;
    VGPRRegisterRegAlloc::setDefault(VGPRRegAlloc);
  }
}

static FunctionPass *createBasicSGPRRegisterAllocator() {
  return createBasicRegisterAllocator(onlyAllocateSGPRs);
}

static FunctionPass *createGreedySGPRRegisterAllocator() {
  return createGreedyRegisterAllocator(onlyAllocateSGPRs);
}

static FunctionPass *createFastSGPRRegisterAllocator() {
  return createFastRegisterAllocator(onlyAllocateSGPRs, false);
}

static FunctionPass *createBasicVGPRRegisterAllocator() {
  return createBasicRegisterAllocator(onlyAllocateVGPRs);
}

static FunctionPass *createGreedyVGPRRegisterAllocator() {
  return createGreedyRegisterAllocator(onlyAllocateVGPRs);
}

static FunctionPass *createFastVGPRRegisterAllocator() {
  return createFastRegisterAllocator(onlyAllocateVGPRs, true);
}

static SGPRRegisterRegAlloc basicRegAllocSGPR(
  "basic", "basic register allocator", createBasicSGPRRegisterAllocator);
static SGPRRegisterRegAlloc greedyRegAllocSGPR(
  "greedy", "greedy register allocator", createGreedySGPRRegisterAllocator);

static SGPRRegisterRegAlloc fastRegAllocSGPR(
  "fast", "fast register allocator", createFastSGPRRegisterAllocator);


static VGPRRegisterRegAlloc basicRegAllocVGPR(
  "basic", "basic register allocator", createBasicVGPRRegisterAllocator);
static VGPRRegisterRegAlloc greedyRegAllocVGPR(
  "greedy", "greedy register allocator", createGreedyVGPRRegisterAllocator);

static VGPRRegisterRegAlloc fastRegAllocVGPR(
  "fast", "fast register allocator", createFastVGPRRegisterAllocator);
}

static cl::opt<bool>
EnableEarlyIfConversion("amdgpu-early-ifcvt", cl::Hidden,
                        cl::desc("Run early if-conversion"),
                        cl::init(false));

static cl::opt<bool>
OptExecMaskPreRA("amdgpu-opt-exec-mask-pre-ra", cl::Hidden,
            cl::desc("Run pre-RA exec mask optimizations"),
            cl::init(true));

static cl::opt<bool>
    LowerCtorDtor("amdgpu-lower-global-ctor-dtor",
                  cl::desc("Lower GPU ctor / dtors to globals on the device."),
                  cl::init(true), cl::Hidden);

// Option to disable vectorizer for tests.
static cl::opt<bool> EnableLoadStoreVectorizer(
  "amdgpu-load-store-vectorizer",
  cl::desc("Enable load store vectorizer"),
  cl::init(true),
  cl::Hidden);

// Option to control global loads scalarization
static cl::opt<bool> ScalarizeGlobal(
  "amdgpu-scalarize-global-loads",
  cl::desc("Enable global load scalarization"),
  cl::init(true),
  cl::Hidden);

// Option to run internalize pass.
static cl::opt<bool> InternalizeSymbols(
  "amdgpu-internalize-symbols",
  cl::desc("Enable elimination of non-kernel functions and unused globals"),
  cl::init(false),
  cl::Hidden);

// Option to inline all early.
static cl::opt<bool> EarlyInlineAll(
  "amdgpu-early-inline-all",
  cl::desc("Inline all functions early"),
  cl::init(false),
  cl::Hidden);

static cl::opt<bool> RemoveIncompatibleFunctions(
    "amdgpu-enable-remove-incompatible-functions", cl::Hidden,
    cl::desc("Enable removal of functions when they"
             "use features not supported by the target GPU"),
    cl::init(true));

static cl::opt<bool> EnableSDWAPeephole(
  "amdgpu-sdwa-peephole",
  cl::desc("Enable SDWA peepholer"),
  cl::init(true));

static cl::opt<bool> EnableDPPCombine(
  "amdgpu-dpp-combine",
  cl::desc("Enable DPP combiner"),
  cl::init(true));

// Enable address space based alias analysis
static cl::opt<bool> EnableAMDGPUAliasAnalysis("enable-amdgpu-aa", cl::Hidden,
  cl::desc("Enable AMDGPU Alias Analysis"),
  cl::init(true));

// Option to run late CFG structurizer
static cl::opt<bool, true> LateCFGStructurize(
  "amdgpu-late-structurize",
  cl::desc("Enable late CFG structurization"),
  cl::location(AMDGPUTargetMachine::EnableLateStructurizeCFG),
  cl::Hidden);

// Enable lib calls simplifications
static cl::opt<bool> EnableLibCallSimplify(
  "amdgpu-simplify-libcall",
  cl::desc("Enable amdgpu library simplifications"),
  cl::init(true),
  cl::Hidden);

static cl::opt<bool> EnableLowerKernelArguments(
  "amdgpu-ir-lower-kernel-arguments",
  cl::desc("Lower kernel argument loads in IR pass"),
  cl::init(true),
  cl::Hidden);

static cl::opt<bool> EnableRegReassign(
  "amdgpu-reassign-regs",
  cl::desc("Enable register reassign optimizations on gfx10+"),
  cl::init(true),
  cl::Hidden);

static cl::opt<bool> OptVGPRLiveRange(
    "amdgpu-opt-vgpr-liverange",
    cl::desc("Enable VGPR liverange optimizations for if-else structure"),
    cl::init(true), cl::Hidden);

static cl::opt<ScanOptions> AMDGPUAtomicOptimizerStrategy(
    "amdgpu-atomic-optimizer-strategy",
    cl::desc("Select DPP or Iterative strategy for scan"),
    cl::init(ScanOptions::Iterative),
    cl::values(
        clEnumValN(ScanOptions::DPP, "DPP", "Use DPP operations for scan"),
        clEnumValN(ScanOptions::Iterative, "Iterative",
                   "Use Iterative approach for scan"),
        clEnumValN(ScanOptions::None, "None", "Disable atomic optimizer")));

// Enable Mode register optimization
static cl::opt<bool> EnableSIModeRegisterPass(
  "amdgpu-mode-register",
  cl::desc("Enable mode register pass"),
  cl::init(true),
  cl::Hidden);

// Enable GFX11.5+ s_singleuse_vdst insertion
static cl::opt<bool>
    EnableInsertSingleUseVDST("amdgpu-enable-single-use-vdst",
                              cl::desc("Enable s_singleuse_vdst insertion"),
                              cl::init(false), cl::Hidden);

// Enable GFX11+ s_delay_alu insertion
static cl::opt<bool>
    EnableInsertDelayAlu("amdgpu-enable-delay-alu",
                         cl::desc("Enable s_delay_alu insertion"),
                         cl::init(true), cl::Hidden);

// Enable GFX11+ VOPD
static cl::opt<bool>
    EnableVOPD("amdgpu-enable-vopd",
               cl::desc("Enable VOPD, dual issue of VALU in wave32"),
               cl::init(true), cl::Hidden);

// Option is used in lit tests to prevent deadcoding of patterns inspected.
static cl::opt<bool>
EnableDCEInRA("amdgpu-dce-in-ra",
    cl::init(true), cl::Hidden,
    cl::desc("Enable machine DCE inside regalloc"));

static cl::opt<bool> EnableSetWavePriority("amdgpu-set-wave-priority",
                                           cl::desc("Adjust wave priority"),
                                           cl::init(false), cl::Hidden);

static cl::opt<bool> EnableScalarIRPasses(
  "amdgpu-scalar-ir-passes",
  cl::desc("Enable scalar IR passes"),
  cl::init(true),
  cl::Hidden);

static cl::opt<bool> EnableStructurizerWorkarounds(
    "amdgpu-enable-structurizer-workarounds",
    cl::desc("Enable workarounds for the StructurizeCFG pass"), cl::init(true),
    cl::Hidden);

static cl::opt<bool, true> EnableLowerModuleLDS(
    "amdgpu-enable-lower-module-lds", cl::desc("Enable lower module lds pass"),
    cl::location(AMDGPUTargetMachine::EnableLowerModuleLDS), cl::init(true),
    cl::Hidden);

static cl::opt<bool> EnablePreRAOptimizations(
    "amdgpu-enable-pre-ra-optimizations",
    cl::desc("Enable Pre-RA optimizations pass"), cl::init(true),
    cl::Hidden);

static cl::opt<bool> EnablePromoteKernelArguments(
    "amdgpu-enable-promote-kernel-arguments",
    cl::desc("Enable promotion of flat kernel pointer arguments to global"),
    cl::Hidden, cl::init(true));

static cl::opt<bool> EnableImageIntrinsicOptimizer(
    "amdgpu-enable-image-intrinsic-optimizer",
    cl::desc("Enable image intrinsic optimizer pass"), cl::init(true),
    cl::Hidden);

static cl::opt<bool>
    EnableLoopPrefetch("amdgpu-loop-prefetch",
                       cl::desc("Enable loop data prefetch on AMDGPU"),
                       cl::Hidden, cl::init(false));

static cl::opt<bool> EnableMaxIlpSchedStrategy(
    "amdgpu-enable-max-ilp-scheduling-strategy",
    cl::desc("Enable scheduling strategy to maximize ILP for a single wave."),
    cl::Hidden, cl::init(false));

static cl::opt<bool> EnableRewritePartialRegUses(
    "amdgpu-enable-rewrite-partial-reg-uses",
    cl::desc("Enable rewrite partial reg uses pass"), cl::init(true),
    cl::Hidden);

static cl::opt<bool> EnableHipStdPar(
  "amdgpu-enable-hipstdpar",
  cl::desc("Enable HIP Standard Parallelism Offload support"), cl::init(false),
  cl::Hidden);

extern "C" LLVM_EXTERNAL_VISIBILITY void LLVMInitializeAMDGPUTarget() {
  // Register the target
  RegisterTargetMachine<R600TargetMachine> X(getTheR600Target());
  RegisterTargetMachine<GCNTargetMachine> Y(getTheGCNTarget());

  PassRegistry *PR = PassRegistry::getPassRegistry();
  initializeR600ClauseMergePassPass(*PR);
  initializeR600ControlFlowFinalizerPass(*PR);
  initializeR600PacketizerPass(*PR);
  initializeR600ExpandSpecialInstrsPassPass(*PR);
  initializeR600VectorRegMergerPass(*PR);
  initializeGlobalISel(*PR);
  initializeAMDGPUDAGToDAGISelPass(*PR);
  initializeGCNDPPCombinePass(*PR);
  initializeSILowerI1CopiesPass(*PR);
  initializeAMDGPUGlobalISelDivergenceLoweringPass(*PR);
  initializeSILowerWWMCopiesPass(*PR);
  initializeAMDGPUMarkLastScratchLoadPass(*PR);
  initializeSILowerSGPRSpillsPass(*PR);
  initializeSIFixSGPRCopiesPass(*PR);
  initializeSIFixVGPRCopiesPass(*PR);
  initializeSIFoldOperandsPass(*PR);
  initializeSIPeepholeSDWAPass(*PR);
  initializeSIShrinkInstructionsPass(*PR);
  initializeSIOptimizeExecMaskingPreRAPass(*PR);
  initializeSIOptimizeVGPRLiveRangePass(*PR);
  initializeSILoadStoreOptimizerPass(*PR);
  initializeAMDGPUCtorDtorLoweringLegacyPass(*PR);
  initializeAMDGPUAlwaysInlinePass(*PR);
  initializeAMDGPUAttributorLegacyPass(*PR);
  initializeAMDGPUAnnotateKernelFeaturesPass(*PR);
  initializeAMDGPUAnnotateUniformValuesPass(*PR);
  initializeAMDGPUArgumentUsageInfoPass(*PR);
  initializeAMDGPUAtomicOptimizerPass(*PR);
  initializeAMDGPULowerKernelArgumentsPass(*PR);
  initializeAMDGPUPromoteKernelArgumentsPass(*PR);
  initializeAMDGPULowerKernelAttributesPass(*PR);
  initializeAMDGPUOpenCLEnqueuedBlockLoweringPass(*PR);
  initializeAMDGPUPostLegalizerCombinerPass(*PR);
  initializeAMDGPUPreLegalizerCombinerPass(*PR);
  initializeAMDGPURegBankCombinerPass(*PR);
  initializeAMDGPURegBankSelectPass(*PR);
  initializeAMDGPUPromoteAllocaPass(*PR);
  initializeAMDGPUPromoteAllocaToVectorPass(*PR);
  initializeAMDGPUCodeGenPreparePass(*PR);
  initializeAMDGPULateCodeGenPreparePass(*PR);
  initializeAMDGPURemoveIncompatibleFunctionsPass(*PR);
  initializeAMDGPULowerModuleLDSLegacyPass(*PR);
  initializeAMDGPURewriteOutArgumentsPass(*PR);
  initializeAMDGPURewriteUndefForPHILegacyPass(*PR);
  initializeAMDGPUUnifyMetadataPass(*PR);
  initializeSIAnnotateControlFlowPass(*PR);
  initializeAMDGPUInsertSingleUseVDSTPass(*PR);
  initializeAMDGPUInsertDelayAluPass(*PR);
  initializeSIInsertHardClausesPass(*PR);
  initializeSIInsertWaitcntsPass(*PR);
  initializeSIModeRegisterPass(*PR);
  initializeSIWholeQuadModePass(*PR);
  initializeSILowerControlFlowPass(*PR);
  initializeSIPreEmitPeepholePass(*PR);
  initializeSILateBranchLoweringPass(*PR);
  initializeSIMemoryLegalizerPass(*PR);
  initializeSIOptimizeExecMaskingPass(*PR);
  initializeSIPreAllocateWWMRegsPass(*PR);
  initializeSIFormMemoryClausesPass(*PR);
  initializeSIPostRABundlerPass(*PR);
  initializeGCNCreateVOPDPass(*PR);
  initializeAMDGPUUnifyDivergentExitNodesPass(*PR);
  initializeAMDGPUAAWrapperPassPass(*PR);
  initializeAMDGPUExternalAAWrapperPass(*PR);
  initializeAMDGPUImageIntrinsicOptimizerPass(*PR);
  initializeAMDGPUPrintfRuntimeBindingPass(*PR);
  initializeAMDGPULowerKernelCallsPass(*PR);
  initializeAMDGPUResourceUsageAnalysisPass(*PR);
  initializeGCNNSAReassignPass(*PR);
  initializeGCNPreRAOptimizationsPass(*PR);
  initializeGCNPreRALongBranchRegPass(*PR);
  initializeGCNRewritePartialRegUsesPass(*PR);
  initializeGCNRegPressurePrinterPass(*PR);
}

static std::unique_ptr<TargetLoweringObjectFile> createTLOF(const Triple &TT) {
  return std::make_unique<AMDGPUTargetObjectFile>();
}

static ScheduleDAGInstrs *createSIMachineScheduler(MachineSchedContext *C) {
  return new SIScheduleDAGMI(C);
}

static ScheduleDAGInstrs *
createGCNMaxOccupancyMachineScheduler(MachineSchedContext *C) {
  const GCNSubtarget &ST = C->MF->getSubtarget<GCNSubtarget>();
  ScheduleDAGMILive *DAG =
    new GCNScheduleDAGMILive(C, std::make_unique<GCNMaxOccupancySchedStrategy>(C));
  DAG->addMutation(createLoadClusterDAGMutation(DAG->TII, DAG->TRI));
  if (ST.shouldClusterStores())
    DAG->addMutation(createStoreClusterDAGMutation(DAG->TII, DAG->TRI));
  DAG->addMutation(createIGroupLPDAGMutation(AMDGPU::SchedulingPhase::Initial));
  DAG->addMutation(createAMDGPUMacroFusionDAGMutation());
  DAG->addMutation(createAMDGPUExportClusteringDAGMutation());
  return DAG;
}

static ScheduleDAGInstrs *
createGCNMaxILPMachineScheduler(MachineSchedContext *C) {
  ScheduleDAGMILive *DAG =
      new GCNScheduleDAGMILive(C, std::make_unique<GCNMaxILPSchedStrategy>(C));
  DAG->addMutation(createIGroupLPDAGMutation(AMDGPU::SchedulingPhase::Initial));
  return DAG;
}

static ScheduleDAGInstrs *
createIterativeGCNMaxOccupancyMachineScheduler(MachineSchedContext *C) {
  const GCNSubtarget &ST = C->MF->getSubtarget<GCNSubtarget>();
  auto DAG = new GCNIterativeScheduler(C,
    GCNIterativeScheduler::SCHEDULE_LEGACYMAXOCCUPANCY);
  DAG->addMutation(createLoadClusterDAGMutation(DAG->TII, DAG->TRI));
  if (ST.shouldClusterStores())
    DAG->addMutation(createStoreClusterDAGMutation(DAG->TII, DAG->TRI));
  return DAG;
}

static ScheduleDAGInstrs *createMinRegScheduler(MachineSchedContext *C) {
  return new GCNIterativeScheduler(C,
    GCNIterativeScheduler::SCHEDULE_MINREGFORCED);
}

static ScheduleDAGInstrs *
createIterativeILPMachineScheduler(MachineSchedContext *C) {
  const GCNSubtarget &ST = C->MF->getSubtarget<GCNSubtarget>();
  auto DAG = new GCNIterativeScheduler(C,
    GCNIterativeScheduler::SCHEDULE_ILP);
  DAG->addMutation(createLoadClusterDAGMutation(DAG->TII, DAG->TRI));
  if (ST.shouldClusterStores())
    DAG->addMutation(createStoreClusterDAGMutation(DAG->TII, DAG->TRI));
  DAG->addMutation(createAMDGPUMacroFusionDAGMutation());
  return DAG;
}

static MachineSchedRegistry
SISchedRegistry("si", "Run SI's custom scheduler",
                createSIMachineScheduler);

static MachineSchedRegistry
GCNMaxOccupancySchedRegistry("gcn-max-occupancy",
                             "Run GCN scheduler to maximize occupancy",
                             createGCNMaxOccupancyMachineScheduler);

static MachineSchedRegistry
    GCNMaxILPSchedRegistry("gcn-max-ilp", "Run GCN scheduler to maximize ilp",
                           createGCNMaxILPMachineScheduler);

static MachineSchedRegistry IterativeGCNMaxOccupancySchedRegistry(
    "gcn-iterative-max-occupancy-experimental",
    "Run GCN scheduler to maximize occupancy (experimental)",
    createIterativeGCNMaxOccupancyMachineScheduler);

static MachineSchedRegistry GCNMinRegSchedRegistry(
    "gcn-iterative-minreg",
    "Run GCN iterative scheduler for minimal register usage (experimental)",
    createMinRegScheduler);

static MachineSchedRegistry GCNILPSchedRegistry(
    "gcn-iterative-ilp",
    "Run GCN iterative scheduler for ILP scheduling (experimental)",
    createIterativeILPMachineScheduler);

static StringRef computeDataLayout(const Triple &TT) {
  if (TT.getArch() == Triple::r600) {
    // 32-bit pointers.
    return "e-p:32:32-i64:64-v16:16-v24:32-v32:32-v48:64-v96:128"
           "-v192:256-v256:256-v512:512-v1024:1024-v2048:2048-n32:64-S32-A5-G1";
  }

  // 32-bit private, local, and region pointers. 64-bit global, constant and
  // flat. 160-bit non-integral fat buffer pointers that include a 128-bit
  // buffer descriptor and a 32-bit offset, which are indexed by 32-bit values
  // (address space 7), and 128-bit non-integral buffer resourcees (address
  // space 8) which cannot be non-trivilally accessed by LLVM memory operations
  // like getelementptr.
  return "e-p:64:64-p1:64:64-p2:32:32-p3:32:32-p4:64:64-p5:32:32-p6:32:32"
         "-p7:160:256:256:32-p8:128:128-p9:192:256:256:32-i64:64-v16:16-v24:32-"
         "v32:32-v48:64-v96:"
         "128-v192:256-v256:256-v512:512-v1024:1024-v2048:2048-n32:64-S32-A5-"
         "G1-ni:7:8:9";
}

LLVM_READNONE
static StringRef getGPUOrDefault(const Triple &TT, StringRef GPU) {
  if (!GPU.empty())
    return GPU;

  // Need to default to a target with flat support for HSA.
  if (TT.getArch() == Triple::amdgcn)
    return TT.getOS() == Triple::AMDHSA ? "generic-hsa" : "generic";

  return "r600";
}

static Reloc::Model getEffectiveRelocModel(std::optional<Reloc::Model> RM) {
  // The AMDGPU toolchain only supports generating shared objects, so we
  // must always use PIC.
  return Reloc::PIC_;
}

AMDGPUTargetMachine::AMDGPUTargetMachine(const Target &T, const Triple &TT,
                                         StringRef CPU, StringRef FS,
                                         TargetOptions Options,
                                         std::optional<Reloc::Model> RM,
                                         std::optional<CodeModel::Model> CM,
                                         CodeGenOptLevel OptLevel)
    : LLVMTargetMachine(T, computeDataLayout(TT), TT, getGPUOrDefault(TT, CPU),
                        FS, Options, getEffectiveRelocModel(RM),
                        getEffectiveCodeModel(CM, CodeModel::Small), OptLevel),
      TLOF(createTLOF(getTargetTriple())) {
  initAsmInfo();
  if (TT.getArch() == Triple::amdgcn) {
    if (getMCSubtargetInfo()->checkFeatures("+wavefrontsize64"))
      MRI.reset(llvm::createGCNMCRegisterInfo(AMDGPUDwarfFlavour::Wave64));
    else if (getMCSubtargetInfo()->checkFeatures("+wavefrontsize32"))
      MRI.reset(llvm::createGCNMCRegisterInfo(AMDGPUDwarfFlavour::Wave32));
  }
}

bool AMDGPUTargetMachine::EnableLateStructurizeCFG = false;
bool AMDGPUTargetMachine::EnableFunctionCalls = false;
bool AMDGPUTargetMachine::EnableLowerModuleLDS = true;

AMDGPUTargetMachine::~AMDGPUTargetMachine() = default;

StringRef AMDGPUTargetMachine::getGPUName(const Function &F) const {
  Attribute GPUAttr = F.getFnAttribute("target-cpu");
  return GPUAttr.isValid() ? GPUAttr.getValueAsString() : getTargetCPU();
}

StringRef AMDGPUTargetMachine::getFeatureString(const Function &F) const {
  Attribute FSAttr = F.getFnAttribute("target-features");

  return FSAttr.isValid() ? FSAttr.getValueAsString()
                          : getTargetFeatureString();
}

/// Predicate for Internalize pass.
static bool mustPreserveGV(const GlobalValue &GV) {
  if (const Function *F = dyn_cast<Function>(&GV))
    return F->isDeclaration() || F->getName().starts_with("__asan_") ||
           F->getName().starts_with("__sanitizer_") ||
           AMDGPU::isEntryFunctionCC(F->getCallingConv());

  GV.removeDeadConstantUsers();
  return !GV.use_empty();
}

void AMDGPUTargetMachine::registerDefaultAliasAnalyses(AAManager &AAM) {
  AAM.registerFunctionAnalysis<AMDGPUAA>();
}

void AMDGPUTargetMachine::registerPassBuilderCallbacks(
    PassBuilder &PB, bool PopulateClassToPassNames) {
  PB.registerPipelineParsingCallback(
      [this](StringRef PassName, ModulePassManager &PM,
             ArrayRef<PassBuilder::PipelineElement>) {
        if (PassName == "amdgpu-attributor") {
          PM.addPass(AMDGPUAttributorPass(*this));
          return true;
        }
        if (PassName == "amdgpu-unify-metadata") {
          PM.addPass(AMDGPUUnifyMetadataPass());
          return true;
        }
        if (PassName == "amdgpu-printf-runtime-binding") {
          PM.addPass(AMDGPUPrintfRuntimeBindingPass());
          return true;
        }
        if (PassName == "amdgpu-always-inline") {
          PM.addPass(AMDGPUAlwaysInlinePass());
          return true;
        }
        if (PassName == "amdgpu-lower-module-lds") {
          PM.addPass(AMDGPULowerModuleLDSPass(*this));
          return true;
        }
        if (PassName == "amdgpu-lower-ctor-dtor") {
          PM.addPass(AMDGPUCtorDtorLoweringPass());
          return true;
        }
        return false;
      });
  PB.registerPipelineParsingCallback(
      [this](StringRef PassName, FunctionPassManager &PM,
             ArrayRef<PassBuilder::PipelineElement>) {
        if (PassName == "amdgpu-simplifylib") {
          PM.addPass(AMDGPUSimplifyLibCallsPass());
          return true;
        }
        if (PassName == "amdgpu-image-intrinsic-opt") {
          PM.addPass(AMDGPUImageIntrinsicOptimizerPass(*this));
          return true;
        }
        if (PassName == "amdgpu-usenative") {
          PM.addPass(AMDGPUUseNativeCallsPass());
          return true;
        }
        if (PassName == "amdgpu-promote-alloca") {
          PM.addPass(AMDGPUPromoteAllocaPass(*this));
          return true;
        }
        if (PassName == "amdgpu-promote-alloca-to-vector") {
          PM.addPass(AMDGPUPromoteAllocaToVectorPass(*this));
          return true;
        }
        if (PassName == "amdgpu-lower-kernel-attributes") {
          PM.addPass(AMDGPULowerKernelAttributesPass());
          return true;
        }
        if (PassName == "amdgpu-promote-kernel-arguments") {
          PM.addPass(AMDGPUPromoteKernelArgumentsPass());
          return true;
        }
        if (PassName == "amdgpu-unify-divergent-exit-nodes") {
          PM.addPass(AMDGPUUnifyDivergentExitNodesPass());
          return true;
        }
        if (PassName == "amdgpu-atomic-optimizer") {
          PM.addPass(
              AMDGPUAtomicOptimizerPass(*this, AMDGPUAtomicOptimizerStrategy));
          return true;
        }
        if (PassName == "amdgpu-codegenprepare") {
          PM.addPass(AMDGPUCodeGenPreparePass(*this));
          return true;
        }
        if (PassName == "amdgpu-lower-kernel-arguments") {
          PM.addPass(AMDGPULowerKernelArgumentsPass(*this));
          return true;
        }
        if (PassName == "amdgpu-rewrite-undef-for-phi") {
          PM.addPass(AMDGPURewriteUndefForPHIPass());
          return true;
        }
        return false;
      });

  PB.registerAnalysisRegistrationCallback([](FunctionAnalysisManager &FAM) {
    FAM.registerPass([&] { return AMDGPUAA(); });
  });

  PB.registerParseAACallback([](StringRef AAName, AAManager &AAM) {
    if (AAName == "amdgpu-aa") {
      AAM.registerFunctionAnalysis<AMDGPUAA>();
      return true;
    }
    return false;
  });

  PB.registerPipelineStartEPCallback(
      [](ModulePassManager &PM, OptimizationLevel Level) {
        FunctionPassManager FPM;
        FPM.addPass(AMDGPUUseNativeCallsPass());
        if (EnableLibCallSimplify && Level != OptimizationLevel::O0)
          FPM.addPass(AMDGPUSimplifyLibCallsPass());
        PM.addPass(createModuleToFunctionPassAdaptor(std::move(FPM)));
        if (EnableHipStdPar)
          PM.addPass(HipStdParAcceleratorCodeSelectionPass());
      });

  PB.registerPipelineEarlySimplificationEPCallback(
      [](ModulePassManager &PM, OptimizationLevel Level) {
        PM.addPass(AMDGPUPrintfRuntimeBindingPass());

        if (Level == OptimizationLevel::O0)
          return;

        PM.addPass(AMDGPUUnifyMetadataPass());

        if (InternalizeSymbols) {
          PM.addPass(InternalizePass(mustPreserveGV));
          PM.addPass(GlobalDCEPass());
        }

        if (EarlyInlineAll && !EnableFunctionCalls)
          PM.addPass(AMDGPUAlwaysInlinePass());
      });

  PB.registerCGSCCOptimizerLateEPCallback(
      [this](CGSCCPassManager &PM, OptimizationLevel Level) {
        if (Level == OptimizationLevel::O0)
          return;

        FunctionPassManager FPM;

        // Add promote kernel arguments pass to the opt pipeline right before
        // infer address spaces which is needed to do actual address space
        // rewriting.
        if (Level.getSpeedupLevel() > OptimizationLevel::O1.getSpeedupLevel() &&
            EnablePromoteKernelArguments)
          FPM.addPass(AMDGPUPromoteKernelArgumentsPass());

        // Add infer address spaces pass to the opt pipeline after inlining
        // but before SROA to increase SROA opportunities.
        FPM.addPass(InferAddressSpacesPass());

        // This should run after inlining to have any chance of doing
        // anything, and before other cleanup optimizations.
        FPM.addPass(AMDGPULowerKernelAttributesPass());

        if (Level != OptimizationLevel::O0) {
          // Promote alloca to vector before SROA and loop unroll. If we
          // manage to eliminate allocas before unroll we may choose to unroll
          // less.
          FPM.addPass(AMDGPUPromoteAllocaToVectorPass(*this));
        }

        PM.addPass(createCGSCCToFunctionPassAdaptor(std::move(FPM)));
      });
}

int64_t AMDGPUTargetMachine::getNullPointerValue(unsigned AddrSpace) {
  return (AddrSpace == AMDGPUAS::LOCAL_ADDRESS ||
          AddrSpace == AMDGPUAS::PRIVATE_ADDRESS ||
          AddrSpace == AMDGPUAS::REGION_ADDRESS)
             ? -1
             : 0;
}

bool AMDGPUTargetMachine::isNoopAddrSpaceCast(unsigned SrcAS,
                                              unsigned DestAS) const {
  return AMDGPU::isFlatGlobalAddrSpace(SrcAS) &&
         AMDGPU::isFlatGlobalAddrSpace(DestAS);
}

std::optional<dwarf::AddressSpace>
AMDGPUTargetMachine::mapToDWARFAddrSpace(unsigned LLVMAddrSpace) const {
  using AS = dwarf::AddressSpace;

  static_assert(
      AMDGPUAS::FLAT_ADDRESS == 0 && AMDGPUAS::GLOBAL_ADDRESS == 1 &&
          AMDGPUAS::REGION_ADDRESS == 2 && AMDGPUAS::LOCAL_ADDRESS == 3 &&
          AMDGPUAS::CONSTANT_ADDRESS == 4 && AMDGPUAS::PRIVATE_ADDRESS == 5,
      "LLVMToDwarfAddrSpaceMapping entries must be in the same order as the "
      "associated DWARF address-space values.");

  // FIXME: This mapping should likely be driven from tablegen or an ".inc"
  // header.
  static const dwarf::AddressSpace LLVMToDWARFAddrSpaceMapping[] = {
      AS::DW_ASPACE_LLVM_AMDGPU_generic,
      AS::DW_ASPACE_LLVM_none,
      AS::DW_ASPACE_LLVM_AMDGPU_region,
      AS::DW_ASPACE_LLVM_AMDGPU_local,
      AS::DW_ASPACE_LLVM_none,
      AS::DW_ASPACE_LLVM_AMDGPU_private_lane};

  if (LLVMAddrSpace < std::size(LLVMToDWARFAddrSpaceMapping))
    return LLVMToDWARFAddrSpaceMapping[LLVMAddrSpace];
  return std::nullopt;
}

unsigned AMDGPUTargetMachine::getAssumedAddrSpace(const Value *V) const {
  const auto *LD = dyn_cast<LoadInst>(V);
  if (!LD)
    return AMDGPUAS::UNKNOWN_ADDRESS_SPACE;

  // It must be a generic pointer loaded.
  assert(V->getType()->isPointerTy() &&
         V->getType()->getPointerAddressSpace() == AMDGPUAS::FLAT_ADDRESS);

  const auto *Ptr = LD->getPointerOperand();
  if (Ptr->getType()->getPointerAddressSpace() != AMDGPUAS::CONSTANT_ADDRESS)
    return AMDGPUAS::UNKNOWN_ADDRESS_SPACE;
  // For a generic pointer loaded from the constant memory, it could be assumed
  // as a global pointer since the constant memory is only populated on the
  // host side. As implied by the offload programming model, only global
  // pointers could be referenced on the host side.
  return AMDGPUAS::GLOBAL_ADDRESS;
}

std::pair<const Value *, unsigned>
AMDGPUTargetMachine::getPredicatedAddrSpace(const Value *V) const {
  if (auto *II = dyn_cast<IntrinsicInst>(V)) {
    switch (II->getIntrinsicID()) {
    case Intrinsic::amdgcn_is_shared:
      return std::pair(II->getArgOperand(0), AMDGPUAS::LOCAL_ADDRESS);
    case Intrinsic::amdgcn_is_private:
      return std::pair(II->getArgOperand(0), AMDGPUAS::PRIVATE_ADDRESS);
    default:
      break;
    }
    return std::pair(nullptr, -1);
  }
  // Check the global pointer predication based on
  // (!is_share(p) && !is_private(p)). Note that logic 'and' is commutative and
  // the order of 'is_shared' and 'is_private' is not significant.
  Value *Ptr;
  if (match(
          const_cast<Value *>(V),
          m_c_And(m_Not(m_Intrinsic<Intrinsic::amdgcn_is_shared>(m_Value(Ptr))),
                  m_Not(m_Intrinsic<Intrinsic::amdgcn_is_private>(
                      m_Deferred(Ptr))))))
    return std::pair(Ptr, AMDGPUAS::GLOBAL_ADDRESS);

  return std::pair(nullptr, -1);
}

unsigned
AMDGPUTargetMachine::getAddressSpaceForPseudoSourceKind(unsigned Kind) const {
  switch (Kind) {
  case PseudoSourceValue::Stack:
  case PseudoSourceValue::FixedStack:
    return AMDGPUAS::PRIVATE_ADDRESS;
  case PseudoSourceValue::ConstantPool:
  case PseudoSourceValue::GOT:
  case PseudoSourceValue::JumpTable:
  case PseudoSourceValue::GlobalValueCallEntry:
  case PseudoSourceValue::ExternalSymbolCallEntry:
    return AMDGPUAS::CONSTANT_ADDRESS;
  }
  return AMDGPUAS::FLAT_ADDRESS;
}

//===----------------------------------------------------------------------===//
// GCN Target Machine (SI+)
//===----------------------------------------------------------------------===//

GCNTargetMachine::GCNTargetMachine(const Target &T, const Triple &TT,
                                   StringRef CPU, StringRef FS,
                                   TargetOptions Options,
                                   std::optional<Reloc::Model> RM,
                                   std::optional<CodeModel::Model> CM,
                                   CodeGenOptLevel OL, bool JIT)
    : AMDGPUTargetMachine(T, TT, CPU, FS, Options, RM, CM, OL) {}

const TargetSubtargetInfo *
GCNTargetMachine::getSubtargetImpl(const Function &F) const {
  StringRef GPU = getGPUName(F);
  StringRef FS = getFeatureString(F);

  SmallString<128> SubtargetKey(GPU);
  SubtargetKey.append(FS);

  auto &I = SubtargetMap[SubtargetKey];
  if (!I) {
    // This needs to be done before we create a new subtarget since any
    // creation will depend on the TM and the code generation flags on the
    // function that reside in TargetOptions.
    resetTargetOptions(F);
    I = std::make_unique<GCNSubtarget>(TargetTriple, GPU, FS, *this);
  }

  I->setScalarizeGlobalBehavior(ScalarizeGlobal);

  return I.get();
}

TargetTransformInfo
GCNTargetMachine::getTargetTransformInfo(const Function &F) const {
  return TargetTransformInfo(GCNTTIImpl(this, F));
}

//===----------------------------------------------------------------------===//
// AMDGPU Pass Setup
//===----------------------------------------------------------------------===//

std::unique_ptr<CSEConfigBase> llvm::AMDGPUPassConfig::getCSEConfig() const {
  return getStandardCSEConfigForOpt(TM->getOptLevel());
}

namespace {

class GCNPassConfig final : public AMDGPUPassConfig {
public:
  GCNPassConfig(LLVMTargetMachine &TM, PassManagerBase &PM)
    : AMDGPUPassConfig(TM, PM) {
    // It is necessary to know the register usage of the entire call graph.  We
    // allow calls without EnableAMDGPUFunctionCalls if they are marked
    // noinline, so this is always required.
    setRequiresCodeGenSCCOrder(true);
    substitutePass(&PostRASchedulerID, &PostMachineSchedulerID);
  }

  GCNTargetMachine &getGCNTargetMachine() const {
    return getTM<GCNTargetMachine>();
  }

  ScheduleDAGInstrs *
  createMachineScheduler(MachineSchedContext *C) const override;

  ScheduleDAGInstrs *
  createPostMachineScheduler(MachineSchedContext *C) const override {
    ScheduleDAGMI *DAG = new GCNPostScheduleDAGMILive(
        C, std::make_unique<PostGenericScheduler>(C),
        /*RemoveKillFlags=*/true);
    const GCNSubtarget &ST = C->MF->getSubtarget<GCNSubtarget>();
    DAG->addMutation(createLoadClusterDAGMutation(DAG->TII, DAG->TRI));
    if (ST.shouldClusterStores())
      DAG->addMutation(createStoreClusterDAGMutation(DAG->TII, DAG->TRI));
    DAG->addMutation(ST.createFillMFMAShadowMutation(DAG->TII));
<<<<<<< HEAD
    DAG->addMutation(
        createIGroupLPDAGMutation(AMDGPU::SchedulingPhase::PostRA));
    if (isPassEnabled(EnableVOPD, CodeGenOpt::Less))
=======
    DAG->addMutation(createIGroupLPDAGMutation(/*IsPostRA=*/true));
    if (isPassEnabled(EnableVOPD, CodeGenOptLevel::Less))
>>>>>>> 7d53f417
      DAG->addMutation(createVOPDPairingMutation());
    return DAG;
  }

  bool addPreISel() override;
  void addMachineSSAOptimization() override;
  bool addILPOpts() override;
  bool addInstSelector() override;
  bool addIRTranslator() override;
  void addPreLegalizeMachineIR() override;
  bool addLegalizeMachineIR() override;
  void addPreRegBankSelect() override;
  bool addRegBankSelect() override;
  void addPreGlobalInstructionSelect() override;
  bool addGlobalInstructionSelect() override;
  void addFastRegAlloc() override;
  void addOptimizedRegAlloc() override;

  FunctionPass *createSGPRAllocPass(bool Optimized);
  FunctionPass *createVGPRAllocPass(bool Optimized);
  FunctionPass *createRegAllocPass(bool Optimized) override;

  bool addRegAssignAndRewriteFast() override;
  bool addRegAssignAndRewriteOptimized() override;

  void addPreRegAlloc() override;
  bool addPreRewrite() override;
  void addPostRegAlloc() override;
  void addPreSched2() override;
  void addPreEmitPass() override;
};

} // end anonymous namespace

AMDGPUPassConfig::AMDGPUPassConfig(LLVMTargetMachine &TM, PassManagerBase &PM)
    : TargetPassConfig(TM, PM) {
  // Exceptions and StackMaps are not supported, so these passes will never do
  // anything.
  disablePass(&StackMapLivenessID);
  disablePass(&FuncletLayoutID);
  // Garbage collection is not supported.
  disablePass(&GCLoweringID);
  disablePass(&ShadowStackGCLoweringID);
}

void AMDGPUPassConfig::addEarlyCSEOrGVNPass() {
  if (getOptLevel() == CodeGenOptLevel::Aggressive)
    addPass(createGVNPass());
  else
    addPass(createEarlyCSEPass());
}

void AMDGPUPassConfig::addStraightLineScalarOptimizationPasses() {
  if (isPassEnabled(EnableLoopPrefetch, CodeGenOptLevel::Aggressive))
    addPass(createLoopDataPrefetchPass());
  addPass(createSeparateConstOffsetFromGEPPass());
  // ReassociateGEPs exposes more opportunities for SLSR. See
  // the example in reassociate-geps-and-slsr.ll.
  addPass(createStraightLineStrengthReducePass());
  // SeparateConstOffsetFromGEP and SLSR creates common expressions which GVN or
  // EarlyCSE can reuse.
  addEarlyCSEOrGVNPass();
  // Run NaryReassociate after EarlyCSE/GVN to be more effective.
  addPass(createNaryReassociatePass());
  // NaryReassociate on GEPs creates redundant common expressions, so run
  // EarlyCSE after it.
  addPass(createEarlyCSEPass());
}

void AMDGPUPassConfig::addIRPasses() {
  const AMDGPUTargetMachine &TM = getAMDGPUTargetMachine();

  Triple::ArchType Arch = TM.getTargetTriple().getArch();
  if (RemoveIncompatibleFunctions && Arch == Triple::amdgcn)
    addPass(createAMDGPURemoveIncompatibleFunctionsPass(&TM));

  // There is no reason to run these.
  disablePass(&StackMapLivenessID);
  disablePass(&FuncletLayoutID);
  disablePass(&PatchableFunctionID);

  addPass(createAMDGPUPrintfRuntimeBinding());
  if (LowerCtorDtor)
    addPass(createAMDGPUCtorDtorLoweringLegacyPass());

  // this pass should be performed on linked module
  addPass(createAMDGPULowerKernelCallsPass());

  if (isPassEnabled(EnableImageIntrinsicOptimizer))
    addPass(createAMDGPUImageIntrinsicOptimizerPass(&TM));

  // Function calls are not supported, so make sure we inline everything.
  addPass(createAMDGPUAlwaysInlinePass());
  addPass(createAlwaysInlinerLegacyPass());

  // Handle uses of OpenCL image2d_t, image3d_t and sampler_t arguments.
  if (Arch == Triple::r600)
    addPass(createR600OpenCLImageTypeLoweringPass());

  // Replace OpenCL enqueued block function pointers with global variables.
  addPass(createAMDGPUOpenCLEnqueuedBlockLoweringPass());

  // Runs before PromoteAlloca so the latter can account for function uses
  if (EnableLowerModuleLDS) {
    addPass(createAMDGPULowerModuleLDSLegacyPass(&TM));
  }

  // AMDGPUAttributor infers lack of llvm.amdgcn.lds.kernel.id calls, so run
  // after their introduction
  if (TM.getOptLevel() > CodeGenOptLevel::None)
    addPass(createAMDGPUAttributorLegacyPass());

  if (TM.getOptLevel() > CodeGenOptLevel::None)
    addPass(createInferAddressSpacesPass());

  // Run atomic optimizer before Atomic Expand
  if ((TM.getTargetTriple().getArch() == Triple::amdgcn) &&
      (TM.getOptLevel() >= CodeGenOptLevel::Less) &&
      (AMDGPUAtomicOptimizerStrategy != ScanOptions::None)) {
    addPass(createAMDGPUAtomicOptimizerPass(AMDGPUAtomicOptimizerStrategy));
  }

  addPass(createAtomicExpandPass());

  if (TM.getOptLevel() > CodeGenOptLevel::None) {
    addPass(createAMDGPUPromoteAlloca());

    if (isPassEnabled(EnableScalarIRPasses))
      addStraightLineScalarOptimizationPasses();

    if (EnableAMDGPUAliasAnalysis) {
      addPass(createAMDGPUAAWrapperPass());
      addPass(createExternalAAWrapperPass([](Pass &P, Function &,
                                             AAResults &AAR) {
        if (auto *WrapperPass = P.getAnalysisIfAvailable<AMDGPUAAWrapperPass>())
          AAR.addAAResult(WrapperPass->getResult());
        }));
    }

    if (TM.getTargetTriple().getArch() == Triple::amdgcn) {
      // TODO: May want to move later or split into an early and late one.
      addPass(createAMDGPUCodeGenPreparePass());
    }

    // Try to hoist loop invariant parts of divisions AMDGPUCodeGenPrepare may
    // have expanded.
    if (TM.getOptLevel() > CodeGenOptLevel::Less)
      addPass(createLICMPass());
  }

  TargetPassConfig::addIRPasses();

  // EarlyCSE is not always strong enough to clean up what LSR produces. For
  // example, GVN can combine
  //
  //   %0 = add %a, %b
  //   %1 = add %b, %a
  //
  // and
  //
  //   %0 = shl nsw %a, 2
  //   %1 = shl %a, 2
  //
  // but EarlyCSE can do neither of them.
  if (isPassEnabled(EnableScalarIRPasses))
    addEarlyCSEOrGVNPass();
}

void AMDGPUPassConfig::addCodeGenPrepare() {
  if (TM->getTargetTriple().getArch() == Triple::amdgcn) {
    // FIXME: This pass adds 2 hacky attributes that can be replaced with an
    // analysis, and should be removed.
    addPass(createAMDGPUAnnotateKernelFeaturesPass());
  }

  if (TM->getTargetTriple().getArch() == Triple::amdgcn &&
      EnableLowerKernelArguments)
    addPass(createAMDGPULowerKernelArgumentsPass());

  TargetPassConfig::addCodeGenPrepare();

  if (isPassEnabled(EnableLoadStoreVectorizer))
    addPass(createLoadStoreVectorizerPass());

  // LowerSwitch pass may introduce unreachable blocks that can
  // cause unexpected behavior for subsequent passes. Placing it
  // here seems better that these blocks would get cleaned up by
  // UnreachableBlockElim inserted next in the pass flow.
  addPass(createLowerSwitchPass());
}

bool AMDGPUPassConfig::addPreISel() {
  if (TM->getOptLevel() > CodeGenOptLevel::None)
    addPass(createFlattenCFGPass());
  return false;
}

bool AMDGPUPassConfig::addInstSelector() {
  addPass(createAMDGPUISelDag(getAMDGPUTargetMachine(), getOptLevel()));
  return false;
}

bool AMDGPUPassConfig::addGCPasses() {
  // Do nothing. GC is not supported.
  return false;
}

llvm::ScheduleDAGInstrs *
AMDGPUPassConfig::createMachineScheduler(MachineSchedContext *C) const {
  const GCNSubtarget &ST = C->MF->getSubtarget<GCNSubtarget>();
  ScheduleDAGMILive *DAG = createGenericSchedLive(C);
  DAG->addMutation(createLoadClusterDAGMutation(DAG->TII, DAG->TRI));
  if (ST.shouldClusterStores())
    DAG->addMutation(createStoreClusterDAGMutation(DAG->TII, DAG->TRI));
  return DAG;
}

MachineFunctionInfo *R600TargetMachine::createMachineFunctionInfo(
    BumpPtrAllocator &Allocator, const Function &F,
    const TargetSubtargetInfo *STI) const {
  return R600MachineFunctionInfo::create<R600MachineFunctionInfo>(
      Allocator, F, static_cast<const R600Subtarget *>(STI));
}

//===----------------------------------------------------------------------===//
// GCN Pass Setup
//===----------------------------------------------------------------------===//

ScheduleDAGInstrs *GCNPassConfig::createMachineScheduler(
  MachineSchedContext *C) const {
  const GCNSubtarget &ST = C->MF->getSubtarget<GCNSubtarget>();
  if (ST.enableSIScheduler())
    return createSIMachineScheduler(C);

  if (EnableMaxIlpSchedStrategy)
    return createGCNMaxILPMachineScheduler(C);

  return createGCNMaxOccupancyMachineScheduler(C);
}

bool GCNPassConfig::addPreISel() {
  AMDGPUPassConfig::addPreISel();

  if (TM->getOptLevel() > CodeGenOptLevel::None)
    addPass(createAMDGPULateCodeGenPreparePass());

  if (TM->getOptLevel() > CodeGenOptLevel::None)
    addPass(createSinkingPass());

  // Merge divergent exit nodes. StructurizeCFG won't recognize the multi-exit
  // regions formed by them.
  addPass(&AMDGPUUnifyDivergentExitNodesID);
  if (!LateCFGStructurize) {
    if (EnableStructurizerWorkarounds) {
      addPass(createFixIrreduciblePass());
      addPass(createUnifyLoopExitsPass());
    }
    addPass(createStructurizeCFGPass(false)); // true -> SkipUniformRegions
  }
  addPass(createAMDGPUAnnotateUniformValues());
  if (!LateCFGStructurize) {
    addPass(createSIAnnotateControlFlowPass());
    // TODO: Move this right after structurizeCFG to avoid extra divergence
    // analysis. This depends on stopping SIAnnotateControlFlow from making
    // control flow modifications.
    addPass(createAMDGPURewriteUndefForPHILegacyPass());
  }
  addPass(createLCSSAPass());

  if (TM->getOptLevel() > CodeGenOptLevel::Less)
    addPass(&AMDGPUPerfHintAnalysisID);

  return false;
}

void GCNPassConfig::addMachineSSAOptimization() {
  TargetPassConfig::addMachineSSAOptimization();

  // We want to fold operands after PeepholeOptimizer has run (or as part of
  // it), because it will eliminate extra copies making it easier to fold the
  // real source operand. We want to eliminate dead instructions after, so that
  // we see fewer uses of the copies. We then need to clean up the dead
  // instructions leftover after the operands are folded as well.
  //
  // XXX - Can we get away without running DeadMachineInstructionElim again?
  addPass(&SIFoldOperandsID);
  if (EnableDPPCombine)
    addPass(&GCNDPPCombineID);
  addPass(&SILoadStoreOptimizerID);
  if (isPassEnabled(EnableSDWAPeephole)) {
    addPass(&SIPeepholeSDWAID);
    addPass(&EarlyMachineLICMID);
    addPass(&MachineCSEID);
    addPass(&SIFoldOperandsID);
  }
  addPass(&DeadMachineInstructionElimID);
  addPass(createSIShrinkInstructionsPass());
}

bool GCNPassConfig::addILPOpts() {
  if (EnableEarlyIfConversion)
    addPass(&EarlyIfConverterID);

  TargetPassConfig::addILPOpts();
  return false;
}

bool GCNPassConfig::addInstSelector() {
  AMDGPUPassConfig::addInstSelector();
  addPass(&SIFixSGPRCopiesID);
  addPass(createSILowerI1CopiesPass());
  return false;
}

bool GCNPassConfig::addIRTranslator() {
  addPass(new IRTranslator(getOptLevel()));
  return false;
}

void GCNPassConfig::addPreLegalizeMachineIR() {
  bool IsOptNone = getOptLevel() == CodeGenOptLevel::None;
  addPass(createAMDGPUPreLegalizeCombiner(IsOptNone));
  addPass(new Localizer());
}

bool GCNPassConfig::addLegalizeMachineIR() {
  addPass(new Legalizer());
  return false;
}

void GCNPassConfig::addPreRegBankSelect() {
  bool IsOptNone = getOptLevel() == CodeGenOptLevel::None;
  addPass(createAMDGPUPostLegalizeCombiner(IsOptNone));
  addPass(createAMDGPUGlobalISelDivergenceLoweringPass());
}

bool GCNPassConfig::addRegBankSelect() {
  addPass(new AMDGPURegBankSelect());
  return false;
}

void GCNPassConfig::addPreGlobalInstructionSelect() {
  bool IsOptNone = getOptLevel() == CodeGenOptLevel::None;
  addPass(createAMDGPURegBankCombiner(IsOptNone));
}

bool GCNPassConfig::addGlobalInstructionSelect() {
  addPass(new InstructionSelect(getOptLevel()));
  return false;
}

void GCNPassConfig::addPreRegAlloc() {
  if (LateCFGStructurize) {
    addPass(createAMDGPUMachineCFGStructurizerPass());
  }
}

void GCNPassConfig::addFastRegAlloc() {
  // FIXME: We have to disable the verifier here because of PHIElimination +
  // TwoAddressInstructions disabling it.

  // This must be run immediately after phi elimination and before
  // TwoAddressInstructions, otherwise the processing of the tied operand of
  // SI_ELSE will introduce a copy of the tied operand source after the else.
  insertPass(&PHIEliminationID, &SILowerControlFlowID);

  insertPass(&TwoAddressInstructionPassID, &SIWholeQuadModeID);

  TargetPassConfig::addFastRegAlloc();
}

void GCNPassConfig::addOptimizedRegAlloc() {
  // Allow the scheduler to run before SIWholeQuadMode inserts exec manipulation
  // instructions that cause scheduling barriers.
  insertPass(&MachineSchedulerID, &SIWholeQuadModeID);

  if (OptExecMaskPreRA)
    insertPass(&MachineSchedulerID, &SIOptimizeExecMaskingPreRAID);

  if (EnableRewritePartialRegUses)
    insertPass(&RenameIndependentSubregsID, &GCNRewritePartialRegUsesID);

  if (isPassEnabled(EnablePreRAOptimizations))
    insertPass(&RenameIndependentSubregsID, &GCNPreRAOptimizationsID);

  // This is not an essential optimization and it has a noticeable impact on
  // compilation time, so we only enable it from O2.
  if (TM->getOptLevel() > CodeGenOptLevel::Less)
    insertPass(&MachineSchedulerID, &SIFormMemoryClausesID);

  // FIXME: when an instruction has a Killed operand, and the instruction is
  // inside a bundle, seems only the BUNDLE instruction appears as the Kills of
  // the register in LiveVariables, this would trigger a failure in verifier,
  // we should fix it and enable the verifier.
  if (OptVGPRLiveRange)
    insertPass(&LiveVariablesID, &SIOptimizeVGPRLiveRangeID);
  // This must be run immediately after phi elimination and before
  // TwoAddressInstructions, otherwise the processing of the tied operand of
  // SI_ELSE will introduce a copy of the tied operand source after the else.
  insertPass(&PHIEliminationID, &SILowerControlFlowID);

  if (EnableDCEInRA)
    insertPass(&DetectDeadLanesID, &DeadMachineInstructionElimID);

  TargetPassConfig::addOptimizedRegAlloc();
}

bool GCNPassConfig::addPreRewrite() {
  addPass(&SILowerWWMCopiesID);
  if (EnableRegReassign)
    addPass(&GCNNSAReassignID);
  return true;
}

FunctionPass *GCNPassConfig::createSGPRAllocPass(bool Optimized) {
  // Initialize the global default.
  llvm::call_once(InitializeDefaultSGPRRegisterAllocatorFlag,
                  initializeDefaultSGPRRegisterAllocatorOnce);

  RegisterRegAlloc::FunctionPassCtor Ctor = SGPRRegisterRegAlloc::getDefault();
  if (Ctor != useDefaultRegisterAllocator)
    return Ctor();

  if (Optimized)
    return createGreedyRegisterAllocator(onlyAllocateSGPRs);

  return createFastRegisterAllocator(onlyAllocateSGPRs, false);
}

FunctionPass *GCNPassConfig::createVGPRAllocPass(bool Optimized) {
  // Initialize the global default.
  llvm::call_once(InitializeDefaultVGPRRegisterAllocatorFlag,
                  initializeDefaultVGPRRegisterAllocatorOnce);

  RegisterRegAlloc::FunctionPassCtor Ctor = VGPRRegisterRegAlloc::getDefault();
  if (Ctor != useDefaultRegisterAllocator)
    return Ctor();

  if (Optimized)
    return createGreedyVGPRRegisterAllocator();

  return createFastVGPRRegisterAllocator();
}

FunctionPass *GCNPassConfig::createRegAllocPass(bool Optimized) {
  llvm_unreachable("should not be used");
}

static const char RegAllocOptNotSupportedMessage[] =
  "-regalloc not supported with amdgcn. Use -sgpr-regalloc and -vgpr-regalloc";

bool GCNPassConfig::addRegAssignAndRewriteFast() {
  if (!usingDefaultRegAlloc())
    report_fatal_error(RegAllocOptNotSupportedMessage);

  addPass(&GCNPreRALongBranchRegID);

  addPass(createSGPRAllocPass(false));

  // Equivalent of PEI for SGPRs.
  addPass(&SILowerSGPRSpillsID);
  addPass(&SIPreAllocateWWMRegsID);

  addPass(createVGPRAllocPass(false));

  addPass(&SILowerWWMCopiesID);
  return true;
}

bool GCNPassConfig::addRegAssignAndRewriteOptimized() {
  if (!usingDefaultRegAlloc())
    report_fatal_error(RegAllocOptNotSupportedMessage);

  addPass(&GCNPreRALongBranchRegID);

  addPass(createSGPRAllocPass(true));

  // Commit allocated register changes. This is mostly necessary because too
  // many things rely on the use lists of the physical registers, such as the
  // verifier. This is only necessary with allocators which use LiveIntervals,
  // since FastRegAlloc does the replacements itself.
  addPass(createVirtRegRewriter(false));

  // Equivalent of PEI for SGPRs.
  addPass(&SILowerSGPRSpillsID);
  addPass(&SIPreAllocateWWMRegsID);

  addPass(createVGPRAllocPass(true));

  addPreRewrite();
  addPass(&VirtRegRewriterID);

  addPass(&AMDGPUMarkLastScratchLoadID);

  return true;
}

void GCNPassConfig::addPostRegAlloc() {
  addPass(&SIFixVGPRCopiesID);
  if (getOptLevel() > CodeGenOptLevel::None)
    addPass(&SIOptimizeExecMaskingID);
  TargetPassConfig::addPostRegAlloc();
}

void GCNPassConfig::addPreSched2() {
  if (TM->getOptLevel() > CodeGenOptLevel::None)
    addPass(createSIShrinkInstructionsPass());
  addPass(&SIPostRABundlerID);
}

void GCNPassConfig::addPreEmitPass() {
  if (isPassEnabled(EnableVOPD, CodeGenOptLevel::Less))
    addPass(&GCNCreateVOPDID);
  addPass(createSIMemoryLegalizerPass());
  addPass(createSIInsertWaitcntsPass());

  addPass(createSIModeRegisterPass());

  if (getOptLevel() > CodeGenOptLevel::None)
    addPass(&SIInsertHardClausesID);

  addPass(&SILateBranchLoweringPassID);
  if (isPassEnabled(EnableSetWavePriority, CodeGenOptLevel::Less))
    addPass(createAMDGPUSetWavePriorityPass());
  if (getOptLevel() > CodeGenOptLevel::None)
    addPass(&SIPreEmitPeepholeID);
  // The hazard recognizer that runs as part of the post-ra scheduler does not
  // guarantee to be able handle all hazards correctly. This is because if there
  // are multiple scheduling regions in a basic block, the regions are scheduled
  // bottom up, so when we begin to schedule a region we don't know what
  // instructions were emitted directly before it.
  //
  // Here we add a stand-alone hazard recognizer pass which can handle all
  // cases.
  addPass(&PostRAHazardRecognizerID);

  if (isPassEnabled(EnableInsertSingleUseVDST, CodeGenOptLevel::Less))
    addPass(&AMDGPUInsertSingleUseVDSTID);

  if (isPassEnabled(EnableInsertDelayAlu, CodeGenOptLevel::Less))
    addPass(&AMDGPUInsertDelayAluID);

  addPass(&BranchRelaxationPassID);
}

TargetPassConfig *GCNTargetMachine::createPassConfig(PassManagerBase &PM) {
  return new GCNPassConfig(*this, PM);
}

void GCNTargetMachine::registerMachineRegisterInfoCallback(
    MachineFunction &MF) const {
  SIMachineFunctionInfo *MFI = MF.getInfo<SIMachineFunctionInfo>();
  MF.getRegInfo().addDelegate(MFI);
}

MachineFunctionInfo *GCNTargetMachine::createMachineFunctionInfo(
    BumpPtrAllocator &Allocator, const Function &F,
    const TargetSubtargetInfo *STI) const {
  return SIMachineFunctionInfo::create<SIMachineFunctionInfo>(
      Allocator, F, static_cast<const GCNSubtarget *>(STI));
}

yaml::MachineFunctionInfo *GCNTargetMachine::createDefaultFuncInfoYAML() const {
  return new yaml::SIMachineFunctionInfo();
}

yaml::MachineFunctionInfo *
GCNTargetMachine::convertFuncInfoToYAML(const MachineFunction &MF) const {
  const SIMachineFunctionInfo *MFI = MF.getInfo<SIMachineFunctionInfo>();
  return new yaml::SIMachineFunctionInfo(
      *MFI, *MF.getSubtarget<GCNSubtarget>().getRegisterInfo(), MF);
}

bool GCNTargetMachine::parseMachineFunctionInfo(
    const yaml::MachineFunctionInfo &MFI_, PerFunctionMIParsingState &PFS,
    SMDiagnostic &Error, SMRange &SourceRange) const {
  const yaml::SIMachineFunctionInfo &YamlMFI =
      static_cast<const yaml::SIMachineFunctionInfo &>(MFI_);
  MachineFunction &MF = PFS.MF;
  SIMachineFunctionInfo *MFI = MF.getInfo<SIMachineFunctionInfo>();
  const GCNSubtarget &ST = MF.getSubtarget<GCNSubtarget>();

  if (MFI->initializeBaseYamlFields(YamlMFI, MF, PFS, Error, SourceRange))
    return true;

  if (MFI->Occupancy == 0) {
    // Fixup the subtarget dependent default value.
    MFI->Occupancy = ST.computeOccupancy(MF.getFunction(), MFI->getLDSSize());
  }

  auto parseRegister = [&](const yaml::StringValue &RegName, Register &RegVal) {
    Register TempReg;
    if (parseNamedRegisterReference(PFS, TempReg, RegName.Value, Error)) {
      SourceRange = RegName.SourceRange;
      return true;
    }
    RegVal = TempReg;

    return false;
  };

  auto parseOptionalRegister = [&](const yaml::StringValue &RegName,
                                   Register &RegVal) {
    return !RegName.Value.empty() && parseRegister(RegName, RegVal);
  };

  if (parseOptionalRegister(YamlMFI.VGPRForAGPRCopy, MFI->VGPRForAGPRCopy))
    return true;

  if (parseOptionalRegister(YamlMFI.SGPRForEXECCopy, MFI->SGPRForEXECCopy))
    return true;

  if (parseOptionalRegister(YamlMFI.LongBranchReservedReg,
                            MFI->LongBranchReservedReg))
    return true;

  auto diagnoseRegisterClass = [&](const yaml::StringValue &RegName) {
    // Create a diagnostic for a the register string literal.
    const MemoryBuffer &Buffer =
        *PFS.SM->getMemoryBuffer(PFS.SM->getMainFileID());
    Error = SMDiagnostic(*PFS.SM, SMLoc(), Buffer.getBufferIdentifier(), 1,
                         RegName.Value.size(), SourceMgr::DK_Error,
                         "incorrect register class for field", RegName.Value,
                         std::nullopt, std::nullopt);
    SourceRange = RegName.SourceRange;
    return true;
  };

  if (parseRegister(YamlMFI.ScratchRSrcReg, MFI->ScratchRSrcReg) ||
      parseRegister(YamlMFI.FrameOffsetReg, MFI->FrameOffsetReg) ||
      parseRegister(YamlMFI.StackPtrOffsetReg, MFI->StackPtrOffsetReg))
    return true;

  if (MFI->ScratchRSrcReg != AMDGPU::PRIVATE_RSRC_REG &&
      !AMDGPU::SGPR_128RegClass.contains(MFI->ScratchRSrcReg)) {
    return diagnoseRegisterClass(YamlMFI.ScratchRSrcReg);
  }

  if (MFI->FrameOffsetReg != AMDGPU::FP_REG &&
      !AMDGPU::SGPR_32RegClass.contains(MFI->FrameOffsetReg)) {
    return diagnoseRegisterClass(YamlMFI.FrameOffsetReg);
  }

  if (MFI->StackPtrOffsetReg != AMDGPU::SP_REG &&
      !AMDGPU::SGPR_32RegClass.contains(MFI->StackPtrOffsetReg)) {
    return diagnoseRegisterClass(YamlMFI.StackPtrOffsetReg);
  }

  for (const auto &YamlReg : YamlMFI.WWMReservedRegs) {
    Register ParsedReg;
    if (parseRegister(YamlReg, ParsedReg))
      return true;

    MFI->reserveWWMRegister(ParsedReg);
  }

  auto parseAndCheckArgument = [&](const std::optional<yaml::SIArgument> &A,
                                   const TargetRegisterClass &RC,
                                   ArgDescriptor &Arg, unsigned UserSGPRs,
                                   unsigned SystemSGPRs) {
    // Skip parsing if it's not present.
    if (!A)
      return false;

    if (A->IsRegister) {
      Register Reg;
      if (parseNamedRegisterReference(PFS, Reg, A->RegisterName.Value, Error)) {
        SourceRange = A->RegisterName.SourceRange;
        return true;
      }
      if (!RC.contains(Reg))
        return diagnoseRegisterClass(A->RegisterName);
      Arg = ArgDescriptor::createRegister(Reg);
    } else
      Arg = ArgDescriptor::createStack(A->StackOffset);
    // Check and apply the optional mask.
    if (A->Mask)
      Arg = ArgDescriptor::createArg(Arg, *A->Mask);

    MFI->NumUserSGPRs += UserSGPRs;
    MFI->NumSystemSGPRs += SystemSGPRs;
    return false;
  };

  if (YamlMFI.ArgInfo &&
      (parseAndCheckArgument(YamlMFI.ArgInfo->PrivateSegmentBuffer,
                             AMDGPU::SGPR_128RegClass,
                             MFI->ArgInfo.PrivateSegmentBuffer, 4, 0) ||
       parseAndCheckArgument(YamlMFI.ArgInfo->DispatchPtr,
                             AMDGPU::SReg_64RegClass, MFI->ArgInfo.DispatchPtr,
                             2, 0) ||
       parseAndCheckArgument(YamlMFI.ArgInfo->QueuePtr, AMDGPU::SReg_64RegClass,
                             MFI->ArgInfo.QueuePtr, 2, 0) ||
       parseAndCheckArgument(YamlMFI.ArgInfo->KernargSegmentPtr,
                             AMDGPU::SReg_64RegClass,
                             MFI->ArgInfo.KernargSegmentPtr, 2, 0) ||
       parseAndCheckArgument(YamlMFI.ArgInfo->DispatchID,
                             AMDGPU::SReg_64RegClass, MFI->ArgInfo.DispatchID,
                             2, 0) ||
       parseAndCheckArgument(YamlMFI.ArgInfo->FlatScratchInit,
                             AMDGPU::SReg_64RegClass,
                             MFI->ArgInfo.FlatScratchInit, 2, 0) ||
       parseAndCheckArgument(YamlMFI.ArgInfo->PrivateSegmentSize,
                             AMDGPU::SGPR_32RegClass,
                             MFI->ArgInfo.PrivateSegmentSize, 0, 0) ||
       parseAndCheckArgument(YamlMFI.ArgInfo->LDSKernelId,
                             AMDGPU::SGPR_32RegClass,
                             MFI->ArgInfo.LDSKernelId, 0, 1) ||
       parseAndCheckArgument(YamlMFI.ArgInfo->WorkGroupIDX,
                             AMDGPU::SGPR_32RegClass, MFI->ArgInfo.WorkGroupIDX,
                             0, 1) ||
       parseAndCheckArgument(YamlMFI.ArgInfo->WorkGroupIDY,
                             AMDGPU::SGPR_32RegClass, MFI->ArgInfo.WorkGroupIDY,
                             0, 1) ||
       parseAndCheckArgument(YamlMFI.ArgInfo->WorkGroupIDZ,
                             AMDGPU::SGPR_32RegClass, MFI->ArgInfo.WorkGroupIDZ,
                             0, 1) ||
       parseAndCheckArgument(YamlMFI.ArgInfo->WorkGroupInfo,
                             AMDGPU::SGPR_32RegClass,
                             MFI->ArgInfo.WorkGroupInfo, 0, 1) ||
       parseAndCheckArgument(YamlMFI.ArgInfo->PrivateSegmentWaveByteOffset,
                             AMDGPU::SGPR_32RegClass,
                             MFI->ArgInfo.PrivateSegmentWaveByteOffset, 0, 1) ||
       parseAndCheckArgument(YamlMFI.ArgInfo->ImplicitArgPtr,
                             AMDGPU::SReg_64RegClass,
                             MFI->ArgInfo.ImplicitArgPtr, 0, 0) ||
       parseAndCheckArgument(YamlMFI.ArgInfo->ImplicitBufferPtr,
                             AMDGPU::SReg_64RegClass,
                             MFI->ArgInfo.ImplicitBufferPtr, 2, 0) ||
       parseAndCheckArgument(YamlMFI.ArgInfo->WorkItemIDX,
                             AMDGPU::VGPR_32RegClass,
                             MFI->ArgInfo.WorkItemIDX, 0, 0) ||
       parseAndCheckArgument(YamlMFI.ArgInfo->WorkItemIDY,
                             AMDGPU::VGPR_32RegClass,
                             MFI->ArgInfo.WorkItemIDY, 0, 0) ||
       parseAndCheckArgument(YamlMFI.ArgInfo->WorkItemIDZ,
                             AMDGPU::VGPR_32RegClass,
                             MFI->ArgInfo.WorkItemIDZ, 0, 0)))
    return true;

  if (ST.hasIEEEMode())
    MFI->Mode.IEEE = YamlMFI.Mode.IEEE;
  if (ST.hasDX10ClampMode())
    MFI->Mode.DX10Clamp = YamlMFI.Mode.DX10Clamp;

  // FIXME: Move proper support for denormal-fp-math into base MachineFunction
  MFI->Mode.FP32Denormals.Input = YamlMFI.Mode.FP32InputDenormals
                                      ? DenormalMode::IEEE
                                      : DenormalMode::PreserveSign;
  MFI->Mode.FP32Denormals.Output = YamlMFI.Mode.FP32OutputDenormals
                                       ? DenormalMode::IEEE
                                       : DenormalMode::PreserveSign;

  MFI->Mode.FP64FP16Denormals.Input = YamlMFI.Mode.FP64FP16InputDenormals
                                          ? DenormalMode::IEEE
                                          : DenormalMode::PreserveSign;
  MFI->Mode.FP64FP16Denormals.Output = YamlMFI.Mode.FP64FP16OutputDenormals
                                           ? DenormalMode::IEEE
                                           : DenormalMode::PreserveSign;

  return false;
}<|MERGE_RESOLUTION|>--- conflicted
+++ resolved
@@ -961,14 +961,9 @@
     if (ST.shouldClusterStores())
       DAG->addMutation(createStoreClusterDAGMutation(DAG->TII, DAG->TRI));
     DAG->addMutation(ST.createFillMFMAShadowMutation(DAG->TII));
-<<<<<<< HEAD
     DAG->addMutation(
         createIGroupLPDAGMutation(AMDGPU::SchedulingPhase::PostRA));
-    if (isPassEnabled(EnableVOPD, CodeGenOpt::Less))
-=======
-    DAG->addMutation(createIGroupLPDAGMutation(/*IsPostRA=*/true));
     if (isPassEnabled(EnableVOPD, CodeGenOptLevel::Less))
->>>>>>> 7d53f417
       DAG->addMutation(createVOPDPairingMutation());
     return DAG;
   }
