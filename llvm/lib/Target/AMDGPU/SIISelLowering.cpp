--- conflicted
+++ resolved
@@ -11963,25 +11963,6 @@
   case ISD::INTRINSIC_W_CHAIN:
     return AMDGPU::isIntrinsicSourceOfDivergence(
         cast<ConstantSDNode>(N->getOperand(1))->getZExtValue());
-<<<<<<< HEAD
-  case ISD::ATOMIC_CMP_SWAP:
-  case ISD::ATOMIC_CMP_SWAP_WITH_SUCCESS:
-  case ISD::ATOMIC_SWAP:
-  case ISD::ATOMIC_LOAD_ADD:
-  case ISD::ATOMIC_LOAD_SUB:
-  case ISD::ATOMIC_LOAD_AND:
-  case ISD::ATOMIC_LOAD_CLR:
-  case ISD::ATOMIC_LOAD_OR:
-  case ISD::ATOMIC_LOAD_XOR:
-  case ISD::ATOMIC_LOAD_NAND:
-  case ISD::ATOMIC_LOAD_MIN:
-  case ISD::ATOMIC_LOAD_MAX:
-  case ISD::ATOMIC_LOAD_UMIN:
-  case ISD::ATOMIC_LOAD_UMAX:
-  case ISD::ATOMIC_LOAD_FADD:
-  case ISD::ATOMIC_LOAD_FSUB:
-=======
->>>>>>> dcc8db88
   case AMDGPUISD::ATOMIC_CMP_SWAP:
   case AMDGPUISD::ATOMIC_INC:
   case AMDGPUISD::ATOMIC_DEC:
@@ -12004,9 +11985,6 @@
   case AMDGPUISD::BUFFER_ATOMIC_FADD:
   case AMDGPUISD::BUFFER_ATOMIC_FMIN:
   case AMDGPUISD::BUFFER_ATOMIC_FMAX:
-<<<<<<< HEAD
-    return true;
-=======
     // Target-specific read-modify-write atomics are sources of divergence.
     return true;
   default:
@@ -12015,7 +11993,6 @@
       return A->readMem() && A->writeMem();
     }
     return false;
->>>>>>> dcc8db88
   }
 }
 
