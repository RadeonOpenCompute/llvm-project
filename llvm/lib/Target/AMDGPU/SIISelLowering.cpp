//===-- SIISelLowering.cpp - SI DAG Lowering Implementation ---------------===//
//
// Part of the LLVM Project, under the Apache License v2.0 with LLVM Exceptions.
// See https://llvm.org/LICENSE.txt for license information.
// SPDX-License-Identifier: Apache-2.0 WITH LLVM-exception
//
//===----------------------------------------------------------------------===//
//
/// \file
/// Custom DAG lowering for SI
//
//===----------------------------------------------------------------------===//

#include "SIISelLowering.h"
#include "AMDGPU.h"
#include "AMDGPUInstrInfo.h"
#include "AMDGPUTargetMachine.h"
#include "SIMachineFunctionInfo.h"
#include "SIRegisterInfo.h"
#include "llvm/ADT/FloatingPointMode.h"
#include "llvm/ADT/Statistic.h"
#include "llvm/Analysis/LegacyDivergenceAnalysis.h"
#include "llvm/Analysis/OptimizationRemarkEmitter.h"
#include "llvm/BinaryFormat/ELF.h"
#include "llvm/CodeGen/Analysis.h"
#include "llvm/CodeGen/FunctionLoweringInfo.h"
#include "llvm/CodeGen/GlobalISel/GISelKnownBits.h"
#include "llvm/CodeGen/GlobalISel/MIPatternMatch.h"
#include "llvm/CodeGen/MachineFrameInfo.h"
#include "llvm/CodeGen/MachineFunction.h"
#include "llvm/CodeGen/MachineLoopInfo.h"
#include "llvm/IR/DiagnosticInfo.h"
#include "llvm/IR/IRBuilder.h"
#include "llvm/IR/IntrinsicInst.h"
#include "llvm/IR/IntrinsicsAMDGPU.h"
#include "llvm/IR/IntrinsicsR600.h"
#include "llvm/Support/CommandLine.h"
#include "llvm/Support/ModRef.h"
#include "llvm/Support/KnownBits.h"

using namespace llvm;

#define DEBUG_TYPE "si-lower"

STATISTIC(NumTailCalls, "Number of tail calls");

static cl::opt<bool> DisableLoopAlignment(
  "amdgpu-disable-loop-alignment",
  cl::desc("Do not align and prefetch loops"),
  cl::init(false));

static cl::opt<bool> UseDivergentRegisterIndexing(
  "amdgpu-use-divergent-register-indexing",
  cl::Hidden,
  cl::desc("Use indirect register addressing for divergent indexes"),
  cl::init(false));

static bool hasFP32Denormals(const MachineFunction &MF) {
  const SIMachineFunctionInfo *Info = MF.getInfo<SIMachineFunctionInfo>();
  return Info->getMode().allFP32Denormals();
}

static bool hasFP64FP16Denormals(const MachineFunction &MF) {
  const SIMachineFunctionInfo *Info = MF.getInfo<SIMachineFunctionInfo>();
  return Info->getMode().allFP64FP16Denormals();
}

static unsigned findFirstFreeSGPR(CCState &CCInfo) {
  unsigned NumSGPRs = AMDGPU::SGPR_32RegClass.getNumRegs();
  for (unsigned Reg = 0; Reg < NumSGPRs; ++Reg) {
    if (!CCInfo.isAllocated(AMDGPU::SGPR0 + Reg)) {
      return AMDGPU::SGPR0 + Reg;
    }
  }
  llvm_unreachable("Cannot allocate sgpr");
}

SITargetLowering::SITargetLowering(const TargetMachine &TM,
                                   const GCNSubtarget &STI)
    : AMDGPUTargetLowering(TM, STI),
      Subtarget(&STI) {
  addRegisterClass(MVT::i1, &AMDGPU::VReg_1RegClass);
  addRegisterClass(MVT::i64, &AMDGPU::SReg_64RegClass);

  addRegisterClass(MVT::i32, &AMDGPU::SReg_32RegClass);
  addRegisterClass(MVT::f32, &AMDGPU::VGPR_32RegClass);

  addRegisterClass(MVT::v2i32, &AMDGPU::SReg_64RegClass);

  const SIRegisterInfo *TRI = STI.getRegisterInfo();
  const TargetRegisterClass *V64RegClass = TRI->getVGPR64Class();

  addRegisterClass(MVT::f64, V64RegClass);
  addRegisterClass(MVT::v2f32, V64RegClass);

  addRegisterClass(MVT::v3i32, &AMDGPU::SGPR_96RegClass);
  addRegisterClass(MVT::v3f32, TRI->getVGPRClassForBitWidth(96));

  addRegisterClass(MVT::v2i64, &AMDGPU::SGPR_128RegClass);
  addRegisterClass(MVT::v2f64, &AMDGPU::SGPR_128RegClass);

  addRegisterClass(MVT::v4i32, &AMDGPU::SGPR_128RegClass);
  addRegisterClass(MVT::v4f32, TRI->getVGPRClassForBitWidth(128));

  addRegisterClass(MVT::v5i32, &AMDGPU::SGPR_160RegClass);
  addRegisterClass(MVT::v5f32, TRI->getVGPRClassForBitWidth(160));

  addRegisterClass(MVT::v6i32, &AMDGPU::SGPR_192RegClass);
  addRegisterClass(MVT::v6f32, TRI->getVGPRClassForBitWidth(192));

  addRegisterClass(MVT::v3i64, &AMDGPU::SGPR_192RegClass);
  addRegisterClass(MVT::v3f64, TRI->getVGPRClassForBitWidth(192));

  addRegisterClass(MVT::v7i32, &AMDGPU::SGPR_224RegClass);
  addRegisterClass(MVT::v7f32, TRI->getVGPRClassForBitWidth(224));

  addRegisterClass(MVT::v8i32, &AMDGPU::SGPR_256RegClass);
  addRegisterClass(MVT::v8f32, TRI->getVGPRClassForBitWidth(256));

  addRegisterClass(MVT::v4i64, &AMDGPU::SGPR_256RegClass);
  addRegisterClass(MVT::v4f64, TRI->getVGPRClassForBitWidth(256));

  addRegisterClass(MVT::v9i32, &AMDGPU::SGPR_288RegClass);
  addRegisterClass(MVT::v9f32, TRI->getVGPRClassForBitWidth(288));

  addRegisterClass(MVT::v10i32, &AMDGPU::SGPR_320RegClass);
  addRegisterClass(MVT::v10f32, TRI->getVGPRClassForBitWidth(320));

  addRegisterClass(MVT::v11i32, &AMDGPU::SGPR_352RegClass);
  addRegisterClass(MVT::v11f32, TRI->getVGPRClassForBitWidth(352));

  addRegisterClass(MVT::v12i32, &AMDGPU::SGPR_384RegClass);
  addRegisterClass(MVT::v12f32, TRI->getVGPRClassForBitWidth(384));

  addRegisterClass(MVT::v16i32, &AMDGPU::SGPR_512RegClass);
  addRegisterClass(MVT::v16f32, TRI->getVGPRClassForBitWidth(512));

  addRegisterClass(MVT::v8i64, &AMDGPU::SGPR_512RegClass);
  addRegisterClass(MVT::v8f64, TRI->getVGPRClassForBitWidth(512));

  addRegisterClass(MVT::v16i64, &AMDGPU::SGPR_1024RegClass);
  addRegisterClass(MVT::v16f64, TRI->getVGPRClassForBitWidth(1024));

  if (Subtarget->has16BitInsts()) {
    addRegisterClass(MVT::i16, &AMDGPU::SReg_32RegClass);
    addRegisterClass(MVT::f16, &AMDGPU::SReg_32RegClass);

    // Unless there are also VOP3P operations, not operations are really legal.
    addRegisterClass(MVT::v2i16, &AMDGPU::SReg_32RegClass);
    addRegisterClass(MVT::v2f16, &AMDGPU::SReg_32RegClass);
    addRegisterClass(MVT::v4i16, &AMDGPU::SReg_64RegClass);
    addRegisterClass(MVT::v4f16, &AMDGPU::SReg_64RegClass);
    addRegisterClass(MVT::v8i16, &AMDGPU::SGPR_128RegClass);
    addRegisterClass(MVT::v8f16, &AMDGPU::SGPR_128RegClass);
    addRegisterClass(MVT::v16i16, &AMDGPU::SGPR_256RegClass);
    addRegisterClass(MVT::v16f16, &AMDGPU::SGPR_256RegClass);
  }

  addRegisterClass(MVT::v32i32, &AMDGPU::VReg_1024RegClass);
  addRegisterClass(MVT::v32f32, TRI->getVGPRClassForBitWidth(1024));

  computeRegisterProperties(Subtarget->getRegisterInfo());

  // The boolean content concept here is too inflexible. Compares only ever
  // really produce a 1-bit result. Any copy/extend from these will turn into a
  // select, and zext/1 or sext/-1 are equally cheap. Arbitrarily choose 0/1, as
  // it's what most targets use.
  setBooleanContents(ZeroOrOneBooleanContent);
  setBooleanVectorContents(ZeroOrOneBooleanContent);

  // We need to custom lower vector stores from local memory
  setOperationAction(ISD::LOAD,
                     {MVT::v2i32,  MVT::v3i32,  MVT::v4i32,  MVT::v5i32,
                      MVT::v6i32,  MVT::v7i32,  MVT::v8i32,  MVT::v9i32,
                      MVT::v10i32, MVT::v11i32, MVT::v12i32, MVT::v16i32,
                      MVT::i1,     MVT::v32i32},
                     Custom);

  setOperationAction(ISD::STORE,
                     {MVT::v2i32,  MVT::v3i32,  MVT::v4i32,  MVT::v5i32,
                      MVT::v6i32,  MVT::v7i32,  MVT::v8i32,  MVT::v9i32,
                      MVT::v10i32, MVT::v11i32, MVT::v12i32, MVT::v16i32,
                      MVT::i1,     MVT::v32i32},
                     Custom);

  setTruncStoreAction(MVT::v2i32, MVT::v2i16, Expand);
  setTruncStoreAction(MVT::v3i32, MVT::v3i16, Expand);
  setTruncStoreAction(MVT::v4i32, MVT::v4i16, Expand);
  setTruncStoreAction(MVT::v8i32, MVT::v8i16, Expand);
  setTruncStoreAction(MVT::v16i32, MVT::v16i16, Expand);
  setTruncStoreAction(MVT::v32i32, MVT::v32i16, Expand);
  setTruncStoreAction(MVT::v2i32, MVT::v2i8, Expand);
  setTruncStoreAction(MVT::v4i32, MVT::v4i8, Expand);
  setTruncStoreAction(MVT::v8i32, MVT::v8i8, Expand);
  setTruncStoreAction(MVT::v16i32, MVT::v16i8, Expand);
  setTruncStoreAction(MVT::v32i32, MVT::v32i8, Expand);
  setTruncStoreAction(MVT::v2i16, MVT::v2i8, Expand);
  setTruncStoreAction(MVT::v4i16, MVT::v4i8, Expand);
  setTruncStoreAction(MVT::v8i16, MVT::v8i8, Expand);
  setTruncStoreAction(MVT::v16i16, MVT::v16i8, Expand);
  setTruncStoreAction(MVT::v32i16, MVT::v32i8, Expand);

  setTruncStoreAction(MVT::v3i64, MVT::v3i16, Expand);
  setTruncStoreAction(MVT::v3i64, MVT::v3i32, Expand);
  setTruncStoreAction(MVT::v4i64, MVT::v4i8, Expand);
  setTruncStoreAction(MVT::v8i64, MVT::v8i8, Expand);
  setTruncStoreAction(MVT::v8i64, MVT::v8i16, Expand);
  setTruncStoreAction(MVT::v8i64, MVT::v8i32, Expand);
  setTruncStoreAction(MVT::v16i64, MVT::v16i32, Expand);

  setOperationAction(ISD::GlobalAddress, {MVT::i32, MVT::i64}, Custom);

  setOperationAction(ISD::SELECT, MVT::i1, Promote);
  setOperationAction(ISD::SELECT, MVT::i64, Custom);
  setOperationAction(ISD::SELECT, MVT::f64, Promote);
  AddPromotedToType(ISD::SELECT, MVT::f64, MVT::i64);

  setOperationAction(ISD::SELECT_CC,
                     {MVT::f32, MVT::i32, MVT::i64, MVT::f64, MVT::i1}, Expand);

  setOperationAction(ISD::SETCC, MVT::i1, Promote);
  setOperationAction(ISD::SETCC, {MVT::v2i1, MVT::v4i1}, Expand);
  AddPromotedToType(ISD::SETCC, MVT::i1, MVT::i32);

  setOperationAction(ISD::TRUNCATE,
                     {MVT::v2i32,  MVT::v3i32,  MVT::v4i32,  MVT::v5i32,
                      MVT::v6i32,  MVT::v7i32,  MVT::v8i32,  MVT::v9i32,
                      MVT::v10i32, MVT::v11i32, MVT::v12i32, MVT::v16i32},
                     Expand);
  setOperationAction(ISD::FP_ROUND,
                     {MVT::v2f32,  MVT::v3f32,  MVT::v4f32,  MVT::v5f32,
                      MVT::v6f32,  MVT::v7f32,  MVT::v8f32,  MVT::v9f32,
                      MVT::v10f32, MVT::v11f32, MVT::v12f32, MVT::v16f32},
                     Expand);

  setOperationAction(ISD::SIGN_EXTEND_INREG,
                     {MVT::v2i1, MVT::v4i1, MVT::v2i8, MVT::v4i8, MVT::v2i16,
                      MVT::v3i16, MVT::v4i16, MVT::Other},
                     Custom);

  setOperationAction(ISD::BRCOND, MVT::Other, Custom);
  setOperationAction(ISD::BR_CC,
                     {MVT::i1, MVT::i32, MVT::i64, MVT::f32, MVT::f64}, Expand);

  setOperationAction({ISD::UADDO, ISD::USUBO}, MVT::i32, Legal);

  setOperationAction({ISD::ADDCARRY, ISD::SUBCARRY}, MVT::i32, Legal);

  setOperationAction({ISD::SHL_PARTS, ISD::SRA_PARTS, ISD::SRL_PARTS}, MVT::i64,
                     Expand);

#if 0
  setOperationAction({ISD::ADDCARRY, ISD::SUBCARRY}, MVT::i64, Legal);
#endif

  // We only support LOAD/STORE and vector manipulation ops for vectors
  // with > 4 elements.
  for (MVT VT :
       {MVT::v8i32,  MVT::v8f32,  MVT::v9i32,   MVT::v9f32,  MVT::v10i32,
        MVT::v10f32, MVT::v11i32, MVT::v11f32,  MVT::v12i32, MVT::v12f32,
        MVT::v16i32, MVT::v16f32, MVT::v2i64,   MVT::v2f64,  MVT::v4i16,
        MVT::v4f16,  MVT::v3i64,  MVT::v3f64,   MVT::v6i32,  MVT::v6f32,
        MVT::v4i64,  MVT::v4f64,  MVT::v8i64,   MVT::v8f64,  MVT::v8i16,
        MVT::v8f16,  MVT::v16i16, MVT::v16f16,  MVT::v16i64, MVT::v16f64,
        MVT::v32i32, MVT::v32f32}) {
    for (unsigned Op = 0; Op < ISD::BUILTIN_OP_END; ++Op) {
      switch (Op) {
      case ISD::LOAD:
      case ISD::STORE:
      case ISD::BUILD_VECTOR:
      case ISD::BITCAST:
      case ISD::UNDEF:
      case ISD::EXTRACT_VECTOR_ELT:
      case ISD::INSERT_VECTOR_ELT:
      case ISD::EXTRACT_SUBVECTOR:
      case ISD::SCALAR_TO_VECTOR:
      case ISD::IS_FPCLASS:
        break;
      case ISD::INSERT_SUBVECTOR:
      case ISD::CONCAT_VECTORS:
        setOperationAction(Op, VT, Custom);
        break;
      default:
        setOperationAction(Op, VT, Expand);
        break;
      }
    }
  }

  setOperationAction(ISD::FP_EXTEND, MVT::v4f32, Expand);

  // TODO: For dynamic 64-bit vector inserts/extracts, should emit a pseudo that
  // is expanded to avoid having two separate loops in case the index is a VGPR.

  // Most operations are naturally 32-bit vector operations. We only support
  // load and store of i64 vectors, so promote v2i64 vector operations to v4i32.
  for (MVT Vec64 : { MVT::v2i64, MVT::v2f64 }) {
    setOperationAction(ISD::BUILD_VECTOR, Vec64, Promote);
    AddPromotedToType(ISD::BUILD_VECTOR, Vec64, MVT::v4i32);

    setOperationAction(ISD::EXTRACT_VECTOR_ELT, Vec64, Promote);
    AddPromotedToType(ISD::EXTRACT_VECTOR_ELT, Vec64, MVT::v4i32);

    setOperationAction(ISD::INSERT_VECTOR_ELT, Vec64, Promote);
    AddPromotedToType(ISD::INSERT_VECTOR_ELT, Vec64, MVT::v4i32);

    setOperationAction(ISD::SCALAR_TO_VECTOR, Vec64, Promote);
    AddPromotedToType(ISD::SCALAR_TO_VECTOR, Vec64, MVT::v4i32);
  }

  for (MVT Vec64 : { MVT::v3i64, MVT::v3f64 }) {
    setOperationAction(ISD::BUILD_VECTOR, Vec64, Promote);
    AddPromotedToType(ISD::BUILD_VECTOR, Vec64, MVT::v6i32);

    setOperationAction(ISD::EXTRACT_VECTOR_ELT, Vec64, Promote);
    AddPromotedToType(ISD::EXTRACT_VECTOR_ELT, Vec64, MVT::v6i32);

    setOperationAction(ISD::INSERT_VECTOR_ELT, Vec64, Promote);
    AddPromotedToType(ISD::INSERT_VECTOR_ELT, Vec64, MVT::v6i32);

    setOperationAction(ISD::SCALAR_TO_VECTOR, Vec64, Promote);
    AddPromotedToType(ISD::SCALAR_TO_VECTOR, Vec64, MVT::v6i32);
  }

  for (MVT Vec64 : { MVT::v4i64, MVT::v4f64 }) {
    setOperationAction(ISD::BUILD_VECTOR, Vec64, Promote);
    AddPromotedToType(ISD::BUILD_VECTOR, Vec64, MVT::v8i32);

    setOperationAction(ISD::EXTRACT_VECTOR_ELT, Vec64, Promote);
    AddPromotedToType(ISD::EXTRACT_VECTOR_ELT, Vec64, MVT::v8i32);

    setOperationAction(ISD::INSERT_VECTOR_ELT, Vec64, Promote);
    AddPromotedToType(ISD::INSERT_VECTOR_ELT, Vec64, MVT::v8i32);

    setOperationAction(ISD::SCALAR_TO_VECTOR, Vec64, Promote);
    AddPromotedToType(ISD::SCALAR_TO_VECTOR, Vec64, MVT::v8i32);
  }

  for (MVT Vec64 : { MVT::v8i64, MVT::v8f64 }) {
    setOperationAction(ISD::BUILD_VECTOR, Vec64, Promote);
    AddPromotedToType(ISD::BUILD_VECTOR, Vec64, MVT::v16i32);

    setOperationAction(ISD::EXTRACT_VECTOR_ELT, Vec64, Promote);
    AddPromotedToType(ISD::EXTRACT_VECTOR_ELT, Vec64, MVT::v16i32);

    setOperationAction(ISD::INSERT_VECTOR_ELT, Vec64, Promote);
    AddPromotedToType(ISD::INSERT_VECTOR_ELT, Vec64, MVT::v16i32);

    setOperationAction(ISD::SCALAR_TO_VECTOR, Vec64, Promote);
    AddPromotedToType(ISD::SCALAR_TO_VECTOR, Vec64, MVT::v16i32);
  }

  for (MVT Vec64 : { MVT::v16i64, MVT::v16f64 }) {
    setOperationAction(ISD::BUILD_VECTOR, Vec64, Promote);
    AddPromotedToType(ISD::BUILD_VECTOR, Vec64, MVT::v32i32);

    setOperationAction(ISD::EXTRACT_VECTOR_ELT, Vec64, Promote);
    AddPromotedToType(ISD::EXTRACT_VECTOR_ELT, Vec64, MVT::v32i32);

    setOperationAction(ISD::INSERT_VECTOR_ELT, Vec64, Promote);
    AddPromotedToType(ISD::INSERT_VECTOR_ELT, Vec64, MVT::v32i32);

    setOperationAction(ISD::SCALAR_TO_VECTOR, Vec64, Promote);
    AddPromotedToType(ISD::SCALAR_TO_VECTOR, Vec64, MVT::v32i32);
  }

  setOperationAction(ISD::VECTOR_SHUFFLE,
                     {MVT::v8i32, MVT::v8f32, MVT::v16i32, MVT::v16f32},
                     Expand);

  setOperationAction(ISD::BUILD_VECTOR, {MVT::v4f16, MVT::v4i16}, Custom);

  // Avoid stack access for these.
  // TODO: Generalize to more vector types.
  setOperationAction({ISD::EXTRACT_VECTOR_ELT, ISD::INSERT_VECTOR_ELT},
                     {MVT::v2i16, MVT::v2f16, MVT::v2i8, MVT::v4i8, MVT::v8i8,
                      MVT::v4i16, MVT::v4f16},
                     Custom);

  // Deal with vec3 vector operations when widened to vec4.
  setOperationAction(ISD::INSERT_SUBVECTOR,
                     {MVT::v3i32, MVT::v3f32, MVT::v4i32, MVT::v4f32}, Custom);

  // Deal with vec5/6/7 vector operations when widened to vec8.
  setOperationAction(ISD::INSERT_SUBVECTOR,
                     {MVT::v5i32,  MVT::v5f32,  MVT::v6i32,  MVT::v6f32,
                      MVT::v7i32,  MVT::v7f32,  MVT::v8i32,  MVT::v8f32,
                      MVT::v9i32,  MVT::v9f32,  MVT::v10i32, MVT::v10f32,
                      MVT::v11i32, MVT::v11f32, MVT::v12i32, MVT::v12f32},
                     Custom);

  // BUFFER/FLAT_ATOMIC_CMP_SWAP on GCN GPUs needs input marshalling,
  // and output demarshalling
  setOperationAction(ISD::ATOMIC_CMP_SWAP, {MVT::i32, MVT::i64}, Custom);

  // We can't return success/failure, only the old value,
  // let LLVM add the comparison
  setOperationAction(ISD::ATOMIC_CMP_SWAP_WITH_SUCCESS, {MVT::i32, MVT::i64},
                     Expand);

  setOperationAction(ISD::ADDRSPACECAST, {MVT::i32, MVT::i64}, Custom);

  setOperationAction(ISD::BITREVERSE, {MVT::i32, MVT::i64}, Legal);

  // FIXME: This should be narrowed to i32, but that only happens if i64 is
  // illegal.
  // FIXME: Should lower sub-i32 bswaps to bit-ops without v_perm_b32.
  setOperationAction(ISD::BSWAP, {MVT::i64, MVT::i32}, Legal);

  // On SI this is s_memtime and s_memrealtime on VI.
  setOperationAction(ISD::READCYCLECOUNTER, MVT::i64, Legal);
  setOperationAction({ISD::TRAP, ISD::DEBUGTRAP}, MVT::Other, Custom);

  if (Subtarget->has16BitInsts()) {
    setOperationAction({ISD::FPOW, ISD::FPOWI}, MVT::f16, Promote);
    setOperationAction({ISD::FLOG, ISD::FEXP, ISD::FLOG10}, MVT::f16, Custom);
  }

  if (Subtarget->hasMadMacF32Insts())
    setOperationAction(ISD::FMAD, MVT::f32, Legal);

  if (!Subtarget->hasBFI())
    // fcopysign can be done in a single instruction with BFI.
    setOperationAction(ISD::FCOPYSIGN, {MVT::f32, MVT::f64}, Expand);

  if (!Subtarget->hasBCNT(32))
    setOperationAction(ISD::CTPOP, MVT::i32, Expand);

  if (!Subtarget->hasBCNT(64))
    setOperationAction(ISD::CTPOP, MVT::i64, Expand);

  if (Subtarget->hasFFBH())
    setOperationAction({ISD::CTLZ, ISD::CTLZ_ZERO_UNDEF}, MVT::i32, Custom);

  if (Subtarget->hasFFBL())
    setOperationAction({ISD::CTTZ, ISD::CTTZ_ZERO_UNDEF}, MVT::i32, Custom);

  // We only really have 32-bit BFE instructions (and 16-bit on VI).
  //
  // On SI+ there are 64-bit BFEs, but they are scalar only and there isn't any
  // effort to match them now. We want this to be false for i64 cases when the
  // extraction isn't restricted to the upper or lower half. Ideally we would
  // have some pass reduce 64-bit extracts to 32-bit if possible. Extracts that
  // span the midpoint are probably relatively rare, so don't worry about them
  // for now.
  if (Subtarget->hasBFE())
    setHasExtractBitsInsn(true);

  // Clamp modifier on add/sub
  if (Subtarget->hasIntClamp())
    setOperationAction({ISD::UADDSAT, ISD::USUBSAT}, MVT::i32, Legal);

  if (Subtarget->hasAddNoCarry())
    setOperationAction({ISD::SADDSAT, ISD::SSUBSAT}, {MVT::i16, MVT::i32},
                       Legal);

  setOperationAction({ISD::FMINNUM, ISD::FMAXNUM}, {MVT::f32, MVT::f64},
                     Custom);

  // These are really only legal for ieee_mode functions. We should be avoiding
  // them for functions that don't have ieee_mode enabled, so just say they are
  // legal.
  setOperationAction({ISD::FMINNUM_IEEE, ISD::FMAXNUM_IEEE},
                     {MVT::f32, MVT::f64}, Legal);

  if (Subtarget->haveRoundOpsF64())
    setOperationAction({ISD::FTRUNC, ISD::FCEIL, ISD::FRINT}, MVT::f64, Legal);
  else
    setOperationAction({ISD::FCEIL, ISD::FTRUNC, ISD::FRINT, ISD::FFLOOR},
                       MVT::f64, Custom);

  setOperationAction(ISD::FFLOOR, MVT::f64, Legal);

  setOperationAction({ISD::FSIN, ISD::FCOS, ISD::FDIV}, MVT::f32, Custom);
  setOperationAction(ISD::FDIV, MVT::f64, Custom);

  setOperationAction(ISD::BF16_TO_FP, {MVT::i16, MVT::f32, MVT::f64}, Expand);
  setOperationAction(ISD::FP_TO_BF16, {MVT::i16, MVT::f32, MVT::f64}, Expand);

  if (Subtarget->has16BitInsts()) {
    setOperationAction({ISD::Constant, ISD::SMIN, ISD::SMAX, ISD::UMIN,
                        ISD::UMAX, ISD::UADDSAT, ISD::USUBSAT},
                       MVT::i16, Legal);

    AddPromotedToType(ISD::SIGN_EXTEND, MVT::i16, MVT::i32);

    setOperationAction({ISD::ROTR, ISD::ROTL, ISD::SELECT_CC, ISD::BR_CC},
                       MVT::i16, Expand);

    setOperationAction({ISD::SIGN_EXTEND, ISD::SDIV, ISD::UDIV, ISD::SREM,
                        ISD::UREM, ISD::BITREVERSE, ISD::CTTZ,
                        ISD::CTTZ_ZERO_UNDEF, ISD::CTLZ, ISD::CTLZ_ZERO_UNDEF,
                        ISD::CTPOP},
                       MVT::i16, Promote);

    setOperationAction(ISD::LOAD, MVT::i16, Custom);

    setTruncStoreAction(MVT::i64, MVT::i16, Expand);

    setOperationAction(ISD::FP16_TO_FP, MVT::i16, Promote);
    AddPromotedToType(ISD::FP16_TO_FP, MVT::i16, MVT::i32);
    setOperationAction(ISD::FP_TO_FP16, MVT::i16, Promote);
    AddPromotedToType(ISD::FP_TO_FP16, MVT::i16, MVT::i32);

    setOperationAction({ISD::FP_TO_SINT, ISD::FP_TO_UINT}, MVT::i16, Custom);

    // F16 - Constant Actions.
    setOperationAction(ISD::ConstantFP, MVT::f16, Legal);

    // F16 - Load/Store Actions.
    setOperationAction(ISD::LOAD, MVT::f16, Promote);
    AddPromotedToType(ISD::LOAD, MVT::f16, MVT::i16);
    setOperationAction(ISD::STORE, MVT::f16, Promote);
    AddPromotedToType(ISD::STORE, MVT::f16, MVT::i16);

    // F16 - VOP1 Actions.
    setOperationAction(
        {ISD::FP_ROUND, ISD::FCOS, ISD::FSIN, ISD::FROUND, ISD::FPTRUNC_ROUND},
        MVT::f16, Custom);

    setOperationAction({ISD::SINT_TO_FP, ISD::UINT_TO_FP}, MVT::i16, Custom);

    setOperationAction(
        {ISD::FP_TO_SINT, ISD::FP_TO_UINT, ISD::SINT_TO_FP, ISD::UINT_TO_FP},
        MVT::f16, Promote);

    // F16 - VOP2 Actions.
    setOperationAction({ISD::BR_CC, ISD::SELECT_CC}, MVT::f16, Expand);

    setOperationAction(ISD::FDIV, MVT::f16, Custom);

    // F16 - VOP3 Actions.
    setOperationAction(ISD::FMA, MVT::f16, Legal);
    if (STI.hasMadF16())
      setOperationAction(ISD::FMAD, MVT::f16, Legal);

    for (MVT VT : {MVT::v2i16, MVT::v2f16, MVT::v4i16, MVT::v4f16, MVT::v8i16,
                   MVT::v8f16, MVT::v16i16, MVT::v16f16}) {
      for (unsigned Op = 0; Op < ISD::BUILTIN_OP_END; ++Op) {
        switch (Op) {
        case ISD::LOAD:
        case ISD::STORE:
        case ISD::BUILD_VECTOR:
        case ISD::BITCAST:
        case ISD::UNDEF:
        case ISD::EXTRACT_VECTOR_ELT:
        case ISD::INSERT_VECTOR_ELT:
        case ISD::INSERT_SUBVECTOR:
        case ISD::EXTRACT_SUBVECTOR:
        case ISD::SCALAR_TO_VECTOR:
        case ISD::IS_FPCLASS:
          break;
        case ISD::CONCAT_VECTORS:
          setOperationAction(Op, VT, Custom);
          break;
        default:
          setOperationAction(Op, VT, Expand);
          break;
        }
      }
    }

    // v_perm_b32 can handle either of these.
    setOperationAction(ISD::BSWAP, {MVT::i16, MVT::v2i16}, Legal);
    setOperationAction(ISD::BSWAP, MVT::v4i16, Custom);

    // XXX - Do these do anything? Vector constants turn into build_vector.
    setOperationAction(ISD::Constant, {MVT::v2i16, MVT::v2f16}, Legal);

    setOperationAction(ISD::UNDEF, {MVT::v2i16, MVT::v2f16}, Legal);

    setOperationAction(ISD::STORE, MVT::v2i16, Promote);
    AddPromotedToType(ISD::STORE, MVT::v2i16, MVT::i32);
    setOperationAction(ISD::STORE, MVT::v2f16, Promote);
    AddPromotedToType(ISD::STORE, MVT::v2f16, MVT::i32);

    setOperationAction(ISD::LOAD, MVT::v2i16, Promote);
    AddPromotedToType(ISD::LOAD, MVT::v2i16, MVT::i32);
    setOperationAction(ISD::LOAD, MVT::v2f16, Promote);
    AddPromotedToType(ISD::LOAD, MVT::v2f16, MVT::i32);

    setOperationAction(ISD::AND, MVT::v2i16, Promote);
    AddPromotedToType(ISD::AND, MVT::v2i16, MVT::i32);
    setOperationAction(ISD::OR, MVT::v2i16, Promote);
    AddPromotedToType(ISD::OR, MVT::v2i16, MVT::i32);
    setOperationAction(ISD::XOR, MVT::v2i16, Promote);
    AddPromotedToType(ISD::XOR, MVT::v2i16, MVT::i32);

    setOperationAction(ISD::LOAD, MVT::v4i16, Promote);
    AddPromotedToType(ISD::LOAD, MVT::v4i16, MVT::v2i32);
    setOperationAction(ISD::LOAD, MVT::v4f16, Promote);
    AddPromotedToType(ISD::LOAD, MVT::v4f16, MVT::v2i32);

    setOperationAction(ISD::STORE, MVT::v4i16, Promote);
    AddPromotedToType(ISD::STORE, MVT::v4i16, MVT::v2i32);
    setOperationAction(ISD::STORE, MVT::v4f16, Promote);
    AddPromotedToType(ISD::STORE, MVT::v4f16, MVT::v2i32);

    setOperationAction(ISD::LOAD, MVT::v8i16, Promote);
    AddPromotedToType(ISD::LOAD, MVT::v8i16, MVT::v4i32);
    setOperationAction(ISD::LOAD, MVT::v8f16, Promote);
    AddPromotedToType(ISD::LOAD, MVT::v8f16, MVT::v4i32);

    setOperationAction(ISD::STORE, MVT::v4i16, Promote);
    AddPromotedToType(ISD::STORE, MVT::v4i16, MVT::v2i32);
    setOperationAction(ISD::STORE, MVT::v4f16, Promote);
    AddPromotedToType(ISD::STORE, MVT::v4f16, MVT::v2i32);

    setOperationAction(ISD::STORE, MVT::v8i16, Promote);
    AddPromotedToType(ISD::STORE, MVT::v8i16, MVT::v4i32);
    setOperationAction(ISD::STORE, MVT::v8f16, Promote);
    AddPromotedToType(ISD::STORE, MVT::v8f16, MVT::v4i32);

    setOperationAction(ISD::LOAD, MVT::v16i16, Promote);
    AddPromotedToType(ISD::LOAD, MVT::v16i16, MVT::v8i32);
    setOperationAction(ISD::LOAD, MVT::v16f16, Promote);
    AddPromotedToType(ISD::LOAD, MVT::v16f16, MVT::v8i32);

    setOperationAction(ISD::STORE, MVT::v16i16, Promote);
    AddPromotedToType(ISD::STORE, MVT::v16i16, MVT::v8i32);
    setOperationAction(ISD::STORE, MVT::v16f16, Promote);
    AddPromotedToType(ISD::STORE, MVT::v16f16, MVT::v8i32);

    setOperationAction({ISD::ANY_EXTEND, ISD::ZERO_EXTEND, ISD::SIGN_EXTEND},
                       MVT::v2i32, Expand);
    setOperationAction(ISD::FP_EXTEND, MVT::v2f32, Expand);

    setOperationAction({ISD::ANY_EXTEND, ISD::ZERO_EXTEND, ISD::SIGN_EXTEND},
                       MVT::v4i32, Expand);

    setOperationAction({ISD::ANY_EXTEND, ISD::ZERO_EXTEND, ISD::SIGN_EXTEND},
                       MVT::v8i32, Expand);

    if (!Subtarget->hasVOP3PInsts())
      setOperationAction(ISD::BUILD_VECTOR, {MVT::v2i16, MVT::v2f16}, Custom);

    setOperationAction(ISD::FNEG, MVT::v2f16, Legal);
    // This isn't really legal, but this avoids the legalizer unrolling it (and
    // allows matching fneg (fabs x) patterns)
    setOperationAction(ISD::FABS, MVT::v2f16, Legal);

    setOperationAction({ISD::FMAXNUM, ISD::FMINNUM}, MVT::f16, Custom);
    setOperationAction({ISD::FMAXNUM_IEEE, ISD::FMINNUM_IEEE}, MVT::f16, Legal);

    setOperationAction({ISD::FMINNUM_IEEE, ISD::FMAXNUM_IEEE},
                       {MVT::v4f16, MVT::v8f16, MVT::v16f16}, Custom);

    setOperationAction({ISD::FMINNUM, ISD::FMAXNUM},
                       {MVT::v4f16, MVT::v8f16, MVT::v16f16}, Expand);

    for (MVT Vec16 : {MVT::v8i16, MVT::v8f16, MVT::v16i16, MVT::v16f16}) {
      setOperationAction(
          {ISD::BUILD_VECTOR, ISD::EXTRACT_VECTOR_ELT, ISD::SCALAR_TO_VECTOR},
          Vec16, Custom);
      setOperationAction(ISD::INSERT_VECTOR_ELT, Vec16, Expand);
    }
  }

  if (Subtarget->hasVOP3PInsts()) {
    setOperationAction({ISD::ADD, ISD::SUB, ISD::MUL, ISD::SHL, ISD::SRL,
                        ISD::SRA, ISD::SMIN, ISD::UMIN, ISD::SMAX, ISD::UMAX,
                        ISD::UADDSAT, ISD::USUBSAT, ISD::SADDSAT, ISD::SSUBSAT},
                       MVT::v2i16, Legal);

    setOperationAction({ISD::FADD, ISD::FMUL, ISD::FMA, ISD::FMINNUM_IEEE,
                        ISD::FMAXNUM_IEEE, ISD::FCANONICALIZE},
                       MVT::v2f16, Legal);

    setOperationAction(ISD::EXTRACT_VECTOR_ELT, {MVT::v2i16, MVT::v2f16},
                       Custom);

    setOperationAction(ISD::VECTOR_SHUFFLE,
                       {MVT::v4f16, MVT::v4i16, MVT::v8f16, MVT::v8i16,
                        MVT::v16f16, MVT::v16i16},
                       Custom);

    for (MVT VT : {MVT::v4i16, MVT::v8i16, MVT::v16i16})
      // Split vector operations.
      setOperationAction({ISD::SHL, ISD::SRA, ISD::SRL, ISD::ADD, ISD::SUB,
                          ISD::MUL, ISD::SMIN, ISD::SMAX, ISD::UMIN, ISD::UMAX,
                          ISD::UADDSAT, ISD::SADDSAT, ISD::USUBSAT,
                          ISD::SSUBSAT},
                         VT, Custom);

    for (MVT VT : {MVT::v4f16, MVT::v8f16, MVT::v16f16})
      // Split vector operations.
      setOperationAction({ISD::FADD, ISD::FMUL, ISD::FMA, ISD::FCANONICALIZE},
                         VT, Custom);

    setOperationAction({ISD::FMAXNUM, ISD::FMINNUM}, {MVT::v2f16, MVT::v4f16},
                       Custom);

    setOperationAction(ISD::FEXP, MVT::v2f16, Custom);
    setOperationAction(ISD::SELECT, {MVT::v4i16, MVT::v4f16}, Custom);

    if (Subtarget->hasPackedFP32Ops()) {
      setOperationAction({ISD::FADD, ISD::FMUL, ISD::FMA, ISD::FNEG},
                         MVT::v2f32, Legal);
      setOperationAction({ISD::FADD, ISD::FMUL, ISD::FMA},
                         {MVT::v4f32, MVT::v8f32, MVT::v16f32, MVT::v32f32},
                         Custom);
    }
  }

  setOperationAction({ISD::FNEG, ISD::FABS}, MVT::v4f16, Custom);

  if (Subtarget->has16BitInsts()) {
    setOperationAction(ISD::SELECT, MVT::v2i16, Promote);
    AddPromotedToType(ISD::SELECT, MVT::v2i16, MVT::i32);
    setOperationAction(ISD::SELECT, MVT::v2f16, Promote);
    AddPromotedToType(ISD::SELECT, MVT::v2f16, MVT::i32);
  } else {
    // Legalization hack.
    setOperationAction(ISD::SELECT, {MVT::v2i16, MVT::v2f16}, Custom);

    setOperationAction({ISD::FNEG, ISD::FABS}, MVT::v2f16, Custom);
  }

  setOperationAction(ISD::SELECT,
                     {MVT::v4i16, MVT::v4f16, MVT::v2i8, MVT::v4i8, MVT::v8i8,
                      MVT::v8i16, MVT::v8f16, MVT::v16i16, MVT::v16f16},
                     Custom);

  setOperationAction({ISD::SMULO, ISD::UMULO}, MVT::i64, Custom);

  if (Subtarget->hasMad64_32())
    setOperationAction({ISD::SMUL_LOHI, ISD::UMUL_LOHI}, MVT::i32, Custom);

  setOperationAction(ISD::INTRINSIC_WO_CHAIN,
                     {MVT::Other, MVT::f32, MVT::v4f32, MVT::i16, MVT::f16,
                      MVT::v2i16, MVT::v2f16},
                     Custom);

  setOperationAction(ISD::INTRINSIC_W_CHAIN,
                     {MVT::v2f16, MVT::v2i16, MVT::v3f16, MVT::v3i16,
                      MVT::v4f16, MVT::v4i16, MVT::v8f16, MVT::Other, MVT::f16,
                      MVT::i16, MVT::i8},
                     Custom);

  setOperationAction(ISD::INTRINSIC_VOID,
                     {MVT::Other, MVT::v2i16, MVT::v2f16, MVT::v3i16,
                      MVT::v3f16, MVT::v4f16, MVT::v4i16, MVT::f16, MVT::i16,
                      MVT::i8},
                     Custom);

  setTargetDAGCombine({ISD::ADD,
                       ISD::ADDCARRY,
                       ISD::SUB,
                       ISD::SUBCARRY,
                       ISD::FADD,
                       ISD::FSUB,
                       ISD::FMINNUM,
                       ISD::FMAXNUM,
                       ISD::FMINNUM_IEEE,
                       ISD::FMAXNUM_IEEE,
                       ISD::FMA,
                       ISD::SMIN,
                       ISD::SMAX,
                       ISD::UMIN,
                       ISD::UMAX,
                       ISD::SETCC,
                       ISD::AND,
                       ISD::OR,
                       ISD::XOR,
                       ISD::SINT_TO_FP,
                       ISD::UINT_TO_FP,
                       ISD::FCANONICALIZE,
                       ISD::SCALAR_TO_VECTOR,
                       ISD::ZERO_EXTEND,
                       ISD::SIGN_EXTEND_INREG,
                       ISD::EXTRACT_VECTOR_ELT,
                       ISD::INSERT_VECTOR_ELT});

  // All memory operations. Some folding on the pointer operand is done to help
  // matching the constant offsets in the addressing modes.
  setTargetDAGCombine({ISD::LOAD,
                       ISD::STORE,
                       ISD::ATOMIC_LOAD,
                       ISD::ATOMIC_STORE,
                       ISD::ATOMIC_CMP_SWAP,
                       ISD::ATOMIC_CMP_SWAP_WITH_SUCCESS,
                       ISD::ATOMIC_SWAP,
                       ISD::ATOMIC_LOAD_ADD,
                       ISD::ATOMIC_LOAD_SUB,
                       ISD::ATOMIC_LOAD_AND,
                       ISD::ATOMIC_LOAD_OR,
                       ISD::ATOMIC_LOAD_XOR,
                       ISD::ATOMIC_LOAD_NAND,
                       ISD::ATOMIC_LOAD_MIN,
                       ISD::ATOMIC_LOAD_MAX,
                       ISD::ATOMIC_LOAD_UMIN,
                       ISD::ATOMIC_LOAD_UMAX,
                       ISD::ATOMIC_LOAD_FADD,
                       ISD::INTRINSIC_VOID,
                       ISD::INTRINSIC_W_CHAIN});

  // FIXME: In other contexts we pretend this is a per-function property.
  setStackPointerRegisterToSaveRestore(AMDGPU::SGPR32);

  setSchedulingPreference(Sched::RegPressure);
}

const GCNSubtarget *SITargetLowering::getSubtarget() const {
  return Subtarget;
}

//===----------------------------------------------------------------------===//
// TargetLowering queries
//===----------------------------------------------------------------------===//

// v_mad_mix* support a conversion from f16 to f32.
//
// There is only one special case when denormals are enabled we don't currently,
// where this is OK to use.
bool SITargetLowering::isFPExtFoldable(const SelectionDAG &DAG, unsigned Opcode,
                                       EVT DestVT, EVT SrcVT) const {
  return ((Opcode == ISD::FMAD && Subtarget->hasMadMixInsts()) ||
          (Opcode == ISD::FMA && Subtarget->hasFmaMixInsts())) &&
    DestVT.getScalarType() == MVT::f32 &&
    SrcVT.getScalarType() == MVT::f16 &&
    // TODO: This probably only requires no input flushing?
    !hasFP32Denormals(DAG.getMachineFunction());
}

bool SITargetLowering::isFPExtFoldable(const MachineInstr &MI, unsigned Opcode,
                                       LLT DestTy, LLT SrcTy) const {
  return ((Opcode == TargetOpcode::G_FMAD && Subtarget->hasMadMixInsts()) ||
          (Opcode == TargetOpcode::G_FMA && Subtarget->hasFmaMixInsts())) &&
         DestTy.getScalarSizeInBits() == 32 &&
         SrcTy.getScalarSizeInBits() == 16 &&
         // TODO: This probably only requires no input flushing?
         !hasFP32Denormals(*MI.getMF());
}

bool SITargetLowering::isShuffleMaskLegal(ArrayRef<int>, EVT) const {
  // SI has some legal vector types, but no legal vector operations. Say no
  // shuffles are legal in order to prefer scalarizing some vector operations.
  return false;
}

MVT SITargetLowering::getRegisterTypeForCallingConv(LLVMContext &Context,
                                                    CallingConv::ID CC,
                                                    EVT VT) const {
  if (CC == CallingConv::AMDGPU_KERNEL)
    return TargetLowering::getRegisterTypeForCallingConv(Context, CC, VT);

  if (VT.isVector()) {
    EVT ScalarVT = VT.getScalarType();
    unsigned Size = ScalarVT.getSizeInBits();
    if (Size == 16) {
      if (Subtarget->has16BitInsts()) {
        if (VT.isInteger())
          return MVT::v2i16;
        return (ScalarVT == MVT::bf16 ? MVT::i32 : MVT::v2f16);
      }
      return VT.isInteger() ? MVT::i32 : MVT::f32;
    }

    if (Size < 16)
      return Subtarget->has16BitInsts() ? MVT::i16 : MVT::i32;
    return Size == 32 ? ScalarVT.getSimpleVT() : MVT::i32;
  }

  if (VT.getSizeInBits() > 32)
    return MVT::i32;

  return TargetLowering::getRegisterTypeForCallingConv(Context, CC, VT);
}

unsigned SITargetLowering::getNumRegistersForCallingConv(LLVMContext &Context,
                                                         CallingConv::ID CC,
                                                         EVT VT) const {
  if (CC == CallingConv::AMDGPU_KERNEL)
    return TargetLowering::getNumRegistersForCallingConv(Context, CC, VT);

  if (VT.isVector()) {
    unsigned NumElts = VT.getVectorNumElements();
    EVT ScalarVT = VT.getScalarType();
    unsigned Size = ScalarVT.getSizeInBits();

    // FIXME: Should probably promote 8-bit vectors to i16.
    if (Size == 16 && Subtarget->has16BitInsts())
      return (NumElts + 1) / 2;

    if (Size <= 32)
      return NumElts;

    if (Size > 32)
      return NumElts * ((Size + 31) / 32);
  } else if (VT.getSizeInBits() > 32)
    return (VT.getSizeInBits() + 31) / 32;

  return TargetLowering::getNumRegistersForCallingConv(Context, CC, VT);
}

unsigned SITargetLowering::getVectorTypeBreakdownForCallingConv(
  LLVMContext &Context, CallingConv::ID CC,
  EVT VT, EVT &IntermediateVT,
  unsigned &NumIntermediates, MVT &RegisterVT) const {
  if (CC != CallingConv::AMDGPU_KERNEL && VT.isVector()) {
    unsigned NumElts = VT.getVectorNumElements();
    EVT ScalarVT = VT.getScalarType();
    unsigned Size = ScalarVT.getSizeInBits();
    // FIXME: We should fix the ABI to be the same on targets without 16-bit
    // support, but unless we can properly handle 3-vectors, it will be still be
    // inconsistent.
    if (Size == 16 && Subtarget->has16BitInsts()) {
      if (ScalarVT == MVT::bf16) {
        RegisterVT = MVT::i32;
        IntermediateVT = MVT::v2bf16;
      } else {
        RegisterVT = VT.isInteger() ? MVT::v2i16 : MVT::v2f16;
        IntermediateVT = RegisterVT;
      }
      NumIntermediates = (NumElts + 1) / 2;
      return NumIntermediates;
    }

    if (Size == 32) {
      RegisterVT = ScalarVT.getSimpleVT();
      IntermediateVT = RegisterVT;
      NumIntermediates = NumElts;
      return NumIntermediates;
    }

    if (Size < 16 && Subtarget->has16BitInsts()) {
      // FIXME: Should probably form v2i16 pieces
      RegisterVT = MVT::i16;
      IntermediateVT = ScalarVT;
      NumIntermediates = NumElts;
      return NumIntermediates;
    }


    if (Size != 16 && Size <= 32) {
      RegisterVT = MVT::i32;
      IntermediateVT = ScalarVT;
      NumIntermediates = NumElts;
      return NumIntermediates;
    }

    if (Size > 32) {
      RegisterVT = MVT::i32;
      IntermediateVT = RegisterVT;
      NumIntermediates = NumElts * ((Size + 31) / 32);
      return NumIntermediates;
    }
  }

  return TargetLowering::getVectorTypeBreakdownForCallingConv(
    Context, CC, VT, IntermediateVT, NumIntermediates, RegisterVT);
}

static EVT memVTFromLoadIntrData(Type *Ty, unsigned MaxNumLanes) {
  assert(MaxNumLanes != 0);

  if (auto *VT = dyn_cast<FixedVectorType>(Ty)) {
    unsigned NumElts = std::min(MaxNumLanes, VT->getNumElements());
    return EVT::getVectorVT(Ty->getContext(),
                            EVT::getEVT(VT->getElementType()),
                            NumElts);
  }

  return EVT::getEVT(Ty);
}

// Peek through TFE struct returns to only use the data size.
static EVT memVTFromLoadIntrReturn(Type *Ty, unsigned MaxNumLanes) {
  auto *ST = dyn_cast<StructType>(Ty);
  if (!ST)
    return memVTFromLoadIntrData(Ty, MaxNumLanes);

  // TFE intrinsics return an aggregate type.
  assert(ST->getNumContainedTypes() == 2 &&
         ST->getContainedType(1)->isIntegerTy(32));
  return memVTFromLoadIntrData(ST->getContainedType(0), MaxNumLanes);
}

bool SITargetLowering::getTgtMemIntrinsic(IntrinsicInfo &Info,
                                          const CallInst &CI,
                                          MachineFunction &MF,
                                          unsigned IntrID) const {
  Info.flags = MachineMemOperand::MONone;
  if (CI.hasMetadata(LLVMContext::MD_invariant_load))
    Info.flags |= MachineMemOperand::MOInvariant;

  if (const AMDGPU::RsrcIntrinsic *RsrcIntr =
          AMDGPU::lookupRsrcIntrinsic(IntrID)) {
    AttributeList Attr = Intrinsic::getAttributes(CI.getContext(),
                                                  (Intrinsic::ID)IntrID);
    MemoryEffects ME = Attr.getMemoryEffects();
    if (ME.doesNotAccessMemory())
      return false;

    // TODO: Should images get their own address space?
    Info.fallbackAddressSpace = AMDGPUAS::BUFFER_FAT_POINTER;

    if (RsrcIntr->IsImage)
      Info.align.reset();

    Info.flags |= MachineMemOperand::MODereferenceable;
    if (ME.onlyReadsMemory()) {
      unsigned MaxNumLanes = 4;

      if (RsrcIntr->IsImage) {
        const AMDGPU::ImageDimIntrinsicInfo *Intr
          = AMDGPU::getImageDimIntrinsicInfo(IntrID);
        const AMDGPU::MIMGBaseOpcodeInfo *BaseOpcode =
          AMDGPU::getMIMGBaseOpcodeInfo(Intr->BaseOpcode);

        if (!BaseOpcode->Gather4) {
          // If this isn't a gather, we may have excess loaded elements in the
          // IR type. Check the dmask for the real number of elements loaded.
          unsigned DMask
            = cast<ConstantInt>(CI.getArgOperand(0))->getZExtValue();
          MaxNumLanes = DMask == 0 ? 1 : llvm::popcount(DMask);
        }
      }

      Info.memVT = memVTFromLoadIntrReturn(CI.getType(), MaxNumLanes);

      // FIXME: What does alignment mean for an image?
      Info.opc = ISD::INTRINSIC_W_CHAIN;
      Info.flags |= MachineMemOperand::MOLoad;
    } else if (ME.onlyWritesMemory()) {
      Info.opc = ISD::INTRINSIC_VOID;

      Type *DataTy = CI.getArgOperand(0)->getType();
      if (RsrcIntr->IsImage) {
        unsigned DMask = cast<ConstantInt>(CI.getArgOperand(1))->getZExtValue();
        unsigned DMaskLanes = DMask == 0 ? 1 : llvm::popcount(DMask);
        Info.memVT = memVTFromLoadIntrData(DataTy, DMaskLanes);
      } else
        Info.memVT = EVT::getEVT(DataTy);

      Info.flags |= MachineMemOperand::MOStore;
    } else {
      // Atomic
      Info.opc = CI.getType()->isVoidTy() ? ISD::INTRINSIC_VOID :
                                            ISD::INTRINSIC_W_CHAIN;
      Info.memVT = MVT::getVT(CI.getArgOperand(0)->getType());
      Info.flags |= MachineMemOperand::MOLoad |
                    MachineMemOperand::MOStore |
                    MachineMemOperand::MODereferenceable;

      // XXX - Should this be volatile without known ordering?
      Info.flags |= MachineMemOperand::MOVolatile;

      switch (IntrID) {
      default:
        break;
      case Intrinsic::amdgcn_raw_buffer_load_lds:
      case Intrinsic::amdgcn_struct_buffer_load_lds: {
        unsigned Width = cast<ConstantInt>(CI.getArgOperand(2))->getZExtValue();
        Info.memVT = EVT::getIntegerVT(CI.getContext(), Width * 8);
        return true;
      }
      }
    }
    return true;
  }

  switch (IntrID) {
  case Intrinsic::amdgcn_atomic_inc:
  case Intrinsic::amdgcn_atomic_dec:
  case Intrinsic::amdgcn_ds_ordered_add:
  case Intrinsic::amdgcn_ds_ordered_swap:
  case Intrinsic::amdgcn_ds_fadd:
  case Intrinsic::amdgcn_ds_fmin:
  case Intrinsic::amdgcn_ds_fmax: {
    Info.opc = ISD::INTRINSIC_W_CHAIN;
    Info.memVT = MVT::getVT(CI.getType());
    Info.ptrVal = CI.getOperand(0);
    Info.align.reset();
    Info.flags |= MachineMemOperand::MOLoad | MachineMemOperand::MOStore;

    const ConstantInt *Vol = cast<ConstantInt>(CI.getOperand(4));
    if (!Vol->isZero())
      Info.flags |= MachineMemOperand::MOVolatile;

    return true;
  }
  case Intrinsic::amdgcn_buffer_atomic_fadd: {
    Info.opc = ISD::INTRINSIC_W_CHAIN;
    Info.memVT = MVT::getVT(CI.getOperand(0)->getType());
    Info.fallbackAddressSpace = AMDGPUAS::BUFFER_FAT_POINTER;
    Info.align.reset();
    Info.flags |= MachineMemOperand::MOLoad | MachineMemOperand::MOStore;

    const ConstantInt *Vol = dyn_cast<ConstantInt>(CI.getOperand(4));
    if (!Vol || !Vol->isZero())
      Info.flags |= MachineMemOperand::MOVolatile;

    return true;
  }
  case Intrinsic::amdgcn_ds_append:
  case Intrinsic::amdgcn_ds_consume: {
    Info.opc = ISD::INTRINSIC_W_CHAIN;
    Info.memVT = MVT::getVT(CI.getType());
    Info.ptrVal = CI.getOperand(0);
    Info.align.reset();
    Info.flags |= MachineMemOperand::MOLoad | MachineMemOperand::MOStore;

    const ConstantInt *Vol = cast<ConstantInt>(CI.getOperand(1));
    if (!Vol->isZero())
      Info.flags |= MachineMemOperand::MOVolatile;

    return true;
  }
  case Intrinsic::amdgcn_global_atomic_csub: {
    Info.opc = ISD::INTRINSIC_W_CHAIN;
    Info.memVT = MVT::getVT(CI.getType());
    Info.ptrVal = CI.getOperand(0);
    Info.align.reset();
    Info.flags |= MachineMemOperand::MOLoad |
                  MachineMemOperand::MOStore |
                  MachineMemOperand::MOVolatile;
    return true;
  }
  case Intrinsic::amdgcn_image_bvh_intersect_ray: {
    Info.opc = ISD::INTRINSIC_W_CHAIN;
    Info.memVT = MVT::getVT(CI.getType()); // XXX: what is correct VT?

    Info.fallbackAddressSpace = AMDGPUAS::BUFFER_FAT_POINTER;
    Info.align.reset();
    Info.flags |= MachineMemOperand::MOLoad |
                  MachineMemOperand::MODereferenceable;
    return true;
  }
  case Intrinsic::amdgcn_global_atomic_fadd:
  case Intrinsic::amdgcn_global_atomic_fmin:
  case Intrinsic::amdgcn_global_atomic_fmax:
  case Intrinsic::amdgcn_flat_atomic_fadd:
  case Intrinsic::amdgcn_flat_atomic_fmin:
  case Intrinsic::amdgcn_flat_atomic_fmax:
  case Intrinsic::amdgcn_global_atomic_fadd_v2bf16:
  case Intrinsic::amdgcn_flat_atomic_fadd_v2bf16: {
    Info.opc = ISD::INTRINSIC_W_CHAIN;
    Info.memVT = MVT::getVT(CI.getType());
    Info.ptrVal = CI.getOperand(0);
    Info.align.reset();
    Info.flags |= MachineMemOperand::MOLoad |
                  MachineMemOperand::MOStore |
                  MachineMemOperand::MODereferenceable |
                  MachineMemOperand::MOVolatile;
    return true;
  }
  case Intrinsic::amdgcn_ds_gws_init:
  case Intrinsic::amdgcn_ds_gws_barrier:
  case Intrinsic::amdgcn_ds_gws_sema_v:
  case Intrinsic::amdgcn_ds_gws_sema_br:
  case Intrinsic::amdgcn_ds_gws_sema_p:
  case Intrinsic::amdgcn_ds_gws_sema_release_all: {
    Info.opc = ISD::INTRINSIC_VOID;

    const GCNTargetMachine &TM =
        static_cast<const GCNTargetMachine &>(getTargetMachine());

    SIMachineFunctionInfo *MFI = MF.getInfo<SIMachineFunctionInfo>();
    Info.ptrVal = MFI->getGWSPSV(TM);

    // This is an abstract access, but we need to specify a type and size.
    Info.memVT = MVT::i32;
    Info.size = 4;
    Info.align = Align(4);

    if (IntrID == Intrinsic::amdgcn_ds_gws_barrier)
      Info.flags |= MachineMemOperand::MOLoad;
    else
      Info.flags |= MachineMemOperand::MOStore;
    return true;
  }
  case Intrinsic::amdgcn_global_load_lds: {
    Info.opc = ISD::INTRINSIC_VOID;
    unsigned Width = cast<ConstantInt>(CI.getArgOperand(2))->getZExtValue();
    Info.memVT = EVT::getIntegerVT(CI.getContext(), Width * 8);
    Info.flags |= MachineMemOperand::MOLoad | MachineMemOperand::MOStore |
                  MachineMemOperand::MOVolatile;
    return true;
  }
  case Intrinsic::amdgcn_ds_bvh_stack_rtn: {
    Info.opc = ISD::INTRINSIC_W_CHAIN;

    const GCNTargetMachine &TM =
        static_cast<const GCNTargetMachine &>(getTargetMachine());

    SIMachineFunctionInfo *MFI = MF.getInfo<SIMachineFunctionInfo>();
    Info.ptrVal = MFI->getGWSPSV(TM);

    // This is an abstract access, but we need to specify a type and size.
    Info.memVT = MVT::i32;
    Info.size = 4;
    Info.align = Align(4);

    Info.flags = MachineMemOperand::MOLoad | MachineMemOperand::MOStore;
    return true;
  }
  default:
    return false;
  }
}

bool SITargetLowering::getAddrModeArguments(IntrinsicInst *II,
                                            SmallVectorImpl<Value*> &Ops,
                                            Type *&AccessTy) const {
  switch (II->getIntrinsicID()) {
  case Intrinsic::amdgcn_atomic_inc:
  case Intrinsic::amdgcn_atomic_dec:
  case Intrinsic::amdgcn_ds_ordered_add:
  case Intrinsic::amdgcn_ds_ordered_swap:
  case Intrinsic::amdgcn_ds_append:
  case Intrinsic::amdgcn_ds_consume:
  case Intrinsic::amdgcn_ds_fadd:
  case Intrinsic::amdgcn_ds_fmin:
  case Intrinsic::amdgcn_ds_fmax:
  case Intrinsic::amdgcn_global_atomic_fadd:
  case Intrinsic::amdgcn_flat_atomic_fadd:
  case Intrinsic::amdgcn_flat_atomic_fmin:
  case Intrinsic::amdgcn_flat_atomic_fmax:
  case Intrinsic::amdgcn_global_atomic_fadd_v2bf16:
  case Intrinsic::amdgcn_flat_atomic_fadd_v2bf16:
  case Intrinsic::amdgcn_global_atomic_csub: {
    Value *Ptr = II->getArgOperand(0);
    AccessTy = II->getType();
    Ops.push_back(Ptr);
    return true;
  }
  default:
    return false;
  }
}

bool SITargetLowering::isLegalFlatAddressingMode(const AddrMode &AM) const {
  if (!Subtarget->hasFlatInstOffsets()) {
    // Flat instructions do not have offsets, and only have the register
    // address.
    return AM.BaseOffs == 0 && AM.Scale == 0;
  }

  return AM.Scale == 0 &&
         (AM.BaseOffs == 0 ||
          Subtarget->getInstrInfo()->isLegalFLATOffset(
              AM.BaseOffs, AMDGPUAS::FLAT_ADDRESS, SIInstrFlags::FLAT));
}

bool SITargetLowering::isLegalGlobalAddressingMode(const AddrMode &AM) const {
  if (Subtarget->hasFlatGlobalInsts())
    return AM.Scale == 0 &&
           (AM.BaseOffs == 0 || Subtarget->getInstrInfo()->isLegalFLATOffset(
                                    AM.BaseOffs, AMDGPUAS::GLOBAL_ADDRESS,
                                    SIInstrFlags::FlatGlobal));

  if (!Subtarget->hasAddr64() || Subtarget->useFlatForGlobal()) {
      // Assume the we will use FLAT for all global memory accesses
      // on VI.
      // FIXME: This assumption is currently wrong.  On VI we still use
      // MUBUF instructions for the r + i addressing mode.  As currently
      // implemented, the MUBUF instructions only work on buffer < 4GB.
      // It may be possible to support > 4GB buffers with MUBUF instructions,
      // by setting the stride value in the resource descriptor which would
      // increase the size limit to (stride * 4GB).  However, this is risky,
      // because it has never been validated.
    return isLegalFlatAddressingMode(AM);
  }

  return isLegalMUBUFAddressingMode(AM);
}

bool SITargetLowering::isLegalMUBUFAddressingMode(const AddrMode &AM) const {
  // MUBUF / MTBUF instructions have a 12-bit unsigned byte offset, and
  // additionally can do r + r + i with addr64. 32-bit has more addressing
  // mode options. Depending on the resource constant, it can also do
  // (i64 r0) + (i32 r1) * (i14 i).
  //
  // Private arrays end up using a scratch buffer most of the time, so also
  // assume those use MUBUF instructions. Scratch loads / stores are currently
  // implemented as mubuf instructions with offen bit set, so slightly
  // different than the normal addr64.
  if (!SIInstrInfo::isLegalMUBUFImmOffset(AM.BaseOffs))
    return false;

  // FIXME: Since we can split immediate into soffset and immediate offset,
  // would it make sense to allow any immediate?

  switch (AM.Scale) {
  case 0: // r + i or just i, depending on HasBaseReg.
    return true;
  case 1:
    return true; // We have r + r or r + i.
  case 2:
    if (AM.HasBaseReg) {
      // Reject 2 * r + r.
      return false;
    }

    // Allow 2 * r as r + r
    // Or  2 * r + i is allowed as r + r + i.
    return true;
  default: // Don't allow n * r
    return false;
  }
}

bool SITargetLowering::isLegalAddressingMode(const DataLayout &DL,
                                             const AddrMode &AM, Type *Ty,
                                             unsigned AS, Instruction *I) const {
  // No global is ever allowed as a base.
  if (AM.BaseGV)
    return false;

  if (AS == AMDGPUAS::GLOBAL_ADDRESS)
    return isLegalGlobalAddressingMode(AM);

  if (AS == AMDGPUAS::CONSTANT_ADDRESS ||
      AS == AMDGPUAS::CONSTANT_ADDRESS_32BIT ||
      AS == AMDGPUAS::BUFFER_FAT_POINTER) {
    // If the offset isn't a multiple of 4, it probably isn't going to be
    // correctly aligned.
    // FIXME: Can we get the real alignment here?
    if (AM.BaseOffs % 4 != 0)
      return isLegalMUBUFAddressingMode(AM);

    // There are no SMRD extloads, so if we have to do a small type access we
    // will use a MUBUF load.
    // FIXME?: We also need to do this if unaligned, but we don't know the
    // alignment here.
    if (Ty->isSized() && DL.getTypeStoreSize(Ty) < 4)
      return isLegalGlobalAddressingMode(AM);

    if (Subtarget->getGeneration() == AMDGPUSubtarget::SOUTHERN_ISLANDS) {
      // SMRD instructions have an 8-bit, dword offset on SI.
      if (!isUInt<8>(AM.BaseOffs / 4))
        return false;
    } else if (Subtarget->getGeneration() == AMDGPUSubtarget::SEA_ISLANDS) {
      // On CI+, this can also be a 32-bit literal constant offset. If it fits
      // in 8-bits, it can use a smaller encoding.
      if (!isUInt<32>(AM.BaseOffs / 4))
        return false;
    } else if (Subtarget->getGeneration() >= AMDGPUSubtarget::VOLCANIC_ISLANDS) {
      // On VI, these use the SMEM format and the offset is 20-bit in bytes.
      if (!isUInt<20>(AM.BaseOffs))
        return false;
    } else
      llvm_unreachable("unhandled generation");

    if (AM.Scale == 0) // r + i or just i, depending on HasBaseReg.
      return true;

    if (AM.Scale == 1 && AM.HasBaseReg)
      return true;

    return false;

  } else if (AS == AMDGPUAS::PRIVATE_ADDRESS) {
    return isLegalMUBUFAddressingMode(AM);
  } else if (AS == AMDGPUAS::LOCAL_ADDRESS ||
             AS == AMDGPUAS::REGION_ADDRESS) {
    // Basic, single offset DS instructions allow a 16-bit unsigned immediate
    // field.
    // XXX - If doing a 4-byte aligned 8-byte type access, we effectively have
    // an 8-bit dword offset but we don't know the alignment here.
    if (!isUInt<16>(AM.BaseOffs))
      return false;

    if (AM.Scale == 0) // r + i or just i, depending on HasBaseReg.
      return true;

    if (AM.Scale == 1 && AM.HasBaseReg)
      return true;

    return false;
  } else if (AS == AMDGPUAS::FLAT_ADDRESS ||
             AS == AMDGPUAS::UNKNOWN_ADDRESS_SPACE) {
    // For an unknown address space, this usually means that this is for some
    // reason being used for pure arithmetic, and not based on some addressing
    // computation. We don't have instructions that compute pointers with any
    // addressing modes, so treat them as having no offset like flat
    // instructions.
    return isLegalFlatAddressingMode(AM);
  }

  // Assume a user alias of global for unknown address spaces.
  return isLegalGlobalAddressingMode(AM);
}

bool SITargetLowering::canMergeStoresTo(unsigned AS, EVT MemVT,
                                        const MachineFunction &MF) const {
  if (AS == AMDGPUAS::GLOBAL_ADDRESS || AS == AMDGPUAS::FLAT_ADDRESS) {
    return (MemVT.getSizeInBits() <= 4 * 32);
  } else if (AS == AMDGPUAS::PRIVATE_ADDRESS) {
    unsigned MaxPrivateBits = 8 * getSubtarget()->getMaxPrivateElementSize();
    return (MemVT.getSizeInBits() <= MaxPrivateBits);
  } else if (AS == AMDGPUAS::LOCAL_ADDRESS || AS == AMDGPUAS::REGION_ADDRESS) {
    return (MemVT.getSizeInBits() <= 2 * 32);
  }
  return true;
}

bool SITargetLowering::allowsMisalignedMemoryAccessesImpl(
    unsigned Size, unsigned AddrSpace, Align Alignment,
    MachineMemOperand::Flags Flags, unsigned *IsFast) const {
  if (IsFast)
    *IsFast = 0;

  if (AddrSpace == AMDGPUAS::LOCAL_ADDRESS ||
      AddrSpace == AMDGPUAS::REGION_ADDRESS) {
    // Check if alignment requirements for ds_read/write instructions are
    // disabled.
    if (!Subtarget->hasUnalignedDSAccessEnabled() && Alignment < Align(4))
      return false;

    Align RequiredAlignment(PowerOf2Ceil(Size/8)); // Natural alignment.
    if (Subtarget->hasLDSMisalignedBug() && Size > 32 &&
        Alignment < RequiredAlignment)
      return false;

    // Either, the alignment requirements are "enabled", or there is an
    // unaligned LDS access related hardware bug though alignment requirements
    // are "disabled". In either case, we need to check for proper alignment
    // requirements.
    //
    switch (Size) {
    case 64:
      // SI has a hardware bug in the LDS / GDS bounds checking: if the base
      // address is negative, then the instruction is incorrectly treated as
      // out-of-bounds even if base + offsets is in bounds. Split vectorized
      // loads here to avoid emitting ds_read2_b32. We may re-combine the
      // load later in the SILoadStoreOptimizer.
      if (!Subtarget->hasUsableDSOffset() && Alignment < Align(8))
        return false;

      // 8 byte accessing via ds_read/write_b64 require 8-byte alignment, but we
      // can do a 4 byte aligned, 8 byte access in a single operation using
      // ds_read2/write2_b32 with adjacent offsets.
      RequiredAlignment = Align(4);

      if (Subtarget->hasUnalignedDSAccessEnabled()) {
        // We will either select ds_read_b64/ds_write_b64 or ds_read2_b32/
        // ds_write2_b32 depending on the alignment. In either case with either
        // alignment there is no faster way of doing this.

        // The numbers returned here and below are not additive, it is a 'speed
        // rank'. They are just meant to be compared to decide if a certain way
        // of lowering an operation is faster than another. For that purpose
        // naturally aligned operation gets it bitsize to indicate that "it
        // operates with a speed comparable to N-bit wide load". With the full
        // alignment ds128 is slower than ds96 for example. If underaligned it
        // is comparable to a speed of a single dword access, which would then
        // mean 32 < 128 and it is faster to issue a wide load regardless.
        // 1 is simply "slow, don't do it". I.e. comparing an aligned load to a
        // wider load which will not be aligned anymore the latter is slower.
        if (IsFast)
          *IsFast = (Alignment >= RequiredAlignment) ? 64
                    : (Alignment < Align(4))         ? 32
                                                     : 1;
        return true;
      }

      break;
    case 96:
      if (!Subtarget->hasDS96AndDS128())
        return false;

      // 12 byte accessing via ds_read/write_b96 require 16-byte alignment on
      // gfx8 and older.

      if (Subtarget->hasUnalignedDSAccessEnabled()) {
        // Naturally aligned access is fastest. However, also report it is Fast
        // if memory is aligned less than DWORD. A narrow load or store will be
        // be equally slow as a single ds_read_b96/ds_write_b96, but there will
        // be more of them, so overall we will pay less penalty issuing a single
        // instruction.

        // See comment on the values above.
        if (IsFast)
          *IsFast = (Alignment >= RequiredAlignment) ? 96
                    : (Alignment < Align(4))         ? 32
                                                     : 1;
        return true;
      }

      break;
    case 128:
      if (!Subtarget->hasDS96AndDS128() || !Subtarget->useDS128())
        return false;

      // 16 byte accessing via ds_read/write_b128 require 16-byte alignment on
      // gfx8 and older, but  we can do a 8 byte aligned, 16 byte access in a
      // single operation using ds_read2/write2_b64.
      RequiredAlignment = Align(8);

      if (Subtarget->hasUnalignedDSAccessEnabled()) {
        // Naturally aligned access is fastest. However, also report it is Fast
        // if memory is aligned less than DWORD. A narrow load or store will be
        // be equally slow as a single ds_read_b128/ds_write_b128, but there
        // will be more of them, so overall we will pay less penalty issuing a
        // single instruction.

        // See comment on the values above.
        if (IsFast)
          *IsFast = (Alignment >= RequiredAlignment) ? 128
                    : (Alignment < Align(4))         ? 32
                                                     : 1;
        return true;
      }

      break;
    default:
      if (Size > 32)
        return false;

      break;
    }

    // See comment on the values above.
    // Note that we have a single-dword or sub-dword here, so if underaligned
    // it is a slowest possible access, hence returned value is 0.
    if (IsFast)
      *IsFast = (Alignment >= RequiredAlignment) ? Size : 0;

    return Alignment >= RequiredAlignment ||
           Subtarget->hasUnalignedDSAccessEnabled();
  }

  if (AddrSpace == AMDGPUAS::PRIVATE_ADDRESS) {
    bool AlignedBy4 = Alignment >= Align(4);
    if (IsFast)
      *IsFast = AlignedBy4;

    return AlignedBy4 ||
           Subtarget->enableFlatScratch() ||
           Subtarget->hasUnalignedScratchAccess();
  }

  // FIXME: We have to be conservative here and assume that flat operations
  // will access scratch.  If we had access to the IR function, then we
  // could determine if any private memory was used in the function.
  if (AddrSpace == AMDGPUAS::FLAT_ADDRESS &&
      !Subtarget->hasUnalignedScratchAccess()) {
    bool AlignedBy4 = Alignment >= Align(4);
    if (IsFast)
      *IsFast = AlignedBy4;

    return AlignedBy4;
  }

  if (Subtarget->hasUnalignedBufferAccessEnabled()) {
    // If we have a uniform constant load, it still requires using a slow
    // buffer instruction if unaligned.
    if (IsFast) {
      // Accesses can really be issued as 1-byte aligned or 4-byte aligned, so
      // 2-byte alignment is worse than 1 unless doing a 2-byte access.
      *IsFast = (AddrSpace == AMDGPUAS::CONSTANT_ADDRESS ||
                 AddrSpace == AMDGPUAS::CONSTANT_ADDRESS_32BIT) ?
        Alignment >= Align(4) : Alignment != Align(2);
    }

    return true;
  }

  // Smaller than dword value must be aligned.
  if (Size < 32)
    return false;

  // 8.1.6 - For Dword or larger reads or writes, the two LSBs of the
  // byte-address are ignored, thus forcing Dword alignment.
  // This applies to private, global, and constant memory.
  if (IsFast)
    *IsFast = 1;

  return Size >= 32 && Alignment >= Align(4);
}

bool SITargetLowering::allowsMisalignedMemoryAccesses(
    EVT VT, unsigned AddrSpace, Align Alignment, MachineMemOperand::Flags Flags,
    unsigned *IsFast) const {
  return allowsMisalignedMemoryAccessesImpl(VT.getSizeInBits(), AddrSpace,
                                            Alignment, Flags, IsFast);
}

EVT SITargetLowering::getOptimalMemOpType(
    const MemOp &Op, const AttributeList &FuncAttributes) const {
  // FIXME: Should account for address space here.

  // The default fallback uses the private pointer size as a guess for a type to
  // use. Make sure we switch these to 64-bit accesses.

  if (Op.size() >= 16 &&
      Op.isDstAligned(Align(4))) // XXX: Should only do for global
    return MVT::v4i32;

  if (Op.size() >= 8 && Op.isDstAligned(Align(4)))
    return MVT::v2i32;

  // Use the default.
  return MVT::Other;
}

bool SITargetLowering::isMemOpHasNoClobberedMemOperand(const SDNode *N) const {
  const MemSDNode *MemNode = cast<MemSDNode>(N);
  return MemNode->getMemOperand()->getFlags() & MONoClobber;
}

bool SITargetLowering::isNonGlobalAddrSpace(unsigned AS) {
  return AS == AMDGPUAS::LOCAL_ADDRESS || AS == AMDGPUAS::REGION_ADDRESS ||
         AS == AMDGPUAS::PRIVATE_ADDRESS;
}

bool SITargetLowering::isFreeAddrSpaceCast(unsigned SrcAS,
                                           unsigned DestAS) const {
  // Flat -> private/local is a simple truncate.
  // Flat -> global is no-op
  if (SrcAS == AMDGPUAS::FLAT_ADDRESS)
    return true;

  const GCNTargetMachine &TM =
      static_cast<const GCNTargetMachine &>(getTargetMachine());
  return TM.isNoopAddrSpaceCast(SrcAS, DestAS);
}

bool SITargetLowering::isMemOpUniform(const SDNode *N) const {
  const MemSDNode *MemNode = cast<MemSDNode>(N);

  return AMDGPUInstrInfo::isUniformMMO(MemNode->getMemOperand());
}

TargetLoweringBase::LegalizeTypeAction
SITargetLowering::getPreferredVectorAction(MVT VT) const {
  if (!VT.isScalableVector() && VT.getVectorNumElements() != 1 &&
      VT.getScalarType().bitsLE(MVT::i16))
    return VT.isPow2VectorType() ? TypeSplitVector : TypeWidenVector;
  return TargetLoweringBase::getPreferredVectorAction(VT);
}

bool SITargetLowering::shouldConvertConstantLoadToIntImm(const APInt &Imm,
                                                         Type *Ty) const {
  // FIXME: Could be smarter if called for vector constants.
  return true;
}

bool SITargetLowering::isExtractSubvectorCheap(EVT ResVT, EVT SrcVT,
                                               unsigned Index) const {
  if (!isOperationLegalOrCustom(ISD::EXTRACT_SUBVECTOR, ResVT))
    return false;

  // TODO: Add more cases that are cheap.
  return Index == 0;
}

bool SITargetLowering::isTypeDesirableForOp(unsigned Op, EVT VT) const {
  if (Subtarget->has16BitInsts() && VT == MVT::i16) {
    switch (Op) {
    case ISD::LOAD:
    case ISD::STORE:

    // These operations are done with 32-bit instructions anyway.
    case ISD::AND:
    case ISD::OR:
    case ISD::XOR:
    case ISD::SELECT:
      // TODO: Extensions?
      return true;
    default:
      return false;
    }
  }

  // SimplifySetCC uses this function to determine whether or not it should
  // create setcc with i1 operands.  We don't have instructions for i1 setcc.
  if (VT == MVT::i1 && Op == ISD::SETCC)
    return false;

  return TargetLowering::isTypeDesirableForOp(Op, VT);
}

SDValue SITargetLowering::lowerKernArgParameterPtr(SelectionDAG &DAG,
                                                   const SDLoc &SL,
                                                   SDValue Chain,
                                                   uint64_t Offset) const {
  const DataLayout &DL = DAG.getDataLayout();
  MachineFunction &MF = DAG.getMachineFunction();
  const SIMachineFunctionInfo *Info = MF.getInfo<SIMachineFunctionInfo>();

  const ArgDescriptor *InputPtrReg;
  const TargetRegisterClass *RC;
  LLT ArgTy;
  MVT PtrVT = getPointerTy(DL, AMDGPUAS::CONSTANT_ADDRESS);

  std::tie(InputPtrReg, RC, ArgTy) =
      Info->getPreloadedValue(AMDGPUFunctionArgInfo::KERNARG_SEGMENT_PTR);

  // We may not have the kernarg segment argument if we have no kernel
  // arguments.
  if (!InputPtrReg)
    return DAG.getConstant(0, SL, PtrVT);

  MachineRegisterInfo &MRI = DAG.getMachineFunction().getRegInfo();
  SDValue BasePtr = DAG.getCopyFromReg(Chain, SL,
    MRI.getLiveInVirtReg(InputPtrReg->getRegister()), PtrVT);

  return DAG.getObjectPtrOffset(SL, BasePtr, TypeSize::Fixed(Offset));
}

SDValue SITargetLowering::getImplicitArgPtr(SelectionDAG &DAG,
                                            const SDLoc &SL) const {
  uint64_t Offset = getImplicitParameterOffset(DAG.getMachineFunction(),
                                               FIRST_IMPLICIT);
  return lowerKernArgParameterPtr(DAG, SL, DAG.getEntryNode(), Offset);
}

SDValue SITargetLowering::getLDSKernelId(SelectionDAG &DAG,
                                         const SDLoc &SL) const {

  Function &F = DAG.getMachineFunction().getFunction();
  std::optional<uint32_t> KnownSize =
      AMDGPUMachineFunction::getLDSKernelIdMetadata(F);
  if (KnownSize.has_value())
    return DAG.getConstant(*KnownSize, SL, MVT::i32);
  return SDValue();
}

SDValue SITargetLowering::convertArgType(SelectionDAG &DAG, EVT VT, EVT MemVT,
                                         const SDLoc &SL, SDValue Val,
                                         bool Signed,
                                         const ISD::InputArg *Arg) const {
  // First, if it is a widened vector, narrow it.
  if (VT.isVector() &&
      VT.getVectorNumElements() != MemVT.getVectorNumElements()) {
    EVT NarrowedVT =
        EVT::getVectorVT(*DAG.getContext(), MemVT.getVectorElementType(),
                         VT.getVectorNumElements());
    Val = DAG.getNode(ISD::EXTRACT_SUBVECTOR, SL, NarrowedVT, Val,
                      DAG.getConstant(0, SL, MVT::i32));
  }

  // Then convert the vector elements or scalar value.
  if (Arg && (Arg->Flags.isSExt() || Arg->Flags.isZExt()) &&
      VT.bitsLT(MemVT)) {
    unsigned Opc = Arg->Flags.isZExt() ? ISD::AssertZext : ISD::AssertSext;
    Val = DAG.getNode(Opc, SL, MemVT, Val, DAG.getValueType(VT));
  }

  if (MemVT.isFloatingPoint())
    Val = getFPExtOrFPRound(DAG, Val, SL, VT);
  else if (Signed)
    Val = DAG.getSExtOrTrunc(Val, SL, VT);
  else
    Val = DAG.getZExtOrTrunc(Val, SL, VT);

  return Val;
}

SDValue SITargetLowering::lowerKernargMemParameter(
    SelectionDAG &DAG, EVT VT, EVT MemVT, const SDLoc &SL, SDValue Chain,
    uint64_t Offset, Align Alignment, bool Signed,
    const ISD::InputArg *Arg) const {
  MachinePointerInfo PtrInfo(AMDGPUAS::CONSTANT_ADDRESS);

  // Try to avoid using an extload by loading earlier than the argument address,
  // and extracting the relevant bits. The load should hopefully be merged with
  // the previous argument.
  if (MemVT.getStoreSize() < 4 && Alignment < 4) {
    // TODO: Handle align < 4 and size >= 4 (can happen with packed structs).
    int64_t AlignDownOffset = alignDown(Offset, 4);
    int64_t OffsetDiff = Offset - AlignDownOffset;

    EVT IntVT = MemVT.changeTypeToInteger();

    // TODO: If we passed in the base kernel offset we could have a better
    // alignment than 4, but we don't really need it.
    SDValue Ptr = lowerKernArgParameterPtr(DAG, SL, Chain, AlignDownOffset);
    SDValue Load = DAG.getLoad(MVT::i32, SL, Chain, Ptr, PtrInfo, Align(4),
                               MachineMemOperand::MODereferenceable |
                                   MachineMemOperand::MOInvariant);

    SDValue ShiftAmt = DAG.getConstant(OffsetDiff * 8, SL, MVT::i32);
    SDValue Extract = DAG.getNode(ISD::SRL, SL, MVT::i32, Load, ShiftAmt);

    SDValue ArgVal = DAG.getNode(ISD::TRUNCATE, SL, IntVT, Extract);
    ArgVal = DAG.getNode(ISD::BITCAST, SL, MemVT, ArgVal);
    ArgVal = convertArgType(DAG, VT, MemVT, SL, ArgVal, Signed, Arg);


    return DAG.getMergeValues({ ArgVal, Load.getValue(1) }, SL);
  }

  SDValue Ptr = lowerKernArgParameterPtr(DAG, SL, Chain, Offset);
  SDValue Load = DAG.getLoad(MemVT, SL, Chain, Ptr, PtrInfo, Alignment,
                             MachineMemOperand::MODereferenceable |
                                 MachineMemOperand::MOInvariant);

  SDValue Val = convertArgType(DAG, VT, MemVT, SL, Load, Signed, Arg);
  return DAG.getMergeValues({ Val, Load.getValue(1) }, SL);
}

SDValue SITargetLowering::lowerStackParameter(SelectionDAG &DAG, CCValAssign &VA,
                                              const SDLoc &SL, SDValue Chain,
                                              const ISD::InputArg &Arg) const {
  MachineFunction &MF = DAG.getMachineFunction();
  MachineFrameInfo &MFI = MF.getFrameInfo();

  if (Arg.Flags.isByVal()) {
    unsigned Size = Arg.Flags.getByValSize();
    int FrameIdx = MFI.CreateFixedObject(Size, VA.getLocMemOffset(), false);
    return DAG.getFrameIndex(FrameIdx, MVT::i32);
  }

  unsigned ArgOffset = VA.getLocMemOffset();
  unsigned ArgSize = VA.getValVT().getStoreSize();

  int FI = MFI.CreateFixedObject(ArgSize, ArgOffset, true);

  // Create load nodes to retrieve arguments from the stack.
  SDValue FIN = DAG.getFrameIndex(FI, MVT::i32);
  SDValue ArgValue;

  // For NON_EXTLOAD, generic code in getLoad assert(ValVT == MemVT)
  ISD::LoadExtType ExtType = ISD::NON_EXTLOAD;
  MVT MemVT = VA.getValVT();

  switch (VA.getLocInfo()) {
  default:
    break;
  case CCValAssign::BCvt:
    MemVT = VA.getLocVT();
    break;
  case CCValAssign::SExt:
    ExtType = ISD::SEXTLOAD;
    break;
  case CCValAssign::ZExt:
    ExtType = ISD::ZEXTLOAD;
    break;
  case CCValAssign::AExt:
    ExtType = ISD::EXTLOAD;
    break;
  }

  ArgValue = DAG.getExtLoad(
    ExtType, SL, VA.getLocVT(), Chain, FIN,
    MachinePointerInfo::getFixedStack(DAG.getMachineFunction(), FI),
    MemVT);
  return ArgValue;
}

SDValue SITargetLowering::getPreloadedValue(SelectionDAG &DAG,
  const SIMachineFunctionInfo &MFI,
  EVT VT,
  AMDGPUFunctionArgInfo::PreloadedValue PVID) const {
  const ArgDescriptor *Reg;
  const TargetRegisterClass *RC;
  LLT Ty;

  std::tie(Reg, RC, Ty) = MFI.getPreloadedValue(PVID);
  if (!Reg) {
    if (PVID == AMDGPUFunctionArgInfo::PreloadedValue::KERNARG_SEGMENT_PTR) {
      // It's possible for a kernarg intrinsic call to appear in a kernel with
      // no allocated segment, in which case we do not add the user sgpr
      // argument, so just return null.
      return DAG.getConstant(0, SDLoc(), VT);
    }

    // It's undefined behavior if a function marked with the amdgpu-no-*
    // attributes uses the corresponding intrinsic.
    return DAG.getUNDEF(VT);
  }

  return CreateLiveInRegister(DAG, RC, Reg->getRegister(), VT);
}

static void processPSInputArgs(SmallVectorImpl<ISD::InputArg> &Splits,
                               CallingConv::ID CallConv,
                               ArrayRef<ISD::InputArg> Ins, BitVector &Skipped,
                               FunctionType *FType,
                               SIMachineFunctionInfo *Info) {
  for (unsigned I = 0, E = Ins.size(), PSInputNum = 0; I != E; ++I) {
    const ISD::InputArg *Arg = &Ins[I];

    assert((!Arg->VT.isVector() || Arg->VT.getScalarSizeInBits() == 16) &&
           "vector type argument should have been split");

    // First check if it's a PS input addr.
    if (CallConv == CallingConv::AMDGPU_PS &&
        !Arg->Flags.isInReg() && PSInputNum <= 15) {
      bool SkipArg = !Arg->Used && !Info->isPSInputAllocated(PSInputNum);

      // Inconveniently only the first part of the split is marked as isSplit,
      // so skip to the end. We only want to increment PSInputNum once for the
      // entire split argument.
      if (Arg->Flags.isSplit()) {
        while (!Arg->Flags.isSplitEnd()) {
          assert((!Arg->VT.isVector() ||
                  Arg->VT.getScalarSizeInBits() == 16) &&
                 "unexpected vector split in ps argument type");
          if (!SkipArg)
            Splits.push_back(*Arg);
          Arg = &Ins[++I];
        }
      }

      if (SkipArg) {
        // We can safely skip PS inputs.
        Skipped.set(Arg->getOrigArgIndex());
        ++PSInputNum;
        continue;
      }

      Info->markPSInputAllocated(PSInputNum);
      if (Arg->Used)
        Info->markPSInputEnabled(PSInputNum);

      ++PSInputNum;
    }

    Splits.push_back(*Arg);
  }
}

// Allocate special inputs passed in VGPRs.
void SITargetLowering::allocateSpecialEntryInputVGPRs(CCState &CCInfo,
                                                      MachineFunction &MF,
                                                      const SIRegisterInfo &TRI,
                                                      SIMachineFunctionInfo &Info) const {
  const LLT S32 = LLT::scalar(32);
  MachineRegisterInfo &MRI = MF.getRegInfo();

  if (Info.hasWorkItemIDX()) {
    Register Reg = AMDGPU::VGPR0;
    MRI.setType(MF.addLiveIn(Reg, &AMDGPU::VGPR_32RegClass), S32);

    CCInfo.AllocateReg(Reg);
    unsigned Mask = (Subtarget->hasPackedTID() &&
                     Info.hasWorkItemIDY()) ? 0x3ff : ~0u;
    Info.setWorkItemIDX(ArgDescriptor::createRegister(Reg, Mask));
  }

  if (Info.hasWorkItemIDY()) {
    assert(Info.hasWorkItemIDX());
    if (Subtarget->hasPackedTID()) {
      Info.setWorkItemIDY(ArgDescriptor::createRegister(AMDGPU::VGPR0,
                                                        0x3ff << 10));
    } else {
      unsigned Reg = AMDGPU::VGPR1;
      MRI.setType(MF.addLiveIn(Reg, &AMDGPU::VGPR_32RegClass), S32);

      CCInfo.AllocateReg(Reg);
      Info.setWorkItemIDY(ArgDescriptor::createRegister(Reg));
    }
  }

  if (Info.hasWorkItemIDZ()) {
    assert(Info.hasWorkItemIDX() && Info.hasWorkItemIDY());
    if (Subtarget->hasPackedTID()) {
      Info.setWorkItemIDZ(ArgDescriptor::createRegister(AMDGPU::VGPR0,
                                                        0x3ff << 20));
    } else {
      unsigned Reg = AMDGPU::VGPR2;
      MRI.setType(MF.addLiveIn(Reg, &AMDGPU::VGPR_32RegClass), S32);

      CCInfo.AllocateReg(Reg);
      Info.setWorkItemIDZ(ArgDescriptor::createRegister(Reg));
    }
  }
}

// Try to allocate a VGPR at the end of the argument list, or if no argument
// VGPRs are left allocating a stack slot.
// If \p Mask is is given it indicates bitfield position in the register.
// If \p Arg is given use it with new ]p Mask instead of allocating new.
static ArgDescriptor allocateVGPR32Input(CCState &CCInfo, unsigned Mask = ~0u,
                                         ArgDescriptor Arg = ArgDescriptor()) {
  if (Arg.isSet())
    return ArgDescriptor::createArg(Arg, Mask);

  ArrayRef<MCPhysReg> ArgVGPRs = ArrayRef(AMDGPU::VGPR_32RegClass.begin(), 32);
  unsigned RegIdx = CCInfo.getFirstUnallocated(ArgVGPRs);
  if (RegIdx == ArgVGPRs.size()) {
    // Spill to stack required.
    int64_t Offset = CCInfo.AllocateStack(4, Align(4));

    return ArgDescriptor::createStack(Offset, Mask);
  }

  unsigned Reg = ArgVGPRs[RegIdx];
  Reg = CCInfo.AllocateReg(Reg);
  assert(Reg != AMDGPU::NoRegister);

  MachineFunction &MF = CCInfo.getMachineFunction();
  Register LiveInVReg = MF.addLiveIn(Reg, &AMDGPU::VGPR_32RegClass);
  MF.getRegInfo().setType(LiveInVReg, LLT::scalar(32));
  return ArgDescriptor::createRegister(Reg, Mask);
}

static ArgDescriptor allocateSGPR32InputImpl(CCState &CCInfo,
                                             const TargetRegisterClass *RC,
                                             unsigned NumArgRegs) {
  ArrayRef<MCPhysReg> ArgSGPRs = ArrayRef(RC->begin(), 32);
  unsigned RegIdx = CCInfo.getFirstUnallocated(ArgSGPRs);
  if (RegIdx == ArgSGPRs.size())
    report_fatal_error("ran out of SGPRs for arguments");

  unsigned Reg = ArgSGPRs[RegIdx];
  Reg = CCInfo.AllocateReg(Reg);
  assert(Reg != AMDGPU::NoRegister);

  MachineFunction &MF = CCInfo.getMachineFunction();
  MF.addLiveIn(Reg, RC);
  return ArgDescriptor::createRegister(Reg);
}

// If this has a fixed position, we still should allocate the register in the
// CCInfo state. Technically we could get away with this for values passed
// outside of the normal argument range.
static void allocateFixedSGPRInputImpl(CCState &CCInfo,
                                       const TargetRegisterClass *RC,
                                       MCRegister Reg) {
  Reg = CCInfo.AllocateReg(Reg);
  assert(Reg != AMDGPU::NoRegister);
  MachineFunction &MF = CCInfo.getMachineFunction();
  MF.addLiveIn(Reg, RC);
}

static void allocateSGPR32Input(CCState &CCInfo, ArgDescriptor &Arg) {
  if (Arg) {
    allocateFixedSGPRInputImpl(CCInfo, &AMDGPU::SGPR_32RegClass,
                               Arg.getRegister());
  } else
    Arg = allocateSGPR32InputImpl(CCInfo, &AMDGPU::SGPR_32RegClass, 32);
}

static void allocateSGPR64Input(CCState &CCInfo, ArgDescriptor &Arg) {
  if (Arg) {
    allocateFixedSGPRInputImpl(CCInfo, &AMDGPU::SGPR_64RegClass,
                               Arg.getRegister());
  } else
    Arg = allocateSGPR32InputImpl(CCInfo, &AMDGPU::SGPR_64RegClass, 16);
}

/// Allocate implicit function VGPR arguments at the end of allocated user
/// arguments.
void SITargetLowering::allocateSpecialInputVGPRs(
  CCState &CCInfo, MachineFunction &MF,
  const SIRegisterInfo &TRI, SIMachineFunctionInfo &Info) const {
  const unsigned Mask = 0x3ff;
  ArgDescriptor Arg;

  if (Info.hasWorkItemIDX()) {
    Arg = allocateVGPR32Input(CCInfo, Mask);
    Info.setWorkItemIDX(Arg);
  }

  if (Info.hasWorkItemIDY()) {
    Arg = allocateVGPR32Input(CCInfo, Mask << 10, Arg);
    Info.setWorkItemIDY(Arg);
  }

  if (Info.hasWorkItemIDZ())
    Info.setWorkItemIDZ(allocateVGPR32Input(CCInfo, Mask << 20, Arg));
}

/// Allocate implicit function VGPR arguments in fixed registers.
void SITargetLowering::allocateSpecialInputVGPRsFixed(
  CCState &CCInfo, MachineFunction &MF,
  const SIRegisterInfo &TRI, SIMachineFunctionInfo &Info) const {
  Register Reg = CCInfo.AllocateReg(AMDGPU::VGPR31);
  if (!Reg)
    report_fatal_error("failed to allocated VGPR for implicit arguments");

  const unsigned Mask = 0x3ff;
  Info.setWorkItemIDX(ArgDescriptor::createRegister(Reg, Mask));
  Info.setWorkItemIDY(ArgDescriptor::createRegister(Reg, Mask << 10));
  Info.setWorkItemIDZ(ArgDescriptor::createRegister(Reg, Mask << 20));
}

void SITargetLowering::allocateSpecialInputSGPRs(
  CCState &CCInfo,
  MachineFunction &MF,
  const SIRegisterInfo &TRI,
  SIMachineFunctionInfo &Info) const {
  auto &ArgInfo = Info.getArgInfo();

  // TODO: Unify handling with private memory pointers.
  if (Info.hasDispatchPtr())
    allocateSGPR64Input(CCInfo, ArgInfo.DispatchPtr);

  if (Info.hasQueuePtr() && AMDGPU::getAmdhsaCodeObjectVersion() < 5)
    allocateSGPR64Input(CCInfo, ArgInfo.QueuePtr);

  // Implicit arg ptr takes the place of the kernarg segment pointer. This is a
  // constant offset from the kernarg segment.
  if (Info.hasImplicitArgPtr())
    allocateSGPR64Input(CCInfo, ArgInfo.ImplicitArgPtr);

  if (Info.hasDispatchID())
    allocateSGPR64Input(CCInfo, ArgInfo.DispatchID);

  // flat_scratch_init is not applicable for non-kernel functions.

  if (Info.hasWorkGroupIDX())
    allocateSGPR32Input(CCInfo, ArgInfo.WorkGroupIDX);

  if (Info.hasWorkGroupIDY())
    allocateSGPR32Input(CCInfo, ArgInfo.WorkGroupIDY);

  if (Info.hasWorkGroupIDZ())
    allocateSGPR32Input(CCInfo, ArgInfo.WorkGroupIDZ);

  if (Info.hasLDSKernelId())
    allocateSGPR32Input(CCInfo, ArgInfo.LDSKernelId);
}

// Allocate special inputs passed in user SGPRs.
void SITargetLowering::allocateHSAUserSGPRs(CCState &CCInfo,
                                            MachineFunction &MF,
                                            const SIRegisterInfo &TRI,
                                            SIMachineFunctionInfo &Info) const {
  if (Info.hasImplicitBufferPtr()) {
    Register ImplicitBufferPtrReg = Info.addImplicitBufferPtr(TRI);
    MF.addLiveIn(ImplicitBufferPtrReg, &AMDGPU::SGPR_64RegClass);
    CCInfo.AllocateReg(ImplicitBufferPtrReg);
  }

  // FIXME: How should these inputs interact with inreg / custom SGPR inputs?
  if (Info.hasPrivateSegmentBuffer()) {
    Register PrivateSegmentBufferReg = Info.addPrivateSegmentBuffer(TRI);
    MF.addLiveIn(PrivateSegmentBufferReg, &AMDGPU::SGPR_128RegClass);
    CCInfo.AllocateReg(PrivateSegmentBufferReg);
  }

  if (Info.hasDispatchPtr()) {
    Register DispatchPtrReg = Info.addDispatchPtr(TRI);
    MF.addLiveIn(DispatchPtrReg, &AMDGPU::SGPR_64RegClass);
    CCInfo.AllocateReg(DispatchPtrReg);
  }

  if (Info.hasQueuePtr() && AMDGPU::getAmdhsaCodeObjectVersion() < 5) {
    Register QueuePtrReg = Info.addQueuePtr(TRI);
    MF.addLiveIn(QueuePtrReg, &AMDGPU::SGPR_64RegClass);
    CCInfo.AllocateReg(QueuePtrReg);
  }

  if (Info.hasKernargSegmentPtr()) {
    MachineRegisterInfo &MRI = MF.getRegInfo();
    Register InputPtrReg = Info.addKernargSegmentPtr(TRI);
    CCInfo.AllocateReg(InputPtrReg);

    Register VReg = MF.addLiveIn(InputPtrReg, &AMDGPU::SGPR_64RegClass);
    MRI.setType(VReg, LLT::pointer(AMDGPUAS::CONSTANT_ADDRESS, 64));
  }

  if (Info.hasDispatchID()) {
    Register DispatchIDReg = Info.addDispatchID(TRI);
    MF.addLiveIn(DispatchIDReg, &AMDGPU::SGPR_64RegClass);
    CCInfo.AllocateReg(DispatchIDReg);
  }

  if (Info.hasFlatScratchInit() && !getSubtarget()->isAmdPalOS()) {
    Register FlatScratchInitReg = Info.addFlatScratchInit(TRI);
    MF.addLiveIn(FlatScratchInitReg, &AMDGPU::SGPR_64RegClass);
    CCInfo.AllocateReg(FlatScratchInitReg);
  }

  if (Info.hasLDSKernelId()) {
    Register Reg = Info.addLDSKernelId();
    MF.addLiveIn(Reg, &AMDGPU::SGPR_32RegClass);
    CCInfo.AllocateReg(Reg);
  }

  // TODO: Add GridWorkGroupCount user SGPRs when used. For now with HSA we read
  // these from the dispatch pointer.
}

// Allocate special input registers that are initialized per-wave.
void SITargetLowering::allocateSystemSGPRs(CCState &CCInfo,
                                           MachineFunction &MF,
                                           SIMachineFunctionInfo &Info,
                                           CallingConv::ID CallConv,
                                           bool IsShader) const {
  if (Subtarget->hasUserSGPRInit16Bug() && !IsShader) {
    // Note: user SGPRs are handled by the front-end for graphics shaders
    // Pad up the used user SGPRs with dead inputs.
    unsigned CurrentUserSGPRs = Info.getNumUserSGPRs();

    // Note we do not count the PrivateSegmentWaveByteOffset. We do not want to
    // rely on it to reach 16 since if we end up having no stack usage, it will
    // not really be added.
    unsigned NumRequiredSystemSGPRs = Info.hasWorkGroupIDX() +
                                      Info.hasWorkGroupIDY() +
                                      Info.hasWorkGroupIDZ() +
                                      Info.hasWorkGroupInfo();
    for (unsigned i = NumRequiredSystemSGPRs + CurrentUserSGPRs; i < 16; ++i) {
      Register Reg = Info.addReservedUserSGPR();
      MF.addLiveIn(Reg, &AMDGPU::SGPR_32RegClass);
      CCInfo.AllocateReg(Reg);
    }
  }

  if (Info.hasWorkGroupIDX()) {
    Register Reg = Info.addWorkGroupIDX();
    MF.addLiveIn(Reg, &AMDGPU::SGPR_32RegClass);
    CCInfo.AllocateReg(Reg);
  }

  if (Info.hasWorkGroupIDY()) {
    Register Reg = Info.addWorkGroupIDY();
    MF.addLiveIn(Reg, &AMDGPU::SGPR_32RegClass);
    CCInfo.AllocateReg(Reg);
  }

  if (Info.hasWorkGroupIDZ()) {
    Register Reg = Info.addWorkGroupIDZ();
    MF.addLiveIn(Reg, &AMDGPU::SGPR_32RegClass);
    CCInfo.AllocateReg(Reg);
  }

  if (Info.hasWorkGroupInfo()) {
    Register Reg = Info.addWorkGroupInfo();
    MF.addLiveIn(Reg, &AMDGPU::SGPR_32RegClass);
    CCInfo.AllocateReg(Reg);
  }

  if (Info.hasPrivateSegmentWaveByteOffset()) {
    // Scratch wave offset passed in system SGPR.
    unsigned PrivateSegmentWaveByteOffsetReg;

    if (IsShader) {
      PrivateSegmentWaveByteOffsetReg =
        Info.getPrivateSegmentWaveByteOffsetSystemSGPR();

      // This is true if the scratch wave byte offset doesn't have a fixed
      // location.
      if (PrivateSegmentWaveByteOffsetReg == AMDGPU::NoRegister) {
        PrivateSegmentWaveByteOffsetReg = findFirstFreeSGPR(CCInfo);
        Info.setPrivateSegmentWaveByteOffset(PrivateSegmentWaveByteOffsetReg);
      }
    } else
      PrivateSegmentWaveByteOffsetReg = Info.addPrivateSegmentWaveByteOffset();

    MF.addLiveIn(PrivateSegmentWaveByteOffsetReg, &AMDGPU::SGPR_32RegClass);
    CCInfo.AllocateReg(PrivateSegmentWaveByteOffsetReg);
  }

  assert(!Subtarget->hasUserSGPRInit16Bug() || IsShader ||
         Info.getNumPreloadedSGPRs() >= 16);
}

static void reservePrivateMemoryRegs(const TargetMachine &TM,
                                     MachineFunction &MF,
                                     const SIRegisterInfo &TRI,
                                     SIMachineFunctionInfo &Info) {
  // Now that we've figured out where the scratch register inputs are, see if
  // should reserve the arguments and use them directly.
  MachineFrameInfo &MFI = MF.getFrameInfo();
  bool HasStackObjects = MFI.hasStackObjects();
  const GCNSubtarget &ST = MF.getSubtarget<GCNSubtarget>();

  // Record that we know we have non-spill stack objects so we don't need to
  // check all stack objects later.
  if (HasStackObjects)
    Info.setHasNonSpillStackObjects(true);

  // Everything live out of a block is spilled with fast regalloc, so it's
  // almost certain that spilling will be required.
  if (TM.getOptLevel() == CodeGenOpt::None)
    HasStackObjects = true;

  // For now assume stack access is needed in any callee functions, so we need
  // the scratch registers to pass in.
  bool RequiresStackAccess = HasStackObjects || MFI.hasCalls();

  if (!ST.enableFlatScratch()) {
    if (RequiresStackAccess && ST.isAmdHsaOrMesa(MF.getFunction())) {
      // If we have stack objects, we unquestionably need the private buffer
      // resource. For the Code Object V2 ABI, this will be the first 4 user
      // SGPR inputs. We can reserve those and use them directly.

      Register PrivateSegmentBufferReg =
          Info.getPreloadedReg(AMDGPUFunctionArgInfo::PRIVATE_SEGMENT_BUFFER);
      Info.setScratchRSrcReg(PrivateSegmentBufferReg);
    } else {
      unsigned ReservedBufferReg = TRI.reservedPrivateSegmentBufferReg(MF);
      // We tentatively reserve the last registers (skipping the last registers
      // which may contain VCC, FLAT_SCR, and XNACK). After register allocation,
      // we'll replace these with the ones immediately after those which were
      // really allocated. In the prologue copies will be inserted from the
      // argument to these reserved registers.

      // Without HSA, relocations are used for the scratch pointer and the
      // buffer resource setup is always inserted in the prologue. Scratch wave
      // offset is still in an input SGPR.
      Info.setScratchRSrcReg(ReservedBufferReg);
    }
  }

  MachineRegisterInfo &MRI = MF.getRegInfo();

  // For entry functions we have to set up the stack pointer if we use it,
  // whereas non-entry functions get this "for free". This means there is no
  // intrinsic advantage to using S32 over S34 in cases where we do not have
  // calls but do need a frame pointer (i.e. if we are requested to have one
  // because frame pointer elimination is disabled). To keep things simple we
  // only ever use S32 as the call ABI stack pointer, and so using it does not
  // imply we need a separate frame pointer.
  //
  // Try to use s32 as the SP, but move it if it would interfere with input
  // arguments. This won't work with calls though.
  //
  // FIXME: Move SP to avoid any possible inputs, or find a way to spill input
  // registers.
  if (!MRI.isLiveIn(AMDGPU::SGPR32)) {
    Info.setStackPtrOffsetReg(AMDGPU::SGPR32);
  } else {
    assert(AMDGPU::isShader(MF.getFunction().getCallingConv()));

    if (MFI.hasCalls())
      report_fatal_error("call in graphics shader with too many input SGPRs");

    for (unsigned Reg : AMDGPU::SGPR_32RegClass) {
      if (!MRI.isLiveIn(Reg)) {
        Info.setStackPtrOffsetReg(Reg);
        break;
      }
    }

    if (Info.getStackPtrOffsetReg() == AMDGPU::SP_REG)
      report_fatal_error("failed to find register for SP");
  }

  // hasFP should be accurate for entry functions even before the frame is
  // finalized, because it does not rely on the known stack size, only
  // properties like whether variable sized objects are present.
  if (ST.getFrameLowering()->hasFP(MF)) {
    Info.setFrameOffsetReg(AMDGPU::SGPR33);
  }
}

bool SITargetLowering::supportSplitCSR(MachineFunction *MF) const {
  const SIMachineFunctionInfo *Info = MF->getInfo<SIMachineFunctionInfo>();
  return !Info->isEntryFunction();
}

void SITargetLowering::initializeSplitCSR(MachineBasicBlock *Entry) const {

}

void SITargetLowering::insertCopiesSplitCSR(
  MachineBasicBlock *Entry,
  const SmallVectorImpl<MachineBasicBlock *> &Exits) const {
  const SIRegisterInfo *TRI = getSubtarget()->getRegisterInfo();

  const MCPhysReg *IStart = TRI->getCalleeSavedRegsViaCopy(Entry->getParent());
  if (!IStart)
    return;

  const TargetInstrInfo *TII = Subtarget->getInstrInfo();
  MachineRegisterInfo *MRI = &Entry->getParent()->getRegInfo();
  MachineBasicBlock::iterator MBBI = Entry->begin();
  for (const MCPhysReg *I = IStart; *I; ++I) {
    const TargetRegisterClass *RC = nullptr;
    if (AMDGPU::SReg_64RegClass.contains(*I))
      RC = &AMDGPU::SGPR_64RegClass;
    else if (AMDGPU::SReg_32RegClass.contains(*I))
      RC = &AMDGPU::SGPR_32RegClass;
    else
      llvm_unreachable("Unexpected register class in CSRsViaCopy!");

    Register NewVR = MRI->createVirtualRegister(RC);
    // Create copy from CSR to a virtual register.
    Entry->addLiveIn(*I);
    BuildMI(*Entry, MBBI, DebugLoc(), TII->get(TargetOpcode::COPY), NewVR)
      .addReg(*I);

    // Insert the copy-back instructions right before the terminator.
    for (auto *Exit : Exits)
      BuildMI(*Exit, Exit->getFirstTerminator(), DebugLoc(),
              TII->get(TargetOpcode::COPY), *I)
        .addReg(NewVR);
  }
}

SDValue SITargetLowering::LowerFormalArguments(
    SDValue Chain, CallingConv::ID CallConv, bool isVarArg,
    const SmallVectorImpl<ISD::InputArg> &Ins, const SDLoc &DL,
    SelectionDAG &DAG, SmallVectorImpl<SDValue> &InVals) const {
  const SIRegisterInfo *TRI = getSubtarget()->getRegisterInfo();

  MachineFunction &MF = DAG.getMachineFunction();
  const Function &Fn = MF.getFunction();
  FunctionType *FType = MF.getFunction().getFunctionType();
  SIMachineFunctionInfo *Info = MF.getInfo<SIMachineFunctionInfo>();

  if (Subtarget->isAmdHsaOS() && AMDGPU::isGraphics(CallConv)) {
    DiagnosticInfoUnsupported NoGraphicsHSA(
        Fn, "unsupported non-compute shaders with HSA", DL.getDebugLoc());
    DAG.getContext()->diagnose(NoGraphicsHSA);
    return DAG.getEntryNode();
  }

  Info->allocateKnownAddressLDSGlobal(Fn);

  SmallVector<ISD::InputArg, 16> Splits;
  SmallVector<CCValAssign, 16> ArgLocs;
  BitVector Skipped(Ins.size());
  CCState CCInfo(CallConv, isVarArg, DAG.getMachineFunction(), ArgLocs,
                 *DAG.getContext());

  bool IsGraphics = AMDGPU::isGraphics(CallConv);
  bool IsKernel = AMDGPU::isKernel(CallConv);
  bool IsEntryFunc = AMDGPU::isEntryFunctionCC(CallConv);

  if (IsGraphics) {
    assert(!Info->hasDispatchPtr() && !Info->hasKernargSegmentPtr() &&
           (!Info->hasFlatScratchInit() || Subtarget->enableFlatScratch()) &&
           !Info->hasWorkGroupIDX() && !Info->hasWorkGroupIDY() &&
           !Info->hasWorkGroupIDZ() && !Info->hasWorkGroupInfo() &&
           !Info->hasLDSKernelId() && !Info->hasWorkItemIDX() &&
           !Info->hasWorkItemIDY() && !Info->hasWorkItemIDZ());
  }

  if (CallConv == CallingConv::AMDGPU_PS) {
    processPSInputArgs(Splits, CallConv, Ins, Skipped, FType, Info);

    // At least one interpolation mode must be enabled or else the GPU will
    // hang.
    //
    // Check PSInputAddr instead of PSInputEnable. The idea is that if the user
    // set PSInputAddr, the user wants to enable some bits after the compilation
    // based on run-time states. Since we can't know what the final PSInputEna
    // will look like, so we shouldn't do anything here and the user should take
    // responsibility for the correct programming.
    //
    // Otherwise, the following restrictions apply:
    // - At least one of PERSP_* (0xF) or LINEAR_* (0x70) must be enabled.
    // - If POS_W_FLOAT (11) is enabled, at least one of PERSP_* must be
    //   enabled too.
    if ((Info->getPSInputAddr() & 0x7F) == 0 ||
        ((Info->getPSInputAddr() & 0xF) == 0 && Info->isPSInputAllocated(11))) {
      CCInfo.AllocateReg(AMDGPU::VGPR0);
      CCInfo.AllocateReg(AMDGPU::VGPR1);
      Info->markPSInputAllocated(0);
      Info->markPSInputEnabled(0);
    }
    if (Subtarget->isAmdPalOS()) {
      // For isAmdPalOS, the user does not enable some bits after compilation
      // based on run-time states; the register values being generated here are
      // the final ones set in hardware. Therefore we need to apply the
      // workaround to PSInputAddr and PSInputEnable together.  (The case where
      // a bit is set in PSInputAddr but not PSInputEnable is where the
      // frontend set up an input arg for a particular interpolation mode, but
      // nothing uses that input arg. Really we should have an earlier pass
      // that removes such an arg.)
      unsigned PsInputBits = Info->getPSInputAddr() & Info->getPSInputEnable();
      if ((PsInputBits & 0x7F) == 0 ||
          ((PsInputBits & 0xF) == 0 && (PsInputBits >> 11 & 1)))
        Info->markPSInputEnabled(countTrailingZeros(Info->getPSInputAddr()));
    }
  } else if (IsKernel) {
    assert(Info->hasWorkGroupIDX() && Info->hasWorkItemIDX());
  } else {
    Splits.append(Ins.begin(), Ins.end());
  }

  if (IsEntryFunc) {
    allocateSpecialEntryInputVGPRs(CCInfo, MF, *TRI, *Info);
    allocateHSAUserSGPRs(CCInfo, MF, *TRI, *Info);
  } else if (!IsGraphics) {
    // For the fixed ABI, pass workitem IDs in the last argument register.
    allocateSpecialInputVGPRsFixed(CCInfo, MF, *TRI, *Info);
  }

  if (IsKernel) {
    analyzeFormalArgumentsCompute(CCInfo, Ins);
  } else {
    CCAssignFn *AssignFn = CCAssignFnForCall(CallConv, isVarArg);
    CCInfo.AnalyzeFormalArguments(Splits, AssignFn);
  }

  SmallVector<SDValue, 16> Chains;

  // FIXME: This is the minimum kernel argument alignment. We should improve
  // this to the maximum alignment of the arguments.
  //
  // FIXME: Alignment of explicit arguments totally broken with non-0 explicit
  // kern arg offset.
  const Align KernelArgBaseAlign = Align(16);

  for (unsigned i = 0, e = Ins.size(), ArgIdx = 0; i != e; ++i) {
    const ISD::InputArg &Arg = Ins[i];
    if (Arg.isOrigArg() && Skipped[Arg.getOrigArgIndex()]) {
      InVals.push_back(DAG.getUNDEF(Arg.VT));
      continue;
    }

    CCValAssign &VA = ArgLocs[ArgIdx++];
    MVT VT = VA.getLocVT();

    if (IsEntryFunc && VA.isMemLoc()) {
      VT = Ins[i].VT;
      EVT MemVT = VA.getLocVT();

      const uint64_t Offset = VA.getLocMemOffset();
      Align Alignment = commonAlignment(KernelArgBaseAlign, Offset);

      if (Arg.Flags.isByRef()) {
        SDValue Ptr = lowerKernArgParameterPtr(DAG, DL, Chain, Offset);

        const GCNTargetMachine &TM =
            static_cast<const GCNTargetMachine &>(getTargetMachine());
        if (!TM.isNoopAddrSpaceCast(AMDGPUAS::CONSTANT_ADDRESS,
                                    Arg.Flags.getPointerAddrSpace())) {
          Ptr = DAG.getAddrSpaceCast(DL, VT, Ptr, AMDGPUAS::CONSTANT_ADDRESS,
                                     Arg.Flags.getPointerAddrSpace());
        }

        InVals.push_back(Ptr);
        continue;
      }

      SDValue Arg = lowerKernargMemParameter(
        DAG, VT, MemVT, DL, Chain, Offset, Alignment, Ins[i].Flags.isSExt(), &Ins[i]);
      Chains.push_back(Arg.getValue(1));

      auto *ParamTy =
        dyn_cast<PointerType>(FType->getParamType(Ins[i].getOrigArgIndex()));
      if (Subtarget->getGeneration() == AMDGPUSubtarget::SOUTHERN_ISLANDS &&
          ParamTy && (ParamTy->getAddressSpace() == AMDGPUAS::LOCAL_ADDRESS ||
                      ParamTy->getAddressSpace() == AMDGPUAS::REGION_ADDRESS)) {
        // On SI local pointers are just offsets into LDS, so they are always
        // less than 16-bits.  On CI and newer they could potentially be
        // real pointers, so we can't guarantee their size.
        Arg = DAG.getNode(ISD::AssertZext, DL, Arg.getValueType(), Arg,
                          DAG.getValueType(MVT::i16));
      }

      InVals.push_back(Arg);
      continue;
    } else if (!IsEntryFunc && VA.isMemLoc()) {
      SDValue Val = lowerStackParameter(DAG, VA, DL, Chain, Arg);
      InVals.push_back(Val);
      if (!Arg.Flags.isByVal())
        Chains.push_back(Val.getValue(1));
      continue;
    }

    assert(VA.isRegLoc() && "Parameter must be in a register!");

    Register Reg = VA.getLocReg();
    const TargetRegisterClass *RC = nullptr;
    if (AMDGPU::VGPR_32RegClass.contains(Reg))
      RC = &AMDGPU::VGPR_32RegClass;
    else if (AMDGPU::SGPR_32RegClass.contains(Reg))
      RC = &AMDGPU::SGPR_32RegClass;
    else
      llvm_unreachable("Unexpected register class in LowerFormalArguments!");
    EVT ValVT = VA.getValVT();

    Reg = MF.addLiveIn(Reg, RC);
    SDValue Val = DAG.getCopyFromReg(Chain, DL, Reg, VT);

    if (Arg.Flags.isSRet()) {
      // The return object should be reasonably addressable.

      // FIXME: This helps when the return is a real sret. If it is a
      // automatically inserted sret (i.e. CanLowerReturn returns false), an
      // extra copy is inserted in SelectionDAGBuilder which obscures this.
      unsigned NumBits
        = 32 - getSubtarget()->getKnownHighZeroBitsForFrameIndex();
      Val = DAG.getNode(ISD::AssertZext, DL, VT, Val,
        DAG.getValueType(EVT::getIntegerVT(*DAG.getContext(), NumBits)));
    }

    // If this is an 8 or 16-bit value, it is really passed promoted
    // to 32 bits. Insert an assert[sz]ext to capture this, then
    // truncate to the right size.
    switch (VA.getLocInfo()) {
    case CCValAssign::Full:
      break;
    case CCValAssign::BCvt:
      Val = DAG.getNode(ISD::BITCAST, DL, ValVT, Val);
      break;
    case CCValAssign::SExt:
      Val = DAG.getNode(ISD::AssertSext, DL, VT, Val,
                        DAG.getValueType(ValVT));
      Val = DAG.getNode(ISD::TRUNCATE, DL, ValVT, Val);
      break;
    case CCValAssign::ZExt:
      Val = DAG.getNode(ISD::AssertZext, DL, VT, Val,
                        DAG.getValueType(ValVT));
      Val = DAG.getNode(ISD::TRUNCATE, DL, ValVT, Val);
      break;
    case CCValAssign::AExt:
      Val = DAG.getNode(ISD::TRUNCATE, DL, ValVT, Val);
      break;
    default:
      llvm_unreachable("Unknown loc info!");
    }

    InVals.push_back(Val);
  }

  // Start adding system SGPRs.
  if (IsEntryFunc) {
    allocateSystemSGPRs(CCInfo, MF, *Info, CallConv, IsGraphics);
  } else {
    CCInfo.AllocateReg(Info->getScratchRSrcReg());
    if (!IsGraphics)
      allocateSpecialInputSGPRs(CCInfo, MF, *TRI, *Info);
  }

  auto &ArgUsageInfo =
    DAG.getPass()->getAnalysis<AMDGPUArgumentUsageInfo>();
  ArgUsageInfo.setFuncArgInfo(Fn, Info->getArgInfo());

  unsigned StackArgSize = CCInfo.getNextStackOffset();
  Info->setBytesInStackArgArea(StackArgSize);

  return Chains.empty() ? Chain :
    DAG.getNode(ISD::TokenFactor, DL, MVT::Other, Chains);
}

// TODO: If return values can't fit in registers, we should return as many as
// possible in registers before passing on stack.
bool SITargetLowering::CanLowerReturn(
  CallingConv::ID CallConv,
  MachineFunction &MF, bool IsVarArg,
  const SmallVectorImpl<ISD::OutputArg> &Outs,
  LLVMContext &Context) const {
  // Replacing returns with sret/stack usage doesn't make sense for shaders.
  // FIXME: Also sort of a workaround for custom vector splitting in LowerReturn
  // for shaders. Vector types should be explicitly handled by CC.
  if (AMDGPU::isEntryFunctionCC(CallConv))
    return true;

  SmallVector<CCValAssign, 16> RVLocs;
  CCState CCInfo(CallConv, IsVarArg, MF, RVLocs, Context);
  return CCInfo.CheckReturn(Outs, CCAssignFnForReturn(CallConv, IsVarArg));
}

SDValue
SITargetLowering::LowerReturn(SDValue Chain, CallingConv::ID CallConv,
                              bool isVarArg,
                              const SmallVectorImpl<ISD::OutputArg> &Outs,
                              const SmallVectorImpl<SDValue> &OutVals,
                              const SDLoc &DL, SelectionDAG &DAG) const {
  MachineFunction &MF = DAG.getMachineFunction();
  SIMachineFunctionInfo *Info = MF.getInfo<SIMachineFunctionInfo>();

  if (AMDGPU::isKernel(CallConv)) {
    return AMDGPUTargetLowering::LowerReturn(Chain, CallConv, isVarArg, Outs,
                                             OutVals, DL, DAG);
  }

  bool IsShader = AMDGPU::isShader(CallConv);

  Info->setIfReturnsVoid(Outs.empty());
  bool IsWaveEnd = Info->returnsVoid() && IsShader;

  // CCValAssign - represent the assignment of the return value to a location.
  SmallVector<CCValAssign, 48> RVLocs;
  SmallVector<ISD::OutputArg, 48> Splits;

  // CCState - Info about the registers and stack slots.
  CCState CCInfo(CallConv, isVarArg, DAG.getMachineFunction(), RVLocs,
                 *DAG.getContext());

  // Analyze outgoing return values.
  CCInfo.AnalyzeReturn(Outs, CCAssignFnForReturn(CallConv, isVarArg));

  SDValue Flag;
  SmallVector<SDValue, 48> RetOps;
  RetOps.push_back(Chain); // Operand #0 = Chain (updated below)

  // Copy the result values into the output registers.
  for (unsigned I = 0, RealRVLocIdx = 0, E = RVLocs.size(); I != E;
       ++I, ++RealRVLocIdx) {
    CCValAssign &VA = RVLocs[I];
    assert(VA.isRegLoc() && "Can only return in registers!");
    // TODO: Partially return in registers if return values don't fit.
    SDValue Arg = OutVals[RealRVLocIdx];

    // Copied from other backends.
    switch (VA.getLocInfo()) {
    case CCValAssign::Full:
      break;
    case CCValAssign::BCvt:
      Arg = DAG.getNode(ISD::BITCAST, DL, VA.getLocVT(), Arg);
      break;
    case CCValAssign::SExt:
      Arg = DAG.getNode(ISD::SIGN_EXTEND, DL, VA.getLocVT(), Arg);
      break;
    case CCValAssign::ZExt:
      Arg = DAG.getNode(ISD::ZERO_EXTEND, DL, VA.getLocVT(), Arg);
      break;
    case CCValAssign::AExt:
      Arg = DAG.getNode(ISD::ANY_EXTEND, DL, VA.getLocVT(), Arg);
      break;
    default:
      llvm_unreachable("Unknown loc info!");
    }

    Chain = DAG.getCopyToReg(Chain, DL, VA.getLocReg(), Arg, Flag);
    Flag = Chain.getValue(1);
    RetOps.push_back(DAG.getRegister(VA.getLocReg(), VA.getLocVT()));
  }

  // FIXME: Does sret work properly?
  if (!Info->isEntryFunction()) {
    const SIRegisterInfo *TRI = Subtarget->getRegisterInfo();
    const MCPhysReg *I =
      TRI->getCalleeSavedRegsViaCopy(&DAG.getMachineFunction());
    if (I) {
      for (; *I; ++I) {
        if (AMDGPU::SReg_64RegClass.contains(*I))
          RetOps.push_back(DAG.getRegister(*I, MVT::i64));
        else if (AMDGPU::SReg_32RegClass.contains(*I))
          RetOps.push_back(DAG.getRegister(*I, MVT::i32));
        else
          llvm_unreachable("Unexpected register class in CSRsViaCopy!");
      }
    }
  }

  // Update chain and glue.
  RetOps[0] = Chain;
  if (Flag.getNode())
    RetOps.push_back(Flag);

  unsigned Opc = AMDGPUISD::ENDPGM;
  if (!IsWaveEnd)
    Opc = IsShader ? AMDGPUISD::RETURN_TO_EPILOG : AMDGPUISD::RET_FLAG;
  return DAG.getNode(Opc, DL, MVT::Other, RetOps);
}

SDValue SITargetLowering::LowerCallResult(
    SDValue Chain, SDValue InFlag, CallingConv::ID CallConv, bool IsVarArg,
    const SmallVectorImpl<ISD::InputArg> &Ins, const SDLoc &DL,
    SelectionDAG &DAG, SmallVectorImpl<SDValue> &InVals, bool IsThisReturn,
    SDValue ThisVal) const {
  CCAssignFn *RetCC = CCAssignFnForReturn(CallConv, IsVarArg);

  // Assign locations to each value returned by this call.
  SmallVector<CCValAssign, 16> RVLocs;
  CCState CCInfo(CallConv, IsVarArg, DAG.getMachineFunction(), RVLocs,
                 *DAG.getContext());
  CCInfo.AnalyzeCallResult(Ins, RetCC);

  // Copy all of the result registers out of their specified physreg.
  for (unsigned i = 0; i != RVLocs.size(); ++i) {
    CCValAssign VA = RVLocs[i];
    SDValue Val;

    if (VA.isRegLoc()) {
      Val = DAG.getCopyFromReg(Chain, DL, VA.getLocReg(), VA.getLocVT(), InFlag);
      Chain = Val.getValue(1);
      InFlag = Val.getValue(2);
    } else if (VA.isMemLoc()) {
      report_fatal_error("TODO: return values in memory");
    } else
      llvm_unreachable("unknown argument location type");

    switch (VA.getLocInfo()) {
    case CCValAssign::Full:
      break;
    case CCValAssign::BCvt:
      Val = DAG.getNode(ISD::BITCAST, DL, VA.getValVT(), Val);
      break;
    case CCValAssign::ZExt:
      Val = DAG.getNode(ISD::AssertZext, DL, VA.getLocVT(), Val,
                        DAG.getValueType(VA.getValVT()));
      Val = DAG.getNode(ISD::TRUNCATE, DL, VA.getValVT(), Val);
      break;
    case CCValAssign::SExt:
      Val = DAG.getNode(ISD::AssertSext, DL, VA.getLocVT(), Val,
                        DAG.getValueType(VA.getValVT()));
      Val = DAG.getNode(ISD::TRUNCATE, DL, VA.getValVT(), Val);
      break;
    case CCValAssign::AExt:
      Val = DAG.getNode(ISD::TRUNCATE, DL, VA.getValVT(), Val);
      break;
    default:
      llvm_unreachable("Unknown loc info!");
    }

    InVals.push_back(Val);
  }

  return Chain;
}

// Add code to pass special inputs required depending on used features separate
// from the explicit user arguments present in the IR.
void SITargetLowering::passSpecialInputs(
    CallLoweringInfo &CLI,
    CCState &CCInfo,
    const SIMachineFunctionInfo &Info,
    SmallVectorImpl<std::pair<unsigned, SDValue>> &RegsToPass,
    SmallVectorImpl<SDValue> &MemOpChains,
    SDValue Chain) const {
  // If we don't have a call site, this was a call inserted by
  // legalization. These can never use special inputs.
  if (!CLI.CB)
    return;

  SelectionDAG &DAG = CLI.DAG;
  const SDLoc &DL = CLI.DL;
  const Function &F = DAG.getMachineFunction().getFunction();

  const SIRegisterInfo *TRI = Subtarget->getRegisterInfo();
  const AMDGPUFunctionArgInfo &CallerArgInfo = Info.getArgInfo();

  const AMDGPUFunctionArgInfo *CalleeArgInfo
    = &AMDGPUArgumentUsageInfo::FixedABIFunctionInfo;
  if (const Function *CalleeFunc = CLI.CB->getCalledFunction()) {
    auto &ArgUsageInfo =
      DAG.getPass()->getAnalysis<AMDGPUArgumentUsageInfo>();
    CalleeArgInfo = &ArgUsageInfo.lookupFuncArgInfo(*CalleeFunc);
  }

  // TODO: Unify with private memory register handling. This is complicated by
  // the fact that at least in kernels, the input argument is not necessarily
  // in the same location as the input.
  static constexpr std::pair<AMDGPUFunctionArgInfo::PreloadedValue,
                             StringLiteral> ImplicitAttrs[] = {
    {AMDGPUFunctionArgInfo::DISPATCH_PTR, "amdgpu-no-dispatch-ptr"},
    {AMDGPUFunctionArgInfo::QUEUE_PTR, "amdgpu-no-queue-ptr" },
    {AMDGPUFunctionArgInfo::IMPLICIT_ARG_PTR, "amdgpu-no-implicitarg-ptr"},
    {AMDGPUFunctionArgInfo::DISPATCH_ID, "amdgpu-no-dispatch-id"},
    {AMDGPUFunctionArgInfo::WORKGROUP_ID_X, "amdgpu-no-workgroup-id-x"},
    {AMDGPUFunctionArgInfo::WORKGROUP_ID_Y,"amdgpu-no-workgroup-id-y"},
    {AMDGPUFunctionArgInfo::WORKGROUP_ID_Z,"amdgpu-no-workgroup-id-z"},
    {AMDGPUFunctionArgInfo::LDS_KERNEL_ID,"amdgpu-no-lds-kernel-id"},
  };

  for (auto Attr : ImplicitAttrs) {
    const ArgDescriptor *OutgoingArg;
    const TargetRegisterClass *ArgRC;
    LLT ArgTy;

    AMDGPUFunctionArgInfo::PreloadedValue InputID = Attr.first;

    // If the callee does not use the attribute value, skip copying the value.
    if (CLI.CB->hasFnAttr(Attr.second))
      continue;

    std::tie(OutgoingArg, ArgRC, ArgTy) =
        CalleeArgInfo->getPreloadedValue(InputID);
    if (!OutgoingArg)
      continue;

    const ArgDescriptor *IncomingArg;
    const TargetRegisterClass *IncomingArgRC;
    LLT Ty;
    std::tie(IncomingArg, IncomingArgRC, Ty) =
        CallerArgInfo.getPreloadedValue(InputID);
    assert(IncomingArgRC == ArgRC);

    // All special arguments are ints for now.
    EVT ArgVT = TRI->getSpillSize(*ArgRC) == 8 ? MVT::i64 : MVT::i32;
    SDValue InputReg;

    if (IncomingArg) {
      InputReg = loadInputValue(DAG, ArgRC, ArgVT, DL, *IncomingArg);
    } else if (InputID == AMDGPUFunctionArgInfo::IMPLICIT_ARG_PTR) {
      // The implicit arg ptr is special because it doesn't have a corresponding
      // input for kernels, and is computed from the kernarg segment pointer.
      InputReg = getImplicitArgPtr(DAG, DL);
    } else if (InputID == AMDGPUFunctionArgInfo::LDS_KERNEL_ID) {
      std::optional<uint32_t> Id =
          AMDGPUMachineFunction::getLDSKernelIdMetadata(F);
      if (Id.has_value()) {
        InputReg = DAG.getConstant(*Id, DL, ArgVT);
      } else {
        InputReg = DAG.getUNDEF(ArgVT);
      }
    } else {
      // We may have proven the input wasn't needed, although the ABI is
      // requiring it. We just need to allocate the register appropriately.
      InputReg = DAG.getUNDEF(ArgVT);
    }

    if (OutgoingArg->isRegister()) {
      RegsToPass.emplace_back(OutgoingArg->getRegister(), InputReg);
      if (!CCInfo.AllocateReg(OutgoingArg->getRegister()))
        report_fatal_error("failed to allocate implicit input argument");
    } else {
      unsigned SpecialArgOffset =
          CCInfo.AllocateStack(ArgVT.getStoreSize(), Align(4));
      SDValue ArgStore = storeStackInputValue(DAG, DL, Chain, InputReg,
                                              SpecialArgOffset);
      MemOpChains.push_back(ArgStore);
    }
  }

  // Pack workitem IDs into a single register or pass it as is if already
  // packed.
  const ArgDescriptor *OutgoingArg;
  const TargetRegisterClass *ArgRC;
  LLT Ty;

  std::tie(OutgoingArg, ArgRC, Ty) =
      CalleeArgInfo->getPreloadedValue(AMDGPUFunctionArgInfo::WORKITEM_ID_X);
  if (!OutgoingArg)
    std::tie(OutgoingArg, ArgRC, Ty) =
        CalleeArgInfo->getPreloadedValue(AMDGPUFunctionArgInfo::WORKITEM_ID_Y);
  if (!OutgoingArg)
    std::tie(OutgoingArg, ArgRC, Ty) =
        CalleeArgInfo->getPreloadedValue(AMDGPUFunctionArgInfo::WORKITEM_ID_Z);
  if (!OutgoingArg)
    return;

  const ArgDescriptor *IncomingArgX = std::get<0>(
      CallerArgInfo.getPreloadedValue(AMDGPUFunctionArgInfo::WORKITEM_ID_X));
  const ArgDescriptor *IncomingArgY = std::get<0>(
      CallerArgInfo.getPreloadedValue(AMDGPUFunctionArgInfo::WORKITEM_ID_Y));
  const ArgDescriptor *IncomingArgZ = std::get<0>(
      CallerArgInfo.getPreloadedValue(AMDGPUFunctionArgInfo::WORKITEM_ID_Z));

  SDValue InputReg;
  SDLoc SL;

  const bool NeedWorkItemIDX = !CLI.CB->hasFnAttr("amdgpu-no-workitem-id-x");
  const bool NeedWorkItemIDY = !CLI.CB->hasFnAttr("amdgpu-no-workitem-id-y");
  const bool NeedWorkItemIDZ = !CLI.CB->hasFnAttr("amdgpu-no-workitem-id-z");

  // If incoming ids are not packed we need to pack them.
  if (IncomingArgX && !IncomingArgX->isMasked() && CalleeArgInfo->WorkItemIDX &&
      NeedWorkItemIDX) {
    if (Subtarget->getMaxWorkitemID(F, 0) != 0) {
      InputReg = loadInputValue(DAG, ArgRC, MVT::i32, DL, *IncomingArgX);
    } else {
      InputReg = DAG.getConstant(0, DL, MVT::i32);
    }
  }

  if (IncomingArgY && !IncomingArgY->isMasked() && CalleeArgInfo->WorkItemIDY &&
      NeedWorkItemIDY && Subtarget->getMaxWorkitemID(F, 1) != 0) {
    SDValue Y = loadInputValue(DAG, ArgRC, MVT::i32, DL, *IncomingArgY);
    Y = DAG.getNode(ISD::SHL, SL, MVT::i32, Y,
                    DAG.getShiftAmountConstant(10, MVT::i32, SL));
    InputReg = InputReg.getNode() ?
                 DAG.getNode(ISD::OR, SL, MVT::i32, InputReg, Y) : Y;
  }

  if (IncomingArgZ && !IncomingArgZ->isMasked() && CalleeArgInfo->WorkItemIDZ &&
      NeedWorkItemIDZ && Subtarget->getMaxWorkitemID(F, 2) != 0) {
    SDValue Z = loadInputValue(DAG, ArgRC, MVT::i32, DL, *IncomingArgZ);
    Z = DAG.getNode(ISD::SHL, SL, MVT::i32, Z,
                    DAG.getShiftAmountConstant(20, MVT::i32, SL));
    InputReg = InputReg.getNode() ?
                 DAG.getNode(ISD::OR, SL, MVT::i32, InputReg, Z) : Z;
  }

  if (!InputReg && (NeedWorkItemIDX || NeedWorkItemIDY || NeedWorkItemIDZ)) {
    if (!IncomingArgX && !IncomingArgY && !IncomingArgZ) {
      // We're in a situation where the outgoing function requires the workitem
      // ID, but the calling function does not have it (e.g a graphics function
      // calling a C calling convention function). This is illegal, but we need
      // to produce something.
      InputReg = DAG.getUNDEF(MVT::i32);
    } else {
      // Workitem ids are already packed, any of present incoming arguments
      // will carry all required fields.
      ArgDescriptor IncomingArg = ArgDescriptor::createArg(
        IncomingArgX ? *IncomingArgX :
        IncomingArgY ? *IncomingArgY :
        *IncomingArgZ, ~0u);
      InputReg = loadInputValue(DAG, ArgRC, MVT::i32, DL, IncomingArg);
    }
  }

  if (OutgoingArg->isRegister()) {
    if (InputReg)
      RegsToPass.emplace_back(OutgoingArg->getRegister(), InputReg);

    CCInfo.AllocateReg(OutgoingArg->getRegister());
  } else {
    unsigned SpecialArgOffset = CCInfo.AllocateStack(4, Align(4));
    if (InputReg) {
      SDValue ArgStore = storeStackInputValue(DAG, DL, Chain, InputReg,
                                              SpecialArgOffset);
      MemOpChains.push_back(ArgStore);
    }
  }
}

static bool canGuaranteeTCO(CallingConv::ID CC) {
  return CC == CallingConv::Fast;
}

/// Return true if we might ever do TCO for calls with this calling convention.
static bool mayTailCallThisCC(CallingConv::ID CC) {
  switch (CC) {
  case CallingConv::C:
  case CallingConv::AMDGPU_Gfx:
    return true;
  default:
    return canGuaranteeTCO(CC);
  }
}

bool SITargetLowering::isEligibleForTailCallOptimization(
    SDValue Callee, CallingConv::ID CalleeCC, bool IsVarArg,
    const SmallVectorImpl<ISD::OutputArg> &Outs,
    const SmallVectorImpl<SDValue> &OutVals,
    const SmallVectorImpl<ISD::InputArg> &Ins, SelectionDAG &DAG) const {
  if (!mayTailCallThisCC(CalleeCC))
    return false;

  // For a divergent call target, we need to do a waterfall loop over the
  // possible callees which precludes us from using a simple jump.
  if (Callee->isDivergent())
    return false;

  MachineFunction &MF = DAG.getMachineFunction();
  const Function &CallerF = MF.getFunction();
  CallingConv::ID CallerCC = CallerF.getCallingConv();
  const SIRegisterInfo *TRI = getSubtarget()->getRegisterInfo();
  const uint32_t *CallerPreserved = TRI->getCallPreservedMask(MF, CallerCC);

  // Kernels aren't callable, and don't have a live in return address so it
  // doesn't make sense to do a tail call with entry functions.
  if (!CallerPreserved)
    return false;

  bool CCMatch = CallerCC == CalleeCC;

  if (DAG.getTarget().Options.GuaranteedTailCallOpt) {
    if (canGuaranteeTCO(CalleeCC) && CCMatch)
      return true;
    return false;
  }

  // TODO: Can we handle var args?
  if (IsVarArg)
    return false;

  for (const Argument &Arg : CallerF.args()) {
    if (Arg.hasByValAttr())
      return false;
  }

  LLVMContext &Ctx = *DAG.getContext();

  // Check that the call results are passed in the same way.
  if (!CCState::resultsCompatible(CalleeCC, CallerCC, MF, Ctx, Ins,
                                  CCAssignFnForCall(CalleeCC, IsVarArg),
                                  CCAssignFnForCall(CallerCC, IsVarArg)))
    return false;

  // The callee has to preserve all registers the caller needs to preserve.
  if (!CCMatch) {
    const uint32_t *CalleePreserved = TRI->getCallPreservedMask(MF, CalleeCC);
    if (!TRI->regmaskSubsetEqual(CallerPreserved, CalleePreserved))
      return false;
  }

  // Nothing more to check if the callee is taking no arguments.
  if (Outs.empty())
    return true;

  SmallVector<CCValAssign, 16> ArgLocs;
  CCState CCInfo(CalleeCC, IsVarArg, MF, ArgLocs, Ctx);

  CCInfo.AnalyzeCallOperands(Outs, CCAssignFnForCall(CalleeCC, IsVarArg));

  const SIMachineFunctionInfo *FuncInfo = MF.getInfo<SIMachineFunctionInfo>();
  // If the stack arguments for this call do not fit into our own save area then
  // the call cannot be made tail.
  // TODO: Is this really necessary?
  if (CCInfo.getNextStackOffset() > FuncInfo->getBytesInStackArgArea())
    return false;

  const MachineRegisterInfo &MRI = MF.getRegInfo();
  return parametersInCSRMatch(MRI, CallerPreserved, ArgLocs, OutVals);
}

bool SITargetLowering::mayBeEmittedAsTailCall(const CallInst *CI) const {
  if (!CI->isTailCall())
    return false;

  const Function *ParentFn = CI->getParent()->getParent();
  if (AMDGPU::isEntryFunctionCC(ParentFn->getCallingConv()))
    return false;
  return true;
}

// The wave scratch offset register is used as the global base pointer.
SDValue SITargetLowering::LowerCall(CallLoweringInfo &CLI,
                                    SmallVectorImpl<SDValue> &InVals) const {
  SelectionDAG &DAG = CLI.DAG;
  const SDLoc &DL = CLI.DL;
  SmallVector<ISD::OutputArg, 32> &Outs = CLI.Outs;
  SmallVector<SDValue, 32> &OutVals = CLI.OutVals;
  SmallVector<ISD::InputArg, 32> &Ins = CLI.Ins;
  SDValue Chain = CLI.Chain;
  SDValue Callee = CLI.Callee;
  bool &IsTailCall = CLI.IsTailCall;
  CallingConv::ID CallConv = CLI.CallConv;
  bool IsVarArg = CLI.IsVarArg;
  bool IsSibCall = false;
  bool IsThisReturn = false;
  MachineFunction &MF = DAG.getMachineFunction();

  if (Callee.isUndef() || isNullConstant(Callee)) {
    if (!CLI.IsTailCall) {
      for (unsigned I = 0, E = CLI.Ins.size(); I != E; ++I)
        InVals.push_back(DAG.getUNDEF(CLI.Ins[I].VT));
    }

    return Chain;
  }

  if (IsVarArg) {
    return lowerUnhandledCall(CLI, InVals,
                              "unsupported call to variadic function ");
  }

  if (!CLI.CB)
    report_fatal_error("unsupported libcall legalization");

  if (IsTailCall && MF.getTarget().Options.GuaranteedTailCallOpt) {
    return lowerUnhandledCall(CLI, InVals,
                              "unsupported required tail call to function ");
  }

  if (AMDGPU::isShader(CallConv)) {
    // Note the issue is with the CC of the called function, not of the call
    // itself.
    return lowerUnhandledCall(CLI, InVals,
                              "unsupported call to a shader function ");
  }

  if (AMDGPU::isShader(MF.getFunction().getCallingConv()) &&
      CallConv != CallingConv::AMDGPU_Gfx) {
    // Only allow calls with specific calling conventions.
    return lowerUnhandledCall(CLI, InVals,
                              "unsupported calling convention for call from "
                              "graphics shader of function ");
  }

  if (IsTailCall) {
    IsTailCall = isEligibleForTailCallOptimization(
      Callee, CallConv, IsVarArg, Outs, OutVals, Ins, DAG);
    if (!IsTailCall && CLI.CB && CLI.CB->isMustTailCall()) {
      report_fatal_error("failed to perform tail call elimination on a call "
                         "site marked musttail");
    }

    bool TailCallOpt = MF.getTarget().Options.GuaranteedTailCallOpt;

    // A sibling call is one where we're under the usual C ABI and not planning
    // to change that but can still do a tail call:
    if (!TailCallOpt && IsTailCall)
      IsSibCall = true;

    if (IsTailCall)
      ++NumTailCalls;
  }

  const SIMachineFunctionInfo *Info = MF.getInfo<SIMachineFunctionInfo>();
  SmallVector<std::pair<unsigned, SDValue>, 8> RegsToPass;
  SmallVector<SDValue, 8> MemOpChains;

  // Analyze operands of the call, assigning locations to each operand.
  SmallVector<CCValAssign, 16> ArgLocs;
  CCState CCInfo(CallConv, IsVarArg, MF, ArgLocs, *DAG.getContext());
  CCAssignFn *AssignFn = CCAssignFnForCall(CallConv, IsVarArg);

  if (CallConv != CallingConv::AMDGPU_Gfx) {
    // With a fixed ABI, allocate fixed registers before user arguments.
    passSpecialInputs(CLI, CCInfo, *Info, RegsToPass, MemOpChains, Chain);
  }

  CCInfo.AnalyzeCallOperands(Outs, AssignFn);

  // Get a count of how many bytes are to be pushed on the stack.
  unsigned NumBytes = CCInfo.getNextStackOffset();

  if (IsSibCall) {
    // Since we're not changing the ABI to make this a tail call, the memory
    // operands are already available in the caller's incoming argument space.
    NumBytes = 0;
  }

  // FPDiff is the byte offset of the call's argument area from the callee's.
  // Stores to callee stack arguments will be placed in FixedStackSlots offset
  // by this amount for a tail call. In a sibling call it must be 0 because the
  // caller will deallocate the entire stack and the callee still expects its
  // arguments to begin at SP+0. Completely unused for non-tail calls.
  int32_t FPDiff = 0;
  MachineFrameInfo &MFI = MF.getFrameInfo();

  // Adjust the stack pointer for the new arguments...
  // These operations are automatically eliminated by the prolog/epilog pass
  if (!IsSibCall) {
    Chain = DAG.getCALLSEQ_START(Chain, 0, 0, DL);

    if (!Subtarget->enableFlatScratch()) {
      SmallVector<SDValue, 4> CopyFromChains;

      // In the HSA case, this should be an identity copy.
      SDValue ScratchRSrcReg
        = DAG.getCopyFromReg(Chain, DL, Info->getScratchRSrcReg(), MVT::v4i32);
      RegsToPass.emplace_back(AMDGPU::SGPR0_SGPR1_SGPR2_SGPR3, ScratchRSrcReg);
      CopyFromChains.push_back(ScratchRSrcReg.getValue(1));
      Chain = DAG.getTokenFactor(DL, CopyFromChains);
    }
  }

  MVT PtrVT = MVT::i32;

  // Walk the register/memloc assignments, inserting copies/loads.
  for (unsigned i = 0, e = ArgLocs.size(); i != e; ++i) {
    CCValAssign &VA = ArgLocs[i];
    SDValue Arg = OutVals[i];

    // Promote the value if needed.
    switch (VA.getLocInfo()) {
    case CCValAssign::Full:
      break;
    case CCValAssign::BCvt:
      Arg = DAG.getNode(ISD::BITCAST, DL, VA.getLocVT(), Arg);
      break;
    case CCValAssign::ZExt:
      Arg = DAG.getNode(ISD::ZERO_EXTEND, DL, VA.getLocVT(), Arg);
      break;
    case CCValAssign::SExt:
      Arg = DAG.getNode(ISD::SIGN_EXTEND, DL, VA.getLocVT(), Arg);
      break;
    case CCValAssign::AExt:
      Arg = DAG.getNode(ISD::ANY_EXTEND, DL, VA.getLocVT(), Arg);
      break;
    case CCValAssign::FPExt:
      Arg = DAG.getNode(ISD::FP_EXTEND, DL, VA.getLocVT(), Arg);
      break;
    default:
      llvm_unreachable("Unknown loc info!");
    }

    if (VA.isRegLoc()) {
      RegsToPass.push_back(std::pair(VA.getLocReg(), Arg));
    } else {
      assert(VA.isMemLoc());

      SDValue DstAddr;
      MachinePointerInfo DstInfo;

      unsigned LocMemOffset = VA.getLocMemOffset();
      int32_t Offset = LocMemOffset;

      SDValue PtrOff = DAG.getConstant(Offset, DL, PtrVT);
      MaybeAlign Alignment;

      if (IsTailCall) {
        ISD::ArgFlagsTy Flags = Outs[i].Flags;
        unsigned OpSize = Flags.isByVal() ?
          Flags.getByValSize() : VA.getValVT().getStoreSize();

        // FIXME: We can have better than the minimum byval required alignment.
        Alignment =
            Flags.isByVal()
                ? Flags.getNonZeroByValAlign()
                : commonAlignment(Subtarget->getStackAlignment(), Offset);

        Offset = Offset + FPDiff;
        int FI = MFI.CreateFixedObject(OpSize, Offset, true);

        DstAddr = DAG.getFrameIndex(FI, PtrVT);
        DstInfo = MachinePointerInfo::getFixedStack(MF, FI);

        // Make sure any stack arguments overlapping with where we're storing
        // are loaded before this eventual operation. Otherwise they'll be
        // clobbered.

        // FIXME: Why is this really necessary? This seems to just result in a
        // lot of code to copy the stack and write them back to the same
        // locations, which are supposed to be immutable?
        Chain = addTokenForArgument(Chain, DAG, MFI, FI);
      } else {
        // Stores to the argument stack area are relative to the stack pointer.
        SDValue SP = DAG.getCopyFromReg(Chain, DL, Info->getStackPtrOffsetReg(),
                                        MVT::i32);
        DstAddr = DAG.getNode(ISD::ADD, DL, MVT::i32, SP, PtrOff);
        DstInfo = MachinePointerInfo::getStack(MF, LocMemOffset);
        Alignment =
            commonAlignment(Subtarget->getStackAlignment(), LocMemOffset);
      }

      if (Outs[i].Flags.isByVal()) {
        SDValue SizeNode =
            DAG.getConstant(Outs[i].Flags.getByValSize(), DL, MVT::i32);
        SDValue Cpy =
            DAG.getMemcpy(Chain, DL, DstAddr, Arg, SizeNode,
                          Outs[i].Flags.getNonZeroByValAlign(),
                          /*isVol = */ false, /*AlwaysInline = */ true,
                          /*isTailCall = */ false, DstInfo,
                          MachinePointerInfo(AMDGPUAS::PRIVATE_ADDRESS));

        MemOpChains.push_back(Cpy);
      } else {
        SDValue Store =
            DAG.getStore(Chain, DL, Arg, DstAddr, DstInfo, Alignment);
        MemOpChains.push_back(Store);
      }
    }
  }

  if (!MemOpChains.empty())
    Chain = DAG.getNode(ISD::TokenFactor, DL, MVT::Other, MemOpChains);

  // Build a sequence of copy-to-reg nodes chained together with token chain
  // and flag operands which copy the outgoing args into the appropriate regs.
  SDValue InFlag;
  for (auto &RegToPass : RegsToPass) {
    Chain = DAG.getCopyToReg(Chain, DL, RegToPass.first,
                             RegToPass.second, InFlag);
    InFlag = Chain.getValue(1);
  }


  // We don't usually want to end the call-sequence here because we would tidy
  // the frame up *after* the call, however in the ABI-changing tail-call case
  // we've carefully laid out the parameters so that when sp is reset they'll be
  // in the correct location.
  if (IsTailCall && !IsSibCall) {
    Chain = DAG.getCALLSEQ_END(Chain, NumBytes, 0, InFlag, DL);
    InFlag = Chain.getValue(1);
  }

  std::vector<SDValue> Ops;
  Ops.push_back(Chain);
  Ops.push_back(Callee);
  // Add a redundant copy of the callee global which will not be legalized, as
  // we need direct access to the callee later.
  if (GlobalAddressSDNode *GSD = dyn_cast<GlobalAddressSDNode>(Callee)) {
    const GlobalValue *GV = GSD->getGlobal();
    Ops.push_back(DAG.getTargetGlobalAddress(GV, DL, MVT::i64));
  } else {
    Ops.push_back(DAG.getTargetConstant(0, DL, MVT::i64));
  }

  if (IsTailCall) {
    // Each tail call may have to adjust the stack by a different amount, so
    // this information must travel along with the operation for eventual
    // consumption by emitEpilogue.
    Ops.push_back(DAG.getTargetConstant(FPDiff, DL, MVT::i32));
  }

  // Add argument registers to the end of the list so that they are known live
  // into the call.
  for (auto &RegToPass : RegsToPass) {
    Ops.push_back(DAG.getRegister(RegToPass.first,
                                  RegToPass.second.getValueType()));
  }

  // Add a register mask operand representing the call-preserved registers.

  auto *TRI = static_cast<const SIRegisterInfo*>(Subtarget->getRegisterInfo());
  const uint32_t *Mask = TRI->getCallPreservedMask(MF, CallConv);
  assert(Mask && "Missing call preserved mask for calling convention");
  Ops.push_back(DAG.getRegisterMask(Mask));

  if (InFlag.getNode())
    Ops.push_back(InFlag);

  SDVTList NodeTys = DAG.getVTList(MVT::Other, MVT::Glue);

  // If we're doing a tall call, use a TC_RETURN here rather than an
  // actual call instruction.
  if (IsTailCall) {
    MFI.setHasTailCall();
    return DAG.getNode(AMDGPUISD::TC_RETURN, DL, NodeTys, Ops);
  }

  // Returns a chain and a flag for retval copy to use.
  SDValue Call = DAG.getNode(AMDGPUISD::CALL, DL, NodeTys, Ops);
  Chain = Call.getValue(0);
  InFlag = Call.getValue(1);

  uint64_t CalleePopBytes = NumBytes;
  Chain = DAG.getCALLSEQ_END(Chain, 0, CalleePopBytes, InFlag, DL);
  if (!Ins.empty())
    InFlag = Chain.getValue(1);

  // Handle result values, copying them out of physregs into vregs that we
  // return.
  return LowerCallResult(Chain, InFlag, CallConv, IsVarArg, Ins, DL, DAG,
                         InVals, IsThisReturn,
                         IsThisReturn ? OutVals[0] : SDValue());
}

// This is identical to the default implementation in ExpandDYNAMIC_STACKALLOC,
// except for applying the wave size scale to the increment amount.
SDValue SITargetLowering::lowerDYNAMIC_STACKALLOCImpl(
    SDValue Op, SelectionDAG &DAG) const {
  const MachineFunction &MF = DAG.getMachineFunction();
  const SIMachineFunctionInfo *Info = MF.getInfo<SIMachineFunctionInfo>();

  SDLoc dl(Op);
  EVT VT = Op.getValueType();
  SDValue Tmp1 = Op;
  SDValue Tmp2 = Op.getValue(1);
  SDValue Tmp3 = Op.getOperand(2);
  SDValue Chain = Tmp1.getOperand(0);

  Register SPReg = Info->getStackPtrOffsetReg();

  // Chain the dynamic stack allocation so that it doesn't modify the stack
  // pointer when other instructions are using the stack.
  Chain = DAG.getCALLSEQ_START(Chain, 0, 0, dl);

  SDValue Size  = Tmp2.getOperand(1);
  SDValue SP = DAG.getCopyFromReg(Chain, dl, SPReg, VT);
  Chain = SP.getValue(1);
  MaybeAlign Alignment = cast<ConstantSDNode>(Tmp3)->getMaybeAlignValue();
  const GCNSubtarget &ST = MF.getSubtarget<GCNSubtarget>();
  const TargetFrameLowering *TFL = ST.getFrameLowering();
  unsigned Opc =
    TFL->getStackGrowthDirection() == TargetFrameLowering::StackGrowsUp ?
    ISD::ADD : ISD::SUB;

  SDValue ScaledSize = DAG.getNode(
      ISD::SHL, dl, VT, Size,
      DAG.getConstant(ST.getWavefrontSizeLog2(), dl, MVT::i32));

  Align StackAlign = TFL->getStackAlign();
  Tmp1 = DAG.getNode(Opc, dl, VT, SP, ScaledSize); // Value
  if (Alignment && *Alignment > StackAlign) {
    Tmp1 = DAG.getNode(ISD::AND, dl, VT, Tmp1,
                       DAG.getConstant(-(uint64_t)Alignment->value()
                                           << ST.getWavefrontSizeLog2(),
                                       dl, VT));
  }

  Chain = DAG.getCopyToReg(Chain, dl, SPReg, Tmp1);    // Output chain
  Tmp2 = DAG.getCALLSEQ_END(Chain, 0, 0, SDValue(), dl);

  return DAG.getMergeValues({Tmp1, Tmp2}, dl);
}

SDValue SITargetLowering::LowerDYNAMIC_STACKALLOC(SDValue Op,
                                                  SelectionDAG &DAG) const {
  // We only handle constant sizes here to allow non-entry block, static sized
  // allocas. A truly dynamic value is more difficult to support because we
  // don't know if the size value is uniform or not. If the size isn't uniform,
  // we would need to do a wave reduction to get the maximum size to know how
  // much to increment the uniform stack pointer.
  SDValue Size = Op.getOperand(1);
  if (isa<ConstantSDNode>(Size))
      return lowerDYNAMIC_STACKALLOCImpl(Op, DAG); // Use "generic" expansion.

  return AMDGPUTargetLowering::LowerDYNAMIC_STACKALLOC(Op, DAG);
}

Register SITargetLowering::getRegisterByName(const char* RegName, LLT VT,
                                             const MachineFunction &MF) const {
  Register Reg = StringSwitch<Register>(RegName)
    .Case("m0", AMDGPU::M0)
    .Case("exec", AMDGPU::EXEC)
    .Case("exec_lo", AMDGPU::EXEC_LO)
    .Case("exec_hi", AMDGPU::EXEC_HI)
    .Case("flat_scratch", AMDGPU::FLAT_SCR)
    .Case("flat_scratch_lo", AMDGPU::FLAT_SCR_LO)
    .Case("flat_scratch_hi", AMDGPU::FLAT_SCR_HI)
    .Default(Register());

  if (Reg == AMDGPU::NoRegister) {
    report_fatal_error(Twine("invalid register name \""
                             + StringRef(RegName)  + "\"."));

  }

  if (!Subtarget->hasFlatScrRegister() &&
       Subtarget->getRegisterInfo()->regsOverlap(Reg, AMDGPU::FLAT_SCR)) {
    report_fatal_error(Twine("invalid register \""
                             + StringRef(RegName)  + "\" for subtarget."));
  }

  switch (Reg) {
  case AMDGPU::M0:
  case AMDGPU::EXEC_LO:
  case AMDGPU::EXEC_HI:
  case AMDGPU::FLAT_SCR_LO:
  case AMDGPU::FLAT_SCR_HI:
    if (VT.getSizeInBits() == 32)
      return Reg;
    break;
  case AMDGPU::EXEC:
  case AMDGPU::FLAT_SCR:
    if (VT.getSizeInBits() == 64)
      return Reg;
    break;
  default:
    llvm_unreachable("missing register type checking");
  }

  report_fatal_error(Twine("invalid type for register \""
                           + StringRef(RegName) + "\"."));
}

// If kill is not the last instruction, split the block so kill is always a
// proper terminator.
MachineBasicBlock *
SITargetLowering::splitKillBlock(MachineInstr &MI,
                                 MachineBasicBlock *BB) const {
  MachineBasicBlock *SplitBB = BB->splitAt(MI, false /*UpdateLiveIns*/);
  const SIInstrInfo *TII = getSubtarget()->getInstrInfo();
  MI.setDesc(TII->getKillTerminatorFromPseudo(MI.getOpcode()));
  return SplitBB;
}

// Split block \p MBB at \p MI, as to insert a loop. If \p InstInLoop is true,
// \p MI will be the only instruction in the loop body block. Otherwise, it will
// be the first instruction in the remainder block.
//
/// \returns { LoopBody, Remainder }
static std::pair<MachineBasicBlock *, MachineBasicBlock *>
splitBlockForLoop(MachineInstr &MI, MachineBasicBlock &MBB, bool InstInLoop) {
  MachineFunction *MF = MBB.getParent();
  MachineBasicBlock::iterator I(&MI);

  // To insert the loop we need to split the block. Move everything after this
  // point to a new block, and insert a new empty block between the two.
  MachineBasicBlock *LoopBB = MF->CreateMachineBasicBlock();
  MachineBasicBlock *RemainderBB = MF->CreateMachineBasicBlock();
  MachineFunction::iterator MBBI(MBB);
  ++MBBI;

  MF->insert(MBBI, LoopBB);
  MF->insert(MBBI, RemainderBB);

  LoopBB->addSuccessor(LoopBB);
  LoopBB->addSuccessor(RemainderBB);

  // Move the rest of the block into a new block.
  RemainderBB->transferSuccessorsAndUpdatePHIs(&MBB);

  if (InstInLoop) {
    auto Next = std::next(I);

    // Move instruction to loop body.
    LoopBB->splice(LoopBB->begin(), &MBB, I, Next);

    // Move the rest of the block.
    RemainderBB->splice(RemainderBB->begin(), &MBB, Next, MBB.end());
  } else {
    RemainderBB->splice(RemainderBB->begin(), &MBB, I, MBB.end());
  }

  MBB.addSuccessor(LoopBB);

  return std::pair(LoopBB, RemainderBB);
}

/// Insert \p MI into a BUNDLE with an S_WAITCNT 0 immediately following it.
void SITargetLowering::bundleInstWithWaitcnt(MachineInstr &MI) const {
  MachineBasicBlock *MBB = MI.getParent();
  const SIInstrInfo *TII = getSubtarget()->getInstrInfo();
  auto I = MI.getIterator();
  auto E = std::next(I);

  BuildMI(*MBB, E, MI.getDebugLoc(), TII->get(AMDGPU::S_WAITCNT))
    .addImm(0);

  MIBundleBuilder Bundler(*MBB, I, E);
  finalizeBundle(*MBB, Bundler.begin());
}

MachineBasicBlock *
SITargetLowering::emitGWSMemViolTestLoop(MachineInstr &MI,
                                         MachineBasicBlock *BB) const {
  const DebugLoc &DL = MI.getDebugLoc();

  MachineRegisterInfo &MRI = BB->getParent()->getRegInfo();

  MachineBasicBlock *LoopBB;
  MachineBasicBlock *RemainderBB;
  const SIInstrInfo *TII = getSubtarget()->getInstrInfo();

  // Apparently kill flags are only valid if the def is in the same block?
  if (MachineOperand *Src = TII->getNamedOperand(MI, AMDGPU::OpName::data0))
    Src->setIsKill(false);

  std::tie(LoopBB, RemainderBB) = splitBlockForLoop(MI, *BB, true);

  MachineBasicBlock::iterator I = LoopBB->end();

  const unsigned EncodedReg = AMDGPU::Hwreg::encodeHwreg(
    AMDGPU::Hwreg::ID_TRAPSTS, AMDGPU::Hwreg::OFFSET_MEM_VIOL, 1);

  // Clear TRAP_STS.MEM_VIOL
  BuildMI(*LoopBB, LoopBB->begin(), DL, TII->get(AMDGPU::S_SETREG_IMM32_B32))
    .addImm(0)
    .addImm(EncodedReg);

  bundleInstWithWaitcnt(MI);

  Register Reg = MRI.createVirtualRegister(&AMDGPU::SReg_32_XM0RegClass);

  // Load and check TRAP_STS.MEM_VIOL
  BuildMI(*LoopBB, I, DL, TII->get(AMDGPU::S_GETREG_B32), Reg)
    .addImm(EncodedReg);

  // FIXME: Do we need to use an isel pseudo that may clobber scc?
  BuildMI(*LoopBB, I, DL, TII->get(AMDGPU::S_CMP_LG_U32))
    .addReg(Reg, RegState::Kill)
    .addImm(0);
  BuildMI(*LoopBB, I, DL, TII->get(AMDGPU::S_CBRANCH_SCC1))
    .addMBB(LoopBB);

  return RemainderBB;
}

// Do a v_movrels_b32 or v_movreld_b32 for each unique value of \p IdxReg in the
// wavefront. If the value is uniform and just happens to be in a VGPR, this
// will only do one iteration. In the worst case, this will loop 64 times.
//
// TODO: Just use v_readlane_b32 if we know the VGPR has a uniform value.
static MachineBasicBlock::iterator
emitLoadM0FromVGPRLoop(const SIInstrInfo *TII, MachineRegisterInfo &MRI,
                       MachineBasicBlock &OrigBB, MachineBasicBlock &LoopBB,
                       const DebugLoc &DL, const MachineOperand &Idx,
                       unsigned InitReg, unsigned ResultReg, unsigned PhiReg,
                       unsigned InitSaveExecReg, int Offset, bool UseGPRIdxMode,
                       Register &SGPRIdxReg) {

  MachineFunction *MF = OrigBB.getParent();
  const GCNSubtarget &ST = MF->getSubtarget<GCNSubtarget>();
  const SIRegisterInfo *TRI = ST.getRegisterInfo();
  MachineBasicBlock::iterator I = LoopBB.begin();

  const TargetRegisterClass *BoolRC = TRI->getBoolRC();
  Register PhiExec = MRI.createVirtualRegister(BoolRC);
  Register NewExec = MRI.createVirtualRegister(BoolRC);
  Register CurrentIdxReg = MRI.createVirtualRegister(&AMDGPU::SGPR_32RegClass);
  Register CondReg = MRI.createVirtualRegister(BoolRC);

  BuildMI(LoopBB, I, DL, TII->get(TargetOpcode::PHI), PhiReg)
    .addReg(InitReg)
    .addMBB(&OrigBB)
    .addReg(ResultReg)
    .addMBB(&LoopBB);

  BuildMI(LoopBB, I, DL, TII->get(TargetOpcode::PHI), PhiExec)
    .addReg(InitSaveExecReg)
    .addMBB(&OrigBB)
    .addReg(NewExec)
    .addMBB(&LoopBB);

  // Read the next variant <- also loop target.
  BuildMI(LoopBB, I, DL, TII->get(AMDGPU::V_READFIRSTLANE_B32), CurrentIdxReg)
      .addReg(Idx.getReg(), getUndefRegState(Idx.isUndef()));

  // Compare the just read M0 value to all possible Idx values.
  BuildMI(LoopBB, I, DL, TII->get(AMDGPU::V_CMP_EQ_U32_e64), CondReg)
      .addReg(CurrentIdxReg)
      .addReg(Idx.getReg(), 0, Idx.getSubReg());

  // Update EXEC, save the original EXEC value to VCC.
  BuildMI(LoopBB, I, DL, TII->get(ST.isWave32() ? AMDGPU::S_AND_SAVEEXEC_B32
                                                : AMDGPU::S_AND_SAVEEXEC_B64),
          NewExec)
    .addReg(CondReg, RegState::Kill);

  MRI.setSimpleHint(NewExec, CondReg);

  if (UseGPRIdxMode) {
    if (Offset == 0) {
      SGPRIdxReg = CurrentIdxReg;
    } else {
      SGPRIdxReg = MRI.createVirtualRegister(&AMDGPU::SGPR_32RegClass);
      BuildMI(LoopBB, I, DL, TII->get(AMDGPU::S_ADD_I32), SGPRIdxReg)
          .addReg(CurrentIdxReg, RegState::Kill)
          .addImm(Offset);
    }
  } else {
    // Move index from VCC into M0
    if (Offset == 0) {
      BuildMI(LoopBB, I, DL, TII->get(AMDGPU::S_MOV_B32), AMDGPU::M0)
        .addReg(CurrentIdxReg, RegState::Kill);
    } else {
      BuildMI(LoopBB, I, DL, TII->get(AMDGPU::S_ADD_I32), AMDGPU::M0)
        .addReg(CurrentIdxReg, RegState::Kill)
        .addImm(Offset);
    }
  }

  // Update EXEC, switch all done bits to 0 and all todo bits to 1.
  unsigned Exec = ST.isWave32() ? AMDGPU::EXEC_LO : AMDGPU::EXEC;
  MachineInstr *InsertPt =
    BuildMI(LoopBB, I, DL, TII->get(ST.isWave32() ? AMDGPU::S_XOR_B32_term
                                                  : AMDGPU::S_XOR_B64_term), Exec)
      .addReg(Exec)
      .addReg(NewExec);

  // XXX - s_xor_b64 sets scc to 1 if the result is nonzero, so can we use
  // s_cbranch_scc0?

  // Loop back to V_READFIRSTLANE_B32 if there are still variants to cover.
  BuildMI(LoopBB, I, DL, TII->get(AMDGPU::S_CBRANCH_EXECNZ))
    .addMBB(&LoopBB);

  return InsertPt->getIterator();
}

// This has slightly sub-optimal regalloc when the source vector is killed by
// the read. The register allocator does not understand that the kill is
// per-workitem, so is kept alive for the whole loop so we end up not re-using a
// subregister from it, using 1 more VGPR than necessary. This was saved when
// this was expanded after register allocation.
static MachineBasicBlock::iterator
loadM0FromVGPR(const SIInstrInfo *TII, MachineBasicBlock &MBB, MachineInstr &MI,
               unsigned InitResultReg, unsigned PhiReg, int Offset,
               bool UseGPRIdxMode, Register &SGPRIdxReg) {
  MachineFunction *MF = MBB.getParent();
  const GCNSubtarget &ST = MF->getSubtarget<GCNSubtarget>();
  const SIRegisterInfo *TRI = ST.getRegisterInfo();
  MachineRegisterInfo &MRI = MF->getRegInfo();
  const DebugLoc &DL = MI.getDebugLoc();
  MachineBasicBlock::iterator I(&MI);

  const auto *BoolXExecRC = TRI->getRegClass(AMDGPU::SReg_1_XEXECRegClassID);
  Register DstReg = MI.getOperand(0).getReg();
  Register SaveExec = MRI.createVirtualRegister(BoolXExecRC);
  Register TmpExec = MRI.createVirtualRegister(BoolXExecRC);
  unsigned Exec = ST.isWave32() ? AMDGPU::EXEC_LO : AMDGPU::EXEC;
  unsigned MovExecOpc = ST.isWave32() ? AMDGPU::S_MOV_B32 : AMDGPU::S_MOV_B64;

  BuildMI(MBB, I, DL, TII->get(TargetOpcode::IMPLICIT_DEF), TmpExec);

  // Save the EXEC mask
  BuildMI(MBB, I, DL, TII->get(MovExecOpc), SaveExec)
    .addReg(Exec);

  MachineBasicBlock *LoopBB;
  MachineBasicBlock *RemainderBB;
  std::tie(LoopBB, RemainderBB) = splitBlockForLoop(MI, MBB, false);

  const MachineOperand *Idx = TII->getNamedOperand(MI, AMDGPU::OpName::idx);

  auto InsPt = emitLoadM0FromVGPRLoop(TII, MRI, MBB, *LoopBB, DL, *Idx,
                                      InitResultReg, DstReg, PhiReg, TmpExec,
                                      Offset, UseGPRIdxMode, SGPRIdxReg);

  MachineBasicBlock* LandingPad = MF->CreateMachineBasicBlock();
  MachineFunction::iterator MBBI(LoopBB);
  ++MBBI;
  MF->insert(MBBI, LandingPad);
  LoopBB->removeSuccessor(RemainderBB);
  LandingPad->addSuccessor(RemainderBB);
  LoopBB->addSuccessor(LandingPad);
  MachineBasicBlock::iterator First = LandingPad->begin();
  BuildMI(*LandingPad, First, DL, TII->get(MovExecOpc), Exec)
    .addReg(SaveExec);

  return InsPt;
}

// Returns subreg index, offset
static std::pair<unsigned, int>
computeIndirectRegAndOffset(const SIRegisterInfo &TRI,
                            const TargetRegisterClass *SuperRC,
                            unsigned VecReg,
                            int Offset) {
  int NumElts = TRI.getRegSizeInBits(*SuperRC) / 32;

  // Skip out of bounds offsets, or else we would end up using an undefined
  // register.
  if (Offset >= NumElts || Offset < 0)
    return std::pair(AMDGPU::sub0, Offset);

  return std::pair(SIRegisterInfo::getSubRegFromChannel(Offset), 0);
}

static void setM0ToIndexFromSGPR(const SIInstrInfo *TII,
                                 MachineRegisterInfo &MRI, MachineInstr &MI,
                                 int Offset) {
  MachineBasicBlock *MBB = MI.getParent();
  const DebugLoc &DL = MI.getDebugLoc();
  MachineBasicBlock::iterator I(&MI);

  const MachineOperand *Idx = TII->getNamedOperand(MI, AMDGPU::OpName::idx);

  assert(Idx->getReg() != AMDGPU::NoRegister);

  if (Offset == 0) {
    BuildMI(*MBB, I, DL, TII->get(AMDGPU::S_MOV_B32), AMDGPU::M0).add(*Idx);
  } else {
    BuildMI(*MBB, I, DL, TII->get(AMDGPU::S_ADD_I32), AMDGPU::M0)
        .add(*Idx)
        .addImm(Offset);
  }
}

static Register getIndirectSGPRIdx(const SIInstrInfo *TII,
                                   MachineRegisterInfo &MRI, MachineInstr &MI,
                                   int Offset) {
  MachineBasicBlock *MBB = MI.getParent();
  const DebugLoc &DL = MI.getDebugLoc();
  MachineBasicBlock::iterator I(&MI);

  const MachineOperand *Idx = TII->getNamedOperand(MI, AMDGPU::OpName::idx);

  if (Offset == 0)
    return Idx->getReg();

  Register Tmp = MRI.createVirtualRegister(&AMDGPU::SReg_32_XM0RegClass);
  BuildMI(*MBB, I, DL, TII->get(AMDGPU::S_ADD_I32), Tmp)
      .add(*Idx)
      .addImm(Offset);
  return Tmp;
}

static MachineBasicBlock *emitIndirectSrc(MachineInstr &MI,
                                          MachineBasicBlock &MBB,
                                          const GCNSubtarget &ST) {
  const SIInstrInfo *TII = ST.getInstrInfo();
  const SIRegisterInfo &TRI = TII->getRegisterInfo();
  MachineFunction *MF = MBB.getParent();
  MachineRegisterInfo &MRI = MF->getRegInfo();

  Register Dst = MI.getOperand(0).getReg();
  const MachineOperand *Idx = TII->getNamedOperand(MI, AMDGPU::OpName::idx);
  Register SrcReg = TII->getNamedOperand(MI, AMDGPU::OpName::src)->getReg();
  int Offset = TII->getNamedOperand(MI, AMDGPU::OpName::offset)->getImm();

  const TargetRegisterClass *VecRC = MRI.getRegClass(SrcReg);
  const TargetRegisterClass *IdxRC = MRI.getRegClass(Idx->getReg());

  unsigned SubReg;
  std::tie(SubReg, Offset)
    = computeIndirectRegAndOffset(TRI, VecRC, SrcReg, Offset);

  const bool UseGPRIdxMode = ST.useVGPRIndexMode();

  // Check for a SGPR index.
  if (TII->getRegisterInfo().isSGPRClass(IdxRC)) {
    MachineBasicBlock::iterator I(&MI);
    const DebugLoc &DL = MI.getDebugLoc();

    if (UseGPRIdxMode) {
      // TODO: Look at the uses to avoid the copy. This may require rescheduling
      // to avoid interfering with other uses, so probably requires a new
      // optimization pass.
      Register Idx = getIndirectSGPRIdx(TII, MRI, MI, Offset);

      const MCInstrDesc &GPRIDXDesc =
          TII->getIndirectGPRIDXPseudo(TRI.getRegSizeInBits(*VecRC), true);
      BuildMI(MBB, I, DL, GPRIDXDesc, Dst)
          .addReg(SrcReg)
          .addReg(Idx)
          .addImm(SubReg);
    } else {
      setM0ToIndexFromSGPR(TII, MRI, MI, Offset);

      BuildMI(MBB, I, DL, TII->get(AMDGPU::V_MOVRELS_B32_e32), Dst)
        .addReg(SrcReg, 0, SubReg)
        .addReg(SrcReg, RegState::Implicit);
    }

    MI.eraseFromParent();

    return &MBB;
  }

  // Control flow needs to be inserted if indexing with a VGPR.
  const DebugLoc &DL = MI.getDebugLoc();
  MachineBasicBlock::iterator I(&MI);

  Register PhiReg = MRI.createVirtualRegister(&AMDGPU::VGPR_32RegClass);
  Register InitReg = MRI.createVirtualRegister(&AMDGPU::VGPR_32RegClass);

  BuildMI(MBB, I, DL, TII->get(TargetOpcode::IMPLICIT_DEF), InitReg);

  Register SGPRIdxReg;
  auto InsPt = loadM0FromVGPR(TII, MBB, MI, InitReg, PhiReg, Offset,
                              UseGPRIdxMode, SGPRIdxReg);

  MachineBasicBlock *LoopBB = InsPt->getParent();

  if (UseGPRIdxMode) {
    const MCInstrDesc &GPRIDXDesc =
        TII->getIndirectGPRIDXPseudo(TRI.getRegSizeInBits(*VecRC), true);

    BuildMI(*LoopBB, InsPt, DL, GPRIDXDesc, Dst)
        .addReg(SrcReg)
        .addReg(SGPRIdxReg)
        .addImm(SubReg);
  } else {
    BuildMI(*LoopBB, InsPt, DL, TII->get(AMDGPU::V_MOVRELS_B32_e32), Dst)
      .addReg(SrcReg, 0, SubReg)
      .addReg(SrcReg, RegState::Implicit);
  }

  MI.eraseFromParent();

  return LoopBB;
}

static MachineBasicBlock *emitIndirectDst(MachineInstr &MI,
                                          MachineBasicBlock &MBB,
                                          const GCNSubtarget &ST) {
  const SIInstrInfo *TII = ST.getInstrInfo();
  const SIRegisterInfo &TRI = TII->getRegisterInfo();
  MachineFunction *MF = MBB.getParent();
  MachineRegisterInfo &MRI = MF->getRegInfo();

  Register Dst = MI.getOperand(0).getReg();
  const MachineOperand *SrcVec = TII->getNamedOperand(MI, AMDGPU::OpName::src);
  const MachineOperand *Idx = TII->getNamedOperand(MI, AMDGPU::OpName::idx);
  const MachineOperand *Val = TII->getNamedOperand(MI, AMDGPU::OpName::val);
  int Offset = TII->getNamedOperand(MI, AMDGPU::OpName::offset)->getImm();
  const TargetRegisterClass *VecRC = MRI.getRegClass(SrcVec->getReg());
  const TargetRegisterClass *IdxRC = MRI.getRegClass(Idx->getReg());

  // This can be an immediate, but will be folded later.
  assert(Val->getReg());

  unsigned SubReg;
  std::tie(SubReg, Offset) = computeIndirectRegAndOffset(TRI, VecRC,
                                                         SrcVec->getReg(),
                                                         Offset);
  const bool UseGPRIdxMode = ST.useVGPRIndexMode();

  if (Idx->getReg() == AMDGPU::NoRegister) {
    MachineBasicBlock::iterator I(&MI);
    const DebugLoc &DL = MI.getDebugLoc();

    assert(Offset == 0);

    BuildMI(MBB, I, DL, TII->get(TargetOpcode::INSERT_SUBREG), Dst)
        .add(*SrcVec)
        .add(*Val)
        .addImm(SubReg);

    MI.eraseFromParent();
    return &MBB;
  }

  // Check for a SGPR index.
  if (TII->getRegisterInfo().isSGPRClass(IdxRC)) {
    MachineBasicBlock::iterator I(&MI);
    const DebugLoc &DL = MI.getDebugLoc();

    if (UseGPRIdxMode) {
      Register Idx = getIndirectSGPRIdx(TII, MRI, MI, Offset);

      const MCInstrDesc &GPRIDXDesc =
          TII->getIndirectGPRIDXPseudo(TRI.getRegSizeInBits(*VecRC), false);
      BuildMI(MBB, I, DL, GPRIDXDesc, Dst)
          .addReg(SrcVec->getReg())
          .add(*Val)
          .addReg(Idx)
          .addImm(SubReg);
    } else {
      setM0ToIndexFromSGPR(TII, MRI, MI, Offset);

      const MCInstrDesc &MovRelDesc = TII->getIndirectRegWriteMovRelPseudo(
          TRI.getRegSizeInBits(*VecRC), 32, false);
      BuildMI(MBB, I, DL, MovRelDesc, Dst)
          .addReg(SrcVec->getReg())
          .add(*Val)
          .addImm(SubReg);
    }
    MI.eraseFromParent();
    return &MBB;
  }

  // Control flow needs to be inserted if indexing with a VGPR.
  if (Val->isReg())
    MRI.clearKillFlags(Val->getReg());

  const DebugLoc &DL = MI.getDebugLoc();

  Register PhiReg = MRI.createVirtualRegister(VecRC);

  Register SGPRIdxReg;
  auto InsPt = loadM0FromVGPR(TII, MBB, MI, SrcVec->getReg(), PhiReg, Offset,
                              UseGPRIdxMode, SGPRIdxReg);
  MachineBasicBlock *LoopBB = InsPt->getParent();

  if (UseGPRIdxMode) {
    const MCInstrDesc &GPRIDXDesc =
        TII->getIndirectGPRIDXPseudo(TRI.getRegSizeInBits(*VecRC), false);

    BuildMI(*LoopBB, InsPt, DL, GPRIDXDesc, Dst)
        .addReg(PhiReg)
        .add(*Val)
        .addReg(SGPRIdxReg)
        .addImm(AMDGPU::sub0);
  } else {
    const MCInstrDesc &MovRelDesc = TII->getIndirectRegWriteMovRelPseudo(
        TRI.getRegSizeInBits(*VecRC), 32, false);
    BuildMI(*LoopBB, InsPt, DL, MovRelDesc, Dst)
        .addReg(PhiReg)
        .add(*Val)
        .addImm(AMDGPU::sub0);
  }

  MI.eraseFromParent();
  return LoopBB;
}

MachineBasicBlock *SITargetLowering::EmitInstrWithCustomInserter(
  MachineInstr &MI, MachineBasicBlock *BB) const {

  const SIInstrInfo *TII = getSubtarget()->getInstrInfo();
  MachineFunction *MF = BB->getParent();
  SIMachineFunctionInfo *MFI = MF->getInfo<SIMachineFunctionInfo>();

  switch (MI.getOpcode()) {
  case AMDGPU::S_UADDO_PSEUDO:
  case AMDGPU::S_USUBO_PSEUDO: {
    const DebugLoc &DL = MI.getDebugLoc();
    MachineOperand &Dest0 = MI.getOperand(0);
    MachineOperand &Dest1 = MI.getOperand(1);
    MachineOperand &Src0 = MI.getOperand(2);
    MachineOperand &Src1 = MI.getOperand(3);

    unsigned Opc = (MI.getOpcode() == AMDGPU::S_UADDO_PSEUDO)
                       ? AMDGPU::S_ADD_I32
                       : AMDGPU::S_SUB_I32;
    BuildMI(*BB, MI, DL, TII->get(Opc), Dest0.getReg()).add(Src0).add(Src1);

    BuildMI(*BB, MI, DL, TII->get(AMDGPU::S_CSELECT_B64), Dest1.getReg())
        .addImm(1)
        .addImm(0);

    MI.eraseFromParent();
    return BB;
  }
  case AMDGPU::S_ADD_U64_PSEUDO:
  case AMDGPU::S_SUB_U64_PSEUDO: {
    MachineRegisterInfo &MRI = BB->getParent()->getRegInfo();
    const GCNSubtarget &ST = MF->getSubtarget<GCNSubtarget>();
    const SIRegisterInfo *TRI = ST.getRegisterInfo();
    const TargetRegisterClass *BoolRC = TRI->getBoolRC();
    const DebugLoc &DL = MI.getDebugLoc();

    MachineOperand &Dest = MI.getOperand(0);
    MachineOperand &Src0 = MI.getOperand(1);
    MachineOperand &Src1 = MI.getOperand(2);

    Register DestSub0 = MRI.createVirtualRegister(&AMDGPU::SReg_32RegClass);
    Register DestSub1 = MRI.createVirtualRegister(&AMDGPU::SReg_32RegClass);

    MachineOperand Src0Sub0 = TII->buildExtractSubRegOrImm(
        MI, MRI, Src0, BoolRC, AMDGPU::sub0, &AMDGPU::SReg_32RegClass);
    MachineOperand Src0Sub1 = TII->buildExtractSubRegOrImm(
        MI, MRI, Src0, BoolRC, AMDGPU::sub1, &AMDGPU::SReg_32RegClass);

    MachineOperand Src1Sub0 = TII->buildExtractSubRegOrImm(
        MI, MRI, Src1, BoolRC, AMDGPU::sub0, &AMDGPU::SReg_32RegClass);
    MachineOperand Src1Sub1 = TII->buildExtractSubRegOrImm(
        MI, MRI, Src1, BoolRC, AMDGPU::sub1, &AMDGPU::SReg_32RegClass);

    bool IsAdd = (MI.getOpcode() == AMDGPU::S_ADD_U64_PSEUDO);

    unsigned LoOpc = IsAdd ? AMDGPU::S_ADD_U32 : AMDGPU::S_SUB_U32;
    unsigned HiOpc = IsAdd ? AMDGPU::S_ADDC_U32 : AMDGPU::S_SUBB_U32;
    BuildMI(*BB, MI, DL, TII->get(LoOpc), DestSub0).add(Src0Sub0).add(Src1Sub0);
    BuildMI(*BB, MI, DL, TII->get(HiOpc), DestSub1).add(Src0Sub1).add(Src1Sub1);
    BuildMI(*BB, MI, DL, TII->get(TargetOpcode::REG_SEQUENCE), Dest.getReg())
        .addReg(DestSub0)
        .addImm(AMDGPU::sub0)
        .addReg(DestSub1)
        .addImm(AMDGPU::sub1);
    MI.eraseFromParent();
    return BB;
  }
  case AMDGPU::V_ADD_U64_PSEUDO:
  case AMDGPU::V_SUB_U64_PSEUDO: {
    MachineRegisterInfo &MRI = BB->getParent()->getRegInfo();
    const GCNSubtarget &ST = MF->getSubtarget<GCNSubtarget>();
    const SIRegisterInfo *TRI = ST.getRegisterInfo();
    const DebugLoc &DL = MI.getDebugLoc();

    bool IsAdd = (MI.getOpcode() == AMDGPU::V_ADD_U64_PSEUDO);

    MachineOperand &Dest = MI.getOperand(0);
    MachineOperand &Src0 = MI.getOperand(1);
    MachineOperand &Src1 = MI.getOperand(2);

    if (IsAdd && ST.hasLshlAddB64()) {
      auto Add = BuildMI(*BB, MI, DL, TII->get(AMDGPU::V_LSHL_ADD_U64_e64),
                         Dest.getReg())
                     .add(Src0)
                     .addImm(0)
                     .add(Src1);
      TII->legalizeOperands(*Add);
      MI.eraseFromParent();
      return BB;
    }

    const auto *CarryRC = TRI->getRegClass(AMDGPU::SReg_1_XEXECRegClassID);

    Register DestSub0 = MRI.createVirtualRegister(&AMDGPU::VGPR_32RegClass);
    Register DestSub1 = MRI.createVirtualRegister(&AMDGPU::VGPR_32RegClass);

    Register CarryReg = MRI.createVirtualRegister(CarryRC);
    Register DeadCarryReg = MRI.createVirtualRegister(CarryRC);

    const TargetRegisterClass *Src0RC = Src0.isReg()
                                            ? MRI.getRegClass(Src0.getReg())
                                            : &AMDGPU::VReg_64RegClass;
    const TargetRegisterClass *Src1RC = Src1.isReg()
                                            ? MRI.getRegClass(Src1.getReg())
                                            : &AMDGPU::VReg_64RegClass;

    const TargetRegisterClass *Src0SubRC =
        TRI->getSubRegisterClass(Src0RC, AMDGPU::sub0);
    const TargetRegisterClass *Src1SubRC =
        TRI->getSubRegisterClass(Src1RC, AMDGPU::sub1);

    MachineOperand SrcReg0Sub0 = TII->buildExtractSubRegOrImm(
        MI, MRI, Src0, Src0RC, AMDGPU::sub0, Src0SubRC);
    MachineOperand SrcReg1Sub0 = TII->buildExtractSubRegOrImm(
        MI, MRI, Src1, Src1RC, AMDGPU::sub0, Src1SubRC);

    MachineOperand SrcReg0Sub1 = TII->buildExtractSubRegOrImm(
        MI, MRI, Src0, Src0RC, AMDGPU::sub1, Src0SubRC);
    MachineOperand SrcReg1Sub1 = TII->buildExtractSubRegOrImm(
        MI, MRI, Src1, Src1RC, AMDGPU::sub1, Src1SubRC);

    unsigned LoOpc = IsAdd ? AMDGPU::V_ADD_CO_U32_e64 : AMDGPU::V_SUB_CO_U32_e64;
    MachineInstr *LoHalf = BuildMI(*BB, MI, DL, TII->get(LoOpc), DestSub0)
                               .addReg(CarryReg, RegState::Define)
                               .add(SrcReg0Sub0)
                               .add(SrcReg1Sub0)
                               .addImm(0); // clamp bit

    unsigned HiOpc = IsAdd ? AMDGPU::V_ADDC_U32_e64 : AMDGPU::V_SUBB_U32_e64;
    MachineInstr *HiHalf =
        BuildMI(*BB, MI, DL, TII->get(HiOpc), DestSub1)
            .addReg(DeadCarryReg, RegState::Define | RegState::Dead)
            .add(SrcReg0Sub1)
            .add(SrcReg1Sub1)
            .addReg(CarryReg, RegState::Kill)
            .addImm(0); // clamp bit

    BuildMI(*BB, MI, DL, TII->get(TargetOpcode::REG_SEQUENCE), Dest.getReg())
        .addReg(DestSub0)
        .addImm(AMDGPU::sub0)
        .addReg(DestSub1)
        .addImm(AMDGPU::sub1);
    TII->legalizeOperands(*LoHalf);
    TII->legalizeOperands(*HiHalf);
    MI.eraseFromParent();
    return BB;
  }
  case AMDGPU::S_ADD_CO_PSEUDO:
  case AMDGPU::S_SUB_CO_PSEUDO: {
    // This pseudo has a chance to be selected
    // only from uniform add/subcarry node. All the VGPR operands
    // therefore assumed to be splat vectors.
    MachineRegisterInfo &MRI = BB->getParent()->getRegInfo();
    const GCNSubtarget &ST = MF->getSubtarget<GCNSubtarget>();
    const SIRegisterInfo *TRI = ST.getRegisterInfo();
    MachineBasicBlock::iterator MII = MI;
    const DebugLoc &DL = MI.getDebugLoc();
    MachineOperand &Dest = MI.getOperand(0);
    MachineOperand &CarryDest = MI.getOperand(1);
    MachineOperand &Src0 = MI.getOperand(2);
    MachineOperand &Src1 = MI.getOperand(3);
    MachineOperand &Src2 = MI.getOperand(4);
    unsigned Opc = (MI.getOpcode() == AMDGPU::S_ADD_CO_PSEUDO)
                       ? AMDGPU::S_ADDC_U32
                       : AMDGPU::S_SUBB_U32;
    if (Src0.isReg() && TRI->isVectorRegister(MRI, Src0.getReg())) {
      Register RegOp0 = MRI.createVirtualRegister(&AMDGPU::SReg_32RegClass);
      BuildMI(*BB, MII, DL, TII->get(AMDGPU::V_READFIRSTLANE_B32), RegOp0)
          .addReg(Src0.getReg());
      Src0.setReg(RegOp0);
    }
    if (Src1.isReg() && TRI->isVectorRegister(MRI, Src1.getReg())) {
      Register RegOp1 = MRI.createVirtualRegister(&AMDGPU::SReg_32RegClass);
      BuildMI(*BB, MII, DL, TII->get(AMDGPU::V_READFIRSTLANE_B32), RegOp1)
          .addReg(Src1.getReg());
      Src1.setReg(RegOp1);
    }
    Register RegOp2 = MRI.createVirtualRegister(&AMDGPU::SReg_32RegClass);
    if (TRI->isVectorRegister(MRI, Src2.getReg())) {
      BuildMI(*BB, MII, DL, TII->get(AMDGPU::V_READFIRSTLANE_B32), RegOp2)
          .addReg(Src2.getReg());
      Src2.setReg(RegOp2);
    }

    const TargetRegisterClass *Src2RC = MRI.getRegClass(Src2.getReg());
    unsigned WaveSize = TRI->getRegSizeInBits(*Src2RC);
    assert(WaveSize == 64 || WaveSize == 32);

    if (WaveSize == 64) {
      if (ST.hasScalarCompareEq64()) {
        BuildMI(*BB, MII, DL, TII->get(AMDGPU::S_CMP_LG_U64))
            .addReg(Src2.getReg())
            .addImm(0);
      } else {
        const TargetRegisterClass *SubRC =
            TRI->getSubRegisterClass(Src2RC, AMDGPU::sub0);
        MachineOperand Src2Sub0 = TII->buildExtractSubRegOrImm(
            MII, MRI, Src2, Src2RC, AMDGPU::sub0, SubRC);
        MachineOperand Src2Sub1 = TII->buildExtractSubRegOrImm(
            MII, MRI, Src2, Src2RC, AMDGPU::sub1, SubRC);
        Register Src2_32 = MRI.createVirtualRegister(&AMDGPU::SReg_32RegClass);

        BuildMI(*BB, MII, DL, TII->get(AMDGPU::S_OR_B32), Src2_32)
            .add(Src2Sub0)
            .add(Src2Sub1);

        BuildMI(*BB, MII, DL, TII->get(AMDGPU::S_CMP_LG_U32))
            .addReg(Src2_32, RegState::Kill)
            .addImm(0);
      }
    } else {
      BuildMI(*BB, MII, DL, TII->get(AMDGPU::S_CMP_LG_U32))
          .addReg(Src2.getReg())
          .addImm(0);
    }

    BuildMI(*BB, MII, DL, TII->get(Opc), Dest.getReg()).add(Src0).add(Src1);

    unsigned SelOpc =
        (WaveSize == 64) ? AMDGPU::S_CSELECT_B64 : AMDGPU::S_CSELECT_B32;

    BuildMI(*BB, MII, DL, TII->get(SelOpc), CarryDest.getReg())
        .addImm(-1)
        .addImm(0);

    MI.eraseFromParent();
    return BB;
  }
  case AMDGPU::SI_INIT_M0: {
    BuildMI(*BB, MI.getIterator(), MI.getDebugLoc(),
            TII->get(AMDGPU::S_MOV_B32), AMDGPU::M0)
        .add(MI.getOperand(0));
    MI.eraseFromParent();
    return BB;
  }
  case AMDGPU::GET_GROUPSTATICSIZE: {
    assert(getTargetMachine().getTargetTriple().getOS() == Triple::AMDHSA ||
           getTargetMachine().getTargetTriple().getOS() == Triple::AMDPAL);
    DebugLoc DL = MI.getDebugLoc();
    BuildMI(*BB, MI, DL, TII->get(AMDGPU::S_MOV_B32))
        .add(MI.getOperand(0))
        .addImm(MFI->getLDSSize());
    MI.eraseFromParent();
    return BB;
  }
  case AMDGPU::SI_INDIRECT_SRC_V1:
  case AMDGPU::SI_INDIRECT_SRC_V2:
  case AMDGPU::SI_INDIRECT_SRC_V4:
  case AMDGPU::SI_INDIRECT_SRC_V8:
  case AMDGPU::SI_INDIRECT_SRC_V9:
  case AMDGPU::SI_INDIRECT_SRC_V10:
  case AMDGPU::SI_INDIRECT_SRC_V11:
  case AMDGPU::SI_INDIRECT_SRC_V12:
  case AMDGPU::SI_INDIRECT_SRC_V16:
  case AMDGPU::SI_INDIRECT_SRC_V32:
    return emitIndirectSrc(MI, *BB, *getSubtarget());
  case AMDGPU::SI_INDIRECT_DST_V1:
  case AMDGPU::SI_INDIRECT_DST_V2:
  case AMDGPU::SI_INDIRECT_DST_V4:
  case AMDGPU::SI_INDIRECT_DST_V8:
  case AMDGPU::SI_INDIRECT_DST_V9:
  case AMDGPU::SI_INDIRECT_DST_V10:
  case AMDGPU::SI_INDIRECT_DST_V11:
  case AMDGPU::SI_INDIRECT_DST_V12:
  case AMDGPU::SI_INDIRECT_DST_V16:
  case AMDGPU::SI_INDIRECT_DST_V32:
    return emitIndirectDst(MI, *BB, *getSubtarget());
  case AMDGPU::SI_KILL_F32_COND_IMM_PSEUDO:
  case AMDGPU::SI_KILL_I1_PSEUDO:
    return splitKillBlock(MI, BB);
  case AMDGPU::V_CNDMASK_B64_PSEUDO: {
    MachineRegisterInfo &MRI = BB->getParent()->getRegInfo();
    const GCNSubtarget &ST = MF->getSubtarget<GCNSubtarget>();
    const SIRegisterInfo *TRI = ST.getRegisterInfo();

    Register Dst = MI.getOperand(0).getReg();
    Register Src0 = MI.getOperand(1).getReg();
    Register Src1 = MI.getOperand(2).getReg();
    const DebugLoc &DL = MI.getDebugLoc();
    Register SrcCond = MI.getOperand(3).getReg();

    Register DstLo = MRI.createVirtualRegister(&AMDGPU::VGPR_32RegClass);
    Register DstHi = MRI.createVirtualRegister(&AMDGPU::VGPR_32RegClass);
    const auto *CondRC = TRI->getRegClass(AMDGPU::SReg_1_XEXECRegClassID);
    Register SrcCondCopy = MRI.createVirtualRegister(CondRC);

    BuildMI(*BB, MI, DL, TII->get(AMDGPU::COPY), SrcCondCopy)
      .addReg(SrcCond);
    BuildMI(*BB, MI, DL, TII->get(AMDGPU::V_CNDMASK_B32_e64), DstLo)
      .addImm(0)
      .addReg(Src0, 0, AMDGPU::sub0)
      .addImm(0)
      .addReg(Src1, 0, AMDGPU::sub0)
      .addReg(SrcCondCopy);
    BuildMI(*BB, MI, DL, TII->get(AMDGPU::V_CNDMASK_B32_e64), DstHi)
      .addImm(0)
      .addReg(Src0, 0, AMDGPU::sub1)
      .addImm(0)
      .addReg(Src1, 0, AMDGPU::sub1)
      .addReg(SrcCondCopy);

    BuildMI(*BB, MI, DL, TII->get(AMDGPU::REG_SEQUENCE), Dst)
      .addReg(DstLo)
      .addImm(AMDGPU::sub0)
      .addReg(DstHi)
      .addImm(AMDGPU::sub1);
    MI.eraseFromParent();
    return BB;
  }
  case AMDGPU::SI_BR_UNDEF: {
    const SIInstrInfo *TII = getSubtarget()->getInstrInfo();
    const DebugLoc &DL = MI.getDebugLoc();
    MachineInstr *Br = BuildMI(*BB, MI, DL, TII->get(AMDGPU::S_CBRANCH_SCC1))
                           .add(MI.getOperand(0));
    Br->getOperand(1).setIsUndef(); // read undef SCC
    MI.eraseFromParent();
    return BB;
  }
  case AMDGPU::ADJCALLSTACKUP:
  case AMDGPU::ADJCALLSTACKDOWN: {
    const SIMachineFunctionInfo *Info = MF->getInfo<SIMachineFunctionInfo>();
    MachineInstrBuilder MIB(*MF, &MI);
    MIB.addReg(Info->getStackPtrOffsetReg(), RegState::ImplicitDefine)
       .addReg(Info->getStackPtrOffsetReg(), RegState::Implicit);
    return BB;
  }
  case AMDGPU::SI_CALL_ISEL: {
    const SIInstrInfo *TII = getSubtarget()->getInstrInfo();
    const DebugLoc &DL = MI.getDebugLoc();

    unsigned ReturnAddrReg = TII->getRegisterInfo().getReturnAddressReg(*MF);

    MachineInstrBuilder MIB;
    MIB = BuildMI(*BB, MI, DL, TII->get(AMDGPU::SI_CALL), ReturnAddrReg);

    for (const MachineOperand &MO : MI.operands())
      MIB.add(MO);

    MIB.cloneMemRefs(MI);
    MI.eraseFromParent();
    return BB;
  }
  case AMDGPU::V_ADD_CO_U32_e32:
  case AMDGPU::V_SUB_CO_U32_e32:
  case AMDGPU::V_SUBREV_CO_U32_e32: {
    // TODO: Define distinct V_*_I32_Pseudo instructions instead.
    const DebugLoc &DL = MI.getDebugLoc();
    unsigned Opc = MI.getOpcode();

    bool NeedClampOperand = false;
    if (TII->pseudoToMCOpcode(Opc) == -1) {
      Opc = AMDGPU::getVOPe64(Opc);
      NeedClampOperand = true;
    }

    auto I = BuildMI(*BB, MI, DL, TII->get(Opc), MI.getOperand(0).getReg());
    if (TII->isVOP3(*I)) {
      const GCNSubtarget &ST = MF->getSubtarget<GCNSubtarget>();
      const SIRegisterInfo *TRI = ST.getRegisterInfo();
      I.addReg(TRI->getVCC(), RegState::Define);
    }
    I.add(MI.getOperand(1))
     .add(MI.getOperand(2));
    if (NeedClampOperand)
      I.addImm(0); // clamp bit for e64 encoding

    TII->legalizeOperands(*I);

    MI.eraseFromParent();
    return BB;
  }
  case AMDGPU::V_ADDC_U32_e32:
  case AMDGPU::V_SUBB_U32_e32:
  case AMDGPU::V_SUBBREV_U32_e32:
    // These instructions have an implicit use of vcc which counts towards the
    // constant bus limit.
    TII->legalizeOperands(MI);
    return BB;
  case AMDGPU::DS_GWS_INIT:
  case AMDGPU::DS_GWS_SEMA_BR:
  case AMDGPU::DS_GWS_BARRIER:
    TII->enforceOperandRCAlignment(MI, AMDGPU::OpName::data0);
    [[fallthrough]];
  case AMDGPU::DS_GWS_SEMA_V:
  case AMDGPU::DS_GWS_SEMA_P:
  case AMDGPU::DS_GWS_SEMA_RELEASE_ALL:
    // A s_waitcnt 0 is required to be the instruction immediately following.
    if (getSubtarget()->hasGWSAutoReplay()) {
      bundleInstWithWaitcnt(MI);
      return BB;
    }

    return emitGWSMemViolTestLoop(MI, BB);
  case AMDGPU::S_SETREG_B32: {
    // Try to optimize cases that only set the denormal mode or rounding mode.
    //
    // If the s_setreg_b32 fully sets all of the bits in the rounding mode or
    // denormal mode to a constant, we can use s_round_mode or s_denorm_mode
    // instead.
    //
    // FIXME: This could be predicates on the immediate, but tablegen doesn't
    // allow you to have a no side effect instruction in the output of a
    // sideeffecting pattern.
    unsigned ID, Offset, Width;
    AMDGPU::Hwreg::decodeHwreg(MI.getOperand(1).getImm(), ID, Offset, Width);
    if (ID != AMDGPU::Hwreg::ID_MODE)
      return BB;

    const unsigned WidthMask = maskTrailingOnes<unsigned>(Width);
    const unsigned SetMask = WidthMask << Offset;

    if (getSubtarget()->hasDenormModeInst()) {
      unsigned SetDenormOp = 0;
      unsigned SetRoundOp = 0;

      // The dedicated instructions can only set the whole denorm or round mode
      // at once, not a subset of bits in either.
      if (SetMask ==
          (AMDGPU::Hwreg::FP_ROUND_MASK | AMDGPU::Hwreg::FP_DENORM_MASK)) {
        // If this fully sets both the round and denorm mode, emit the two
        // dedicated instructions for these.
        SetRoundOp = AMDGPU::S_ROUND_MODE;
        SetDenormOp = AMDGPU::S_DENORM_MODE;
      } else if (SetMask == AMDGPU::Hwreg::FP_ROUND_MASK) {
        SetRoundOp = AMDGPU::S_ROUND_MODE;
      } else if (SetMask == AMDGPU::Hwreg::FP_DENORM_MASK) {
        SetDenormOp = AMDGPU::S_DENORM_MODE;
      }

      if (SetRoundOp || SetDenormOp) {
        MachineRegisterInfo &MRI = BB->getParent()->getRegInfo();
        MachineInstr *Def = MRI.getVRegDef(MI.getOperand(0).getReg());
        if (Def && Def->isMoveImmediate() && Def->getOperand(1).isImm()) {
          unsigned ImmVal = Def->getOperand(1).getImm();
          if (SetRoundOp) {
            BuildMI(*BB, MI, MI.getDebugLoc(), TII->get(SetRoundOp))
                .addImm(ImmVal & 0xf);

            // If we also have the denorm mode, get just the denorm mode bits.
            ImmVal >>= 4;
          }

          if (SetDenormOp) {
            BuildMI(*BB, MI, MI.getDebugLoc(), TII->get(SetDenormOp))
                .addImm(ImmVal & 0xf);
          }

          MI.eraseFromParent();
          return BB;
        }
      }
    }

    // If only FP bits are touched, used the no side effects pseudo.
    if ((SetMask & (AMDGPU::Hwreg::FP_ROUND_MASK |
                    AMDGPU::Hwreg::FP_DENORM_MASK)) == SetMask)
      MI.setDesc(TII->get(AMDGPU::S_SETREG_B32_mode));

    return BB;
  }
  default:
    return AMDGPUTargetLowering::EmitInstrWithCustomInserter(MI, BB);
  }
}

bool SITargetLowering::hasBitPreservingFPLogic(EVT VT) const {
  return isTypeLegal(VT.getScalarType());
}

bool SITargetLowering::hasAtomicFaddRtnForTy(SDValue &Op) const {
  switch (Op.getValue(0).getSimpleValueType().SimpleTy) {
  case MVT::f32:
    return Subtarget->hasAtomicFaddRtnInsts();
  case MVT::v2f16:
  case MVT::f64:
    return Subtarget->hasGFX90AInsts();
  default:
    return false;
  }
}

bool SITargetLowering::enableAggressiveFMAFusion(EVT VT) const {
  // This currently forces unfolding various combinations of fsub into fma with
  // free fneg'd operands. As long as we have fast FMA (controlled by
  // isFMAFasterThanFMulAndFAdd), we should perform these.

  // When fma is quarter rate, for f64 where add / sub are at best half rate,
  // most of these combines appear to be cycle neutral but save on instruction
  // count / code size.
  return true;
}

bool SITargetLowering::enableAggressiveFMAFusion(LLT Ty) const { return true; }

EVT SITargetLowering::getSetCCResultType(const DataLayout &DL, LLVMContext &Ctx,
                                         EVT VT) const {
  if (!VT.isVector()) {
    return MVT::i1;
  }
  return EVT::getVectorVT(Ctx, MVT::i1, VT.getVectorNumElements());
}

MVT SITargetLowering::getScalarShiftAmountTy(const DataLayout &, EVT VT) const {
  // TODO: Should i16 be used always if legal? For now it would force VALU
  // shifts.
  return (VT == MVT::i16) ? MVT::i16 : MVT::i32;
}

LLT SITargetLowering::getPreferredShiftAmountTy(LLT Ty) const {
  return (Ty.getScalarSizeInBits() <= 16 && Subtarget->has16BitInsts())
             ? Ty.changeElementSize(16)
             : Ty.changeElementSize(32);
}

// Answering this is somewhat tricky and depends on the specific device which
// have different rates for fma or all f64 operations.
//
// v_fma_f64 and v_mul_f64 always take the same number of cycles as each other
// regardless of which device (although the number of cycles differs between
// devices), so it is always profitable for f64.
//
// v_fma_f32 takes 4 or 16 cycles depending on the device, so it is profitable
// only on full rate devices. Normally, we should prefer selecting v_mad_f32
// which we can always do even without fused FP ops since it returns the same
// result as the separate operations and since it is always full
// rate. Therefore, we lie and report that it is not faster for f32. v_mad_f32
// however does not support denormals, so we do report fma as faster if we have
// a fast fma device and require denormals.
//
bool SITargetLowering::isFMAFasterThanFMulAndFAdd(const MachineFunction &MF,
                                                  EVT VT) const {
  VT = VT.getScalarType();

  switch (VT.getSimpleVT().SimpleTy) {
  case MVT::f32: {
    // If mad is not available this depends only on if f32 fma is full rate.
    if (!Subtarget->hasMadMacF32Insts())
      return Subtarget->hasFastFMAF32();

    // Otherwise f32 mad is always full rate and returns the same result as
    // the separate operations so should be preferred over fma.
    // However does not support denormals.
    if (hasFP32Denormals(MF))
      return Subtarget->hasFastFMAF32() || Subtarget->hasDLInsts();

    // If the subtarget has v_fmac_f32, that's just as good as v_mac_f32.
    return Subtarget->hasFastFMAF32() && Subtarget->hasDLInsts();
  }
  case MVT::f64:
    return true;
  case MVT::f16:
    return Subtarget->has16BitInsts() && hasFP64FP16Denormals(MF);
  default:
    break;
  }

  return false;
}

bool SITargetLowering::isFMAFasterThanFMulAndFAdd(const MachineFunction &MF,
                                                  LLT Ty) const {
  switch (Ty.getScalarSizeInBits()) {
  case 16:
    return isFMAFasterThanFMulAndFAdd(MF, MVT::f16);
  case 32:
    return isFMAFasterThanFMulAndFAdd(MF, MVT::f32);
  case 64:
    return isFMAFasterThanFMulAndFAdd(MF, MVT::f64);
  default:
    break;
  }

  return false;
}

bool SITargetLowering::isFMADLegal(const MachineInstr &MI, LLT Ty) const {
  if (!Ty.isScalar())
    return false;

  if (Ty.getScalarSizeInBits() == 16)
    return Subtarget->hasMadF16() && !hasFP64FP16Denormals(*MI.getMF());
  if (Ty.getScalarSizeInBits() == 32)
    return Subtarget->hasMadMacF32Insts() && !hasFP32Denormals(*MI.getMF());

  return false;
}

bool SITargetLowering::isFMADLegal(const SelectionDAG &DAG,
                                   const SDNode *N) const {
  // TODO: Check future ftz flag
  // v_mad_f32/v_mac_f32 do not support denormals.
  EVT VT = N->getValueType(0);
  if (VT == MVT::f32)
    return Subtarget->hasMadMacF32Insts() &&
           !hasFP32Denormals(DAG.getMachineFunction());
  if (VT == MVT::f16) {
    return Subtarget->hasMadF16() &&
           !hasFP64FP16Denormals(DAG.getMachineFunction());
  }

  return false;
}

//===----------------------------------------------------------------------===//
// Custom DAG Lowering Operations
//===----------------------------------------------------------------------===//

// Work around LegalizeDAG doing the wrong thing and fully scalarizing if the
// wider vector type is legal.
SDValue SITargetLowering::splitUnaryVectorOp(SDValue Op,
                                             SelectionDAG &DAG) const {
  unsigned Opc = Op.getOpcode();
  EVT VT = Op.getValueType();
  assert(VT == MVT::v4f16 || VT == MVT::v4i16);

  SDValue Lo, Hi;
  std::tie(Lo, Hi) = DAG.SplitVectorOperand(Op.getNode(), 0);

  SDLoc SL(Op);
  SDValue OpLo = DAG.getNode(Opc, SL, Lo.getValueType(), Lo,
                             Op->getFlags());
  SDValue OpHi = DAG.getNode(Opc, SL, Hi.getValueType(), Hi,
                             Op->getFlags());

  return DAG.getNode(ISD::CONCAT_VECTORS, SDLoc(Op), VT, OpLo, OpHi);
}

// Work around LegalizeDAG doing the wrong thing and fully scalarizing if the
// wider vector type is legal.
SDValue SITargetLowering::splitBinaryVectorOp(SDValue Op,
                                              SelectionDAG &DAG) const {
  unsigned Opc = Op.getOpcode();
  EVT VT = Op.getValueType();
  assert(VT == MVT::v4i16 || VT == MVT::v4f16 || VT == MVT::v4f32 ||
         VT == MVT::v8i16 || VT == MVT::v8f16 || VT == MVT::v16i16 ||
         VT == MVT::v16f16 || VT == MVT::v8f32 || VT == MVT::v16f32 ||
         VT == MVT::v32f32);

  SDValue Lo0, Hi0;
  std::tie(Lo0, Hi0) = DAG.SplitVectorOperand(Op.getNode(), 0);
  SDValue Lo1, Hi1;
  std::tie(Lo1, Hi1) = DAG.SplitVectorOperand(Op.getNode(), 1);

  SDLoc SL(Op);

  SDValue OpLo = DAG.getNode(Opc, SL, Lo0.getValueType(), Lo0, Lo1,
                             Op->getFlags());
  SDValue OpHi = DAG.getNode(Opc, SL, Hi0.getValueType(), Hi0, Hi1,
                             Op->getFlags());

  return DAG.getNode(ISD::CONCAT_VECTORS, SDLoc(Op), VT, OpLo, OpHi);
}

SDValue SITargetLowering::splitTernaryVectorOp(SDValue Op,
                                              SelectionDAG &DAG) const {
  unsigned Opc = Op.getOpcode();
  EVT VT = Op.getValueType();
  assert(VT == MVT::v4i16 || VT == MVT::v4f16 || VT == MVT::v8i16 ||
         VT == MVT::v8f16 || VT == MVT::v4f32 || VT == MVT::v16i16 ||
         VT == MVT::v16f16 || VT == MVT::v8f32 || VT == MVT::v16f32 ||
         VT == MVT::v32f32);

  SDValue Lo0, Hi0;
  SDValue Op0 = Op.getOperand(0);
  std::tie(Lo0, Hi0) = Op0.getValueType().isVector()
                           ? DAG.SplitVectorOperand(Op.getNode(), 0)
                           : std::pair(Op0, Op0);
  SDValue Lo1, Hi1;
  std::tie(Lo1, Hi1) = DAG.SplitVectorOperand(Op.getNode(), 1);
  SDValue Lo2, Hi2;
  std::tie(Lo2, Hi2) = DAG.SplitVectorOperand(Op.getNode(), 2);

  SDLoc SL(Op);
  auto ResVT = DAG.GetSplitDestVTs(VT);

  SDValue OpLo = DAG.getNode(Opc, SL, ResVT.first, Lo0, Lo1, Lo2,
                             Op->getFlags());
  SDValue OpHi = DAG.getNode(Opc, SL, ResVT.second, Hi0, Hi1, Hi2,
                             Op->getFlags());

  return DAG.getNode(ISD::CONCAT_VECTORS, SDLoc(Op), VT, OpLo, OpHi);
}


SDValue SITargetLowering::LowerOperation(SDValue Op, SelectionDAG &DAG) const {
  switch (Op.getOpcode()) {
  default: return AMDGPUTargetLowering::LowerOperation(Op, DAG);
  case ISD::BRCOND: return LowerBRCOND(Op, DAG);
  case ISD::RETURNADDR: return LowerRETURNADDR(Op, DAG);
  case ISD::LOAD: {
    SDValue Result = LowerLOAD(Op, DAG);
    assert((!Result.getNode() ||
            Result.getNode()->getNumValues() == 2) &&
           "Load should return a value and a chain");
    return Result;
  }

  case ISD::FSIN:
  case ISD::FCOS:
    return LowerTrig(Op, DAG);
  case ISD::SELECT: return LowerSELECT(Op, DAG);
  case ISD::FDIV: return LowerFDIV(Op, DAG);
  case ISD::ATOMIC_CMP_SWAP: return LowerATOMIC_CMP_SWAP(Op, DAG);
  case ISD::STORE: return LowerSTORE(Op, DAG);
  case ISD::GlobalAddress: {
    MachineFunction &MF = DAG.getMachineFunction();
    SIMachineFunctionInfo *MFI = MF.getInfo<SIMachineFunctionInfo>();
    return LowerGlobalAddress(MFI, Op, DAG);
  }
  case ISD::INTRINSIC_WO_CHAIN: return LowerINTRINSIC_WO_CHAIN(Op, DAG);
  case ISD::INTRINSIC_W_CHAIN: return LowerINTRINSIC_W_CHAIN(Op, DAG);
  case ISD::INTRINSIC_VOID: return LowerINTRINSIC_VOID(Op, DAG);
  case ISD::ADDRSPACECAST: return lowerADDRSPACECAST(Op, DAG);
  case ISD::INSERT_SUBVECTOR:
    return lowerINSERT_SUBVECTOR(Op, DAG);
  case ISD::INSERT_VECTOR_ELT:
    return lowerINSERT_VECTOR_ELT(Op, DAG);
  case ISD::EXTRACT_VECTOR_ELT:
    return lowerEXTRACT_VECTOR_ELT(Op, DAG);
  case ISD::VECTOR_SHUFFLE:
    return lowerVECTOR_SHUFFLE(Op, DAG);
  case ISD::SCALAR_TO_VECTOR:
    return lowerSCALAR_TO_VECTOR(Op, DAG);
  case ISD::BUILD_VECTOR:
    return lowerBUILD_VECTOR(Op, DAG);
  case ISD::FP_ROUND:
    return lowerFP_ROUND(Op, DAG);
  case ISD::FPTRUNC_ROUND: {
    unsigned Opc;
    SDLoc DL(Op);

    if (Op.getOperand(0)->getValueType(0) != MVT::f32)
      return SDValue();

    // Get the rounding mode from the last operand
    int RoundMode = cast<ConstantSDNode>(Op.getOperand(1))->getZExtValue();
    if (RoundMode == (int)RoundingMode::TowardPositive)
      Opc = AMDGPUISD::FPTRUNC_ROUND_UPWARD;
    else if (RoundMode == (int)RoundingMode::TowardNegative)
      Opc = AMDGPUISD::FPTRUNC_ROUND_DOWNWARD;
    else
      return SDValue();

    return DAG.getNode(Opc, DL, Op.getNode()->getVTList(), Op->getOperand(0));
  }
  case ISD::TRAP:
    return lowerTRAP(Op, DAG);
  case ISD::DEBUGTRAP:
    return lowerDEBUGTRAP(Op, DAG);
  case ISD::FABS:
  case ISD::FNEG:
  case ISD::FCANONICALIZE:
  case ISD::BSWAP:
    return splitUnaryVectorOp(Op, DAG);
  case ISD::FMINNUM:
  case ISD::FMAXNUM:
    return lowerFMINNUM_FMAXNUM(Op, DAG);
  case ISD::FMA:
    return splitTernaryVectorOp(Op, DAG);
  case ISD::FP_TO_SINT:
  case ISD::FP_TO_UINT:
    return LowerFP_TO_INT(Op, DAG);
  case ISD::SHL:
  case ISD::SRA:
  case ISD::SRL:
  case ISD::ADD:
  case ISD::SUB:
  case ISD::MUL:
  case ISD::SMIN:
  case ISD::SMAX:
  case ISD::UMIN:
  case ISD::UMAX:
  case ISD::FADD:
  case ISD::FMUL:
  case ISD::FMINNUM_IEEE:
  case ISD::FMAXNUM_IEEE:
  case ISD::UADDSAT:
  case ISD::USUBSAT:
  case ISD::SADDSAT:
  case ISD::SSUBSAT:
    return splitBinaryVectorOp(Op, DAG);
  case ISD::SMULO:
  case ISD::UMULO:
    return lowerXMULO(Op, DAG);
  case ISD::SMUL_LOHI:
  case ISD::UMUL_LOHI:
    return lowerXMUL_LOHI(Op, DAG);
  case ISD::DYNAMIC_STACKALLOC:
    return LowerDYNAMIC_STACKALLOC(Op, DAG);
  }
  return SDValue();
}

// Used for D16: Casts the result of an instruction into the right vector,
// packs values if loads return unpacked values.
static SDValue adjustLoadValueTypeImpl(SDValue Result, EVT LoadVT,
                                       const SDLoc &DL,
                                       SelectionDAG &DAG, bool Unpacked) {
  if (!LoadVT.isVector())
    return Result;

  // Cast back to the original packed type or to a larger type that is a
  // multiple of 32 bit for D16. Widening the return type is a required for
  // legalization.
  EVT FittingLoadVT = LoadVT;
  if ((LoadVT.getVectorNumElements() % 2) == 1) {
    FittingLoadVT =
        EVT::getVectorVT(*DAG.getContext(), LoadVT.getVectorElementType(),
                         LoadVT.getVectorNumElements() + 1);
  }

  if (Unpacked) { // From v2i32/v4i32 back to v2f16/v4f16.
    // Truncate to v2i16/v4i16.
    EVT IntLoadVT = FittingLoadVT.changeTypeToInteger();

    // Workaround legalizer not scalarizing truncate after vector op
    // legalization but not creating intermediate vector trunc.
    SmallVector<SDValue, 4> Elts;
    DAG.ExtractVectorElements(Result, Elts);
    for (SDValue &Elt : Elts)
      Elt = DAG.getNode(ISD::TRUNCATE, DL, MVT::i16, Elt);

    // Pad illegal v1i16/v3fi6 to v4i16
    if ((LoadVT.getVectorNumElements() % 2) == 1)
      Elts.push_back(DAG.getUNDEF(MVT::i16));

    Result = DAG.getBuildVector(IntLoadVT, DL, Elts);

    // Bitcast to original type (v2f16/v4f16).
    return DAG.getNode(ISD::BITCAST, DL, FittingLoadVT, Result);
  }

  // Cast back to the original packed type.
  return DAG.getNode(ISD::BITCAST, DL, FittingLoadVT, Result);
}

SDValue SITargetLowering::adjustLoadValueType(unsigned Opcode,
                                              MemSDNode *M,
                                              SelectionDAG &DAG,
                                              ArrayRef<SDValue> Ops,
                                              bool IsIntrinsic) const {
  SDLoc DL(M);

  bool Unpacked = Subtarget->hasUnpackedD16VMem();
  EVT LoadVT = M->getValueType(0);

  EVT EquivLoadVT = LoadVT;
  if (LoadVT.isVector()) {
    if (Unpacked) {
      EquivLoadVT = EVT::getVectorVT(*DAG.getContext(), MVT::i32,
                                     LoadVT.getVectorNumElements());
    } else if ((LoadVT.getVectorNumElements() % 2) == 1) {
      // Widen v3f16 to legal type
      EquivLoadVT =
          EVT::getVectorVT(*DAG.getContext(), LoadVT.getVectorElementType(),
                           LoadVT.getVectorNumElements() + 1);
    }
  }

  // Change from v4f16/v2f16 to EquivLoadVT.
  SDVTList VTList = DAG.getVTList(EquivLoadVT, MVT::Other);

  SDValue Load
    = DAG.getMemIntrinsicNode(
      IsIntrinsic ? (unsigned)ISD::INTRINSIC_W_CHAIN : Opcode, DL,
      VTList, Ops, M->getMemoryVT(),
      M->getMemOperand());

  SDValue Adjusted = adjustLoadValueTypeImpl(Load, LoadVT, DL, DAG, Unpacked);

  return DAG.getMergeValues({ Adjusted, Load.getValue(1) }, DL);
}

SDValue SITargetLowering::lowerIntrinsicLoad(MemSDNode *M, bool IsFormat,
                                             SelectionDAG &DAG,
                                             ArrayRef<SDValue> Ops) const {
  SDLoc DL(M);
  EVT LoadVT = M->getValueType(0);
  EVT EltType = LoadVT.getScalarType();
  EVT IntVT = LoadVT.changeTypeToInteger();

  bool IsD16 = IsFormat && (EltType.getSizeInBits() == 16);

  assert(M->getNumValues() == 2 || M->getNumValues() == 3);
  bool IsTFE = M->getNumValues() == 3;

  unsigned Opc;
  if (IsFormat) {
    Opc = IsTFE ? AMDGPUISD::BUFFER_LOAD_FORMAT_TFE
                : AMDGPUISD::BUFFER_LOAD_FORMAT;
  } else {
    // TODO: Support non-format TFE loads.
    if (IsTFE)
      return SDValue();
    Opc = AMDGPUISD::BUFFER_LOAD;
  }

  if (IsD16) {
    return adjustLoadValueType(AMDGPUISD::BUFFER_LOAD_FORMAT_D16, M, DAG, Ops);
  }

  // Handle BUFFER_LOAD_BYTE/UBYTE/SHORT/USHORT overloaded intrinsics
  if (!IsD16 && !LoadVT.isVector() && EltType.getSizeInBits() < 32)
    return handleByteShortBufferLoads(DAG, LoadVT, DL, Ops, M);

  if (isTypeLegal(LoadVT)) {
    return getMemIntrinsicNode(Opc, DL, M->getVTList(), Ops, IntVT,
                               M->getMemOperand(), DAG);
  }

  EVT CastVT = getEquivalentMemType(*DAG.getContext(), LoadVT);
  SDVTList VTList = DAG.getVTList(CastVT, MVT::Other);
  SDValue MemNode = getMemIntrinsicNode(Opc, DL, VTList, Ops, CastVT,
                                        M->getMemOperand(), DAG);
  return DAG.getMergeValues(
      {DAG.getNode(ISD::BITCAST, DL, LoadVT, MemNode), MemNode.getValue(1)},
      DL);
}

static SDValue lowerICMPIntrinsic(const SITargetLowering &TLI,
                                  SDNode *N, SelectionDAG &DAG) {
  EVT VT = N->getValueType(0);
  const auto *CD = cast<ConstantSDNode>(N->getOperand(3));
  unsigned CondCode = CD->getZExtValue();
  if (!ICmpInst::isIntPredicate(static_cast<ICmpInst::Predicate>(CondCode)))
    return DAG.getUNDEF(VT);

  ICmpInst::Predicate IcInput = static_cast<ICmpInst::Predicate>(CondCode);

  SDValue LHS = N->getOperand(1);
  SDValue RHS = N->getOperand(2);

  SDLoc DL(N);

  EVT CmpVT = LHS.getValueType();
  if (CmpVT == MVT::i16 && !TLI.isTypeLegal(MVT::i16)) {
    unsigned PromoteOp = ICmpInst::isSigned(IcInput) ?
      ISD::SIGN_EXTEND : ISD::ZERO_EXTEND;
    LHS = DAG.getNode(PromoteOp, DL, MVT::i32, LHS);
    RHS = DAG.getNode(PromoteOp, DL, MVT::i32, RHS);
  }

  ISD::CondCode CCOpcode = getICmpCondCode(IcInput);

  unsigned WavefrontSize = TLI.getSubtarget()->getWavefrontSize();
  EVT CCVT = EVT::getIntegerVT(*DAG.getContext(), WavefrontSize);

  SDValue SetCC = DAG.getNode(AMDGPUISD::SETCC, DL, CCVT, LHS, RHS,
                              DAG.getCondCode(CCOpcode));
  if (VT.bitsEq(CCVT))
    return SetCC;
  return DAG.getZExtOrTrunc(SetCC, DL, VT);
}

static SDValue lowerFCMPIntrinsic(const SITargetLowering &TLI,
                                  SDNode *N, SelectionDAG &DAG) {
  EVT VT = N->getValueType(0);
  const auto *CD = cast<ConstantSDNode>(N->getOperand(3));

  unsigned CondCode = CD->getZExtValue();
  if (!FCmpInst::isFPPredicate(static_cast<FCmpInst::Predicate>(CondCode)))
    return DAG.getUNDEF(VT);

  SDValue Src0 = N->getOperand(1);
  SDValue Src1 = N->getOperand(2);
  EVT CmpVT = Src0.getValueType();
  SDLoc SL(N);

  if (CmpVT == MVT::f16 && !TLI.isTypeLegal(CmpVT)) {
    Src0 = DAG.getNode(ISD::FP_EXTEND, SL, MVT::f32, Src0);
    Src1 = DAG.getNode(ISD::FP_EXTEND, SL, MVT::f32, Src1);
  }

  FCmpInst::Predicate IcInput = static_cast<FCmpInst::Predicate>(CondCode);
  ISD::CondCode CCOpcode = getFCmpCondCode(IcInput);
  unsigned WavefrontSize = TLI.getSubtarget()->getWavefrontSize();
  EVT CCVT = EVT::getIntegerVT(*DAG.getContext(), WavefrontSize);
  SDValue SetCC = DAG.getNode(AMDGPUISD::SETCC, SL, CCVT, Src0,
                              Src1, DAG.getCondCode(CCOpcode));
  if (VT.bitsEq(CCVT))
    return SetCC;
  return DAG.getZExtOrTrunc(SetCC, SL, VT);
}

static SDValue lowerBALLOTIntrinsic(const SITargetLowering &TLI, SDNode *N,
                                    SelectionDAG &DAG) {
  EVT VT = N->getValueType(0);
  SDValue Src = N->getOperand(1);
  SDLoc SL(N);

  if (Src.getOpcode() == ISD::SETCC) {
    // (ballot (ISD::SETCC ...)) -> (AMDGPUISD::SETCC ...)
    return DAG.getNode(AMDGPUISD::SETCC, SL, VT, Src.getOperand(0),
                       Src.getOperand(1), Src.getOperand(2));
  }
  if (const ConstantSDNode *Arg = dyn_cast<ConstantSDNode>(Src)) {
    // (ballot 0) -> 0
    if (Arg->isZero())
      return DAG.getConstant(0, SL, VT);

    // (ballot 1) -> EXEC/EXEC_LO
    if (Arg->isOne()) {
      Register Exec;
      if (VT.getScalarSizeInBits() == 32)
        Exec = AMDGPU::EXEC_LO;
      else if (VT.getScalarSizeInBits() == 64)
        Exec = AMDGPU::EXEC;
      else
        return SDValue();

      return DAG.getCopyFromReg(DAG.getEntryNode(), SL, Exec, VT);
    }
  }

  // (ballot (i1 $src)) -> (AMDGPUISD::SETCC (i32 (zext $src)) (i32 0)
  // ISD::SETNE)
  return DAG.getNode(
      AMDGPUISD::SETCC, SL, VT, DAG.getZExtOrTrunc(Src, SL, MVT::i32),
      DAG.getConstant(0, SL, MVT::i32), DAG.getCondCode(ISD::SETNE));
}

void SITargetLowering::ReplaceNodeResults(SDNode *N,
                                          SmallVectorImpl<SDValue> &Results,
                                          SelectionDAG &DAG) const {
  switch (N->getOpcode()) {
  case ISD::INSERT_VECTOR_ELT: {
    if (SDValue Res = lowerINSERT_VECTOR_ELT(SDValue(N, 0), DAG))
      Results.push_back(Res);
    return;
  }
  case ISD::EXTRACT_VECTOR_ELT: {
    if (SDValue Res = lowerEXTRACT_VECTOR_ELT(SDValue(N, 0), DAG))
      Results.push_back(Res);
    return;
  }
  case ISD::INTRINSIC_WO_CHAIN: {
    unsigned IID = cast<ConstantSDNode>(N->getOperand(0))->getZExtValue();
    switch (IID) {
    case Intrinsic::amdgcn_cvt_pkrtz: {
      SDValue Src0 = N->getOperand(1);
      SDValue Src1 = N->getOperand(2);
      SDLoc SL(N);
      SDValue Cvt = DAG.getNode(AMDGPUISD::CVT_PKRTZ_F16_F32, SL, MVT::i32,
                                Src0, Src1);
      Results.push_back(DAG.getNode(ISD::BITCAST, SL, MVT::v2f16, Cvt));
      return;
    }
    case Intrinsic::amdgcn_cvt_pknorm_i16:
    case Intrinsic::amdgcn_cvt_pknorm_u16:
    case Intrinsic::amdgcn_cvt_pk_i16:
    case Intrinsic::amdgcn_cvt_pk_u16: {
      SDValue Src0 = N->getOperand(1);
      SDValue Src1 = N->getOperand(2);
      SDLoc SL(N);
      unsigned Opcode;

      if (IID == Intrinsic::amdgcn_cvt_pknorm_i16)
        Opcode = AMDGPUISD::CVT_PKNORM_I16_F32;
      else if (IID == Intrinsic::amdgcn_cvt_pknorm_u16)
        Opcode = AMDGPUISD::CVT_PKNORM_U16_F32;
      else if (IID == Intrinsic::amdgcn_cvt_pk_i16)
        Opcode = AMDGPUISD::CVT_PK_I16_I32;
      else
        Opcode = AMDGPUISD::CVT_PK_U16_U32;

      EVT VT = N->getValueType(0);
      if (isTypeLegal(VT))
        Results.push_back(DAG.getNode(Opcode, SL, VT, Src0, Src1));
      else {
        SDValue Cvt = DAG.getNode(Opcode, SL, MVT::i32, Src0, Src1);
        Results.push_back(DAG.getNode(ISD::BITCAST, SL, MVT::v2i16, Cvt));
      }
      return;
    }
    }
    break;
  }
  case ISD::INTRINSIC_W_CHAIN: {
    if (SDValue Res = LowerINTRINSIC_W_CHAIN(SDValue(N, 0), DAG)) {
      if (Res.getOpcode() == ISD::MERGE_VALUES) {
        // FIXME: Hacky
        for (unsigned I = 0; I < Res.getNumOperands(); I++) {
          Results.push_back(Res.getOperand(I));
        }
      } else {
        Results.push_back(Res);
        Results.push_back(Res.getValue(1));
      }
      return;
    }

    break;
  }
  case ISD::SELECT: {
    SDLoc SL(N);
    EVT VT = N->getValueType(0);
    EVT NewVT = getEquivalentMemType(*DAG.getContext(), VT);
    SDValue LHS = DAG.getNode(ISD::BITCAST, SL, NewVT, N->getOperand(1));
    SDValue RHS = DAG.getNode(ISD::BITCAST, SL, NewVT, N->getOperand(2));

    EVT SelectVT = NewVT;
    if (NewVT.bitsLT(MVT::i32)) {
      LHS = DAG.getNode(ISD::ANY_EXTEND, SL, MVT::i32, LHS);
      RHS = DAG.getNode(ISD::ANY_EXTEND, SL, MVT::i32, RHS);
      SelectVT = MVT::i32;
    }

    SDValue NewSelect = DAG.getNode(ISD::SELECT, SL, SelectVT,
                                    N->getOperand(0), LHS, RHS);

    if (NewVT != SelectVT)
      NewSelect = DAG.getNode(ISD::TRUNCATE, SL, NewVT, NewSelect);
    Results.push_back(DAG.getNode(ISD::BITCAST, SL, VT, NewSelect));
    return;
  }
  case ISD::FNEG: {
    if (N->getValueType(0) != MVT::v2f16)
      break;

    SDLoc SL(N);
    SDValue BC = DAG.getNode(ISD::BITCAST, SL, MVT::i32, N->getOperand(0));

    SDValue Op = DAG.getNode(ISD::XOR, SL, MVT::i32,
                             BC,
                             DAG.getConstant(0x80008000, SL, MVT::i32));
    Results.push_back(DAG.getNode(ISD::BITCAST, SL, MVT::v2f16, Op));
    return;
  }
  case ISD::FABS: {
    if (N->getValueType(0) != MVT::v2f16)
      break;

    SDLoc SL(N);
    SDValue BC = DAG.getNode(ISD::BITCAST, SL, MVT::i32, N->getOperand(0));

    SDValue Op = DAG.getNode(ISD::AND, SL, MVT::i32,
                             BC,
                             DAG.getConstant(0x7fff7fff, SL, MVT::i32));
    Results.push_back(DAG.getNode(ISD::BITCAST, SL, MVT::v2f16, Op));
    return;
  }
  default:
    break;
  }
}

/// Helper function for LowerBRCOND
static SDNode *findUser(SDValue Value, unsigned Opcode) {

  SDNode *Parent = Value.getNode();
  for (SDNode::use_iterator I = Parent->use_begin(), E = Parent->use_end();
       I != E; ++I) {

    if (I.getUse().get() != Value)
      continue;

    if (I->getOpcode() == Opcode)
      return *I;
  }
  return nullptr;
}

unsigned SITargetLowering::isCFIntrinsic(const SDNode *Intr) const {
  if (Intr->getOpcode() == ISD::INTRINSIC_W_CHAIN) {
    switch (cast<ConstantSDNode>(Intr->getOperand(1))->getZExtValue()) {
    case Intrinsic::amdgcn_if:
      return AMDGPUISD::IF;
    case Intrinsic::amdgcn_else:
      return AMDGPUISD::ELSE;
    case Intrinsic::amdgcn_loop:
      return AMDGPUISD::LOOP;
    case Intrinsic::amdgcn_end_cf:
      llvm_unreachable("should not occur");
    default:
      return 0;
    }
  }

  // break, if_break, else_break are all only used as inputs to loop, not
  // directly as branch conditions.
  return 0;
}

bool SITargetLowering::shouldEmitFixup(const GlobalValue *GV) const {
  const Triple &TT = getTargetMachine().getTargetTriple();
  return (GV->getAddressSpace() == AMDGPUAS::CONSTANT_ADDRESS ||
          GV->getAddressSpace() == AMDGPUAS::CONSTANT_ADDRESS_32BIT) &&
         AMDGPU::shouldEmitConstantsToTextSection(TT);
}

bool SITargetLowering::shouldEmitGOTReloc(const GlobalValue *GV) const {
  // FIXME: Either avoid relying on address space here or change the default
  // address space for functions to avoid the explicit check.
  return (GV->getValueType()->isFunctionTy() ||
          !isNonGlobalAddrSpace(GV->getAddressSpace())) &&
         !shouldEmitFixup(GV) &&
         !getTargetMachine().shouldAssumeDSOLocal(*GV->getParent(), GV);
}

bool SITargetLowering::shouldEmitPCReloc(const GlobalValue *GV) const {
  return !shouldEmitFixup(GV) && !shouldEmitGOTReloc(GV);
}

bool SITargetLowering::shouldUseLDSConstAddress(const GlobalValue *GV) const {
  if (!GV->hasExternalLinkage())
    return true;

  const auto OS = getTargetMachine().getTargetTriple().getOS();
  return OS == Triple::AMDHSA || OS == Triple::AMDPAL;
}

/// This transforms the control flow intrinsics to get the branch destination as
/// last parameter, also switches branch target with BR if the need arise
SDValue SITargetLowering::LowerBRCOND(SDValue BRCOND,
                                      SelectionDAG &DAG) const {
  SDLoc DL(BRCOND);

  SDNode *Intr = BRCOND.getOperand(1).getNode();
  SDValue Target = BRCOND.getOperand(2);
  SDNode *BR = nullptr;
  SDNode *SetCC = nullptr;

  if (Intr->getOpcode() == ISD::SETCC) {
    // As long as we negate the condition everything is fine
    SetCC = Intr;
    Intr = SetCC->getOperand(0).getNode();

  } else {
    // Get the target from BR if we don't negate the condition
    BR = findUser(BRCOND, ISD::BR);
    assert(BR && "brcond missing unconditional branch user");
    Target = BR->getOperand(1);
  }

  unsigned CFNode = isCFIntrinsic(Intr);
  if (CFNode == 0) {
    // This is a uniform branch so we don't need to legalize.
    return BRCOND;
  }

  bool HaveChain = Intr->getOpcode() == ISD::INTRINSIC_VOID ||
                   Intr->getOpcode() == ISD::INTRINSIC_W_CHAIN;

  assert(!SetCC ||
        (SetCC->getConstantOperandVal(1) == 1 &&
         cast<CondCodeSDNode>(SetCC->getOperand(2).getNode())->get() ==
                                                             ISD::SETNE));

  // operands of the new intrinsic call
  SmallVector<SDValue, 4> Ops;
  if (HaveChain)
    Ops.push_back(BRCOND.getOperand(0));

  Ops.append(Intr->op_begin() + (HaveChain ?  2 : 1), Intr->op_end());
  Ops.push_back(Target);

  ArrayRef<EVT> Res(Intr->value_begin() + 1, Intr->value_end());

  // build the new intrinsic call
  SDNode *Result = DAG.getNode(CFNode, DL, DAG.getVTList(Res), Ops).getNode();

  if (!HaveChain) {
    SDValue Ops[] =  {
      SDValue(Result, 0),
      BRCOND.getOperand(0)
    };

    Result = DAG.getMergeValues(Ops, DL).getNode();
  }

  if (BR) {
    // Give the branch instruction our target
    SDValue Ops[] = {
      BR->getOperand(0),
      BRCOND.getOperand(2)
    };
    SDValue NewBR = DAG.getNode(ISD::BR, DL, BR->getVTList(), Ops);
    DAG.ReplaceAllUsesWith(BR, NewBR.getNode());
  }

  SDValue Chain = SDValue(Result, Result->getNumValues() - 1);

  // Copy the intrinsic results to registers
  for (unsigned i = 1, e = Intr->getNumValues() - 1; i != e; ++i) {
    SDNode *CopyToReg = findUser(SDValue(Intr, i), ISD::CopyToReg);
    if (!CopyToReg)
      continue;

    Chain = DAG.getCopyToReg(
      Chain, DL,
      CopyToReg->getOperand(1),
      SDValue(Result, i - 1),
      SDValue());

    DAG.ReplaceAllUsesWith(SDValue(CopyToReg, 0), CopyToReg->getOperand(0));
  }

  // Remove the old intrinsic from the chain
  DAG.ReplaceAllUsesOfValueWith(
    SDValue(Intr, Intr->getNumValues() - 1),
    Intr->getOperand(0));

  return Chain;
}

SDValue SITargetLowering::LowerRETURNADDR(SDValue Op,
                                          SelectionDAG &DAG) const {
  MVT VT = Op.getSimpleValueType();
  SDLoc DL(Op);
  // Checking the depth
  if (cast<ConstantSDNode>(Op.getOperand(0))->getZExtValue() != 0)
    return DAG.getConstant(0, DL, VT);

  MachineFunction &MF = DAG.getMachineFunction();
  const SIMachineFunctionInfo *Info = MF.getInfo<SIMachineFunctionInfo>();
  // Check for kernel and shader functions
  if (Info->isEntryFunction())
    return DAG.getConstant(0, DL, VT);

  MachineFrameInfo &MFI = MF.getFrameInfo();
  // There is a call to @llvm.returnaddress in this function
  MFI.setReturnAddressIsTaken(true);

  const SIRegisterInfo *TRI = getSubtarget()->getRegisterInfo();
  // Get the return address reg and mark it as an implicit live-in
  Register Reg = MF.addLiveIn(TRI->getReturnAddressReg(MF), getRegClassFor(VT, Op.getNode()->isDivergent()));

  return DAG.getCopyFromReg(DAG.getEntryNode(), DL, Reg, VT);
}

SDValue SITargetLowering::getFPExtOrFPRound(SelectionDAG &DAG,
                                            SDValue Op,
                                            const SDLoc &DL,
                                            EVT VT) const {
  return Op.getValueType().bitsLE(VT) ?
      DAG.getNode(ISD::FP_EXTEND, DL, VT, Op) :
    DAG.getNode(ISD::FP_ROUND, DL, VT, Op,
                DAG.getTargetConstant(0, DL, MVT::i32));
}

SDValue SITargetLowering::lowerFP_ROUND(SDValue Op, SelectionDAG &DAG) const {
  assert(Op.getValueType() == MVT::f16 &&
         "Do not know how to custom lower FP_ROUND for non-f16 type");

  SDValue Src = Op.getOperand(0);
  EVT SrcVT = Src.getValueType();
  if (SrcVT != MVT::f64)
    return Op;

  SDLoc DL(Op);

  SDValue FpToFp16 = DAG.getNode(ISD::FP_TO_FP16, DL, MVT::i32, Src);
  SDValue Trunc = DAG.getNode(ISD::TRUNCATE, DL, MVT::i16, FpToFp16);
  return DAG.getNode(ISD::BITCAST, DL, MVT::f16, Trunc);
}

SDValue SITargetLowering::lowerFMINNUM_FMAXNUM(SDValue Op,
                                               SelectionDAG &DAG) const {
  EVT VT = Op.getValueType();
  const MachineFunction &MF = DAG.getMachineFunction();
  const SIMachineFunctionInfo *Info = MF.getInfo<SIMachineFunctionInfo>();
  bool IsIEEEMode = Info->getMode().IEEE;

  // FIXME: Assert during selection that this is only selected for
  // ieee_mode. Currently a combine can produce the ieee version for non-ieee
  // mode functions, but this happens to be OK since it's only done in cases
  // where there is known no sNaN.
  if (IsIEEEMode)
    return expandFMINNUM_FMAXNUM(Op.getNode(), DAG);

  if (VT == MVT::v4f16 || VT == MVT::v8f16 || VT == MVT::v16f16)
    return splitBinaryVectorOp(Op, DAG);
  return Op;
}

SDValue SITargetLowering::lowerXMULO(SDValue Op, SelectionDAG &DAG) const {
  EVT VT = Op.getValueType();
  SDLoc SL(Op);
  SDValue LHS = Op.getOperand(0);
  SDValue RHS = Op.getOperand(1);
  bool isSigned = Op.getOpcode() == ISD::SMULO;

  if (ConstantSDNode *RHSC = isConstOrConstSplat(RHS)) {
    const APInt &C = RHSC->getAPIntValue();
    // mulo(X, 1 << S) -> { X << S, (X << S) >> S != X }
    if (C.isPowerOf2()) {
      // smulo(x, signed_min) is same as umulo(x, signed_min).
      bool UseArithShift = isSigned && !C.isMinSignedValue();
      SDValue ShiftAmt = DAG.getConstant(C.logBase2(), SL, MVT::i32);
      SDValue Result = DAG.getNode(ISD::SHL, SL, VT, LHS, ShiftAmt);
      SDValue Overflow = DAG.getSetCC(SL, MVT::i1,
          DAG.getNode(UseArithShift ? ISD::SRA : ISD::SRL,
                      SL, VT, Result, ShiftAmt),
          LHS, ISD::SETNE);
      return DAG.getMergeValues({ Result, Overflow }, SL);
    }
  }

  SDValue Result = DAG.getNode(ISD::MUL, SL, VT, LHS, RHS);
  SDValue Top = DAG.getNode(isSigned ? ISD::MULHS : ISD::MULHU,
                            SL, VT, LHS, RHS);

  SDValue Sign = isSigned
    ? DAG.getNode(ISD::SRA, SL, VT, Result,
                  DAG.getConstant(VT.getScalarSizeInBits() - 1, SL, MVT::i32))
    : DAG.getConstant(0, SL, VT);
  SDValue Overflow = DAG.getSetCC(SL, MVT::i1, Top, Sign, ISD::SETNE);

  return DAG.getMergeValues({ Result, Overflow }, SL);
}

SDValue SITargetLowering::lowerXMUL_LOHI(SDValue Op, SelectionDAG &DAG) const {
  if (Op->isDivergent()) {
    // Select to V_MAD_[IU]64_[IU]32.
    return Op;
  }
  if (Subtarget->hasSMulHi()) {
    // Expand to S_MUL_I32 + S_MUL_HI_[IU]32.
    return SDValue();
  }
  // The multiply is uniform but we would have to use V_MUL_HI_[IU]32 to
  // calculate the high part, so we might as well do the whole thing with
  // V_MAD_[IU]64_[IU]32.
  return Op;
}

SDValue SITargetLowering::lowerTRAP(SDValue Op, SelectionDAG &DAG) const {
  if (!Subtarget->isTrapHandlerEnabled() ||
      Subtarget->getTrapHandlerAbi() != GCNSubtarget::TrapHandlerAbi::AMDHSA)
    return lowerTrapEndpgm(Op, DAG);

  if (std::optional<uint8_t> HsaAbiVer = AMDGPU::getHsaAbiVersion(Subtarget)) {
    switch (*HsaAbiVer) {
    case ELF::ELFABIVERSION_AMDGPU_HSA_V2:
    case ELF::ELFABIVERSION_AMDGPU_HSA_V3:
      return lowerTrapHsaQueuePtr(Op, DAG);
    case ELF::ELFABIVERSION_AMDGPU_HSA_V4:
    case ELF::ELFABIVERSION_AMDGPU_HSA_V5:
      return Subtarget->supportsGetDoorbellID() ?
          lowerTrapHsa(Op, DAG) : lowerTrapHsaQueuePtr(Op, DAG);
    }
  }

  llvm_unreachable("Unknown trap handler");
}

SDValue SITargetLowering::lowerTrapEndpgm(
    SDValue Op, SelectionDAG &DAG) const {
  SDLoc SL(Op);
  SDValue Chain = Op.getOperand(0);
  return DAG.getNode(AMDGPUISD::ENDPGM, SL, MVT::Other, Chain);
}

SDValue SITargetLowering::loadImplicitKernelArgument(SelectionDAG &DAG, MVT VT,
    const SDLoc &DL, Align Alignment, ImplicitParameter Param) const {
  MachineFunction &MF = DAG.getMachineFunction();
  uint64_t Offset = getImplicitParameterOffset(MF, Param);
  SDValue Ptr = lowerKernArgParameterPtr(DAG, DL, DAG.getEntryNode(), Offset);
  MachinePointerInfo PtrInfo(AMDGPUAS::CONSTANT_ADDRESS);
  return DAG.getLoad(VT, DL, DAG.getEntryNode(), Ptr, PtrInfo, Alignment,
                     MachineMemOperand::MODereferenceable |
                         MachineMemOperand::MOInvariant);
}

SDValue SITargetLowering::lowerTrapHsaQueuePtr(
    SDValue Op, SelectionDAG &DAG) const {
  SDLoc SL(Op);
  SDValue Chain = Op.getOperand(0);

  SDValue QueuePtr;
  // For code object version 5, QueuePtr is passed through implicit kernarg.
  if (AMDGPU::getAmdhsaCodeObjectVersion() == 5) {
    QueuePtr =
        loadImplicitKernelArgument(DAG, MVT::i64, SL, Align(8), QUEUE_PTR);
  } else {
    MachineFunction &MF = DAG.getMachineFunction();
    SIMachineFunctionInfo *Info = MF.getInfo<SIMachineFunctionInfo>();
    Register UserSGPR = Info->getQueuePtrUserSGPR();

    if (UserSGPR == AMDGPU::NoRegister) {
      // We probably are in a function incorrectly marked with
      // amdgpu-no-queue-ptr. This is undefined. We don't want to delete the
      // trap, so just use a null pointer.
      QueuePtr = DAG.getConstant(0, SL, MVT::i64);
    } else {
      QueuePtr = CreateLiveInRegister(DAG, &AMDGPU::SReg_64RegClass, UserSGPR,
                                      MVT::i64);
    }
  }

  SDValue SGPR01 = DAG.getRegister(AMDGPU::SGPR0_SGPR1, MVT::i64);
  SDValue ToReg = DAG.getCopyToReg(Chain, SL, SGPR01,
                                   QueuePtr, SDValue());

  uint64_t TrapID = static_cast<uint64_t>(GCNSubtarget::TrapID::LLVMAMDHSATrap);
  SDValue Ops[] = {
    ToReg,
    DAG.getTargetConstant(TrapID, SL, MVT::i16),
    SGPR01,
    ToReg.getValue(1)
  };
  return DAG.getNode(AMDGPUISD::TRAP, SL, MVT::Other, Ops);
}

SDValue SITargetLowering::lowerTrapHsa(
    SDValue Op, SelectionDAG &DAG) const {
  SDLoc SL(Op);
  SDValue Chain = Op.getOperand(0);

  uint64_t TrapID = static_cast<uint64_t>(GCNSubtarget::TrapID::LLVMAMDHSATrap);
  SDValue Ops[] = {
    Chain,
    DAG.getTargetConstant(TrapID, SL, MVT::i16)
  };
  return DAG.getNode(AMDGPUISD::TRAP, SL, MVT::Other, Ops);
}

SDValue SITargetLowering::lowerDEBUGTRAP(SDValue Op, SelectionDAG &DAG) const {
  SDLoc SL(Op);
  SDValue Chain = Op.getOperand(0);
  MachineFunction &MF = DAG.getMachineFunction();

  if (!Subtarget->isTrapHandlerEnabled() ||
      Subtarget->getTrapHandlerAbi() != GCNSubtarget::TrapHandlerAbi::AMDHSA) {
    DiagnosticInfoUnsupported NoTrap(MF.getFunction(),
                                     "debugtrap handler not supported",
                                     Op.getDebugLoc(),
                                     DS_Warning);
    LLVMContext &Ctx = MF.getFunction().getContext();
    Ctx.diagnose(NoTrap);
    return Chain;
  }

  uint64_t TrapID = static_cast<uint64_t>(GCNSubtarget::TrapID::LLVMAMDHSADebugTrap);
  SDValue Ops[] = {
    Chain,
    DAG.getTargetConstant(TrapID, SL, MVT::i16)
  };
  return DAG.getNode(AMDGPUISD::TRAP, SL, MVT::Other, Ops);
}

SDValue SITargetLowering::getSegmentAperture(unsigned AS, const SDLoc &DL,
                                             SelectionDAG &DAG) const {
  if (Subtarget->hasApertureRegs()) {
    const unsigned ApertureRegNo = (AS == AMDGPUAS::LOCAL_ADDRESS)
                                       ? AMDGPU::SRC_SHARED_BASE
                                       : AMDGPU::SRC_PRIVATE_BASE;
    // Note: this feature (register) is broken. When used as a 32-bit operand,
    // it returns a wrong value (all zeroes?). The real value is in the upper 32
    // bits.
    //
    // To work around the issue, directly emit a 64 bit mov from this register
    // then extract the high bits. Note that this shouldn't even result in a
    // shift being emitted and simply become a pair of registers (e.g.):
    //    s_mov_b64 s[6:7], src_shared_base
    //    v_mov_b32_e32 v1, s7
    //
    // FIXME: It would be more natural to emit a CopyFromReg here, but then copy
    // coalescing would kick in and it would think it's okay to use the "HI"
    // subregister directly (instead of extracting the HI 32 bits) which is an
    // artificial (unusable) register.
    //  Register TableGen definitions would need an overhaul to get rid of the
    //  artificial "HI" aperture registers and prevent this kind of issue from
    //  happening.
    SDNode *Mov = DAG.getMachineNode(AMDGPU::S_MOV_B64, DL, MVT::i64,
                                     DAG.getRegister(ApertureRegNo, MVT::i64));
    return DAG.getNode(
        ISD::TRUNCATE, DL, MVT::i32,
        DAG.getNode(ISD::SRL, DL, MVT::i64,
                    {SDValue(Mov, 0), DAG.getConstant(32, DL, MVT::i64)}));
  }

  // For code object version 5, private_base and shared_base are passed through
  // implicit kernargs.
  if (AMDGPU::getAmdhsaCodeObjectVersion() == 5) {
    ImplicitParameter Param =
        (AS == AMDGPUAS::LOCAL_ADDRESS) ? SHARED_BASE : PRIVATE_BASE;
    return loadImplicitKernelArgument(DAG, MVT::i32, DL, Align(4), Param);
  }

  MachineFunction &MF = DAG.getMachineFunction();
  SIMachineFunctionInfo *Info = MF.getInfo<SIMachineFunctionInfo>();
  Register UserSGPR = Info->getQueuePtrUserSGPR();
  if (UserSGPR == AMDGPU::NoRegister) {
    // We probably are in a function incorrectly marked with
    // amdgpu-no-queue-ptr. This is undefined.
    return DAG.getUNDEF(MVT::i32);
  }

  SDValue QueuePtr = CreateLiveInRegister(
    DAG, &AMDGPU::SReg_64RegClass, UserSGPR, MVT::i64);

  // Offset into amd_queue_t for group_segment_aperture_base_hi /
  // private_segment_aperture_base_hi.
  uint32_t StructOffset = (AS == AMDGPUAS::LOCAL_ADDRESS) ? 0x40 : 0x44;

  SDValue Ptr =
      DAG.getObjectPtrOffset(DL, QueuePtr, TypeSize::Fixed(StructOffset));

  // TODO: Use custom target PseudoSourceValue.
  // TODO: We should use the value from the IR intrinsic call, but it might not
  // be available and how do we get it?
  MachinePointerInfo PtrInfo(AMDGPUAS::CONSTANT_ADDRESS);
  return DAG.getLoad(MVT::i32, DL, QueuePtr.getValue(1), Ptr, PtrInfo,
                     commonAlignment(Align(64), StructOffset),
                     MachineMemOperand::MODereferenceable |
                         MachineMemOperand::MOInvariant);
}

/// Return true if the value is a known valid address, such that a null check is
/// not necessary.
static bool isKnownNonNull(SDValue Val, SelectionDAG &DAG,
                           const AMDGPUTargetMachine &TM, unsigned AddrSpace) {
  if (isa<FrameIndexSDNode>(Val) || isa<GlobalAddressSDNode>(Val) ||
      isa<BasicBlockSDNode>(Val))
    return true;

  if (auto *ConstVal = dyn_cast<ConstantSDNode>(Val))
    return ConstVal->getSExtValue() != TM.getNullPointerValue(AddrSpace);

  // TODO: Search through arithmetic, handle arguments and loads
  // marked nonnull.
  return false;
}

SDValue SITargetLowering::lowerADDRSPACECAST(SDValue Op,
                                             SelectionDAG &DAG) const {
  SDLoc SL(Op);
  const AddrSpaceCastSDNode *ASC = cast<AddrSpaceCastSDNode>(Op);

  SDValue Src = ASC->getOperand(0);
  SDValue FlatNullPtr = DAG.getConstant(0, SL, MVT::i64);
  unsigned SrcAS = ASC->getSrcAddressSpace();

  const AMDGPUTargetMachine &TM =
    static_cast<const AMDGPUTargetMachine &>(getTargetMachine());

  // flat -> local/private
  if (SrcAS == AMDGPUAS::FLAT_ADDRESS) {
    unsigned DestAS = ASC->getDestAddressSpace();

    if (DestAS == AMDGPUAS::LOCAL_ADDRESS ||
        DestAS == AMDGPUAS::PRIVATE_ADDRESS) {
      SDValue Ptr = DAG.getNode(ISD::TRUNCATE, SL, MVT::i32, Src);

      if (isKnownNonNull(Src, DAG, TM, SrcAS))
        return Ptr;

      unsigned NullVal = TM.getNullPointerValue(DestAS);
      SDValue SegmentNullPtr = DAG.getConstant(NullVal, SL, MVT::i32);
      SDValue NonNull = DAG.getSetCC(SL, MVT::i1, Src, FlatNullPtr, ISD::SETNE);

      return DAG.getNode(ISD::SELECT, SL, MVT::i32, NonNull, Ptr,
                         SegmentNullPtr);
    }
  }

  // local/private -> flat
  if (ASC->getDestAddressSpace() == AMDGPUAS::FLAT_ADDRESS) {
    if (SrcAS == AMDGPUAS::LOCAL_ADDRESS ||
        SrcAS == AMDGPUAS::PRIVATE_ADDRESS) {

      SDValue Aperture = getSegmentAperture(ASC->getSrcAddressSpace(), SL, DAG);
      SDValue CvtPtr =
          DAG.getNode(ISD::BUILD_VECTOR, SL, MVT::v2i32, Src, Aperture);
      CvtPtr = DAG.getNode(ISD::BITCAST, SL, MVT::i64, CvtPtr);

      if (isKnownNonNull(Src, DAG, TM, SrcAS))
        return CvtPtr;

      unsigned NullVal = TM.getNullPointerValue(SrcAS);
      SDValue SegmentNullPtr = DAG.getConstant(NullVal, SL, MVT::i32);

      SDValue NonNull
        = DAG.getSetCC(SL, MVT::i1, Src, SegmentNullPtr, ISD::SETNE);

      return DAG.getNode(ISD::SELECT, SL, MVT::i64, NonNull, CvtPtr,
                         FlatNullPtr);
    }
  }

  if (SrcAS == AMDGPUAS::CONSTANT_ADDRESS_32BIT &&
      Op.getValueType() == MVT::i64) {
    const SIMachineFunctionInfo *Info =
        DAG.getMachineFunction().getInfo<SIMachineFunctionInfo>();
    SDValue Hi = DAG.getConstant(Info->get32BitAddressHighBits(), SL, MVT::i32);
    SDValue Vec = DAG.getNode(ISD::BUILD_VECTOR, SL, MVT::v2i32, Src, Hi);
    return DAG.getNode(ISD::BITCAST, SL, MVT::i64, Vec);
  }

  if (ASC->getDestAddressSpace() == AMDGPUAS::CONSTANT_ADDRESS_32BIT &&
      Src.getValueType() == MVT::i64)
    return DAG.getNode(ISD::TRUNCATE, SL, MVT::i32, Src);

  // global <-> flat are no-ops and never emitted.

  const MachineFunction &MF = DAG.getMachineFunction();
  DiagnosticInfoUnsupported InvalidAddrSpaceCast(
    MF.getFunction(), "invalid addrspacecast", SL.getDebugLoc());
  DAG.getContext()->diagnose(InvalidAddrSpaceCast);

  return DAG.getUNDEF(ASC->getValueType(0));
}

// This lowers an INSERT_SUBVECTOR by extracting the individual elements from
// the small vector and inserting them into the big vector. That is better than
// the default expansion of doing it via a stack slot. Even though the use of
// the stack slot would be optimized away afterwards, the stack slot itself
// remains.
SDValue SITargetLowering::lowerINSERT_SUBVECTOR(SDValue Op,
                                                SelectionDAG &DAG) const {
  SDValue Vec = Op.getOperand(0);
  SDValue Ins = Op.getOperand(1);
  SDValue Idx = Op.getOperand(2);
  EVT VecVT = Vec.getValueType();
  EVT InsVT = Ins.getValueType();
  EVT EltVT = VecVT.getVectorElementType();
  unsigned InsNumElts = InsVT.getVectorNumElements();
  unsigned IdxVal = cast<ConstantSDNode>(Idx)->getZExtValue();
  SDLoc SL(Op);

  for (unsigned I = 0; I != InsNumElts; ++I) {
    SDValue Elt = DAG.getNode(ISD::EXTRACT_VECTOR_ELT, SL, EltVT, Ins,
                              DAG.getConstant(I, SL, MVT::i32));
    Vec = DAG.getNode(ISD::INSERT_VECTOR_ELT, SL, VecVT, Vec, Elt,
                      DAG.getConstant(IdxVal + I, SL, MVT::i32));
  }
  return Vec;
}

SDValue SITargetLowering::lowerINSERT_VECTOR_ELT(SDValue Op,
                                                 SelectionDAG &DAG) const {
  SDValue Vec = Op.getOperand(0);
  SDValue InsVal = Op.getOperand(1);
  SDValue Idx = Op.getOperand(2);
  EVT VecVT = Vec.getValueType();
  EVT EltVT = VecVT.getVectorElementType();
  unsigned VecSize = VecVT.getSizeInBits();
  unsigned EltSize = EltVT.getSizeInBits();
  SDLoc SL(Op);

  // Specially handle the case of v4i16 with static indexing.
  unsigned NumElts = VecVT.getVectorNumElements();
  auto KIdx = dyn_cast<ConstantSDNode>(Idx);
  if (NumElts == 4 && EltSize == 16 && KIdx) {
    SDValue BCVec = DAG.getNode(ISD::BITCAST, SL, MVT::v2i32, Vec);

    SDValue LoHalf = DAG.getNode(ISD::EXTRACT_VECTOR_ELT, SL, MVT::i32, BCVec,
                                 DAG.getConstant(0, SL, MVT::i32));
    SDValue HiHalf = DAG.getNode(ISD::EXTRACT_VECTOR_ELT, SL, MVT::i32, BCVec,
                                 DAG.getConstant(1, SL, MVT::i32));

    SDValue LoVec = DAG.getNode(ISD::BITCAST, SL, MVT::v2i16, LoHalf);
    SDValue HiVec = DAG.getNode(ISD::BITCAST, SL, MVT::v2i16, HiHalf);

    unsigned Idx = KIdx->getZExtValue();
    bool InsertLo = Idx < 2;
    SDValue InsHalf = DAG.getNode(ISD::INSERT_VECTOR_ELT, SL, MVT::v2i16,
      InsertLo ? LoVec : HiVec,
      DAG.getNode(ISD::BITCAST, SL, MVT::i16, InsVal),
      DAG.getConstant(InsertLo ? Idx : (Idx - 2), SL, MVT::i32));

    InsHalf = DAG.getNode(ISD::BITCAST, SL, MVT::i32, InsHalf);

    SDValue Concat = InsertLo ?
      DAG.getBuildVector(MVT::v2i32, SL, { InsHalf, HiHalf }) :
      DAG.getBuildVector(MVT::v2i32, SL, { LoHalf, InsHalf });

    return DAG.getNode(ISD::BITCAST, SL, VecVT, Concat);
  }

  // Static indexing does not lower to stack access, and hence there is no need
  // for special custom lowering to avoid stack access.
  if (isa<ConstantSDNode>(Idx))
    return SDValue();

  // Avoid stack access for dynamic indexing by custom lowering to
  // v_bfi_b32 (v_bfm_b32 16, (shl idx, 16)), val, vec

  assert(VecSize <= 64 && "Expected target vector size to be <= 64 bits");

  MVT IntVT = MVT::getIntegerVT(VecSize);

  // Convert vector index to bit-index and get the required bit mask.
  assert(isPowerOf2_32(EltSize));
  const auto EltMask = maskTrailingOnes<uint64_t>(EltSize);
  SDValue ScaleFactor = DAG.getConstant(Log2_32(EltSize), SL, MVT::i32);
  SDValue ScaledIdx = DAG.getNode(ISD::SHL, SL, MVT::i32, Idx, ScaleFactor);
  SDValue BFM = DAG.getNode(ISD::SHL, SL, IntVT,
                            DAG.getConstant(EltMask, SL, IntVT), ScaledIdx);

  // 1. Create a congruent vector with the target value in each element.
  SDValue ExtVal = DAG.getNode(ISD::BITCAST, SL, IntVT,
                               DAG.getSplatBuildVector(VecVT, SL, InsVal));

  // 2. Mask off all other indicies except the required index within (1).
  SDValue LHS = DAG.getNode(ISD::AND, SL, IntVT, BFM, ExtVal);

  // 3. Mask off the required index within the target vector.
  SDValue BCVec = DAG.getNode(ISD::BITCAST, SL, IntVT, Vec);
  SDValue RHS = DAG.getNode(ISD::AND, SL, IntVT,
                            DAG.getNOT(SL, BFM, IntVT), BCVec);

  // 4. Get (2) and (3) ORed into the target vector.
  SDValue BFI = DAG.getNode(ISD::OR, SL, IntVT, LHS, RHS);

  return DAG.getNode(ISD::BITCAST, SL, VecVT, BFI);
}

SDValue SITargetLowering::lowerEXTRACT_VECTOR_ELT(SDValue Op,
                                                  SelectionDAG &DAG) const {
  SDLoc SL(Op);

  EVT ResultVT = Op.getValueType();
  SDValue Vec = Op.getOperand(0);
  SDValue Idx = Op.getOperand(1);
  EVT VecVT = Vec.getValueType();
  unsigned VecSize = VecVT.getSizeInBits();
  EVT EltVT = VecVT.getVectorElementType();

  DAGCombinerInfo DCI(DAG, AfterLegalizeVectorOps, true, nullptr);

  // Make sure we do any optimizations that will make it easier to fold
  // source modifiers before obscuring it with bit operations.

  // XXX - Why doesn't this get called when vector_shuffle is expanded?
  if (SDValue Combined = performExtractVectorEltCombine(Op.getNode(), DCI))
    return Combined;

  if (VecSize == 128 || VecSize == 256) {
    SDValue Lo, Hi;
    EVT LoVT, HiVT;
    std::tie(LoVT, HiVT) = DAG.GetSplitDestVTs(VecVT);

    if (VecSize == 128) {
      SDValue V2 = DAG.getBitcast(MVT::v2i64, Vec);
      Lo = DAG.getBitcast(LoVT,
                          DAG.getNode(ISD::EXTRACT_VECTOR_ELT, SL, MVT::i64, V2,
                                      DAG.getConstant(0, SL, MVT::i32)));
      Hi = DAG.getBitcast(HiVT,
                          DAG.getNode(ISD::EXTRACT_VECTOR_ELT, SL, MVT::i64, V2,
                                      DAG.getConstant(1, SL, MVT::i32)));
    } else {
      assert(VecSize == 256);

      SDValue V2 = DAG.getBitcast(MVT::v4i64, Vec);
      SDValue Parts[4];
      for (unsigned P = 0; P < 4; ++P) {
        Parts[P] = DAG.getNode(ISD::EXTRACT_VECTOR_ELT, SL, MVT::i64, V2,
                               DAG.getConstant(P, SL, MVT::i32));
      }

      Lo = DAG.getBitcast(LoVT, DAG.getNode(ISD::BUILD_VECTOR, SL, MVT::v2i64,
                                            Parts[0], Parts[1]));
      Hi = DAG.getBitcast(HiVT, DAG.getNode(ISD::BUILD_VECTOR, SL, MVT::v2i64,
                                            Parts[2], Parts[3]));
    }

    EVT IdxVT = Idx.getValueType();
    unsigned NElem = VecVT.getVectorNumElements();
    assert(isPowerOf2_32(NElem));
    SDValue IdxMask = DAG.getConstant(NElem / 2 - 1, SL, IdxVT);
    SDValue NewIdx = DAG.getNode(ISD::AND, SL, IdxVT, Idx, IdxMask);
    SDValue Half = DAG.getSelectCC(SL, Idx, IdxMask, Hi, Lo, ISD::SETUGT);
    return DAG.getNode(ISD::EXTRACT_VECTOR_ELT, SL, EltVT, Half, NewIdx);
  }

  assert(VecSize <= 64);

  MVT IntVT = MVT::getIntegerVT(VecSize);

  // If Vec is just a SCALAR_TO_VECTOR, then use the scalar integer directly.
  SDValue VecBC = peekThroughBitcasts(Vec);
  if (VecBC.getOpcode() == ISD::SCALAR_TO_VECTOR) {
    SDValue Src = VecBC.getOperand(0);
    Src = DAG.getBitcast(Src.getValueType().changeTypeToInteger(), Src);
    Vec = DAG.getAnyExtOrTrunc(Src, SL, IntVT);
  }

  unsigned EltSize = EltVT.getSizeInBits();
  assert(isPowerOf2_32(EltSize));

  SDValue ScaleFactor = DAG.getConstant(Log2_32(EltSize), SL, MVT::i32);

  // Convert vector index to bit-index (* EltSize)
  SDValue ScaledIdx = DAG.getNode(ISD::SHL, SL, MVT::i32, Idx, ScaleFactor);

  SDValue BC = DAG.getNode(ISD::BITCAST, SL, IntVT, Vec);
  SDValue Elt = DAG.getNode(ISD::SRL, SL, IntVT, BC, ScaledIdx);

  if (ResultVT == MVT::f16) {
    SDValue Result = DAG.getNode(ISD::TRUNCATE, SL, MVT::i16, Elt);
    return DAG.getNode(ISD::BITCAST, SL, ResultVT, Result);
  }

  return DAG.getAnyExtOrTrunc(Elt, SL, ResultVT);
}

static bool elementPairIsContiguous(ArrayRef<int> Mask, int Elt) {
  assert(Elt % 2 == 0);
  return Mask[Elt + 1] == Mask[Elt] + 1 && (Mask[Elt] % 2 == 0);
}

SDValue SITargetLowering::lowerVECTOR_SHUFFLE(SDValue Op,
                                              SelectionDAG &DAG) const {
  SDLoc SL(Op);
  EVT ResultVT = Op.getValueType();
  ShuffleVectorSDNode *SVN = cast<ShuffleVectorSDNode>(Op);

  EVT PackVT = ResultVT.isInteger() ? MVT::v2i16 : MVT::v2f16;
  EVT EltVT = PackVT.getVectorElementType();
  int SrcNumElts = Op.getOperand(0).getValueType().getVectorNumElements();

  // vector_shuffle <0,1,6,7> lhs, rhs
  // -> concat_vectors (extract_subvector lhs, 0), (extract_subvector rhs, 2)
  //
  // vector_shuffle <6,7,2,3> lhs, rhs
  // -> concat_vectors (extract_subvector rhs, 2), (extract_subvector lhs, 2)
  //
  // vector_shuffle <6,7,0,1> lhs, rhs
  // -> concat_vectors (extract_subvector rhs, 2), (extract_subvector lhs, 0)

  // Avoid scalarizing when both halves are reading from consecutive elements.
  SmallVector<SDValue, 4> Pieces;
  for (int I = 0, N = ResultVT.getVectorNumElements(); I != N; I += 2) {
    if (elementPairIsContiguous(SVN->getMask(), I)) {
      const int Idx = SVN->getMaskElt(I);
      int VecIdx = Idx < SrcNumElts ? 0 : 1;
      int EltIdx = Idx < SrcNumElts ? Idx : Idx - SrcNumElts;
      SDValue SubVec = DAG.getNode(ISD::EXTRACT_SUBVECTOR, SL,
                                    PackVT, SVN->getOperand(VecIdx),
                                    DAG.getConstant(EltIdx, SL, MVT::i32));
      Pieces.push_back(SubVec);
    } else {
      const int Idx0 = SVN->getMaskElt(I);
      const int Idx1 = SVN->getMaskElt(I + 1);
      int VecIdx0 = Idx0 < SrcNumElts ? 0 : 1;
      int VecIdx1 = Idx1 < SrcNumElts ? 0 : 1;
      int EltIdx0 = Idx0 < SrcNumElts ? Idx0 : Idx0 - SrcNumElts;
      int EltIdx1 = Idx1 < SrcNumElts ? Idx1 : Idx1 - SrcNumElts;

      SDValue Vec0 = SVN->getOperand(VecIdx0);
      SDValue Elt0 = DAG.getNode(ISD::EXTRACT_VECTOR_ELT, SL, EltVT,
                                 Vec0, DAG.getConstant(EltIdx0, SL, MVT::i32));

      SDValue Vec1 = SVN->getOperand(VecIdx1);
      SDValue Elt1 = DAG.getNode(ISD::EXTRACT_VECTOR_ELT, SL, EltVT,
                                 Vec1, DAG.getConstant(EltIdx1, SL, MVT::i32));
      Pieces.push_back(DAG.getBuildVector(PackVT, SL, { Elt0, Elt1 }));
    }
  }

  return DAG.getNode(ISD::CONCAT_VECTORS, SL, ResultVT, Pieces);
}

SDValue SITargetLowering::lowerSCALAR_TO_VECTOR(SDValue Op,
                                                SelectionDAG &DAG) const {
  SDValue SVal = Op.getOperand(0);
  EVT ResultVT = Op.getValueType();
  EVT SValVT = SVal.getValueType();
  SDValue UndefVal = DAG.getUNDEF(SValVT);
  SDLoc SL(Op);

  SmallVector<SDValue, 8> VElts;
  VElts.push_back(SVal);
  for (int I = 1, E = ResultVT.getVectorNumElements(); I < E; ++I)
    VElts.push_back(UndefVal);

  return DAG.getBuildVector(ResultVT, SL, VElts);
}

SDValue SITargetLowering::lowerBUILD_VECTOR(SDValue Op,
                                            SelectionDAG &DAG) const {
  SDLoc SL(Op);
  EVT VT = Op.getValueType();

  if (VT == MVT::v4i16 || VT == MVT::v4f16 ||
      VT == MVT::v8i16 || VT == MVT::v8f16) {
    EVT HalfVT = MVT::getVectorVT(VT.getVectorElementType().getSimpleVT(),
                                  VT.getVectorNumElements() / 2);
    MVT HalfIntVT = MVT::getIntegerVT(HalfVT.getSizeInBits());

    // Turn into pair of packed build_vectors.
    // TODO: Special case for constants that can be materialized with s_mov_b64.
    SmallVector<SDValue, 4> LoOps, HiOps;
    for (unsigned I = 0, E = VT.getVectorNumElements() / 2; I != E; ++I) {
      LoOps.push_back(Op.getOperand(I));
      HiOps.push_back(Op.getOperand(I + E));
    }
    SDValue Lo = DAG.getBuildVector(HalfVT, SL, LoOps);
    SDValue Hi = DAG.getBuildVector(HalfVT, SL, HiOps);

    SDValue CastLo = DAG.getNode(ISD::BITCAST, SL, HalfIntVT, Lo);
    SDValue CastHi = DAG.getNode(ISD::BITCAST, SL, HalfIntVT, Hi);

    SDValue Blend = DAG.getBuildVector(MVT::getVectorVT(HalfIntVT, 2), SL,
                                       { CastLo, CastHi });
    return DAG.getNode(ISD::BITCAST, SL, VT, Blend);
  }

  if (VT == MVT::v16i16 || VT == MVT::v16f16) {
    EVT QuarterVT = MVT::getVectorVT(VT.getVectorElementType().getSimpleVT(),
                                     VT.getVectorNumElements() / 4);
    MVT QuarterIntVT = MVT::getIntegerVT(QuarterVT.getSizeInBits());

    SmallVector<SDValue, 4> Parts[4];
    for (unsigned I = 0, E = VT.getVectorNumElements() / 4; I != E; ++I) {
      for (unsigned P = 0; P < 4; ++P)
        Parts[P].push_back(Op.getOperand(I + P * E));
    }
    SDValue Casts[4];
    for (unsigned P = 0; P < 4; ++P) {
      SDValue Vec = DAG.getBuildVector(QuarterVT, SL, Parts[P]);
      Casts[P] = DAG.getNode(ISD::BITCAST, SL, QuarterIntVT, Vec);
    }

    SDValue Blend =
        DAG.getBuildVector(MVT::getVectorVT(QuarterIntVT, 4), SL, Casts);
    return DAG.getNode(ISD::BITCAST, SL, VT, Blend);
  }

  assert(VT == MVT::v2f16 || VT == MVT::v2i16);
  assert(!Subtarget->hasVOP3PInsts() && "this should be legal");

  SDValue Lo = Op.getOperand(0);
  SDValue Hi = Op.getOperand(1);

  // Avoid adding defined bits with the zero_extend.
  if (Hi.isUndef()) {
    Lo = DAG.getNode(ISD::BITCAST, SL, MVT::i16, Lo);
    SDValue ExtLo = DAG.getNode(ISD::ANY_EXTEND, SL, MVT::i32, Lo);
    return DAG.getNode(ISD::BITCAST, SL, VT, ExtLo);
  }

  Hi = DAG.getNode(ISD::BITCAST, SL, MVT::i16, Hi);
  Hi = DAG.getNode(ISD::ZERO_EXTEND, SL, MVT::i32, Hi);

  SDValue ShlHi = DAG.getNode(ISD::SHL, SL, MVT::i32, Hi,
                              DAG.getConstant(16, SL, MVT::i32));
  if (Lo.isUndef())
    return DAG.getNode(ISD::BITCAST, SL, VT, ShlHi);

  Lo = DAG.getNode(ISD::BITCAST, SL, MVT::i16, Lo);
  Lo = DAG.getNode(ISD::ZERO_EXTEND, SL, MVT::i32, Lo);

  SDValue Or = DAG.getNode(ISD::OR, SL, MVT::i32, Lo, ShlHi);
  return DAG.getNode(ISD::BITCAST, SL, VT, Or);
}

bool
SITargetLowering::isOffsetFoldingLegal(const GlobalAddressSDNode *GA) const {
  // We can fold offsets for anything that doesn't require a GOT relocation.
  return (GA->getAddressSpace() == AMDGPUAS::GLOBAL_ADDRESS ||
          GA->getAddressSpace() == AMDGPUAS::CONSTANT_ADDRESS ||
          GA->getAddressSpace() == AMDGPUAS::CONSTANT_ADDRESS_32BIT) &&
         !shouldEmitGOTReloc(GA->getGlobal());
}

static SDValue
buildPCRelGlobalAddress(SelectionDAG &DAG, const GlobalValue *GV,
                        const SDLoc &DL, int64_t Offset, EVT PtrVT,
                        unsigned GAFlags = SIInstrInfo::MO_NONE) {
  assert(isInt<32>(Offset + 4) && "32-bit offset is expected!");
  // In order to support pc-relative addressing, the PC_ADD_REL_OFFSET SDNode is
  // lowered to the following code sequence:
  //
  // For constant address space:
  //   s_getpc_b64 s[0:1]
  //   s_add_u32 s0, s0, $symbol
  //   s_addc_u32 s1, s1, 0
  //
  //   s_getpc_b64 returns the address of the s_add_u32 instruction and then
  //   a fixup or relocation is emitted to replace $symbol with a literal
  //   constant, which is a pc-relative offset from the encoding of the $symbol
  //   operand to the global variable.
  //
  // For global address space:
  //   s_getpc_b64 s[0:1]
  //   s_add_u32 s0, s0, $symbol@{gotpc}rel32@lo
  //   s_addc_u32 s1, s1, $symbol@{gotpc}rel32@hi
  //
  //   s_getpc_b64 returns the address of the s_add_u32 instruction and then
  //   fixups or relocations are emitted to replace $symbol@*@lo and
  //   $symbol@*@hi with lower 32 bits and higher 32 bits of a literal constant,
  //   which is a 64-bit pc-relative offset from the encoding of the $symbol
  //   operand to the global variable.
  //
  // What we want here is an offset from the value returned by s_getpc
  // (which is the address of the s_add_u32 instruction) to the global
  // variable, but since the encoding of $symbol starts 4 bytes after the start
  // of the s_add_u32 instruction, we end up with an offset that is 4 bytes too
  // small. This requires us to add 4 to the global variable offset in order to
  // compute the correct address. Similarly for the s_addc_u32 instruction, the
  // encoding of $symbol starts 12 bytes after the start of the s_add_u32
  // instruction.
  SDValue PtrLo =
      DAG.getTargetGlobalAddress(GV, DL, MVT::i32, Offset + 4, GAFlags);
  SDValue PtrHi;
  if (GAFlags == SIInstrInfo::MO_NONE) {
    PtrHi = DAG.getTargetConstant(0, DL, MVT::i32);
  } else {
    PtrHi =
        DAG.getTargetGlobalAddress(GV, DL, MVT::i32, Offset + 12, GAFlags + 1);
  }
  return DAG.getNode(AMDGPUISD::PC_ADD_REL_OFFSET, DL, PtrVT, PtrLo, PtrHi);
}

SDValue SITargetLowering::LowerGlobalAddress(AMDGPUMachineFunction *MFI,
                                             SDValue Op,
                                             SelectionDAG &DAG) const {
  GlobalAddressSDNode *GSD = cast<GlobalAddressSDNode>(Op);
  SDLoc DL(GSD);
  EVT PtrVT = Op.getValueType();

  const GlobalValue *GV = GSD->getGlobal();
  if ((GSD->getAddressSpace() == AMDGPUAS::LOCAL_ADDRESS &&
       shouldUseLDSConstAddress(GV)) ||
      GSD->getAddressSpace() == AMDGPUAS::REGION_ADDRESS ||
      GSD->getAddressSpace() == AMDGPUAS::PRIVATE_ADDRESS) {
    if (GSD->getAddressSpace() == AMDGPUAS::LOCAL_ADDRESS &&
        GV->hasExternalLinkage()) {
      Type *Ty = GV->getValueType();
      // HIP uses an unsized array `extern __shared__ T s[]` or similar
      // zero-sized type in other languages to declare the dynamic shared
      // memory which size is not known at the compile time. They will be
      // allocated by the runtime and placed directly after the static
      // allocated ones. They all share the same offset.
      if (DAG.getDataLayout().getTypeAllocSize(Ty).isZero()) {
        assert(PtrVT == MVT::i32 && "32-bit pointer is expected.");
        // Adjust alignment for that dynamic shared memory array.
        MFI->setDynLDSAlign(DAG.getDataLayout(), *cast<GlobalVariable>(GV));
        return SDValue(
            DAG.getMachineNode(AMDGPU::GET_GROUPSTATICSIZE, DL, PtrVT), 0);
      }
    }
    return AMDGPUTargetLowering::LowerGlobalAddress(MFI, Op, DAG);
  }

  if (GSD->getAddressSpace() == AMDGPUAS::LOCAL_ADDRESS) {
    SDValue GA = DAG.getTargetGlobalAddress(GV, DL, MVT::i32, GSD->getOffset(),
                                            SIInstrInfo::MO_ABS32_LO);
    return DAG.getNode(AMDGPUISD::LDS, DL, MVT::i32, GA);
  }

  if (shouldEmitFixup(GV))
    return buildPCRelGlobalAddress(DAG, GV, DL, GSD->getOffset(), PtrVT);
  else if (shouldEmitPCReloc(GV))
    return buildPCRelGlobalAddress(DAG, GV, DL, GSD->getOffset(), PtrVT,
                                   SIInstrInfo::MO_REL32);

  SDValue GOTAddr = buildPCRelGlobalAddress(DAG, GV, DL, 0, PtrVT,
                                            SIInstrInfo::MO_GOTPCREL32);

  Type *Ty = PtrVT.getTypeForEVT(*DAG.getContext());
  PointerType *PtrTy = PointerType::get(Ty, AMDGPUAS::CONSTANT_ADDRESS);
  const DataLayout &DataLayout = DAG.getDataLayout();
  Align Alignment = DataLayout.getABITypeAlign(PtrTy);
  MachinePointerInfo PtrInfo
    = MachinePointerInfo::getGOT(DAG.getMachineFunction());

  return DAG.getLoad(PtrVT, DL, DAG.getEntryNode(), GOTAddr, PtrInfo, Alignment,
                     MachineMemOperand::MODereferenceable |
                         MachineMemOperand::MOInvariant);
}

SDValue SITargetLowering::copyToM0(SelectionDAG &DAG, SDValue Chain,
                                   const SDLoc &DL, SDValue V) const {
  // We can't use S_MOV_B32 directly, because there is no way to specify m0 as
  // the destination register.
  //
  // We can't use CopyToReg, because MachineCSE won't combine COPY instructions,
  // so we will end up with redundant moves to m0.
  //
  // We use a pseudo to ensure we emit s_mov_b32 with m0 as the direct result.

  // A Null SDValue creates a glue result.
  SDNode *M0 = DAG.getMachineNode(AMDGPU::SI_INIT_M0, DL, MVT::Other, MVT::Glue,
                                  V, Chain);
  return SDValue(M0, 0);
}

SDValue SITargetLowering::lowerImplicitZextParam(SelectionDAG &DAG,
                                                 SDValue Op,
                                                 MVT VT,
                                                 unsigned Offset) const {
  SDLoc SL(Op);
  SDValue Param = lowerKernargMemParameter(
      DAG, MVT::i32, MVT::i32, SL, DAG.getEntryNode(), Offset, Align(4), false);
  // The local size values will have the hi 16-bits as zero.
  return DAG.getNode(ISD::AssertZext, SL, MVT::i32, Param,
                     DAG.getValueType(VT));
}

static SDValue emitNonHSAIntrinsicError(SelectionDAG &DAG, const SDLoc &DL,
                                        EVT VT) {
  DiagnosticInfoUnsupported BadIntrin(DAG.getMachineFunction().getFunction(),
                                      "non-hsa intrinsic with hsa target",
                                      DL.getDebugLoc());
  DAG.getContext()->diagnose(BadIntrin);
  return DAG.getUNDEF(VT);
}

static SDValue emitRemovedIntrinsicError(SelectionDAG &DAG, const SDLoc &DL,
                                         EVT VT) {
  DiagnosticInfoUnsupported BadIntrin(DAG.getMachineFunction().getFunction(),
                                      "intrinsic not supported on subtarget",
                                      DL.getDebugLoc());
  DAG.getContext()->diagnose(BadIntrin);
  return DAG.getUNDEF(VT);
}

static SDValue getBuildDwordsVector(SelectionDAG &DAG, SDLoc DL,
                                    ArrayRef<SDValue> Elts) {
  assert(!Elts.empty());
  MVT Type;
  unsigned NumElts = Elts.size();

  if (NumElts <= 12) {
    Type = MVT::getVectorVT(MVT::f32, NumElts);
  } else {
    assert(Elts.size() <= 16);
    Type = MVT::v16f32;
    NumElts = 16;
  }

  SmallVector<SDValue, 16> VecElts(NumElts);
  for (unsigned i = 0; i < Elts.size(); ++i) {
    SDValue Elt = Elts[i];
    if (Elt.getValueType() != MVT::f32)
      Elt = DAG.getBitcast(MVT::f32, Elt);
    VecElts[i] = Elt;
  }
  for (unsigned i = Elts.size(); i < NumElts; ++i)
    VecElts[i] = DAG.getUNDEF(MVT::f32);

  if (NumElts == 1)
    return VecElts[0];
  return DAG.getBuildVector(Type, DL, VecElts);
}

static SDValue padEltsToUndef(SelectionDAG &DAG, const SDLoc &DL, EVT CastVT,
                              SDValue Src, int ExtraElts) {
  EVT SrcVT = Src.getValueType();

  SmallVector<SDValue, 8> Elts;

  if (SrcVT.isVector())
    DAG.ExtractVectorElements(Src, Elts);
  else
    Elts.push_back(Src);

  SDValue Undef = DAG.getUNDEF(SrcVT.getScalarType());
  while (ExtraElts--)
    Elts.push_back(Undef);

  return DAG.getBuildVector(CastVT, DL, Elts);
}

// Re-construct the required return value for a image load intrinsic.
// This is more complicated due to the optional use TexFailCtrl which means the required
// return type is an aggregate
static SDValue constructRetValue(SelectionDAG &DAG,
                                 MachineSDNode *Result,
                                 ArrayRef<EVT> ResultTypes,
                                 bool IsTexFail, bool Unpacked, bool IsD16,
                                 int DMaskPop, int NumVDataDwords,
                                 const SDLoc &DL) {
  // Determine the required return type. This is the same regardless of IsTexFail flag
  EVT ReqRetVT = ResultTypes[0];
  int ReqRetNumElts = ReqRetVT.isVector() ? ReqRetVT.getVectorNumElements() : 1;
  int NumDataDwords = (!IsD16 || (IsD16 && Unpacked)) ?
    ReqRetNumElts : (ReqRetNumElts + 1) / 2;

  int MaskPopDwords = (!IsD16 || (IsD16 && Unpacked)) ?
    DMaskPop : (DMaskPop + 1) / 2;

  MVT DataDwordVT = NumDataDwords == 1 ?
    MVT::i32 : MVT::getVectorVT(MVT::i32, NumDataDwords);

  MVT MaskPopVT = MaskPopDwords == 1 ?
    MVT::i32 : MVT::getVectorVT(MVT::i32, MaskPopDwords);

  SDValue Data(Result, 0);
  SDValue TexFail;

  if (DMaskPop > 0 && Data.getValueType() != MaskPopVT) {
    SDValue ZeroIdx = DAG.getConstant(0, DL, MVT::i32);
    if (MaskPopVT.isVector()) {
      Data = DAG.getNode(ISD::EXTRACT_SUBVECTOR, DL, MaskPopVT,
                         SDValue(Result, 0), ZeroIdx);
    } else {
      Data = DAG.getNode(ISD::EXTRACT_VECTOR_ELT, DL, MaskPopVT,
                         SDValue(Result, 0), ZeroIdx);
    }
  }

  if (DataDwordVT.isVector())
    Data = padEltsToUndef(DAG, DL, DataDwordVT, Data,
                          NumDataDwords - MaskPopDwords);

  if (IsD16)
    Data = adjustLoadValueTypeImpl(Data, ReqRetVT, DL, DAG, Unpacked);

  EVT LegalReqRetVT = ReqRetVT;
  if (!ReqRetVT.isVector()) {
    if (!Data.getValueType().isInteger())
      Data = DAG.getNode(ISD::BITCAST, DL,
                         Data.getValueType().changeTypeToInteger(), Data);
    Data = DAG.getNode(ISD::TRUNCATE, DL, ReqRetVT.changeTypeToInteger(), Data);
  } else {
    // We need to widen the return vector to a legal type
    if ((ReqRetVT.getVectorNumElements() % 2) == 1 &&
        ReqRetVT.getVectorElementType().getSizeInBits() == 16) {
      LegalReqRetVT =
          EVT::getVectorVT(*DAG.getContext(), ReqRetVT.getVectorElementType(),
                           ReqRetVT.getVectorNumElements() + 1);
    }
  }
  Data = DAG.getNode(ISD::BITCAST, DL, LegalReqRetVT, Data);

  if (IsTexFail) {
    TexFail =
        DAG.getNode(ISD::EXTRACT_VECTOR_ELT, DL, MVT::i32, SDValue(Result, 0),
                    DAG.getConstant(MaskPopDwords, DL, MVT::i32));

    return DAG.getMergeValues({Data, TexFail, SDValue(Result, 1)}, DL);
  }

  if (Result->getNumValues() == 1)
    return Data;

  return DAG.getMergeValues({Data, SDValue(Result, 1)}, DL);
}

static bool parseTexFail(SDValue TexFailCtrl, SelectionDAG &DAG, SDValue *TFE,
                         SDValue *LWE, bool &IsTexFail) {
  auto TexFailCtrlConst = cast<ConstantSDNode>(TexFailCtrl.getNode());

  uint64_t Value = TexFailCtrlConst->getZExtValue();
  if (Value) {
    IsTexFail = true;
  }

  SDLoc DL(TexFailCtrlConst);
  *TFE = DAG.getTargetConstant((Value & 0x1) ? 1 : 0, DL, MVT::i32);
  Value &= ~(uint64_t)0x1;
  *LWE = DAG.getTargetConstant((Value & 0x2) ? 1 : 0, DL, MVT::i32);
  Value &= ~(uint64_t)0x2;

  return Value == 0;
}

static void packImage16bitOpsToDwords(SelectionDAG &DAG, SDValue Op,
                                      MVT PackVectorVT,
                                      SmallVectorImpl<SDValue> &PackedAddrs,
                                      unsigned DimIdx, unsigned EndIdx,
                                      unsigned NumGradients) {
  SDLoc DL(Op);
  for (unsigned I = DimIdx; I < EndIdx; I++) {
    SDValue Addr = Op.getOperand(I);

    // Gradients are packed with undef for each coordinate.
    // In <hi 16 bit>,<lo 16 bit> notation, the registers look like this:
    // 1D: undef,dx/dh; undef,dx/dv
    // 2D: dy/dh,dx/dh; dy/dv,dx/dv
    // 3D: dy/dh,dx/dh; undef,dz/dh; dy/dv,dx/dv; undef,dz/dv
    if (((I + 1) >= EndIdx) ||
        ((NumGradients / 2) % 2 == 1 && (I == DimIdx + (NumGradients / 2) - 1 ||
                                         I == DimIdx + NumGradients - 1))) {
      if (Addr.getValueType() != MVT::i16)
        Addr = DAG.getBitcast(MVT::i16, Addr);
      Addr = DAG.getNode(ISD::ANY_EXTEND, DL, MVT::i32, Addr);
    } else {
      Addr = DAG.getBuildVector(PackVectorVT, DL, {Addr, Op.getOperand(I + 1)});
      I++;
    }
    Addr = DAG.getBitcast(MVT::f32, Addr);
    PackedAddrs.push_back(Addr);
  }
}

SDValue SITargetLowering::lowerImage(SDValue Op,
                                     const AMDGPU::ImageDimIntrinsicInfo *Intr,
                                     SelectionDAG &DAG, bool WithChain) const {
  SDLoc DL(Op);
  MachineFunction &MF = DAG.getMachineFunction();
  const GCNSubtarget* ST = &MF.getSubtarget<GCNSubtarget>();
  const AMDGPU::MIMGBaseOpcodeInfo *BaseOpcode =
      AMDGPU::getMIMGBaseOpcodeInfo(Intr->BaseOpcode);
  const AMDGPU::MIMGDimInfo *DimInfo = AMDGPU::getMIMGDimInfo(Intr->Dim);
  unsigned IntrOpcode = Intr->BaseOpcode;
  bool IsGFX10Plus = AMDGPU::isGFX10Plus(*Subtarget);
  bool IsGFX11Plus = AMDGPU::isGFX11Plus(*Subtarget);

  SmallVector<EVT, 3> ResultTypes(Op->values());
  SmallVector<EVT, 3> OrigResultTypes(Op->values());
  bool IsD16 = false;
  bool IsG16 = false;
  bool IsA16 = false;
  SDValue VData;
  int NumVDataDwords;
  bool AdjustRetType = false;

  // Offset of intrinsic arguments
  const unsigned ArgOffset = WithChain ? 2 : 1;

  unsigned DMask;
  unsigned DMaskLanes = 0;

  if (BaseOpcode->Atomic) {
    VData = Op.getOperand(2);

    bool Is64Bit = VData.getValueType() == MVT::i64;
    if (BaseOpcode->AtomicX2) {
      SDValue VData2 = Op.getOperand(3);
      VData = DAG.getBuildVector(Is64Bit ? MVT::v2i64 : MVT::v2i32, DL,
                                 {VData, VData2});
      if (Is64Bit)
        VData = DAG.getBitcast(MVT::v4i32, VData);

      ResultTypes[0] = Is64Bit ? MVT::v2i64 : MVT::v2i32;
      DMask = Is64Bit ? 0xf : 0x3;
      NumVDataDwords = Is64Bit ? 4 : 2;
    } else {
      DMask = Is64Bit ? 0x3 : 0x1;
      NumVDataDwords = Is64Bit ? 2 : 1;
    }
  } else {
    auto *DMaskConst =
        cast<ConstantSDNode>(Op.getOperand(ArgOffset + Intr->DMaskIndex));
    DMask = DMaskConst->getZExtValue();
    DMaskLanes = BaseOpcode->Gather4 ? 4 : llvm::popcount(DMask);

    if (BaseOpcode->Store) {
      VData = Op.getOperand(2);

      MVT StoreVT = VData.getSimpleValueType();
      if (StoreVT.getScalarType() == MVT::f16) {
        if (!Subtarget->hasD16Images() || !BaseOpcode->HasD16)
          return Op; // D16 is unsupported for this instruction

        IsD16 = true;
        VData = handleD16VData(VData, DAG, true);
      }

      NumVDataDwords = (VData.getValueType().getSizeInBits() + 31) / 32;
    } else {
      // Work out the num dwords based on the dmask popcount and underlying type
      // and whether packing is supported.
      MVT LoadVT = ResultTypes[0].getSimpleVT();
      if (LoadVT.getScalarType() == MVT::f16) {
        if (!Subtarget->hasD16Images() || !BaseOpcode->HasD16)
          return Op; // D16 is unsupported for this instruction

        IsD16 = true;
      }

      // Confirm that the return type is large enough for the dmask specified
      if ((LoadVT.isVector() && LoadVT.getVectorNumElements() < DMaskLanes) ||
          (!LoadVT.isVector() && DMaskLanes > 1))
          return Op;

      // The sq block of gfx8 and gfx9 do not estimate register use correctly
      // for d16 image_gather4, image_gather4_l, and image_gather4_lz
      // instructions.
      if (IsD16 && !Subtarget->hasUnpackedD16VMem() &&
          !(BaseOpcode->Gather4 && Subtarget->hasImageGather4D16Bug()))
        NumVDataDwords = (DMaskLanes + 1) / 2;
      else
        NumVDataDwords = DMaskLanes;

      AdjustRetType = true;
    }
  }

  unsigned VAddrEnd = ArgOffset + Intr->VAddrEnd;
  SmallVector<SDValue, 4> VAddrs;

  // Check for 16 bit addresses or derivatives and pack if true.
  MVT VAddrVT =
      Op.getOperand(ArgOffset + Intr->GradientStart).getSimpleValueType();
  MVT VAddrScalarVT = VAddrVT.getScalarType();
  MVT GradPackVectorVT = VAddrScalarVT == MVT::f16 ? MVT::v2f16 : MVT::v2i16;
  IsG16 = VAddrScalarVT == MVT::f16 || VAddrScalarVT == MVT::i16;

  VAddrVT = Op.getOperand(ArgOffset + Intr->CoordStart).getSimpleValueType();
  VAddrScalarVT = VAddrVT.getScalarType();
  MVT AddrPackVectorVT = VAddrScalarVT == MVT::f16 ? MVT::v2f16 : MVT::v2i16;
  IsA16 = VAddrScalarVT == MVT::f16 || VAddrScalarVT == MVT::i16;

  // Push back extra arguments.
  for (unsigned I = Intr->VAddrStart; I < Intr->GradientStart; I++) {
    if (IsA16 && (Op.getOperand(ArgOffset + I).getValueType() == MVT::f16)) {
      assert(I == Intr->BiasIndex && "Got unexpected 16-bit extra argument");
      // Special handling of bias when A16 is on. Bias is of type half but
      // occupies full 32-bit.
      SDValue Bias = DAG.getBuildVector(
          MVT::v2f16, DL,
          {Op.getOperand(ArgOffset + I), DAG.getUNDEF(MVT::f16)});
      VAddrs.push_back(Bias);
    } else {
      assert((!IsA16 || Intr->NumBiasArgs == 0 || I != Intr->BiasIndex) &&
             "Bias needs to be converted to 16 bit in A16 mode");
      VAddrs.push_back(Op.getOperand(ArgOffset + I));
    }
  }

  if (BaseOpcode->Gradients && !ST->hasG16() && (IsA16 != IsG16)) {
    // 16 bit gradients are supported, but are tied to the A16 control
    // so both gradients and addresses must be 16 bit
    LLVM_DEBUG(
        dbgs() << "Failed to lower image intrinsic: 16 bit addresses "
                  "require 16 bit args for both gradients and addresses");
    return Op;
  }

  if (IsA16) {
    if (!ST->hasA16()) {
      LLVM_DEBUG(dbgs() << "Failed to lower image intrinsic: Target does not "
                           "support 16 bit addresses\n");
      return Op;
    }
  }

  // We've dealt with incorrect input so we know that if IsA16, IsG16
  // are set then we have to compress/pack operands (either address,
  // gradient or both)
  // In the case where a16 and gradients are tied (no G16 support) then we
  // have already verified that both IsA16 and IsG16 are true
  if (BaseOpcode->Gradients && IsG16 && ST->hasG16()) {
    // Activate g16
    const AMDGPU::MIMGG16MappingInfo *G16MappingInfo =
        AMDGPU::getMIMGG16MappingInfo(Intr->BaseOpcode);
    IntrOpcode = G16MappingInfo->G16; // set new opcode to variant with _g16
  }

  // Add gradients (packed or unpacked)
  if (IsG16) {
    // Pack the gradients
    // const int PackEndIdx = IsA16 ? VAddrEnd : (ArgOffset + Intr->CoordStart);
    packImage16bitOpsToDwords(DAG, Op, GradPackVectorVT, VAddrs,
                              ArgOffset + Intr->GradientStart,
                              ArgOffset + Intr->CoordStart, Intr->NumGradients);
  } else {
    for (unsigned I = ArgOffset + Intr->GradientStart;
         I < ArgOffset + Intr->CoordStart; I++)
      VAddrs.push_back(Op.getOperand(I));
  }

  // Add addresses (packed or unpacked)
  if (IsA16) {
    packImage16bitOpsToDwords(DAG, Op, AddrPackVectorVT, VAddrs,
                              ArgOffset + Intr->CoordStart, VAddrEnd,
                              0 /* No gradients */);
  } else {
    // Add uncompressed address
    for (unsigned I = ArgOffset + Intr->CoordStart; I < VAddrEnd; I++)
      VAddrs.push_back(Op.getOperand(I));
  }

  // If the register allocator cannot place the address registers contiguously
  // without introducing moves, then using the non-sequential address encoding
  // is always preferable, since it saves VALU instructions and is usually a
  // wash in terms of code size or even better.
  //
  // However, we currently have no way of hinting to the register allocator that
  // MIMG addresses should be placed contiguously when it is possible to do so,
  // so force non-NSA for the common 2-address case as a heuristic.
  //
  // SIShrinkInstructions will convert NSA encodings to non-NSA after register
  // allocation when possible.
  //
  // TODO: we can actually allow partial NSA where the final register is a
  // contiguous set of the remaining addresses.
  // This could help where there are more addresses than supported.
  bool UseNSA = ST->hasFeature(AMDGPU::FeatureNSAEncoding) &&
                VAddrs.size() >= (unsigned)ST->getNSAThreshold(MF) &&
                VAddrs.size() <= (unsigned)ST->getNSAMaxSize();
  SDValue VAddr;
  if (!UseNSA)
    VAddr = getBuildDwordsVector(DAG, DL, VAddrs);

  SDValue True = DAG.getTargetConstant(1, DL, MVT::i1);
  SDValue False = DAG.getTargetConstant(0, DL, MVT::i1);
  SDValue Unorm;
  if (!BaseOpcode->Sampler) {
    Unorm = True;
  } else {
    auto UnormConst =
        cast<ConstantSDNode>(Op.getOperand(ArgOffset + Intr->UnormIndex));

    Unorm = UnormConst->getZExtValue() ? True : False;
  }

  SDValue TFE;
  SDValue LWE;
  SDValue TexFail = Op.getOperand(ArgOffset + Intr->TexFailCtrlIndex);
  bool IsTexFail = false;
  if (!parseTexFail(TexFail, DAG, &TFE, &LWE, IsTexFail))
    return Op;

  if (IsTexFail) {
    if (!DMaskLanes) {
      // Expecting to get an error flag since TFC is on - and dmask is 0
      // Force dmask to be at least 1 otherwise the instruction will fail
      DMask = 0x1;
      DMaskLanes = 1;
      NumVDataDwords = 1;
    }
    NumVDataDwords += 1;
    AdjustRetType = true;
  }

  // Has something earlier tagged that the return type needs adjusting
  // This happens if the instruction is a load or has set TexFailCtrl flags
  if (AdjustRetType) {
    // NumVDataDwords reflects the true number of dwords required in the return type
    if (DMaskLanes == 0 && !BaseOpcode->Store) {
      // This is a no-op load. This can be eliminated
      SDValue Undef = DAG.getUNDEF(Op.getValueType());
      if (isa<MemSDNode>(Op))
        return DAG.getMergeValues({Undef, Op.getOperand(0)}, DL);
      return Undef;
    }

    EVT NewVT = NumVDataDwords > 1 ?
                  EVT::getVectorVT(*DAG.getContext(), MVT::i32, NumVDataDwords)
                : MVT::i32;

    ResultTypes[0] = NewVT;
    if (ResultTypes.size() == 3) {
      // Original result was aggregate type used for TexFailCtrl results
      // The actual instruction returns as a vector type which has now been
      // created. Remove the aggregate result.
      ResultTypes.erase(&ResultTypes[1]);
    }
  }

  unsigned CPol = cast<ConstantSDNode>(
      Op.getOperand(ArgOffset + Intr->CachePolicyIndex))->getZExtValue();
  if (BaseOpcode->Atomic)
    CPol |= AMDGPU::CPol::GLC; // TODO no-return optimization
  if (CPol & ~AMDGPU::CPol::ALL)
    return Op;

  SmallVector<SDValue, 26> Ops;
  if (BaseOpcode->Store || BaseOpcode->Atomic)
    Ops.push_back(VData); // vdata
  if (UseNSA)
    append_range(Ops, VAddrs);
  else
    Ops.push_back(VAddr);
  Ops.push_back(Op.getOperand(ArgOffset + Intr->RsrcIndex));
  if (BaseOpcode->Sampler)
    Ops.push_back(Op.getOperand(ArgOffset + Intr->SampIndex));
  Ops.push_back(DAG.getTargetConstant(DMask, DL, MVT::i32));
  if (IsGFX10Plus)
    Ops.push_back(DAG.getTargetConstant(DimInfo->Encoding, DL, MVT::i32));
  Ops.push_back(Unorm);
  Ops.push_back(DAG.getTargetConstant(CPol, DL, MVT::i32));
  Ops.push_back(IsA16 &&  // r128, a16 for gfx9
                ST->hasFeature(AMDGPU::FeatureR128A16) ? True : False);
  if (IsGFX10Plus)
    Ops.push_back(IsA16 ? True : False);
  if (!Subtarget->hasGFX90AInsts()) {
    Ops.push_back(TFE); //tfe
  } else if (cast<ConstantSDNode>(TFE)->getZExtValue()) {
    report_fatal_error("TFE is not supported on this GPU");
  }
  Ops.push_back(LWE); // lwe
  if (!IsGFX10Plus)
    Ops.push_back(DimInfo->DA ? True : False);
  if (BaseOpcode->HasD16)
    Ops.push_back(IsD16 ? True : False);
  if (isa<MemSDNode>(Op))
    Ops.push_back(Op.getOperand(0)); // chain

  int NumVAddrDwords =
      UseNSA ? VAddrs.size() : VAddr.getValueType().getSizeInBits() / 32;
  int Opcode = -1;

  if (IsGFX11Plus) {
    Opcode = AMDGPU::getMIMGOpcode(IntrOpcode,
                                   UseNSA ? AMDGPU::MIMGEncGfx11NSA
                                          : AMDGPU::MIMGEncGfx11Default,
                                   NumVDataDwords, NumVAddrDwords);
  } else if (IsGFX10Plus) {
    Opcode = AMDGPU::getMIMGOpcode(IntrOpcode,
                                   UseNSA ? AMDGPU::MIMGEncGfx10NSA
                                          : AMDGPU::MIMGEncGfx10Default,
                                   NumVDataDwords, NumVAddrDwords);
  } else {
    if (Subtarget->hasGFX90AInsts()) {
      Opcode = AMDGPU::getMIMGOpcode(IntrOpcode, AMDGPU::MIMGEncGfx90a,
                                     NumVDataDwords, NumVAddrDwords);
      if (Opcode == -1)
        return makeV_ILLEGAL(Op, DAG);
    }
    if (Opcode == -1 &&
        Subtarget->getGeneration() >= AMDGPUSubtarget::VOLCANIC_ISLANDS)
      Opcode = AMDGPU::getMIMGOpcode(IntrOpcode, AMDGPU::MIMGEncGfx8,
                                     NumVDataDwords, NumVAddrDwords);
    if (Opcode == -1)
      Opcode = AMDGPU::getMIMGOpcode(IntrOpcode, AMDGPU::MIMGEncGfx6,
                                     NumVDataDwords, NumVAddrDwords);
  }
  assert(Opcode != -1);

  MachineSDNode *NewNode = DAG.getMachineNode(Opcode, DL, ResultTypes, Ops);
  if (auto MemOp = dyn_cast<MemSDNode>(Op)) {
    MachineMemOperand *MemRef = MemOp->getMemOperand();
    DAG.setNodeMemRefs(NewNode, {MemRef});
  }

  if (BaseOpcode->AtomicX2) {
    SmallVector<SDValue, 1> Elt;
    DAG.ExtractVectorElements(SDValue(NewNode, 0), Elt, 0, 1);
    return DAG.getMergeValues({Elt[0], SDValue(NewNode, 1)}, DL);
  }
  if (BaseOpcode->Store)
    return SDValue(NewNode, 0);
  return constructRetValue(DAG, NewNode,
                           OrigResultTypes, IsTexFail,
                           Subtarget->hasUnpackedD16VMem(), IsD16,
                           DMaskLanes, NumVDataDwords, DL);
}

SDValue SITargetLowering::lowerSBuffer(EVT VT, SDLoc DL, SDValue Rsrc,
                                       SDValue Offset, SDValue CachePolicy,
                                       SelectionDAG &DAG) const {
  MachineFunction &MF = DAG.getMachineFunction();

  const DataLayout &DataLayout = DAG.getDataLayout();
  Align Alignment =
      DataLayout.getABITypeAlign(VT.getTypeForEVT(*DAG.getContext()));

  MachineMemOperand *MMO = MF.getMachineMemOperand(
      MachinePointerInfo(),
      MachineMemOperand::MOLoad | MachineMemOperand::MODereferenceable |
          MachineMemOperand::MOInvariant,
      VT.getStoreSize(), Alignment);

  if (!Offset->isDivergent()) {
    SDValue Ops[] = {
        Rsrc,
        Offset, // Offset
        CachePolicy
    };

    // Widen vec3 load to vec4.
    if (VT.isVector() && VT.getVectorNumElements() == 3) {
      EVT WidenedVT =
          EVT::getVectorVT(*DAG.getContext(), VT.getVectorElementType(), 4);
      auto WidenedOp = DAG.getMemIntrinsicNode(
          AMDGPUISD::SBUFFER_LOAD, DL, DAG.getVTList(WidenedVT), Ops, WidenedVT,
          MF.getMachineMemOperand(MMO, 0, WidenedVT.getStoreSize()));
      auto Subvector = DAG.getNode(ISD::EXTRACT_SUBVECTOR, DL, VT, WidenedOp,
                                   DAG.getVectorIdxConstant(0, DL));
      return Subvector;
    }

    return DAG.getMemIntrinsicNode(AMDGPUISD::SBUFFER_LOAD, DL,
                                   DAG.getVTList(VT), Ops, VT, MMO);
  }

  // We have a divergent offset. Emit a MUBUF buffer load instead. We can
  // assume that the buffer is unswizzled.
  SmallVector<SDValue, 4> Loads;
  unsigned NumLoads = 1;
  MVT LoadVT = VT.getSimpleVT();
  unsigned NumElts = LoadVT.isVector() ? LoadVT.getVectorNumElements() : 1;
  assert((LoadVT.getScalarType() == MVT::i32 ||
          LoadVT.getScalarType() == MVT::f32));

  if (NumElts == 8 || NumElts == 16) {
    NumLoads = NumElts / 4;
    LoadVT = MVT::getVectorVT(LoadVT.getScalarType(), 4);
  }

  SDVTList VTList = DAG.getVTList({LoadVT, MVT::Glue});
  SDValue Ops[] = {
      DAG.getEntryNode(),                               // Chain
      Rsrc,                                             // rsrc
      DAG.getConstant(0, DL, MVT::i32),                 // vindex
      {},                                               // voffset
      {},                                               // soffset
      {},                                               // offset
      CachePolicy,                                      // cachepolicy
      DAG.getTargetConstant(0, DL, MVT::i1),            // idxen
  };

  // Use the alignment to ensure that the required offsets will fit into the
  // immediate offsets.
  setBufferOffsets(Offset, DAG, &Ops[3],
                   NumLoads > 1 ? Align(16 * NumLoads) : Align(4));

  uint64_t InstOffset = cast<ConstantSDNode>(Ops[5])->getZExtValue();
  for (unsigned i = 0; i < NumLoads; ++i) {
    Ops[5] = DAG.getTargetConstant(InstOffset + 16 * i, DL, MVT::i32);
    Loads.push_back(getMemIntrinsicNode(AMDGPUISD::BUFFER_LOAD, DL, VTList, Ops,
                                        LoadVT, MMO, DAG));
  }

  if (NumElts == 8 || NumElts == 16)
    return DAG.getNode(ISD::CONCAT_VECTORS, DL, VT, Loads);

  return Loads[0];
}

SDValue SITargetLowering::lowerWorkitemID(SelectionDAG &DAG, SDValue Op,
                                          unsigned Dim,
                                          const ArgDescriptor &Arg) const {
  SDLoc SL(Op);
  MachineFunction &MF = DAG.getMachineFunction();
  unsigned MaxID = Subtarget->getMaxWorkitemID(MF.getFunction(), Dim);
  if (MaxID == 0)
    return DAG.getConstant(0, SL, MVT::i32);

  SDValue Val = loadInputValue(DAG, &AMDGPU::VGPR_32RegClass, MVT::i32,
                               SDLoc(DAG.getEntryNode()), Arg);

  // Don't bother inserting AssertZext for packed IDs since we're emitting the
  // masking operations anyway.
  //
  // TODO: We could assert the top bit is 0 for the source copy.
  if (Arg.isMasked())
    return Val;

  // Preserve the known bits after expansion to a copy.
  EVT SmallVT = EVT::getIntegerVT(*DAG.getContext(), llvm::bit_width(MaxID));
  return DAG.getNode(ISD::AssertZext, SL, MVT::i32, Val,
                     DAG.getValueType(SmallVT));
}

SDValue SITargetLowering::LowerINTRINSIC_WO_CHAIN(SDValue Op,
                                                  SelectionDAG &DAG) const {
  MachineFunction &MF = DAG.getMachineFunction();
  auto MFI = MF.getInfo<SIMachineFunctionInfo>();

  EVT VT = Op.getValueType();
  SDLoc DL(Op);
  unsigned IntrinsicID = cast<ConstantSDNode>(Op.getOperand(0))->getZExtValue();

  // TODO: Should this propagate fast-math-flags?

  switch (IntrinsicID) {
  case Intrinsic::amdgcn_implicit_buffer_ptr: {
    if (getSubtarget()->isAmdHsaOrMesa(MF.getFunction()))
      return emitNonHSAIntrinsicError(DAG, DL, VT);
    return getPreloadedValue(DAG, *MFI, VT,
                             AMDGPUFunctionArgInfo::IMPLICIT_BUFFER_PTR);
  }
  case Intrinsic::amdgcn_dispatch_ptr:
  case Intrinsic::amdgcn_queue_ptr: {
    if (!Subtarget->isAmdHsaOrMesa(MF.getFunction())) {
      DiagnosticInfoUnsupported BadIntrin(
          MF.getFunction(), "unsupported hsa intrinsic without hsa target",
          DL.getDebugLoc());
      DAG.getContext()->diagnose(BadIntrin);
      return DAG.getUNDEF(VT);
    }

    auto RegID = IntrinsicID == Intrinsic::amdgcn_dispatch_ptr ?
      AMDGPUFunctionArgInfo::DISPATCH_PTR : AMDGPUFunctionArgInfo::QUEUE_PTR;
    return getPreloadedValue(DAG, *MFI, VT, RegID);
  }
  case Intrinsic::amdgcn_implicitarg_ptr: {
    if (MFI->isEntryFunction())
      return getImplicitArgPtr(DAG, DL);
    return getPreloadedValue(DAG, *MFI, VT,
                             AMDGPUFunctionArgInfo::IMPLICIT_ARG_PTR);
  }
  case Intrinsic::amdgcn_kernarg_segment_ptr: {
    if (!AMDGPU::isKernel(MF.getFunction().getCallingConv())) {
      // This only makes sense to call in a kernel, so just lower to null.
      return DAG.getConstant(0, DL, VT);
    }

    return getPreloadedValue(DAG, *MFI, VT,
                             AMDGPUFunctionArgInfo::KERNARG_SEGMENT_PTR);
  }
  case Intrinsic::amdgcn_dispatch_id: {
    return getPreloadedValue(DAG, *MFI, VT, AMDGPUFunctionArgInfo::DISPATCH_ID);
  }
  case Intrinsic::amdgcn_rcp:
    return DAG.getNode(AMDGPUISD::RCP, DL, VT, Op.getOperand(1));
  case Intrinsic::amdgcn_rsq:
    return DAG.getNode(AMDGPUISD::RSQ, DL, VT, Op.getOperand(1));
  case Intrinsic::amdgcn_rsq_legacy:
    if (Subtarget->getGeneration() >= AMDGPUSubtarget::VOLCANIC_ISLANDS)
      return emitRemovedIntrinsicError(DAG, DL, VT);
    return SDValue();
  case Intrinsic::amdgcn_rcp_legacy:
    if (Subtarget->getGeneration() >= AMDGPUSubtarget::VOLCANIC_ISLANDS)
      return emitRemovedIntrinsicError(DAG, DL, VT);
    return DAG.getNode(AMDGPUISD::RCP_LEGACY, DL, VT, Op.getOperand(1));
  case Intrinsic::amdgcn_rsq_clamp: {
    if (Subtarget->getGeneration() < AMDGPUSubtarget::VOLCANIC_ISLANDS)
      return DAG.getNode(AMDGPUISD::RSQ_CLAMP, DL, VT, Op.getOperand(1));

    Type *Type = VT.getTypeForEVT(*DAG.getContext());
    APFloat Max = APFloat::getLargest(Type->getFltSemantics());
    APFloat Min = APFloat::getLargest(Type->getFltSemantics(), true);

    SDValue Rsq = DAG.getNode(AMDGPUISD::RSQ, DL, VT, Op.getOperand(1));
    SDValue Tmp = DAG.getNode(ISD::FMINNUM, DL, VT, Rsq,
                              DAG.getConstantFP(Max, DL, VT));
    return DAG.getNode(ISD::FMAXNUM, DL, VT, Tmp,
                       DAG.getConstantFP(Min, DL, VT));
  }
  case Intrinsic::r600_read_ngroups_x:
    if (Subtarget->isAmdHsaOS())
      return emitNonHSAIntrinsicError(DAG, DL, VT);

    return lowerKernargMemParameter(DAG, VT, VT, DL, DAG.getEntryNode(),
                                    SI::KernelInputOffsets::NGROUPS_X, Align(4),
                                    false);
  case Intrinsic::r600_read_ngroups_y:
    if (Subtarget->isAmdHsaOS())
      return emitNonHSAIntrinsicError(DAG, DL, VT);

    return lowerKernargMemParameter(DAG, VT, VT, DL, DAG.getEntryNode(),
                                    SI::KernelInputOffsets::NGROUPS_Y, Align(4),
                                    false);
  case Intrinsic::r600_read_ngroups_z:
    if (Subtarget->isAmdHsaOS())
      return emitNonHSAIntrinsicError(DAG, DL, VT);

    return lowerKernargMemParameter(DAG, VT, VT, DL, DAG.getEntryNode(),
                                    SI::KernelInputOffsets::NGROUPS_Z, Align(4),
                                    false);
  case Intrinsic::r600_read_global_size_x:
    if (Subtarget->isAmdHsaOS())
      return emitNonHSAIntrinsicError(DAG, DL, VT);

    return lowerKernargMemParameter(DAG, VT, VT, DL, DAG.getEntryNode(),
                                    SI::KernelInputOffsets::GLOBAL_SIZE_X,
                                    Align(4), false);
  case Intrinsic::r600_read_global_size_y:
    if (Subtarget->isAmdHsaOS())
      return emitNonHSAIntrinsicError(DAG, DL, VT);

    return lowerKernargMemParameter(DAG, VT, VT, DL, DAG.getEntryNode(),
                                    SI::KernelInputOffsets::GLOBAL_SIZE_Y,
                                    Align(4), false);
  case Intrinsic::r600_read_global_size_z:
    if (Subtarget->isAmdHsaOS())
      return emitNonHSAIntrinsicError(DAG, DL, VT);

    return lowerKernargMemParameter(DAG, VT, VT, DL, DAG.getEntryNode(),
                                    SI::KernelInputOffsets::GLOBAL_SIZE_Z,
                                    Align(4), false);
  case Intrinsic::r600_read_local_size_x:
    if (Subtarget->isAmdHsaOS())
      return emitNonHSAIntrinsicError(DAG, DL, VT);

    return lowerImplicitZextParam(DAG, Op, MVT::i16,
                                  SI::KernelInputOffsets::LOCAL_SIZE_X);
  case Intrinsic::r600_read_local_size_y:
    if (Subtarget->isAmdHsaOS())
      return emitNonHSAIntrinsicError(DAG, DL, VT);

    return lowerImplicitZextParam(DAG, Op, MVT::i16,
                                  SI::KernelInputOffsets::LOCAL_SIZE_Y);
  case Intrinsic::r600_read_local_size_z:
    if (Subtarget->isAmdHsaOS())
      return emitNonHSAIntrinsicError(DAG, DL, VT);

    return lowerImplicitZextParam(DAG, Op, MVT::i16,
                                  SI::KernelInputOffsets::LOCAL_SIZE_Z);
  case Intrinsic::amdgcn_workgroup_id_x:
    return getPreloadedValue(DAG, *MFI, VT,
                             AMDGPUFunctionArgInfo::WORKGROUP_ID_X);
  case Intrinsic::amdgcn_workgroup_id_y:
    return getPreloadedValue(DAG, *MFI, VT,
                             AMDGPUFunctionArgInfo::WORKGROUP_ID_Y);
  case Intrinsic::amdgcn_workgroup_id_z:
    return getPreloadedValue(DAG, *MFI, VT,
                             AMDGPUFunctionArgInfo::WORKGROUP_ID_Z);
  case Intrinsic::amdgcn_lds_kernel_id: {
    if (MFI->isEntryFunction())
      return getLDSKernelId(DAG, DL);
    return getPreloadedValue(DAG, *MFI, VT,
                             AMDGPUFunctionArgInfo::LDS_KERNEL_ID);
  }
  case Intrinsic::amdgcn_workitem_id_x:
    return lowerWorkitemID(DAG, Op, 0, MFI->getArgInfo().WorkItemIDX);
  case Intrinsic::amdgcn_workitem_id_y:
    return lowerWorkitemID(DAG, Op, 1, MFI->getArgInfo().WorkItemIDY);
  case Intrinsic::amdgcn_workitem_id_z:
    return lowerWorkitemID(DAG, Op, 2, MFI->getArgInfo().WorkItemIDZ);
  case Intrinsic::amdgcn_wavefrontsize:
    return DAG.getConstant(MF.getSubtarget<GCNSubtarget>().getWavefrontSize(),
                           SDLoc(Op), MVT::i32);
  case Intrinsic::amdgcn_s_buffer_load: {
    unsigned CPol = cast<ConstantSDNode>(Op.getOperand(3))->getZExtValue();
    if (CPol & ~AMDGPU::CPol::ALL)
      return Op;
    return lowerSBuffer(VT, DL, Op.getOperand(1), Op.getOperand(2), Op.getOperand(3),
                        DAG);
  }
  case Intrinsic::amdgcn_fdiv_fast:
    return lowerFDIV_FAST(Op, DAG);
  case Intrinsic::amdgcn_sin:
    return DAG.getNode(AMDGPUISD::SIN_HW, DL, VT, Op.getOperand(1));

  case Intrinsic::amdgcn_cos:
    return DAG.getNode(AMDGPUISD::COS_HW, DL, VT, Op.getOperand(1));

  case Intrinsic::amdgcn_mul_u24:
    return DAG.getNode(AMDGPUISD::MUL_U24, DL, VT, Op.getOperand(1), Op.getOperand(2));
  case Intrinsic::amdgcn_mul_i24:
    return DAG.getNode(AMDGPUISD::MUL_I24, DL, VT, Op.getOperand(1), Op.getOperand(2));

  case Intrinsic::amdgcn_log_clamp: {
    if (Subtarget->getGeneration() < AMDGPUSubtarget::VOLCANIC_ISLANDS)
      return SDValue();

    return emitRemovedIntrinsicError(DAG, DL, VT);
  }
  case Intrinsic::amdgcn_ldexp:
    return DAG.getNode(AMDGPUISD::LDEXP, DL, VT,
                       Op.getOperand(1), Op.getOperand(2));

  case Intrinsic::amdgcn_fract:
    return DAG.getNode(AMDGPUISD::FRACT, DL, VT, Op.getOperand(1));

  case Intrinsic::amdgcn_class:
    return DAG.getNode(AMDGPUISD::FP_CLASS, DL, VT,
                       Op.getOperand(1), Op.getOperand(2));
  case Intrinsic::amdgcn_div_fmas:
    return DAG.getNode(AMDGPUISD::DIV_FMAS, DL, VT,
                       Op.getOperand(1), Op.getOperand(2), Op.getOperand(3),
                       Op.getOperand(4));

  case Intrinsic::amdgcn_div_fixup:
    return DAG.getNode(AMDGPUISD::DIV_FIXUP, DL, VT,
                       Op.getOperand(1), Op.getOperand(2), Op.getOperand(3));

  case Intrinsic::amdgcn_div_scale: {
    const ConstantSDNode *Param = cast<ConstantSDNode>(Op.getOperand(3));

    // Translate to the operands expected by the machine instruction. The
    // first parameter must be the same as the first instruction.
    SDValue Numerator = Op.getOperand(1);
    SDValue Denominator = Op.getOperand(2);

    // Note this order is opposite of the machine instruction's operations,
    // which is s0.f = Quotient, s1.f = Denominator, s2.f = Numerator. The
    // intrinsic has the numerator as the first operand to match a normal
    // division operation.

    SDValue Src0 = Param->isAllOnes() ? Numerator : Denominator;

    return DAG.getNode(AMDGPUISD::DIV_SCALE, DL, Op->getVTList(), Src0,
                       Denominator, Numerator);
  }
  case Intrinsic::amdgcn_icmp: {
    // There is a Pat that handles this variant, so return it as-is.
    if (Op.getOperand(1).getValueType() == MVT::i1 &&
        Op.getConstantOperandVal(2) == 0 &&
        Op.getConstantOperandVal(3) == ICmpInst::Predicate::ICMP_NE)
      return Op;
    return lowerICMPIntrinsic(*this, Op.getNode(), DAG);
  }
  case Intrinsic::amdgcn_fcmp: {
    return lowerFCMPIntrinsic(*this, Op.getNode(), DAG);
  }
  case Intrinsic::amdgcn_ballot:
    return lowerBALLOTIntrinsic(*this, Op.getNode(), DAG);
  case Intrinsic::amdgcn_fmed3:
    return DAG.getNode(AMDGPUISD::FMED3, DL, VT,
                       Op.getOperand(1), Op.getOperand(2), Op.getOperand(3));
  case Intrinsic::amdgcn_fdot2:
    return DAG.getNode(AMDGPUISD::FDOT2, DL, VT,
                       Op.getOperand(1), Op.getOperand(2), Op.getOperand(3),
                       Op.getOperand(4));
  case Intrinsic::amdgcn_fmul_legacy:
    return DAG.getNode(AMDGPUISD::FMUL_LEGACY, DL, VT,
                       Op.getOperand(1), Op.getOperand(2));
  case Intrinsic::amdgcn_sffbh:
    return DAG.getNode(AMDGPUISD::FFBH_I32, DL, VT, Op.getOperand(1));
  case Intrinsic::amdgcn_sbfe:
    return DAG.getNode(AMDGPUISD::BFE_I32, DL, VT,
                       Op.getOperand(1), Op.getOperand(2), Op.getOperand(3));
  case Intrinsic::amdgcn_ubfe:
    return DAG.getNode(AMDGPUISD::BFE_U32, DL, VT,
                       Op.getOperand(1), Op.getOperand(2), Op.getOperand(3));
  case Intrinsic::amdgcn_cvt_pkrtz:
  case Intrinsic::amdgcn_cvt_pknorm_i16:
  case Intrinsic::amdgcn_cvt_pknorm_u16:
  case Intrinsic::amdgcn_cvt_pk_i16:
  case Intrinsic::amdgcn_cvt_pk_u16: {
    // FIXME: Stop adding cast if v2f16/v2i16 are legal.
    EVT VT = Op.getValueType();
    unsigned Opcode;

    if (IntrinsicID == Intrinsic::amdgcn_cvt_pkrtz)
      Opcode = AMDGPUISD::CVT_PKRTZ_F16_F32;
    else if (IntrinsicID == Intrinsic::amdgcn_cvt_pknorm_i16)
      Opcode = AMDGPUISD::CVT_PKNORM_I16_F32;
    else if (IntrinsicID == Intrinsic::amdgcn_cvt_pknorm_u16)
      Opcode = AMDGPUISD::CVT_PKNORM_U16_F32;
    else if (IntrinsicID == Intrinsic::amdgcn_cvt_pk_i16)
      Opcode = AMDGPUISD::CVT_PK_I16_I32;
    else
      Opcode = AMDGPUISD::CVT_PK_U16_U32;

    if (isTypeLegal(VT))
      return DAG.getNode(Opcode, DL, VT, Op.getOperand(1), Op.getOperand(2));

    SDValue Node = DAG.getNode(Opcode, DL, MVT::i32,
                               Op.getOperand(1), Op.getOperand(2));
    return DAG.getNode(ISD::BITCAST, DL, VT, Node);
  }
  case Intrinsic::amdgcn_fmad_ftz:
    return DAG.getNode(AMDGPUISD::FMAD_FTZ, DL, VT, Op.getOperand(1),
                       Op.getOperand(2), Op.getOperand(3));

  case Intrinsic::amdgcn_if_break:
    return SDValue(DAG.getMachineNode(AMDGPU::SI_IF_BREAK, DL, VT,
                                      Op->getOperand(1), Op->getOperand(2)), 0);

  case Intrinsic::amdgcn_groupstaticsize: {
    Triple::OSType OS = getTargetMachine().getTargetTriple().getOS();
    if (OS == Triple::AMDHSA || OS == Triple::AMDPAL)
      return Op;

    const Module *M = MF.getFunction().getParent();
    const GlobalValue *GV =
        M->getNamedValue(Intrinsic::getName(Intrinsic::amdgcn_groupstaticsize));
    SDValue GA = DAG.getTargetGlobalAddress(GV, DL, MVT::i32, 0,
                                            SIInstrInfo::MO_ABS32_LO);
    return {DAG.getMachineNode(AMDGPU::S_MOV_B32, DL, MVT::i32, GA), 0};
  }
  case Intrinsic::amdgcn_is_shared:
  case Intrinsic::amdgcn_is_private: {
    SDLoc SL(Op);
    unsigned AS = (IntrinsicID == Intrinsic::amdgcn_is_shared) ?
      AMDGPUAS::LOCAL_ADDRESS : AMDGPUAS::PRIVATE_ADDRESS;
    SDValue Aperture = getSegmentAperture(AS, SL, DAG);
    SDValue SrcVec = DAG.getNode(ISD::BITCAST, DL, MVT::v2i32,
                                 Op.getOperand(1));

    SDValue SrcHi = DAG.getNode(ISD::EXTRACT_VECTOR_ELT, SL, MVT::i32, SrcVec,
                                DAG.getConstant(1, SL, MVT::i32));
    return DAG.getSetCC(SL, MVT::i1, SrcHi, Aperture, ISD::SETEQ);
  }
  case Intrinsic::amdgcn_perm:
    return DAG.getNode(AMDGPUISD::PERM, DL, MVT::i32, Op.getOperand(1),
                       Op.getOperand(2), Op.getOperand(3));
  case Intrinsic::amdgcn_reloc_constant: {
    Module *M = const_cast<Module *>(MF.getFunction().getParent());
    const MDNode *Metadata = cast<MDNodeSDNode>(Op.getOperand(1))->getMD();
    auto SymbolName = cast<MDString>(Metadata->getOperand(0))->getString();
    auto RelocSymbol = cast<GlobalVariable>(
        M->getOrInsertGlobal(SymbolName, Type::getInt32Ty(M->getContext())));
    SDValue GA = DAG.getTargetGlobalAddress(RelocSymbol, DL, MVT::i32, 0,
                                            SIInstrInfo::MO_ABS32_LO);
    return {DAG.getMachineNode(AMDGPU::S_MOV_B32, DL, MVT::i32, GA), 0};
  }
  default:
    if (const AMDGPU::ImageDimIntrinsicInfo *ImageDimIntr =
            AMDGPU::getImageDimIntrinsicInfo(IntrinsicID))
      return lowerImage(Op, ImageDimIntr, DAG, false);

    return Op;
  }
}

/// Update \p MMO based on the offset inputs to an intrinsic.
static void updateBufferMMO(MachineMemOperand *MMO, SDValue VOffset,
                            SDValue SOffset, SDValue Offset,
                            SDValue VIndex = SDValue()) {
  if (!isa<ConstantSDNode>(VOffset) || !isa<ConstantSDNode>(SOffset) ||
      !isa<ConstantSDNode>(Offset)) {
    // The combined offset is not known to be constant, so we cannot represent
    // it in the MMO. Give up.
    MMO->setValue((Value *)nullptr);
    return;
  }

  if (VIndex && (!isa<ConstantSDNode>(VIndex) ||
                 !cast<ConstantSDNode>(VIndex)->isZero())) {
    // The strided index component of the address is not known to be zero, so we
    // cannot represent it in the MMO. Give up.
    MMO->setValue((Value *)nullptr);
    return;
  }

  MMO->setOffset(cast<ConstantSDNode>(VOffset)->getSExtValue() +
                 cast<ConstantSDNode>(SOffset)->getSExtValue() +
                 cast<ConstantSDNode>(Offset)->getSExtValue());
}

SDValue SITargetLowering::lowerRawBufferAtomicIntrin(SDValue Op,
                                                     SelectionDAG &DAG,
                                                     unsigned NewOpcode) const {
  SDLoc DL(Op);

  SDValue VData = Op.getOperand(2);
  auto Offsets = splitBufferOffsets(Op.getOperand(4), DAG);
  SDValue Ops[] = {
    Op.getOperand(0), // Chain
    VData,            // vdata
    Op.getOperand(3), // rsrc
    DAG.getConstant(0, DL, MVT::i32), // vindex
    Offsets.first,    // voffset
    Op.getOperand(5), // soffset
    Offsets.second,   // offset
    Op.getOperand(6), // cachepolicy
    DAG.getTargetConstant(0, DL, MVT::i1), // idxen
  };

  auto *M = cast<MemSDNode>(Op);
  updateBufferMMO(M->getMemOperand(), Ops[4], Ops[5], Ops[6]);

  EVT MemVT = VData.getValueType();
  return DAG.getMemIntrinsicNode(NewOpcode, DL, Op->getVTList(), Ops, MemVT,
                                 M->getMemOperand());
}

// Return a value to use for the idxen operand by examining the vindex operand.
static unsigned getIdxEn(SDValue VIndex) {
  if (auto VIndexC = dyn_cast<ConstantSDNode>(VIndex))
    // No need to set idxen if vindex is known to be zero.
    return VIndexC->getZExtValue() != 0;
  return 1;
}

SDValue
SITargetLowering::lowerStructBufferAtomicIntrin(SDValue Op, SelectionDAG &DAG,
                                                unsigned NewOpcode) const {
  SDLoc DL(Op);

  SDValue VData = Op.getOperand(2);
  auto Offsets = splitBufferOffsets(Op.getOperand(5), DAG);
  SDValue Ops[] = {
    Op.getOperand(0), // Chain
    VData,            // vdata
    Op.getOperand(3), // rsrc
    Op.getOperand(4), // vindex
    Offsets.first,    // voffset
    Op.getOperand(6), // soffset
    Offsets.second,   // offset
    Op.getOperand(7), // cachepolicy
    DAG.getTargetConstant(1, DL, MVT::i1), // idxen
  };

  auto *M = cast<MemSDNode>(Op);
  updateBufferMMO(M->getMemOperand(), Ops[4], Ops[5], Ops[6], Ops[3]);

  EVT MemVT = VData.getValueType();
  return DAG.getMemIntrinsicNode(NewOpcode, DL, Op->getVTList(), Ops, MemVT,
                                 M->getMemOperand());
}

SDValue SITargetLowering::LowerINTRINSIC_W_CHAIN(SDValue Op,
                                                 SelectionDAG &DAG) const {
  unsigned IntrID = cast<ConstantSDNode>(Op.getOperand(1))->getZExtValue();
  SDLoc DL(Op);

  switch (IntrID) {
  case Intrinsic::amdgcn_ds_ordered_add:
  case Intrinsic::amdgcn_ds_ordered_swap: {
    MemSDNode *M = cast<MemSDNode>(Op);
    SDValue Chain = M->getOperand(0);
    SDValue M0 = M->getOperand(2);
    SDValue Value = M->getOperand(3);
    unsigned IndexOperand = M->getConstantOperandVal(7);
    unsigned WaveRelease = M->getConstantOperandVal(8);
    unsigned WaveDone = M->getConstantOperandVal(9);

    unsigned OrderedCountIndex = IndexOperand & 0x3f;
    IndexOperand &= ~0x3f;
    unsigned CountDw = 0;

    if (Subtarget->getGeneration() >= AMDGPUSubtarget::GFX10) {
      CountDw = (IndexOperand >> 24) & 0xf;
      IndexOperand &= ~(0xf << 24);

      if (CountDw < 1 || CountDw > 4) {
        report_fatal_error(
            "ds_ordered_count: dword count must be between 1 and 4");
      }
    }

    if (IndexOperand)
      report_fatal_error("ds_ordered_count: bad index operand");

    if (WaveDone && !WaveRelease)
      report_fatal_error("ds_ordered_count: wave_done requires wave_release");

    unsigned Instruction = IntrID == Intrinsic::amdgcn_ds_ordered_add ? 0 : 1;
    unsigned ShaderType =
        SIInstrInfo::getDSShaderTypeValue(DAG.getMachineFunction());
    unsigned Offset0 = OrderedCountIndex << 2;
    unsigned Offset1 = WaveRelease | (WaveDone << 1) | (Instruction << 4);

    if (Subtarget->getGeneration() >= AMDGPUSubtarget::GFX10)
      Offset1 |= (CountDw - 1) << 6;

    if (Subtarget->getGeneration() < AMDGPUSubtarget::GFX11)
      Offset1 |= ShaderType << 2;

    unsigned Offset = Offset0 | (Offset1 << 8);

    SDValue Ops[] = {
      Chain,
      Value,
      DAG.getTargetConstant(Offset, DL, MVT::i16),
      copyToM0(DAG, Chain, DL, M0).getValue(1), // Glue
    };
    return DAG.getMemIntrinsicNode(AMDGPUISD::DS_ORDERED_COUNT, DL,
                                   M->getVTList(), Ops, M->getMemoryVT(),
                                   M->getMemOperand());
  }
  case Intrinsic::amdgcn_ds_fadd: {
    MemSDNode *M = cast<MemSDNode>(Op);
    unsigned Opc;
    switch (IntrID) {
    case Intrinsic::amdgcn_ds_fadd:
      Opc = ISD::ATOMIC_LOAD_FADD;
      break;
    }

    return DAG.getAtomic(Opc, SDLoc(Op), M->getMemoryVT(),
                         M->getOperand(0), M->getOperand(2), M->getOperand(3),
                         M->getMemOperand());
  }
  case Intrinsic::amdgcn_atomic_inc:
  case Intrinsic::amdgcn_atomic_dec:
  case Intrinsic::amdgcn_ds_fmin:
  case Intrinsic::amdgcn_ds_fmax: {
    MemSDNode *M = cast<MemSDNode>(Op);
    unsigned Opc;
    switch (IntrID) {
    case Intrinsic::amdgcn_atomic_inc:
      Opc = AMDGPUISD::ATOMIC_INC;
      break;
    case Intrinsic::amdgcn_atomic_dec:
      Opc = AMDGPUISD::ATOMIC_DEC;
      break;
    case Intrinsic::amdgcn_ds_fmin:
      Opc = AMDGPUISD::ATOMIC_LOAD_FMIN;
      break;
    case Intrinsic::amdgcn_ds_fmax:
      Opc = AMDGPUISD::ATOMIC_LOAD_FMAX;
      break;
    default:
      llvm_unreachable("Unknown intrinsic!");
    }
    SDValue Ops[] = {
      M->getOperand(0), // Chain
      M->getOperand(2), // Ptr
      M->getOperand(3)  // Value
    };

    return DAG.getMemIntrinsicNode(Opc, SDLoc(Op), M->getVTList(), Ops,
                                   M->getMemoryVT(), M->getMemOperand());
  }
  case Intrinsic::amdgcn_buffer_load:
  case Intrinsic::amdgcn_buffer_load_format: {
    unsigned Glc = cast<ConstantSDNode>(Op.getOperand(5))->getZExtValue();
    unsigned Slc = cast<ConstantSDNode>(Op.getOperand(6))->getZExtValue();
    unsigned IdxEn = getIdxEn(Op.getOperand(3));
    SDValue Ops[] = {
      Op.getOperand(0), // Chain
      Op.getOperand(2), // rsrc
      Op.getOperand(3), // vindex
      SDValue(),        // voffset -- will be set by setBufferOffsets
      SDValue(),        // soffset -- will be set by setBufferOffsets
      SDValue(),        // offset -- will be set by setBufferOffsets
      DAG.getTargetConstant(Glc | (Slc << 1), DL, MVT::i32), // cachepolicy
      DAG.getTargetConstant(IdxEn, DL, MVT::i1), // idxen
    };
    setBufferOffsets(Op.getOperand(4), DAG, &Ops[3]);

    unsigned Opc = (IntrID == Intrinsic::amdgcn_buffer_load) ?
        AMDGPUISD::BUFFER_LOAD : AMDGPUISD::BUFFER_LOAD_FORMAT;

    EVT VT = Op.getValueType();
    EVT IntVT = VT.changeTypeToInteger();
    auto *M = cast<MemSDNode>(Op);
    updateBufferMMO(M->getMemOperand(), Ops[3], Ops[4], Ops[5], Ops[2]);
    EVT LoadVT = Op.getValueType();

    if (LoadVT.getScalarType() == MVT::f16)
      return adjustLoadValueType(AMDGPUISD::BUFFER_LOAD_FORMAT_D16,
                                 M, DAG, Ops);

    // Handle BUFFER_LOAD_BYTE/UBYTE/SHORT/USHORT overloaded intrinsics
    if (LoadVT.getScalarType() == MVT::i8 ||
        LoadVT.getScalarType() == MVT::i16)
      return handleByteShortBufferLoads(DAG, LoadVT, DL, Ops, M);

    return getMemIntrinsicNode(Opc, DL, Op->getVTList(), Ops, IntVT,
                               M->getMemOperand(), DAG);
  }
  case Intrinsic::amdgcn_raw_buffer_load:
  case Intrinsic::amdgcn_raw_buffer_load_format: {
    const bool IsFormat = IntrID == Intrinsic::amdgcn_raw_buffer_load_format;

    auto Offsets = splitBufferOffsets(Op.getOperand(3), DAG);
    SDValue Ops[] = {
      Op.getOperand(0), // Chain
      Op.getOperand(2), // rsrc
      DAG.getConstant(0, DL, MVT::i32), // vindex
      Offsets.first,    // voffset
      Op.getOperand(4), // soffset
      Offsets.second,   // offset
      Op.getOperand(5), // cachepolicy, swizzled buffer
      DAG.getTargetConstant(0, DL, MVT::i1), // idxen
    };

    auto *M = cast<MemSDNode>(Op);
    updateBufferMMO(M->getMemOperand(), Ops[3], Ops[4], Ops[5]);
    return lowerIntrinsicLoad(M, IsFormat, DAG, Ops);
  }
  case Intrinsic::amdgcn_struct_buffer_load:
  case Intrinsic::amdgcn_struct_buffer_load_format: {
    const bool IsFormat = IntrID == Intrinsic::amdgcn_struct_buffer_load_format;

    auto Offsets = splitBufferOffsets(Op.getOperand(4), DAG);
    SDValue Ops[] = {
      Op.getOperand(0), // Chain
      Op.getOperand(2), // rsrc
      Op.getOperand(3), // vindex
      Offsets.first,    // voffset
      Op.getOperand(5), // soffset
      Offsets.second,   // offset
      Op.getOperand(6), // cachepolicy, swizzled buffer
      DAG.getTargetConstant(1, DL, MVT::i1), // idxen
    };

    auto *M = cast<MemSDNode>(Op);
    updateBufferMMO(M->getMemOperand(), Ops[3], Ops[4], Ops[5], Ops[2]);
    return lowerIntrinsicLoad(cast<MemSDNode>(Op), IsFormat, DAG, Ops);
  }
  case Intrinsic::amdgcn_tbuffer_load: {
    MemSDNode *M = cast<MemSDNode>(Op);
    EVT LoadVT = Op.getValueType();

    unsigned Dfmt = cast<ConstantSDNode>(Op.getOperand(7))->getZExtValue();
    unsigned Nfmt = cast<ConstantSDNode>(Op.getOperand(8))->getZExtValue();
    unsigned Glc = cast<ConstantSDNode>(Op.getOperand(9))->getZExtValue();
    unsigned Slc = cast<ConstantSDNode>(Op.getOperand(10))->getZExtValue();
    unsigned IdxEn = getIdxEn(Op.getOperand(3));
    SDValue Ops[] = {
      Op.getOperand(0),  // Chain
      Op.getOperand(2),  // rsrc
      Op.getOperand(3),  // vindex
      Op.getOperand(4),  // voffset
      Op.getOperand(5),  // soffset
      Op.getOperand(6),  // offset
      DAG.getTargetConstant(Dfmt | (Nfmt << 4), DL, MVT::i32), // format
      DAG.getTargetConstant(Glc | (Slc << 1), DL, MVT::i32), // cachepolicy
      DAG.getTargetConstant(IdxEn, DL, MVT::i1) // idxen
    };

    if (LoadVT.getScalarType() == MVT::f16)
      return adjustLoadValueType(AMDGPUISD::TBUFFER_LOAD_FORMAT_D16,
                                 M, DAG, Ops);
    return getMemIntrinsicNode(AMDGPUISD::TBUFFER_LOAD_FORMAT, DL,
                               Op->getVTList(), Ops, LoadVT, M->getMemOperand(),
                               DAG);
  }
  case Intrinsic::amdgcn_raw_tbuffer_load: {
    MemSDNode *M = cast<MemSDNode>(Op);
    EVT LoadVT = Op.getValueType();
    auto Offsets = splitBufferOffsets(Op.getOperand(3), DAG);

    SDValue Ops[] = {
      Op.getOperand(0),  // Chain
      Op.getOperand(2),  // rsrc
      DAG.getConstant(0, DL, MVT::i32), // vindex
      Offsets.first,     // voffset
      Op.getOperand(4),  // soffset
      Offsets.second,    // offset
      Op.getOperand(5),  // format
      Op.getOperand(6),  // cachepolicy, swizzled buffer
      DAG.getTargetConstant(0, DL, MVT::i1), // idxen
    };

    if (LoadVT.getScalarType() == MVT::f16)
      return adjustLoadValueType(AMDGPUISD::TBUFFER_LOAD_FORMAT_D16,
                                 M, DAG, Ops);
    return getMemIntrinsicNode(AMDGPUISD::TBUFFER_LOAD_FORMAT, DL,
                               Op->getVTList(), Ops, LoadVT, M->getMemOperand(),
                               DAG);
  }
  case Intrinsic::amdgcn_struct_tbuffer_load: {
    MemSDNode *M = cast<MemSDNode>(Op);
    EVT LoadVT = Op.getValueType();
    auto Offsets = splitBufferOffsets(Op.getOperand(4), DAG);

    SDValue Ops[] = {
      Op.getOperand(0),  // Chain
      Op.getOperand(2),  // rsrc
      Op.getOperand(3),  // vindex
      Offsets.first,     // voffset
      Op.getOperand(5),  // soffset
      Offsets.second,    // offset
      Op.getOperand(6),  // format
      Op.getOperand(7),  // cachepolicy, swizzled buffer
      DAG.getTargetConstant(1, DL, MVT::i1), // idxen
    };

    if (LoadVT.getScalarType() == MVT::f16)
      return adjustLoadValueType(AMDGPUISD::TBUFFER_LOAD_FORMAT_D16,
                                 M, DAG, Ops);
    return getMemIntrinsicNode(AMDGPUISD::TBUFFER_LOAD_FORMAT, DL,
                               Op->getVTList(), Ops, LoadVT, M->getMemOperand(),
                               DAG);
  }
  case Intrinsic::amdgcn_buffer_atomic_swap:
  case Intrinsic::amdgcn_buffer_atomic_add:
  case Intrinsic::amdgcn_buffer_atomic_sub:
  case Intrinsic::amdgcn_buffer_atomic_csub:
  case Intrinsic::amdgcn_buffer_atomic_smin:
  case Intrinsic::amdgcn_buffer_atomic_umin:
  case Intrinsic::amdgcn_buffer_atomic_smax:
  case Intrinsic::amdgcn_buffer_atomic_umax:
  case Intrinsic::amdgcn_buffer_atomic_and:
  case Intrinsic::amdgcn_buffer_atomic_or:
  case Intrinsic::amdgcn_buffer_atomic_xor:
  case Intrinsic::amdgcn_buffer_atomic_fadd: {
    unsigned Slc = cast<ConstantSDNode>(Op.getOperand(6))->getZExtValue();
    unsigned IdxEn = getIdxEn(Op.getOperand(4));
    SDValue Ops[] = {
      Op.getOperand(0), // Chain
      Op.getOperand(2), // vdata
      Op.getOperand(3), // rsrc
      Op.getOperand(4), // vindex
      SDValue(),        // voffset -- will be set by setBufferOffsets
      SDValue(),        // soffset -- will be set by setBufferOffsets
      SDValue(),        // offset -- will be set by setBufferOffsets
      DAG.getTargetConstant(Slc << 1, DL, MVT::i32), // cachepolicy
      DAG.getTargetConstant(IdxEn, DL, MVT::i1), // idxen
    };
    setBufferOffsets(Op.getOperand(5), DAG, &Ops[4]);

    EVT VT = Op.getValueType();

    auto *M = cast<MemSDNode>(Op);
    updateBufferMMO(M->getMemOperand(), Ops[4], Ops[5], Ops[6], Ops[3]);
    unsigned Opcode = 0;

    switch (IntrID) {
    case Intrinsic::amdgcn_buffer_atomic_swap:
      Opcode = AMDGPUISD::BUFFER_ATOMIC_SWAP;
      break;
    case Intrinsic::amdgcn_buffer_atomic_add:
      Opcode = AMDGPUISD::BUFFER_ATOMIC_ADD;
      break;
    case Intrinsic::amdgcn_buffer_atomic_sub:
      Opcode = AMDGPUISD::BUFFER_ATOMIC_SUB;
      break;
    case Intrinsic::amdgcn_buffer_atomic_csub:
      Opcode = AMDGPUISD::BUFFER_ATOMIC_CSUB;
      break;
    case Intrinsic::amdgcn_buffer_atomic_smin:
      Opcode = AMDGPUISD::BUFFER_ATOMIC_SMIN;
      break;
    case Intrinsic::amdgcn_buffer_atomic_umin:
      Opcode = AMDGPUISD::BUFFER_ATOMIC_UMIN;
      break;
    case Intrinsic::amdgcn_buffer_atomic_smax:
      Opcode = AMDGPUISD::BUFFER_ATOMIC_SMAX;
      break;
    case Intrinsic::amdgcn_buffer_atomic_umax:
      Opcode = AMDGPUISD::BUFFER_ATOMIC_UMAX;
      break;
    case Intrinsic::amdgcn_buffer_atomic_and:
      Opcode = AMDGPUISD::BUFFER_ATOMIC_AND;
      break;
    case Intrinsic::amdgcn_buffer_atomic_or:
      Opcode = AMDGPUISD::BUFFER_ATOMIC_OR;
      break;
    case Intrinsic::amdgcn_buffer_atomic_xor:
      Opcode = AMDGPUISD::BUFFER_ATOMIC_XOR;
      break;
    case Intrinsic::amdgcn_buffer_atomic_fadd:
      Opcode = AMDGPUISD::BUFFER_ATOMIC_FADD;
      break;
    default:
      llvm_unreachable("unhandled atomic opcode");
    }

    return DAG.getMemIntrinsicNode(Opcode, DL, Op->getVTList(), Ops, VT,
                                   M->getMemOperand());
  }
  case Intrinsic::amdgcn_raw_buffer_atomic_fadd:
    return lowerRawBufferAtomicIntrin(Op, DAG, AMDGPUISD::BUFFER_ATOMIC_FADD);
  case Intrinsic::amdgcn_struct_buffer_atomic_fadd:
    return lowerStructBufferAtomicIntrin(Op, DAG, AMDGPUISD::BUFFER_ATOMIC_FADD);
  case Intrinsic::amdgcn_raw_buffer_atomic_fmin:
    return lowerRawBufferAtomicIntrin(Op, DAG, AMDGPUISD::BUFFER_ATOMIC_FMIN);
  case Intrinsic::amdgcn_struct_buffer_atomic_fmin:
    return lowerStructBufferAtomicIntrin(Op, DAG, AMDGPUISD::BUFFER_ATOMIC_FMIN);
  case Intrinsic::amdgcn_raw_buffer_atomic_fmax:
    return lowerRawBufferAtomicIntrin(Op, DAG, AMDGPUISD::BUFFER_ATOMIC_FMAX);
  case Intrinsic::amdgcn_struct_buffer_atomic_fmax:
    return lowerStructBufferAtomicIntrin(Op, DAG, AMDGPUISD::BUFFER_ATOMIC_FMAX);
  case Intrinsic::amdgcn_raw_buffer_atomic_swap:
    return lowerRawBufferAtomicIntrin(Op, DAG, AMDGPUISD::BUFFER_ATOMIC_SWAP);
  case Intrinsic::amdgcn_raw_buffer_atomic_add:
    return lowerRawBufferAtomicIntrin(Op, DAG, AMDGPUISD::BUFFER_ATOMIC_ADD);
  case Intrinsic::amdgcn_raw_buffer_atomic_sub:
    return lowerRawBufferAtomicIntrin(Op, DAG, AMDGPUISD::BUFFER_ATOMIC_SUB);
  case Intrinsic::amdgcn_raw_buffer_atomic_smin:
    return lowerRawBufferAtomicIntrin(Op, DAG, AMDGPUISD::BUFFER_ATOMIC_SMIN);
  case Intrinsic::amdgcn_raw_buffer_atomic_umin:
    return lowerRawBufferAtomicIntrin(Op, DAG, AMDGPUISD::BUFFER_ATOMIC_UMIN);
  case Intrinsic::amdgcn_raw_buffer_atomic_smax:
    return lowerRawBufferAtomicIntrin(Op, DAG, AMDGPUISD::BUFFER_ATOMIC_SMAX);
  case Intrinsic::amdgcn_raw_buffer_atomic_umax:
    return lowerRawBufferAtomicIntrin(Op, DAG, AMDGPUISD::BUFFER_ATOMIC_UMAX);
  case Intrinsic::amdgcn_raw_buffer_atomic_and:
    return lowerRawBufferAtomicIntrin(Op, DAG, AMDGPUISD::BUFFER_ATOMIC_AND);
  case Intrinsic::amdgcn_raw_buffer_atomic_or:
    return lowerRawBufferAtomicIntrin(Op, DAG, AMDGPUISD::BUFFER_ATOMIC_OR);
  case Intrinsic::amdgcn_raw_buffer_atomic_xor:
    return lowerRawBufferAtomicIntrin(Op, DAG, AMDGPUISD::BUFFER_ATOMIC_XOR);
  case Intrinsic::amdgcn_raw_buffer_atomic_inc:
    return lowerRawBufferAtomicIntrin(Op, DAG, AMDGPUISD::BUFFER_ATOMIC_INC);
  case Intrinsic::amdgcn_raw_buffer_atomic_dec:
    return lowerRawBufferAtomicIntrin(Op, DAG, AMDGPUISD::BUFFER_ATOMIC_DEC);
  case Intrinsic::amdgcn_struct_buffer_atomic_swap:
    return lowerStructBufferAtomicIntrin(Op, DAG,
                                         AMDGPUISD::BUFFER_ATOMIC_SWAP);
  case Intrinsic::amdgcn_struct_buffer_atomic_add:
    return lowerStructBufferAtomicIntrin(Op, DAG, AMDGPUISD::BUFFER_ATOMIC_ADD);
  case Intrinsic::amdgcn_struct_buffer_atomic_sub:
    return lowerStructBufferAtomicIntrin(Op, DAG, AMDGPUISD::BUFFER_ATOMIC_SUB);
  case Intrinsic::amdgcn_struct_buffer_atomic_smin:
    return lowerStructBufferAtomicIntrin(Op, DAG,
                                         AMDGPUISD::BUFFER_ATOMIC_SMIN);
  case Intrinsic::amdgcn_struct_buffer_atomic_umin:
    return lowerStructBufferAtomicIntrin(Op, DAG,
                                         AMDGPUISD::BUFFER_ATOMIC_UMIN);
  case Intrinsic::amdgcn_struct_buffer_atomic_smax:
    return lowerStructBufferAtomicIntrin(Op, DAG,
                                         AMDGPUISD::BUFFER_ATOMIC_SMAX);
  case Intrinsic::amdgcn_struct_buffer_atomic_umax:
    return lowerStructBufferAtomicIntrin(Op, DAG,
                                         AMDGPUISD::BUFFER_ATOMIC_UMAX);
  case Intrinsic::amdgcn_struct_buffer_atomic_and:
    return lowerStructBufferAtomicIntrin(Op, DAG, AMDGPUISD::BUFFER_ATOMIC_AND);
  case Intrinsic::amdgcn_struct_buffer_atomic_or:
    return lowerStructBufferAtomicIntrin(Op, DAG, AMDGPUISD::BUFFER_ATOMIC_OR);
  case Intrinsic::amdgcn_struct_buffer_atomic_xor:
    return lowerStructBufferAtomicIntrin(Op, DAG, AMDGPUISD::BUFFER_ATOMIC_XOR);
  case Intrinsic::amdgcn_struct_buffer_atomic_inc:
    return lowerStructBufferAtomicIntrin(Op, DAG, AMDGPUISD::BUFFER_ATOMIC_INC);
  case Intrinsic::amdgcn_struct_buffer_atomic_dec:
    return lowerStructBufferAtomicIntrin(Op, DAG, AMDGPUISD::BUFFER_ATOMIC_DEC);

  case Intrinsic::amdgcn_buffer_atomic_cmpswap: {
    unsigned Slc = cast<ConstantSDNode>(Op.getOperand(7))->getZExtValue();
    unsigned IdxEn = getIdxEn(Op.getOperand(5));
    SDValue Ops[] = {
      Op.getOperand(0), // Chain
      Op.getOperand(2), // src
      Op.getOperand(3), // cmp
      Op.getOperand(4), // rsrc
      Op.getOperand(5), // vindex
      SDValue(),        // voffset -- will be set by setBufferOffsets
      SDValue(),        // soffset -- will be set by setBufferOffsets
      SDValue(),        // offset -- will be set by setBufferOffsets
      DAG.getTargetConstant(Slc << 1, DL, MVT::i32), // cachepolicy
      DAG.getTargetConstant(IdxEn, DL, MVT::i1), // idxen
    };
    setBufferOffsets(Op.getOperand(6), DAG, &Ops[5]);

    EVT VT = Op.getValueType();
    auto *M = cast<MemSDNode>(Op);
    updateBufferMMO(M->getMemOperand(), Ops[5], Ops[6], Ops[7], Ops[4]);

    return DAG.getMemIntrinsicNode(AMDGPUISD::BUFFER_ATOMIC_CMPSWAP, DL,
                                   Op->getVTList(), Ops, VT, M->getMemOperand());
  }
  case Intrinsic::amdgcn_raw_buffer_atomic_cmpswap: {
    auto Offsets = splitBufferOffsets(Op.getOperand(5), DAG);
    SDValue Ops[] = {
      Op.getOperand(0), // Chain
      Op.getOperand(2), // src
      Op.getOperand(3), // cmp
      Op.getOperand(4), // rsrc
      DAG.getConstant(0, DL, MVT::i32), // vindex
      Offsets.first,    // voffset
      Op.getOperand(6), // soffset
      Offsets.second,   // offset
      Op.getOperand(7), // cachepolicy
      DAG.getTargetConstant(0, DL, MVT::i1), // idxen
    };
    EVT VT = Op.getValueType();
    auto *M = cast<MemSDNode>(Op);
    updateBufferMMO(M->getMemOperand(), Ops[5], Ops[6], Ops[7]);

    return DAG.getMemIntrinsicNode(AMDGPUISD::BUFFER_ATOMIC_CMPSWAP, DL,
                                   Op->getVTList(), Ops, VT, M->getMemOperand());
  }
  case Intrinsic::amdgcn_struct_buffer_atomic_cmpswap: {
    auto Offsets = splitBufferOffsets(Op.getOperand(6), DAG);
    SDValue Ops[] = {
      Op.getOperand(0), // Chain
      Op.getOperand(2), // src
      Op.getOperand(3), // cmp
      Op.getOperand(4), // rsrc
      Op.getOperand(5), // vindex
      Offsets.first,    // voffset
      Op.getOperand(7), // soffset
      Offsets.second,   // offset
      Op.getOperand(8), // cachepolicy
      DAG.getTargetConstant(1, DL, MVT::i1), // idxen
    };
    EVT VT = Op.getValueType();
    auto *M = cast<MemSDNode>(Op);
    updateBufferMMO(M->getMemOperand(), Ops[5], Ops[6], Ops[7], Ops[4]);

    return DAG.getMemIntrinsicNode(AMDGPUISD::BUFFER_ATOMIC_CMPSWAP, DL,
                                   Op->getVTList(), Ops, VT, M->getMemOperand());
  }
  case Intrinsic::amdgcn_image_bvh_intersect_ray: {
    MemSDNode *M = cast<MemSDNode>(Op);
    SDValue NodePtr = M->getOperand(2);
    SDValue RayExtent = M->getOperand(3);
    SDValue RayOrigin = M->getOperand(4);
    SDValue RayDir = M->getOperand(5);
    SDValue RayInvDir = M->getOperand(6);
    SDValue TDescr = M->getOperand(7);

    assert(NodePtr.getValueType() == MVT::i32 ||
           NodePtr.getValueType() == MVT::i64);
    assert(RayDir.getValueType() == MVT::v3f16 ||
           RayDir.getValueType() == MVT::v3f32);

    if (!Subtarget->hasGFX10_AEncoding()) {
      emitRemovedIntrinsicError(DAG, DL, Op.getValueType());
      return SDValue();
    }

    const bool IsGFX11Plus = AMDGPU::isGFX11Plus(*Subtarget);
    const bool IsA16 = RayDir.getValueType().getVectorElementType() == MVT::f16;
    const bool Is64 = NodePtr.getValueType() == MVT::i64;
    const unsigned NumVDataDwords = 4;
    const unsigned NumVAddrDwords = IsA16 ? (Is64 ? 9 : 8) : (Is64 ? 12 : 11);
    const unsigned NumVAddrs = IsGFX11Plus ? (IsA16 ? 4 : 5) : NumVAddrDwords;
    const bool UseNSA =
        Subtarget->hasNSAEncoding() && NumVAddrs <= Subtarget->getNSAMaxSize();
    const unsigned BaseOpcodes[2][2] = {
        {AMDGPU::IMAGE_BVH_INTERSECT_RAY, AMDGPU::IMAGE_BVH_INTERSECT_RAY_a16},
        {AMDGPU::IMAGE_BVH64_INTERSECT_RAY,
         AMDGPU::IMAGE_BVH64_INTERSECT_RAY_a16}};
    int Opcode;
    if (UseNSA) {
      Opcode = AMDGPU::getMIMGOpcode(BaseOpcodes[Is64][IsA16],
                                     IsGFX11Plus ? AMDGPU::MIMGEncGfx11NSA
                                                 : AMDGPU::MIMGEncGfx10NSA,
                                     NumVDataDwords, NumVAddrDwords);
    } else {
      Opcode =
          AMDGPU::getMIMGOpcode(BaseOpcodes[Is64][IsA16],
                                IsGFX11Plus ? AMDGPU::MIMGEncGfx11Default
                                            : AMDGPU::MIMGEncGfx10Default,
                                NumVDataDwords, NumVAddrDwords);
    }
    assert(Opcode != -1);

    SmallVector<SDValue, 16> Ops;

    auto packLanes = [&DAG, &Ops, &DL] (SDValue Op, bool IsAligned) {
      SmallVector<SDValue, 3> Lanes;
      DAG.ExtractVectorElements(Op, Lanes, 0, 3);
      if (Lanes[0].getValueSizeInBits() == 32) {
        for (unsigned I = 0; I < 3; ++I)
          Ops.push_back(DAG.getBitcast(MVT::i32, Lanes[I]));
      } else {
        if (IsAligned) {
          Ops.push_back(
            DAG.getBitcast(MVT::i32,
                           DAG.getBuildVector(MVT::v2f16, DL,
                                              { Lanes[0], Lanes[1] })));
          Ops.push_back(Lanes[2]);
        } else {
          SDValue Elt0 = Ops.pop_back_val();
          Ops.push_back(
            DAG.getBitcast(MVT::i32,
                           DAG.getBuildVector(MVT::v2f16, DL,
                                              { Elt0, Lanes[0] })));
          Ops.push_back(
            DAG.getBitcast(MVT::i32,
                           DAG.getBuildVector(MVT::v2f16, DL,
                                              { Lanes[1], Lanes[2] })));
        }
      }
    };

    if (UseNSA && IsGFX11Plus) {
      Ops.push_back(NodePtr);
      Ops.push_back(DAG.getBitcast(MVT::i32, RayExtent));
      Ops.push_back(RayOrigin);
      if (IsA16) {
        SmallVector<SDValue, 3> DirLanes, InvDirLanes, MergedLanes;
        DAG.ExtractVectorElements(RayDir, DirLanes, 0, 3);
        DAG.ExtractVectorElements(RayInvDir, InvDirLanes, 0, 3);
        for (unsigned I = 0; I < 3; ++I) {
          MergedLanes.push_back(DAG.getBitcast(
              MVT::i32, DAG.getBuildVector(MVT::v2f16, DL,
                                           {DirLanes[I], InvDirLanes[I]})));
        }
        Ops.push_back(DAG.getBuildVector(MVT::v3i32, DL, MergedLanes));
      } else {
        Ops.push_back(RayDir);
        Ops.push_back(RayInvDir);
      }
    } else {
      if (Is64)
        DAG.ExtractVectorElements(DAG.getBitcast(MVT::v2i32, NodePtr), Ops, 0,
                                  2);
      else
        Ops.push_back(NodePtr);

      Ops.push_back(DAG.getBitcast(MVT::i32, RayExtent));
      packLanes(RayOrigin, true);
      packLanes(RayDir, true);
      packLanes(RayInvDir, false);
    }

    if (!UseNSA) {
      // Build a single vector containing all the operands so far prepared.
      if (NumVAddrDwords > 12) {
        SDValue Undef = DAG.getUNDEF(MVT::i32);
        Ops.append(16 - Ops.size(), Undef);
      }
      assert(Ops.size() >= 8 && Ops.size() <= 12);
      SDValue MergedOps = DAG.getBuildVector(
          MVT::getVectorVT(MVT::i32, Ops.size()), DL, Ops);
      Ops.clear();
      Ops.push_back(MergedOps);
    }

    Ops.push_back(TDescr);
    if (IsA16)
      Ops.push_back(DAG.getTargetConstant(1, DL, MVT::i1));
    Ops.push_back(M->getChain());

    auto *NewNode = DAG.getMachineNode(Opcode, DL, M->getVTList(), Ops);
    MachineMemOperand *MemRef = M->getMemOperand();
    DAG.setNodeMemRefs(NewNode, {MemRef});
    return SDValue(NewNode, 0);
  }
  case Intrinsic::amdgcn_global_atomic_fadd: {
    if (!Subtarget->hasAtomicFaddNoRtnInsts())
      return makeV_ILLEGAL(Op, DAG);
    return SDValue();
  }
  case Intrinsic::amdgcn_global_atomic_fmin:
  case Intrinsic::amdgcn_global_atomic_fmax:
  case Intrinsic::amdgcn_flat_atomic_fmin:
  case Intrinsic::amdgcn_flat_atomic_fmax: {
    MemSDNode *M = cast<MemSDNode>(Op);
    SDValue Ops[] = {
      M->getOperand(0), // Chain
      M->getOperand(2), // Ptr
      M->getOperand(3)  // Value
    };
    unsigned Opcode = 0;
    switch (IntrID) {
      if (!Subtarget->hasAtomicFaddNoRtnInsts())
        return makeV_ILLEGAL(Op, DAG);
      LLVM_FALLTHROUGH;
    case Intrinsic::amdgcn_global_atomic_fmin:
    case Intrinsic::amdgcn_flat_atomic_fmin: {
      Opcode = AMDGPUISD::ATOMIC_LOAD_FMIN;
      break;
    }
    case Intrinsic::amdgcn_global_atomic_fmax:
    case Intrinsic::amdgcn_flat_atomic_fmax: {
      Opcode = AMDGPUISD::ATOMIC_LOAD_FMAX;
      break;
    }
    default:
      llvm_unreachable("unhandled atomic opcode");
    }
    return DAG.getMemIntrinsicNode(Opcode, SDLoc(Op),
                                   M->getVTList(), Ops, M->getMemoryVT(),
                                   M->getMemOperand());
  }
  default:

    if (const AMDGPU::ImageDimIntrinsicInfo *ImageDimIntr =
            AMDGPU::getImageDimIntrinsicInfo(IntrID))
      return lowerImage(Op, ImageDimIntr, DAG, true);

    return SDValue();
  }
}

// Call DAG.getMemIntrinsicNode for a load, but first widen a dwordx3 type to
// dwordx4 if on SI and handle TFE loads.
SDValue SITargetLowering::getMemIntrinsicNode(unsigned Opcode, const SDLoc &DL,
                                              SDVTList VTList,
                                              ArrayRef<SDValue> Ops, EVT MemVT,
                                              MachineMemOperand *MMO,
                                              SelectionDAG &DAG) const {
  LLVMContext &C = *DAG.getContext();
  MachineFunction &MF = DAG.getMachineFunction();
  EVT VT = VTList.VTs[0];

  assert(VTList.NumVTs == 2 || VTList.NumVTs == 3);
  bool IsTFE = VTList.NumVTs == 3;
  if (IsTFE) {
    unsigned NumValueDWords = divideCeil(VT.getSizeInBits(), 32);
    unsigned NumOpDWords = NumValueDWords + 1;
    EVT OpDWordsVT = EVT::getVectorVT(C, MVT::i32, NumOpDWords);
    SDVTList OpDWordsVTList = DAG.getVTList(OpDWordsVT, VTList.VTs[2]);
    MachineMemOperand *OpDWordsMMO =
        MF.getMachineMemOperand(MMO, 0, NumOpDWords * 4);
    SDValue Op = getMemIntrinsicNode(Opcode, DL, OpDWordsVTList, Ops,
                                     OpDWordsVT, OpDWordsMMO, DAG);
    SDValue Status = DAG.getNode(ISD::EXTRACT_VECTOR_ELT, DL, MVT::i32, Op,
                                 DAG.getVectorIdxConstant(NumValueDWords, DL));
    SDValue ZeroIdx = DAG.getVectorIdxConstant(0, DL);
    SDValue ValueDWords =
        NumValueDWords == 1
            ? DAG.getNode(ISD::EXTRACT_VECTOR_ELT, DL, MVT::i32, Op, ZeroIdx)
            : DAG.getNode(ISD::EXTRACT_SUBVECTOR, DL,
                          EVT::getVectorVT(C, MVT::i32, NumValueDWords), Op,
                          ZeroIdx);
    SDValue Value = DAG.getNode(ISD::BITCAST, DL, VT, ValueDWords);
    return DAG.getMergeValues({Value, Status, SDValue(Op.getNode(), 1)}, DL);
  }

  if (!Subtarget->hasDwordx3LoadStores() &&
      (VT == MVT::v3i32 || VT == MVT::v3f32)) {
    EVT WidenedVT = EVT::getVectorVT(C, VT.getVectorElementType(), 4);
    EVT WidenedMemVT = EVT::getVectorVT(C, MemVT.getVectorElementType(), 4);
    MachineMemOperand *WidenedMMO = MF.getMachineMemOperand(MMO, 0, 16);
    SDVTList WidenedVTList = DAG.getVTList(WidenedVT, VTList.VTs[1]);
    SDValue Op = DAG.getMemIntrinsicNode(Opcode, DL, WidenedVTList, Ops,
                                         WidenedMemVT, WidenedMMO);
    SDValue Value = DAG.getNode(ISD::EXTRACT_SUBVECTOR, DL, VT, Op,
                                DAG.getVectorIdxConstant(0, DL));
    return DAG.getMergeValues({Value, SDValue(Op.getNode(), 1)}, DL);
  }

  return DAG.getMemIntrinsicNode(Opcode, DL, VTList, Ops, MemVT, MMO);
}

SDValue SITargetLowering::handleD16VData(SDValue VData, SelectionDAG &DAG,
                                         bool ImageStore) const {
  EVT StoreVT = VData.getValueType();

  // No change for f16 and legal vector D16 types.
  if (!StoreVT.isVector())
    return VData;

  SDLoc DL(VData);
  unsigned NumElements = StoreVT.getVectorNumElements();

  if (Subtarget->hasUnpackedD16VMem()) {
    // We need to unpack the packed data to store.
    EVT IntStoreVT = StoreVT.changeTypeToInteger();
    SDValue IntVData = DAG.getNode(ISD::BITCAST, DL, IntStoreVT, VData);

    EVT EquivStoreVT =
        EVT::getVectorVT(*DAG.getContext(), MVT::i32, NumElements);
    SDValue ZExt = DAG.getNode(ISD::ZERO_EXTEND, DL, EquivStoreVT, IntVData);
    return DAG.UnrollVectorOp(ZExt.getNode());
  }

  // The sq block of gfx8.1 does not estimate register use correctly for d16
  // image store instructions. The data operand is computed as if it were not a
  // d16 image instruction.
  if (ImageStore && Subtarget->hasImageStoreD16Bug()) {
    // Bitcast to i16
    EVT IntStoreVT = StoreVT.changeTypeToInteger();
    SDValue IntVData = DAG.getNode(ISD::BITCAST, DL, IntStoreVT, VData);

    // Decompose into scalars
    SmallVector<SDValue, 4> Elts;
    DAG.ExtractVectorElements(IntVData, Elts);

    // Group pairs of i16 into v2i16 and bitcast to i32
    SmallVector<SDValue, 4> PackedElts;
    for (unsigned I = 0; I < Elts.size() / 2; I += 1) {
      SDValue Pair =
          DAG.getBuildVector(MVT::v2i16, DL, {Elts[I * 2], Elts[I * 2 + 1]});
      SDValue IntPair = DAG.getNode(ISD::BITCAST, DL, MVT::i32, Pair);
      PackedElts.push_back(IntPair);
    }
    if ((NumElements % 2) == 1) {
      // Handle v3i16
      unsigned I = Elts.size() / 2;
      SDValue Pair = DAG.getBuildVector(MVT::v2i16, DL,
                                        {Elts[I * 2], DAG.getUNDEF(MVT::i16)});
      SDValue IntPair = DAG.getNode(ISD::BITCAST, DL, MVT::i32, Pair);
      PackedElts.push_back(IntPair);
    }

    // Pad using UNDEF
    PackedElts.resize(Elts.size(), DAG.getUNDEF(MVT::i32));

    // Build final vector
    EVT VecVT =
        EVT::getVectorVT(*DAG.getContext(), MVT::i32, PackedElts.size());
    return DAG.getBuildVector(VecVT, DL, PackedElts);
  }

  if (NumElements == 3) {
    EVT IntStoreVT =
        EVT::getIntegerVT(*DAG.getContext(), StoreVT.getStoreSizeInBits());
    SDValue IntVData = DAG.getNode(ISD::BITCAST, DL, IntStoreVT, VData);

    EVT WidenedStoreVT = EVT::getVectorVT(
        *DAG.getContext(), StoreVT.getVectorElementType(), NumElements + 1);
    EVT WidenedIntVT = EVT::getIntegerVT(*DAG.getContext(),
                                         WidenedStoreVT.getStoreSizeInBits());
    SDValue ZExt = DAG.getNode(ISD::ZERO_EXTEND, DL, WidenedIntVT, IntVData);
    return DAG.getNode(ISD::BITCAST, DL, WidenedStoreVT, ZExt);
  }

  assert(isTypeLegal(StoreVT));
  return VData;
}

SDValue SITargetLowering::LowerINTRINSIC_VOID(SDValue Op,
                                              SelectionDAG &DAG) const {
  SDLoc DL(Op);
  SDValue Chain = Op.getOperand(0);
  unsigned IntrinsicID = cast<ConstantSDNode>(Op.getOperand(1))->getZExtValue();
  MachineFunction &MF = DAG.getMachineFunction();

  switch (IntrinsicID) {
  case Intrinsic::amdgcn_exp_compr: {
    if (!Subtarget->hasCompressedExport()) {
      DiagnosticInfoUnsupported BadIntrin(
          DAG.getMachineFunction().getFunction(),
          "intrinsic not supported on subtarget", DL.getDebugLoc());
      DAG.getContext()->diagnose(BadIntrin);
    }
    SDValue Src0 = Op.getOperand(4);
    SDValue Src1 = Op.getOperand(5);
    // Hack around illegal type on SI by directly selecting it.
    if (isTypeLegal(Src0.getValueType()))
      return SDValue();

    const ConstantSDNode *Done = cast<ConstantSDNode>(Op.getOperand(6));
    SDValue Undef = DAG.getUNDEF(MVT::f32);
    const SDValue Ops[] = {
      Op.getOperand(2), // tgt
      DAG.getNode(ISD::BITCAST, DL, MVT::f32, Src0), // src0
      DAG.getNode(ISD::BITCAST, DL, MVT::f32, Src1), // src1
      Undef, // src2
      Undef, // src3
      Op.getOperand(7), // vm
      DAG.getTargetConstant(1, DL, MVT::i1), // compr
      Op.getOperand(3), // en
      Op.getOperand(0) // Chain
    };

    unsigned Opc = Done->isZero() ? AMDGPU::EXP : AMDGPU::EXP_DONE;
    return SDValue(DAG.getMachineNode(Opc, DL, Op->getVTList(), Ops), 0);
  }
  case Intrinsic::amdgcn_s_barrier: {
    if (getTargetMachine().getOptLevel() > CodeGenOpt::None) {
      const GCNSubtarget &ST = MF.getSubtarget<GCNSubtarget>();
      unsigned WGSize = ST.getFlatWorkGroupSizes(MF.getFunction()).second;
      if (WGSize <= ST.getWavefrontSize())
        return SDValue(DAG.getMachineNode(AMDGPU::WAVE_BARRIER, DL, MVT::Other,
                                          Op.getOperand(0)), 0);
    }
    return SDValue();
  };
  case Intrinsic::amdgcn_tbuffer_store: {
    SDValue VData = Op.getOperand(2);
    bool IsD16 = (VData.getValueType().getScalarType() == MVT::f16);
    if (IsD16)
      VData = handleD16VData(VData, DAG);
    unsigned Dfmt = cast<ConstantSDNode>(Op.getOperand(8))->getZExtValue();
    unsigned Nfmt = cast<ConstantSDNode>(Op.getOperand(9))->getZExtValue();
    unsigned Glc = cast<ConstantSDNode>(Op.getOperand(10))->getZExtValue();
    unsigned Slc = cast<ConstantSDNode>(Op.getOperand(11))->getZExtValue();
    unsigned IdxEn = getIdxEn(Op.getOperand(4));
    SDValue Ops[] = {
      Chain,
      VData,             // vdata
      Op.getOperand(3),  // rsrc
      Op.getOperand(4),  // vindex
      Op.getOperand(5),  // voffset
      Op.getOperand(6),  // soffset
      Op.getOperand(7),  // offset
      DAG.getTargetConstant(Dfmt | (Nfmt << 4), DL, MVT::i32), // format
      DAG.getTargetConstant(Glc | (Slc << 1), DL, MVT::i32), // cachepolicy
      DAG.getTargetConstant(IdxEn, DL, MVT::i1), // idxen
    };
    unsigned Opc = IsD16 ? AMDGPUISD::TBUFFER_STORE_FORMAT_D16 :
                           AMDGPUISD::TBUFFER_STORE_FORMAT;
    MemSDNode *M = cast<MemSDNode>(Op);
    return DAG.getMemIntrinsicNode(Opc, DL, Op->getVTList(), Ops,
                                   M->getMemoryVT(), M->getMemOperand());
  }

  case Intrinsic::amdgcn_struct_tbuffer_store: {
    SDValue VData = Op.getOperand(2);
    bool IsD16 = (VData.getValueType().getScalarType() == MVT::f16);
    if (IsD16)
      VData = handleD16VData(VData, DAG);
    auto Offsets = splitBufferOffsets(Op.getOperand(5), DAG);
    SDValue Ops[] = {
      Chain,
      VData,             // vdata
      Op.getOperand(3),  // rsrc
      Op.getOperand(4),  // vindex
      Offsets.first,     // voffset
      Op.getOperand(6),  // soffset
      Offsets.second,    // offset
      Op.getOperand(7),  // format
      Op.getOperand(8),  // cachepolicy, swizzled buffer
      DAG.getTargetConstant(1, DL, MVT::i1), // idxen
    };
    unsigned Opc = IsD16 ? AMDGPUISD::TBUFFER_STORE_FORMAT_D16 :
                           AMDGPUISD::TBUFFER_STORE_FORMAT;
    MemSDNode *M = cast<MemSDNode>(Op);
    return DAG.getMemIntrinsicNode(Opc, DL, Op->getVTList(), Ops,
                                   M->getMemoryVT(), M->getMemOperand());
  }

  case Intrinsic::amdgcn_raw_tbuffer_store: {
    SDValue VData = Op.getOperand(2);
    bool IsD16 = (VData.getValueType().getScalarType() == MVT::f16);
    if (IsD16)
      VData = handleD16VData(VData, DAG);
    auto Offsets = splitBufferOffsets(Op.getOperand(4), DAG);
    SDValue Ops[] = {
      Chain,
      VData,             // vdata
      Op.getOperand(3),  // rsrc
      DAG.getConstant(0, DL, MVT::i32), // vindex
      Offsets.first,     // voffset
      Op.getOperand(5),  // soffset
      Offsets.second,    // offset
      Op.getOperand(6),  // format
      Op.getOperand(7),  // cachepolicy, swizzled buffer
      DAG.getTargetConstant(0, DL, MVT::i1), // idxen
    };
    unsigned Opc = IsD16 ? AMDGPUISD::TBUFFER_STORE_FORMAT_D16 :
                           AMDGPUISD::TBUFFER_STORE_FORMAT;
    MemSDNode *M = cast<MemSDNode>(Op);
    return DAG.getMemIntrinsicNode(Opc, DL, Op->getVTList(), Ops,
                                   M->getMemoryVT(), M->getMemOperand());
  }

  case Intrinsic::amdgcn_buffer_store:
  case Intrinsic::amdgcn_buffer_store_format: {
    SDValue VData = Op.getOperand(2);
    bool IsD16 = (VData.getValueType().getScalarType() == MVT::f16);
    if (IsD16)
      VData = handleD16VData(VData, DAG);
    unsigned Glc = cast<ConstantSDNode>(Op.getOperand(6))->getZExtValue();
    unsigned Slc = cast<ConstantSDNode>(Op.getOperand(7))->getZExtValue();
    unsigned IdxEn = getIdxEn(Op.getOperand(4));
    SDValue Ops[] = {
      Chain,
      VData,
      Op.getOperand(3), // rsrc
      Op.getOperand(4), // vindex
      SDValue(), // voffset -- will be set by setBufferOffsets
      SDValue(), // soffset -- will be set by setBufferOffsets
      SDValue(), // offset -- will be set by setBufferOffsets
      DAG.getTargetConstant(Glc | (Slc << 1), DL, MVT::i32), // cachepolicy
      DAG.getTargetConstant(IdxEn, DL, MVT::i1), // idxen
    };
    setBufferOffsets(Op.getOperand(5), DAG, &Ops[4]);

    unsigned Opc = IntrinsicID == Intrinsic::amdgcn_buffer_store ?
                   AMDGPUISD::BUFFER_STORE : AMDGPUISD::BUFFER_STORE_FORMAT;
    Opc = IsD16 ? AMDGPUISD::BUFFER_STORE_FORMAT_D16 : Opc;
    MemSDNode *M = cast<MemSDNode>(Op);
    updateBufferMMO(M->getMemOperand(), Ops[4], Ops[5], Ops[6], Ops[3]);

    // Handle BUFFER_STORE_BYTE/SHORT overloaded intrinsics
    EVT VDataType = VData.getValueType().getScalarType();
    if (VDataType == MVT::i8 || VDataType == MVT::i16)
      return handleByteShortBufferStores(DAG, VDataType, DL, Ops, M);

    return DAG.getMemIntrinsicNode(Opc, DL, Op->getVTList(), Ops,
                                   M->getMemoryVT(), M->getMemOperand());
  }

  case Intrinsic::amdgcn_raw_buffer_store:
  case Intrinsic::amdgcn_raw_buffer_store_format: {
    const bool IsFormat =
        IntrinsicID == Intrinsic::amdgcn_raw_buffer_store_format;

    SDValue VData = Op.getOperand(2);
    EVT VDataVT = VData.getValueType();
    EVT EltType = VDataVT.getScalarType();
    bool IsD16 = IsFormat && (EltType.getSizeInBits() == 16);
    if (IsD16) {
      VData = handleD16VData(VData, DAG);
      VDataVT = VData.getValueType();
    }

    if (!isTypeLegal(VDataVT)) {
      VData =
          DAG.getNode(ISD::BITCAST, DL,
                      getEquivalentMemType(*DAG.getContext(), VDataVT), VData);
    }

    auto Offsets = splitBufferOffsets(Op.getOperand(4), DAG);
    SDValue Ops[] = {
      Chain,
      VData,
      Op.getOperand(3), // rsrc
      DAG.getConstant(0, DL, MVT::i32), // vindex
      Offsets.first,    // voffset
      Op.getOperand(5), // soffset
      Offsets.second,   // offset
      Op.getOperand(6), // cachepolicy, swizzled buffer
      DAG.getTargetConstant(0, DL, MVT::i1), // idxen
    };
    unsigned Opc =
        IsFormat ? AMDGPUISD::BUFFER_STORE_FORMAT : AMDGPUISD::BUFFER_STORE;
    Opc = IsD16 ? AMDGPUISD::BUFFER_STORE_FORMAT_D16 : Opc;
    MemSDNode *M = cast<MemSDNode>(Op);
    updateBufferMMO(M->getMemOperand(), Ops[4], Ops[5], Ops[6]);

    // Handle BUFFER_STORE_BYTE/SHORT overloaded intrinsics
    if (!IsD16 && !VDataVT.isVector() && EltType.getSizeInBits() < 32)
      return handleByteShortBufferStores(DAG, VDataVT, DL, Ops, M);

    return DAG.getMemIntrinsicNode(Opc, DL, Op->getVTList(), Ops,
                                   M->getMemoryVT(), M->getMemOperand());
  }

  case Intrinsic::amdgcn_struct_buffer_store:
  case Intrinsic::amdgcn_struct_buffer_store_format: {
    const bool IsFormat =
        IntrinsicID == Intrinsic::amdgcn_struct_buffer_store_format;

    SDValue VData = Op.getOperand(2);
    EVT VDataVT = VData.getValueType();
    EVT EltType = VDataVT.getScalarType();
    bool IsD16 = IsFormat && (EltType.getSizeInBits() == 16);

    if (IsD16) {
      VData = handleD16VData(VData, DAG);
      VDataVT = VData.getValueType();
    }

    if (!isTypeLegal(VDataVT)) {
      VData =
          DAG.getNode(ISD::BITCAST, DL,
                      getEquivalentMemType(*DAG.getContext(), VDataVT), VData);
    }

    auto Offsets = splitBufferOffsets(Op.getOperand(5), DAG);
    SDValue Ops[] = {
      Chain,
      VData,
      Op.getOperand(3), // rsrc
      Op.getOperand(4), // vindex
      Offsets.first,    // voffset
      Op.getOperand(6), // soffset
      Offsets.second,   // offset
      Op.getOperand(7), // cachepolicy, swizzled buffer
      DAG.getTargetConstant(1, DL, MVT::i1), // idxen
    };
    unsigned Opc = IntrinsicID == Intrinsic::amdgcn_struct_buffer_store ?
                   AMDGPUISD::BUFFER_STORE : AMDGPUISD::BUFFER_STORE_FORMAT;
    Opc = IsD16 ? AMDGPUISD::BUFFER_STORE_FORMAT_D16 : Opc;
    MemSDNode *M = cast<MemSDNode>(Op);
    updateBufferMMO(M->getMemOperand(), Ops[4], Ops[5], Ops[6], Ops[3]);

    // Handle BUFFER_STORE_BYTE/SHORT overloaded intrinsics
    EVT VDataType = VData.getValueType().getScalarType();
    if (!IsD16 && !VDataVT.isVector() && EltType.getSizeInBits() < 32)
      return handleByteShortBufferStores(DAG, VDataType, DL, Ops, M);

    return DAG.getMemIntrinsicNode(Opc, DL, Op->getVTList(), Ops,
                                   M->getMemoryVT(), M->getMemOperand());
  }
  case Intrinsic::amdgcn_raw_buffer_load_lds:
  case Intrinsic::amdgcn_struct_buffer_load_lds: {
    unsigned Opc;
    bool HasVIndex = IntrinsicID == Intrinsic::amdgcn_struct_buffer_load_lds;
    unsigned OpOffset = HasVIndex ? 1 : 0;
    SDValue VOffset = Op.getOperand(5 + OpOffset);
    auto CVOffset = dyn_cast<ConstantSDNode>(VOffset);
    bool HasVOffset = !CVOffset || !CVOffset->isZero();
    unsigned Size = Op->getConstantOperandVal(4);

    switch (Size) {
    default:
      return SDValue();
    case 1:
      Opc = HasVIndex ? HasVOffset ? AMDGPU::BUFFER_LOAD_UBYTE_LDS_BOTHEN
                                   : AMDGPU::BUFFER_LOAD_UBYTE_LDS_IDXEN
                      : HasVOffset ? AMDGPU::BUFFER_LOAD_UBYTE_LDS_OFFEN
                                   : AMDGPU::BUFFER_LOAD_UBYTE_LDS_OFFSET;
      break;
    case 2:
      Opc = HasVIndex ? HasVOffset ? AMDGPU::BUFFER_LOAD_USHORT_LDS_BOTHEN
                                   : AMDGPU::BUFFER_LOAD_USHORT_LDS_IDXEN
                      : HasVOffset ? AMDGPU::BUFFER_LOAD_USHORT_LDS_OFFEN
                                   : AMDGPU::BUFFER_LOAD_USHORT_LDS_OFFSET;
      break;
    case 4:
      Opc = HasVIndex ? HasVOffset ? AMDGPU::BUFFER_LOAD_DWORD_LDS_BOTHEN
                                   : AMDGPU::BUFFER_LOAD_DWORD_LDS_IDXEN
                      : HasVOffset ? AMDGPU::BUFFER_LOAD_DWORD_LDS_OFFEN
                                   : AMDGPU::BUFFER_LOAD_DWORD_LDS_OFFSET;
      break;
    }

    SDValue M0Val = copyToM0(DAG, Chain, DL, Op.getOperand(3));

    SmallVector<SDValue, 8> Ops;

    if (HasVIndex && HasVOffset)
      Ops.push_back(DAG.getBuildVector(MVT::v2i32, DL,
                                       { Op.getOperand(5), // VIndex
                                         VOffset }));
    else if (HasVIndex)
      Ops.push_back(Op.getOperand(5));
    else if (HasVOffset)
      Ops.push_back(VOffset);

    Ops.push_back(Op.getOperand(2));           // rsrc
    Ops.push_back(Op.getOperand(6 + OpOffset)); // soffset
    Ops.push_back(Op.getOperand(7 + OpOffset)); // imm offset
    unsigned Aux = Op.getConstantOperandVal(8 + OpOffset);
    Ops.push_back(
      DAG.getTargetConstant(Aux & AMDGPU::CPol::ALL, DL, MVT::i8)); // cpol
    Ops.push_back(
      DAG.getTargetConstant((Aux >> 3) & 1, DL, MVT::i8));          // swz
    Ops.push_back(M0Val.getValue(0)); // Chain
    Ops.push_back(M0Val.getValue(1)); // Glue

    auto *M = cast<MemSDNode>(Op);
    MachineMemOperand *LoadMMO = M->getMemOperand();
    MachinePointerInfo LoadPtrI = LoadMMO->getPointerInfo();
    LoadPtrI.Offset = Op->getConstantOperandVal(7 + OpOffset);
    MachinePointerInfo StorePtrI = LoadPtrI;
    StorePtrI.V = nullptr;
    StorePtrI.AddrSpace = AMDGPUAS::LOCAL_ADDRESS;

    auto F = LoadMMO->getFlags() &
             ~(MachineMemOperand::MOStore | MachineMemOperand::MOLoad);
    LoadMMO = MF.getMachineMemOperand(LoadPtrI, F | MachineMemOperand::MOLoad,
                                      Size, LoadMMO->getBaseAlign());

    MachineMemOperand *StoreMMO =
        MF.getMachineMemOperand(StorePtrI, F | MachineMemOperand::MOStore,
                                sizeof(int32_t), LoadMMO->getBaseAlign());

    auto Load = DAG.getMachineNode(Opc, DL, M->getVTList(), Ops);
    DAG.setNodeMemRefs(Load, {LoadMMO, StoreMMO});

    return SDValue(Load, 0);
  }
  case Intrinsic::amdgcn_global_load_lds: {
    unsigned Opc;
    unsigned Size = Op->getConstantOperandVal(4);
    switch (Size) {
    default:
      return SDValue();
    case 1:
      Opc = AMDGPU::GLOBAL_LOAD_LDS_UBYTE;
      break;
    case 2:
      Opc = AMDGPU::GLOBAL_LOAD_LDS_USHORT;
      break;
    case 4:
      Opc = AMDGPU::GLOBAL_LOAD_LDS_DWORD;
      break;
    }

    auto *M = cast<MemSDNode>(Op);
    SDValue M0Val = copyToM0(DAG, Chain, DL, Op.getOperand(3));

    SmallVector<SDValue, 6> Ops;

    SDValue Addr = Op.getOperand(2); // Global ptr
    SDValue VOffset;
    // Try to split SAddr and VOffset. Global and LDS pointers share the same
    // immediate offset, so we cannot use a regular SelectGlobalSAddr().
    if (Addr->isDivergent() && Addr.getOpcode() == ISD::ADD) {
      SDValue LHS = Addr.getOperand(0);
      SDValue RHS = Addr.getOperand(1);

      if (LHS->isDivergent())
        std::swap(LHS, RHS);

      if (!LHS->isDivergent() && RHS.getOpcode() == ISD::ZERO_EXTEND &&
          RHS.getOperand(0).getValueType() == MVT::i32) {
        // add (i64 sgpr), (zero_extend (i32 vgpr))
        Addr = LHS;
        VOffset = RHS.getOperand(0);
      }
    }

    Ops.push_back(Addr);
    if (!Addr->isDivergent()) {
      Opc = AMDGPU::getGlobalSaddrOp(Opc);
      if (!VOffset)
        VOffset = SDValue(
            DAG.getMachineNode(AMDGPU::V_MOV_B32_e32, DL, MVT::i32,
                               DAG.getTargetConstant(0, DL, MVT::i32)), 0);
      Ops.push_back(VOffset);
    }

    Ops.push_back(Op.getOperand(5));  // Offset
    Ops.push_back(Op.getOperand(6));  // CPol
    Ops.push_back(M0Val.getValue(0)); // Chain
    Ops.push_back(M0Val.getValue(1)); // Glue

    MachineMemOperand *LoadMMO = M->getMemOperand();
    MachinePointerInfo LoadPtrI = LoadMMO->getPointerInfo();
    LoadPtrI.Offset = Op->getConstantOperandVal(5);
    MachinePointerInfo StorePtrI = LoadPtrI;
    LoadPtrI.AddrSpace = AMDGPUAS::GLOBAL_ADDRESS;
    StorePtrI.AddrSpace = AMDGPUAS::LOCAL_ADDRESS;
    auto F = LoadMMO->getFlags() &
             ~(MachineMemOperand::MOStore | MachineMemOperand::MOLoad);
    LoadMMO = MF.getMachineMemOperand(LoadPtrI, F | MachineMemOperand::MOLoad,
                                      Size, LoadMMO->getBaseAlign());
    MachineMemOperand *StoreMMO =
        MF.getMachineMemOperand(StorePtrI, F | MachineMemOperand::MOStore,
                                sizeof(int32_t), Align(4));

    auto Load = DAG.getMachineNode(Opc, DL, Op->getVTList(), Ops);
    DAG.setNodeMemRefs(Load, {LoadMMO, StoreMMO});

    return SDValue(Load, 0);
  }
  case Intrinsic::amdgcn_end_cf:
    return SDValue(DAG.getMachineNode(AMDGPU::SI_END_CF, DL, MVT::Other,
                                      Op->getOperand(2), Chain), 0);

  default: {
    if (const AMDGPU::ImageDimIntrinsicInfo *ImageDimIntr =
            AMDGPU::getImageDimIntrinsicInfo(IntrinsicID))
      return lowerImage(Op, ImageDimIntr, DAG, true);

    return Op;
  }
  }
}

SDValue SITargetLowering::makeV_ILLEGAL(SDValue Op, SelectionDAG & DAG) const {
  // Create the V_ILLEGAL node.
  SDLoc DL(Op);
  auto Opcode = Subtarget->getGeneration() < AMDGPUSubtarget::GFX10 ?
    AMDGPU::V_ILLEGAL_gfx6_gfx7_gfx8_gfx9 : AMDGPU::V_ILLEGAL;
  auto EntryNode = DAG.getEntryNode();
  auto IllegalNode = DAG.getMachineNode(Opcode, DL, MVT::Other, EntryNode);
  auto IllegalVal = SDValue(IllegalNode, 0u);

  // Add the V_ILLEGAL node to the root chain to prevent its removal.
  auto Chains = SmallVector<SDValue, 2u>();
  Chains.push_back(IllegalVal);
  Chains.push_back(DAG.getRoot());
  auto Root = DAG.getTokenFactor(SDLoc(Chains.back()), Chains);
  DAG.setRoot(Root);

  // Merge with UNDEF to satisfy return value requirements.
  auto UndefVal = DAG.getUNDEF(Op.getValueType());
  return DAG.getMergeValues({UndefVal, IllegalVal}, DL);
}

// The raw.(t)buffer and struct.(t)buffer intrinsics have two offset args:
// offset (the offset that is included in bounds checking and swizzling, to be
// split between the instruction's voffset and immoffset fields) and soffset
// (the offset that is excluded from bounds checking and swizzling, to go in
// the instruction's soffset field).  This function takes the first kind of
// offset and figures out how to split it between voffset and immoffset.
std::pair<SDValue, SDValue> SITargetLowering::splitBufferOffsets(
    SDValue Offset, SelectionDAG &DAG) const {
  SDLoc DL(Offset);
  const unsigned MaxImm = 4095;
  SDValue N0 = Offset;
  ConstantSDNode *C1 = nullptr;

  if ((C1 = dyn_cast<ConstantSDNode>(N0)))
    N0 = SDValue();
  else if (DAG.isBaseWithConstantOffset(N0)) {
    C1 = cast<ConstantSDNode>(N0.getOperand(1));
    N0 = N0.getOperand(0);
  }

  if (C1) {
    unsigned ImmOffset = C1->getZExtValue();
    // If the immediate value is too big for the immoffset field, put the value
    // and -4096 into the immoffset field so that the value that is copied/added
    // for the voffset field is a multiple of 4096, and it stands more chance
    // of being CSEd with the copy/add for another similar load/store.
    // However, do not do that rounding down to a multiple of 4096 if that is a
    // negative number, as it appears to be illegal to have a negative offset
    // in the vgpr, even if adding the immediate offset makes it positive.
    unsigned Overflow = ImmOffset & ~MaxImm;
    ImmOffset -= Overflow;
    if ((int32_t)Overflow < 0) {
      Overflow += ImmOffset;
      ImmOffset = 0;
    }
    C1 = cast<ConstantSDNode>(DAG.getTargetConstant(ImmOffset, DL, MVT::i32));
    if (Overflow) {
      auto OverflowVal = DAG.getConstant(Overflow, DL, MVT::i32);
      if (!N0)
        N0 = OverflowVal;
      else {
        SDValue Ops[] = { N0, OverflowVal };
        N0 = DAG.getNode(ISD::ADD, DL, MVT::i32, Ops);
      }
    }
  }
  if (!N0)
    N0 = DAG.getConstant(0, DL, MVT::i32);
  if (!C1)
    C1 = cast<ConstantSDNode>(DAG.getTargetConstant(0, DL, MVT::i32));
  return {N0, SDValue(C1, 0)};
}

// Analyze a combined offset from an amdgcn_buffer_ intrinsic and store the
// three offsets (voffset, soffset and instoffset) into the SDValue[3] array
// pointed to by Offsets.
void SITargetLowering::setBufferOffsets(SDValue CombinedOffset,
                                        SelectionDAG &DAG, SDValue *Offsets,
                                        Align Alignment) const {
  SDLoc DL(CombinedOffset);
  if (auto C = dyn_cast<ConstantSDNode>(CombinedOffset)) {
    uint32_t Imm = C->getZExtValue();
    uint32_t SOffset, ImmOffset;
    if (AMDGPU::splitMUBUFOffset(Imm, SOffset, ImmOffset, Subtarget,
                                 Alignment)) {
      Offsets[0] = DAG.getConstant(0, DL, MVT::i32);
      Offsets[1] = DAG.getConstant(SOffset, DL, MVT::i32);
      Offsets[2] = DAG.getTargetConstant(ImmOffset, DL, MVT::i32);
      return;
    }
  }
  if (DAG.isBaseWithConstantOffset(CombinedOffset)) {
    SDValue N0 = CombinedOffset.getOperand(0);
    SDValue N1 = CombinedOffset.getOperand(1);
    uint32_t SOffset, ImmOffset;
    int Offset = cast<ConstantSDNode>(N1)->getSExtValue();
    if (Offset >= 0 && AMDGPU::splitMUBUFOffset(Offset, SOffset, ImmOffset,
                                                Subtarget, Alignment)) {
      Offsets[0] = N0;
      Offsets[1] = DAG.getConstant(SOffset, DL, MVT::i32);
      Offsets[2] = DAG.getTargetConstant(ImmOffset, DL, MVT::i32);
      return;
    }
  }
  Offsets[0] = CombinedOffset;
  Offsets[1] = DAG.getConstant(0, DL, MVT::i32);
  Offsets[2] = DAG.getTargetConstant(0, DL, MVT::i32);
}

// Handle 8 bit and 16 bit buffer loads
SDValue SITargetLowering::handleByteShortBufferLoads(SelectionDAG &DAG,
                                                     EVT LoadVT, SDLoc DL,
                                                     ArrayRef<SDValue> Ops,
                                                     MemSDNode *M) const {
  EVT IntVT = LoadVT.changeTypeToInteger();
  unsigned Opc = (LoadVT.getScalarType() == MVT::i8) ?
         AMDGPUISD::BUFFER_LOAD_UBYTE : AMDGPUISD::BUFFER_LOAD_USHORT;

  SDVTList ResList = DAG.getVTList(MVT::i32, MVT::Other);
  SDValue BufferLoad = DAG.getMemIntrinsicNode(Opc, DL, ResList,
                                               Ops, IntVT,
                                               M->getMemOperand());
  SDValue LoadVal = DAG.getNode(ISD::TRUNCATE, DL, IntVT, BufferLoad);
  LoadVal = DAG.getNode(ISD::BITCAST, DL, LoadVT, LoadVal);

  return DAG.getMergeValues({LoadVal, BufferLoad.getValue(1)}, DL);
}

// Handle 8 bit and 16 bit buffer stores
SDValue SITargetLowering::handleByteShortBufferStores(SelectionDAG &DAG,
                                                      EVT VDataType, SDLoc DL,
                                                      SDValue Ops[],
                                                      MemSDNode *M) const {
  if (VDataType == MVT::f16)
    Ops[1] = DAG.getNode(ISD::BITCAST, DL, MVT::i16, Ops[1]);

  SDValue BufferStoreExt = DAG.getNode(ISD::ANY_EXTEND, DL, MVT::i32, Ops[1]);
  Ops[1] = BufferStoreExt;
  unsigned Opc = (VDataType == MVT::i8) ? AMDGPUISD::BUFFER_STORE_BYTE :
                                 AMDGPUISD::BUFFER_STORE_SHORT;
  ArrayRef<SDValue> OpsRef = ArrayRef(&Ops[0], 9);
  return DAG.getMemIntrinsicNode(Opc, DL, M->getVTList(), OpsRef, VDataType,
                                     M->getMemOperand());
}

static SDValue getLoadExtOrTrunc(SelectionDAG &DAG,
                                 ISD::LoadExtType ExtType, SDValue Op,
                                 const SDLoc &SL, EVT VT) {
  if (VT.bitsLT(Op.getValueType()))
    return DAG.getNode(ISD::TRUNCATE, SL, VT, Op);

  switch (ExtType) {
  case ISD::SEXTLOAD:
    return DAG.getNode(ISD::SIGN_EXTEND, SL, VT, Op);
  case ISD::ZEXTLOAD:
    return DAG.getNode(ISD::ZERO_EXTEND, SL, VT, Op);
  case ISD::EXTLOAD:
    return DAG.getNode(ISD::ANY_EXTEND, SL, VT, Op);
  case ISD::NON_EXTLOAD:
    return Op;
  }

  llvm_unreachable("invalid ext type");
}

SDValue SITargetLowering::widenLoad(LoadSDNode *Ld, DAGCombinerInfo &DCI) const {
  SelectionDAG &DAG = DCI.DAG;
  if (Ld->getAlign() < Align(4) || Ld->isDivergent())
    return SDValue();

  // FIXME: Constant loads should all be marked invariant.
  unsigned AS = Ld->getAddressSpace();
  if (AS != AMDGPUAS::CONSTANT_ADDRESS &&
      AS != AMDGPUAS::CONSTANT_ADDRESS_32BIT &&
      (AS != AMDGPUAS::GLOBAL_ADDRESS || !Ld->isInvariant()))
    return SDValue();

  // Don't do this early, since it may interfere with adjacent load merging for
  // illegal types. We can avoid losing alignment information for exotic types
  // pre-legalize.
  EVT MemVT = Ld->getMemoryVT();
  if ((MemVT.isSimple() && !DCI.isAfterLegalizeDAG()) ||
      MemVT.getSizeInBits() >= 32)
    return SDValue();

  SDLoc SL(Ld);

  assert((!MemVT.isVector() || Ld->getExtensionType() == ISD::NON_EXTLOAD) &&
         "unexpected vector extload");

  // TODO: Drop only high part of range.
  SDValue Ptr = Ld->getBasePtr();
  SDValue NewLoad = DAG.getLoad(
      ISD::UNINDEXED, ISD::NON_EXTLOAD, MVT::i32, SL, Ld->getChain(), Ptr,
      Ld->getOffset(), Ld->getPointerInfo(), MVT::i32, Ld->getAlign(),
      Ld->getMemOperand()->getFlags(), Ld->getAAInfo(),
      nullptr); // Drop ranges

  EVT TruncVT = EVT::getIntegerVT(*DAG.getContext(), MemVT.getSizeInBits());
  if (MemVT.isFloatingPoint()) {
    assert(Ld->getExtensionType() == ISD::NON_EXTLOAD &&
           "unexpected fp extload");
    TruncVT = MemVT.changeTypeToInteger();
  }

  SDValue Cvt = NewLoad;
  if (Ld->getExtensionType() == ISD::SEXTLOAD) {
    Cvt = DAG.getNode(ISD::SIGN_EXTEND_INREG, SL, MVT::i32, NewLoad,
                      DAG.getValueType(TruncVT));
  } else if (Ld->getExtensionType() == ISD::ZEXTLOAD ||
             Ld->getExtensionType() == ISD::NON_EXTLOAD) {
    Cvt = DAG.getZeroExtendInReg(NewLoad, SL, TruncVT);
  } else {
    assert(Ld->getExtensionType() == ISD::EXTLOAD);
  }

  EVT VT = Ld->getValueType(0);
  EVT IntVT = EVT::getIntegerVT(*DAG.getContext(), VT.getSizeInBits());

  DCI.AddToWorklist(Cvt.getNode());

  // We may need to handle exotic cases, such as i16->i64 extloads, so insert
  // the appropriate extension from the 32-bit load.
  Cvt = getLoadExtOrTrunc(DAG, Ld->getExtensionType(), Cvt, SL, IntVT);
  DCI.AddToWorklist(Cvt.getNode());

  // Handle conversion back to floating point if necessary.
  Cvt = DAG.getNode(ISD::BITCAST, SL, VT, Cvt);

  return DAG.getMergeValues({ Cvt, NewLoad.getValue(1) }, SL);
}

SDValue SITargetLowering::LowerLOAD(SDValue Op, SelectionDAG &DAG) const {
  SDLoc DL(Op);
  LoadSDNode *Load = cast<LoadSDNode>(Op);
  ISD::LoadExtType ExtType = Load->getExtensionType();
  EVT MemVT = Load->getMemoryVT();

  if (ExtType == ISD::NON_EXTLOAD && MemVT.getSizeInBits() < 32) {
    if (MemVT == MVT::i16 && isTypeLegal(MVT::i16))
      return SDValue();

    // FIXME: Copied from PPC
    // First, load into 32 bits, then truncate to 1 bit.

    SDValue Chain = Load->getChain();
    SDValue BasePtr = Load->getBasePtr();
    MachineMemOperand *MMO = Load->getMemOperand();

    EVT RealMemVT = (MemVT == MVT::i1) ? MVT::i8 : MVT::i16;

    SDValue NewLD = DAG.getExtLoad(ISD::EXTLOAD, DL, MVT::i32, Chain,
                                   BasePtr, RealMemVT, MMO);

    if (!MemVT.isVector()) {
      SDValue Ops[] = {
        DAG.getNode(ISD::TRUNCATE, DL, MemVT, NewLD),
        NewLD.getValue(1)
      };

      return DAG.getMergeValues(Ops, DL);
    }

    SmallVector<SDValue, 3> Elts;
    for (unsigned I = 0, N = MemVT.getVectorNumElements(); I != N; ++I) {
      SDValue Elt = DAG.getNode(ISD::SRL, DL, MVT::i32, NewLD,
                                DAG.getConstant(I, DL, MVT::i32));

      Elts.push_back(DAG.getNode(ISD::TRUNCATE, DL, MVT::i1, Elt));
    }

    SDValue Ops[] = {
      DAG.getBuildVector(MemVT, DL, Elts),
      NewLD.getValue(1)
    };

    return DAG.getMergeValues(Ops, DL);
  }

  if (!MemVT.isVector())
    return SDValue();

  assert(Op.getValueType().getVectorElementType() == MVT::i32 &&
         "Custom lowering for non-i32 vectors hasn't been implemented.");

  Align Alignment = Load->getAlign();
  unsigned AS = Load->getAddressSpace();
  if (Subtarget->hasLDSMisalignedBug() && AS == AMDGPUAS::FLAT_ADDRESS &&
      Alignment.value() < MemVT.getStoreSize() && MemVT.getSizeInBits() > 32) {
    return SplitVectorLoad(Op, DAG);
  }

  MachineFunction &MF = DAG.getMachineFunction();
  SIMachineFunctionInfo *MFI = MF.getInfo<SIMachineFunctionInfo>();
  // If there is a possibility that flat instruction access scratch memory
  // then we need to use the same legalization rules we use for private.
  if (AS == AMDGPUAS::FLAT_ADDRESS &&
      !Subtarget->hasMultiDwordFlatScratchAddressing())
    AS = MFI->hasFlatScratchInit() ?
         AMDGPUAS::PRIVATE_ADDRESS : AMDGPUAS::GLOBAL_ADDRESS;

  unsigned NumElements = MemVT.getVectorNumElements();

  if (AS == AMDGPUAS::CONSTANT_ADDRESS ||
      AS == AMDGPUAS::CONSTANT_ADDRESS_32BIT) {
    if (!Op->isDivergent() && Alignment >= Align(4) && NumElements < 32) {
      if (MemVT.isPow2VectorType())
        return SDValue();
      return WidenOrSplitVectorLoad(Op, DAG);
    }
    // Non-uniform loads will be selected to MUBUF instructions, so they
    // have the same legalization requirements as global and private
    // loads.
    //
  }

  if (AS == AMDGPUAS::CONSTANT_ADDRESS ||
      AS == AMDGPUAS::CONSTANT_ADDRESS_32BIT ||
      AS == AMDGPUAS::GLOBAL_ADDRESS) {
    if (Subtarget->getScalarizeGlobalBehavior() && !Op->isDivergent() &&
        Load->isSimple() && isMemOpHasNoClobberedMemOperand(Load) &&
        Alignment >= Align(4) && NumElements < 32) {
      if (MemVT.isPow2VectorType())
        return SDValue();
      return WidenOrSplitVectorLoad(Op, DAG);
    }
    // Non-uniform loads will be selected to MUBUF instructions, so they
    // have the same legalization requirements as global and private
    // loads.
    //
  }
  if (AS == AMDGPUAS::CONSTANT_ADDRESS ||
      AS == AMDGPUAS::CONSTANT_ADDRESS_32BIT ||
      AS == AMDGPUAS::GLOBAL_ADDRESS ||
      AS == AMDGPUAS::FLAT_ADDRESS) {
    if (NumElements > 4)
      return SplitVectorLoad(Op, DAG);
    // v3 loads not supported on SI.
    if (NumElements == 3 && !Subtarget->hasDwordx3LoadStores())
      return WidenOrSplitVectorLoad(Op, DAG);

    // v3 and v4 loads are supported for private and global memory.
    return SDValue();
  }
  if (AS == AMDGPUAS::PRIVATE_ADDRESS) {
    // Depending on the setting of the private_element_size field in the
    // resource descriptor, we can only make private accesses up to a certain
    // size.
    switch (Subtarget->getMaxPrivateElementSize()) {
    case 4: {
      SDValue Ops[2];
      std::tie(Ops[0], Ops[1]) = scalarizeVectorLoad(Load, DAG);
      return DAG.getMergeValues(Ops, DL);
    }
    case 8:
      if (NumElements > 2)
        return SplitVectorLoad(Op, DAG);
      return SDValue();
    case 16:
      // Same as global/flat
      if (NumElements > 4)
        return SplitVectorLoad(Op, DAG);
      // v3 loads not supported on SI.
      if (NumElements == 3 && !Subtarget->hasDwordx3LoadStores())
        return WidenOrSplitVectorLoad(Op, DAG);

      return SDValue();
    default:
      llvm_unreachable("unsupported private_element_size");
    }
  } else if (AS == AMDGPUAS::LOCAL_ADDRESS || AS == AMDGPUAS::REGION_ADDRESS) {
    unsigned Fast = 0;
    auto Flags = Load->getMemOperand()->getFlags();
    if (allowsMisalignedMemoryAccessesImpl(MemVT.getSizeInBits(), AS,
                                           Load->getAlign(), Flags, &Fast) &&
        Fast > 1)
      return SDValue();

    if (MemVT.isVector())
      return SplitVectorLoad(Op, DAG);
  }

  if (!allowsMemoryAccessForAlignment(*DAG.getContext(), DAG.getDataLayout(),
                                      MemVT, *Load->getMemOperand())) {
    SDValue Ops[2];
    std::tie(Ops[0], Ops[1]) = expandUnalignedLoad(Load, DAG);
    return DAG.getMergeValues(Ops, DL);
  }

  return SDValue();
}

SDValue SITargetLowering::LowerSELECT(SDValue Op, SelectionDAG &DAG) const {
  EVT VT = Op.getValueType();
  if (VT.getSizeInBits() == 128 || VT.getSizeInBits() == 256)
    return splitTernaryVectorOp(Op, DAG);

  assert(VT.getSizeInBits() == 64);

  SDLoc DL(Op);
  SDValue Cond = Op.getOperand(0);

  SDValue Zero = DAG.getConstant(0, DL, MVT::i32);
  SDValue One = DAG.getConstant(1, DL, MVT::i32);

  SDValue LHS = DAG.getNode(ISD::BITCAST, DL, MVT::v2i32, Op.getOperand(1));
  SDValue RHS = DAG.getNode(ISD::BITCAST, DL, MVT::v2i32, Op.getOperand(2));

  SDValue Lo0 = DAG.getNode(ISD::EXTRACT_VECTOR_ELT, DL, MVT::i32, LHS, Zero);
  SDValue Lo1 = DAG.getNode(ISD::EXTRACT_VECTOR_ELT, DL, MVT::i32, RHS, Zero);

  SDValue Lo = DAG.getSelect(DL, MVT::i32, Cond, Lo0, Lo1);

  SDValue Hi0 = DAG.getNode(ISD::EXTRACT_VECTOR_ELT, DL, MVT::i32, LHS, One);
  SDValue Hi1 = DAG.getNode(ISD::EXTRACT_VECTOR_ELT, DL, MVT::i32, RHS, One);

  SDValue Hi = DAG.getSelect(DL, MVT::i32, Cond, Hi0, Hi1);

  SDValue Res = DAG.getBuildVector(MVT::v2i32, DL, {Lo, Hi});
  return DAG.getNode(ISD::BITCAST, DL, VT, Res);
}

// Catch division cases where we can use shortcuts with rcp and rsq
// instructions.
SDValue SITargetLowering::lowerFastUnsafeFDIV(SDValue Op,
                                              SelectionDAG &DAG) const {
  SDLoc SL(Op);
  SDValue LHS = Op.getOperand(0);
  SDValue RHS = Op.getOperand(1);
  EVT VT = Op.getValueType();
  const SDNodeFlags Flags = Op->getFlags();

  bool AllowInaccurateRcp = Flags.hasApproximateFuncs();

  // Without !fpmath accuracy information, we can't do more because we don't
  // know exactly whether rcp is accurate enough to meet !fpmath requirement.
  if (!AllowInaccurateRcp)
    return SDValue();

  if (const ConstantFPSDNode *CLHS = dyn_cast<ConstantFPSDNode>(LHS)) {
    if (CLHS->isExactlyValue(1.0)) {
      // v_rcp_f32 and v_rsq_f32 do not support denormals, and according to
      // the CI documentation has a worst case error of 1 ulp.
      // OpenCL requires <= 2.5 ulp for 1.0 / x, so it should always be OK to
      // use it as long as we aren't trying to use denormals.
      //
      // v_rcp_f16 and v_rsq_f16 DO support denormals.

      // 1.0 / sqrt(x) -> rsq(x)

      // XXX - Is UnsafeFPMath sufficient to do this for f64? The maximum ULP
      // error seems really high at 2^29 ULP.
      if (RHS.getOpcode() == ISD::FSQRT)
        return DAG.getNode(AMDGPUISD::RSQ, SL, VT, RHS.getOperand(0));

      // 1.0 / x -> rcp(x)
      return DAG.getNode(AMDGPUISD::RCP, SL, VT, RHS);
    }

    // Same as for 1.0, but expand the sign out of the constant.
    if (CLHS->isExactlyValue(-1.0)) {
      // -1.0 / x -> rcp (fneg x)
      SDValue FNegRHS = DAG.getNode(ISD::FNEG, SL, VT, RHS);
      return DAG.getNode(AMDGPUISD::RCP, SL, VT, FNegRHS);
    }
  }

  // Turn into multiply by the reciprocal.
  // x / y -> x * (1.0 / y)
  SDValue Recip = DAG.getNode(AMDGPUISD::RCP, SL, VT, RHS);
  return DAG.getNode(ISD::FMUL, SL, VT, LHS, Recip, Flags);
}

SDValue SITargetLowering::lowerFastUnsafeFDIV64(SDValue Op,
                                                SelectionDAG &DAG) const {
  SDLoc SL(Op);
  SDValue X = Op.getOperand(0);
  SDValue Y = Op.getOperand(1);
  EVT VT = Op.getValueType();
  const SDNodeFlags Flags = Op->getFlags();

  bool AllowInaccurateDiv = Flags.hasApproximateFuncs() ||
                            DAG.getTarget().Options.UnsafeFPMath;
  if (!AllowInaccurateDiv)
    return SDValue();

  SDValue NegY = DAG.getNode(ISD::FNEG, SL, VT, Y);
  SDValue One = DAG.getConstantFP(1.0, SL, VT);

  SDValue R = DAG.getNode(AMDGPUISD::RCP, SL, VT, Y);
  SDValue Tmp0 = DAG.getNode(ISD::FMA, SL, VT, NegY, R, One);

  R = DAG.getNode(ISD::FMA, SL, VT, Tmp0, R, R);
  SDValue Tmp1 = DAG.getNode(ISD::FMA, SL, VT, NegY, R, One);
  R = DAG.getNode(ISD::FMA, SL, VT, Tmp1, R, R);
  SDValue Ret = DAG.getNode(ISD::FMUL, SL, VT, X, R);
  SDValue Tmp2 = DAG.getNode(ISD::FMA, SL, VT, NegY, Ret, X);
  return DAG.getNode(ISD::FMA, SL, VT, Tmp2, R, Ret);
}

static SDValue getFPBinOp(SelectionDAG &DAG, unsigned Opcode, const SDLoc &SL,
                          EVT VT, SDValue A, SDValue B, SDValue GlueChain,
                          SDNodeFlags Flags) {
  if (GlueChain->getNumValues() <= 1) {
    return DAG.getNode(Opcode, SL, VT, A, B, Flags);
  }

  assert(GlueChain->getNumValues() == 3);

  SDVTList VTList = DAG.getVTList(VT, MVT::Other, MVT::Glue);
  switch (Opcode) {
  default: llvm_unreachable("no chain equivalent for opcode");
  case ISD::FMUL:
    Opcode = AMDGPUISD::FMUL_W_CHAIN;
    break;
  }

  return DAG.getNode(Opcode, SL, VTList,
                     {GlueChain.getValue(1), A, B, GlueChain.getValue(2)},
                     Flags);
}

static SDValue getFPTernOp(SelectionDAG &DAG, unsigned Opcode, const SDLoc &SL,
                           EVT VT, SDValue A, SDValue B, SDValue C,
                           SDValue GlueChain, SDNodeFlags Flags) {
  if (GlueChain->getNumValues() <= 1) {
    return DAG.getNode(Opcode, SL, VT, {A, B, C}, Flags);
  }

  assert(GlueChain->getNumValues() == 3);

  SDVTList VTList = DAG.getVTList(VT, MVT::Other, MVT::Glue);
  switch (Opcode) {
  default: llvm_unreachable("no chain equivalent for opcode");
  case ISD::FMA:
    Opcode = AMDGPUISD::FMA_W_CHAIN;
    break;
  }

  return DAG.getNode(Opcode, SL, VTList,
                     {GlueChain.getValue(1), A, B, C, GlueChain.getValue(2)},
                     Flags);
}

SDValue SITargetLowering::LowerFDIV16(SDValue Op, SelectionDAG &DAG) const {
  if (SDValue FastLowered = lowerFastUnsafeFDIV(Op, DAG))
    return FastLowered;

  SDLoc SL(Op);
  SDValue Src0 = Op.getOperand(0);
  SDValue Src1 = Op.getOperand(1);

  SDValue CvtSrc0 = DAG.getNode(ISD::FP_EXTEND, SL, MVT::f32, Src0);
  SDValue CvtSrc1 = DAG.getNode(ISD::FP_EXTEND, SL, MVT::f32, Src1);

  SDValue RcpSrc1 = DAG.getNode(AMDGPUISD::RCP, SL, MVT::f32, CvtSrc1);
  SDValue Quot = DAG.getNode(ISD::FMUL, SL, MVT::f32, CvtSrc0, RcpSrc1);

  SDValue FPRoundFlag = DAG.getTargetConstant(0, SL, MVT::i32);
  SDValue BestQuot = DAG.getNode(ISD::FP_ROUND, SL, MVT::f16, Quot, FPRoundFlag);

  return DAG.getNode(AMDGPUISD::DIV_FIXUP, SL, MVT::f16, BestQuot, Src1, Src0);
}

// Faster 2.5 ULP division that does not support denormals.
SDValue SITargetLowering::lowerFDIV_FAST(SDValue Op, SelectionDAG &DAG) const {
  SDLoc SL(Op);
  SDValue LHS = Op.getOperand(1);
  SDValue RHS = Op.getOperand(2);

  SDValue r1 = DAG.getNode(ISD::FABS, SL, MVT::f32, RHS);

  const APFloat K0Val(BitsToFloat(0x6f800000));
  const SDValue K0 = DAG.getConstantFP(K0Val, SL, MVT::f32);

  const APFloat K1Val(BitsToFloat(0x2f800000));
  const SDValue K1 = DAG.getConstantFP(K1Val, SL, MVT::f32);

  const SDValue One = DAG.getConstantFP(1.0, SL, MVT::f32);

  EVT SetCCVT =
    getSetCCResultType(DAG.getDataLayout(), *DAG.getContext(), MVT::f32);

  SDValue r2 = DAG.getSetCC(SL, SetCCVT, r1, K0, ISD::SETOGT);

  SDValue r3 = DAG.getNode(ISD::SELECT, SL, MVT::f32, r2, K1, One);

  // TODO: Should this propagate fast-math-flags?
  r1 = DAG.getNode(ISD::FMUL, SL, MVT::f32, RHS, r3);

  // rcp does not support denormals.
  SDValue r0 = DAG.getNode(AMDGPUISD::RCP, SL, MVT::f32, r1);

  SDValue Mul = DAG.getNode(ISD::FMUL, SL, MVT::f32, LHS, r0);

  return DAG.getNode(ISD::FMUL, SL, MVT::f32, r3, Mul);
}

// Returns immediate value for setting the F32 denorm mode when using the
// S_DENORM_MODE instruction.
static SDValue getSPDenormModeValue(int SPDenormMode, SelectionDAG &DAG,
                                    const SDLoc &SL, const GCNSubtarget *ST) {
  assert(ST->hasDenormModeInst() && "Requires S_DENORM_MODE");
  int DPDenormModeDefault = hasFP64FP16Denormals(DAG.getMachineFunction())
                                ? FP_DENORM_FLUSH_NONE
                                : FP_DENORM_FLUSH_IN_FLUSH_OUT;

  int Mode = SPDenormMode | (DPDenormModeDefault << 2);
  return DAG.getTargetConstant(Mode, SL, MVT::i32);
}

SDValue SITargetLowering::LowerFDIV32(SDValue Op, SelectionDAG &DAG) const {
  if (SDValue FastLowered = lowerFastUnsafeFDIV(Op, DAG))
    return FastLowered;

  // The selection matcher assumes anything with a chain selecting to a
  // mayRaiseFPException machine instruction. Since we're introducing a chain
  // here, we need to explicitly report nofpexcept for the regular fdiv
  // lowering.
  SDNodeFlags Flags = Op->getFlags();
  Flags.setNoFPExcept(true);

  SDLoc SL(Op);
  SDValue LHS = Op.getOperand(0);
  SDValue RHS = Op.getOperand(1);

  const SDValue One = DAG.getConstantFP(1.0, SL, MVT::f32);

  SDVTList ScaleVT = DAG.getVTList(MVT::f32, MVT::i1);

  SDValue DenominatorScaled = DAG.getNode(AMDGPUISD::DIV_SCALE, SL, ScaleVT,
                                          {RHS, RHS, LHS}, Flags);
  SDValue NumeratorScaled = DAG.getNode(AMDGPUISD::DIV_SCALE, SL, ScaleVT,
                                        {LHS, RHS, LHS}, Flags);

  // Denominator is scaled to not be denormal, so using rcp is ok.
  SDValue ApproxRcp = DAG.getNode(AMDGPUISD::RCP, SL, MVT::f32,
                                  DenominatorScaled, Flags);
  SDValue NegDivScale0 = DAG.getNode(ISD::FNEG, SL, MVT::f32,
                                     DenominatorScaled, Flags);

  const unsigned Denorm32Reg = AMDGPU::Hwreg::ID_MODE |
                               (4 << AMDGPU::Hwreg::OFFSET_SHIFT_) |
                               (1 << AMDGPU::Hwreg::WIDTH_M1_SHIFT_);
  const SDValue BitField = DAG.getTargetConstant(Denorm32Reg, SL, MVT::i32);

  const bool HasFP32Denormals = hasFP32Denormals(DAG.getMachineFunction());

  if (!HasFP32Denormals) {
    // Note we can't use the STRICT_FMA/STRICT_FMUL for the non-strict FDIV
    // lowering. The chain dependence is insufficient, and we need glue. We do
    // not need the glue variants in a strictfp function.

    SDVTList BindParamVTs = DAG.getVTList(MVT::Other, MVT::Glue);

    SDNode *EnableDenorm;
    if (Subtarget->hasDenormModeInst()) {
      const SDValue EnableDenormValue =
          getSPDenormModeValue(FP_DENORM_FLUSH_NONE, DAG, SL, Subtarget);

      EnableDenorm = DAG.getNode(AMDGPUISD::DENORM_MODE, SL, BindParamVTs,
                                 DAG.getEntryNode(), EnableDenormValue).getNode();
    } else {
      const SDValue EnableDenormValue = DAG.getConstant(FP_DENORM_FLUSH_NONE,
                                                        SL, MVT::i32);
      EnableDenorm =
          DAG.getMachineNode(AMDGPU::S_SETREG_B32, SL, BindParamVTs,
                             {EnableDenormValue, BitField, DAG.getEntryNode()});
    }

    SDValue Ops[3] = {
      NegDivScale0,
      SDValue(EnableDenorm, 0),
      SDValue(EnableDenorm, 1)
    };

    NegDivScale0 = DAG.getMergeValues(Ops, SL);
  }

  SDValue Fma0 = getFPTernOp(DAG, ISD::FMA, SL, MVT::f32, NegDivScale0,
                             ApproxRcp, One, NegDivScale0, Flags);

  SDValue Fma1 = getFPTernOp(DAG, ISD::FMA, SL, MVT::f32, Fma0, ApproxRcp,
                             ApproxRcp, Fma0, Flags);

  SDValue Mul = getFPBinOp(DAG, ISD::FMUL, SL, MVT::f32, NumeratorScaled,
                           Fma1, Fma1, Flags);

  SDValue Fma2 = getFPTernOp(DAG, ISD::FMA, SL, MVT::f32, NegDivScale0, Mul,
                             NumeratorScaled, Mul, Flags);

  SDValue Fma3 = getFPTernOp(DAG, ISD::FMA, SL, MVT::f32,
                             Fma2, Fma1, Mul, Fma2, Flags);

  SDValue Fma4 = getFPTernOp(DAG, ISD::FMA, SL, MVT::f32, NegDivScale0, Fma3,
                             NumeratorScaled, Fma3, Flags);

  if (!HasFP32Denormals) {
    SDNode *DisableDenorm;
    if (Subtarget->hasDenormModeInst()) {
      const SDValue DisableDenormValue =
          getSPDenormModeValue(FP_DENORM_FLUSH_IN_FLUSH_OUT, DAG, SL, Subtarget);

      DisableDenorm = DAG.getNode(AMDGPUISD::DENORM_MODE, SL, MVT::Other,
                                  Fma4.getValue(1), DisableDenormValue,
                                  Fma4.getValue(2)).getNode();
    } else {
      const SDValue DisableDenormValue =
          DAG.getConstant(FP_DENORM_FLUSH_IN_FLUSH_OUT, SL, MVT::i32);

      DisableDenorm = DAG.getMachineNode(
          AMDGPU::S_SETREG_B32, SL, MVT::Other,
          {DisableDenormValue, BitField, Fma4.getValue(1), Fma4.getValue(2)});
    }

    SDValue OutputChain = DAG.getNode(ISD::TokenFactor, SL, MVT::Other,
                                      SDValue(DisableDenorm, 0), DAG.getRoot());
    DAG.setRoot(OutputChain);
  }

  SDValue Scale = NumeratorScaled.getValue(1);
  SDValue Fmas = DAG.getNode(AMDGPUISD::DIV_FMAS, SL, MVT::f32,
                             {Fma4, Fma1, Fma3, Scale}, Flags);

  return DAG.getNode(AMDGPUISD::DIV_FIXUP, SL, MVT::f32, Fmas, RHS, LHS, Flags);
}

SDValue SITargetLowering::LowerFDIV64(SDValue Op, SelectionDAG &DAG) const {
  if (SDValue FastLowered = lowerFastUnsafeFDIV64(Op, DAG))
    return FastLowered;

  SDLoc SL(Op);
  SDValue X = Op.getOperand(0);
  SDValue Y = Op.getOperand(1);

  const SDValue One = DAG.getConstantFP(1.0, SL, MVT::f64);

  SDVTList ScaleVT = DAG.getVTList(MVT::f64, MVT::i1);

  SDValue DivScale0 = DAG.getNode(AMDGPUISD::DIV_SCALE, SL, ScaleVT, Y, Y, X);

  SDValue NegDivScale0 = DAG.getNode(ISD::FNEG, SL, MVT::f64, DivScale0);

  SDValue Rcp = DAG.getNode(AMDGPUISD::RCP, SL, MVT::f64, DivScale0);

  SDValue Fma0 = DAG.getNode(ISD::FMA, SL, MVT::f64, NegDivScale0, Rcp, One);

  SDValue Fma1 = DAG.getNode(ISD::FMA, SL, MVT::f64, Rcp, Fma0, Rcp);

  SDValue Fma2 = DAG.getNode(ISD::FMA, SL, MVT::f64, NegDivScale0, Fma1, One);

  SDValue DivScale1 = DAG.getNode(AMDGPUISD::DIV_SCALE, SL, ScaleVT, X, Y, X);

  SDValue Fma3 = DAG.getNode(ISD::FMA, SL, MVT::f64, Fma1, Fma2, Fma1);
  SDValue Mul = DAG.getNode(ISD::FMUL, SL, MVT::f64, DivScale1, Fma3);

  SDValue Fma4 = DAG.getNode(ISD::FMA, SL, MVT::f64,
                             NegDivScale0, Mul, DivScale1);

  SDValue Scale;

  if (!Subtarget->hasUsableDivScaleConditionOutput()) {
    // Workaround a hardware bug on SI where the condition output from div_scale
    // is not usable.

    const SDValue Hi = DAG.getConstant(1, SL, MVT::i32);

    // Figure out if the scale to use for div_fmas.
    SDValue NumBC = DAG.getNode(ISD::BITCAST, SL, MVT::v2i32, X);
    SDValue DenBC = DAG.getNode(ISD::BITCAST, SL, MVT::v2i32, Y);
    SDValue Scale0BC = DAG.getNode(ISD::BITCAST, SL, MVT::v2i32, DivScale0);
    SDValue Scale1BC = DAG.getNode(ISD::BITCAST, SL, MVT::v2i32, DivScale1);

    SDValue NumHi = DAG.getNode(ISD::EXTRACT_VECTOR_ELT, SL, MVT::i32, NumBC, Hi);
    SDValue DenHi = DAG.getNode(ISD::EXTRACT_VECTOR_ELT, SL, MVT::i32, DenBC, Hi);

    SDValue Scale0Hi
      = DAG.getNode(ISD::EXTRACT_VECTOR_ELT, SL, MVT::i32, Scale0BC, Hi);
    SDValue Scale1Hi
      = DAG.getNode(ISD::EXTRACT_VECTOR_ELT, SL, MVT::i32, Scale1BC, Hi);

    SDValue CmpDen = DAG.getSetCC(SL, MVT::i1, DenHi, Scale0Hi, ISD::SETEQ);
    SDValue CmpNum = DAG.getSetCC(SL, MVT::i1, NumHi, Scale1Hi, ISD::SETEQ);
    Scale = DAG.getNode(ISD::XOR, SL, MVT::i1, CmpNum, CmpDen);
  } else {
    Scale = DivScale1.getValue(1);
  }

  SDValue Fmas = DAG.getNode(AMDGPUISD::DIV_FMAS, SL, MVT::f64,
                             Fma4, Fma3, Mul, Scale);

  return DAG.getNode(AMDGPUISD::DIV_FIXUP, SL, MVT::f64, Fmas, Y, X);
}

SDValue SITargetLowering::LowerFDIV(SDValue Op, SelectionDAG &DAG) const {
  EVT VT = Op.getValueType();

  if (VT == MVT::f32)
    return LowerFDIV32(Op, DAG);

  if (VT == MVT::f64)
    return LowerFDIV64(Op, DAG);

  if (VT == MVT::f16)
    return LowerFDIV16(Op, DAG);

  llvm_unreachable("Unexpected type for fdiv");
}

SDValue SITargetLowering::LowerSTORE(SDValue Op, SelectionDAG &DAG) const {
  SDLoc DL(Op);
  StoreSDNode *Store = cast<StoreSDNode>(Op);
  EVT VT = Store->getMemoryVT();

  if (VT == MVT::i1) {
    return DAG.getTruncStore(Store->getChain(), DL,
       DAG.getSExtOrTrunc(Store->getValue(), DL, MVT::i32),
       Store->getBasePtr(), MVT::i1, Store->getMemOperand());
  }

  assert(VT.isVector() &&
         Store->getValue().getValueType().getScalarType() == MVT::i32);

  unsigned AS = Store->getAddressSpace();
  if (Subtarget->hasLDSMisalignedBug() &&
      AS == AMDGPUAS::FLAT_ADDRESS &&
      Store->getAlign().value() < VT.getStoreSize() && VT.getSizeInBits() > 32) {
    return SplitVectorStore(Op, DAG);
  }

  MachineFunction &MF = DAG.getMachineFunction();
  SIMachineFunctionInfo *MFI = MF.getInfo<SIMachineFunctionInfo>();
  // If there is a possibility that flat instruction access scratch memory
  // then we need to use the same legalization rules we use for private.
  if (AS == AMDGPUAS::FLAT_ADDRESS &&
      !Subtarget->hasMultiDwordFlatScratchAddressing())
    AS = MFI->hasFlatScratchInit() ?
         AMDGPUAS::PRIVATE_ADDRESS : AMDGPUAS::GLOBAL_ADDRESS;

  unsigned NumElements = VT.getVectorNumElements();
  if (AS == AMDGPUAS::GLOBAL_ADDRESS ||
      AS == AMDGPUAS::FLAT_ADDRESS) {
    if (NumElements > 4)
      return SplitVectorStore(Op, DAG);
    // v3 stores not supported on SI.
    if (NumElements == 3 && !Subtarget->hasDwordx3LoadStores())
      return SplitVectorStore(Op, DAG);

    if (!allowsMemoryAccessForAlignment(*DAG.getContext(), DAG.getDataLayout(),
                                        VT, *Store->getMemOperand()))
      return expandUnalignedStore(Store, DAG);

    return SDValue();
  } else if (AS == AMDGPUAS::PRIVATE_ADDRESS) {
    switch (Subtarget->getMaxPrivateElementSize()) {
    case 4:
      return scalarizeVectorStore(Store, DAG);
    case 8:
      if (NumElements > 2)
        return SplitVectorStore(Op, DAG);
      return SDValue();
    case 16:
      if (NumElements > 4 ||
          (NumElements == 3 && !Subtarget->enableFlatScratch()))
        return SplitVectorStore(Op, DAG);
      return SDValue();
    default:
      llvm_unreachable("unsupported private_element_size");
    }
  } else if (AS == AMDGPUAS::LOCAL_ADDRESS || AS == AMDGPUAS::REGION_ADDRESS) {
    unsigned Fast = 0;
    auto Flags = Store->getMemOperand()->getFlags();
    if (allowsMisalignedMemoryAccessesImpl(VT.getSizeInBits(), AS,
                                           Store->getAlign(), Flags, &Fast) &&
        Fast > 1)
      return SDValue();

    if (VT.isVector())
      return SplitVectorStore(Op, DAG);

    return expandUnalignedStore(Store, DAG);
  }

  // Probably an invalid store. If so we'll end up emitting a selection error.
  return SDValue();
}

SDValue SITargetLowering::LowerTrig(SDValue Op, SelectionDAG &DAG) const {
  SDLoc DL(Op);
  EVT VT = Op.getValueType();
  SDValue Arg = Op.getOperand(0);
  SDValue TrigVal;

  // Propagate fast-math flags so that the multiply we introduce can be folded
  // if Arg is already the result of a multiply by constant.
  auto Flags = Op->getFlags();

  SDValue OneOver2Pi = DAG.getConstantFP(0.5 * numbers::inv_pi, DL, VT);

  if (Subtarget->hasTrigReducedRange()) {
    SDValue MulVal = DAG.getNode(ISD::FMUL, DL, VT, Arg, OneOver2Pi, Flags);
    TrigVal = DAG.getNode(AMDGPUISD::FRACT, DL, VT, MulVal, Flags);
  } else {
    TrigVal = DAG.getNode(ISD::FMUL, DL, VT, Arg, OneOver2Pi, Flags);
  }

  switch (Op.getOpcode()) {
  case ISD::FCOS:
    return DAG.getNode(AMDGPUISD::COS_HW, SDLoc(Op), VT, TrigVal, Flags);
  case ISD::FSIN:
    return DAG.getNode(AMDGPUISD::SIN_HW, SDLoc(Op), VT, TrigVal, Flags);
  default:
    llvm_unreachable("Wrong trig opcode");
  }
}

SDValue SITargetLowering::LowerATOMIC_CMP_SWAP(SDValue Op, SelectionDAG &DAG) const {
  AtomicSDNode *AtomicNode = cast<AtomicSDNode>(Op);
  assert(AtomicNode->isCompareAndSwap());
  unsigned AS = AtomicNode->getAddressSpace();

  // No custom lowering required for local address space
  if (!AMDGPU::isFlatGlobalAddrSpace(AS))
    return Op;

  // Non-local address space requires custom lowering for atomic compare
  // and swap; cmp and swap should be in a v2i32 or v2i64 in case of _X2
  SDLoc DL(Op);
  SDValue ChainIn = Op.getOperand(0);
  SDValue Addr = Op.getOperand(1);
  SDValue Old = Op.getOperand(2);
  SDValue New = Op.getOperand(3);
  EVT VT = Op.getValueType();
  MVT SimpleVT = VT.getSimpleVT();
  MVT VecType = MVT::getVectorVT(SimpleVT, 2);

  SDValue NewOld = DAG.getBuildVector(VecType, DL, {New, Old});
  SDValue Ops[] = { ChainIn, Addr, NewOld };

  return DAG.getMemIntrinsicNode(AMDGPUISD::ATOMIC_CMP_SWAP, DL, Op->getVTList(),
                                 Ops, VT, AtomicNode->getMemOperand());
}

//===----------------------------------------------------------------------===//
// Custom DAG optimizations
//===----------------------------------------------------------------------===//

SDValue SITargetLowering::performUCharToFloatCombine(SDNode *N,
                                                     DAGCombinerInfo &DCI) const {
  EVT VT = N->getValueType(0);
  EVT ScalarVT = VT.getScalarType();
  if (ScalarVT != MVT::f32 && ScalarVT != MVT::f16)
    return SDValue();

  SelectionDAG &DAG = DCI.DAG;
  SDLoc DL(N);

  SDValue Src = N->getOperand(0);
  EVT SrcVT = Src.getValueType();

  // TODO: We could try to match extracting the higher bytes, which would be
  // easier if i8 vectors weren't promoted to i32 vectors, particularly after
  // types are legalized. v4i8 -> v4f32 is probably the only case to worry
  // about in practice.
  if (DCI.isAfterLegalizeDAG() && SrcVT == MVT::i32) {
    if (DAG.MaskedValueIsZero(Src, APInt::getHighBitsSet(32, 24))) {
      SDValue Cvt = DAG.getNode(AMDGPUISD::CVT_F32_UBYTE0, DL, MVT::f32, Src);
      DCI.AddToWorklist(Cvt.getNode());

      // For the f16 case, fold to a cast to f32 and then cast back to f16.
      if (ScalarVT != MVT::f32) {
        Cvt = DAG.getNode(ISD::FP_ROUND, DL, VT, Cvt,
                          DAG.getTargetConstant(0, DL, MVT::i32));
      }
      return Cvt;
    }
  }

  return SDValue();
}

// (shl (add x, c1), c2) -> add (shl x, c2), (shl c1, c2)

// This is a variant of
// (mul (add x, c1), c2) -> add (mul x, c2), (mul c1, c2),
//
// The normal DAG combiner will do this, but only if the add has one use since
// that would increase the number of instructions.
//
// This prevents us from seeing a constant offset that can be folded into a
// memory instruction's addressing mode. If we know the resulting add offset of
// a pointer can be folded into an addressing offset, we can replace the pointer
// operand with the add of new constant offset. This eliminates one of the uses,
// and may allow the remaining use to also be simplified.
//
SDValue SITargetLowering::performSHLPtrCombine(SDNode *N,
                                               unsigned AddrSpace,
                                               EVT MemVT,
                                               DAGCombinerInfo &DCI) const {
  SDValue N0 = N->getOperand(0);
  SDValue N1 = N->getOperand(1);

  // We only do this to handle cases where it's profitable when there are
  // multiple uses of the add, so defer to the standard combine.
  if ((N0.getOpcode() != ISD::ADD && N0.getOpcode() != ISD::OR) ||
      N0->hasOneUse())
    return SDValue();

  const ConstantSDNode *CN1 = dyn_cast<ConstantSDNode>(N1);
  if (!CN1)
    return SDValue();

  const ConstantSDNode *CAdd = dyn_cast<ConstantSDNode>(N0.getOperand(1));
  if (!CAdd)
    return SDValue();

  // If the resulting offset is too large, we can't fold it into the addressing
  // mode offset.
  APInt Offset = CAdd->getAPIntValue() << CN1->getAPIntValue();
  Type *Ty = MemVT.getTypeForEVT(*DCI.DAG.getContext());

  AddrMode AM;
  AM.HasBaseReg = true;
  AM.BaseOffs = Offset.getSExtValue();
  if (!isLegalAddressingMode(DCI.DAG.getDataLayout(), AM, Ty, AddrSpace))
    return SDValue();

  SelectionDAG &DAG = DCI.DAG;
  SDLoc SL(N);
  EVT VT = N->getValueType(0);

  SDValue ShlX = DAG.getNode(ISD::SHL, SL, VT, N0.getOperand(0), N1);
  SDValue COffset = DAG.getConstant(Offset, SL, VT);

  SDNodeFlags Flags;
  Flags.setNoUnsignedWrap(N->getFlags().hasNoUnsignedWrap() &&
                          (N0.getOpcode() == ISD::OR ||
                           N0->getFlags().hasNoUnsignedWrap()));

  return DAG.getNode(ISD::ADD, SL, VT, ShlX, COffset, Flags);
}

/// MemSDNode::getBasePtr() does not work for intrinsics, which needs to offset
/// by the chain and intrinsic ID. Theoretically we would also need to check the
/// specific intrinsic, but they all place the pointer operand first.
static unsigned getBasePtrIndex(const MemSDNode *N) {
  switch (N->getOpcode()) {
  case ISD::STORE:
  case ISD::INTRINSIC_W_CHAIN:
  case ISD::INTRINSIC_VOID:
    return 2;
  default:
    return 1;
  }
}

SDValue SITargetLowering::performMemSDNodeCombine(MemSDNode *N,
                                                  DAGCombinerInfo &DCI) const {
  SelectionDAG &DAG = DCI.DAG;
  SDLoc SL(N);

  unsigned PtrIdx = getBasePtrIndex(N);
  SDValue Ptr = N->getOperand(PtrIdx);

  // TODO: We could also do this for multiplies.
  if (Ptr.getOpcode() == ISD::SHL) {
    SDValue NewPtr = performSHLPtrCombine(Ptr.getNode(),  N->getAddressSpace(),
                                          N->getMemoryVT(), DCI);
    if (NewPtr) {
      SmallVector<SDValue, 8> NewOps(N->op_begin(), N->op_end());

      NewOps[PtrIdx] = NewPtr;
      return SDValue(DAG.UpdateNodeOperands(N, NewOps), 0);
    }
  }

  return SDValue();
}

static bool bitOpWithConstantIsReducible(unsigned Opc, uint32_t Val) {
  return (Opc == ISD::AND && (Val == 0 || Val == 0xffffffff)) ||
         (Opc == ISD::OR && (Val == 0xffffffff || Val == 0)) ||
         (Opc == ISD::XOR && Val == 0);
}

// Break up 64-bit bit operation of a constant into two 32-bit and/or/xor. This
// will typically happen anyway for a VALU 64-bit and. This exposes other 32-bit
// integer combine opportunities since most 64-bit operations are decomposed
// this way.  TODO: We won't want this for SALU especially if it is an inline
// immediate.
SDValue SITargetLowering::splitBinaryBitConstantOp(
  DAGCombinerInfo &DCI,
  const SDLoc &SL,
  unsigned Opc, SDValue LHS,
  const ConstantSDNode *CRHS) const {
  uint64_t Val = CRHS->getZExtValue();
  uint32_t ValLo = Lo_32(Val);
  uint32_t ValHi = Hi_32(Val);
  const SIInstrInfo *TII = getSubtarget()->getInstrInfo();

    if ((bitOpWithConstantIsReducible(Opc, ValLo) ||
         bitOpWithConstantIsReducible(Opc, ValHi)) ||
        (CRHS->hasOneUse() && !TII->isInlineConstant(CRHS->getAPIntValue()))) {
    // If we need to materialize a 64-bit immediate, it will be split up later
    // anyway. Avoid creating the harder to understand 64-bit immediate
    // materialization.
    return splitBinaryBitConstantOpImpl(DCI, SL, Opc, LHS, ValLo, ValHi);
  }

  return SDValue();
}

// Returns true if argument is a boolean value which is not serialized into
// memory or argument and does not require v_cndmask_b32 to be deserialized.
static bool isBoolSGPR(SDValue V) {
  if (V.getValueType() != MVT::i1)
    return false;
  switch (V.getOpcode()) {
  default:
    break;
  case ISD::SETCC:
  case AMDGPUISD::FP_CLASS:
    return true;
  case ISD::AND:
  case ISD::OR:
  case ISD::XOR:
    return isBoolSGPR(V.getOperand(0)) && isBoolSGPR(V.getOperand(1));
  }
  return false;
}

// If a constant has all zeroes or all ones within each byte return it.
// Otherwise return 0.
static uint32_t getConstantPermuteMask(uint32_t C) {
  // 0xff for any zero byte in the mask
  uint32_t ZeroByteMask = 0;
  if (!(C & 0x000000ff)) ZeroByteMask |= 0x000000ff;
  if (!(C & 0x0000ff00)) ZeroByteMask |= 0x0000ff00;
  if (!(C & 0x00ff0000)) ZeroByteMask |= 0x00ff0000;
  if (!(C & 0xff000000)) ZeroByteMask |= 0xff000000;
  uint32_t NonZeroByteMask = ~ZeroByteMask; // 0xff for any non-zero byte
  if ((NonZeroByteMask & C) != NonZeroByteMask)
    return 0; // Partial bytes selected.
  return C;
}

// Check if a node selects whole bytes from its operand 0 starting at a byte
// boundary while masking the rest. Returns select mask as in the v_perm_b32
// or -1 if not succeeded.
// Note byte select encoding:
// value 0-3 selects corresponding source byte;
// value 0xc selects zero;
// value 0xff selects 0xff.
static uint32_t getPermuteMask(SelectionDAG &DAG, SDValue V) {
  assert(V.getValueSizeInBits() == 32);

  if (V.getNumOperands() != 2)
    return ~0;

  ConstantSDNode *N1 = dyn_cast<ConstantSDNode>(V.getOperand(1));
  if (!N1)
    return ~0;

  uint32_t C = N1->getZExtValue();

  switch (V.getOpcode()) {
  default:
    break;
  case ISD::AND:
    if (uint32_t ConstMask = getConstantPermuteMask(C)) {
      return (0x03020100 & ConstMask) | (0x0c0c0c0c & ~ConstMask);
    }
    break;

  case ISD::OR:
    if (uint32_t ConstMask = getConstantPermuteMask(C)) {
      return (0x03020100 & ~ConstMask) | ConstMask;
    }
    break;

  case ISD::SHL:
    if (C % 8)
      return ~0;

    return uint32_t((0x030201000c0c0c0cull << C) >> 32);

  case ISD::SRL:
    if (C % 8)
      return ~0;

    return uint32_t(0x0c0c0c0c03020100ull >> C);
  }

  return ~0;
}

SDValue SITargetLowering::performAndCombine(SDNode *N,
                                            DAGCombinerInfo &DCI) const {
  if (DCI.isBeforeLegalize())
    return SDValue();

  SelectionDAG &DAG = DCI.DAG;
  EVT VT = N->getValueType(0);
  SDValue LHS = N->getOperand(0);
  SDValue RHS = N->getOperand(1);


  const ConstantSDNode *CRHS = dyn_cast<ConstantSDNode>(RHS);
  if (VT == MVT::i64 && CRHS) {
    if (SDValue Split
        = splitBinaryBitConstantOp(DCI, SDLoc(N), ISD::AND, LHS, CRHS))
      return Split;
  }

  if (CRHS && VT == MVT::i32) {
    // and (srl x, c), mask => shl (bfe x, nb + c, mask >> nb), nb
    // nb = number of trailing zeroes in mask
    // It can be optimized out using SDWA for GFX8+ in the SDWA peephole pass,
    // given that we are selecting 8 or 16 bit fields starting at byte boundary.
    uint64_t Mask = CRHS->getZExtValue();
    unsigned Bits = llvm::popcount(Mask);
    if (getSubtarget()->hasSDWA() && LHS->getOpcode() == ISD::SRL &&
        (Bits == 8 || Bits == 16) && isShiftedMask_64(Mask) && !(Mask & 1)) {
      if (auto *CShift = dyn_cast<ConstantSDNode>(LHS->getOperand(1))) {
        unsigned Shift = CShift->getZExtValue();
        unsigned NB = CRHS->getAPIntValue().countTrailingZeros();
        unsigned Offset = NB + Shift;
        if ((Offset & (Bits - 1)) == 0) { // Starts at a byte or word boundary.
          SDLoc SL(N);
          SDValue BFE = DAG.getNode(AMDGPUISD::BFE_U32, SL, MVT::i32,
                                    LHS->getOperand(0),
                                    DAG.getConstant(Offset, SL, MVT::i32),
                                    DAG.getConstant(Bits, SL, MVT::i32));
          EVT NarrowVT = EVT::getIntegerVT(*DAG.getContext(), Bits);
          SDValue Ext = DAG.getNode(ISD::AssertZext, SL, VT, BFE,
                                    DAG.getValueType(NarrowVT));
          SDValue Shl = DAG.getNode(ISD::SHL, SDLoc(LHS), VT, Ext,
                                    DAG.getConstant(NB, SDLoc(CRHS), MVT::i32));
          return Shl;
        }
      }
    }

    // and (perm x, y, c1), c2 -> perm x, y, permute_mask(c1, c2)
    if (LHS.hasOneUse() && LHS.getOpcode() == AMDGPUISD::PERM &&
        isa<ConstantSDNode>(LHS.getOperand(2))) {
      uint32_t Sel = getConstantPermuteMask(Mask);
      if (!Sel)
        return SDValue();

      // Select 0xc for all zero bytes
      Sel = (LHS.getConstantOperandVal(2) & Sel) | (~Sel & 0x0c0c0c0c);
      SDLoc DL(N);
      return DAG.getNode(AMDGPUISD::PERM, DL, MVT::i32, LHS.getOperand(0),
                         LHS.getOperand(1), DAG.getConstant(Sel, DL, MVT::i32));
    }
  }

  // (and (fcmp ord x, x), (fcmp une (fabs x), inf)) ->
  // fp_class x, ~(s_nan | q_nan | n_infinity | p_infinity)
  if (LHS.getOpcode() == ISD::SETCC && RHS.getOpcode() == ISD::SETCC) {
    ISD::CondCode LCC = cast<CondCodeSDNode>(LHS.getOperand(2))->get();
    ISD::CondCode RCC = cast<CondCodeSDNode>(RHS.getOperand(2))->get();

    SDValue X = LHS.getOperand(0);
    SDValue Y = RHS.getOperand(0);
    if (Y.getOpcode() != ISD::FABS || Y.getOperand(0) != X ||
        !isTypeLegal(X.getValueType()))
      return SDValue();

    if (LCC == ISD::SETO) {
      if (X != LHS.getOperand(1))
        return SDValue();

      if (RCC == ISD::SETUNE) {
        const ConstantFPSDNode *C1 = dyn_cast<ConstantFPSDNode>(RHS.getOperand(1));
        if (!C1 || !C1->isInfinity() || C1->isNegative())
          return SDValue();

        const uint32_t Mask = SIInstrFlags::N_NORMAL |
                              SIInstrFlags::N_SUBNORMAL |
                              SIInstrFlags::N_ZERO |
                              SIInstrFlags::P_ZERO |
                              SIInstrFlags::P_SUBNORMAL |
                              SIInstrFlags::P_NORMAL;

        static_assert(((~(SIInstrFlags::S_NAN |
                          SIInstrFlags::Q_NAN |
                          SIInstrFlags::N_INFINITY |
                          SIInstrFlags::P_INFINITY)) & 0x3ff) == Mask,
                      "mask not equal");

        SDLoc DL(N);
        return DAG.getNode(AMDGPUISD::FP_CLASS, DL, MVT::i1,
                           X, DAG.getConstant(Mask, DL, MVT::i32));
      }
    }
  }

  if (RHS.getOpcode() == ISD::SETCC && LHS.getOpcode() == AMDGPUISD::FP_CLASS)
    std::swap(LHS, RHS);

  if (LHS.getOpcode() == ISD::SETCC && RHS.getOpcode() == AMDGPUISD::FP_CLASS &&
      RHS.hasOneUse()) {
    ISD::CondCode LCC = cast<CondCodeSDNode>(LHS.getOperand(2))->get();
    // and (fcmp seto), (fp_class x, mask) -> fp_class x, mask & ~(p_nan | n_nan)
    // and (fcmp setuo), (fp_class x, mask) -> fp_class x, mask & (p_nan | n_nan)
    const ConstantSDNode *Mask = dyn_cast<ConstantSDNode>(RHS.getOperand(1));
    if ((LCC == ISD::SETO || LCC == ISD::SETUO) && Mask &&
        (RHS.getOperand(0) == LHS.getOperand(0) &&
         LHS.getOperand(0) == LHS.getOperand(1))) {
      const unsigned OrdMask = SIInstrFlags::S_NAN | SIInstrFlags::Q_NAN;
      unsigned NewMask = LCC == ISD::SETO ?
        Mask->getZExtValue() & ~OrdMask :
        Mask->getZExtValue() & OrdMask;

      SDLoc DL(N);
      return DAG.getNode(AMDGPUISD::FP_CLASS, DL, MVT::i1, RHS.getOperand(0),
                         DAG.getConstant(NewMask, DL, MVT::i32));
    }
  }

  if (VT == MVT::i32 &&
      (RHS.getOpcode() == ISD::SIGN_EXTEND || LHS.getOpcode() == ISD::SIGN_EXTEND)) {
    // and x, (sext cc from i1) => select cc, x, 0
    if (RHS.getOpcode() != ISD::SIGN_EXTEND)
      std::swap(LHS, RHS);
    if (isBoolSGPR(RHS.getOperand(0)))
      return DAG.getSelect(SDLoc(N), MVT::i32, RHS.getOperand(0),
                           LHS, DAG.getConstant(0, SDLoc(N), MVT::i32));
  }

  // and (op x, c1), (op y, c2) -> perm x, y, permute_mask(c1, c2)
  const SIInstrInfo *TII = getSubtarget()->getInstrInfo();
  if (VT == MVT::i32 && LHS.hasOneUse() && RHS.hasOneUse() &&
      N->isDivergent() && TII->pseudoToMCOpcode(AMDGPU::V_PERM_B32_e64) != -1) {
    uint32_t LHSMask = getPermuteMask(DAG, LHS);
    uint32_t RHSMask = getPermuteMask(DAG, RHS);
    if (LHSMask != ~0u && RHSMask != ~0u) {
      // Canonicalize the expression in an attempt to have fewer unique masks
      // and therefore fewer registers used to hold the masks.
      if (LHSMask > RHSMask) {
        std::swap(LHSMask, RHSMask);
        std::swap(LHS, RHS);
      }

      // Select 0xc for each lane used from source operand. Zero has 0xc mask
      // set, 0xff have 0xff in the mask, actual lanes are in the 0-3 range.
      uint32_t LHSUsedLanes = ~(LHSMask & 0x0c0c0c0c) & 0x0c0c0c0c;
      uint32_t RHSUsedLanes = ~(RHSMask & 0x0c0c0c0c) & 0x0c0c0c0c;

      // Check of we need to combine values from two sources within a byte.
      if (!(LHSUsedLanes & RHSUsedLanes) &&
          // If we select high and lower word keep it for SDWA.
          // TODO: teach SDWA to work with v_perm_b32 and remove the check.
          !(LHSUsedLanes == 0x0c0c0000 && RHSUsedLanes == 0x00000c0c)) {
        // Each byte in each mask is either selector mask 0-3, or has higher
        // bits set in either of masks, which can be 0xff for 0xff or 0x0c for
        // zero. If 0x0c is in either mask it shall always be 0x0c. Otherwise
        // mask which is not 0xff wins. By anding both masks we have a correct
        // result except that 0x0c shall be corrected to give 0x0c only.
        uint32_t Mask = LHSMask & RHSMask;
        for (unsigned I = 0; I < 32; I += 8) {
          uint32_t ByteSel = 0xff << I;
          if ((LHSMask & ByteSel) == 0x0c || (RHSMask & ByteSel) == 0x0c)
            Mask &= (0x0c << I) & 0xffffffff;
        }

        // Add 4 to each active LHS lane. It will not affect any existing 0xff
        // or 0x0c.
        uint32_t Sel = Mask | (LHSUsedLanes & 0x04040404);
        SDLoc DL(N);

        return DAG.getNode(AMDGPUISD::PERM, DL, MVT::i32,
                           LHS.getOperand(0), RHS.getOperand(0),
                           DAG.getConstant(Sel, DL, MVT::i32));
      }
    }
  }

  return SDValue();
}

SDValue SITargetLowering::performOrCombine(SDNode *N,
                                           DAGCombinerInfo &DCI) const {
  SelectionDAG &DAG = DCI.DAG;
  SDValue LHS = N->getOperand(0);
  SDValue RHS = N->getOperand(1);

  EVT VT = N->getValueType(0);
  if (VT == MVT::i1) {
    // or (fp_class x, c1), (fp_class x, c2) -> fp_class x, (c1 | c2)
    if (LHS.getOpcode() == AMDGPUISD::FP_CLASS &&
        RHS.getOpcode() == AMDGPUISD::FP_CLASS) {
      SDValue Src = LHS.getOperand(0);
      if (Src != RHS.getOperand(0))
        return SDValue();

      const ConstantSDNode *CLHS = dyn_cast<ConstantSDNode>(LHS.getOperand(1));
      const ConstantSDNode *CRHS = dyn_cast<ConstantSDNode>(RHS.getOperand(1));
      if (!CLHS || !CRHS)
        return SDValue();

      // Only 10 bits are used.
      static const uint32_t MaxMask = 0x3ff;

      uint32_t NewMask = (CLHS->getZExtValue() | CRHS->getZExtValue()) & MaxMask;
      SDLoc DL(N);
      return DAG.getNode(AMDGPUISD::FP_CLASS, DL, MVT::i1,
                         Src, DAG.getConstant(NewMask, DL, MVT::i32));
    }

    return SDValue();
  }

  // or (perm x, y, c1), c2 -> perm x, y, permute_mask(c1, c2)
  if (isa<ConstantSDNode>(RHS) && LHS.hasOneUse() &&
      LHS.getOpcode() == AMDGPUISD::PERM &&
      isa<ConstantSDNode>(LHS.getOperand(2))) {
    uint32_t Sel = getConstantPermuteMask(N->getConstantOperandVal(1));
    if (!Sel)
      return SDValue();

    Sel |= LHS.getConstantOperandVal(2);
    SDLoc DL(N);
    return DAG.getNode(AMDGPUISD::PERM, DL, MVT::i32, LHS.getOperand(0),
                       LHS.getOperand(1), DAG.getConstant(Sel, DL, MVT::i32));
  }

  // or (op x, c1), (op y, c2) -> perm x, y, permute_mask(c1, c2)
  const SIInstrInfo *TII = getSubtarget()->getInstrInfo();
  if (VT == MVT::i32 && LHS.hasOneUse() && RHS.hasOneUse() &&
      N->isDivergent() && TII->pseudoToMCOpcode(AMDGPU::V_PERM_B32_e64) != -1) {
    uint32_t LHSMask = getPermuteMask(DAG, LHS);
    uint32_t RHSMask = getPermuteMask(DAG, RHS);
    if (LHSMask != ~0u && RHSMask != ~0u) {
      // Canonicalize the expression in an attempt to have fewer unique masks
      // and therefore fewer registers used to hold the masks.
      if (LHSMask > RHSMask) {
        std::swap(LHSMask, RHSMask);
        std::swap(LHS, RHS);
      }

      // Select 0xc for each lane used from source operand. Zero has 0xc mask
      // set, 0xff have 0xff in the mask, actual lanes are in the 0-3 range.
      uint32_t LHSUsedLanes = ~(LHSMask & 0x0c0c0c0c) & 0x0c0c0c0c;
      uint32_t RHSUsedLanes = ~(RHSMask & 0x0c0c0c0c) & 0x0c0c0c0c;

      // Check of we need to combine values from two sources within a byte.
      if (!(LHSUsedLanes & RHSUsedLanes) &&
          // If we select high and lower word keep it for SDWA.
          // TODO: teach SDWA to work with v_perm_b32 and remove the check.
          !(LHSUsedLanes == 0x0c0c0000 && RHSUsedLanes == 0x00000c0c)) {
        // Kill zero bytes selected by other mask. Zero value is 0xc.
        LHSMask &= ~RHSUsedLanes;
        RHSMask &= ~LHSUsedLanes;
        // Add 4 to each active LHS lane
        LHSMask |= LHSUsedLanes & 0x04040404;
        // Combine masks
        uint32_t Sel = LHSMask | RHSMask;
        SDLoc DL(N);

        return DAG.getNode(AMDGPUISD::PERM, DL, MVT::i32,
                           LHS.getOperand(0), RHS.getOperand(0),
                           DAG.getConstant(Sel, DL, MVT::i32));
      }
    }
  }

  if (VT != MVT::i64 || DCI.isBeforeLegalizeOps())
    return SDValue();

  // TODO: This could be a generic combine with a predicate for extracting the
  // high half of an integer being free.

  // (or i64:x, (zero_extend i32:y)) ->
  //   i64 (bitcast (v2i32 build_vector (or i32:y, lo_32(x)), hi_32(x)))
  if (LHS.getOpcode() == ISD::ZERO_EXTEND &&
      RHS.getOpcode() != ISD::ZERO_EXTEND)
    std::swap(LHS, RHS);

  if (RHS.getOpcode() == ISD::ZERO_EXTEND) {
    SDValue ExtSrc = RHS.getOperand(0);
    EVT SrcVT = ExtSrc.getValueType();
    if (SrcVT == MVT::i32) {
      SDLoc SL(N);
      SDValue LowLHS, HiBits;
      std::tie(LowLHS, HiBits) = split64BitValue(LHS, DAG);
      SDValue LowOr = DAG.getNode(ISD::OR, SL, MVT::i32, LowLHS, ExtSrc);

      DCI.AddToWorklist(LowOr.getNode());
      DCI.AddToWorklist(HiBits.getNode());

      SDValue Vec = DAG.getNode(ISD::BUILD_VECTOR, SL, MVT::v2i32,
                                LowOr, HiBits);
      return DAG.getNode(ISD::BITCAST, SL, MVT::i64, Vec);
    }
  }

  const ConstantSDNode *CRHS = dyn_cast<ConstantSDNode>(N->getOperand(1));
  if (CRHS) {
    if (SDValue Split
          = splitBinaryBitConstantOp(DCI, SDLoc(N), ISD::OR,
                                     N->getOperand(0), CRHS))
      return Split;
  }

  return SDValue();
}

SDValue SITargetLowering::performXorCombine(SDNode *N,
                                            DAGCombinerInfo &DCI) const {
  if (SDValue RV = reassociateScalarOps(N, DCI.DAG))
    return RV;

  EVT VT = N->getValueType(0);
  if (VT != MVT::i64)
    return SDValue();

  SDValue LHS = N->getOperand(0);
  SDValue RHS = N->getOperand(1);

  const ConstantSDNode *CRHS = dyn_cast<ConstantSDNode>(RHS);
  if (CRHS) {
    if (SDValue Split
          = splitBinaryBitConstantOp(DCI, SDLoc(N), ISD::XOR, LHS, CRHS))
      return Split;
  }

  return SDValue();
}

SDValue SITargetLowering::performZeroExtendCombine(SDNode *N,
                                                   DAGCombinerInfo &DCI) const {
  if (!Subtarget->has16BitInsts() ||
      DCI.getDAGCombineLevel() < AfterLegalizeDAG)
    return SDValue();

  EVT VT = N->getValueType(0);
  if (VT != MVT::i32)
    return SDValue();

  SDValue Src = N->getOperand(0);
  if (Src.getValueType() != MVT::i16)
    return SDValue();

  return SDValue();
}

SDValue SITargetLowering::performSignExtendInRegCombine(SDNode *N,
                                                        DAGCombinerInfo &DCI)
                                                        const {
  SDValue Src = N->getOperand(0);
  auto *VTSign = cast<VTSDNode>(N->getOperand(1));

  if (((Src.getOpcode() == AMDGPUISD::BUFFER_LOAD_UBYTE &&
      VTSign->getVT() == MVT::i8) ||
      (Src.getOpcode() == AMDGPUISD::BUFFER_LOAD_USHORT &&
      VTSign->getVT() == MVT::i16)) &&
      Src.hasOneUse()) {
    auto *M = cast<MemSDNode>(Src);
    SDValue Ops[] = {
      Src.getOperand(0), // Chain
      Src.getOperand(1), // rsrc
      Src.getOperand(2), // vindex
      Src.getOperand(3), // voffset
      Src.getOperand(4), // soffset
      Src.getOperand(5), // offset
      Src.getOperand(6),
      Src.getOperand(7)
    };
    // replace with BUFFER_LOAD_BYTE/SHORT
    SDVTList ResList = DCI.DAG.getVTList(MVT::i32,
                                         Src.getOperand(0).getValueType());
    unsigned Opc = (Src.getOpcode() == AMDGPUISD::BUFFER_LOAD_UBYTE) ?
                   AMDGPUISD::BUFFER_LOAD_BYTE : AMDGPUISD::BUFFER_LOAD_SHORT;
    SDValue BufferLoadSignExt = DCI.DAG.getMemIntrinsicNode(Opc, SDLoc(N),
                                                          ResList,
                                                          Ops, M->getMemoryVT(),
                                                          M->getMemOperand());
    return DCI.DAG.getMergeValues({BufferLoadSignExt,
                                  BufferLoadSignExt.getValue(1)}, SDLoc(N));
  }
  return SDValue();
}

SDValue SITargetLowering::performClassCombine(SDNode *N,
                                              DAGCombinerInfo &DCI) const {
  SelectionDAG &DAG = DCI.DAG;
  SDValue Mask = N->getOperand(1);

  // fp_class x, 0 -> false
  if (const ConstantSDNode *CMask = dyn_cast<ConstantSDNode>(Mask)) {
    if (CMask->isZero())
      return DAG.getConstant(0, SDLoc(N), MVT::i1);
  }

  if (N->getOperand(0).isUndef())
    return DAG.getUNDEF(MVT::i1);

  return SDValue();
}

SDValue SITargetLowering::performRcpCombine(SDNode *N,
                                            DAGCombinerInfo &DCI) const {
  EVT VT = N->getValueType(0);
  SDValue N0 = N->getOperand(0);

  if (N0.isUndef()) {
    return DCI.DAG.getConstantFP(
        APFloat::getQNaN(SelectionDAG::EVTToAPFloatSemantics(VT)), SDLoc(N),
        VT);
  }

  if (VT == MVT::f32 && (N0.getOpcode() == ISD::UINT_TO_FP ||
                         N0.getOpcode() == ISD::SINT_TO_FP)) {
    return DCI.DAG.getNode(AMDGPUISD::RCP_IFLAG, SDLoc(N), VT, N0,
                           N->getFlags());
  }

  if ((VT == MVT::f32 || VT == MVT::f16) && N0.getOpcode() == ISD::FSQRT) {
    return DCI.DAG.getNode(AMDGPUISD::RSQ, SDLoc(N), VT,
                           N0.getOperand(0), N->getFlags());
  }

  return AMDGPUTargetLowering::performRcpCombine(N, DCI);
}

bool SITargetLowering::isCanonicalized(SelectionDAG &DAG, SDValue Op,
                                       unsigned MaxDepth) const {
  unsigned Opcode = Op.getOpcode();
  if (Opcode == ISD::FCANONICALIZE)
    return true;

  if (auto *CFP = dyn_cast<ConstantFPSDNode>(Op)) {
    auto F = CFP->getValueAPF();
    if (F.isNaN() && F.isSignaling())
      return false;
    return !F.isDenormal() || denormalsEnabledForType(DAG, Op.getValueType());
  }

  // If source is a result of another standard FP operation it is already in
  // canonical form.
  if (MaxDepth == 0)
    return false;

  switch (Opcode) {
  // These will flush denorms if required.
  case ISD::FADD:
  case ISD::FSUB:
  case ISD::FMUL:
  case ISD::FCEIL:
  case ISD::FFLOOR:
  case ISD::FMA:
  case ISD::FMAD:
  case ISD::FSQRT:
  case ISD::FDIV:
  case ISD::FREM:
  case ISD::FP_ROUND:
  case ISD::FP_EXTEND:
  case AMDGPUISD::FMUL_LEGACY:
  case AMDGPUISD::FMAD_FTZ:
  case AMDGPUISD::RCP:
  case AMDGPUISD::RSQ:
  case AMDGPUISD::RSQ_CLAMP:
  case AMDGPUISD::RCP_LEGACY:
  case AMDGPUISD::RCP_IFLAG:
  case AMDGPUISD::DIV_SCALE:
  case AMDGPUISD::DIV_FMAS:
  case AMDGPUISD::DIV_FIXUP:
  case AMDGPUISD::FRACT:
  case AMDGPUISD::LDEXP:
  case AMDGPUISD::CVT_PKRTZ_F16_F32:
  case AMDGPUISD::CVT_F32_UBYTE0:
  case AMDGPUISD::CVT_F32_UBYTE1:
  case AMDGPUISD::CVT_F32_UBYTE2:
  case AMDGPUISD::CVT_F32_UBYTE3:
    return true;

  // It can/will be lowered or combined as a bit operation.
  // Need to check their input recursively to handle.
  case ISD::FNEG:
  case ISD::FABS:
  case ISD::FCOPYSIGN:
    return isCanonicalized(DAG, Op.getOperand(0), MaxDepth - 1);

  case ISD::FSIN:
  case ISD::FCOS:
  case ISD::FSINCOS:
    return Op.getValueType().getScalarType() != MVT::f16;

  case ISD::FMINNUM:
  case ISD::FMAXNUM:
  case ISD::FMINNUM_IEEE:
  case ISD::FMAXNUM_IEEE:
  case AMDGPUISD::CLAMP:
  case AMDGPUISD::FMED3:
  case AMDGPUISD::FMAX3:
  case AMDGPUISD::FMIN3: {
    // FIXME: Shouldn't treat the generic operations different based these.
    // However, we aren't really required to flush the result from
    // minnum/maxnum..

    // snans will be quieted, so we only need to worry about denormals.
    if (Subtarget->supportsMinMaxDenormModes() ||
        denormalsEnabledForType(DAG, Op.getValueType()))
      return true;

    // Flushing may be required.
    // In pre-GFX9 targets V_MIN_F32 and others do not flush denorms. For such
    // targets need to check their input recursively.

    // FIXME: Does this apply with clamp? It's implemented with max.
    for (unsigned I = 0, E = Op.getNumOperands(); I != E; ++I) {
      if (!isCanonicalized(DAG, Op.getOperand(I), MaxDepth - 1))
        return false;
    }

    return true;
  }
  case ISD::SELECT: {
    return isCanonicalized(DAG, Op.getOperand(1), MaxDepth - 1) &&
           isCanonicalized(DAG, Op.getOperand(2), MaxDepth - 1);
  }
  case ISD::BUILD_VECTOR: {
    for (unsigned i = 0, e = Op.getNumOperands(); i != e; ++i) {
      SDValue SrcOp = Op.getOperand(i);
      if (!isCanonicalized(DAG, SrcOp, MaxDepth - 1))
        return false;
    }

    return true;
  }
  case ISD::EXTRACT_VECTOR_ELT:
  case ISD::EXTRACT_SUBVECTOR: {
    return isCanonicalized(DAG, Op.getOperand(0), MaxDepth - 1);
  }
  case ISD::INSERT_VECTOR_ELT: {
    return isCanonicalized(DAG, Op.getOperand(0), MaxDepth - 1) &&
           isCanonicalized(DAG, Op.getOperand(1), MaxDepth - 1);
  }
  case ISD::UNDEF:
    // Could be anything.
    return false;

  case ISD::BITCAST:
    return isCanonicalized(DAG, Op.getOperand(0), MaxDepth - 1);
  case ISD::TRUNCATE: {
    // Hack round the mess we make when legalizing extract_vector_elt
    if (Op.getValueType() == MVT::i16) {
      SDValue TruncSrc = Op.getOperand(0);
      if (TruncSrc.getValueType() == MVT::i32 &&
          TruncSrc.getOpcode() == ISD::BITCAST &&
          TruncSrc.getOperand(0).getValueType() == MVT::v2f16) {
        return isCanonicalized(DAG, TruncSrc.getOperand(0), MaxDepth - 1);
      }
    }
    return false;
  }
  case ISD::INTRINSIC_WO_CHAIN: {
    unsigned IntrinsicID
      = cast<ConstantSDNode>(Op.getOperand(0))->getZExtValue();
    // TODO: Handle more intrinsics
    switch (IntrinsicID) {
    case Intrinsic::amdgcn_cvt_pkrtz:
    case Intrinsic::amdgcn_cubeid:
    case Intrinsic::amdgcn_frexp_mant:
    case Intrinsic::amdgcn_fdot2:
    case Intrinsic::amdgcn_rcp:
    case Intrinsic::amdgcn_rsq:
    case Intrinsic::amdgcn_rsq_clamp:
    case Intrinsic::amdgcn_rcp_legacy:
    case Intrinsic::amdgcn_rsq_legacy:
    case Intrinsic::amdgcn_trig_preop:
      return true;
    default:
      break;
    }

    [[fallthrough]];
  }
  default:
    return denormalsEnabledForType(DAG, Op.getValueType()) &&
           DAG.isKnownNeverSNaN(Op);
  }

  llvm_unreachable("invalid operation");
}

bool SITargetLowering::isCanonicalized(Register Reg, MachineFunction &MF,
                                       unsigned MaxDepth) const {
  MachineRegisterInfo &MRI = MF.getRegInfo();
  MachineInstr *MI = MRI.getVRegDef(Reg);
  unsigned Opcode = MI->getOpcode();

  if (Opcode == AMDGPU::G_FCANONICALIZE)
    return true;

  std::optional<FPValueAndVReg> FCR;
  // Constant splat (can be padded with undef) or scalar constant.
  if (mi_match(Reg, MRI, MIPatternMatch::m_GFCstOrSplat(FCR))) {
    if (FCR->Value.isSignaling())
      return false;
    return !FCR->Value.isDenormal() ||
           denormalsEnabledForType(MRI.getType(FCR->VReg), MF);
  }

  if (MaxDepth == 0)
    return false;

  switch (Opcode) {
  case AMDGPU::G_FADD:
  case AMDGPU::G_FSUB:
  case AMDGPU::G_FMUL:
  case AMDGPU::G_FCEIL:
  case AMDGPU::G_FFLOOR:
  case AMDGPU::G_FRINT:
  case AMDGPU::G_FNEARBYINT:
  case AMDGPU::G_INTRINSIC_FPTRUNC_ROUND:
  case AMDGPU::G_INTRINSIC_TRUNC:
  case AMDGPU::G_INTRINSIC_ROUNDEVEN:
  case AMDGPU::G_FMA:
  case AMDGPU::G_FMAD:
  case AMDGPU::G_FSQRT:
  case AMDGPU::G_FDIV:
  case AMDGPU::G_FREM:
  case AMDGPU::G_FPOW:
  case AMDGPU::G_FPEXT:
  case AMDGPU::G_FLOG:
  case AMDGPU::G_FLOG2:
  case AMDGPU::G_FLOG10:
  case AMDGPU::G_FPTRUNC:
  case AMDGPU::G_AMDGPU_RCP_IFLAG:
  case AMDGPU::G_AMDGPU_CVT_F32_UBYTE0:
  case AMDGPU::G_AMDGPU_CVT_F32_UBYTE1:
  case AMDGPU::G_AMDGPU_CVT_F32_UBYTE2:
  case AMDGPU::G_AMDGPU_CVT_F32_UBYTE3:
    return true;
  case AMDGPU::G_FNEG:
  case AMDGPU::G_FABS:
  case AMDGPU::G_FCOPYSIGN:
    return isCanonicalized(MI->getOperand(1).getReg(), MF, MaxDepth - 1);
  case AMDGPU::G_FMINNUM:
  case AMDGPU::G_FMAXNUM:
  case AMDGPU::G_FMINNUM_IEEE:
  case AMDGPU::G_FMAXNUM_IEEE: {
    if (Subtarget->supportsMinMaxDenormModes() ||
        denormalsEnabledForType(MRI.getType(Reg), MF))
      return true;

    [[fallthrough]];
  }
  case AMDGPU::G_BUILD_VECTOR:
    for (const MachineOperand &MO : llvm::drop_begin(MI->operands()))
      if (!isCanonicalized(MO.getReg(), MF, MaxDepth - 1))
        return false;
    return true;
  case AMDGPU::G_INTRINSIC:
    switch (MI->getIntrinsicID()) {
    case Intrinsic::amdgcn_fmul_legacy:
    case Intrinsic::amdgcn_fmad_ftz:
    case Intrinsic::amdgcn_sqrt:
    case Intrinsic::amdgcn_fmed3:
    case Intrinsic::amdgcn_sin:
    case Intrinsic::amdgcn_cos:
    case Intrinsic::amdgcn_log_clamp:
    case Intrinsic::amdgcn_rcp:
    case Intrinsic::amdgcn_rcp_legacy:
    case Intrinsic::amdgcn_rsq:
    case Intrinsic::amdgcn_rsq_clamp:
    case Intrinsic::amdgcn_rsq_legacy:
    case Intrinsic::amdgcn_div_scale:
    case Intrinsic::amdgcn_div_fmas:
    case Intrinsic::amdgcn_div_fixup:
    case Intrinsic::amdgcn_fract:
    case Intrinsic::amdgcn_ldexp:
    case Intrinsic::amdgcn_cvt_pkrtz:
    case Intrinsic::amdgcn_cubeid:
    case Intrinsic::amdgcn_cubema:
    case Intrinsic::amdgcn_cubesc:
    case Intrinsic::amdgcn_cubetc:
    case Intrinsic::amdgcn_frexp_mant:
    case Intrinsic::amdgcn_fdot2:
    case Intrinsic::amdgcn_trig_preop:
      return true;
    default:
      break;
    }

    [[fallthrough]];
  default:
    return false;
  }

  llvm_unreachable("invalid operation");
}

// Constant fold canonicalize.
SDValue SITargetLowering::getCanonicalConstantFP(
  SelectionDAG &DAG, const SDLoc &SL, EVT VT, const APFloat &C) const {
  // Flush denormals to 0 if not enabled.
  if (C.isDenormal() && !denormalsEnabledForType(DAG, VT)) {
    return DAG.getConstantFP(APFloat::getZero(C.getSemantics(),
                                              C.isNegative()), SL, VT);
  }

  if (C.isNaN()) {
    APFloat CanonicalQNaN = APFloat::getQNaN(C.getSemantics());
    if (C.isSignaling()) {
      // Quiet a signaling NaN.
      // FIXME: Is this supposed to preserve payload bits?
      return DAG.getConstantFP(CanonicalQNaN, SL, VT);
    }

    // Make sure it is the canonical NaN bitpattern.
    //
    // TODO: Can we use -1 as the canonical NaN value since it's an inline
    // immediate?
    if (C.bitcastToAPInt() != CanonicalQNaN.bitcastToAPInt())
      return DAG.getConstantFP(CanonicalQNaN, SL, VT);
  }

  // Already canonical.
  return DAG.getConstantFP(C, SL, VT);
}

static bool vectorEltWillFoldAway(SDValue Op) {
  return Op.isUndef() || isa<ConstantFPSDNode>(Op);
}

SDValue SITargetLowering::performFCanonicalizeCombine(
  SDNode *N,
  DAGCombinerInfo &DCI) const {
  SelectionDAG &DAG = DCI.DAG;
  SDValue N0 = N->getOperand(0);
  EVT VT = N->getValueType(0);

  // fcanonicalize undef -> qnan
  if (N0.isUndef()) {
    APFloat QNaN = APFloat::getQNaN(SelectionDAG::EVTToAPFloatSemantics(VT));
    return DAG.getConstantFP(QNaN, SDLoc(N), VT);
  }

  if (ConstantFPSDNode *CFP = isConstOrConstSplatFP(N0)) {
    EVT VT = N->getValueType(0);
    return getCanonicalConstantFP(DAG, SDLoc(N), VT, CFP->getValueAPF());
  }

  // fcanonicalize (build_vector x, k) -> build_vector (fcanonicalize x),
  //                                                   (fcanonicalize k)
  //
  // fcanonicalize (build_vector x, undef) -> build_vector (fcanonicalize x), 0

  // TODO: This could be better with wider vectors that will be split to v2f16,
  // and to consider uses since there aren't that many packed operations.
  if (N0.getOpcode() == ISD::BUILD_VECTOR && VT == MVT::v2f16 &&
      isTypeLegal(MVT::v2f16)) {
    SDLoc SL(N);
    SDValue NewElts[2];
    SDValue Lo = N0.getOperand(0);
    SDValue Hi = N0.getOperand(1);
    EVT EltVT = Lo.getValueType();

    if (vectorEltWillFoldAway(Lo) || vectorEltWillFoldAway(Hi)) {
      for (unsigned I = 0; I != 2; ++I) {
        SDValue Op = N0.getOperand(I);
        if (ConstantFPSDNode *CFP = dyn_cast<ConstantFPSDNode>(Op)) {
          NewElts[I] = getCanonicalConstantFP(DAG, SL, EltVT,
                                              CFP->getValueAPF());
        } else if (Op.isUndef()) {
          // Handled below based on what the other operand is.
          NewElts[I] = Op;
        } else {
          NewElts[I] = DAG.getNode(ISD::FCANONICALIZE, SL, EltVT, Op);
        }
      }

      // If one half is undef, and one is constant, prefer a splat vector rather
      // than the normal qNaN. If it's a register, prefer 0.0 since that's
      // cheaper to use and may be free with a packed operation.
      if (NewElts[0].isUndef()) {
        if (isa<ConstantFPSDNode>(NewElts[1]))
          NewElts[0] = isa<ConstantFPSDNode>(NewElts[1]) ?
            NewElts[1]: DAG.getConstantFP(0.0f, SL, EltVT);
      }

      if (NewElts[1].isUndef()) {
        NewElts[1] = isa<ConstantFPSDNode>(NewElts[0]) ?
          NewElts[0] : DAG.getConstantFP(0.0f, SL, EltVT);
      }

      return DAG.getBuildVector(VT, SL, NewElts);
    }
  }

  unsigned SrcOpc = N0.getOpcode();

  // If it's free to do so, push canonicalizes further up the source, which may
  // find a canonical source.
  //
  // TODO: More opcodes. Note this is unsafe for the _ieee minnum/maxnum for
  // sNaNs.
  if (SrcOpc == ISD::FMINNUM || SrcOpc == ISD::FMAXNUM) {
    auto *CRHS = dyn_cast<ConstantFPSDNode>(N0.getOperand(1));
    if (CRHS && N0.hasOneUse()) {
      SDLoc SL(N);
      SDValue Canon0 = DAG.getNode(ISD::FCANONICALIZE, SL, VT,
                                   N0.getOperand(0));
      SDValue Canon1 = getCanonicalConstantFP(DAG, SL, VT, CRHS->getValueAPF());
      DCI.AddToWorklist(Canon0.getNode());

      return DAG.getNode(N0.getOpcode(), SL, VT, Canon0, Canon1);
    }
  }

  return isCanonicalized(DAG, N0) ? N0 : SDValue();
}

static unsigned minMaxOpcToMin3Max3Opc(unsigned Opc) {
  switch (Opc) {
  case ISD::FMAXNUM:
  case ISD::FMAXNUM_IEEE:
    return AMDGPUISD::FMAX3;
  case ISD::SMAX:
    return AMDGPUISD::SMAX3;
  case ISD::UMAX:
    return AMDGPUISD::UMAX3;
  case ISD::FMINNUM:
  case ISD::FMINNUM_IEEE:
    return AMDGPUISD::FMIN3;
  case ISD::SMIN:
    return AMDGPUISD::SMIN3;
  case ISD::UMIN:
    return AMDGPUISD::UMIN3;
  default:
    llvm_unreachable("Not a min/max opcode");
  }
}

SDValue SITargetLowering::performIntMed3ImmCombine(
  SelectionDAG &DAG, const SDLoc &SL,
  SDValue Op0, SDValue Op1, bool Signed) const {
  ConstantSDNode *K1 = dyn_cast<ConstantSDNode>(Op1);
  if (!K1)
    return SDValue();

  ConstantSDNode *K0 = dyn_cast<ConstantSDNode>(Op0.getOperand(1));
  if (!K0)
    return SDValue();

  if (Signed) {
    if (K0->getAPIntValue().sge(K1->getAPIntValue()))
      return SDValue();
  } else {
    if (K0->getAPIntValue().uge(K1->getAPIntValue()))
      return SDValue();
  }

  EVT VT = K0->getValueType(0);
  unsigned Med3Opc = Signed ? AMDGPUISD::SMED3 : AMDGPUISD::UMED3;
  if (VT == MVT::i32 || (VT == MVT::i16 && Subtarget->hasMed3_16())) {
    return DAG.getNode(Med3Opc, SL, VT,
                       Op0.getOperand(0), SDValue(K0, 0), SDValue(K1, 0));
  }

  // If there isn't a 16-bit med3 operation, convert to 32-bit.
  if (VT == MVT::i16) {
    MVT NVT = MVT::i32;
    unsigned ExtOp = Signed ? ISD::SIGN_EXTEND : ISD::ZERO_EXTEND;

    SDValue Tmp1 = DAG.getNode(ExtOp, SL, NVT, Op0->getOperand(0));
    SDValue Tmp2 = DAG.getNode(ExtOp, SL, NVT, Op0->getOperand(1));
    SDValue Tmp3 = DAG.getNode(ExtOp, SL, NVT, Op1);

    SDValue Med3 = DAG.getNode(Med3Opc, SL, NVT, Tmp1, Tmp2, Tmp3);
    return DAG.getNode(ISD::TRUNCATE, SL, VT, Med3);
  }

  return SDValue();
}

static ConstantFPSDNode *getSplatConstantFP(SDValue Op) {
  if (ConstantFPSDNode *C = dyn_cast<ConstantFPSDNode>(Op))
    return C;

  if (BuildVectorSDNode *BV = dyn_cast<BuildVectorSDNode>(Op)) {
    if (ConstantFPSDNode *C = BV->getConstantFPSplatNode())
      return C;
  }

  return nullptr;
}

SDValue SITargetLowering::performFPMed3ImmCombine(SelectionDAG &DAG,
                                                  const SDLoc &SL,
                                                  SDValue Op0,
                                                  SDValue Op1) const {
  ConstantFPSDNode *K1 = getSplatConstantFP(Op1);
  if (!K1)
    return SDValue();

  ConstantFPSDNode *K0 = getSplatConstantFP(Op0.getOperand(1));
  if (!K0)
    return SDValue();

  // Ordered >= (although NaN inputs should have folded away by now).
  if (K0->getValueAPF() > K1->getValueAPF())
    return SDValue();

  const MachineFunction &MF = DAG.getMachineFunction();
  const SIMachineFunctionInfo *Info = MF.getInfo<SIMachineFunctionInfo>();

  // TODO: Check IEEE bit enabled?
  EVT VT = Op0.getValueType();
  if (Info->getMode().DX10Clamp) {
    // If dx10_clamp is enabled, NaNs clamp to 0.0. This is the same as the
    // hardware fmed3 behavior converting to a min.
    // FIXME: Should this be allowing -0.0?
    if (K1->isExactlyValue(1.0) && K0->isExactlyValue(0.0))
      return DAG.getNode(AMDGPUISD::CLAMP, SL, VT, Op0.getOperand(0));
  }

  // med3 for f16 is only available on gfx9+, and not available for v2f16.
  if (VT == MVT::f32 || (VT == MVT::f16 && Subtarget->hasMed3_16())) {
    // This isn't safe with signaling NaNs because in IEEE mode, min/max on a
    // signaling NaN gives a quiet NaN. The quiet NaN input to the min would
    // then give the other result, which is different from med3 with a NaN
    // input.
    SDValue Var = Op0.getOperand(0);
    if (!DAG.isKnownNeverSNaN(Var))
      return SDValue();

    const SIInstrInfo *TII = getSubtarget()->getInstrInfo();

    if ((!K0->hasOneUse() ||
         TII->isInlineConstant(K0->getValueAPF().bitcastToAPInt())) &&
        (!K1->hasOneUse() ||
         TII->isInlineConstant(K1->getValueAPF().bitcastToAPInt()))) {
      return DAG.getNode(AMDGPUISD::FMED3, SL, K0->getValueType(0),
                         Var, SDValue(K0, 0), SDValue(K1, 0));
    }
  }

  return SDValue();
}

SDValue SITargetLowering::performMinMaxCombine(SDNode *N,
                                               DAGCombinerInfo &DCI) const {
  SelectionDAG &DAG = DCI.DAG;

  EVT VT = N->getValueType(0);
  unsigned Opc = N->getOpcode();
  SDValue Op0 = N->getOperand(0);
  SDValue Op1 = N->getOperand(1);

  // Only do this if the inner op has one use since this will just increases
  // register pressure for no benefit.

  if (Opc != AMDGPUISD::FMIN_LEGACY && Opc != AMDGPUISD::FMAX_LEGACY &&
      !VT.isVector() &&
      (VT == MVT::i32 || VT == MVT::f32 ||
       ((VT == MVT::f16 || VT == MVT::i16) && Subtarget->hasMin3Max3_16()))) {
    // max(max(a, b), c) -> max3(a, b, c)
    // min(min(a, b), c) -> min3(a, b, c)
    if (Op0.getOpcode() == Opc && Op0.hasOneUse()) {
      SDLoc DL(N);
      return DAG.getNode(minMaxOpcToMin3Max3Opc(Opc),
                         DL,
                         N->getValueType(0),
                         Op0.getOperand(0),
                         Op0.getOperand(1),
                         Op1);
    }

    // Try commuted.
    // max(a, max(b, c)) -> max3(a, b, c)
    // min(a, min(b, c)) -> min3(a, b, c)
    if (Op1.getOpcode() == Opc && Op1.hasOneUse()) {
      SDLoc DL(N);
      return DAG.getNode(minMaxOpcToMin3Max3Opc(Opc),
                         DL,
                         N->getValueType(0),
                         Op0,
                         Op1.getOperand(0),
                         Op1.getOperand(1));
    }
  }

  // min(max(x, K0), K1), K0 < K1 -> med3(x, K0, K1)
  if (Opc == ISD::SMIN && Op0.getOpcode() == ISD::SMAX && Op0.hasOneUse()) {
    if (SDValue Med3 = performIntMed3ImmCombine(DAG, SDLoc(N), Op0, Op1, true))
      return Med3;
  }

  if (Opc == ISD::UMIN && Op0.getOpcode() == ISD::UMAX && Op0.hasOneUse()) {
    if (SDValue Med3 = performIntMed3ImmCombine(DAG, SDLoc(N), Op0, Op1, false))
      return Med3;
  }

  // fminnum(fmaxnum(x, K0), K1), K0 < K1 && !is_snan(x) -> fmed3(x, K0, K1)
  if (((Opc == ISD::FMINNUM && Op0.getOpcode() == ISD::FMAXNUM) ||
       (Opc == ISD::FMINNUM_IEEE && Op0.getOpcode() == ISD::FMAXNUM_IEEE) ||
       (Opc == AMDGPUISD::FMIN_LEGACY &&
        Op0.getOpcode() == AMDGPUISD::FMAX_LEGACY)) &&
      (VT == MVT::f32 || VT == MVT::f64 ||
       (VT == MVT::f16 && Subtarget->has16BitInsts()) ||
       (VT == MVT::v2f16 && Subtarget->hasVOP3PInsts())) &&
      Op0.hasOneUse()) {
    if (SDValue Res = performFPMed3ImmCombine(DAG, SDLoc(N), Op0, Op1))
      return Res;
  }

  return SDValue();
}

static bool isClampZeroToOne(SDValue A, SDValue B) {
  if (ConstantFPSDNode *CA = dyn_cast<ConstantFPSDNode>(A)) {
    if (ConstantFPSDNode *CB = dyn_cast<ConstantFPSDNode>(B)) {
      // FIXME: Should this be allowing -0.0?
      return (CA->isExactlyValue(0.0) && CB->isExactlyValue(1.0)) ||
             (CA->isExactlyValue(1.0) && CB->isExactlyValue(0.0));
    }
  }

  return false;
}

// FIXME: Should only worry about snans for version with chain.
SDValue SITargetLowering::performFMed3Combine(SDNode *N,
                                              DAGCombinerInfo &DCI) const {
  EVT VT = N->getValueType(0);
  // v_med3_f32 and v_max_f32 behave identically wrt denorms, exceptions and
  // NaNs. With a NaN input, the order of the operands may change the result.

  SelectionDAG &DAG = DCI.DAG;
  SDLoc SL(N);

  SDValue Src0 = N->getOperand(0);
  SDValue Src1 = N->getOperand(1);
  SDValue Src2 = N->getOperand(2);

  if (isClampZeroToOne(Src0, Src1)) {
    // const_a, const_b, x -> clamp is safe in all cases including signaling
    // nans.
    // FIXME: Should this be allowing -0.0?
    return DAG.getNode(AMDGPUISD::CLAMP, SL, VT, Src2);
  }

  const MachineFunction &MF = DAG.getMachineFunction();
  const SIMachineFunctionInfo *Info = MF.getInfo<SIMachineFunctionInfo>();

  // FIXME: dx10_clamp behavior assumed in instcombine. Should we really bother
  // handling no dx10-clamp?
  if (Info->getMode().DX10Clamp) {
    // If NaNs is clamped to 0, we are free to reorder the inputs.

    if (isa<ConstantFPSDNode>(Src0) && !isa<ConstantFPSDNode>(Src1))
      std::swap(Src0, Src1);

    if (isa<ConstantFPSDNode>(Src1) && !isa<ConstantFPSDNode>(Src2))
      std::swap(Src1, Src2);

    if (isa<ConstantFPSDNode>(Src0) && !isa<ConstantFPSDNode>(Src1))
      std::swap(Src0, Src1);

    if (isClampZeroToOne(Src1, Src2))
      return DAG.getNode(AMDGPUISD::CLAMP, SL, VT, Src0);
  }

  return SDValue();
}

SDValue SITargetLowering::performCvtPkRTZCombine(SDNode *N,
                                                 DAGCombinerInfo &DCI) const {
  SDValue Src0 = N->getOperand(0);
  SDValue Src1 = N->getOperand(1);
  if (Src0.isUndef() && Src1.isUndef())
    return DCI.DAG.getUNDEF(N->getValueType(0));
  return SDValue();
}

// Check if EXTRACT_VECTOR_ELT/INSERT_VECTOR_ELT (<n x e>, var-idx) should be
// expanded into a set of cmp/select instructions.
bool SITargetLowering::shouldExpandVectorDynExt(unsigned EltSize,
                                                unsigned NumElem,
                                                bool IsDivergentIdx,
                                                const GCNSubtarget *Subtarget) {
  if (UseDivergentRegisterIndexing)
    return false;

  unsigned VecSize = EltSize * NumElem;

  // Sub-dword vectors of size 2 dword or less have better implementation.
  if (VecSize <= 64 && EltSize < 32)
    return false;

  // Always expand the rest of sub-dword instructions, otherwise it will be
  // lowered via memory.
  if (EltSize < 32)
    return true;

  // Always do this if var-idx is divergent, otherwise it will become a loop.
  if (IsDivergentIdx)
    return true;

  // Large vectors would yield too many compares and v_cndmask_b32 instructions.
  unsigned NumInsts = NumElem /* Number of compares */ +
                      ((EltSize + 31) / 32) * NumElem /* Number of cndmasks */;

  // On some architectures (GFX9) movrel is not available and it's better
  // to expand.
  if (!Subtarget->hasMovrel())
    return NumInsts <= 16;

  // If movrel is available, use it instead of expanding for vector of 8
  // elements.
  return NumInsts <= 15;
}

bool SITargetLowering::shouldExpandVectorDynExt(SDNode *N) const {
  SDValue Idx = N->getOperand(N->getNumOperands() - 1);
  if (isa<ConstantSDNode>(Idx))
    return false;

  SDValue Vec = N->getOperand(0);
  EVT VecVT = Vec.getValueType();
  EVT EltVT = VecVT.getVectorElementType();
  unsigned EltSize = EltVT.getSizeInBits();
  unsigned NumElem = VecVT.getVectorNumElements();

  return SITargetLowering::shouldExpandVectorDynExt(
      EltSize, NumElem, Idx->isDivergent(), getSubtarget());
}

SDValue SITargetLowering::performExtractVectorEltCombine(
  SDNode *N, DAGCombinerInfo &DCI) const {
  SDValue Vec = N->getOperand(0);
  SelectionDAG &DAG = DCI.DAG;

  EVT VecVT = Vec.getValueType();
  EVT VecEltVT = VecVT.getVectorElementType();
  EVT ResVT = N->getValueType(0);

  unsigned VecSize = VecVT.getSizeInBits();
  unsigned VecEltSize = VecEltVT.getSizeInBits();

  if ((Vec.getOpcode() == ISD::FNEG ||
       Vec.getOpcode() == ISD::FABS) && allUsesHaveSourceMods(N)) {
    SDLoc SL(N);
    SDValue Idx = N->getOperand(1);
    SDValue Elt =
        DAG.getNode(ISD::EXTRACT_VECTOR_ELT, SL, ResVT, Vec.getOperand(0), Idx);
    return DAG.getNode(Vec.getOpcode(), SL, ResVT, Elt);
  }

  // ScalarRes = EXTRACT_VECTOR_ELT ((vector-BINOP Vec1, Vec2), Idx)
  //    =>
  // Vec1Elt = EXTRACT_VECTOR_ELT(Vec1, Idx)
  // Vec2Elt = EXTRACT_VECTOR_ELT(Vec2, Idx)
  // ScalarRes = scalar-BINOP Vec1Elt, Vec2Elt
  if (Vec.hasOneUse() && DCI.isBeforeLegalize() && VecEltVT == ResVT) {
    SDLoc SL(N);
    SDValue Idx = N->getOperand(1);
    unsigned Opc = Vec.getOpcode();

    switch(Opc) {
    default:
      break;
      // TODO: Support other binary operations.
    case ISD::FADD:
    case ISD::FSUB:
    case ISD::FMUL:
    case ISD::ADD:
    case ISD::UMIN:
    case ISD::UMAX:
    case ISD::SMIN:
    case ISD::SMAX:
    case ISD::FMAXNUM:
    case ISD::FMINNUM:
    case ISD::FMAXNUM_IEEE:
    case ISD::FMINNUM_IEEE: {
      SDValue Elt0 = DAG.getNode(ISD::EXTRACT_VECTOR_ELT, SL, ResVT,
                                 Vec.getOperand(0), Idx);
      SDValue Elt1 = DAG.getNode(ISD::EXTRACT_VECTOR_ELT, SL, ResVT,
                                 Vec.getOperand(1), Idx);

      DCI.AddToWorklist(Elt0.getNode());
      DCI.AddToWorklist(Elt1.getNode());
      return DAG.getNode(Opc, SL, ResVT, Elt0, Elt1, Vec->getFlags());
    }
    }
  }

  // EXTRACT_VECTOR_ELT (<n x e>, var-idx) => n x select (e, const-idx)
  if (shouldExpandVectorDynExt(N)) {
    SDLoc SL(N);
    SDValue Idx = N->getOperand(1);
    SDValue V;
    for (unsigned I = 0, E = VecVT.getVectorNumElements(); I < E; ++I) {
      SDValue IC = DAG.getVectorIdxConstant(I, SL);
      SDValue Elt = DAG.getNode(ISD::EXTRACT_VECTOR_ELT, SL, ResVT, Vec, IC);
      if (I == 0)
        V = Elt;
      else
        V = DAG.getSelectCC(SL, Idx, IC, Elt, V, ISD::SETEQ);
    }
    return V;
  }

  if (!DCI.isBeforeLegalize())
    return SDValue();

  // Try to turn sub-dword accesses of vectors into accesses of the same 32-bit
  // elements. This exposes more load reduction opportunities by replacing
  // multiple small extract_vector_elements with a single 32-bit extract.
  auto *Idx = dyn_cast<ConstantSDNode>(N->getOperand(1));
  if (isa<MemSDNode>(Vec) && VecEltSize <= 16 && VecEltVT.isByteSized() &&
      VecSize > 32 && VecSize % 32 == 0 && Idx) {
    EVT NewVT = getEquivalentMemType(*DAG.getContext(), VecVT);

    unsigned BitIndex = Idx->getZExtValue() * VecEltSize;
    unsigned EltIdx = BitIndex / 32;
    unsigned LeftoverBitIdx = BitIndex % 32;
    SDLoc SL(N);

    SDValue Cast = DAG.getNode(ISD::BITCAST, SL, NewVT, Vec);
    DCI.AddToWorklist(Cast.getNode());

    SDValue Elt = DAG.getNode(ISD::EXTRACT_VECTOR_ELT, SL, MVT::i32, Cast,
                              DAG.getConstant(EltIdx, SL, MVT::i32));
    DCI.AddToWorklist(Elt.getNode());
    SDValue Srl = DAG.getNode(ISD::SRL, SL, MVT::i32, Elt,
                              DAG.getConstant(LeftoverBitIdx, SL, MVT::i32));
    DCI.AddToWorklist(Srl.getNode());

    EVT VecEltAsIntVT = VecEltVT.changeTypeToInteger();
    SDValue Trunc = DAG.getNode(ISD::TRUNCATE, SL, VecEltAsIntVT, Srl);
    DCI.AddToWorklist(Trunc.getNode());

    if (VecEltVT == ResVT) {
      return DAG.getNode(ISD::BITCAST, SL, VecEltVT, Trunc);
    }

    assert(ResVT.isScalarInteger());
    return DAG.getAnyExtOrTrunc(Trunc, SL, ResVT);
  }

  return SDValue();
}

SDValue
SITargetLowering::performInsertVectorEltCombine(SDNode *N,
                                                DAGCombinerInfo &DCI) const {
  SDValue Vec = N->getOperand(0);
  SDValue Idx = N->getOperand(2);
  EVT VecVT = Vec.getValueType();
  EVT EltVT = VecVT.getVectorElementType();

  // INSERT_VECTOR_ELT (<n x e>, var-idx)
  // => BUILD_VECTOR n x select (e, const-idx)
  if (!shouldExpandVectorDynExt(N))
    return SDValue();

  SelectionDAG &DAG = DCI.DAG;
  SDLoc SL(N);
  SDValue Ins = N->getOperand(1);
  EVT IdxVT = Idx.getValueType();

  SmallVector<SDValue, 16> Ops;
  for (unsigned I = 0, E = VecVT.getVectorNumElements(); I < E; ++I) {
    SDValue IC = DAG.getConstant(I, SL, IdxVT);
    SDValue Elt = DAG.getNode(ISD::EXTRACT_VECTOR_ELT, SL, EltVT, Vec, IC);
    SDValue V = DAG.getSelectCC(SL, Idx, IC, Ins, Elt, ISD::SETEQ);
    Ops.push_back(V);
  }

  return DAG.getBuildVector(VecVT, SL, Ops);
}

unsigned SITargetLowering::getFusedOpcode(const SelectionDAG &DAG,
                                          const SDNode *N0,
                                          const SDNode *N1) const {
  EVT VT = N0->getValueType(0);

  // Only do this if we are not trying to support denormals. v_mad_f32 does not
  // support denormals ever.
  if (((VT == MVT::f32 && !hasFP32Denormals(DAG.getMachineFunction())) ||
       (VT == MVT::f16 && !hasFP64FP16Denormals(DAG.getMachineFunction()) &&
        getSubtarget()->hasMadF16())) &&
       isOperationLegal(ISD::FMAD, VT))
    return ISD::FMAD;

  const TargetOptions &Options = DAG.getTarget().Options;
  if ((Options.AllowFPOpFusion == FPOpFusion::Fast || Options.UnsafeFPMath ||
       (N0->getFlags().hasAllowContract() &&
        N1->getFlags().hasAllowContract())) &&
      isFMAFasterThanFMulAndFAdd(DAG.getMachineFunction(), VT)) {
    return ISD::FMA;
  }

  return 0;
}

// For a reassociatable opcode perform:
// op x, (op y, z) -> op (op x, z), y, if x and z are uniform
SDValue SITargetLowering::reassociateScalarOps(SDNode *N,
                                               SelectionDAG &DAG) const {
  EVT VT = N->getValueType(0);
  if (VT != MVT::i32 && VT != MVT::i64)
    return SDValue();

  if (DAG.isBaseWithConstantOffset(SDValue(N, 0)))
    return SDValue();

  unsigned Opc = N->getOpcode();
  SDValue Op0 = N->getOperand(0);
  SDValue Op1 = N->getOperand(1);

  if (!(Op0->isDivergent() ^ Op1->isDivergent()))
    return SDValue();

  if (Op0->isDivergent())
    std::swap(Op0, Op1);

  if (Op1.getOpcode() != Opc || !Op1.hasOneUse())
    return SDValue();

  SDValue Op2 = Op1.getOperand(1);
  Op1 = Op1.getOperand(0);
  if (!(Op1->isDivergent() ^ Op2->isDivergent()))
    return SDValue();

  if (Op1->isDivergent())
    std::swap(Op1, Op2);

  SDLoc SL(N);
  SDValue Add1 = DAG.getNode(Opc, SL, VT, Op0, Op1);
  return DAG.getNode(Opc, SL, VT, Add1, Op2);
}

static SDValue getMad64_32(SelectionDAG &DAG, const SDLoc &SL,
                           EVT VT,
                           SDValue N0, SDValue N1, SDValue N2,
                           bool Signed) {
  unsigned MadOpc = Signed ? AMDGPUISD::MAD_I64_I32 : AMDGPUISD::MAD_U64_U32;
  SDVTList VTs = DAG.getVTList(MVT::i64, MVT::i1);
  SDValue Mad = DAG.getNode(MadOpc, SL, VTs, N0, N1, N2);
  return DAG.getNode(ISD::TRUNCATE, SL, VT, Mad);
}

// Fold (add (mul x, y), z) --> (mad_[iu]64_[iu]32 x, y, z) plus high
// multiplies, if any.
//
// Full 64-bit multiplies that feed into an addition are lowered here instead
// of using the generic expansion. The generic expansion ends up with
// a tree of ADD nodes that prevents us from using the "add" part of the
// MAD instruction. The expansion produced here results in a chain of ADDs
// instead of a tree.
SDValue SITargetLowering::tryFoldToMad64_32(SDNode *N,
                                            DAGCombinerInfo &DCI) const {
  assert(N->getOpcode() == ISD::ADD);

  SelectionDAG &DAG = DCI.DAG;
  EVT VT = N->getValueType(0);
  SDLoc SL(N);
  SDValue LHS = N->getOperand(0);
  SDValue RHS = N->getOperand(1);

  if (VT.isVector())
    return SDValue();

  // S_MUL_HI_[IU]32 was added in gfx9, which allows us to keep the overall
  // result in scalar registers for uniform values.
  if (!N->isDivergent() && Subtarget->hasSMulHi())
    return SDValue();

  unsigned NumBits = VT.getScalarSizeInBits();
  if (NumBits <= 32 || NumBits > 64)
    return SDValue();

  if (LHS.getOpcode() != ISD::MUL) {
    assert(RHS.getOpcode() == ISD::MUL);
    std::swap(LHS, RHS);
  }

  // Avoid the fold if it would unduly increase the number of multiplies due to
  // multiple uses, except on hardware with full-rate multiply-add (which is
  // part of full-rate 64-bit ops).
  if (!Subtarget->hasFullRate64Ops()) {
    unsigned NumUsers = 0;
    for (SDNode *Use : LHS->uses()) {
      // There is a use that does not feed into addition, so the multiply can't
      // be removed. We prefer MUL + ADD + ADDC over MAD + MUL.
      if (Use->getOpcode() != ISD::ADD)
        return SDValue();

      // We prefer 2xMAD over MUL + 2xADD + 2xADDC (code density), and prefer
      // MUL + 3xADD + 3xADDC over 3xMAD.
      ++NumUsers;
      if (NumUsers >= 3)
        return SDValue();
    }
  }

  SDValue MulLHS = LHS.getOperand(0);
  SDValue MulRHS = LHS.getOperand(1);
  SDValue AddRHS = RHS;

  // Always check whether operands are small unsigned values, since that
  // knowledge is useful in more cases. Check for small signed values only if
  // doing so can unlock a shorter code sequence.
  bool MulLHSUnsigned32 = numBitsUnsigned(MulLHS, DAG) <= 32;
  bool MulRHSUnsigned32 = numBitsUnsigned(MulRHS, DAG) <= 32;

  bool MulSignedLo = false;
  if (!MulLHSUnsigned32 || !MulRHSUnsigned32) {
    MulSignedLo = numBitsSigned(MulLHS, DAG) <= 32 &&
                  numBitsSigned(MulRHS, DAG) <= 32;
  }

  // The operands and final result all have the same number of bits. If
  // operands need to be extended, they can be extended with garbage. The
  // resulting garbage in the high bits of the mad_[iu]64_[iu]32 result is
  // truncated away in the end.
  if (VT != MVT::i64) {
    MulLHS = DAG.getNode(ISD::ANY_EXTEND, SL, MVT::i64, MulLHS);
    MulRHS = DAG.getNode(ISD::ANY_EXTEND, SL, MVT::i64, MulRHS);
    AddRHS = DAG.getNode(ISD::ANY_EXTEND, SL, MVT::i64, AddRHS);
  }

  // The basic code generated is conceptually straightforward. Pseudo code:
  //
  //   accum = mad_64_32 lhs.lo, rhs.lo, accum
  //   accum.hi = add (mul lhs.hi, rhs.lo), accum.hi
  //   accum.hi = add (mul lhs.lo, rhs.hi), accum.hi
  //
  // The second and third lines are optional, depending on whether the factors
  // are {sign,zero}-extended or not.
  //
  // The actual DAG is noisier than the pseudo code, but only due to
  // instructions that disassemble values into low and high parts, and
  // assemble the final result.
  SDValue Zero = DAG.getConstant(0, SL, MVT::i32);
  SDValue One = DAG.getConstant(1, SL, MVT::i32);

  auto MulLHSLo = DAG.getNode(ISD::TRUNCATE, SL, MVT::i32, MulLHS);
  auto MulRHSLo = DAG.getNode(ISD::TRUNCATE, SL, MVT::i32, MulRHS);
  SDValue Accum =
      getMad64_32(DAG, SL, MVT::i64, MulLHSLo, MulRHSLo, AddRHS, MulSignedLo);

  if (!MulSignedLo && (!MulLHSUnsigned32 || !MulRHSUnsigned32)) {
    auto AccumLo = DAG.getNode(ISD::EXTRACT_ELEMENT, SL, MVT::i32, Accum, Zero);
    auto AccumHi = DAG.getNode(ISD::EXTRACT_ELEMENT, SL, MVT::i32, Accum, One);

    if (!MulLHSUnsigned32) {
      auto MulLHSHi =
          DAG.getNode(ISD::EXTRACT_ELEMENT, SL, MVT::i32, MulLHS, One);
      SDValue MulHi = DAG.getNode(ISD::MUL, SL, MVT::i32, MulLHSHi, MulRHSLo);
      AccumHi = DAG.getNode(ISD::ADD, SL, MVT::i32, MulHi, AccumHi);
    }

    if (!MulRHSUnsigned32) {
      auto MulRHSHi =
          DAG.getNode(ISD::EXTRACT_ELEMENT, SL, MVT::i32, MulRHS, One);
      SDValue MulHi = DAG.getNode(ISD::MUL, SL, MVT::i32, MulLHSLo, MulRHSHi);
      AccumHi = DAG.getNode(ISD::ADD, SL, MVT::i32, MulHi, AccumHi);
    }

    Accum = DAG.getBuildVector(MVT::v2i32, SL, {AccumLo, AccumHi});
    Accum = DAG.getBitcast(MVT::i64, Accum);
  }

  if (VT != MVT::i64)
    Accum = DAG.getNode(ISD::TRUNCATE, SL, VT, Accum);
  return Accum;
}

SDValue SITargetLowering::performAddCombine(SDNode *N,
                                            DAGCombinerInfo &DCI) const {
  SelectionDAG &DAG = DCI.DAG;
  EVT VT = N->getValueType(0);
  SDLoc SL(N);
  SDValue LHS = N->getOperand(0);
  SDValue RHS = N->getOperand(1);

  if (LHS.getOpcode() == ISD::MUL || RHS.getOpcode() == ISD::MUL) {
    if (Subtarget->hasMad64_32()) {
      if (SDValue Folded = tryFoldToMad64_32(N, DCI))
        return Folded;
    }

    return SDValue();
  }

  if (SDValue V = reassociateScalarOps(N, DAG)) {
    return V;
  }

  if (VT != MVT::i32 || !DCI.isAfterLegalizeDAG())
    return SDValue();

  // add x, zext (setcc) => addcarry x, 0, setcc
  // add x, sext (setcc) => subcarry x, 0, setcc
  unsigned Opc = LHS.getOpcode();
  if (Opc == ISD::ZERO_EXTEND || Opc == ISD::SIGN_EXTEND ||
      Opc == ISD::ANY_EXTEND || Opc == ISD::ADDCARRY)
    std::swap(RHS, LHS);

  Opc = RHS.getOpcode();
  switch (Opc) {
  default: break;
  case ISD::ZERO_EXTEND:
  case ISD::SIGN_EXTEND:
  case ISD::ANY_EXTEND: {
    auto Cond = RHS.getOperand(0);
    // If this won't be a real VOPC output, we would still need to insert an
    // extra instruction anyway.
    if (!isBoolSGPR(Cond))
      break;
    SDVTList VTList = DAG.getVTList(MVT::i32, MVT::i1);
    SDValue Args[] = { LHS, DAG.getConstant(0, SL, MVT::i32), Cond };
    Opc = (Opc == ISD::SIGN_EXTEND) ? ISD::SUBCARRY : ISD::ADDCARRY;
    return DAG.getNode(Opc, SL, VTList, Args);
  }
  case ISD::ADDCARRY: {
    // add x, (addcarry y, 0, cc) => addcarry x, y, cc
    auto C = dyn_cast<ConstantSDNode>(RHS.getOperand(1));
    if (!C || C->getZExtValue() != 0) break;
    SDValue Args[] = { LHS, RHS.getOperand(0), RHS.getOperand(2) };
    return DAG.getNode(ISD::ADDCARRY, SDLoc(N), RHS->getVTList(), Args);
  }
  }
  return SDValue();
}

SDValue SITargetLowering::performSubCombine(SDNode *N,
                                            DAGCombinerInfo &DCI) const {
  SelectionDAG &DAG = DCI.DAG;
  EVT VT = N->getValueType(0);

  if (VT != MVT::i32)
    return SDValue();

  SDLoc SL(N);
  SDValue LHS = N->getOperand(0);
  SDValue RHS = N->getOperand(1);

  // sub x, zext (setcc) => subcarry x, 0, setcc
  // sub x, sext (setcc) => addcarry x, 0, setcc
  unsigned Opc = RHS.getOpcode();
  switch (Opc) {
  default: break;
  case ISD::ZERO_EXTEND:
  case ISD::SIGN_EXTEND:
  case ISD::ANY_EXTEND: {
    auto Cond = RHS.getOperand(0);
    // If this won't be a real VOPC output, we would still need to insert an
    // extra instruction anyway.
    if (!isBoolSGPR(Cond))
      break;
    SDVTList VTList = DAG.getVTList(MVT::i32, MVT::i1);
    SDValue Args[] = { LHS, DAG.getConstant(0, SL, MVT::i32), Cond };
    Opc = (Opc == ISD::SIGN_EXTEND) ? ISD::ADDCARRY : ISD::SUBCARRY;
    return DAG.getNode(Opc, SL, VTList, Args);
  }
  }

  if (LHS.getOpcode() == ISD::SUBCARRY) {
    // sub (subcarry x, 0, cc), y => subcarry x, y, cc
    auto C = dyn_cast<ConstantSDNode>(LHS.getOperand(1));
    if (!C || !C->isZero())
      return SDValue();
    SDValue Args[] = { LHS.getOperand(0), RHS, LHS.getOperand(2) };
    return DAG.getNode(ISD::SUBCARRY, SDLoc(N), LHS->getVTList(), Args);
  }
  return SDValue();
}

SDValue SITargetLowering::performAddCarrySubCarryCombine(SDNode *N,
  DAGCombinerInfo &DCI) const {

  if (N->getValueType(0) != MVT::i32)
    return SDValue();

  auto C = dyn_cast<ConstantSDNode>(N->getOperand(1));
  if (!C || C->getZExtValue() != 0)
    return SDValue();

  SelectionDAG &DAG = DCI.DAG;
  SDValue LHS = N->getOperand(0);

  // addcarry (add x, y), 0, cc => addcarry x, y, cc
  // subcarry (sub x, y), 0, cc => subcarry x, y, cc
  unsigned LHSOpc = LHS.getOpcode();
  unsigned Opc = N->getOpcode();
  if ((LHSOpc == ISD::ADD && Opc == ISD::ADDCARRY) ||
      (LHSOpc == ISD::SUB && Opc == ISD::SUBCARRY)) {
    SDValue Args[] = { LHS.getOperand(0), LHS.getOperand(1), N->getOperand(2) };
    return DAG.getNode(Opc, SDLoc(N), N->getVTList(), Args);
  }
  return SDValue();
}

SDValue SITargetLowering::performFAddCombine(SDNode *N,
                                             DAGCombinerInfo &DCI) const {
  if (DCI.getDAGCombineLevel() < AfterLegalizeDAG)
    return SDValue();

  SelectionDAG &DAG = DCI.DAG;
  EVT VT = N->getValueType(0);

  SDLoc SL(N);
  SDValue LHS = N->getOperand(0);
  SDValue RHS = N->getOperand(1);

  // These should really be instruction patterns, but writing patterns with
  // source modifiers is a pain.

  // fadd (fadd (a, a), b) -> mad 2.0, a, b
  if (LHS.getOpcode() == ISD::FADD) {
    SDValue A = LHS.getOperand(0);
    if (A == LHS.getOperand(1)) {
      unsigned FusedOp = getFusedOpcode(DAG, N, LHS.getNode());
      if (FusedOp != 0) {
        const SDValue Two = DAG.getConstantFP(2.0, SL, VT);
        return DAG.getNode(FusedOp, SL, VT, A, Two, RHS);
      }
    }
  }

  // fadd (b, fadd (a, a)) -> mad 2.0, a, b
  if (RHS.getOpcode() == ISD::FADD) {
    SDValue A = RHS.getOperand(0);
    if (A == RHS.getOperand(1)) {
      unsigned FusedOp = getFusedOpcode(DAG, N, RHS.getNode());
      if (FusedOp != 0) {
        const SDValue Two = DAG.getConstantFP(2.0, SL, VT);
        return DAG.getNode(FusedOp, SL, VT, A, Two, LHS);
      }
    }
  }

  return SDValue();
}

SDValue SITargetLowering::performFSubCombine(SDNode *N,
                                             DAGCombinerInfo &DCI) const {
  if (DCI.getDAGCombineLevel() < AfterLegalizeDAG)
    return SDValue();

  SelectionDAG &DAG = DCI.DAG;
  SDLoc SL(N);
  EVT VT = N->getValueType(0);
  assert(!VT.isVector());

  // Try to get the fneg to fold into the source modifier. This undoes generic
  // DAG combines and folds them into the mad.
  //
  // Only do this if we are not trying to support denormals. v_mad_f32 does
  // not support denormals ever.
  SDValue LHS = N->getOperand(0);
  SDValue RHS = N->getOperand(1);
  if (LHS.getOpcode() == ISD::FADD) {
    // (fsub (fadd a, a), c) -> mad 2.0, a, (fneg c)
    SDValue A = LHS.getOperand(0);
    if (A == LHS.getOperand(1)) {
      unsigned FusedOp = getFusedOpcode(DAG, N, LHS.getNode());
      if (FusedOp != 0){
        const SDValue Two = DAG.getConstantFP(2.0, SL, VT);
        SDValue NegRHS = DAG.getNode(ISD::FNEG, SL, VT, RHS);

        return DAG.getNode(FusedOp, SL, VT, A, Two, NegRHS);
      }
    }
  }

  if (RHS.getOpcode() == ISD::FADD) {
    // (fsub c, (fadd a, a)) -> mad -2.0, a, c

    SDValue A = RHS.getOperand(0);
    if (A == RHS.getOperand(1)) {
      unsigned FusedOp = getFusedOpcode(DAG, N, RHS.getNode());
      if (FusedOp != 0){
        const SDValue NegTwo = DAG.getConstantFP(-2.0, SL, VT);
        return DAG.getNode(FusedOp, SL, VT, A, NegTwo, LHS);
      }
    }
  }

  return SDValue();
}

SDValue SITargetLowering::performFMACombine(SDNode *N,
                                            DAGCombinerInfo &DCI) const {
  SelectionDAG &DAG = DCI.DAG;
  EVT VT = N->getValueType(0);
  SDLoc SL(N);

  if (!Subtarget->hasDot7Insts() || VT != MVT::f32)
    return SDValue();

  // FMA((F32)S0.x, (F32)S1. x, FMA((F32)S0.y, (F32)S1.y, (F32)z)) ->
  //   FDOT2((V2F16)S0, (V2F16)S1, (F32)z))
  SDValue Op1 = N->getOperand(0);
  SDValue Op2 = N->getOperand(1);
  SDValue FMA = N->getOperand(2);

  if (FMA.getOpcode() != ISD::FMA ||
      Op1.getOpcode() != ISD::FP_EXTEND ||
      Op2.getOpcode() != ISD::FP_EXTEND)
    return SDValue();

  // fdot2_f32_f16 always flushes fp32 denormal operand and output to zero,
  // regardless of the denorm mode setting. Therefore,
  // unsafe-fp-math/fp-contract is sufficient to allow generating fdot2.
  const TargetOptions &Options = DAG.getTarget().Options;
  if (Options.AllowFPOpFusion == FPOpFusion::Fast || Options.UnsafeFPMath ||
      (N->getFlags().hasAllowContract() &&
       FMA->getFlags().hasAllowContract())) {
    Op1 = Op1.getOperand(0);
    Op2 = Op2.getOperand(0);
    if (Op1.getOpcode() != ISD::EXTRACT_VECTOR_ELT ||
        Op2.getOpcode() != ISD::EXTRACT_VECTOR_ELT)
      return SDValue();

    SDValue Vec1 = Op1.getOperand(0);
    SDValue Idx1 = Op1.getOperand(1);
    SDValue Vec2 = Op2.getOperand(0);

    SDValue FMAOp1 = FMA.getOperand(0);
    SDValue FMAOp2 = FMA.getOperand(1);
    SDValue FMAAcc = FMA.getOperand(2);

    if (FMAOp1.getOpcode() != ISD::FP_EXTEND ||
        FMAOp2.getOpcode() != ISD::FP_EXTEND)
      return SDValue();

    FMAOp1 = FMAOp1.getOperand(0);
    FMAOp2 = FMAOp2.getOperand(0);
    if (FMAOp1.getOpcode() != ISD::EXTRACT_VECTOR_ELT ||
        FMAOp2.getOpcode() != ISD::EXTRACT_VECTOR_ELT)
      return SDValue();

    SDValue Vec3 = FMAOp1.getOperand(0);
    SDValue Vec4 = FMAOp2.getOperand(0);
    SDValue Idx2 = FMAOp1.getOperand(1);

    if (Idx1 != Op2.getOperand(1) || Idx2 != FMAOp2.getOperand(1) ||
        // Idx1 and Idx2 cannot be the same.
        Idx1 == Idx2)
      return SDValue();

    if (Vec1 == Vec2 || Vec3 == Vec4)
      return SDValue();

    if (Vec1.getValueType() != MVT::v2f16 || Vec2.getValueType() != MVT::v2f16)
      return SDValue();

    if ((Vec1 == Vec3 && Vec2 == Vec4) ||
        (Vec1 == Vec4 && Vec2 == Vec3)) {
      return DAG.getNode(AMDGPUISD::FDOT2, SL, MVT::f32, Vec1, Vec2, FMAAcc,
                         DAG.getTargetConstant(0, SL, MVT::i1));
    }
  }
  return SDValue();
}

SDValue SITargetLowering::performSetCCCombine(SDNode *N,
                                              DAGCombinerInfo &DCI) const {
  SelectionDAG &DAG = DCI.DAG;
  SDLoc SL(N);

  SDValue LHS = N->getOperand(0);
  SDValue RHS = N->getOperand(1);
  EVT VT = LHS.getValueType();
  ISD::CondCode CC = cast<CondCodeSDNode>(N->getOperand(2))->get();

  auto CRHS = dyn_cast<ConstantSDNode>(RHS);
  if (!CRHS) {
    CRHS = dyn_cast<ConstantSDNode>(LHS);
    if (CRHS) {
      std::swap(LHS, RHS);
      CC = getSetCCSwappedOperands(CC);
    }
  }

  if (CRHS) {
    if (VT == MVT::i32 && LHS.getOpcode() == ISD::SIGN_EXTEND &&
        isBoolSGPR(LHS.getOperand(0))) {
      // setcc (sext from i1 cc), -1, ne|sgt|ult) => not cc => xor cc, -1
      // setcc (sext from i1 cc), -1, eq|sle|uge) => cc
      // setcc (sext from i1 cc),  0, eq|sge|ule) => not cc => xor cc, -1
      // setcc (sext from i1 cc),  0, ne|ugt|slt) => cc
      if ((CRHS->isAllOnes() &&
           (CC == ISD::SETNE || CC == ISD::SETGT || CC == ISD::SETULT)) ||
          (CRHS->isZero() &&
           (CC == ISD::SETEQ || CC == ISD::SETGE || CC == ISD::SETULE)))
        return DAG.getNode(ISD::XOR, SL, MVT::i1, LHS.getOperand(0),
                           DAG.getConstant(-1, SL, MVT::i1));
      if ((CRHS->isAllOnes() &&
           (CC == ISD::SETEQ || CC == ISD::SETLE || CC == ISD::SETUGE)) ||
          (CRHS->isZero() &&
           (CC == ISD::SETNE || CC == ISD::SETUGT || CC == ISD::SETLT)))
        return LHS.getOperand(0);
    }

    const APInt &CRHSVal = CRHS->getAPIntValue();
    if ((CC == ISD::SETEQ || CC == ISD::SETNE) &&
        LHS.getOpcode() == ISD::SELECT &&
        isa<ConstantSDNode>(LHS.getOperand(1)) &&
        isa<ConstantSDNode>(LHS.getOperand(2)) &&
        LHS.getConstantOperandVal(1) != LHS.getConstantOperandVal(2) &&
        isBoolSGPR(LHS.getOperand(0))) {
      // Given CT != FT:
      // setcc (select cc, CT, CF), CF, eq => xor cc, -1
      // setcc (select cc, CT, CF), CF, ne => cc
      // setcc (select cc, CT, CF), CT, ne => xor cc, -1
      // setcc (select cc, CT, CF), CT, eq => cc
      const APInt &CT = LHS.getConstantOperandAPInt(1);
      const APInt &CF = LHS.getConstantOperandAPInt(2);

      if ((CF == CRHSVal && CC == ISD::SETEQ) ||
          (CT == CRHSVal && CC == ISD::SETNE))
        return DAG.getNode(ISD::XOR, SL, MVT::i1, LHS.getOperand(0),
                           DAG.getConstant(-1, SL, MVT::i1));
      if ((CF == CRHSVal && CC == ISD::SETNE) ||
          (CT == CRHSVal && CC == ISD::SETEQ))
        return LHS.getOperand(0);
    }
  }

  if (VT != MVT::f32 && VT != MVT::f64 &&
      (!Subtarget->has16BitInsts() || VT != MVT::f16))
    return SDValue();

  // Match isinf/isfinite pattern
  // (fcmp oeq (fabs x), inf) -> (fp_class x, (p_infinity | n_infinity))
  // (fcmp one (fabs x), inf) -> (fp_class x,
  // (p_normal | n_normal | p_subnormal | n_subnormal | p_zero | n_zero)
  if ((CC == ISD::SETOEQ || CC == ISD::SETONE) && LHS.getOpcode() == ISD::FABS) {
    const ConstantFPSDNode *CRHS = dyn_cast<ConstantFPSDNode>(RHS);
    if (!CRHS)
      return SDValue();

    const APFloat &APF = CRHS->getValueAPF();
    if (APF.isInfinity() && !APF.isNegative()) {
      const unsigned IsInfMask = SIInstrFlags::P_INFINITY |
                                 SIInstrFlags::N_INFINITY;
      const unsigned IsFiniteMask = SIInstrFlags::N_ZERO |
                                    SIInstrFlags::P_ZERO |
                                    SIInstrFlags::N_NORMAL |
                                    SIInstrFlags::P_NORMAL |
                                    SIInstrFlags::N_SUBNORMAL |
                                    SIInstrFlags::P_SUBNORMAL;
      unsigned Mask = CC == ISD::SETOEQ ? IsInfMask : IsFiniteMask;
      return DAG.getNode(AMDGPUISD::FP_CLASS, SL, MVT::i1, LHS.getOperand(0),
                         DAG.getConstant(Mask, SL, MVT::i32));
    }
  }

  return SDValue();
}

SDValue SITargetLowering::performCvtF32UByteNCombine(SDNode *N,
                                                     DAGCombinerInfo &DCI) const {
  SelectionDAG &DAG = DCI.DAG;
  SDLoc SL(N);
  unsigned Offset = N->getOpcode() - AMDGPUISD::CVT_F32_UBYTE0;

  SDValue Src = N->getOperand(0);
  SDValue Shift = N->getOperand(0);

  // TODO: Extend type shouldn't matter (assuming legal types).
  if (Shift.getOpcode() == ISD::ZERO_EXTEND)
    Shift = Shift.getOperand(0);

  if (Shift.getOpcode() == ISD::SRL || Shift.getOpcode() == ISD::SHL) {
    // cvt_f32_ubyte1 (shl x,  8) -> cvt_f32_ubyte0 x
    // cvt_f32_ubyte3 (shl x, 16) -> cvt_f32_ubyte1 x
    // cvt_f32_ubyte0 (srl x, 16) -> cvt_f32_ubyte2 x
    // cvt_f32_ubyte1 (srl x, 16) -> cvt_f32_ubyte3 x
    // cvt_f32_ubyte0 (srl x,  8) -> cvt_f32_ubyte1 x
    if (auto *C = dyn_cast<ConstantSDNode>(Shift.getOperand(1))) {
      SDValue Shifted = DAG.getZExtOrTrunc(Shift.getOperand(0),
                                 SDLoc(Shift.getOperand(0)), MVT::i32);

      unsigned ShiftOffset = 8 * Offset;
      if (Shift.getOpcode() == ISD::SHL)
        ShiftOffset -= C->getZExtValue();
      else
        ShiftOffset += C->getZExtValue();

      if (ShiftOffset < 32 && (ShiftOffset % 8) == 0) {
        return DAG.getNode(AMDGPUISD::CVT_F32_UBYTE0 + ShiftOffset / 8, SL,
                           MVT::f32, Shifted);
      }
    }
  }

  const TargetLowering &TLI = DAG.getTargetLoweringInfo();
  APInt DemandedBits = APInt::getBitsSet(32, 8 * Offset, 8 * Offset + 8);
  if (TLI.SimplifyDemandedBits(Src, DemandedBits, DCI)) {
    // We simplified Src. If this node is not dead, visit it again so it is
    // folded properly.
    if (N->getOpcode() != ISD::DELETED_NODE)
      DCI.AddToWorklist(N);
    return SDValue(N, 0);
  }

  // Handle (or x, (srl y, 8)) pattern when known bits are zero.
  if (SDValue DemandedSrc =
          TLI.SimplifyMultipleUseDemandedBits(Src, DemandedBits, DAG))
    return DAG.getNode(N->getOpcode(), SL, MVT::f32, DemandedSrc);

  return SDValue();
}

SDValue SITargetLowering::performClampCombine(SDNode *N,
                                              DAGCombinerInfo &DCI) const {
  ConstantFPSDNode *CSrc = dyn_cast<ConstantFPSDNode>(N->getOperand(0));
  if (!CSrc)
    return SDValue();

  const MachineFunction &MF = DCI.DAG.getMachineFunction();
  const APFloat &F = CSrc->getValueAPF();
  APFloat Zero = APFloat::getZero(F.getSemantics());
  if (F < Zero ||
      (F.isNaN() && MF.getInfo<SIMachineFunctionInfo>()->getMode().DX10Clamp)) {
    return DCI.DAG.getConstantFP(Zero, SDLoc(N), N->getValueType(0));
  }

  APFloat One(F.getSemantics(), "1.0");
  if (F > One)
    return DCI.DAG.getConstantFP(One, SDLoc(N), N->getValueType(0));

  return SDValue(CSrc, 0);
}


SDValue SITargetLowering::PerformDAGCombine(SDNode *N,
                                            DAGCombinerInfo &DCI) const {
  if (getTargetMachine().getOptLevel() == CodeGenOpt::None)
    return SDValue();
  switch (N->getOpcode()) {
  case ISD::ADD:
    return performAddCombine(N, DCI);
  case ISD::SUB:
    return performSubCombine(N, DCI);
  case ISD::ADDCARRY:
  case ISD::SUBCARRY:
    return performAddCarrySubCarryCombine(N, DCI);
  case ISD::FADD:
    return performFAddCombine(N, DCI);
  case ISD::FSUB:
    return performFSubCombine(N, DCI);
  case ISD::SETCC:
    return performSetCCCombine(N, DCI);
  case ISD::FMAXNUM:
  case ISD::FMINNUM:
  case ISD::FMAXNUM_IEEE:
  case ISD::FMINNUM_IEEE:
  case ISD::SMAX:
  case ISD::SMIN:
  case ISD::UMAX:
  case ISD::UMIN:
  case AMDGPUISD::FMIN_LEGACY:
  case AMDGPUISD::FMAX_LEGACY:
    return performMinMaxCombine(N, DCI);
  case ISD::FMA:
    return performFMACombine(N, DCI);
  case ISD::AND:
    return performAndCombine(N, DCI);
  case ISD::OR:
    return performOrCombine(N, DCI);
  case ISD::XOR:
    return performXorCombine(N, DCI);
  case ISD::ZERO_EXTEND:
    return performZeroExtendCombine(N, DCI);
  case ISD::SIGN_EXTEND_INREG:
    return performSignExtendInRegCombine(N , DCI);
  case AMDGPUISD::FP_CLASS:
    return performClassCombine(N, DCI);
  case ISD::FCANONICALIZE:
    return performFCanonicalizeCombine(N, DCI);
  case AMDGPUISD::RCP:
    return performRcpCombine(N, DCI);
  case AMDGPUISD::FRACT:
  case AMDGPUISD::RSQ:
  case AMDGPUISD::RCP_LEGACY:
  case AMDGPUISD::RCP_IFLAG:
  case AMDGPUISD::RSQ_CLAMP:
  case AMDGPUISD::LDEXP: {
    // FIXME: This is probably wrong. If src is an sNaN, it won't be quieted
    SDValue Src = N->getOperand(0);
    if (Src.isUndef())
      return Src;
    break;
  }
  case ISD::SINT_TO_FP:
  case ISD::UINT_TO_FP:
    return performUCharToFloatCombine(N, DCI);
  case AMDGPUISD::CVT_F32_UBYTE0:
  case AMDGPUISD::CVT_F32_UBYTE1:
  case AMDGPUISD::CVT_F32_UBYTE2:
  case AMDGPUISD::CVT_F32_UBYTE3:
    return performCvtF32UByteNCombine(N, DCI);
  case AMDGPUISD::FMED3:
    return performFMed3Combine(N, DCI);
  case AMDGPUISD::CVT_PKRTZ_F16_F32:
    return performCvtPkRTZCombine(N, DCI);
  case AMDGPUISD::CLAMP:
    return performClampCombine(N, DCI);
  case ISD::SCALAR_TO_VECTOR: {
    SelectionDAG &DAG = DCI.DAG;
    EVT VT = N->getValueType(0);

    // v2i16 (scalar_to_vector i16:x) -> v2i16 (bitcast (any_extend i16:x))
    if (VT == MVT::v2i16 || VT == MVT::v2f16) {
      SDLoc SL(N);
      SDValue Src = N->getOperand(0);
      EVT EltVT = Src.getValueType();
      if (EltVT == MVT::f16)
        Src = DAG.getNode(ISD::BITCAST, SL, MVT::i16, Src);

      SDValue Ext = DAG.getNode(ISD::ANY_EXTEND, SL, MVT::i32, Src);
      return DAG.getNode(ISD::BITCAST, SL, VT, Ext);
    }

    break;
  }
  case ISD::EXTRACT_VECTOR_ELT:
    return performExtractVectorEltCombine(N, DCI);
  case ISD::INSERT_VECTOR_ELT:
    return performInsertVectorEltCombine(N, DCI);
  case ISD::LOAD: {
    if (SDValue Widended = widenLoad(cast<LoadSDNode>(N), DCI))
      return Widended;
    [[fallthrough]];
  }
  default: {
    if (!DCI.isBeforeLegalize()) {
      if (MemSDNode *MemNode = dyn_cast<MemSDNode>(N))
        return performMemSDNodeCombine(MemNode, DCI);
    }

    break;
  }
  }

  return AMDGPUTargetLowering::PerformDAGCombine(N, DCI);
}

/// Helper function for adjustWritemask
static unsigned SubIdx2Lane(unsigned Idx) {
  switch (Idx) {
  default: return ~0u;
  case AMDGPU::sub0: return 0;
  case AMDGPU::sub1: return 1;
  case AMDGPU::sub2: return 2;
  case AMDGPU::sub3: return 3;
  case AMDGPU::sub4: return 4; // Possible with TFE/LWE
  }
}

/// Adjust the writemask of MIMG instructions
SDNode *SITargetLowering::adjustWritemask(MachineSDNode *&Node,
                                          SelectionDAG &DAG) const {
  unsigned Opcode = Node->getMachineOpcode();

  // Subtract 1 because the vdata output is not a MachineSDNode operand.
  int D16Idx = AMDGPU::getNamedOperandIdx(Opcode, AMDGPU::OpName::d16) - 1;
  if (D16Idx >= 0 && Node->getConstantOperandVal(D16Idx))
    return Node; // not implemented for D16

  SDNode *Users[5] = { nullptr };
  unsigned Lane = 0;
  unsigned DmaskIdx = AMDGPU::getNamedOperandIdx(Opcode, AMDGPU::OpName::dmask) - 1;
  unsigned OldDmask = Node->getConstantOperandVal(DmaskIdx);
  unsigned NewDmask = 0;
  unsigned TFEIdx = AMDGPU::getNamedOperandIdx(Opcode, AMDGPU::OpName::tfe) - 1;
  unsigned LWEIdx = AMDGPU::getNamedOperandIdx(Opcode, AMDGPU::OpName::lwe) - 1;
  bool UsesTFC = ((int(TFEIdx) >= 0 && Node->getConstantOperandVal(TFEIdx)) ||
                  Node->getConstantOperandVal(LWEIdx))
                     ? true
                     : false;
  unsigned TFCLane = 0;
  bool HasChain = Node->getNumValues() > 1;

  if (OldDmask == 0) {
    // These are folded out, but on the chance it happens don't assert.
    return Node;
  }

  unsigned OldBitsSet = llvm::popcount(OldDmask);
  // Work out which is the TFE/LWE lane if that is enabled.
  if (UsesTFC) {
    TFCLane = OldBitsSet;
  }

  // Try to figure out the used register components
  for (SDNode::use_iterator I = Node->use_begin(), E = Node->use_end();
       I != E; ++I) {

    // Don't look at users of the chain.
    if (I.getUse().getResNo() != 0)
      continue;

    // Abort if we can't understand the usage
    if (!I->isMachineOpcode() ||
        I->getMachineOpcode() != TargetOpcode::EXTRACT_SUBREG)
      return Node;

    // Lane means which subreg of %vgpra_vgprb_vgprc_vgprd is used.
    // Note that subregs are packed, i.e. Lane==0 is the first bit set
    // in OldDmask, so it can be any of X,Y,Z,W; Lane==1 is the second bit
    // set, etc.
    Lane = SubIdx2Lane(I->getConstantOperandVal(1));
    if (Lane == ~0u)
      return Node;

    // Check if the use is for the TFE/LWE generated result at VGPRn+1.
    if (UsesTFC && Lane == TFCLane) {
      Users[Lane] = *I;
    } else {
      // Set which texture component corresponds to the lane.
      unsigned Comp;
      for (unsigned i = 0, Dmask = OldDmask; (i <= Lane) && (Dmask != 0); i++) {
        Comp = countTrailingZeros(Dmask);
        Dmask &= ~(1 << Comp);
      }

      // Abort if we have more than one user per component.
      if (Users[Lane])
        return Node;

      Users[Lane] = *I;
      NewDmask |= 1 << Comp;
    }
  }

  // Don't allow 0 dmask, as hardware assumes one channel enabled.
  bool NoChannels = !NewDmask;
  if (NoChannels) {
    if (!UsesTFC) {
      // No uses of the result and not using TFC. Then do nothing.
      return Node;
    }
    // If the original dmask has one channel - then nothing to do
    if (OldBitsSet == 1)
      return Node;
    // Use an arbitrary dmask - required for the instruction to work
    NewDmask = 1;
  }
  // Abort if there's no change
  if (NewDmask == OldDmask)
    return Node;

  unsigned BitsSet = llvm::popcount(NewDmask);

  // Check for TFE or LWE - increase the number of channels by one to account
  // for the extra return value
  // This will need adjustment for D16 if this is also included in
  // adjustWriteMask (this function) but at present D16 are excluded.
  unsigned NewChannels = BitsSet + UsesTFC;

  int NewOpcode =
      AMDGPU::getMaskedMIMGOp(Node->getMachineOpcode(), NewChannels);
  assert(NewOpcode != -1 &&
         NewOpcode != static_cast<int>(Node->getMachineOpcode()) &&
         "failed to find equivalent MIMG op");

  // Adjust the writemask in the node
  SmallVector<SDValue, 12> Ops;
  Ops.insert(Ops.end(), Node->op_begin(), Node->op_begin() + DmaskIdx);
  Ops.push_back(DAG.getTargetConstant(NewDmask, SDLoc(Node), MVT::i32));
  Ops.insert(Ops.end(), Node->op_begin() + DmaskIdx + 1, Node->op_end());

  MVT SVT = Node->getValueType(0).getVectorElementType().getSimpleVT();

  MVT ResultVT = NewChannels == 1 ?
    SVT : MVT::getVectorVT(SVT, NewChannels == 3 ? 4 :
                           NewChannels == 5 ? 8 : NewChannels);
  SDVTList NewVTList = HasChain ?
    DAG.getVTList(ResultVT, MVT::Other) : DAG.getVTList(ResultVT);


  MachineSDNode *NewNode = DAG.getMachineNode(NewOpcode, SDLoc(Node),
                                              NewVTList, Ops);

  if (HasChain) {
    // Update chain.
    DAG.setNodeMemRefs(NewNode, Node->memoperands());
    DAG.ReplaceAllUsesOfValueWith(SDValue(Node, 1), SDValue(NewNode, 1));
  }

  if (NewChannels == 1) {
    assert(Node->hasNUsesOfValue(1, 0));
    SDNode *Copy = DAG.getMachineNode(TargetOpcode::COPY,
                                      SDLoc(Node), Users[Lane]->getValueType(0),
                                      SDValue(NewNode, 0));
    DAG.ReplaceAllUsesWith(Users[Lane], Copy);
    return nullptr;
  }

  // Update the users of the node with the new indices
  for (unsigned i = 0, Idx = AMDGPU::sub0; i < 5; ++i) {
    SDNode *User = Users[i];
    if (!User) {
      // Handle the special case of NoChannels. We set NewDmask to 1 above, but
      // Users[0] is still nullptr because channel 0 doesn't really have a use.
      if (i || !NoChannels)
        continue;
    } else {
      SDValue Op = DAG.getTargetConstant(Idx, SDLoc(User), MVT::i32);
      DAG.UpdateNodeOperands(User, SDValue(NewNode, 0), Op);
    }

    switch (Idx) {
    default: break;
    case AMDGPU::sub0: Idx = AMDGPU::sub1; break;
    case AMDGPU::sub1: Idx = AMDGPU::sub2; break;
    case AMDGPU::sub2: Idx = AMDGPU::sub3; break;
    case AMDGPU::sub3: Idx = AMDGPU::sub4; break;
    }
  }

  DAG.RemoveDeadNode(Node);
  return nullptr;
}

static bool isFrameIndexOp(SDValue Op) {
  if (Op.getOpcode() == ISD::AssertZext)
    Op = Op.getOperand(0);

  return isa<FrameIndexSDNode>(Op);
}

/// Legalize target independent instructions (e.g. INSERT_SUBREG)
/// with frame index operands.
/// LLVM assumes that inputs are to these instructions are registers.
SDNode *SITargetLowering::legalizeTargetIndependentNode(SDNode *Node,
                                                        SelectionDAG &DAG) const {
  if (Node->getOpcode() == ISD::CopyToReg) {
    RegisterSDNode *DestReg = cast<RegisterSDNode>(Node->getOperand(1));
    SDValue SrcVal = Node->getOperand(2);

    // Insert a copy to a VReg_1 virtual register so LowerI1Copies doesn't have
    // to try understanding copies to physical registers.
    if (SrcVal.getValueType() == MVT::i1 && DestReg->getReg().isPhysical()) {
      SDLoc SL(Node);
      MachineRegisterInfo &MRI = DAG.getMachineFunction().getRegInfo();
      SDValue VReg = DAG.getRegister(
        MRI.createVirtualRegister(&AMDGPU::VReg_1RegClass), MVT::i1);

      SDNode *Glued = Node->getGluedNode();
      SDValue ToVReg
        = DAG.getCopyToReg(Node->getOperand(0), SL, VReg, SrcVal,
                         SDValue(Glued, Glued ? Glued->getNumValues() - 1 : 0));
      SDValue ToResultReg
        = DAG.getCopyToReg(ToVReg, SL, SDValue(DestReg, 0),
                           VReg, ToVReg.getValue(1));
      DAG.ReplaceAllUsesWith(Node, ToResultReg.getNode());
      DAG.RemoveDeadNode(Node);
      return ToResultReg.getNode();
    }
  }

  SmallVector<SDValue, 8> Ops;
  for (unsigned i = 0; i < Node->getNumOperands(); ++i) {
    if (!isFrameIndexOp(Node->getOperand(i))) {
      Ops.push_back(Node->getOperand(i));
      continue;
    }

    SDLoc DL(Node);
    Ops.push_back(SDValue(DAG.getMachineNode(AMDGPU::S_MOV_B32, DL,
                                     Node->getOperand(i).getValueType(),
                                     Node->getOperand(i)), 0));
  }

  return DAG.UpdateNodeOperands(Node, Ops);
}

/// Fold the instructions after selecting them.
/// Returns null if users were already updated.
SDNode *SITargetLowering::PostISelFolding(MachineSDNode *Node,
                                          SelectionDAG &DAG) const {
  const SIInstrInfo *TII = getSubtarget()->getInstrInfo();
  unsigned Opcode = Node->getMachineOpcode();

  if (TII->isMIMG(Opcode) && !TII->get(Opcode).mayStore() &&
      !TII->isGather4(Opcode) &&
      AMDGPU::hasNamedOperand(Opcode, AMDGPU::OpName::dmask)) {
    return adjustWritemask(Node, DAG);
  }

  if (Opcode == AMDGPU::INSERT_SUBREG ||
      Opcode == AMDGPU::REG_SEQUENCE) {
    legalizeTargetIndependentNode(Node, DAG);
    return Node;
  }

  switch (Opcode) {
  case AMDGPU::V_DIV_SCALE_F32_e64:
  case AMDGPU::V_DIV_SCALE_F64_e64: {
    // Satisfy the operand register constraint when one of the inputs is
    // undefined. Ordinarily each undef value will have its own implicit_def of
    // a vreg, so force these to use a single register.
    SDValue Src0 = Node->getOperand(1);
    SDValue Src1 = Node->getOperand(3);
    SDValue Src2 = Node->getOperand(5);

    if ((Src0.isMachineOpcode() &&
         Src0.getMachineOpcode() != AMDGPU::IMPLICIT_DEF) &&
        (Src0 == Src1 || Src0 == Src2))
      break;

    MVT VT = Src0.getValueType().getSimpleVT();
    const TargetRegisterClass *RC =
        getRegClassFor(VT, Src0.getNode()->isDivergent());

    MachineRegisterInfo &MRI = DAG.getMachineFunction().getRegInfo();
    SDValue UndefReg = DAG.getRegister(MRI.createVirtualRegister(RC), VT);

    SDValue ImpDef = DAG.getCopyToReg(DAG.getEntryNode(), SDLoc(Node),
                                      UndefReg, Src0, SDValue());

    // src0 must be the same register as src1 or src2, even if the value is
    // undefined, so make sure we don't violate this constraint.
    if (Src0.isMachineOpcode() &&
        Src0.getMachineOpcode() == AMDGPU::IMPLICIT_DEF) {
      if (Src1.isMachineOpcode() &&
          Src1.getMachineOpcode() != AMDGPU::IMPLICIT_DEF)
        Src0 = Src1;
      else if (Src2.isMachineOpcode() &&
               Src2.getMachineOpcode() != AMDGPU::IMPLICIT_DEF)
        Src0 = Src2;
      else {
        assert(Src1.getMachineOpcode() == AMDGPU::IMPLICIT_DEF);
        Src0 = UndefReg;
        Src1 = UndefReg;
      }
    } else
      break;

    SmallVector<SDValue, 9> Ops(Node->op_begin(), Node->op_end());
    Ops[1] = Src0;
    Ops[3] = Src1;
    Ops[5] = Src2;
    Ops.push_back(ImpDef.getValue(1));
    return DAG.getMachineNode(Opcode, SDLoc(Node), Node->getVTList(), Ops);
  }
  default:
    break;
  }

  return Node;
}

// Any MIMG instructions that use tfe or lwe require an initialization of the
// result register that will be written in the case of a memory access failure.
// The required code is also added to tie this init code to the result of the
// img instruction.
void SITargetLowering::AddIMGInit(MachineInstr &MI) const {
  const SIInstrInfo *TII = getSubtarget()->getInstrInfo();
  const SIRegisterInfo &TRI = TII->getRegisterInfo();
  MachineRegisterInfo &MRI = MI.getMF()->getRegInfo();
  MachineBasicBlock &MBB = *MI.getParent();

  MachineOperand *TFE = TII->getNamedOperand(MI, AMDGPU::OpName::tfe);
  MachineOperand *LWE = TII->getNamedOperand(MI, AMDGPU::OpName::lwe);
  MachineOperand *D16 = TII->getNamedOperand(MI, AMDGPU::OpName::d16);

  if (!TFE && !LWE) // intersect_ray
    return;

  unsigned TFEVal = TFE ? TFE->getImm() : 0;
  unsigned LWEVal = LWE->getImm();
  unsigned D16Val = D16 ? D16->getImm() : 0;

  if (!TFEVal && !LWEVal)
    return;

  // At least one of TFE or LWE are non-zero
  // We have to insert a suitable initialization of the result value and
  // tie this to the dest of the image instruction.

  const DebugLoc &DL = MI.getDebugLoc();

  int DstIdx =
      AMDGPU::getNamedOperandIdx(MI.getOpcode(), AMDGPU::OpName::vdata);

  // Calculate which dword we have to initialize to 0.
  MachineOperand *MO_Dmask = TII->getNamedOperand(MI, AMDGPU::OpName::dmask);

  // check that dmask operand is found.
  assert(MO_Dmask && "Expected dmask operand in instruction");

  unsigned dmask = MO_Dmask->getImm();
  // Determine the number of active lanes taking into account the
  // Gather4 special case
  unsigned ActiveLanes = TII->isGather4(MI) ? 4 : llvm::popcount(dmask);

  bool Packed = !Subtarget->hasUnpackedD16VMem();

  unsigned InitIdx =
      D16Val && Packed ? ((ActiveLanes + 1) >> 1) + 1 : ActiveLanes + 1;

  // Abandon attempt if the dst size isn't large enough
  // - this is in fact an error but this is picked up elsewhere and
  // reported correctly.
  uint32_t DstSize = TRI.getRegSizeInBits(*TII->getOpRegClass(MI, DstIdx)) / 32;
  if (DstSize < InitIdx)
    return;

  // Create a register for the initialization value.
  Register PrevDst = MRI.createVirtualRegister(TII->getOpRegClass(MI, DstIdx));
  unsigned NewDst = 0; // Final initialized value will be in here

  // If PRTStrictNull feature is enabled (the default) then initialize
  // all the result registers to 0, otherwise just the error indication
  // register (VGPRn+1)
  unsigned SizeLeft = Subtarget->usePRTStrictNull() ? InitIdx : 1;
  unsigned CurrIdx = Subtarget->usePRTStrictNull() ? 0 : (InitIdx - 1);

  BuildMI(MBB, MI, DL, TII->get(AMDGPU::IMPLICIT_DEF), PrevDst);
  for (; SizeLeft; SizeLeft--, CurrIdx++) {
    NewDst = MRI.createVirtualRegister(TII->getOpRegClass(MI, DstIdx));
    // Initialize dword
    Register SubReg = MRI.createVirtualRegister(&AMDGPU::VGPR_32RegClass);
    BuildMI(MBB, MI, DL, TII->get(AMDGPU::V_MOV_B32_e32), SubReg)
      .addImm(0);
    // Insert into the super-reg
    BuildMI(MBB, MI, DL, TII->get(TargetOpcode::INSERT_SUBREG), NewDst)
      .addReg(PrevDst)
      .addReg(SubReg)
      .addImm(SIRegisterInfo::getSubRegFromChannel(CurrIdx));

    PrevDst = NewDst;
  }

  // Add as an implicit operand
  MI.addOperand(MachineOperand::CreateReg(NewDst, false, true));

  // Tie the just added implicit operand to the dst
  MI.tieOperands(DstIdx, MI.getNumOperands() - 1);
}

/// Assign the register class depending on the number of
/// bits set in the writemask
void SITargetLowering::AdjustInstrPostInstrSelection(MachineInstr &MI,
                                                     SDNode *Node) const {
  const SIInstrInfo *TII = getSubtarget()->getInstrInfo();

  MachineRegisterInfo &MRI = MI.getParent()->getParent()->getRegInfo();

  if (TII->isVOP3(MI.getOpcode())) {
    // Make sure constant bus requirements are respected.
    TII->legalizeOperandsVOP3(MRI, MI);

    // Prefer VGPRs over AGPRs in mAI instructions where possible.
    // This saves a chain-copy of registers and better balance register
    // use between vgpr and agpr as agpr tuples tend to be big.
    if (!MI.getDesc().operands().empty()) {
      unsigned Opc = MI.getOpcode();
      const SIRegisterInfo *TRI = Subtarget->getRegisterInfo();
      for (auto I : { AMDGPU::getNamedOperandIdx(Opc, AMDGPU::OpName::src0),
                      AMDGPU::getNamedOperandIdx(Opc, AMDGPU::OpName::src1) }) {
        if (I == -1)
          break;
        MachineOperand &Op = MI.getOperand(I);
        if (!Op.isReg() || !Op.getReg().isVirtual())
          continue;
        auto *RC = TRI->getRegClassForReg(MRI, Op.getReg());
        if (!TRI->hasAGPRs(RC))
          continue;
        auto *Src = MRI.getUniqueVRegDef(Op.getReg());
        if (!Src || !Src->isCopy() ||
            !TRI->isSGPRReg(MRI, Src->getOperand(1).getReg()))
          continue;
        auto *NewRC = TRI->getEquivalentVGPRClass(RC);
        // All uses of agpr64 and agpr32 can also accept vgpr except for
        // v_accvgpr_read, but we do not produce agpr reads during selection,
        // so no use checks are needed.
        MRI.setRegClass(Op.getReg(), NewRC);
      }

      // Resolve the rest of AV operands to AGPRs.
      if (auto *Src2 = TII->getNamedOperand(MI, AMDGPU::OpName::src2)) {
        if (Src2->isReg() && Src2->getReg().isVirtual()) {
          auto *RC = TRI->getRegClassForReg(MRI, Src2->getReg());
          if (TRI->isVectorSuperClass(RC)) {
            auto *NewRC = TRI->getEquivalentAGPRClass(RC);
            MRI.setRegClass(Src2->getReg(), NewRC);
            if (Src2->isTied())
              MRI.setRegClass(MI.getOperand(0).getReg(), NewRC);
          }
        }
      }
    }

    return;
  }

  if (TII->isMIMG(MI)) {
    if (!MI.mayStore())
      AddIMGInit(MI);
    TII->enforceOperandRCAlignment(MI, AMDGPU::OpName::vaddr);
  }
}

static SDValue buildSMovImm32(SelectionDAG &DAG, const SDLoc &DL,
                              uint64_t Val) {
  SDValue K = DAG.getTargetConstant(Val, DL, MVT::i32);
  return SDValue(DAG.getMachineNode(AMDGPU::S_MOV_B32, DL, MVT::i32, K), 0);
}

MachineSDNode *SITargetLowering::wrapAddr64Rsrc(SelectionDAG &DAG,
                                                const SDLoc &DL,
                                                SDValue Ptr) const {
  const SIInstrInfo *TII = getSubtarget()->getInstrInfo();

  // Build the half of the subregister with the constants before building the
  // full 128-bit register. If we are building multiple resource descriptors,
  // this will allow CSEing of the 2-component register.
  const SDValue Ops0[] = {
    DAG.getTargetConstant(AMDGPU::SGPR_64RegClassID, DL, MVT::i32),
    buildSMovImm32(DAG, DL, 0),
    DAG.getTargetConstant(AMDGPU::sub0, DL, MVT::i32),
    buildSMovImm32(DAG, DL, TII->getDefaultRsrcDataFormat() >> 32),
    DAG.getTargetConstant(AMDGPU::sub1, DL, MVT::i32)
  };

  SDValue SubRegHi = SDValue(DAG.getMachineNode(AMDGPU::REG_SEQUENCE, DL,
                                                MVT::v2i32, Ops0), 0);

  // Combine the constants and the pointer.
  const SDValue Ops1[] = {
    DAG.getTargetConstant(AMDGPU::SGPR_128RegClassID, DL, MVT::i32),
    Ptr,
    DAG.getTargetConstant(AMDGPU::sub0_sub1, DL, MVT::i32),
    SubRegHi,
    DAG.getTargetConstant(AMDGPU::sub2_sub3, DL, MVT::i32)
  };

  return DAG.getMachineNode(AMDGPU::REG_SEQUENCE, DL, MVT::v4i32, Ops1);
}

/// Return a resource descriptor with the 'Add TID' bit enabled
///        The TID (Thread ID) is multiplied by the stride value (bits [61:48]
///        of the resource descriptor) to create an offset, which is added to
///        the resource pointer.
MachineSDNode *SITargetLowering::buildRSRC(SelectionDAG &DAG, const SDLoc &DL,
                                           SDValue Ptr, uint32_t RsrcDword1,
                                           uint64_t RsrcDword2And3) const {
  SDValue PtrLo = DAG.getTargetExtractSubreg(AMDGPU::sub0, DL, MVT::i32, Ptr);
  SDValue PtrHi = DAG.getTargetExtractSubreg(AMDGPU::sub1, DL, MVT::i32, Ptr);
  if (RsrcDword1) {
    PtrHi = SDValue(DAG.getMachineNode(AMDGPU::S_OR_B32, DL, MVT::i32, PtrHi,
                                     DAG.getConstant(RsrcDword1, DL, MVT::i32)),
                    0);
  }

  SDValue DataLo = buildSMovImm32(DAG, DL,
                                  RsrcDword2And3 & UINT64_C(0xFFFFFFFF));
  SDValue DataHi = buildSMovImm32(DAG, DL, RsrcDword2And3 >> 32);

  const SDValue Ops[] = {
    DAG.getTargetConstant(AMDGPU::SGPR_128RegClassID, DL, MVT::i32),
    PtrLo,
    DAG.getTargetConstant(AMDGPU::sub0, DL, MVT::i32),
    PtrHi,
    DAG.getTargetConstant(AMDGPU::sub1, DL, MVT::i32),
    DataLo,
    DAG.getTargetConstant(AMDGPU::sub2, DL, MVT::i32),
    DataHi,
    DAG.getTargetConstant(AMDGPU::sub3, DL, MVT::i32)
  };

  return DAG.getMachineNode(AMDGPU::REG_SEQUENCE, DL, MVT::v4i32, Ops);
}

//===----------------------------------------------------------------------===//
//                         SI Inline Assembly Support
//===----------------------------------------------------------------------===//

std::pair<unsigned, const TargetRegisterClass *>
SITargetLowering::getRegForInlineAsmConstraint(const TargetRegisterInfo *TRI_,
                                               StringRef Constraint,
                                               MVT VT) const {
  const SIRegisterInfo *TRI = static_cast<const SIRegisterInfo *>(TRI_);

  const TargetRegisterClass *RC = nullptr;
  if (Constraint.size() == 1) {
    const unsigned BitWidth = VT.getSizeInBits();
    switch (Constraint[0]) {
    default:
      return TargetLowering::getRegForInlineAsmConstraint(TRI, Constraint, VT);
    case 's':
    case 'r':
      switch (BitWidth) {
      case 16:
        RC = &AMDGPU::SReg_32RegClass;
        break;
      case 64:
        RC = &AMDGPU::SGPR_64RegClass;
        break;
      default:
        RC = SIRegisterInfo::getSGPRClassForBitWidth(BitWidth);
        if (!RC)
          return std::pair(0U, nullptr);
        break;
      }
      break;
    case 'v':
      switch (BitWidth) {
      case 16:
        RC = &AMDGPU::VGPR_32RegClass;
        break;
      default:
        RC = TRI->getVGPRClassForBitWidth(BitWidth);
        if (!RC)
          return std::pair(0U, nullptr);
        break;
      }
      break;
    case 'a':
      if (!Subtarget->hasMAIInsts())
        break;
      switch (BitWidth) {
      case 16:
        RC = &AMDGPU::AGPR_32RegClass;
        break;
      default:
        RC = TRI->getAGPRClassForBitWidth(BitWidth);
        if (!RC)
          return std::pair(0U, nullptr);
        break;
      }
      break;
    }
    // We actually support i128, i16 and f16 as inline parameters
    // even if they are not reported as legal
    if (RC && (isTypeLegal(VT) || VT.SimpleTy == MVT::i128 ||
               VT.SimpleTy == MVT::i16 || VT.SimpleTy == MVT::f16))
      return std::pair(0U, RC);
  }

  if (Constraint.startswith("{") && Constraint.endswith("}")) {
    StringRef RegName(Constraint.data() + 1, Constraint.size() - 2);
    if (RegName.consume_front("v")) {
      RC = &AMDGPU::VGPR_32RegClass;
    } else if (RegName.consume_front("s")) {
      RC = &AMDGPU::SGPR_32RegClass;
    } else if (RegName.consume_front("a")) {
      RC = &AMDGPU::AGPR_32RegClass;
    }

    if (RC) {
      uint32_t Idx;
      if (RegName.consume_front("[")) {
        uint32_t End;
        bool Failed = RegName.consumeInteger(10, Idx);
        Failed |= !RegName.consume_front(":");
        Failed |= RegName.consumeInteger(10, End);
        Failed |= !RegName.consume_back("]");
        if (!Failed) {
          uint32_t Width = (End - Idx + 1) * 32;
          MCRegister Reg = RC->getRegister(Idx);
          if (SIRegisterInfo::isVGPRClass(RC))
            RC = TRI->getVGPRClassForBitWidth(Width);
          else if (SIRegisterInfo::isSGPRClass(RC))
            RC = TRI->getSGPRClassForBitWidth(Width);
          else if (SIRegisterInfo::isAGPRClass(RC))
            RC = TRI->getAGPRClassForBitWidth(Width);
          if (RC) {
            Reg = TRI->getMatchingSuperReg(Reg, AMDGPU::sub0, RC);
            return std::pair(Reg, RC);
          }
        }
      } else {
        bool Failed = RegName.getAsInteger(10, Idx);
        if (!Failed && Idx < RC->getNumRegs())
          return std::pair(RC->getRegister(Idx), RC);
      }
    }
  }

  auto Ret = TargetLowering::getRegForInlineAsmConstraint(TRI, Constraint, VT);
  if (Ret.first)
    Ret.second = TRI->getPhysRegBaseClass(Ret.first);

  return Ret;
}

static bool isImmConstraint(StringRef Constraint) {
  if (Constraint.size() == 1) {
    switch (Constraint[0]) {
    default: break;
    case 'I':
    case 'J':
    case 'A':
    case 'B':
    case 'C':
      return true;
    }
  } else if (Constraint == "DA" ||
             Constraint == "DB") {
    return true;
  }
  return false;
}

SITargetLowering::ConstraintType
SITargetLowering::getConstraintType(StringRef Constraint) const {
  if (Constraint.size() == 1) {
    switch (Constraint[0]) {
    default: break;
    case 's':
    case 'v':
    case 'a':
      return C_RegisterClass;
    }
  }
  if (isImmConstraint(Constraint)) {
    return C_Other;
  }
  return TargetLowering::getConstraintType(Constraint);
}

static uint64_t clearUnusedBits(uint64_t Val, unsigned Size) {
  if (!AMDGPU::isInlinableIntLiteral(Val)) {
    Val = Val & maskTrailingOnes<uint64_t>(Size);
  }
  return Val;
}

void SITargetLowering::LowerAsmOperandForConstraint(SDValue Op,
                                                    std::string &Constraint,
                                                    std::vector<SDValue> &Ops,
                                                    SelectionDAG &DAG) const {
  if (isImmConstraint(Constraint)) {
    uint64_t Val;
    if (getAsmOperandConstVal(Op, Val) &&
        checkAsmConstraintVal(Op, Constraint, Val)) {
      Val = clearUnusedBits(Val, Op.getScalarValueSizeInBits());
      Ops.push_back(DAG.getTargetConstant(Val, SDLoc(Op), MVT::i64));
    }
  } else {
    TargetLowering::LowerAsmOperandForConstraint(Op, Constraint, Ops, DAG);
  }
}

bool SITargetLowering::getAsmOperandConstVal(SDValue Op, uint64_t &Val) const {
  unsigned Size = Op.getScalarValueSizeInBits();
  if (Size > 64)
    return false;

  if (Size == 16 && !Subtarget->has16BitInsts())
    return false;

  if (ConstantSDNode *C = dyn_cast<ConstantSDNode>(Op)) {
    Val = C->getSExtValue();
    return true;
  }
  if (ConstantFPSDNode *C = dyn_cast<ConstantFPSDNode>(Op)) {
    Val = C->getValueAPF().bitcastToAPInt().getSExtValue();
    return true;
  }
  if (BuildVectorSDNode *V = dyn_cast<BuildVectorSDNode>(Op)) {
    if (Size != 16 || Op.getNumOperands() != 2)
      return false;
    if (Op.getOperand(0).isUndef() || Op.getOperand(1).isUndef())
      return false;
    if (ConstantSDNode *C = V->getConstantSplatNode()) {
      Val = C->getSExtValue();
      return true;
    }
    if (ConstantFPSDNode *C = V->getConstantFPSplatNode()) {
      Val = C->getValueAPF().bitcastToAPInt().getSExtValue();
      return true;
    }
  }

  return false;
}

bool SITargetLowering::checkAsmConstraintVal(SDValue Op,
                                             const std::string &Constraint,
                                             uint64_t Val) const {
  if (Constraint.size() == 1) {
    switch (Constraint[0]) {
    case 'I':
      return AMDGPU::isInlinableIntLiteral(Val);
    case 'J':
      return isInt<16>(Val);
    case 'A':
      return checkAsmConstraintValA(Op, Val);
    case 'B':
      return isInt<32>(Val);
    case 'C':
      return isUInt<32>(clearUnusedBits(Val, Op.getScalarValueSizeInBits())) ||
             AMDGPU::isInlinableIntLiteral(Val);
    default:
      break;
    }
  } else if (Constraint.size() == 2) {
    if (Constraint == "DA") {
      int64_t HiBits = static_cast<int32_t>(Val >> 32);
      int64_t LoBits = static_cast<int32_t>(Val);
      return checkAsmConstraintValA(Op, HiBits, 32) &&
             checkAsmConstraintValA(Op, LoBits, 32);
    }
    if (Constraint == "DB") {
      return true;
    }
  }
  llvm_unreachable("Invalid asm constraint");
}

bool SITargetLowering::checkAsmConstraintValA(SDValue Op,
                                              uint64_t Val,
                                              unsigned MaxSize) const {
  unsigned Size = std::min<unsigned>(Op.getScalarValueSizeInBits(), MaxSize);
  bool HasInv2Pi = Subtarget->hasInv2PiInlineImm();
  if ((Size == 16 && AMDGPU::isInlinableLiteral16(Val, HasInv2Pi)) ||
      (Size == 32 && AMDGPU::isInlinableLiteral32(Val, HasInv2Pi)) ||
      (Size == 64 && AMDGPU::isInlinableLiteral64(Val, HasInv2Pi))) {
    return true;
  }
  return false;
}

static int getAlignedAGPRClassID(unsigned UnalignedClassID) {
  switch (UnalignedClassID) {
  case AMDGPU::VReg_64RegClassID:
    return AMDGPU::VReg_64_Align2RegClassID;
  case AMDGPU::VReg_96RegClassID:
    return AMDGPU::VReg_96_Align2RegClassID;
  case AMDGPU::VReg_128RegClassID:
    return AMDGPU::VReg_128_Align2RegClassID;
  case AMDGPU::VReg_160RegClassID:
    return AMDGPU::VReg_160_Align2RegClassID;
  case AMDGPU::VReg_192RegClassID:
    return AMDGPU::VReg_192_Align2RegClassID;
  case AMDGPU::VReg_224RegClassID:
    return AMDGPU::VReg_224_Align2RegClassID;
  case AMDGPU::VReg_256RegClassID:
    return AMDGPU::VReg_256_Align2RegClassID;
  case AMDGPU::VReg_288RegClassID:
    return AMDGPU::VReg_288_Align2RegClassID;
  case AMDGPU::VReg_320RegClassID:
    return AMDGPU::VReg_320_Align2RegClassID;
  case AMDGPU::VReg_352RegClassID:
    return AMDGPU::VReg_352_Align2RegClassID;
  case AMDGPU::VReg_384RegClassID:
    return AMDGPU::VReg_384_Align2RegClassID;
  case AMDGPU::VReg_512RegClassID:
    return AMDGPU::VReg_512_Align2RegClassID;
  case AMDGPU::VReg_1024RegClassID:
    return AMDGPU::VReg_1024_Align2RegClassID;
  case AMDGPU::AReg_64RegClassID:
    return AMDGPU::AReg_64_Align2RegClassID;
  case AMDGPU::AReg_96RegClassID:
    return AMDGPU::AReg_96_Align2RegClassID;
  case AMDGPU::AReg_128RegClassID:
    return AMDGPU::AReg_128_Align2RegClassID;
  case AMDGPU::AReg_160RegClassID:
    return AMDGPU::AReg_160_Align2RegClassID;
  case AMDGPU::AReg_192RegClassID:
    return AMDGPU::AReg_192_Align2RegClassID;
  case AMDGPU::AReg_256RegClassID:
    return AMDGPU::AReg_256_Align2RegClassID;
  case AMDGPU::AReg_512RegClassID:
    return AMDGPU::AReg_512_Align2RegClassID;
  case AMDGPU::AReg_1024RegClassID:
    return AMDGPU::AReg_1024_Align2RegClassID;
  default:
    return -1;
  }
}

// Figure out which registers should be reserved for stack access. Only after
// the function is legalized do we know all of the non-spill stack objects or if
// calls are present.
void SITargetLowering::finalizeLowering(MachineFunction &MF) const {
  MachineRegisterInfo &MRI = MF.getRegInfo();
  SIMachineFunctionInfo *Info = MF.getInfo<SIMachineFunctionInfo>();
  const GCNSubtarget &ST = MF.getSubtarget<GCNSubtarget>();
  const SIRegisterInfo *TRI = Subtarget->getRegisterInfo();
  const SIInstrInfo *TII = ST.getInstrInfo();

  if (Info->isEntryFunction()) {
    // Callable functions have fixed registers used for stack access.
    reservePrivateMemoryRegs(getTargetMachine(), MF, *TRI, *Info);
  }

  assert(!TRI->isSubRegister(Info->getScratchRSrcReg(),
                             Info->getStackPtrOffsetReg()));
  if (Info->getStackPtrOffsetReg() != AMDGPU::SP_REG)
    MRI.replaceRegWith(AMDGPU::SP_REG, Info->getStackPtrOffsetReg());

  // We need to worry about replacing the default register with itself in case
  // of MIR testcases missing the MFI.
  if (Info->getScratchRSrcReg() != AMDGPU::PRIVATE_RSRC_REG)
    MRI.replaceRegWith(AMDGPU::PRIVATE_RSRC_REG, Info->getScratchRSrcReg());

  if (Info->getFrameOffsetReg() != AMDGPU::FP_REG)
    MRI.replaceRegWith(AMDGPU::FP_REG, Info->getFrameOffsetReg());

  Info->limitOccupancy(MF);

  if (ST.isWave32() && !MF.empty()) {
    for (auto &MBB : MF) {
      for (auto &MI : MBB) {
        TII->fixImplicitOperands(MI);
      }
    }
  }

  // FIXME: This is a hack to fixup AGPR classes to use the properly aligned
  // classes if required. Ideally the register class constraints would differ
  // per-subtarget, but there's no easy way to achieve that right now. This is
  // not a problem for VGPRs because the correctly aligned VGPR class is implied
  // from using them as the register class for legal types.
  if (ST.needsAlignedVGPRs()) {
    for (unsigned I = 0, E = MRI.getNumVirtRegs(); I != E; ++I) {
      const Register Reg = Register::index2VirtReg(I);
      const TargetRegisterClass *RC = MRI.getRegClassOrNull(Reg);
      if (!RC)
        continue;
      int NewClassID = getAlignedAGPRClassID(RC->getID());
      if (NewClassID != -1)
        MRI.setRegClass(Reg, TRI->getRegClass(NewClassID));
    }
  }

  TargetLoweringBase::finalizeLowering(MF);
}

void SITargetLowering::computeKnownBitsForFrameIndex(
  const int FI, KnownBits &Known, const MachineFunction &MF) const {
  TargetLowering::computeKnownBitsForFrameIndex(FI, Known, MF);

  // Set the high bits to zero based on the maximum allowed scratch size per
  // wave. We can't use vaddr in MUBUF instructions if we don't know the address
  // calculation won't overflow, so assume the sign bit is never set.
  Known.Zero.setHighBits(getSubtarget()->getKnownHighZeroBitsForFrameIndex());
}

static void knownBitsForWorkitemID(const GCNSubtarget &ST, GISelKnownBits &KB,
                                   KnownBits &Known, unsigned Dim) {
  unsigned MaxValue =
      ST.getMaxWorkitemID(KB.getMachineFunction().getFunction(), Dim);
  Known.Zero.setHighBits(countLeadingZeros(MaxValue));
}

void SITargetLowering::computeKnownBitsForTargetInstr(
    GISelKnownBits &KB, Register R, KnownBits &Known, const APInt &DemandedElts,
    const MachineRegisterInfo &MRI, unsigned Depth) const {
  const MachineInstr *MI = MRI.getVRegDef(R);
  switch (MI->getOpcode()) {
  case AMDGPU::G_INTRINSIC: {
    switch (MI->getIntrinsicID()) {
    case Intrinsic::amdgcn_workitem_id_x:
      knownBitsForWorkitemID(*getSubtarget(), KB, Known, 0);
      break;
    case Intrinsic::amdgcn_workitem_id_y:
      knownBitsForWorkitemID(*getSubtarget(), KB, Known, 1);
      break;
    case Intrinsic::amdgcn_workitem_id_z:
      knownBitsForWorkitemID(*getSubtarget(), KB, Known, 2);
      break;
    case Intrinsic::amdgcn_mbcnt_lo:
    case Intrinsic::amdgcn_mbcnt_hi: {
      // These return at most the wavefront size - 1.
      unsigned Size = MRI.getType(R).getSizeInBits();
      Known.Zero.setHighBits(Size - getSubtarget()->getWavefrontSizeLog2());
      break;
    }
    case Intrinsic::amdgcn_groupstaticsize: {
      // We can report everything over the maximum size as 0. We can't report
      // based on the actual size because we don't know if it's accurate or not
      // at any given point.
      Known.Zero.setHighBits(
          countLeadingZeros(getSubtarget()->getAddressableLocalMemorySize()));
      break;
    }
    }
    break;
  }
  case AMDGPU::G_AMDGPU_BUFFER_LOAD_UBYTE:
    Known.Zero.setHighBits(24);
    break;
  case AMDGPU::G_AMDGPU_BUFFER_LOAD_USHORT:
    Known.Zero.setHighBits(16);
    break;
  }
}

Align SITargetLowering::computeKnownAlignForTargetInstr(
  GISelKnownBits &KB, Register R, const MachineRegisterInfo &MRI,
  unsigned Depth) const {
  const MachineInstr *MI = MRI.getVRegDef(R);
  switch (MI->getOpcode()) {
  case AMDGPU::G_INTRINSIC:
  case AMDGPU::G_INTRINSIC_W_SIDE_EFFECTS: {
    // FIXME: Can this move to generic code? What about the case where the call
    // site specifies a lower alignment?
    Intrinsic::ID IID = MI->getIntrinsicID();
    LLVMContext &Ctx = KB.getMachineFunction().getFunction().getContext();
    AttributeList Attrs = Intrinsic::getAttributes(Ctx, IID);
    if (MaybeAlign RetAlign = Attrs.getRetAlignment())
      return *RetAlign;
    return Align(1);
  }
  default:
    return Align(1);
  }
}

Align SITargetLowering::getPrefLoopAlignment(MachineLoop *ML) const {
  const Align PrefAlign = TargetLowering::getPrefLoopAlignment(ML);
  const Align CacheLineAlign = Align(64);

  // Pre-GFX10 target did not benefit from loop alignment
  if (!ML || DisableLoopAlignment || !getSubtarget()->hasInstPrefetch() ||
      getSubtarget()->hasInstFwdPrefetchBug())
    return PrefAlign;

  // On GFX10 I$ is 4 x 64 bytes cache lines.
  // By default prefetcher keeps one cache line behind and reads two ahead.
  // We can modify it with S_INST_PREFETCH for larger loops to have two lines
  // behind and one ahead.
  // Therefor we can benefit from aligning loop headers if loop fits 192 bytes.
  // If loop fits 64 bytes it always spans no more than two cache lines and
  // does not need an alignment.
  // Else if loop is less or equal 128 bytes we do not need to modify prefetch,
  // Else if loop is less or equal 192 bytes we need two lines behind.

  const SIInstrInfo *TII = getSubtarget()->getInstrInfo();
  const MachineBasicBlock *Header = ML->getHeader();
  if (Header->getAlignment() != PrefAlign)
    return Header->getAlignment(); // Already processed.

  unsigned LoopSize = 0;
  for (const MachineBasicBlock *MBB : ML->blocks()) {
    // If inner loop block is aligned assume in average half of the alignment
    // size to be added as nops.
    if (MBB != Header)
      LoopSize += MBB->getAlignment().value() / 2;

    for (const MachineInstr &MI : *MBB) {
      LoopSize += TII->getInstSizeInBytes(MI);
      if (LoopSize > 192)
        return PrefAlign;
    }
  }

  if (LoopSize <= 64)
    return PrefAlign;

  if (LoopSize <= 128)
    return CacheLineAlign;

  // If any of parent loops is surrounded by prefetch instructions do not
  // insert new for inner loop, which would reset parent's settings.
  for (MachineLoop *P = ML->getParentLoop(); P; P = P->getParentLoop()) {
    if (MachineBasicBlock *Exit = P->getExitBlock()) {
      auto I = Exit->getFirstNonDebugInstr();
      if (I != Exit->end() && I->getOpcode() == AMDGPU::S_INST_PREFETCH)
        return CacheLineAlign;
    }
  }

  MachineBasicBlock *Pre = ML->getLoopPreheader();
  MachineBasicBlock *Exit = ML->getExitBlock();

  if (Pre && Exit) {
    auto PreTerm = Pre->getFirstTerminator();
    if (PreTerm == Pre->begin() ||
        std::prev(PreTerm)->getOpcode() != AMDGPU::S_INST_PREFETCH)
      BuildMI(*Pre, PreTerm, DebugLoc(), TII->get(AMDGPU::S_INST_PREFETCH))
          .addImm(1); // prefetch 2 lines behind PC

    auto ExitHead = Exit->getFirstNonDebugInstr();
    if (ExitHead == Exit->end() ||
        ExitHead->getOpcode() != AMDGPU::S_INST_PREFETCH)
      BuildMI(*Exit, ExitHead, DebugLoc(), TII->get(AMDGPU::S_INST_PREFETCH))
          .addImm(2); // prefetch 1 line behind PC
  }

  return CacheLineAlign;
}

LLVM_ATTRIBUTE_UNUSED
static bool isCopyFromRegOfInlineAsm(const SDNode *N) {
  assert(N->getOpcode() == ISD::CopyFromReg);
  do {
    // Follow the chain until we find an INLINEASM node.
    N = N->getOperand(0).getNode();
    if (N->getOpcode() == ISD::INLINEASM ||
        N->getOpcode() == ISD::INLINEASM_BR)
      return true;
  } while (N->getOpcode() == ISD::CopyFromReg);
  return false;
}

bool SITargetLowering::isSDNodeSourceOfDivergence(
    const SDNode *N, FunctionLoweringInfo *FLI,
    LegacyDivergenceAnalysis *KDA) const {
  switch (N->getOpcode()) {
  case ISD::CopyFromReg: {
    const RegisterSDNode *R = cast<RegisterSDNode>(N->getOperand(1));
    const MachineRegisterInfo &MRI = FLI->MF->getRegInfo();
    const SIRegisterInfo *TRI = Subtarget->getRegisterInfo();
    Register Reg = R->getReg();

    // FIXME: Why does this need to consider isLiveIn?
    if (Reg.isPhysical() || MRI.isLiveIn(Reg))
      return !TRI->isSGPRReg(MRI, Reg);

    if (const Value *V = FLI->getValueFromVirtualReg(R->getReg()))
      return KDA->isDivergent(V);

    assert(Reg == FLI->DemoteRegister || isCopyFromRegOfInlineAsm(N));
    return !TRI->isSGPRReg(MRI, Reg);
  }
  case ISD::LOAD: {
    const LoadSDNode *L = cast<LoadSDNode>(N);
    unsigned AS = L->getAddressSpace();
    // A flat load may access private memory.
    return AS == AMDGPUAS::PRIVATE_ADDRESS || AS == AMDGPUAS::FLAT_ADDRESS;
  }
  case ISD::CALLSEQ_END:
    return true;
  case ISD::INTRINSIC_WO_CHAIN:
    return AMDGPU::isIntrinsicSourceOfDivergence(
        cast<ConstantSDNode>(N->getOperand(0))->getZExtValue());
  case ISD::INTRINSIC_W_CHAIN:
    return AMDGPU::isIntrinsicSourceOfDivergence(
        cast<ConstantSDNode>(N->getOperand(1))->getZExtValue());
  case AMDGPUISD::ATOMIC_CMP_SWAP:
  case AMDGPUISD::ATOMIC_INC:
  case AMDGPUISD::ATOMIC_DEC:
  case AMDGPUISD::ATOMIC_LOAD_FMIN:
  case AMDGPUISD::ATOMIC_LOAD_FMAX:
  case AMDGPUISD::BUFFER_ATOMIC_SWAP:
  case AMDGPUISD::BUFFER_ATOMIC_ADD:
  case AMDGPUISD::BUFFER_ATOMIC_SUB:
  case AMDGPUISD::BUFFER_ATOMIC_SMIN:
  case AMDGPUISD::BUFFER_ATOMIC_UMIN:
  case AMDGPUISD::BUFFER_ATOMIC_SMAX:
  case AMDGPUISD::BUFFER_ATOMIC_UMAX:
  case AMDGPUISD::BUFFER_ATOMIC_AND:
  case AMDGPUISD::BUFFER_ATOMIC_OR:
  case AMDGPUISD::BUFFER_ATOMIC_XOR:
  case AMDGPUISD::BUFFER_ATOMIC_INC:
  case AMDGPUISD::BUFFER_ATOMIC_DEC:
  case AMDGPUISD::BUFFER_ATOMIC_CMPSWAP:
  case AMDGPUISD::BUFFER_ATOMIC_CSUB:
  case AMDGPUISD::BUFFER_ATOMIC_FADD:
  case AMDGPUISD::BUFFER_ATOMIC_FMIN:
  case AMDGPUISD::BUFFER_ATOMIC_FMAX:
    // Target-specific read-modify-write atomics are sources of divergence.
    return true;
  default:
    if (auto *A = dyn_cast<AtomicSDNode>(N)) {
      // Generic read-modify-write atomics are sources of divergence.
      return A->readMem() && A->writeMem();
    }
    return false;
  }
}

bool SITargetLowering::denormalsEnabledForType(const SelectionDAG &DAG,
                                               EVT VT) const {
  switch (VT.getScalarType().getSimpleVT().SimpleTy) {
  case MVT::f32:
    return hasFP32Denormals(DAG.getMachineFunction());
  case MVT::f64:
  case MVT::f16:
    return hasFP64FP16Denormals(DAG.getMachineFunction());
  default:
    return false;
  }
}

bool SITargetLowering::denormalsEnabledForType(LLT Ty,
                                               MachineFunction &MF) const {
  switch (Ty.getScalarSizeInBits()) {
  case 32:
    return hasFP32Denormals(MF);
  case 64:
  case 16:
    return hasFP64FP16Denormals(MF);
  default:
    return false;
  }
}

bool SITargetLowering::isKnownNeverNaNForTargetNode(SDValue Op,
                                                    const SelectionDAG &DAG,
                                                    bool SNaN,
                                                    unsigned Depth) const {
  if (Op.getOpcode() == AMDGPUISD::CLAMP) {
    const MachineFunction &MF = DAG.getMachineFunction();
    const SIMachineFunctionInfo *Info = MF.getInfo<SIMachineFunctionInfo>();

    if (Info->getMode().DX10Clamp)
      return true; // Clamped to 0.
    return DAG.isKnownNeverNaN(Op.getOperand(0), SNaN, Depth + 1);
  }

  return AMDGPUTargetLowering::isKnownNeverNaNForTargetNode(Op, DAG,
                                                            SNaN, Depth);
}

// Global FP atomic instructions have a hardcoded FP mode and do not support
// FP32 denormals, and only support v2f16 denormals.
static bool fpModeMatchesGlobalFPAtomicMode(const AtomicRMWInst *RMW) {
  const fltSemantics &Flt = RMW->getType()->getScalarType()->getFltSemantics();
  auto DenormMode = RMW->getParent()->getParent()->getDenormalMode(Flt);
  if (&Flt == &APFloat::IEEEsingle())
    return DenormMode == DenormalMode::getPreserveSign();
  return DenormMode == DenormalMode::getIEEE();
}

// The amdgpu-unsafe-fp-atomics attribute enables generation of unsafe
// floating point atomic instructions. May generate more efficient code,
// but may not respect rounding and denormal modes, and may give incorrect
// results for certain memory destinations.
bool unsafeFPAtomicsDisabled(Function *F) {
  return F->getFnAttribute("amdgpu-unsafe-fp-atomics").getValueAsString() !=
         "true";
}

TargetLowering::AtomicExpansionKind
SITargetLowering::shouldExpandAtomicRMWInIR(AtomicRMWInst *RMW) const {
  unsigned AS = RMW->getPointerAddressSpace();
  if (AS == AMDGPUAS::PRIVATE_ADDRESS)
    return AtomicExpansionKind::NotAtomic;

  auto SSID = RMW->getSyncScopeID();

  auto ReportUnsafeHWInst = [&](TargetLowering::AtomicExpansionKind Kind) {
    OptimizationRemarkEmitter ORE(RMW->getFunction());
    LLVMContext &Ctx = RMW->getFunction()->getContext();
    SmallVector<StringRef> SSNs;
    Ctx.getSyncScopeNames(SSNs);
    auto MemScope = SSNs[RMW->getSyncScopeID()].empty()
                        ? "system"
                        : SSNs[RMW->getSyncScopeID()];
    ORE.emit([&]() {
      return OptimizationRemark(DEBUG_TYPE, "Passed", RMW)
             << "Hardware instruction generated for atomic "
             << RMW->getOperationName(RMW->getOperation())
             << " operation at memory scope " << MemScope
             << " due to an unsafe request.";
    });
    return Kind;
  };

  bool HasSystemScope =
      SSID == SyncScope::System ||
      SSID == RMW->getContext().getOrInsertSyncScopeID("one-as");

  switch (RMW->getOperation()) {
  case AtomicRMWInst::FAdd: {
    Type *Ty = RMW->getType();

    if (Ty->isHalfTy())
      return AtomicExpansionKind::CmpXChg;

    if (!Ty->isFloatTy() && (!Subtarget->hasGFX90AInsts() || !Ty->isDoubleTy()))
      return AtomicExpansionKind::CmpXChg;

    if (AMDGPU::isFlatGlobalAddrSpace(AS) &&
        Subtarget->hasAtomicFaddNoRtnInsts()) {
<<<<<<< HEAD
      // The amdgpu-unsafe-fp-atomics attribute enables generation of unsafe
      // floating point atomic instructions. May generate more efficient code,
      // but may not respect rounding and denormal modes, and may give incorrect
      // results for certain memory destinations.
      if (RMW->getFunction()
              ->getFnAttribute("amdgpu-unsafe-fp-atomics")
                .getValueAsString() != "true")
=======
      if (unsafeFPAtomicsDisabled(RMW->getFunction()))
>>>>>>> 25a61c42
        return AtomicExpansionKind::CmpXChg;

      // Always expand system scope fp atomics.
      if (HasSystemScope)
        return AtomicExpansionKind::CmpXChg;

      if (AS == AMDGPUAS::GLOBAL_ADDRESS && Ty->isFloatTy()) {
        // global atomic fadd f32 no-rtn: gfx908, gfx90a, gfx940, gfx11+.
        if (RMW->use_empty() && Subtarget->hasAtomicFaddNoRtnInsts())
          return ReportUnsafeHWInst(AtomicExpansionKind::None);
        // global atomic fadd f32 rtn: gfx90a, gfx940, gfx11+.
        if (!RMW->use_empty() && Subtarget->hasAtomicFaddRtnInsts())
          return ReportUnsafeHWInst(AtomicExpansionKind::None);
      }

      // flat atomic fadd f32: gfx940, gfx11+.
      if (AS == AMDGPUAS::FLAT_ADDRESS && Ty->isFloatTy() &&
          Subtarget->hasFlatAtomicFaddF32Inst())
        return ReportUnsafeHWInst(AtomicExpansionKind::None);

      // global and flat atomic fadd f64: gfx90a, gfx940.
      if (Ty->isDoubleTy() && Subtarget->hasGFX90AInsts())
        return ReportUnsafeHWInst(AtomicExpansionKind::None);

      // If it is in flat address space, and the type is float, we will try to
      // expand it, if the target supports global and lds atomic fadd. The
      // reason we need that is, in the expansion, we emit the check of address
      // space. If it is in global address space, we emit the global atomic
      // fadd; if it is in shared address space, we emit the LDS atomic fadd.
      if (AS == AMDGPUAS::FLAT_ADDRESS && Ty->isFloatTy() &&
          Subtarget->hasLDSFPAtomicAdd()) {
        if (RMW->use_empty() && Subtarget->hasAtomicFaddNoRtnInsts())
          return AtomicExpansionKind::Expand;
        if (!RMW->use_empty() && Subtarget->hasAtomicFaddRtnInsts())
          return AtomicExpansionKind::Expand;
      }

      return AtomicExpansionKind::CmpXChg;
    }

    // DS FP atomics do respect the denormal mode, but the rounding mode is
    // fixed to round-to-nearest-even.
    // The only exception is DS_ADD_F64 which never flushes regardless of mode.
    if (AS == AMDGPUAS::LOCAL_ADDRESS && Subtarget->hasLDSFPAtomicAdd()) {
      if (!Ty->isDoubleTy())
        return AtomicExpansionKind::None;

      if (fpModeMatchesGlobalFPAtomicMode(RMW))
        return AtomicExpansionKind::None;

      return RMW->getFunction()
                         ->getFnAttribute("amdgpu-unsafe-fp-atomics")
                         .getValueAsString() == "true"
                 ? ReportUnsafeHWInst(AtomicExpansionKind::None)
                 : AtomicExpansionKind::CmpXChg;
    }

    return AtomicExpansionKind::CmpXChg;
  }
  case AtomicRMWInst::FMin:
  case AtomicRMWInst::FMax:
  case AtomicRMWInst::Min:
  case AtomicRMWInst::Max:
  case AtomicRMWInst::UMin:
  case AtomicRMWInst::UMax: {
    if (AMDGPU::isFlatGlobalAddrSpace(AS)) {
      if (RMW->getType()->isFloatTy() &&
          unsafeFPAtomicsDisabled(RMW->getFunction()))
        return AtomicExpansionKind::CmpXChg;

      // Always expand system scope min/max atomics.
      if (HasSystemScope)
        return AtomicExpansionKind::CmpXChg;
    }
    break;
  }
  default:
    break;
  }

  return AMDGPUTargetLowering::shouldExpandAtomicRMWInIR(RMW);
}

TargetLowering::AtomicExpansionKind
SITargetLowering::shouldExpandAtomicLoadInIR(LoadInst *LI) const {
  return LI->getPointerAddressSpace() == AMDGPUAS::PRIVATE_ADDRESS
             ? AtomicExpansionKind::NotAtomic
             : AtomicExpansionKind::None;
}

TargetLowering::AtomicExpansionKind
SITargetLowering::shouldExpandAtomicStoreInIR(StoreInst *SI) const {
  return SI->getPointerAddressSpace() == AMDGPUAS::PRIVATE_ADDRESS
             ? AtomicExpansionKind::NotAtomic
             : AtomicExpansionKind::None;
}

TargetLowering::AtomicExpansionKind
SITargetLowering::shouldExpandAtomicCmpXchgInIR(AtomicCmpXchgInst *CmpX) const {
  return CmpX->getPointerAddressSpace() == AMDGPUAS::PRIVATE_ADDRESS
             ? AtomicExpansionKind::NotAtomic
             : AtomicExpansionKind::None;
}

const TargetRegisterClass *
SITargetLowering::getRegClassFor(MVT VT, bool isDivergent) const {
  const TargetRegisterClass *RC = TargetLoweringBase::getRegClassFor(VT, false);
  const SIRegisterInfo *TRI = Subtarget->getRegisterInfo();
  if (RC == &AMDGPU::VReg_1RegClass && !isDivergent)
    return Subtarget->getWavefrontSize() == 64 ? &AMDGPU::SReg_64RegClass
                                               : &AMDGPU::SReg_32RegClass;
  if (!TRI->isSGPRClass(RC) && !isDivergent)
    return TRI->getEquivalentSGPRClass(RC);
  else if (TRI->isSGPRClass(RC) && isDivergent)
    return TRI->getEquivalentVGPRClass(RC);

  return RC;
}

// FIXME: This is a workaround for DivergenceAnalysis not understanding always
// uniform values (as produced by the mask results of control flow intrinsics)
// used outside of divergent blocks. The phi users need to also be treated as
// always uniform.
static bool hasCFUser(const Value *V, SmallPtrSet<const Value *, 16> &Visited,
                      unsigned WaveSize) {
  // FIXME: We assume we never cast the mask results of a control flow
  // intrinsic.
  // Early exit if the type won't be consistent as a compile time hack.
  IntegerType *IT = dyn_cast<IntegerType>(V->getType());
  if (!IT || IT->getBitWidth() != WaveSize)
    return false;

  if (!isa<Instruction>(V))
    return false;
  if (!Visited.insert(V).second)
    return false;
  bool Result = false;
  for (const auto *U : V->users()) {
    if (const IntrinsicInst *Intrinsic = dyn_cast<IntrinsicInst>(U)) {
      if (V == U->getOperand(1)) {
        switch (Intrinsic->getIntrinsicID()) {
        default:
          Result = false;
          break;
        case Intrinsic::amdgcn_if_break:
        case Intrinsic::amdgcn_if:
        case Intrinsic::amdgcn_else:
          Result = true;
          break;
        }
      }
      if (V == U->getOperand(0)) {
        switch (Intrinsic->getIntrinsicID()) {
        default:
          Result = false;
          break;
        case Intrinsic::amdgcn_end_cf:
        case Intrinsic::amdgcn_loop:
          Result = true;
          break;
        }
      }
    } else {
      Result = hasCFUser(U, Visited, WaveSize);
    }
    if (Result)
      break;
  }
  return Result;
}

bool SITargetLowering::requiresUniformRegister(MachineFunction &MF,
                                               const Value *V) const {
  if (const CallInst *CI = dyn_cast<CallInst>(V)) {
    if (CI->isInlineAsm()) {
      // FIXME: This cannot give a correct answer. This should only trigger in
      // the case where inline asm returns mixed SGPR and VGPR results, used
      // outside the defining block. We don't have a specific result to
      // consider, so this assumes if any value is SGPR, the overall register
      // also needs to be SGPR.
      const SIRegisterInfo *SIRI = Subtarget->getRegisterInfo();
      TargetLowering::AsmOperandInfoVector TargetConstraints = ParseConstraints(
          MF.getDataLayout(), Subtarget->getRegisterInfo(), *CI);
      for (auto &TC : TargetConstraints) {
        if (TC.Type == InlineAsm::isOutput) {
          ComputeConstraintToUse(TC, SDValue());
          const TargetRegisterClass *RC = getRegForInlineAsmConstraint(
              SIRI, TC.ConstraintCode, TC.ConstraintVT).second;
          if (RC && SIRI->isSGPRClass(RC))
            return true;
        }
      }
    }
  }
  SmallPtrSet<const Value *, 16> Visited;
  return hasCFUser(V, Visited, Subtarget->getWavefrontSize());
}

bool SITargetLowering::hasMemSDNodeUser(SDNode *N) const {
  SDNode::use_iterator I = N->use_begin(), E = N->use_end();
  for (; I != E; ++I) {
    if (MemSDNode *M = dyn_cast<MemSDNode>(*I)) {
      if (getBasePtrIndex(M) == I.getOperandNo())
        return true;
    }
  }
  return false;
}

bool SITargetLowering::isReassocProfitable(SelectionDAG &DAG, SDValue N0,
                                           SDValue N1) const {
  if (!N0.hasOneUse())
    return false;
  // Take care of the opportunity to keep N0 uniform
  if (N0->isDivergent() || !N1->isDivergent())
    return true;
  // Check if we have a good chance to form the memory access pattern with the
  // base and offset
  return (DAG.isBaseWithConstantOffset(N0) &&
          hasMemSDNodeUser(*N0->use_begin()));
}

MachineMemOperand::Flags
SITargetLowering::getTargetMMOFlags(const Instruction &I) const {
  // Propagate metadata set by AMDGPUAnnotateUniformValues to the MMO of a load.
  if (I.getMetadata("amdgpu.noclobber"))
    return MONoClobber;
  return MachineMemOperand::MONone;
<<<<<<< HEAD
=======
}

bool SITargetLowering::checkForPhysRegDependency(
    SDNode *Def, SDNode *User, unsigned Op, const TargetRegisterInfo *TRI,
    const TargetInstrInfo *TII, unsigned &PhysReg, int &Cost) const {
  if (User->getOpcode() != ISD::CopyToReg)
    return false;
  if (!Def->isMachineOpcode())
    return false;
  MachineSDNode *MDef = dyn_cast<MachineSDNode>(Def);
  if (!MDef)
    return false;

  unsigned ResNo = User->getOperand(Op).getResNo();
  if (User->getOperand(Op)->getValueType(ResNo) != MVT::i1)
    return false;
  const MCInstrDesc &II = TII->get(MDef->getMachineOpcode());
  if (II.isCompare() && II.hasImplicitDefOfPhysReg(AMDGPU::SCC)) {
    PhysReg = AMDGPU::SCC;
    const TargetRegisterClass *RC =
        TRI->getMinimalPhysRegClass(PhysReg, Def->getSimpleValueType(ResNo));
    Cost = RC->getCopyCost();
    return true;
  }
  return false;
}

void SITargetLowering::emitExpandAtomicRMW(AtomicRMWInst *AI) const {
  assert(Subtarget->hasAtomicFaddInsts() &&
         "target should have atomic fadd instructions");
  assert(AI->getType()->isFloatTy() &&
         AI->getPointerAddressSpace() == AMDGPUAS::FLAT_ADDRESS &&
         "generic atomicrmw expansion only supports FP32 operand in flat "
         "address space");
  assert(AI->getOperation() == AtomicRMWInst::FAdd &&
         "only fadd is supported for now");

  // Given: atomicrmw fadd float* %addr, float %val ordering
  //
  // With this expansion we produce the following code:
  //   [...]
  //   %int8ptr = bitcast float* %addr to i8*
  //   br label %atomicrmw.check.shared
  //
  // atomicrmw.check.shared:
  //   %is.shared = call i1 @llvm.amdgcn.is.shared(i8* %int8ptr)
  //   br i1 %is.shared, label %atomicrmw.shared, label %atomicrmw.check.private
  //
  // atomicrmw.shared:
  //   %cast.shared = addrspacecast float* %addr to float addrspace(3)*
  //   %loaded.shared = atomicrmw fadd float addrspace(3)* %cast.shared,
  //                                   float %val ordering
  //   br label %atomicrmw.phi
  //
  // atomicrmw.check.private:
  //   %is.private = call i1 @llvm.amdgcn.is.private(i8* %int8ptr)
  //   br i1 %is.private, label %atomicrmw.private, label %atomicrmw.global
  //
  // atomicrmw.private:
  //   %cast.private = addrspacecast float* %addr to float addrspace(5)*
  //   %loaded.private = load float, float addrspace(5)* %cast.private
  //   %val.new = fadd float %loaded.private, %val
  //   store float %val.new, float addrspace(5)* %cast.private
  //   br label %atomicrmw.phi
  //
  // atomicrmw.global:
  //   %cast.global = addrspacecast float* %addr to float addrspace(1)*
  //   %loaded.global = atomicrmw fadd float addrspace(1)* %cast.global,
  //                                   float %val ordering
  //   br label %atomicrmw.phi
  //
  // atomicrmw.phi:
  //   %loaded.phi = phi float [ %loaded.shared, %atomicrmw.shared ],
  //                           [ %loaded.private, %atomicrmw.private ],
  //                           [ %loaded.global, %atomicrmw.global ]
  //   br label %atomicrmw.end
  //
  // atomicrmw.end:
  //    [...]

  IRBuilder<> Builder(AI);
  LLVMContext &Ctx = Builder.getContext();

  BasicBlock *BB = Builder.GetInsertBlock();
  Function *F = BB->getParent();
  BasicBlock *ExitBB =
      BB->splitBasicBlock(Builder.GetInsertPoint(), "atomicrmw.end");
  BasicBlock *CheckSharedBB =
      BasicBlock::Create(Ctx, "atomicrmw.check.shared", F, ExitBB);
  BasicBlock *SharedBB = BasicBlock::Create(Ctx, "atomicrmw.shared", F, ExitBB);
  BasicBlock *CheckPrivateBB =
      BasicBlock::Create(Ctx, "atomicrmw.check.private", F, ExitBB);
  BasicBlock *PrivateBB =
      BasicBlock::Create(Ctx, "atomicrmw.private", F, ExitBB);
  BasicBlock *GlobalBB = BasicBlock::Create(Ctx, "atomicrmw.global", F, ExitBB);
  BasicBlock *PhiBB = BasicBlock::Create(Ctx, "atomicrmw.phi", F, ExitBB);

  Value *Val = AI->getValOperand();
  Type *ValTy = Val->getType();
  Value *Addr = AI->getPointerOperand();
  PointerType *PtrTy = cast<PointerType>(Addr->getType());

  auto CreateNewAtomicRMW = [AI](IRBuilder<> &Builder, Value *Addr,
                                 Value *Val) -> Value * {
    AtomicRMWInst *OldVal =
        Builder.CreateAtomicRMW(AI->getOperation(), Addr, Val, AI->getAlign(),
                                AI->getOrdering(), AI->getSyncScopeID());
    SmallVector<std::pair<unsigned, MDNode *>> MDs;
    AI->getAllMetadata(MDs);
    for (auto &P : MDs)
      OldVal->setMetadata(P.first, P.second);
    return OldVal;
  };

  std::prev(BB->end())->eraseFromParent();
  Builder.SetInsertPoint(BB);
  Value *Int8Ptr = Builder.CreateBitCast(Addr, Builder.getInt8PtrTy());
  Builder.CreateBr(CheckSharedBB);

  Builder.SetInsertPoint(CheckSharedBB);
  CallInst *IsShared = Builder.CreateIntrinsic(Intrinsic::amdgcn_is_shared, {},
                                               {Int8Ptr}, nullptr, "is.shared");
  Builder.CreateCondBr(IsShared, SharedBB, CheckPrivateBB);

  Builder.SetInsertPoint(SharedBB);
  Value *CastToLocal = Builder.CreateAddrSpaceCast(
      Addr,
      PointerType::getWithSamePointeeType(PtrTy, AMDGPUAS::LOCAL_ADDRESS));
  Value *LoadedShared = CreateNewAtomicRMW(Builder, CastToLocal, Val);
  Builder.CreateBr(PhiBB);

  Builder.SetInsertPoint(CheckPrivateBB);
  CallInst *IsPrivate = Builder.CreateIntrinsic(
      Intrinsic::amdgcn_is_private, {}, {Int8Ptr}, nullptr, "is.private");
  Builder.CreateCondBr(IsPrivate, PrivateBB, GlobalBB);

  Builder.SetInsertPoint(PrivateBB);
  Value *CastToPrivate = Builder.CreateAddrSpaceCast(
      Addr,
      PointerType::getWithSamePointeeType(PtrTy, AMDGPUAS::PRIVATE_ADDRESS));
  Value *LoadedPrivate =
      Builder.CreateLoad(ValTy, CastToPrivate, "loaded.private");
  Value *NewVal = Builder.CreateFAdd(LoadedPrivate, Val, "val.new");
  Builder.CreateStore(NewVal, CastToPrivate);
  Builder.CreateBr(PhiBB);

  Builder.SetInsertPoint(GlobalBB);
  Value *CastToGlobal = Builder.CreateAddrSpaceCast(
      Addr,
      PointerType::getWithSamePointeeType(PtrTy, AMDGPUAS::GLOBAL_ADDRESS));
  Value *LoadedGlobal = CreateNewAtomicRMW(Builder, CastToGlobal, Val);
  Builder.CreateBr(PhiBB);

  Builder.SetInsertPoint(PhiBB);
  PHINode *Loaded = Builder.CreatePHI(ValTy, 3, "loaded.phi");
  Loaded->addIncoming(LoadedShared, SharedBB);
  Loaded->addIncoming(LoadedPrivate, PrivateBB);
  Loaded->addIncoming(LoadedGlobal, GlobalBB);
  Builder.CreateBr(ExitBB);

  AI->replaceAllUsesWith(Loaded);
  AI->eraseFromParent();
>>>>>>> 25a61c42
}<|MERGE_RESOLUTION|>--- conflicted
+++ resolved
@@ -12933,17 +12933,7 @@
 
     if (AMDGPU::isFlatGlobalAddrSpace(AS) &&
         Subtarget->hasAtomicFaddNoRtnInsts()) {
-<<<<<<< HEAD
-      // The amdgpu-unsafe-fp-atomics attribute enables generation of unsafe
-      // floating point atomic instructions. May generate more efficient code,
-      // but may not respect rounding and denormal modes, and may give incorrect
-      // results for certain memory destinations.
-      if (RMW->getFunction()
-              ->getFnAttribute("amdgpu-unsafe-fp-atomics")
-                .getValueAsString() != "true")
-=======
       if (unsafeFPAtomicsDisabled(RMW->getFunction()))
->>>>>>> 25a61c42
         return AtomicExpansionKind::CmpXChg;
 
       // Always expand system scope fp atomics.
@@ -13172,8 +13162,6 @@
   if (I.getMetadata("amdgpu.noclobber"))
     return MONoClobber;
   return MachineMemOperand::MONone;
-<<<<<<< HEAD
-=======
 }
 
 bool SITargetLowering::checkForPhysRegDependency(
@@ -13200,7 +13188,6 @@
   }
   return false;
 }
-
 void SITargetLowering::emitExpandAtomicRMW(AtomicRMWInst *AI) const {
   assert(Subtarget->hasAtomicFaddInsts() &&
          "target should have atomic fadd instructions");
@@ -13336,5 +13323,5 @@
 
   AI->replaceAllUsesWith(Loaded);
   AI->eraseFromParent();
->>>>>>> 25a61c42
+
 }