//===--- AMDGPUHSAMetadataStreamer.cpp --------------------------*- C++ -*-===//
//
// Part of the LLVM Project, under the Apache License v2.0 with LLVM Exceptions.
// See https://llvm.org/LICENSE.txt for license information.
// SPDX-License-Identifier: Apache-2.0 WITH LLVM-exception
//
//===----------------------------------------------------------------------===//
//
/// \file
/// AMDGPU HSA Metadata Streamer.
///
//
//===----------------------------------------------------------------------===//

#include "AMDGPUHSAMetadataStreamer.h"
#include "AMDGPU.h"
#include "GCNSubtarget.h"
#include "MCTargetDesc/AMDGPUTargetStreamer.h"
#include "SIMachineFunctionInfo.h"
#include "SIProgramInfo.h"
#include "llvm/IR/Module.h"
using namespace llvm;

static std::pair<Type *, Align> getArgumentTypeAlign(const Argument &Arg,
                                                     const DataLayout &DL) {
  Type *Ty = Arg.getType();
  MaybeAlign ArgAlign;
  if (Arg.hasByRefAttr()) {
    Ty = Arg.getParamByRefType();
    ArgAlign = Arg.getParamAlign();
  }

  if (!ArgAlign)
    ArgAlign = DL.getABITypeAlign(Ty);

  return std::pair(Ty, *ArgAlign);
}

namespace llvm {

static cl::opt<bool> DumpHSAMetadata(
    "amdgpu-dump-hsa-metadata",
    cl::desc("Dump AMDGPU HSA Metadata"));
static cl::opt<bool> VerifyHSAMetadata(
    "amdgpu-verify-hsa-metadata",
    cl::desc("Verify AMDGPU HSA Metadata"));

namespace AMDGPU {
namespace HSAMD {

//===----------------------------------------------------------------------===//
<<<<<<< HEAD
// HSAMetadataStreamerV2
//===----------------------------------------------------------------------===//
void MetadataStreamerYamlV2::dump(StringRef HSAMetadataString) const {
  errs() << "AMDGPU HSA Metadata:\n" << HSAMetadataString << '\n';
}

void MetadataStreamerYamlV2::verify(StringRef HSAMetadataString) const {
  errs() << "AMDGPU HSA Metadata Parser Test: ";

  HSAMD::Metadata FromHSAMetadataString;
  if (fromString(HSAMetadataString, FromHSAMetadataString)) {
    errs() << "FAIL\n";
    return;
  }

  std::string ToHSAMetadataString;
  if (toString(FromHSAMetadataString, ToHSAMetadataString)) {
    errs() << "FAIL\n";
    return;
  }

  errs() << (HSAMetadataString == ToHSAMetadataString ? "PASS" : "FAIL")
         << '\n';
  if (HSAMetadataString != ToHSAMetadataString) {
    errs() << "Original input: " << HSAMetadataString << '\n'
           << "Produced output: " << ToHSAMetadataString << '\n';
  }
}

AccessQualifier
MetadataStreamerYamlV2::getAccessQualifier(StringRef AccQual) const {
  if (AccQual.empty())
    return AccessQualifier::Unknown;

  return StringSwitch<AccessQualifier>(AccQual)
             .Case("read_only",  AccessQualifier::ReadOnly)
             .Case("write_only", AccessQualifier::WriteOnly)
             .Case("read_write", AccessQualifier::ReadWrite)
             .Default(AccessQualifier::Default);
}

AddressSpaceQualifier
MetadataStreamerYamlV2::getAddressSpaceQualifier(unsigned AddressSpace) const {
  switch (AddressSpace) {
  case AMDGPUAS::PRIVATE_ADDRESS:
    return AddressSpaceQualifier::Private;
  case AMDGPUAS::GLOBAL_ADDRESS:
    return AddressSpaceQualifier::Global;
  case AMDGPUAS::CONSTANT_ADDRESS:
    return AddressSpaceQualifier::Constant;
  case AMDGPUAS::LOCAL_ADDRESS:
    return AddressSpaceQualifier::Local;
  case AMDGPUAS::FLAT_ADDRESS:
    return AddressSpaceQualifier::Generic;
  case AMDGPUAS::REGION_ADDRESS:
    return AddressSpaceQualifier::Region;
  default:
    return AddressSpaceQualifier::Unknown;
  }
}

ValueKind MetadataStreamerYamlV2::getValueKind(Type *Ty, StringRef TypeQual,
                                               StringRef BaseTypeName) const {
  if (TypeQual.contains("pipe"))
    return ValueKind::Pipe;

  return StringSwitch<ValueKind>(BaseTypeName)
             .Case("image1d_t", ValueKind::Image)
             .Case("image1d_array_t", ValueKind::Image)
             .Case("image1d_buffer_t", ValueKind::Image)
             .Case("image2d_t", ValueKind::Image)
             .Case("image2d_array_t", ValueKind::Image)
             .Case("image2d_array_depth_t", ValueKind::Image)
             .Case("image2d_array_msaa_t", ValueKind::Image)
             .Case("image2d_array_msaa_depth_t", ValueKind::Image)
             .Case("image2d_depth_t", ValueKind::Image)
             .Case("image2d_msaa_t", ValueKind::Image)
             .Case("image2d_msaa_depth_t", ValueKind::Image)
             .Case("image3d_t", ValueKind::Image)
             .Case("sampler_t", ValueKind::Sampler)
             .Case("queue_t", ValueKind::Queue)
             .Default(isa<PointerType>(Ty) ?
                          (Ty->getPointerAddressSpace() ==
                           AMDGPUAS::LOCAL_ADDRESS ?
                           ValueKind::DynamicSharedPointer :
                           ValueKind::GlobalBuffer) :
                      ValueKind::ByValue);
}

std::string MetadataStreamerYamlV2::getTypeName(Type *Ty, bool Signed) const {
  switch (Ty->getTypeID()) {
  case Type::IntegerTyID: {
    if (!Signed)
      return (Twine('u') + getTypeName(Ty, true)).str();

    auto BitWidth = Ty->getIntegerBitWidth();
    switch (BitWidth) {
    case 8:
      return "char";
    case 16:
      return "short";
    case 32:
      return "int";
    case 64:
      return "long";
    default:
      return (Twine('i') + Twine(BitWidth)).str();
    }
  }
  case Type::HalfTyID:
    return "half";
  case Type::FloatTyID:
    return "float";
  case Type::DoubleTyID:
    return "double";
  case Type::FixedVectorTyID: {
    auto VecTy = cast<FixedVectorType>(Ty);
    auto ElTy = VecTy->getElementType();
    auto NumElements = VecTy->getNumElements();
    return (Twine(getTypeName(ElTy, Signed)) + Twine(NumElements)).str();
  }
  default:
    return "unknown";
  }
}

std::vector<uint32_t>
MetadataStreamerYamlV2::getWorkGroupDimensions(MDNode *Node) const {
  std::vector<uint32_t> Dims;
  if (Node->getNumOperands() != 3)
    return Dims;

  for (auto &Op : Node->operands())
    Dims.push_back(mdconst::extract<ConstantInt>(Op)->getZExtValue());
  return Dims;
}

Kernel::CodeProps::Metadata MetadataStreamerYamlV2::getHSACodeProps(
    const MachineFunction &MF, const SIProgramInfo &ProgramInfo) const {
  const GCNSubtarget &STM = MF.getSubtarget<GCNSubtarget>();
  const SIMachineFunctionInfo &MFI = *MF.getInfo<SIMachineFunctionInfo>();
  HSAMD::Kernel::CodeProps::Metadata HSACodeProps;
  const Function &F = MF.getFunction();

  assert(F.getCallingConv() == CallingConv::AMDGPU_KERNEL ||
         F.getCallingConv() == CallingConv::SPIR_KERNEL);

  Align MaxKernArgAlign;
  HSACodeProps.mKernargSegmentSize = STM.getKernArgSegmentSize(F,
                                                               MaxKernArgAlign);
  HSACodeProps.mKernargSegmentAlign =
    std::max(MaxKernArgAlign, Align(4)).value();

  HSACodeProps.mGroupSegmentFixedSize = ProgramInfo.LDSSize;
  HSACodeProps.mPrivateSegmentFixedSize = ProgramInfo.ScratchSize;
  HSACodeProps.mWavefrontSize = STM.getWavefrontSize();
  HSACodeProps.mNumSGPRs = ProgramInfo.NumSGPR;
  HSACodeProps.mNumVGPRs = ProgramInfo.NumVGPR;
  HSACodeProps.mMaxFlatWorkGroupSize = MFI.getMaxFlatWorkGroupSize();
  HSACodeProps.mIsDynamicCallStack = ProgramInfo.DynamicCallStack;
  HSACodeProps.mIsXNACKEnabled = STM.isXNACKEnabled();
  HSACodeProps.mNumSpilledSGPRs = MFI.getNumSpilledSGPRs();
  HSACodeProps.mNumSpilledVGPRs = MFI.getNumSpilledVGPRs();

  return HSACodeProps;
}

Kernel::DebugProps::Metadata MetadataStreamerYamlV2::getHSADebugProps(
    const MachineFunction &MF, const SIProgramInfo &ProgramInfo) const {
  return HSAMD::Kernel::DebugProps::Metadata();
}

void MetadataStreamerYamlV2::emitVersion() {
  auto &Version = HSAMetadata.mVersion;

  Version.push_back(VersionMajorV2);
  Version.push_back(VersionMinorV2);
}

void MetadataStreamerYamlV2::emitPrintf(const Module &Mod) {
  auto &Printf = HSAMetadata.mPrintf;

  auto Node = Mod.getNamedMetadata("llvm.printf.fmts");
  if (!Node)
    return;

  for (auto *Op : Node->operands())
    if (Op->getNumOperands())
      Printf.push_back(
          std::string(cast<MDString>(Op->getOperand(0))->getString()));
}

void MetadataStreamerYamlV2::emitKernelLanguage(const Function &Func) {
  auto &Kernel = HSAMetadata.mKernels.back();

  // TODO: What about other languages?
  auto Node = Func.getParent()->getNamedMetadata("opencl.ocl.version");
  if (!Node || !Node->getNumOperands())
    return;
  auto Op0 = Node->getOperand(0);
  if (Op0->getNumOperands() <= 1)
    return;

  Kernel.mLanguage = "OpenCL C";
  Kernel.mLanguageVersion.push_back(
      mdconst::extract<ConstantInt>(Op0->getOperand(0))->getZExtValue());
  Kernel.mLanguageVersion.push_back(
      mdconst::extract<ConstantInt>(Op0->getOperand(1))->getZExtValue());
}

void MetadataStreamerYamlV2::emitKernelAttrs(const Function &Func) {
  auto &Attrs = HSAMetadata.mKernels.back().mAttrs;

  if (auto Node = Func.getMetadata("reqd_work_group_size"))
    Attrs.mReqdWorkGroupSize = getWorkGroupDimensions(Node);
  if (auto Node = Func.getMetadata("work_group_size_hint"))
    Attrs.mWorkGroupSizeHint = getWorkGroupDimensions(Node);
  if (auto Node = Func.getMetadata("vec_type_hint")) {
    Attrs.mVecTypeHint = getTypeName(
        cast<ValueAsMetadata>(Node->getOperand(0))->getType(),
        mdconst::extract<ConstantInt>(Node->getOperand(1))->getZExtValue());
  }
  if (Func.hasFnAttribute("runtime-handle")) {
    Attrs.mRuntimeHandle =
        Func.getFnAttribute("runtime-handle").getValueAsString().str();
  }
}

void MetadataStreamerYamlV2::emitKernelArgs(const Function &Func,
                                            const GCNSubtarget &ST) {
  for (auto &Arg : Func.args())
    emitKernelArg(Arg);

  emitHiddenKernelArgs(Func, ST);
}

void MetadataStreamerYamlV2::emitKernelArg(const Argument &Arg) {
  auto Func = Arg.getParent();
  auto ArgNo = Arg.getArgNo();
  const MDNode *Node;

  StringRef Name;
  Node = Func->getMetadata("kernel_arg_name");
  if (Node && ArgNo < Node->getNumOperands())
    Name = cast<MDString>(Node->getOperand(ArgNo))->getString();
  else if (Arg.hasName())
    Name = Arg.getName();

  StringRef TypeName;
  Node = Func->getMetadata("kernel_arg_type");
  if (Node && ArgNo < Node->getNumOperands())
    TypeName = cast<MDString>(Node->getOperand(ArgNo))->getString();

  StringRef BaseTypeName;
  Node = Func->getMetadata("kernel_arg_base_type");
  if (Node && ArgNo < Node->getNumOperands())
    BaseTypeName = cast<MDString>(Node->getOperand(ArgNo))->getString();

  StringRef AccQual;
  if (Arg.getType()->isPointerTy() && Arg.onlyReadsMemory() &&
      Arg.hasNoAliasAttr()) {
    AccQual = "read_only";
  } else {
    Node = Func->getMetadata("kernel_arg_access_qual");
    if (Node && ArgNo < Node->getNumOperands())
      AccQual = cast<MDString>(Node->getOperand(ArgNo))->getString();
  }

  StringRef TypeQual;
  Node = Func->getMetadata("kernel_arg_type_qual");
  if (Node && ArgNo < Node->getNumOperands())
    TypeQual = cast<MDString>(Node->getOperand(ArgNo))->getString();

  const DataLayout &DL = Func->getParent()->getDataLayout();

  MaybeAlign PointeeAlign;
  if (auto PtrTy = dyn_cast<PointerType>(Arg.getType())) {
    if (PtrTy->getAddressSpace() == AMDGPUAS::LOCAL_ADDRESS) {
      // FIXME: Should report this for all address spaces
      PointeeAlign = Arg.getParamAlign().valueOrOne();
    }
  }

  Type *ArgTy;
  Align ArgAlign;
  std::tie(ArgTy, ArgAlign) = getArgumentTypeAlign(Arg, DL);

  emitKernelArg(DL, ArgTy, ArgAlign,
                getValueKind(ArgTy, TypeQual, BaseTypeName), PointeeAlign, Name,
                TypeName, BaseTypeName, AccQual, TypeQual);
}

void MetadataStreamerYamlV2::emitKernelArg(
    const DataLayout &DL, Type *Ty, Align Alignment, ValueKind ValueKind,
    MaybeAlign PointeeAlign, StringRef Name, StringRef TypeName,
    StringRef BaseTypeName, StringRef AccQual, StringRef TypeQual) {
  HSAMetadata.mKernels.back().mArgs.push_back(Kernel::Arg::Metadata());
  auto &Arg = HSAMetadata.mKernels.back().mArgs.back();

  Arg.mName = std::string(Name);
  Arg.mTypeName = std::string(TypeName);
  Arg.mSize = DL.getTypeAllocSize(Ty);
  Arg.mAlign = Alignment.value();
  Arg.mValueKind = ValueKind;
  Arg.mPointeeAlign = PointeeAlign ? PointeeAlign->value() : 0;

  if (auto PtrTy = dyn_cast<PointerType>(Ty))
    Arg.mAddrSpaceQual = getAddressSpaceQualifier(PtrTy->getAddressSpace());

  Arg.mAccQual = getAccessQualifier(AccQual);

  // TODO: Emit Arg.mActualAccQual.

  SmallVector<StringRef, 1> SplitTypeQuals;
  TypeQual.split(SplitTypeQuals, " ", -1, false);
  for (StringRef Key : SplitTypeQuals) {
    auto P = StringSwitch<bool*>(Key)
                 .Case("const",    &Arg.mIsConst)
                 .Case("restrict", &Arg.mIsRestrict)
                 .Case("volatile", &Arg.mIsVolatile)
                 .Case("pipe",     &Arg.mIsPipe)
                 .Default(nullptr);
    if (P)
      *P = true;
  }
}

void MetadataStreamerYamlV2::emitHiddenKernelArgs(const Function &Func,
                                                  const GCNSubtarget &ST) {
  unsigned HiddenArgNumBytes = ST.getImplicitArgNumBytes(Func);
  if (!HiddenArgNumBytes)
    return;

  auto &DL = Func.getParent()->getDataLayout();
  auto Int64Ty = Type::getInt64Ty(Func.getContext());

  if (HiddenArgNumBytes >= 8)
    emitKernelArg(DL, Int64Ty, Align(8), ValueKind::HiddenGlobalOffsetX);
  if (HiddenArgNumBytes >= 16)
    emitKernelArg(DL, Int64Ty, Align(8), ValueKind::HiddenGlobalOffsetY);
  if (HiddenArgNumBytes >= 24)
    emitKernelArg(DL, Int64Ty, Align(8), ValueKind::HiddenGlobalOffsetZ);

  auto Int8PtrTy =
      PointerType::get(Func.getContext(), AMDGPUAS::GLOBAL_ADDRESS);

  if (HiddenArgNumBytes >= 32) {
    // We forbid the use of features requiring hostcall when compiling OpenCL
    // before code object V5, which makes the mutual exclusion between the
    // "printf buffer" and "hostcall buffer" here sound.
    if (Func.getParent()->getNamedMetadata("llvm.printf.fmts"))
      emitKernelArg(DL, Int8PtrTy, Align(8), ValueKind::HiddenPrintfBuffer);
    else if (!Func.hasFnAttribute("amdgpu-no-hostcall-ptr"))
      emitKernelArg(DL, Int8PtrTy, Align(8), ValueKind::HiddenHostcallBuffer);
    else
      emitKernelArg(DL, Int8PtrTy, Align(8), ValueKind::HiddenNone);
  }

  // Emit "default queue" and "completion action" arguments if enqueue kernel is
  // used, otherwise emit dummy "none" arguments.
  if (HiddenArgNumBytes >= 40) {
    if (!Func.hasFnAttribute("amdgpu-no-default-queue")) {
      emitKernelArg(DL, Int8PtrTy, Align(8), ValueKind::HiddenDefaultQueue);
    } else {
      emitKernelArg(DL, Int8PtrTy, Align(8), ValueKind::HiddenNone);
    }
  }

  if (HiddenArgNumBytes >= 48) {
    if (!Func.hasFnAttribute("amdgpu-no-completion-action") &&
        // FIXME: Hack for runtime bug if we fail to optimize this out
        Func.hasFnAttribute("calls-enqueue-kernel")) {
      emitKernelArg(DL, Int8PtrTy, Align(8), ValueKind::HiddenCompletionAction);
    } else {
      emitKernelArg(DL, Int8PtrTy, Align(8), ValueKind::HiddenNone);
    }
  }

  // Emit the pointer argument for multi-grid object.
  if (HiddenArgNumBytes >= 56) {
    if (!Func.hasFnAttribute("amdgpu-no-multigrid-sync-arg"))
      emitKernelArg(DL, Int8PtrTy, Align(8), ValueKind::HiddenMultiGridSyncArg);
    else
      emitKernelArg(DL, Int8PtrTy, Align(8), ValueKind::HiddenNone);
  }
}

bool MetadataStreamerYamlV2::emitTo(AMDGPUTargetStreamer &TargetStreamer) {
  return TargetStreamer.EmitHSAMetadata(getHSAMetadata());
}

void MetadataStreamerYamlV2::begin(const Module &Mod,
                                   const IsaInfo::AMDGPUTargetID &TargetID) {
  emitVersion();
  emitPrintf(Mod);
}

void MetadataStreamerYamlV2::end() {
  std::string HSAMetadataString;
  if (toString(HSAMetadata, HSAMetadataString))
    return;

  if (DumpHSAMetadata)
    dump(HSAMetadataString);
  if (VerifyHSAMetadata)
    verify(HSAMetadataString);
}

void MetadataStreamerYamlV2::emitKernel(const MachineFunction &MF,
                                        const SIProgramInfo &ProgramInfo) {
  auto &Func = MF.getFunction();
  if (Func.getCallingConv() != CallingConv::AMDGPU_KERNEL)
    return;

  auto CodeProps = getHSACodeProps(MF, ProgramInfo);
  auto DebugProps = getHSADebugProps(MF, ProgramInfo);

  HSAMetadata.mKernels.push_back(Kernel::Metadata());
  auto &Kernel = HSAMetadata.mKernels.back();

  const GCNSubtarget &ST = MF.getSubtarget<GCNSubtarget>();
  Kernel.mName = std::string(Func.getName());
  Kernel.mSymbolName = (Twine(Func.getName()) + Twine("@kd")).str();
  emitKernelLanguage(Func);
  emitKernelAttrs(Func);
  emitKernelArgs(Func, ST);
  HSAMetadata.mKernels.back().mCodeProps = CodeProps;
  HSAMetadata.mKernels.back().mDebugProps = DebugProps;
}

//===----------------------------------------------------------------------===//
=======
>>>>>>> 4de93db4
// HSAMetadataStreamerV3
//===----------------------------------------------------------------------===//

void MetadataStreamerMsgPackV3::dump(StringRef HSAMetadataString) const {
  errs() << "AMDGPU HSA Metadata:\n" << HSAMetadataString << '\n';
}

void MetadataStreamerMsgPackV3::verify(StringRef HSAMetadataString) const {
  errs() << "AMDGPU HSA Metadata Parser Test: ";

  msgpack::Document FromHSAMetadataString;

  if (!FromHSAMetadataString.fromYAML(HSAMetadataString)) {
    errs() << "FAIL\n";
    return;
  }

  std::string ToHSAMetadataString;
  raw_string_ostream StrOS(ToHSAMetadataString);
  FromHSAMetadataString.toYAML(StrOS);

  errs() << (HSAMetadataString == StrOS.str() ? "PASS" : "FAIL") << '\n';
  if (HSAMetadataString != ToHSAMetadataString) {
    errs() << "Original input: " << HSAMetadataString << '\n'
           << "Produced output: " << StrOS.str() << '\n';
  }
}

std::optional<StringRef>
MetadataStreamerMsgPackV3::getAccessQualifier(StringRef AccQual) const {
  return StringSwitch<std::optional<StringRef>>(AccQual)
      .Case("read_only", StringRef("read_only"))
      .Case("write_only", StringRef("write_only"))
      .Case("read_write", StringRef("read_write"))
      .Default(std::nullopt);
}

std::optional<StringRef> MetadataStreamerMsgPackV3::getAddressSpaceQualifier(
    unsigned AddressSpace) const {
  switch (AddressSpace) {
  case AMDGPUAS::PRIVATE_ADDRESS:
    return StringRef("private");
  case AMDGPUAS::GLOBAL_ADDRESS:
    return StringRef("global");
  case AMDGPUAS::CONSTANT_ADDRESS:
    return StringRef("constant");
  case AMDGPUAS::LOCAL_ADDRESS:
    return StringRef("local");
  case AMDGPUAS::FLAT_ADDRESS:
    return StringRef("generic");
  case AMDGPUAS::REGION_ADDRESS:
    return StringRef("region");
  default:
    return std::nullopt;
  }
}

StringRef
MetadataStreamerMsgPackV3::getValueKind(Type *Ty, StringRef TypeQual,
                                        StringRef BaseTypeName) const {
  if (TypeQual.contains("pipe"))
    return "pipe";

  return StringSwitch<StringRef>(BaseTypeName)
      .Case("image1d_t", "image")
      .Case("image1d_array_t", "image")
      .Case("image1d_buffer_t", "image")
      .Case("image2d_t", "image")
      .Case("image2d_array_t", "image")
      .Case("image2d_array_depth_t", "image")
      .Case("image2d_array_msaa_t", "image")
      .Case("image2d_array_msaa_depth_t", "image")
      .Case("image2d_depth_t", "image")
      .Case("image2d_msaa_t", "image")
      .Case("image2d_msaa_depth_t", "image")
      .Case("image3d_t", "image")
      .Case("sampler_t", "sampler")
      .Case("queue_t", "queue")
      .Default(isa<PointerType>(Ty)
                   ? (Ty->getPointerAddressSpace() == AMDGPUAS::LOCAL_ADDRESS
                          ? "dynamic_shared_pointer"
                          : "global_buffer")
                   : "by_value");
}

std::string MetadataStreamerMsgPackV3::getTypeName(Type *Ty,
                                                   bool Signed) const {
  switch (Ty->getTypeID()) {
  case Type::IntegerTyID: {
    if (!Signed)
      return (Twine('u') + getTypeName(Ty, true)).str();

    auto BitWidth = Ty->getIntegerBitWidth();
    switch (BitWidth) {
    case 8:
      return "char";
    case 16:
      return "short";
    case 32:
      return "int";
    case 64:
      return "long";
    default:
      return (Twine('i') + Twine(BitWidth)).str();
    }
  }
  case Type::HalfTyID:
    return "half";
  case Type::FloatTyID:
    return "float";
  case Type::DoubleTyID:
    return "double";
  case Type::FixedVectorTyID: {
    auto VecTy = cast<FixedVectorType>(Ty);
    auto ElTy = VecTy->getElementType();
    auto NumElements = VecTy->getNumElements();
    return (Twine(getTypeName(ElTy, Signed)) + Twine(NumElements)).str();
  }
  default:
    return "unknown";
  }
}

msgpack::ArrayDocNode
MetadataStreamerMsgPackV3::getWorkGroupDimensions(MDNode *Node) const {
  auto Dims = HSAMetadataDoc->getArrayNode();
  if (Node->getNumOperands() != 3)
    return Dims;

  for (auto &Op : Node->operands())
    Dims.push_back(Dims.getDocument()->getNode(
        uint64_t(mdconst::extract<ConstantInt>(Op)->getZExtValue())));
  return Dims;
}

void MetadataStreamerMsgPackV3::emitVersion() {
  auto Version = HSAMetadataDoc->getArrayNode();
  Version.push_back(Version.getDocument()->getNode(VersionMajorV3));
  Version.push_back(Version.getDocument()->getNode(VersionMinorV3));
  getRootMetadata("amdhsa.version") = Version;
}

void MetadataStreamerMsgPackV3::emitPrintf(const Module &Mod) {
  auto Node = Mod.getNamedMetadata("llvm.printf.fmts");
  if (!Node)
    return;

  auto Printf = HSAMetadataDoc->getArrayNode();
  for (auto *Op : Node->operands())
    if (Op->getNumOperands())
      Printf.push_back(Printf.getDocument()->getNode(
          cast<MDString>(Op->getOperand(0))->getString(), /*Copy=*/true));
  getRootMetadata("amdhsa.printf") = Printf;
}

void MetadataStreamerMsgPackV3::emitKernelLanguage(const Function &Func,
                                                   msgpack::MapDocNode Kern) {
  // TODO: What about other languages?
  auto Node = Func.getParent()->getNamedMetadata("opencl.ocl.version");
  if (!Node || !Node->getNumOperands())
    return;
  auto Op0 = Node->getOperand(0);
  if (Op0->getNumOperands() <= 1)
    return;

  Kern[".language"] = Kern.getDocument()->getNode("OpenCL C");
  auto LanguageVersion = Kern.getDocument()->getArrayNode();
  LanguageVersion.push_back(Kern.getDocument()->getNode(
      mdconst::extract<ConstantInt>(Op0->getOperand(0))->getZExtValue()));
  LanguageVersion.push_back(Kern.getDocument()->getNode(
      mdconst::extract<ConstantInt>(Op0->getOperand(1))->getZExtValue()));
  Kern[".language_version"] = LanguageVersion;
}

void MetadataStreamerMsgPackV3::emitKernelAttrs(const Function &Func,
                                                msgpack::MapDocNode Kern) {

  if (auto Node = Func.getMetadata("reqd_work_group_size"))
    Kern[".reqd_workgroup_size"] = getWorkGroupDimensions(Node);
  if (auto Node = Func.getMetadata("work_group_size_hint"))
    Kern[".workgroup_size_hint"] = getWorkGroupDimensions(Node);
  if (auto Node = Func.getMetadata("vec_type_hint")) {
    Kern[".vec_type_hint"] = Kern.getDocument()->getNode(
        getTypeName(
            cast<ValueAsMetadata>(Node->getOperand(0))->getType(),
            mdconst::extract<ConstantInt>(Node->getOperand(1))->getZExtValue()),
        /*Copy=*/true);
  }
  if (Func.hasFnAttribute("runtime-handle")) {
    Kern[".device_enqueue_symbol"] = Kern.getDocument()->getNode(
        Func.getFnAttribute("runtime-handle").getValueAsString().str(),
        /*Copy=*/true);
  }
  if (Func.hasFnAttribute("device-init"))
    Kern[".kind"] = Kern.getDocument()->getNode("init");
  else if (Func.hasFnAttribute("device-fini"))
    Kern[".kind"] = Kern.getDocument()->getNode("fini");
}

void MetadataStreamerMsgPackV3::emitKernelArgs(const MachineFunction &MF,
                                               msgpack::MapDocNode Kern) {
  auto &Func = MF.getFunction();
  unsigned Offset = 0;
  auto Args = HSAMetadataDoc->getArrayNode();
  for (auto &Arg : Func.args())
    emitKernelArg(Arg, Offset, Args);

  emitHiddenKernelArgs(MF, Offset, Args);

  Kern[".args"] = Args;
}

void MetadataStreamerMsgPackV3::emitKernelArg(const Argument &Arg,
                                              unsigned &Offset,
                                              msgpack::ArrayDocNode Args) {
  auto Func = Arg.getParent();
  auto ArgNo = Arg.getArgNo();
  const MDNode *Node;

  StringRef Name;
  Node = Func->getMetadata("kernel_arg_name");
  if (Node && ArgNo < Node->getNumOperands())
    Name = cast<MDString>(Node->getOperand(ArgNo))->getString();
  else if (Arg.hasName())
    Name = Arg.getName();

  StringRef TypeName;
  Node = Func->getMetadata("kernel_arg_type");
  if (Node && ArgNo < Node->getNumOperands())
    TypeName = cast<MDString>(Node->getOperand(ArgNo))->getString();

  StringRef BaseTypeName;
  Node = Func->getMetadata("kernel_arg_base_type");
  if (Node && ArgNo < Node->getNumOperands())
    BaseTypeName = cast<MDString>(Node->getOperand(ArgNo))->getString();

  StringRef ActAccQual;
  // Do we really need NoAlias check here?
  if (Arg.getType()->isPointerTy() && Arg.hasNoAliasAttr()) {
    if (Arg.onlyReadsMemory())
      ActAccQual = "read_only";
    else if (Arg.hasAttribute(Attribute::WriteOnly))
      ActAccQual = "write_only";
  }

  StringRef AccQual;
  Node = Func->getMetadata("kernel_arg_access_qual");
  if (Node && ArgNo < Node->getNumOperands())
    AccQual = cast<MDString>(Node->getOperand(ArgNo))->getString();

  StringRef TypeQual;
  Node = Func->getMetadata("kernel_arg_type_qual");
  if (Node && ArgNo < Node->getNumOperands())
    TypeQual = cast<MDString>(Node->getOperand(ArgNo))->getString();

  const DataLayout &DL = Func->getParent()->getDataLayout();

  MaybeAlign PointeeAlign;
  Type *Ty = Arg.hasByRefAttr() ? Arg.getParamByRefType() : Arg.getType();

  // FIXME: Need to distinguish in memory alignment from pointer alignment.
  if (auto PtrTy = dyn_cast<PointerType>(Ty)) {
    if (PtrTy->getAddressSpace() == AMDGPUAS::LOCAL_ADDRESS)
      PointeeAlign = Arg.getParamAlign().valueOrOne();
  }

  // There's no distinction between byval aggregates and raw aggregates.
  Type *ArgTy;
  Align ArgAlign;
  std::tie(ArgTy, ArgAlign) = getArgumentTypeAlign(Arg, DL);

  emitKernelArg(DL, ArgTy, ArgAlign,
                getValueKind(ArgTy, TypeQual, BaseTypeName), Offset, Args,
                PointeeAlign, Name, TypeName, BaseTypeName, ActAccQual,
                AccQual, TypeQual);
}

void MetadataStreamerMsgPackV3::emitKernelArg(
    const DataLayout &DL, Type *Ty, Align Alignment, StringRef ValueKind,
    unsigned &Offset, msgpack::ArrayDocNode Args, MaybeAlign PointeeAlign,
    StringRef Name, StringRef TypeName, StringRef BaseTypeName,
    StringRef ActAccQual, StringRef AccQual, StringRef TypeQual) {
  auto Arg = Args.getDocument()->getMapNode();

  if (!Name.empty())
    Arg[".name"] = Arg.getDocument()->getNode(Name, /*Copy=*/true);
  if (!TypeName.empty())
    Arg[".type_name"] = Arg.getDocument()->getNode(TypeName, /*Copy=*/true);
  auto Size = DL.getTypeAllocSize(Ty);
  Arg[".size"] = Arg.getDocument()->getNode(Size);
  Offset = alignTo(Offset, Alignment);
  Arg[".offset"] = Arg.getDocument()->getNode(Offset);
  Offset += Size;
  Arg[".value_kind"] = Arg.getDocument()->getNode(ValueKind, /*Copy=*/true);
  if (PointeeAlign)
    Arg[".pointee_align"] = Arg.getDocument()->getNode(PointeeAlign->value());

  if (auto PtrTy = dyn_cast<PointerType>(Ty))
    if (auto Qualifier = getAddressSpaceQualifier(PtrTy->getAddressSpace()))
      // Limiting address space to emit only for a certain ValueKind.
      if (ValueKind == "global_buffer" || ValueKind == "dynamic_shared_pointer")
        Arg[".address_space"] = Arg.getDocument()->getNode(*Qualifier,
                                                           /*Copy=*/true);

  if (auto AQ = getAccessQualifier(AccQual))
    Arg[".access"] = Arg.getDocument()->getNode(*AQ, /*Copy=*/true);

  if (auto AAQ = getAccessQualifier(ActAccQual))
    Arg[".actual_access"] = Arg.getDocument()->getNode(*AAQ, /*Copy=*/true);

  SmallVector<StringRef, 1> SplitTypeQuals;
  TypeQual.split(SplitTypeQuals, " ", -1, false);
  for (StringRef Key : SplitTypeQuals) {
    if (Key == "const")
      Arg[".is_const"] = Arg.getDocument()->getNode(true);
    else if (Key == "restrict")
      Arg[".is_restrict"] = Arg.getDocument()->getNode(true);
    else if (Key == "volatile")
      Arg[".is_volatile"] = Arg.getDocument()->getNode(true);
    else if (Key == "pipe")
      Arg[".is_pipe"] = Arg.getDocument()->getNode(true);
  }

  Args.push_back(Arg);
}

void MetadataStreamerMsgPackV3::emitHiddenKernelArgs(
    const MachineFunction &MF, unsigned &Offset, msgpack::ArrayDocNode Args) {
  auto &Func = MF.getFunction();
  const GCNSubtarget &ST = MF.getSubtarget<GCNSubtarget>();

  unsigned HiddenArgNumBytes = ST.getImplicitArgNumBytes(Func);
  if (!HiddenArgNumBytes)
    return;

  const Module *M = Func.getParent();
  auto &DL = M->getDataLayout();
  auto Int64Ty = Type::getInt64Ty(Func.getContext());

  Offset = alignTo(Offset, ST.getAlignmentForImplicitArgPtr());

  if (HiddenArgNumBytes >= 8)
    emitKernelArg(DL, Int64Ty, Align(8), "hidden_global_offset_x", Offset,
                  Args);
  if (HiddenArgNumBytes >= 16)
    emitKernelArg(DL, Int64Ty, Align(8), "hidden_global_offset_y", Offset,
                  Args);
  if (HiddenArgNumBytes >= 24)
    emitKernelArg(DL, Int64Ty, Align(8), "hidden_global_offset_z", Offset,
                  Args);

  auto Int8PtrTy =
      PointerType::get(Func.getContext(), AMDGPUAS::GLOBAL_ADDRESS);

  if (HiddenArgNumBytes >= 32) {
    // We forbid the use of features requiring hostcall when compiling OpenCL
    // before code object V5, which makes the mutual exclusion between the
    // "printf buffer" and "hostcall buffer" here sound.
    if (M->getNamedMetadata("llvm.printf.fmts"))
      emitKernelArg(DL, Int8PtrTy, Align(8), "hidden_printf_buffer", Offset,
                    Args);
    else if (!Func.hasFnAttribute("amdgpu-no-hostcall-ptr"))
      emitKernelArg(DL, Int8PtrTy, Align(8), "hidden_hostcall_buffer", Offset,
                    Args);
    else
      emitKernelArg(DL, Int8PtrTy, Align(8), "hidden_none", Offset, Args);
  }

  // Emit "default queue" and "completion action" arguments if enqueue kernel is
  // used, otherwise emit dummy "none" arguments.
  if (HiddenArgNumBytes >= 40) {
    if (!Func.hasFnAttribute("amdgpu-no-default-queue")) {
      emitKernelArg(DL, Int8PtrTy, Align(8), "hidden_default_queue", Offset,
                    Args);
    } else {
      emitKernelArg(DL, Int8PtrTy, Align(8), "hidden_none", Offset, Args);
    }
  }

  if (HiddenArgNumBytes >= 48) {
    if (!Func.hasFnAttribute("amdgpu-no-completion-action") &&
        // FIXME: Hack for runtime bug if we fail to optimize this out
        Func.hasFnAttribute("calls-enqueue-kernel")) {
      emitKernelArg(DL, Int8PtrTy, Align(8), "hidden_completion_action", Offset,
                    Args);
    } else {
      emitKernelArg(DL, Int8PtrTy, Align(8), "hidden_none", Offset, Args);
    }
  }

  // Emit the pointer argument for multi-grid object.
  if (HiddenArgNumBytes >= 56) {
    if (!Func.hasFnAttribute("amdgpu-no-multigrid-sync-arg")) {
      emitKernelArg(DL, Int8PtrTy, Align(8), "hidden_multigrid_sync_arg", Offset,
                    Args);
    } else {
      emitKernelArg(DL, Int8PtrTy, Align(8), "hidden_none", Offset, Args);
    }
  }
}

msgpack::MapDocNode MetadataStreamerMsgPackV3::getHSAKernelProps(
    const MachineFunction &MF, const SIProgramInfo &ProgramInfo,
    unsigned CodeObjectVersion) const {
  const GCNSubtarget &STM = MF.getSubtarget<GCNSubtarget>();
  const SIMachineFunctionInfo &MFI = *MF.getInfo<SIMachineFunctionInfo>();
  const Function &F = MF.getFunction();

  auto Kern = HSAMetadataDoc->getMapNode();

  Align MaxKernArgAlign;
  Kern[".kernarg_segment_size"] = Kern.getDocument()->getNode(
      STM.getKernArgSegmentSize(F, MaxKernArgAlign));
  Kern[".group_segment_fixed_size"] =
      Kern.getDocument()->getNode(ProgramInfo.LDSSize);
  Kern[".private_segment_fixed_size"] =
      Kern.getDocument()->getNode(ProgramInfo.ScratchSize);
  if (CodeObjectVersion >= AMDGPU::AMDHSA_COV5)
    Kern[".uses_dynamic_stack"] =
        Kern.getDocument()->getNode(ProgramInfo.DynamicCallStack);

  if (CodeObjectVersion >= AMDGPU::AMDHSA_COV5 && STM.supportsWGP())
    Kern[".workgroup_processor_mode"] =
        Kern.getDocument()->getNode(ProgramInfo.WgpMode);

  // FIXME: The metadata treats the minimum as 16?
  Kern[".kernarg_segment_align"] =
      Kern.getDocument()->getNode(std::max(Align(4), MaxKernArgAlign).value());
  Kern[".wavefront_size"] =
      Kern.getDocument()->getNode(STM.getWavefrontSize());
  Kern[".sgpr_count"] = Kern.getDocument()->getNode(ProgramInfo.NumSGPR);
  Kern[".vgpr_count"] = Kern.getDocument()->getNode(ProgramInfo.NumVGPR);

  // Only add AGPR count to metadata for supported devices
  if (STM.hasMAIInsts()) {
    Kern[".agpr_count"] = Kern.getDocument()->getNode(ProgramInfo.NumAccVGPR);
  }

  Kern[".max_flat_workgroup_size"] =
      Kern.getDocument()->getNode(MFI.getMaxFlatWorkGroupSize());
  Kern[".sgpr_spill_count"] =
      Kern.getDocument()->getNode(MFI.getNumSpilledSGPRs());
  Kern[".vgpr_spill_count"] =
      Kern.getDocument()->getNode(MFI.getNumSpilledVGPRs());

  return Kern;
}

bool MetadataStreamerMsgPackV3::emitTo(AMDGPUTargetStreamer &TargetStreamer) {
  return TargetStreamer.EmitHSAMetadata(*HSAMetadataDoc, true);
}

void MetadataStreamerMsgPackV3::begin(const Module &Mod,
                                      const IsaInfo::AMDGPUTargetID &TargetID) {
  emitVersion();
  emitPrintf(Mod);
  getRootMetadata("amdhsa.kernels") = HSAMetadataDoc->getArrayNode();
}

void MetadataStreamerMsgPackV3::end() {
  std::string HSAMetadataString;
  raw_string_ostream StrOS(HSAMetadataString);
  HSAMetadataDoc->toYAML(StrOS);

  if (DumpHSAMetadata)
    dump(StrOS.str());
  if (VerifyHSAMetadata)
    verify(StrOS.str());
}

void MetadataStreamerMsgPackV3::emitKernel(const MachineFunction &MF,
                                           const SIProgramInfo &ProgramInfo) {
  auto &Func = MF.getFunction();
  if (Func.getCallingConv() != CallingConv::AMDGPU_KERNEL &&
      Func.getCallingConv() != CallingConv::SPIR_KERNEL)
    return;

  auto CodeObjectVersion = AMDGPU::getCodeObjectVersion(*Func.getParent());
  auto Kern = getHSAKernelProps(MF, ProgramInfo, CodeObjectVersion);

  auto Kernels =
      getRootMetadata("amdhsa.kernels").getArray(/*Convert=*/true);

  {
    Kern[".name"] = Kern.getDocument()->getNode(Func.getName());
    Kern[".symbol"] = Kern.getDocument()->getNode(
        (Twine(Func.getName()) + Twine(".kd")).str(), /*Copy=*/true);
    emitKernelLanguage(Func, Kern);
    emitKernelAttrs(Func, Kern);
    emitKernelArgs(MF, Kern);
  }

  Kernels.push_back(Kern);
}

//===----------------------------------------------------------------------===//
// HSAMetadataStreamerV4
//===----------------------------------------------------------------------===//

void MetadataStreamerMsgPackV4::emitVersion() {
  auto Version = HSAMetadataDoc->getArrayNode();
  Version.push_back(Version.getDocument()->getNode(VersionMajorV4));
  Version.push_back(Version.getDocument()->getNode(VersionMinorV4));
  getRootMetadata("amdhsa.version") = Version;
}

void MetadataStreamerMsgPackV4::emitTargetID(
    const IsaInfo::AMDGPUTargetID &TargetID) {
  getRootMetadata("amdhsa.target") =
      HSAMetadataDoc->getNode(TargetID.toString(), /*Copy=*/true);
}

void MetadataStreamerMsgPackV4::begin(const Module &Mod,
                                      const IsaInfo::AMDGPUTargetID &TargetID) {
  emitVersion();
  emitTargetID(TargetID);
  emitPrintf(Mod);
  getRootMetadata("amdhsa.kernels") = HSAMetadataDoc->getArrayNode();
}

//===----------------------------------------------------------------------===//
// HSAMetadataStreamerV5
//===----------------------------------------------------------------------===//

void MetadataStreamerMsgPackV5::emitVersion() {
  auto Version = HSAMetadataDoc->getArrayNode();
  Version.push_back(Version.getDocument()->getNode(VersionMajorV5));
  Version.push_back(Version.getDocument()->getNode(VersionMinorV5));
  getRootMetadata("amdhsa.version") = Version;
}

void MetadataStreamerMsgPackV5::emitHiddenKernelArgs(
    const MachineFunction &MF, unsigned &Offset, msgpack::ArrayDocNode Args) {
  auto &Func = MF.getFunction();
  const GCNSubtarget &ST = MF.getSubtarget<GCNSubtarget>();

  // No implicit kernel argument is used.
  if (ST.getImplicitArgNumBytes(Func) == 0)
    return;

  const Module *M = Func.getParent();
  auto &DL = M->getDataLayout();
  const SIMachineFunctionInfo &MFI = *MF.getInfo<SIMachineFunctionInfo>();

  auto Int64Ty = Type::getInt64Ty(Func.getContext());
  auto Int32Ty = Type::getInt32Ty(Func.getContext());
  auto Int16Ty = Type::getInt16Ty(Func.getContext());

  Offset = alignTo(Offset, ST.getAlignmentForImplicitArgPtr());
  emitKernelArg(DL, Int32Ty, Align(4), "hidden_block_count_x", Offset, Args);
  emitKernelArg(DL, Int32Ty, Align(4), "hidden_block_count_y", Offset, Args);
  emitKernelArg(DL, Int32Ty, Align(4), "hidden_block_count_z", Offset, Args);

  emitKernelArg(DL, Int16Ty, Align(2), "hidden_group_size_x", Offset, Args);
  emitKernelArg(DL, Int16Ty, Align(2), "hidden_group_size_y", Offset, Args);
  emitKernelArg(DL, Int16Ty, Align(2), "hidden_group_size_z", Offset, Args);

  emitKernelArg(DL, Int16Ty, Align(2), "hidden_remainder_x", Offset, Args);
  emitKernelArg(DL, Int16Ty, Align(2), "hidden_remainder_y", Offset, Args);
  emitKernelArg(DL, Int16Ty, Align(2), "hidden_remainder_z", Offset, Args);

  // Reserved for hidden_tool_correlation_id.
  Offset += 8;

  Offset += 8; // Reserved.

  emitKernelArg(DL, Int64Ty, Align(8), "hidden_global_offset_x", Offset, Args);
  emitKernelArg(DL, Int64Ty, Align(8), "hidden_global_offset_y", Offset, Args);
  emitKernelArg(DL, Int64Ty, Align(8), "hidden_global_offset_z", Offset, Args);

  emitKernelArg(DL, Int16Ty, Align(2), "hidden_grid_dims", Offset, Args);

  Offset += 6; // Reserved.
  auto Int8PtrTy =
      PointerType::get(Func.getContext(), AMDGPUAS::GLOBAL_ADDRESS);

  if (M->getNamedMetadata("llvm.printf.fmts")) {
    emitKernelArg(DL, Int8PtrTy, Align(8), "hidden_printf_buffer", Offset,
                  Args);
  } else {
    Offset += 8; // Skipped.
  }

  if (!Func.hasFnAttribute("amdgpu-no-hostcall-ptr")) {
    emitKernelArg(DL, Int8PtrTy, Align(8), "hidden_hostcall_buffer", Offset,
                  Args);
  } else {
    Offset += 8; // Skipped.
  }

  if (!Func.hasFnAttribute("amdgpu-no-multigrid-sync-arg")) {
    emitKernelArg(DL, Int8PtrTy, Align(8), "hidden_multigrid_sync_arg", Offset,
                Args);
  } else {
    Offset += 8; // Skipped.
  }

  if (!Func.hasFnAttribute("amdgpu-no-heap-ptr"))
    emitKernelArg(DL, Int8PtrTy, Align(8), "hidden_heap_v1", Offset, Args);
  else
    Offset += 8; // Skipped.

  if (!Func.hasFnAttribute("amdgpu-no-default-queue")) {
    emitKernelArg(DL, Int8PtrTy, Align(8), "hidden_default_queue", Offset,
                  Args);
  } else {
    Offset += 8; // Skipped.
  }

  if (!Func.hasFnAttribute("amdgpu-no-completion-action") &&
      // FIXME: Hack for runtime bug
      Func.hasFnAttribute("calls-enqueue-kernel")) {
    emitKernelArg(DL, Int8PtrTy, Align(8), "hidden_completion_action", Offset,
                  Args);
  } else {
    Offset += 8; // Skipped.
  }

  Offset += 72; // Reserved.

  // hidden_private_base and hidden_shared_base are only when the subtarget has
  // ApertureRegs.
  if (!ST.hasApertureRegs()) {
    emitKernelArg(DL, Int32Ty, Align(4), "hidden_private_base", Offset, Args);
    emitKernelArg(DL, Int32Ty, Align(4), "hidden_shared_base", Offset, Args);
  } else {
    Offset += 8; // Skipped.
  }

  if (MFI.getUserSGPRInfo().hasQueuePtr())
    emitKernelArg(DL, Int8PtrTy, Align(8), "hidden_queue_ptr", Offset, Args);
}

void MetadataStreamerMsgPackV5::emitKernelAttrs(const Function &Func,
                                                msgpack::MapDocNode Kern) {
  MetadataStreamerMsgPackV3::emitKernelAttrs(Func, Kern);

  if (Func.getFnAttribute("uniform-work-group-size").getValueAsBool())
    Kern[".uniform_work_group_size"] = Kern.getDocument()->getNode(1);
}


} // end namespace HSAMD
} // end namespace AMDGPU
} // end namespace llvm<|MERGE_RESOLUTION|>--- conflicted
+++ resolved
@@ -49,440 +49,6 @@
 namespace HSAMD {
 
 //===----------------------------------------------------------------------===//
-<<<<<<< HEAD
-// HSAMetadataStreamerV2
-//===----------------------------------------------------------------------===//
-void MetadataStreamerYamlV2::dump(StringRef HSAMetadataString) const {
-  errs() << "AMDGPU HSA Metadata:\n" << HSAMetadataString << '\n';
-}
-
-void MetadataStreamerYamlV2::verify(StringRef HSAMetadataString) const {
-  errs() << "AMDGPU HSA Metadata Parser Test: ";
-
-  HSAMD::Metadata FromHSAMetadataString;
-  if (fromString(HSAMetadataString, FromHSAMetadataString)) {
-    errs() << "FAIL\n";
-    return;
-  }
-
-  std::string ToHSAMetadataString;
-  if (toString(FromHSAMetadataString, ToHSAMetadataString)) {
-    errs() << "FAIL\n";
-    return;
-  }
-
-  errs() << (HSAMetadataString == ToHSAMetadataString ? "PASS" : "FAIL")
-         << '\n';
-  if (HSAMetadataString != ToHSAMetadataString) {
-    errs() << "Original input: " << HSAMetadataString << '\n'
-           << "Produced output: " << ToHSAMetadataString << '\n';
-  }
-}
-
-AccessQualifier
-MetadataStreamerYamlV2::getAccessQualifier(StringRef AccQual) const {
-  if (AccQual.empty())
-    return AccessQualifier::Unknown;
-
-  return StringSwitch<AccessQualifier>(AccQual)
-             .Case("read_only",  AccessQualifier::ReadOnly)
-             .Case("write_only", AccessQualifier::WriteOnly)
-             .Case("read_write", AccessQualifier::ReadWrite)
-             .Default(AccessQualifier::Default);
-}
-
-AddressSpaceQualifier
-MetadataStreamerYamlV2::getAddressSpaceQualifier(unsigned AddressSpace) const {
-  switch (AddressSpace) {
-  case AMDGPUAS::PRIVATE_ADDRESS:
-    return AddressSpaceQualifier::Private;
-  case AMDGPUAS::GLOBAL_ADDRESS:
-    return AddressSpaceQualifier::Global;
-  case AMDGPUAS::CONSTANT_ADDRESS:
-    return AddressSpaceQualifier::Constant;
-  case AMDGPUAS::LOCAL_ADDRESS:
-    return AddressSpaceQualifier::Local;
-  case AMDGPUAS::FLAT_ADDRESS:
-    return AddressSpaceQualifier::Generic;
-  case AMDGPUAS::REGION_ADDRESS:
-    return AddressSpaceQualifier::Region;
-  default:
-    return AddressSpaceQualifier::Unknown;
-  }
-}
-
-ValueKind MetadataStreamerYamlV2::getValueKind(Type *Ty, StringRef TypeQual,
-                                               StringRef BaseTypeName) const {
-  if (TypeQual.contains("pipe"))
-    return ValueKind::Pipe;
-
-  return StringSwitch<ValueKind>(BaseTypeName)
-             .Case("image1d_t", ValueKind::Image)
-             .Case("image1d_array_t", ValueKind::Image)
-             .Case("image1d_buffer_t", ValueKind::Image)
-             .Case("image2d_t", ValueKind::Image)
-             .Case("image2d_array_t", ValueKind::Image)
-             .Case("image2d_array_depth_t", ValueKind::Image)
-             .Case("image2d_array_msaa_t", ValueKind::Image)
-             .Case("image2d_array_msaa_depth_t", ValueKind::Image)
-             .Case("image2d_depth_t", ValueKind::Image)
-             .Case("image2d_msaa_t", ValueKind::Image)
-             .Case("image2d_msaa_depth_t", ValueKind::Image)
-             .Case("image3d_t", ValueKind::Image)
-             .Case("sampler_t", ValueKind::Sampler)
-             .Case("queue_t", ValueKind::Queue)
-             .Default(isa<PointerType>(Ty) ?
-                          (Ty->getPointerAddressSpace() ==
-                           AMDGPUAS::LOCAL_ADDRESS ?
-                           ValueKind::DynamicSharedPointer :
-                           ValueKind::GlobalBuffer) :
-                      ValueKind::ByValue);
-}
-
-std::string MetadataStreamerYamlV2::getTypeName(Type *Ty, bool Signed) const {
-  switch (Ty->getTypeID()) {
-  case Type::IntegerTyID: {
-    if (!Signed)
-      return (Twine('u') + getTypeName(Ty, true)).str();
-
-    auto BitWidth = Ty->getIntegerBitWidth();
-    switch (BitWidth) {
-    case 8:
-      return "char";
-    case 16:
-      return "short";
-    case 32:
-      return "int";
-    case 64:
-      return "long";
-    default:
-      return (Twine('i') + Twine(BitWidth)).str();
-    }
-  }
-  case Type::HalfTyID:
-    return "half";
-  case Type::FloatTyID:
-    return "float";
-  case Type::DoubleTyID:
-    return "double";
-  case Type::FixedVectorTyID: {
-    auto VecTy = cast<FixedVectorType>(Ty);
-    auto ElTy = VecTy->getElementType();
-    auto NumElements = VecTy->getNumElements();
-    return (Twine(getTypeName(ElTy, Signed)) + Twine(NumElements)).str();
-  }
-  default:
-    return "unknown";
-  }
-}
-
-std::vector<uint32_t>
-MetadataStreamerYamlV2::getWorkGroupDimensions(MDNode *Node) const {
-  std::vector<uint32_t> Dims;
-  if (Node->getNumOperands() != 3)
-    return Dims;
-
-  for (auto &Op : Node->operands())
-    Dims.push_back(mdconst::extract<ConstantInt>(Op)->getZExtValue());
-  return Dims;
-}
-
-Kernel::CodeProps::Metadata MetadataStreamerYamlV2::getHSACodeProps(
-    const MachineFunction &MF, const SIProgramInfo &ProgramInfo) const {
-  const GCNSubtarget &STM = MF.getSubtarget<GCNSubtarget>();
-  const SIMachineFunctionInfo &MFI = *MF.getInfo<SIMachineFunctionInfo>();
-  HSAMD::Kernel::CodeProps::Metadata HSACodeProps;
-  const Function &F = MF.getFunction();
-
-  assert(F.getCallingConv() == CallingConv::AMDGPU_KERNEL ||
-         F.getCallingConv() == CallingConv::SPIR_KERNEL);
-
-  Align MaxKernArgAlign;
-  HSACodeProps.mKernargSegmentSize = STM.getKernArgSegmentSize(F,
-                                                               MaxKernArgAlign);
-  HSACodeProps.mKernargSegmentAlign =
-    std::max(MaxKernArgAlign, Align(4)).value();
-
-  HSACodeProps.mGroupSegmentFixedSize = ProgramInfo.LDSSize;
-  HSACodeProps.mPrivateSegmentFixedSize = ProgramInfo.ScratchSize;
-  HSACodeProps.mWavefrontSize = STM.getWavefrontSize();
-  HSACodeProps.mNumSGPRs = ProgramInfo.NumSGPR;
-  HSACodeProps.mNumVGPRs = ProgramInfo.NumVGPR;
-  HSACodeProps.mMaxFlatWorkGroupSize = MFI.getMaxFlatWorkGroupSize();
-  HSACodeProps.mIsDynamicCallStack = ProgramInfo.DynamicCallStack;
-  HSACodeProps.mIsXNACKEnabled = STM.isXNACKEnabled();
-  HSACodeProps.mNumSpilledSGPRs = MFI.getNumSpilledSGPRs();
-  HSACodeProps.mNumSpilledVGPRs = MFI.getNumSpilledVGPRs();
-
-  return HSACodeProps;
-}
-
-Kernel::DebugProps::Metadata MetadataStreamerYamlV2::getHSADebugProps(
-    const MachineFunction &MF, const SIProgramInfo &ProgramInfo) const {
-  return HSAMD::Kernel::DebugProps::Metadata();
-}
-
-void MetadataStreamerYamlV2::emitVersion() {
-  auto &Version = HSAMetadata.mVersion;
-
-  Version.push_back(VersionMajorV2);
-  Version.push_back(VersionMinorV2);
-}
-
-void MetadataStreamerYamlV2::emitPrintf(const Module &Mod) {
-  auto &Printf = HSAMetadata.mPrintf;
-
-  auto Node = Mod.getNamedMetadata("llvm.printf.fmts");
-  if (!Node)
-    return;
-
-  for (auto *Op : Node->operands())
-    if (Op->getNumOperands())
-      Printf.push_back(
-          std::string(cast<MDString>(Op->getOperand(0))->getString()));
-}
-
-void MetadataStreamerYamlV2::emitKernelLanguage(const Function &Func) {
-  auto &Kernel = HSAMetadata.mKernels.back();
-
-  // TODO: What about other languages?
-  auto Node = Func.getParent()->getNamedMetadata("opencl.ocl.version");
-  if (!Node || !Node->getNumOperands())
-    return;
-  auto Op0 = Node->getOperand(0);
-  if (Op0->getNumOperands() <= 1)
-    return;
-
-  Kernel.mLanguage = "OpenCL C";
-  Kernel.mLanguageVersion.push_back(
-      mdconst::extract<ConstantInt>(Op0->getOperand(0))->getZExtValue());
-  Kernel.mLanguageVersion.push_back(
-      mdconst::extract<ConstantInt>(Op0->getOperand(1))->getZExtValue());
-}
-
-void MetadataStreamerYamlV2::emitKernelAttrs(const Function &Func) {
-  auto &Attrs = HSAMetadata.mKernels.back().mAttrs;
-
-  if (auto Node = Func.getMetadata("reqd_work_group_size"))
-    Attrs.mReqdWorkGroupSize = getWorkGroupDimensions(Node);
-  if (auto Node = Func.getMetadata("work_group_size_hint"))
-    Attrs.mWorkGroupSizeHint = getWorkGroupDimensions(Node);
-  if (auto Node = Func.getMetadata("vec_type_hint")) {
-    Attrs.mVecTypeHint = getTypeName(
-        cast<ValueAsMetadata>(Node->getOperand(0))->getType(),
-        mdconst::extract<ConstantInt>(Node->getOperand(1))->getZExtValue());
-  }
-  if (Func.hasFnAttribute("runtime-handle")) {
-    Attrs.mRuntimeHandle =
-        Func.getFnAttribute("runtime-handle").getValueAsString().str();
-  }
-}
-
-void MetadataStreamerYamlV2::emitKernelArgs(const Function &Func,
-                                            const GCNSubtarget &ST) {
-  for (auto &Arg : Func.args())
-    emitKernelArg(Arg);
-
-  emitHiddenKernelArgs(Func, ST);
-}
-
-void MetadataStreamerYamlV2::emitKernelArg(const Argument &Arg) {
-  auto Func = Arg.getParent();
-  auto ArgNo = Arg.getArgNo();
-  const MDNode *Node;
-
-  StringRef Name;
-  Node = Func->getMetadata("kernel_arg_name");
-  if (Node && ArgNo < Node->getNumOperands())
-    Name = cast<MDString>(Node->getOperand(ArgNo))->getString();
-  else if (Arg.hasName())
-    Name = Arg.getName();
-
-  StringRef TypeName;
-  Node = Func->getMetadata("kernel_arg_type");
-  if (Node && ArgNo < Node->getNumOperands())
-    TypeName = cast<MDString>(Node->getOperand(ArgNo))->getString();
-
-  StringRef BaseTypeName;
-  Node = Func->getMetadata("kernel_arg_base_type");
-  if (Node && ArgNo < Node->getNumOperands())
-    BaseTypeName = cast<MDString>(Node->getOperand(ArgNo))->getString();
-
-  StringRef AccQual;
-  if (Arg.getType()->isPointerTy() && Arg.onlyReadsMemory() &&
-      Arg.hasNoAliasAttr()) {
-    AccQual = "read_only";
-  } else {
-    Node = Func->getMetadata("kernel_arg_access_qual");
-    if (Node && ArgNo < Node->getNumOperands())
-      AccQual = cast<MDString>(Node->getOperand(ArgNo))->getString();
-  }
-
-  StringRef TypeQual;
-  Node = Func->getMetadata("kernel_arg_type_qual");
-  if (Node && ArgNo < Node->getNumOperands())
-    TypeQual = cast<MDString>(Node->getOperand(ArgNo))->getString();
-
-  const DataLayout &DL = Func->getParent()->getDataLayout();
-
-  MaybeAlign PointeeAlign;
-  if (auto PtrTy = dyn_cast<PointerType>(Arg.getType())) {
-    if (PtrTy->getAddressSpace() == AMDGPUAS::LOCAL_ADDRESS) {
-      // FIXME: Should report this for all address spaces
-      PointeeAlign = Arg.getParamAlign().valueOrOne();
-    }
-  }
-
-  Type *ArgTy;
-  Align ArgAlign;
-  std::tie(ArgTy, ArgAlign) = getArgumentTypeAlign(Arg, DL);
-
-  emitKernelArg(DL, ArgTy, ArgAlign,
-                getValueKind(ArgTy, TypeQual, BaseTypeName), PointeeAlign, Name,
-                TypeName, BaseTypeName, AccQual, TypeQual);
-}
-
-void MetadataStreamerYamlV2::emitKernelArg(
-    const DataLayout &DL, Type *Ty, Align Alignment, ValueKind ValueKind,
-    MaybeAlign PointeeAlign, StringRef Name, StringRef TypeName,
-    StringRef BaseTypeName, StringRef AccQual, StringRef TypeQual) {
-  HSAMetadata.mKernels.back().mArgs.push_back(Kernel::Arg::Metadata());
-  auto &Arg = HSAMetadata.mKernels.back().mArgs.back();
-
-  Arg.mName = std::string(Name);
-  Arg.mTypeName = std::string(TypeName);
-  Arg.mSize = DL.getTypeAllocSize(Ty);
-  Arg.mAlign = Alignment.value();
-  Arg.mValueKind = ValueKind;
-  Arg.mPointeeAlign = PointeeAlign ? PointeeAlign->value() : 0;
-
-  if (auto PtrTy = dyn_cast<PointerType>(Ty))
-    Arg.mAddrSpaceQual = getAddressSpaceQualifier(PtrTy->getAddressSpace());
-
-  Arg.mAccQual = getAccessQualifier(AccQual);
-
-  // TODO: Emit Arg.mActualAccQual.
-
-  SmallVector<StringRef, 1> SplitTypeQuals;
-  TypeQual.split(SplitTypeQuals, " ", -1, false);
-  for (StringRef Key : SplitTypeQuals) {
-    auto P = StringSwitch<bool*>(Key)
-                 .Case("const",    &Arg.mIsConst)
-                 .Case("restrict", &Arg.mIsRestrict)
-                 .Case("volatile", &Arg.mIsVolatile)
-                 .Case("pipe",     &Arg.mIsPipe)
-                 .Default(nullptr);
-    if (P)
-      *P = true;
-  }
-}
-
-void MetadataStreamerYamlV2::emitHiddenKernelArgs(const Function &Func,
-                                                  const GCNSubtarget &ST) {
-  unsigned HiddenArgNumBytes = ST.getImplicitArgNumBytes(Func);
-  if (!HiddenArgNumBytes)
-    return;
-
-  auto &DL = Func.getParent()->getDataLayout();
-  auto Int64Ty = Type::getInt64Ty(Func.getContext());
-
-  if (HiddenArgNumBytes >= 8)
-    emitKernelArg(DL, Int64Ty, Align(8), ValueKind::HiddenGlobalOffsetX);
-  if (HiddenArgNumBytes >= 16)
-    emitKernelArg(DL, Int64Ty, Align(8), ValueKind::HiddenGlobalOffsetY);
-  if (HiddenArgNumBytes >= 24)
-    emitKernelArg(DL, Int64Ty, Align(8), ValueKind::HiddenGlobalOffsetZ);
-
-  auto Int8PtrTy =
-      PointerType::get(Func.getContext(), AMDGPUAS::GLOBAL_ADDRESS);
-
-  if (HiddenArgNumBytes >= 32) {
-    // We forbid the use of features requiring hostcall when compiling OpenCL
-    // before code object V5, which makes the mutual exclusion between the
-    // "printf buffer" and "hostcall buffer" here sound.
-    if (Func.getParent()->getNamedMetadata("llvm.printf.fmts"))
-      emitKernelArg(DL, Int8PtrTy, Align(8), ValueKind::HiddenPrintfBuffer);
-    else if (!Func.hasFnAttribute("amdgpu-no-hostcall-ptr"))
-      emitKernelArg(DL, Int8PtrTy, Align(8), ValueKind::HiddenHostcallBuffer);
-    else
-      emitKernelArg(DL, Int8PtrTy, Align(8), ValueKind::HiddenNone);
-  }
-
-  // Emit "default queue" and "completion action" arguments if enqueue kernel is
-  // used, otherwise emit dummy "none" arguments.
-  if (HiddenArgNumBytes >= 40) {
-    if (!Func.hasFnAttribute("amdgpu-no-default-queue")) {
-      emitKernelArg(DL, Int8PtrTy, Align(8), ValueKind::HiddenDefaultQueue);
-    } else {
-      emitKernelArg(DL, Int8PtrTy, Align(8), ValueKind::HiddenNone);
-    }
-  }
-
-  if (HiddenArgNumBytes >= 48) {
-    if (!Func.hasFnAttribute("amdgpu-no-completion-action") &&
-        // FIXME: Hack for runtime bug if we fail to optimize this out
-        Func.hasFnAttribute("calls-enqueue-kernel")) {
-      emitKernelArg(DL, Int8PtrTy, Align(8), ValueKind::HiddenCompletionAction);
-    } else {
-      emitKernelArg(DL, Int8PtrTy, Align(8), ValueKind::HiddenNone);
-    }
-  }
-
-  // Emit the pointer argument for multi-grid object.
-  if (HiddenArgNumBytes >= 56) {
-    if (!Func.hasFnAttribute("amdgpu-no-multigrid-sync-arg"))
-      emitKernelArg(DL, Int8PtrTy, Align(8), ValueKind::HiddenMultiGridSyncArg);
-    else
-      emitKernelArg(DL, Int8PtrTy, Align(8), ValueKind::HiddenNone);
-  }
-}
-
-bool MetadataStreamerYamlV2::emitTo(AMDGPUTargetStreamer &TargetStreamer) {
-  return TargetStreamer.EmitHSAMetadata(getHSAMetadata());
-}
-
-void MetadataStreamerYamlV2::begin(const Module &Mod,
-                                   const IsaInfo::AMDGPUTargetID &TargetID) {
-  emitVersion();
-  emitPrintf(Mod);
-}
-
-void MetadataStreamerYamlV2::end() {
-  std::string HSAMetadataString;
-  if (toString(HSAMetadata, HSAMetadataString))
-    return;
-
-  if (DumpHSAMetadata)
-    dump(HSAMetadataString);
-  if (VerifyHSAMetadata)
-    verify(HSAMetadataString);
-}
-
-void MetadataStreamerYamlV2::emitKernel(const MachineFunction &MF,
-                                        const SIProgramInfo &ProgramInfo) {
-  auto &Func = MF.getFunction();
-  if (Func.getCallingConv() != CallingConv::AMDGPU_KERNEL)
-    return;
-
-  auto CodeProps = getHSACodeProps(MF, ProgramInfo);
-  auto DebugProps = getHSADebugProps(MF, ProgramInfo);
-
-  HSAMetadata.mKernels.push_back(Kernel::Metadata());
-  auto &Kernel = HSAMetadata.mKernels.back();
-
-  const GCNSubtarget &ST = MF.getSubtarget<GCNSubtarget>();
-  Kernel.mName = std::string(Func.getName());
-  Kernel.mSymbolName = (Twine(Func.getName()) + Twine("@kd")).str();
-  emitKernelLanguage(Func);
-  emitKernelAttrs(Func);
-  emitKernelArgs(Func, ST);
-  HSAMetadata.mKernels.back().mCodeProps = CodeProps;
-  HSAMetadata.mKernels.back().mDebugProps = DebugProps;
-}
-
-//===----------------------------------------------------------------------===//
-=======
->>>>>>> 4de93db4
 // HSAMetadataStreamerV3
 //===----------------------------------------------------------------------===//
 
