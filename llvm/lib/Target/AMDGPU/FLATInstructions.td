--- conflicted
+++ resolved
@@ -318,11 +318,7 @@
 
 class FlatLoadAtomicPat <FLAT_Pseudo inst, SDPatternOperator node, ValueType vt> : Pat <
   (vt (node i64:$addr)),
-<<<<<<< HEAD
-  (inst $addr, 0, 0, 0)
-=======
-  (inst $addr, 1, 0)
->>>>>>> f01c301f
+  (inst $addr, 0, 0)
 >;
 
 class FlatStorePat <FLAT_Pseudo inst, SDPatternOperator node, ValueType vt> : Pat <
@@ -334,11 +330,7 @@
   // atomic store follows atomic binop convention so the address comes
   // first.
   (node i64:$addr, vt:$data),
-<<<<<<< HEAD
-  (inst $addr, $data, 0, 0, 0)
-=======
-  (inst $addr, $data, 1, 0)
->>>>>>> f01c301f
+  (inst $addr, $data, 0, 0)
 >;
 
 class FlatAtomicPat <FLAT_Pseudo inst, SDPatternOperator node, ValueType vt,
