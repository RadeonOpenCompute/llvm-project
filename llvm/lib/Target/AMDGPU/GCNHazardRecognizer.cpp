//===-- GCNHazardRecognizers.cpp - GCN Hazard Recognizer Impls ------------===//
//
// Part of the LLVM Project, under the Apache License v2.0 with LLVM Exceptions.
// See https://llvm.org/LICENSE.txt for license information.
// SPDX-License-Identifier: Apache-2.0 WITH LLVM-exception
//
//===----------------------------------------------------------------------===//
//
// This file implements hazard recognizers for scheduling on GCN processors.
//
//===----------------------------------------------------------------------===//

#include "GCNHazardRecognizer.h"
#include "GCNSubtarget.h"
#include "MCTargetDesc/AMDGPUMCTargetDesc.h"
#include "SIMachineFunctionInfo.h"
#include "llvm/CodeGen/MachineFunction.h"
#include "llvm/CodeGen/ScheduleDAG.h"
#include "llvm/Support/TargetParser.h"

using namespace llvm;

namespace {

struct MFMAPaddingRatioParser : public cl::parser<unsigned> {
  MFMAPaddingRatioParser(cl::Option &O) : cl::parser<unsigned>(O) {}

  bool parse(cl::Option &O, StringRef ArgName, StringRef Arg, unsigned &Value) {
    if (Arg.getAsInteger(0, Value))
      return O.error("'" + Arg + "' value invalid for uint argument!");

    if (Value > 100)
      return O.error("'" + Arg + "' value must be in the range [0, 100]!");

    return false;
  }
};

} // end anonymous namespace

static cl::opt<unsigned, false, MFMAPaddingRatioParser>
    MFMAPaddingRatio("amdgpu-mfma-padding-ratio", cl::init(0), cl::Hidden,
                     cl::desc("Fill a percentage of the latency between "
                              "neighboring MFMA with s_nops."));

//===----------------------------------------------------------------------===//
// Hazard Recognizer Implementation
//===----------------------------------------------------------------------===//

static bool shouldRunLdsBranchVmemWARHazardFixup(const MachineFunction &MF,
                                                 const GCNSubtarget &ST);

GCNHazardRecognizer::GCNHazardRecognizer(const MachineFunction &MF) :
  IsHazardRecognizerMode(false),
  CurrCycleInstr(nullptr),
  MF(MF),
  ST(MF.getSubtarget<GCNSubtarget>()),
  TII(*ST.getInstrInfo()),
  TRI(TII.getRegisterInfo()),
  ClauseUses(TRI.getNumRegUnits()),
  ClauseDefs(TRI.getNumRegUnits()) {
  MaxLookAhead = MF.getRegInfo().isPhysRegUsed(AMDGPU::AGPR0) ? 19 : 5;
  TSchedModel.init(&ST);
  RunLdsBranchVmemWARHazardFixup = shouldRunLdsBranchVmemWARHazardFixup(MF, ST);
}

void GCNHazardRecognizer::Reset() {
  EmittedInstrs.clear();
}

void GCNHazardRecognizer::EmitInstruction(SUnit *SU) {
  EmitInstruction(SU->getInstr());
}

void GCNHazardRecognizer::EmitInstruction(MachineInstr *MI) {
  CurrCycleInstr = MI;
}

static bool isDivFMas(unsigned Opcode) {
  return Opcode == AMDGPU::V_DIV_FMAS_F32_e64 || Opcode == AMDGPU::V_DIV_FMAS_F64_e64;
}

static bool isSGetReg(unsigned Opcode) {
  return Opcode == AMDGPU::S_GETREG_B32;
}

static bool isSSetReg(unsigned Opcode) {
  switch (Opcode) {
  case AMDGPU::S_SETREG_B32:
  case AMDGPU::S_SETREG_B32_mode:
  case AMDGPU::S_SETREG_IMM32_B32:
  case AMDGPU::S_SETREG_IMM32_B32_mode:
    return true;
  }
  return false;
}

static bool isRWLane(unsigned Opcode) {
  return Opcode == AMDGPU::V_READLANE_B32 || Opcode == AMDGPU::V_WRITELANE_B32;
}

static bool isRFE(unsigned Opcode) {
  return Opcode == AMDGPU::S_RFE_B64;
}

static bool isSMovRel(unsigned Opcode) {
  switch (Opcode) {
  case AMDGPU::S_MOVRELS_B32:
  case AMDGPU::S_MOVRELS_B64:
  case AMDGPU::S_MOVRELD_B32:
  case AMDGPU::S_MOVRELD_B64:
    return true;
  default:
    return false;
  }
}

static bool isDGEMM(unsigned Opcode) {
  return AMDGPU::getMAIIsDGEMM(Opcode);
}

static bool isXDL(const GCNSubtarget &ST, const MachineInstr &MI) {
  unsigned Opcode = MI.getOpcode();

  if (!SIInstrInfo::isMAI(MI) ||
      isDGEMM(Opcode) ||
      Opcode == AMDGPU::V_ACCVGPR_WRITE_B32_e64 ||
      Opcode == AMDGPU::V_ACCVGPR_READ_B32_e64)
    return false;

  if (!ST.hasGFX940Insts())
    return true;

  return AMDGPU::getMAIIsGFX940XDL(Opcode);
}

static bool isSendMsgTraceDataOrGDS(const SIInstrInfo &TII,
                                    const MachineInstr &MI) {
  if (TII.isAlwaysGDS(MI.getOpcode()))
    return true;

  switch (MI.getOpcode()) {
  case AMDGPU::S_SENDMSG:
  case AMDGPU::S_SENDMSGHALT:
  case AMDGPU::S_TTRACEDATA:
    return true;
  // These DS opcodes don't support GDS.
  case AMDGPU::DS_NOP:
  case AMDGPU::DS_PERMUTE_B32:
  case AMDGPU::DS_BPERMUTE_B32:
    return false;
  default:
    if (TII.isDS(MI.getOpcode())) {
      int GDS = AMDGPU::getNamedOperandIdx(MI.getOpcode(),
                                           AMDGPU::OpName::gds);
      if (MI.getOperand(GDS).getImm())
        return true;
    }
    return false;
  }
}

static bool isPermlane(const MachineInstr &MI) {
  unsigned Opcode = MI.getOpcode();
  return Opcode == AMDGPU::V_PERMLANE16_B32_e64 ||
         Opcode == AMDGPU::V_PERMLANEX16_B32_e64;
}

static bool isLdsDma(const MachineInstr &MI) {
  return SIInstrInfo::isVALU(MI) &&
         (SIInstrInfo::isMUBUF(MI) || SIInstrInfo::isFLAT(MI));
}

static unsigned getHWReg(const SIInstrInfo *TII, const MachineInstr &RegInstr) {
  const MachineOperand *RegOp = TII->getNamedOperand(RegInstr,
                                                     AMDGPU::OpName::simm16);
  return RegOp->getImm() & AMDGPU::Hwreg::ID_MASK_;
}

ScheduleHazardRecognizer::HazardType
GCNHazardRecognizer::getHazardType(SUnit *SU, int Stalls) {
  MachineInstr *MI = SU->getInstr();
  // If we are not in "HazardRecognizerMode" and therefore not being run from
  // the scheduler, track possible stalls from hazards but don't insert noops.
  auto HazardType = IsHazardRecognizerMode ? NoopHazard : Hazard;

  if (MI->isBundle())
   return NoHazard;

  if (SIInstrInfo::isSMRD(*MI) && checkSMRDHazards(MI) > 0)
    return HazardType;

  if (ST.hasNSAtoVMEMBug() && checkNSAtoVMEMHazard(MI) > 0)
    return HazardType;

  if (checkFPAtomicToDenormModeHazard(MI) > 0)
    return HazardType;

  if (ST.hasNoDataDepHazard())
    return NoHazard;

  // FIXME: Should flat be considered vmem?
  if ((SIInstrInfo::isVMEM(*MI) ||
       SIInstrInfo::isFLAT(*MI))
      && checkVMEMHazards(MI) > 0)
    return HazardType;

  if (SIInstrInfo::isVALU(*MI) && checkVALUHazards(MI) > 0)
    return HazardType;

  if (SIInstrInfo::isDPP(*MI) && checkDPPHazards(MI) > 0)
    return HazardType;

  if (isDivFMas(MI->getOpcode()) && checkDivFMasHazards(MI) > 0)
    return HazardType;

  if (isRWLane(MI->getOpcode()) && checkRWLaneHazards(MI) > 0)
    return HazardType;

  if ((SIInstrInfo::isVALU(*MI) || SIInstrInfo::isVMEM(*MI) ||
       SIInstrInfo::isFLAT(*MI) || SIInstrInfo::isDS(*MI) ||
       SIInstrInfo::isEXP(*MI)) && checkMAIVALUHazards(MI) > 0)
    return HazardType;

  if (isSGetReg(MI->getOpcode()) && checkGetRegHazards(MI) > 0)
    return HazardType;

  if (isSSetReg(MI->getOpcode()) && checkSetRegHazards(MI) > 0)
    return HazardType;

  if (isRFE(MI->getOpcode()) && checkRFEHazards(MI) > 0)
    return HazardType;

  if (((ST.hasReadM0MovRelInterpHazard() &&
        (TII.isVINTRP(*MI) || isSMovRel(MI->getOpcode()) ||
         MI->getOpcode() == AMDGPU::DS_WRITE_ADDTID_B32 ||
         MI->getOpcode() == AMDGPU::DS_READ_ADDTID_B32)) ||
       (ST.hasReadM0SendMsgHazard() && isSendMsgTraceDataOrGDS(TII, *MI)) ||
       (ST.hasReadM0LdsDmaHazard() && isLdsDma(*MI)) ||
       (ST.hasReadM0LdsDirectHazard() &&
        MI->readsRegister(AMDGPU::LDS_DIRECT))) &&
      checkReadM0Hazards(MI) > 0)
    return HazardType;

  if (SIInstrInfo::isMAI(*MI) && checkMAIHazards(MI) > 0)
    return HazardType;

  if ((SIInstrInfo::isVMEM(*MI) ||
       SIInstrInfo::isFLAT(*MI) ||
       SIInstrInfo::isDS(*MI)) && checkMAILdStHazards(MI) > 0)
    return HazardType;

  if (MI->isInlineAsm() && checkInlineAsmHazards(MI) > 0)
    return HazardType;

  return NoHazard;
}

static void insertNoopsInBundle(MachineInstr *MI, const SIInstrInfo &TII,
                                unsigned Quantity) {
  while (Quantity > 0) {
    unsigned Arg = std::min(Quantity, 8u);
    Quantity -= Arg;
    BuildMI(*MI->getParent(), MI, MI->getDebugLoc(), TII.get(AMDGPU::S_NOP))
        .addImm(Arg - 1);
  }
}

unsigned
GCNHazardRecognizer::getMFMAPipelineWaitStates(const MachineInstr &MI) const {
  const MCSchedClassDesc *SC = TSchedModel.resolveSchedClass(&MI);
  assert(TSchedModel.getWriteProcResBegin(SC) !=
         TSchedModel.getWriteProcResEnd(SC));
  return TSchedModel.getWriteProcResBegin(SC)->Cycles;
}

void GCNHazardRecognizer::processBundle() {
  MachineBasicBlock::instr_iterator MI = std::next(CurrCycleInstr->getIterator());
  MachineBasicBlock::instr_iterator E = CurrCycleInstr->getParent()->instr_end();
  // Check bundled MachineInstr's for hazards.
  for (; MI != E && MI->isInsideBundle(); ++MI) {
    CurrCycleInstr = &*MI;
    unsigned WaitStates = PreEmitNoopsCommon(CurrCycleInstr);

    if (IsHazardRecognizerMode) {
      fixHazards(CurrCycleInstr);

      insertNoopsInBundle(CurrCycleInstr, TII, WaitStates);
    }

    // It’s unnecessary to track more than MaxLookAhead instructions. Since we
    // include the bundled MI directly after, only add a maximum of
    // (MaxLookAhead - 1) noops to EmittedInstrs.
    for (unsigned i = 0, e = std::min(WaitStates, MaxLookAhead - 1); i < e; ++i)
      EmittedInstrs.push_front(nullptr);

    EmittedInstrs.push_front(CurrCycleInstr);
    EmittedInstrs.resize(MaxLookAhead);
  }
  CurrCycleInstr = nullptr;
}

void GCNHazardRecognizer::runOnInstruction(MachineInstr *MI) {
  assert(IsHazardRecognizerMode);

  unsigned NumPreNoops = PreEmitNoops(MI);
  EmitNoops(NumPreNoops);
  if (MI->isInsideBundle())
    insertNoopsInBundle(MI, TII, NumPreNoops);
  else
    TII.insertNoops(*MI->getParent(), MachineBasicBlock::iterator(MI),
                    NumPreNoops);
  EmitInstruction(MI);
  AdvanceCycle();
}

unsigned GCNHazardRecognizer::PreEmitNoops(MachineInstr *MI) {
  IsHazardRecognizerMode = true;
  CurrCycleInstr = MI;
  unsigned W = PreEmitNoopsCommon(MI);
  fixHazards(MI);
  CurrCycleInstr = nullptr;
  return W;
}

unsigned GCNHazardRecognizer::PreEmitNoopsCommon(MachineInstr *MI) {
  if (MI->isBundle())
    return 0;

  int WaitStates = 0;

  if (SIInstrInfo::isSMRD(*MI))
    return std::max(WaitStates, checkSMRDHazards(MI));

  if (ST.hasNSAtoVMEMBug())
    WaitStates = std::max(WaitStates, checkNSAtoVMEMHazard(MI));

  WaitStates = std::max(WaitStates, checkFPAtomicToDenormModeHazard(MI));

  if (ST.hasNoDataDepHazard())
    return WaitStates;

  if (SIInstrInfo::isVMEM(*MI) || SIInstrInfo::isFLAT(*MI))
    WaitStates = std::max(WaitStates, checkVMEMHazards(MI));

  if (SIInstrInfo::isVALU(*MI))
    WaitStates = std::max(WaitStates, checkVALUHazards(MI));

  if (SIInstrInfo::isDPP(*MI))
    WaitStates = std::max(WaitStates, checkDPPHazards(MI));

  if (isDivFMas(MI->getOpcode()))
    WaitStates = std::max(WaitStates, checkDivFMasHazards(MI));

  if (isRWLane(MI->getOpcode()))
    WaitStates = std::max(WaitStates, checkRWLaneHazards(MI));

  if ((SIInstrInfo::isVALU(*MI) || SIInstrInfo::isVMEM(*MI) ||
       SIInstrInfo::isFLAT(*MI) || SIInstrInfo::isDS(*MI) ||
       SIInstrInfo::isEXP(*MI)) && checkMAIVALUHazards(MI) > 0)
    WaitStates = std::max(WaitStates, checkMAIVALUHazards(MI));

  if (MI->isInlineAsm())
    return std::max(WaitStates, checkInlineAsmHazards(MI));

  if (isSGetReg(MI->getOpcode()))
    return std::max(WaitStates, checkGetRegHazards(MI));

  if (isSSetReg(MI->getOpcode()))
    return std::max(WaitStates, checkSetRegHazards(MI));

  if (isRFE(MI->getOpcode()))
    return std::max(WaitStates, checkRFEHazards(MI));

  if ((ST.hasReadM0MovRelInterpHazard() &&
       (TII.isVINTRP(*MI) || isSMovRel(MI->getOpcode()) ||
        MI->getOpcode() == AMDGPU::DS_WRITE_ADDTID_B32 ||
        MI->getOpcode() == AMDGPU::DS_READ_ADDTID_B32)) ||
      (ST.hasReadM0SendMsgHazard() && isSendMsgTraceDataOrGDS(TII, *MI)) ||
      (ST.hasReadM0LdsDmaHazard() && isLdsDma(*MI)) ||
      (ST.hasReadM0LdsDirectHazard() && MI->readsRegister(AMDGPU::LDS_DIRECT)))
    return std::max(WaitStates, checkReadM0Hazards(MI));

  if (SIInstrInfo::isMAI(*MI))
    return std::max(WaitStates, checkMAIHazards(MI));

  if (SIInstrInfo::isVMEM(*MI) ||
      SIInstrInfo::isFLAT(*MI) ||
      SIInstrInfo::isDS(*MI))
    return std::max(WaitStates, checkMAILdStHazards(MI));

  return WaitStates;
}

void GCNHazardRecognizer::EmitNoop() {
  EmittedInstrs.push_front(nullptr);
}

void GCNHazardRecognizer::AdvanceCycle() {
  // When the scheduler detects a stall, it will call AdvanceCycle() without
  // emitting any instructions.
  if (!CurrCycleInstr) {
    EmittedInstrs.push_front(nullptr);
    return;
  }

  if (CurrCycleInstr->isBundle()) {
    processBundle();
    return;
  }

  unsigned NumWaitStates = TII.getNumWaitStates(*CurrCycleInstr);
  if (!NumWaitStates) {
    CurrCycleInstr = nullptr;
    return;
  }

  // Keep track of emitted instructions
  EmittedInstrs.push_front(CurrCycleInstr);

  // Add a nullptr for each additional wait state after the first.  Make sure
  // not to add more than getMaxLookAhead() items to the list, since we
  // truncate the list to that size right after this loop.
  for (unsigned i = 1, e = std::min(NumWaitStates, getMaxLookAhead());
       i < e; ++i) {
    EmittedInstrs.push_front(nullptr);
  }

  // getMaxLookahead() is the largest number of wait states we will ever need
  // to insert, so there is no point in keeping track of more than that many
  // wait states.
  EmittedInstrs.resize(getMaxLookAhead());

  CurrCycleInstr = nullptr;
}

void GCNHazardRecognizer::RecedeCycle() {
  llvm_unreachable("hazard recognizer does not support bottom-up scheduling.");
}

//===----------------------------------------------------------------------===//
// Helper Functions
//===----------------------------------------------------------------------===//

typedef enum { HazardFound, HazardExpired, NoHazardFound } HazardFnResult;

typedef function_ref<bool(const MachineInstr &, int WaitStates)> IsExpiredFn;
typedef function_ref<unsigned int(const MachineInstr &)> GetNumWaitStatesFn;

// Search for a hazard in a block and its predecessors.
template <typename StateT>
static bool
hasHazard(StateT State,
          function_ref<HazardFnResult(StateT &, const MachineInstr &)> IsHazard,
          function_ref<void(StateT &, const MachineInstr &)> UpdateState,
          const MachineBasicBlock *MBB,
          MachineBasicBlock::const_reverse_instr_iterator I,
          DenseSet<const MachineBasicBlock *> &Visited) {
  for (auto E = MBB->instr_rend(); I != E; ++I) {
    // No need to look at parent BUNDLE instructions.
    if (I->isBundle())
      continue;

    switch (IsHazard(State, *I)) {
    case HazardFound:
      return true;
    case HazardExpired:
      return false;
    default:
      // Continue search
      break;
    }

    if (I->isInlineAsm() || I->isMetaInstruction())
      continue;

    UpdateState(State, *I);
  }

  for (MachineBasicBlock *Pred : MBB->predecessors()) {
    if (!Visited.insert(Pred).second)
      continue;

    if (hasHazard(State, IsHazard, UpdateState, Pred, Pred->instr_rbegin(),
                  Visited))
      return true;
  }

  return false;
}

// Returns a minimum wait states since \p I walking all predecessors.
// Only scans until \p IsExpired does not return true.
// Can only be run in a hazard recognizer mode.
static int getWaitStatesSince(
    GCNHazardRecognizer::IsHazardFn IsHazard, const MachineBasicBlock *MBB,
    MachineBasicBlock::const_reverse_instr_iterator I, int WaitStates,
    IsExpiredFn IsExpired, DenseSet<const MachineBasicBlock *> &Visited,
    GetNumWaitStatesFn GetNumWaitStates = SIInstrInfo::getNumWaitStates) {
  for (auto E = MBB->instr_rend(); I != E; ++I) {
    // Don't add WaitStates for parent BUNDLE instructions.
    if (I->isBundle())
      continue;

    if (IsHazard(*I))
      return WaitStates;

    if (I->isInlineAsm())
      continue;

    WaitStates += GetNumWaitStates(*I);

    if (IsExpired(*I, WaitStates))
      return std::numeric_limits<int>::max();
  }

  int MinWaitStates = std::numeric_limits<int>::max();
  for (MachineBasicBlock *Pred : MBB->predecessors()) {
    if (!Visited.insert(Pred).second)
      continue;

    int W = getWaitStatesSince(IsHazard, Pred, Pred->instr_rbegin(), WaitStates,
                               IsExpired, Visited, GetNumWaitStates);

    MinWaitStates = std::min(MinWaitStates, W);
  }

  return MinWaitStates;
}

static int getWaitStatesSince(GCNHazardRecognizer::IsHazardFn IsHazard,
                              const MachineInstr *MI, IsExpiredFn IsExpired) {
  DenseSet<const MachineBasicBlock *> Visited;
  return getWaitStatesSince(IsHazard, MI->getParent(),
                            std::next(MI->getReverseIterator()),
                            0, IsExpired, Visited);
}

int GCNHazardRecognizer::getWaitStatesSince(IsHazardFn IsHazard, int Limit) {
  if (IsHazardRecognizerMode) {
    auto IsExpiredFn = [Limit](const MachineInstr &, int WaitStates) {
      return WaitStates >= Limit;
    };
    return ::getWaitStatesSince(IsHazard, CurrCycleInstr, IsExpiredFn);
  }

  int WaitStates = 0;
  for (MachineInstr *MI : EmittedInstrs) {
    if (MI) {
      if (IsHazard(*MI))
        return WaitStates;

      if (MI->isInlineAsm())
        continue;
    }
    ++WaitStates;

    if (WaitStates >= Limit)
      break;
  }
  return std::numeric_limits<int>::max();
}

int GCNHazardRecognizer::getWaitStatesSinceDef(unsigned Reg,
                                               IsHazardFn IsHazardDef,
                                               int Limit) {
  const SIRegisterInfo *TRI = ST.getRegisterInfo();

  auto IsHazardFn = [IsHazardDef, TRI, Reg](const MachineInstr &MI) {
    return IsHazardDef(MI) && MI.modifiesRegister(Reg, TRI);
  };

  return getWaitStatesSince(IsHazardFn, Limit);
}

int GCNHazardRecognizer::getWaitStatesSinceSetReg(IsHazardFn IsHazard,
                                                  int Limit) {
  auto IsHazardFn = [IsHazard](const MachineInstr &MI) {
    return isSSetReg(MI.getOpcode()) && IsHazard(MI);
  };

  return getWaitStatesSince(IsHazardFn, Limit);
}

//===----------------------------------------------------------------------===//
// No-op Hazard Detection
//===----------------------------------------------------------------------===//

static void addRegUnits(const SIRegisterInfo &TRI, BitVector &BV,
                        MCRegister Reg) {
  for (MCRegUnitIterator RUI(Reg, &TRI); RUI.isValid(); ++RUI)
    BV.set(*RUI);
}

static void addRegsToSet(const SIRegisterInfo &TRI,
                         iterator_range<MachineInstr::const_mop_iterator> Ops,
                         BitVector &Set) {
  for (const MachineOperand &Op : Ops) {
    if (Op.isReg())
      addRegUnits(TRI, Set, Op.getReg().asMCReg());
  }
}

void GCNHazardRecognizer::addClauseInst(const MachineInstr &MI) {
  // XXX: Do we need to worry about implicit operands
  addRegsToSet(TRI, MI.defs(), ClauseDefs);
  addRegsToSet(TRI, MI.uses(), ClauseUses);
}

static bool breaksSMEMSoftClause(MachineInstr *MI) {
  return !SIInstrInfo::isSMRD(*MI);
}

static bool breaksVMEMSoftClause(MachineInstr *MI) {
  return !SIInstrInfo::isVMEM(*MI) && !SIInstrInfo::isFLAT(*MI);
}

int GCNHazardRecognizer::checkSoftClauseHazards(MachineInstr *MEM) {
  // SMEM soft clause are only present on VI+, and only matter if xnack is
  // enabled.
  if (!ST.isXNACKEnabled())
    return 0;

  bool IsSMRD = TII.isSMRD(*MEM);

  resetClause();

  // A soft-clause is any group of consecutive SMEM instructions.  The
  // instructions in this group may return out of order and/or may be
  // replayed (i.e. the same instruction issued more than once).
  //
  // In order to handle these situations correctly we need to make sure that
  // when a clause has more than one instruction, no instruction in the clause
  // writes to a register that is read by another instruction in the clause
  // (including itself). If we encounter this situation, we need to break the
  // clause by inserting a non SMEM instruction.

  for (MachineInstr *MI : EmittedInstrs) {
    // When we hit a non-SMEM instruction then we have passed the start of the
    // clause and we can stop.
    if (!MI)
      break;

    if (IsSMRD ? breaksSMEMSoftClause(MI) : breaksVMEMSoftClause(MI))
      break;

    addClauseInst(*MI);
  }

  if (ClauseDefs.none())
    return 0;

  // We need to make sure not to put loads and stores in the same clause if they
  // use the same address. For now, just start a new clause whenever we see a
  // store.
  if (MEM->mayStore())
    return 1;

  addClauseInst(*MEM);

  // If the set of defs and uses intersect then we cannot add this instruction
  // to the clause, so we have a hazard.
  return ClauseDefs.anyCommon(ClauseUses) ? 1 : 0;
}

int GCNHazardRecognizer::checkSMRDHazards(MachineInstr *SMRD) {
  int WaitStatesNeeded = 0;

  WaitStatesNeeded = checkSoftClauseHazards(SMRD);

  // This SMRD hazard only affects SI.
  if (!ST.hasSMRDReadVALUDefHazard())
    return WaitStatesNeeded;

  // A read of an SGPR by SMRD instruction requires 4 wait states when the
  // SGPR was written by a VALU instruction.
  int SmrdSgprWaitStates = 4;
  auto IsHazardDefFn = [this](const MachineInstr &MI) {
    return TII.isVALU(MI);
  };
  auto IsBufferHazardDefFn = [this](const MachineInstr &MI) {
    return TII.isSALU(MI);
  };

  bool IsBufferSMRD = TII.isBufferSMRD(*SMRD);

  for (const MachineOperand &Use : SMRD->uses()) {
    if (!Use.isReg())
      continue;
    int WaitStatesNeededForUse =
        SmrdSgprWaitStates - getWaitStatesSinceDef(Use.getReg(), IsHazardDefFn,
                                                   SmrdSgprWaitStates);
    WaitStatesNeeded = std::max(WaitStatesNeeded, WaitStatesNeededForUse);

    // This fixes what appears to be undocumented hardware behavior in SI where
    // s_mov writing a descriptor and s_buffer_load_dword reading the descriptor
    // needs some number of nops in between. We don't know how many we need, but
    // let's use 4. This wasn't discovered before probably because the only
    // case when this happens is when we expand a 64-bit pointer into a full
    // descriptor and use s_buffer_load_dword instead of s_load_dword, which was
    // probably never encountered in the closed-source land.
    if (IsBufferSMRD) {
      int WaitStatesNeededForUse =
        SmrdSgprWaitStates - getWaitStatesSinceDef(Use.getReg(),
                                                   IsBufferHazardDefFn,
                                                   SmrdSgprWaitStates);
      WaitStatesNeeded = std::max(WaitStatesNeeded, WaitStatesNeededForUse);
    }
  }

  return WaitStatesNeeded;
}

int GCNHazardRecognizer::checkVMEMHazards(MachineInstr* VMEM) {
  if (!ST.hasVMEMReadSGPRVALUDefHazard())
    return 0;

  int WaitStatesNeeded = checkSoftClauseHazards(VMEM);

  // A read of an SGPR by a VMEM instruction requires 5 wait states when the
  // SGPR was written by a VALU Instruction.
  const int VmemSgprWaitStates = 5;
  auto IsHazardDefFn = [this](const MachineInstr &MI) {
    return TII.isVALU(MI);
  };
  for (const MachineOperand &Use : VMEM->uses()) {
    if (!Use.isReg() || TRI.isVectorRegister(MF.getRegInfo(), Use.getReg()))
      continue;

    int WaitStatesNeededForUse =
        VmemSgprWaitStates - getWaitStatesSinceDef(Use.getReg(), IsHazardDefFn,
                                                   VmemSgprWaitStates);
    WaitStatesNeeded = std::max(WaitStatesNeeded, WaitStatesNeededForUse);
  }
  return WaitStatesNeeded;
}

int GCNHazardRecognizer::checkDPPHazards(MachineInstr *DPP) {
  const SIRegisterInfo *TRI = ST.getRegisterInfo();
  const SIInstrInfo *TII = ST.getInstrInfo();

  // Check for DPP VGPR read after VALU VGPR write and EXEC write.
  int DppVgprWaitStates = 2;
  int DppExecWaitStates = 5;
  int WaitStatesNeeded = 0;
  auto IsHazardDefFn = [TII](const MachineInstr &MI) {
    return TII->isVALU(MI);
  };

  for (const MachineOperand &Use : DPP->uses()) {
    if (!Use.isReg() || !TRI->isVGPR(MF.getRegInfo(), Use.getReg()))
      continue;
    int WaitStatesNeededForUse =
        DppVgprWaitStates - getWaitStatesSinceDef(
                                Use.getReg(),
                                [](const MachineInstr &) { return true; },
                                DppVgprWaitStates);
    WaitStatesNeeded = std::max(WaitStatesNeeded, WaitStatesNeededForUse);
  }

  WaitStatesNeeded = std::max(
      WaitStatesNeeded,
      DppExecWaitStates - getWaitStatesSinceDef(AMDGPU::EXEC, IsHazardDefFn,
                                                DppExecWaitStates));

  return WaitStatesNeeded;
}

int GCNHazardRecognizer::checkDivFMasHazards(MachineInstr *DivFMas) {
  const SIInstrInfo *TII = ST.getInstrInfo();

  // v_div_fmas requires 4 wait states after a write to vcc from a VALU
  // instruction.
  const int DivFMasWaitStates = 4;
  auto IsHazardDefFn = [TII](const MachineInstr &MI) {
    return TII->isVALU(MI);
  };
  int WaitStatesNeeded = getWaitStatesSinceDef(AMDGPU::VCC, IsHazardDefFn,
                                               DivFMasWaitStates);

  return DivFMasWaitStates - WaitStatesNeeded;
}

int GCNHazardRecognizer::checkGetRegHazards(MachineInstr *GetRegInstr) {
  const SIInstrInfo *TII = ST.getInstrInfo();
  unsigned GetRegHWReg = getHWReg(TII, *GetRegInstr);

  const int GetRegWaitStates = 2;
  auto IsHazardFn = [TII, GetRegHWReg](const MachineInstr &MI) {
    return GetRegHWReg == getHWReg(TII, MI);
  };
  int WaitStatesNeeded = getWaitStatesSinceSetReg(IsHazardFn, GetRegWaitStates);

  return GetRegWaitStates - WaitStatesNeeded;
}

int GCNHazardRecognizer::checkSetRegHazards(MachineInstr *SetRegInstr) {
  const SIInstrInfo *TII = ST.getInstrInfo();
  unsigned HWReg = getHWReg(TII, *SetRegInstr);

  const int SetRegWaitStates = ST.getSetRegWaitStates();
  auto IsHazardFn = [TII, HWReg](const MachineInstr &MI) {
    return HWReg == getHWReg(TII, MI);
  };
  int WaitStatesNeeded = getWaitStatesSinceSetReg(IsHazardFn, SetRegWaitStates);
  return SetRegWaitStates - WaitStatesNeeded;
}

int GCNHazardRecognizer::createsVALUHazard(const MachineInstr &MI) {
  if (!MI.mayStore())
    return -1;

  const SIInstrInfo *TII = ST.getInstrInfo();
  unsigned Opcode = MI.getOpcode();
  const MCInstrDesc &Desc = MI.getDesc();

  int VDataIdx = AMDGPU::getNamedOperandIdx(Opcode, AMDGPU::OpName::vdata);
  int VDataRCID = -1;
  if (VDataIdx != -1)
    VDataRCID = Desc.OpInfo[VDataIdx].RegClass;

  if (TII->isMUBUF(MI) || TII->isMTBUF(MI)) {
    // There is no hazard if the instruction does not use vector regs
    // (like wbinvl1)
    if (VDataIdx == -1)
      return -1;
    // For MUBUF/MTBUF instructions this hazard only exists if the
    // instruction is not using a register in the soffset field.
    const MachineOperand *SOffset =
        TII->getNamedOperand(MI, AMDGPU::OpName::soffset);
    // If we have no soffset operand, then assume this field has been
    // hardcoded to zero.
    if (AMDGPU::getRegBitWidth(VDataRCID) > 64 &&
        (!SOffset || !SOffset->isReg()))
      return VDataIdx;
  }

  // MIMG instructions create a hazard if they don't use a 256-bit T# and
  // the store size is greater than 8 bytes and they have more than two bits
  // of their dmask set.
  // All our MIMG definitions use a 256-bit T#, so we can skip checking for them.
  if (TII->isMIMG(MI)) {
    int SRsrcIdx = AMDGPU::getNamedOperandIdx(Opcode, AMDGPU::OpName::srsrc);
    assert(SRsrcIdx != -1 &&
           AMDGPU::getRegBitWidth(Desc.OpInfo[SRsrcIdx].RegClass) == 256);
    (void)SRsrcIdx;
  }

  if (TII->isFLAT(MI)) {
    int DataIdx = AMDGPU::getNamedOperandIdx(Opcode, AMDGPU::OpName::vdata);
    if (AMDGPU::getRegBitWidth(Desc.OpInfo[DataIdx].RegClass) > 64)
      return DataIdx;
  }

  return -1;
}

int
GCNHazardRecognizer::checkVALUHazardsHelper(const MachineOperand &Def,
                                            const MachineRegisterInfo &MRI) {
  // Helper to check for the hazard where VMEM instructions that store more than
  // 8 bytes can have there store data over written by the next instruction.
  const SIRegisterInfo *TRI = ST.getRegisterInfo();

  const int VALUWaitStates = ST.hasGFX940Insts() ? 2 : 1;
  int WaitStatesNeeded = 0;

  if (!TRI->isVectorRegister(MRI, Def.getReg()))
    return WaitStatesNeeded;
  Register Reg = Def.getReg();
  auto IsHazardFn = [this, Reg, TRI](const MachineInstr &MI) {
    int DataIdx = createsVALUHazard(MI);
    return DataIdx >= 0 &&
           TRI->regsOverlap(MI.getOperand(DataIdx).getReg(), Reg);
  };
  int WaitStatesNeededForDef =
    VALUWaitStates - getWaitStatesSince(IsHazardFn, VALUWaitStates);
  WaitStatesNeeded = std::max(WaitStatesNeeded, WaitStatesNeededForDef);

  return WaitStatesNeeded;
}

int GCNHazardRecognizer::checkVALUHazards(MachineInstr *VALU) {
  int WaitStatesNeeded = 0;

  if (ST.hasTransForwardingHazard() && !SIInstrInfo::isTRANS(*VALU)) {
    const int TransDefWaitstates = 1;

    auto IsTransDefFn = [this, VALU](const MachineInstr &MI) {
      if (!SIInstrInfo::isTRANS(MI))
        return false;
      const SIRegisterInfo *TRI = ST.getRegisterInfo();
      const SIInstrInfo *TII = ST.getInstrInfo();
      Register Def = TII->getNamedOperand(MI, AMDGPU::OpName::vdst)->getReg();

      for (const MachineOperand &Use : VALU->explicit_uses()) {
        if (Use.isReg() && TRI->regsOverlap(Def, Use.getReg()))
          return true;
      }

      return false;
    };

    int WaitStatesNeededForDef =
        TransDefWaitstates -
        getWaitStatesSince(IsTransDefFn, TransDefWaitstates);
    WaitStatesNeeded = std::max(WaitStatesNeeded, WaitStatesNeededForDef);
  }

  if (ST.hasDstSelForwardingHazard()) {
    const int Shift16DefWaitstates = 1;

    auto IsShift16BitDefFn = [this, VALU](const MachineInstr &MI) {
      if (!SIInstrInfo::isVALU(MI))
        return false;
      const SIInstrInfo *TII = ST.getInstrInfo();
      if (SIInstrInfo::isSDWA(MI)) {
        if (auto *DstSel = TII->getNamedOperand(MI, AMDGPU::OpName::dst_sel))
          if (DstSel->getImm() == AMDGPU::SDWA::DWORD)
            return false;
      } else {
        if ((AMDGPU::getNamedOperandIdx(MI.getOpcode(),
                                        AMDGPU::OpName::op_sel) == -1) ||
            !(TII->getNamedOperand(MI, AMDGPU::OpName::src0_modifiers)
                  ->getImm() &
              SISrcMods::DST_OP_SEL))
          return false;
      }
      const SIRegisterInfo *TRI = ST.getRegisterInfo();
      if (auto *Dst = TII->getNamedOperand(MI, AMDGPU::OpName::vdst)) {
        Register Def = Dst->getReg();

        for (const MachineOperand &Use : VALU->explicit_uses()) {
          if (Use.isReg() && TRI->regsOverlap(Def, Use.getReg()))
            return true;
        }
      }

      return false;
    };

    int WaitStatesNeededForDef =
        Shift16DefWaitstates -
        getWaitStatesSince(IsShift16BitDefFn, Shift16DefWaitstates);
    WaitStatesNeeded = std::max(WaitStatesNeeded, WaitStatesNeededForDef);
  }

  if (ST.hasVDecCoExecHazard()) {
    const int VALUWriteSGPRVALUReadWaitstates = 2;
    const int VALUWriteEXECRWLane = 4;
    const int VALUWriteVGPRReadlaneRead = 1;

    const SIRegisterInfo *TRI = ST.getRegisterInfo();
    const MachineRegisterInfo &MRI = MF.getRegInfo();
    Register UseReg;
    auto IsVALUDefSGPRFn = [&UseReg, TRI](const MachineInstr &MI) {
      if (!SIInstrInfo::isVALU(MI))
        return false;
      return MI.modifiesRegister(UseReg, TRI);
    };

    for (const MachineOperand &Use : VALU->explicit_uses()) {
      if (!Use.isReg())
        continue;

      UseReg = Use.getReg();
      if (TRI->isSGPRReg(MRI, UseReg)) {
        int WaitStatesNeededForDef =
            VALUWriteSGPRVALUReadWaitstates -
            getWaitStatesSince(IsVALUDefSGPRFn,
                               VALUWriteSGPRVALUReadWaitstates);
        WaitStatesNeeded = std::max(WaitStatesNeeded, WaitStatesNeededForDef);
      }
    }

    if (VALU->readsRegister(AMDGPU::VCC, TRI)) {
      UseReg = AMDGPU::VCC;
      int WaitStatesNeededForDef =
          VALUWriteSGPRVALUReadWaitstates -
          getWaitStatesSince(IsVALUDefSGPRFn, VALUWriteSGPRVALUReadWaitstates);
      WaitStatesNeeded = std::max(WaitStatesNeeded, WaitStatesNeededForDef);
    }

    switch (VALU->getOpcode()) {
    case AMDGPU::V_READLANE_B32:
    case AMDGPU::V_READFIRSTLANE_B32: {
      MachineOperand *Src = TII.getNamedOperand(*VALU, AMDGPU::OpName::src0);
      UseReg = Src->getReg();
      int WaitStatesNeededForDef =
          VALUWriteVGPRReadlaneRead -
          getWaitStatesSince(IsVALUDefSGPRFn, VALUWriteVGPRReadlaneRead);
      WaitStatesNeeded = std::max(WaitStatesNeeded, WaitStatesNeededForDef);
    }
      [[fallthrough]];
    case AMDGPU::V_WRITELANE_B32: {
      UseReg = AMDGPU::EXEC;
      int WaitStatesNeededForDef =
          VALUWriteEXECRWLane -
          getWaitStatesSince(IsVALUDefSGPRFn, VALUWriteEXECRWLane);
      WaitStatesNeeded = std::max(WaitStatesNeeded, WaitStatesNeededForDef);
      break;
    }
    default:
      break;
    }
  }

  // This checks for the hazard where VMEM instructions that store more than
  // 8 bytes can have there store data over written by the next instruction.
  if (!ST.has12DWordStoreHazard())
    return WaitStatesNeeded;

  const MachineRegisterInfo &MRI = MF.getRegInfo();

  for (const MachineOperand &Def : VALU->defs()) {
    WaitStatesNeeded = std::max(WaitStatesNeeded, checkVALUHazardsHelper(Def, MRI));
  }

  return WaitStatesNeeded;
}

int GCNHazardRecognizer::checkInlineAsmHazards(MachineInstr *IA) {
  // This checks for hazards associated with inline asm statements.
  // Since inline asms can contain just about anything, we use this
  // to call/leverage other check*Hazard routines. Note that
  // this function doesn't attempt to address all possible inline asm
  // hazards (good luck), but is a collection of what has been
  // problematic thus far.

  // see checkVALUHazards()
  if (!ST.has12DWordStoreHazard())
    return 0;

  const MachineRegisterInfo &MRI = MF.getRegInfo();
  int WaitStatesNeeded = 0;

  for (unsigned I = InlineAsm::MIOp_FirstOperand, E = IA->getNumOperands();
       I != E; ++I) {
    const MachineOperand &Op = IA->getOperand(I);
    if (Op.isReg() && Op.isDef()) {
      WaitStatesNeeded = std::max(WaitStatesNeeded, checkVALUHazardsHelper(Op, MRI));
    }
  }

  return WaitStatesNeeded;
}

int GCNHazardRecognizer::checkRWLaneHazards(MachineInstr *RWLane) {
  const SIInstrInfo *TII = ST.getInstrInfo();
  const SIRegisterInfo *TRI = ST.getRegisterInfo();
  const MachineRegisterInfo &MRI = MF.getRegInfo();

  const MachineOperand *LaneSelectOp =
      TII->getNamedOperand(*RWLane, AMDGPU::OpName::src1);

  if (!LaneSelectOp->isReg() || !TRI->isSGPRReg(MRI, LaneSelectOp->getReg()))
    return 0;

  Register LaneSelectReg = LaneSelectOp->getReg();
  auto IsHazardFn = [TII](const MachineInstr &MI) { return TII->isVALU(MI); };

  const int RWLaneWaitStates = 4;
  int WaitStatesSince = getWaitStatesSinceDef(LaneSelectReg, IsHazardFn,
                                              RWLaneWaitStates);
  return RWLaneWaitStates - WaitStatesSince;
}

int GCNHazardRecognizer::checkRFEHazards(MachineInstr *RFE) {
  if (!ST.hasRFEHazards())
    return 0;

  const SIInstrInfo *TII = ST.getInstrInfo();

  const int RFEWaitStates = 1;

  auto IsHazardFn = [TII](const MachineInstr &MI) {
    return getHWReg(TII, MI) == AMDGPU::Hwreg::ID_TRAPSTS;
  };
  int WaitStatesNeeded = getWaitStatesSinceSetReg(IsHazardFn, RFEWaitStates);
  return RFEWaitStates - WaitStatesNeeded;
}

int GCNHazardRecognizer::checkReadM0Hazards(MachineInstr *MI) {
  const SIInstrInfo *TII = ST.getInstrInfo();
  const int ReadM0WaitStates = 1;
  auto IsHazardFn = [TII](const MachineInstr &MI) { return TII->isSALU(MI); };
  return ReadM0WaitStates -
         getWaitStatesSinceDef(AMDGPU::M0, IsHazardFn, ReadM0WaitStates);
}

void GCNHazardRecognizer::fixHazards(MachineInstr *MI) {
  fixVMEMtoScalarWriteHazards(MI);
  fixVcmpxPermlaneHazards(MI);
  fixSMEMtoVectorWriteHazards(MI);
  fixVcmpxExecWARHazard(MI);
  fixLdsBranchVmemWARHazard(MI);
  if (ST.hasLdsDirect()) {
    fixLdsDirectVALUHazard(MI);
    fixLdsDirectVMEMHazard(MI);
  }
  fixVALUPartialForwardingHazard(MI);
  fixVALUTransUseHazard(MI);
  fixWMMAHazards(MI);
  fixShift64HighRegBug(MI);
<<<<<<< HEAD
=======
  fixVALUMaskWriteHazard(MI);
>>>>>>> f2751388
}

bool GCNHazardRecognizer::fixVcmpxPermlaneHazards(MachineInstr *MI) {
  if (!ST.hasVcmpxPermlaneHazard() || !isPermlane(*MI))
    return false;

  const SIInstrInfo *TII = ST.getInstrInfo();
  const SIRegisterInfo *TRI = ST.getRegisterInfo();
  auto IsHazardFn = [TII, TRI](const MachineInstr &MI) {
    return (TII->isVOPC(MI) ||
            ((TII->isVOP3(MI) || TII->isSDWA(MI)) && MI.isCompare())) &&
           MI.modifiesRegister(AMDGPU::EXEC, TRI);
  };

  auto IsExpiredFn = [](const MachineInstr &MI, int) {
    unsigned Opc = MI.getOpcode();
    return SIInstrInfo::isVALU(MI) && Opc != AMDGPU::V_NOP_e32 &&
           Opc != AMDGPU::V_NOP_e64 && Opc != AMDGPU::V_NOP_sdwa;
  };

  if (::getWaitStatesSince(IsHazardFn, MI, IsExpiredFn) ==
      std::numeric_limits<int>::max())
    return false;

  // V_NOP will be discarded by SQ.
  // Use V_MOV_B32 v?, v?. Register must be alive so use src0 of V_PERMLANE*
  // which is always a VGPR and available.
  auto *Src0 = TII->getNamedOperand(*MI, AMDGPU::OpName::src0);
  Register Reg = Src0->getReg();
  bool IsUndef = Src0->isUndef();
  BuildMI(*MI->getParent(), MI, MI->getDebugLoc(),
          TII->get(AMDGPU::V_MOV_B32_e32))
    .addReg(Reg, RegState::Define | (IsUndef ? RegState::Dead : 0))
    .addReg(Reg, IsUndef ? RegState::Undef : RegState::Kill);

  return true;
}

bool GCNHazardRecognizer::fixVMEMtoScalarWriteHazards(MachineInstr *MI) {
  if (!ST.hasVMEMtoScalarWriteHazard())
    return false;

  if (!SIInstrInfo::isSALU(*MI) && !SIInstrInfo::isSMRD(*MI))
    return false;

  if (MI->getNumDefs() == 0)
    return false;

  const SIRegisterInfo *TRI = ST.getRegisterInfo();

  auto IsHazardFn = [TRI, MI](const MachineInstr &I) {
    if (!SIInstrInfo::isVMEM(I) && !SIInstrInfo::isDS(I) &&
        !SIInstrInfo::isFLAT(I))
      return false;

    for (const MachineOperand &Def : MI->defs()) {
      const MachineOperand *Op =
          I.findRegisterUseOperand(Def.getReg(), false, TRI);
      if (!Op)
        continue;
      return true;
    }
    return false;
  };

  auto IsExpiredFn = [](const MachineInstr &MI, int) {
    return SIInstrInfo::isVALU(MI) ||
           (MI.getOpcode() == AMDGPU::S_WAITCNT &&
            !MI.getOperand(0).getImm()) ||
           (MI.getOpcode() == AMDGPU::S_WAITCNT_DEPCTR &&
            MI.getOperand(0).getImm() == 0xffe3);
  };

  if (::getWaitStatesSince(IsHazardFn, MI, IsExpiredFn) ==
      std::numeric_limits<int>::max())
    return false;

  const SIInstrInfo *TII = ST.getInstrInfo();
  BuildMI(*MI->getParent(), MI, MI->getDebugLoc(),
          TII->get(AMDGPU::S_WAITCNT_DEPCTR))
      .addImm(0xffe3);
  return true;
}

bool GCNHazardRecognizer::fixSMEMtoVectorWriteHazards(MachineInstr *MI) {
  if (!ST.hasSMEMtoVectorWriteHazard())
    return false;

  if (!SIInstrInfo::isVALU(*MI))
    return false;

  unsigned SDSTName;
  switch (MI->getOpcode()) {
  case AMDGPU::V_READLANE_B32:
  case AMDGPU::V_READFIRSTLANE_B32:
    SDSTName = AMDGPU::OpName::vdst;
    break;
  default:
    SDSTName = AMDGPU::OpName::sdst;
    break;
  }

  const SIInstrInfo *TII = ST.getInstrInfo();
  const SIRegisterInfo *TRI = ST.getRegisterInfo();
  const AMDGPU::IsaVersion IV = AMDGPU::getIsaVersion(ST.getCPU());
  const MachineOperand *SDST = TII->getNamedOperand(*MI, SDSTName);
  if (!SDST) {
    for (const auto &MO : MI->implicit_operands()) {
      if (MO.isDef() && TRI->isSGPRClass(TRI->getPhysRegClass(MO.getReg()))) {
        SDST = &MO;
        break;
      }
    }
  }

  if (!SDST)
    return false;

  const Register SDSTReg = SDST->getReg();
  auto IsHazardFn = [SDSTReg, TRI](const MachineInstr &I) {
    return SIInstrInfo::isSMRD(I) && I.readsRegister(SDSTReg, TRI);
  };

  auto IsExpiredFn = [TII, IV](const MachineInstr &MI, int) {
    if (TII->isSALU(MI)) {
      switch (MI.getOpcode()) {
      case AMDGPU::S_SETVSKIP:
      case AMDGPU::S_VERSION:
      case AMDGPU::S_WAITCNT_VSCNT:
      case AMDGPU::S_WAITCNT_VMCNT:
      case AMDGPU::S_WAITCNT_EXPCNT:
        // These instructions cannot not mitigate the hazard.
        return false;
      case AMDGPU::S_WAITCNT_LGKMCNT:
        // Reducing lgkmcnt count to 0 always mitigates the hazard.
        return (MI.getOperand(1).getImm() == 0) &&
               (MI.getOperand(0).getReg() == AMDGPU::SGPR_NULL);
      case AMDGPU::S_WAITCNT: {
        const int64_t Imm = MI.getOperand(0).getImm();
        AMDGPU::Waitcnt Decoded = AMDGPU::decodeWaitcnt(IV, Imm);
        return (Decoded.LgkmCnt == 0);
      }
      default:
        // SOPP instructions cannot mitigate the hazard.
        if (TII->isSOPP(MI))
          return false;
        // At this point the SALU can be assumed to mitigate the hazard
        // because either:
        // (a) it is independent of the at risk SMEM (breaking chain),
        // or
        // (b) it is dependent on the SMEM, in which case an appropriate
        //     s_waitcnt lgkmcnt _must_ exist between it and the at risk
        //     SMEM instruction.
        return true;
      }
    }
    return false;
  };

  if (::getWaitStatesSince(IsHazardFn, MI, IsExpiredFn) ==
      std::numeric_limits<int>::max())
    return false;

  BuildMI(*MI->getParent(), MI, MI->getDebugLoc(),
          TII->get(AMDGPU::S_MOV_B32), AMDGPU::SGPR_NULL)
      .addImm(0);
  return true;
}

bool GCNHazardRecognizer::fixVcmpxExecWARHazard(MachineInstr *MI) {
  if (!ST.hasVcmpxExecWARHazard() || !SIInstrInfo::isVALU(*MI))
    return false;

  const SIRegisterInfo *TRI = ST.getRegisterInfo();
  if (!MI->modifiesRegister(AMDGPU::EXEC, TRI))
    return false;

  auto IsHazardFn = [TRI](const MachineInstr &I) {
    if (SIInstrInfo::isVALU(I))
      return false;
    return I.readsRegister(AMDGPU::EXEC, TRI);
  };

  const SIInstrInfo *TII = ST.getInstrInfo();
  auto IsExpiredFn = [TII, TRI](const MachineInstr &MI, int) {
    if (SIInstrInfo::isVALU(MI)) {
      if (TII->getNamedOperand(MI, AMDGPU::OpName::sdst))
        return true;
      for (auto MO : MI.implicit_operands())
        if (MO.isDef() && TRI->isSGPRClass(TRI->getPhysRegClass(MO.getReg())))
          return true;
    }
    if (MI.getOpcode() == AMDGPU::S_WAITCNT_DEPCTR &&
        (MI.getOperand(0).getImm() & 0xfffe) == 0xfffe)
      return true;
    return false;
  };

  if (::getWaitStatesSince(IsHazardFn, MI, IsExpiredFn) ==
      std::numeric_limits<int>::max())
    return false;

  BuildMI(*MI->getParent(), MI, MI->getDebugLoc(),
          TII->get(AMDGPU::S_WAITCNT_DEPCTR))
    .addImm(0xfffe);
  return true;
}

static bool shouldRunLdsBranchVmemWARHazardFixup(const MachineFunction &MF,
                                                 const GCNSubtarget &ST) {
  if (!ST.hasLdsBranchVmemWARHazard())
    return false;

  // Check if the necessary condition for the hazard is met: both LDS and VMEM
  // instructions need to appear in the same function.
  bool HasLds = false;
  bool HasVmem = false;
  for (auto &MBB : MF) {
    for (auto &MI : MBB) {
      HasLds |= SIInstrInfo::isDS(MI);
      HasVmem |=
          SIInstrInfo::isVMEM(MI) || SIInstrInfo::isSegmentSpecificFLAT(MI);
      if (HasLds && HasVmem)
        return true;
    }
  }
  return false;
}

static bool isStoreCountWaitZero(const MachineInstr &I) {
  return I.getOpcode() == AMDGPU::S_WAITCNT_VSCNT &&
         I.getOperand(0).getReg() == AMDGPU::SGPR_NULL &&
         !I.getOperand(1).getImm();
}

bool GCNHazardRecognizer::fixLdsBranchVmemWARHazard(MachineInstr *MI) {
  if (!RunLdsBranchVmemWARHazardFixup)
    return false;

  assert(ST.hasLdsBranchVmemWARHazard());

  auto IsHazardInst = [](const MachineInstr &MI) {
    if (SIInstrInfo::isDS(MI))
      return 1;
    if (SIInstrInfo::isVMEM(MI) || SIInstrInfo::isSegmentSpecificFLAT(MI))
      return 2;
    return 0;
  };

  auto InstType = IsHazardInst(*MI);
  if (!InstType)
    return false;

  auto IsExpiredFn = [&IsHazardInst](const MachineInstr &I, int) {
    return IsHazardInst(I) || isStoreCountWaitZero(I);
  };

  auto IsHazardFn = [InstType, &IsHazardInst](const MachineInstr &I) {
    if (!I.isBranch())
      return false;

    auto IsHazardFn = [InstType, IsHazardInst](const MachineInstr &I) {
      auto InstType2 = IsHazardInst(I);
      return InstType2 && InstType != InstType2;
    };

    auto IsExpiredFn = [InstType, &IsHazardInst](const MachineInstr &I, int) {
      auto InstType2 = IsHazardInst(I);
      if (InstType == InstType2)
        return true;

      return isStoreCountWaitZero(I);
    };

    return ::getWaitStatesSince(IsHazardFn, &I, IsExpiredFn) !=
           std::numeric_limits<int>::max();
  };

  if (::getWaitStatesSince(IsHazardFn, MI, IsExpiredFn) ==
      std::numeric_limits<int>::max())
    return false;

  const SIInstrInfo *TII = ST.getInstrInfo();
  BuildMI(*MI->getParent(), MI, MI->getDebugLoc(),
          TII->get(AMDGPU::S_WAITCNT_VSCNT))
    .addReg(AMDGPU::SGPR_NULL, RegState::Undef)
    .addImm(0);

  return true;
}

bool GCNHazardRecognizer::fixLdsDirectVALUHazard(MachineInstr *MI) {
  if (!SIInstrInfo::isLDSDIR(*MI))
    return false;

  const int NoHazardWaitStates = 15;
  const MachineOperand *VDST = TII.getNamedOperand(*MI, AMDGPU::OpName::vdst);
  const Register VDSTReg = VDST->getReg();

  bool VisitedTrans = false;
  auto IsHazardFn = [this, VDSTReg, &VisitedTrans](const MachineInstr &I) {
    if (!SIInstrInfo::isVALU(I))
      return false;
    VisitedTrans = VisitedTrans || SIInstrInfo::isTRANS(I);
    // Cover both WAR and WAW
    return I.readsRegister(VDSTReg, &TRI) || I.modifiesRegister(VDSTReg, &TRI);
  };
  auto IsExpiredFn = [&](const MachineInstr &I, int WaitStates) {
    if (WaitStates >= NoHazardWaitStates)
      return true;
    // Instructions which cause va_vdst==0 expire hazard
    return SIInstrInfo::isVMEM(I) || SIInstrInfo::isFLAT(I) ||
           SIInstrInfo::isDS(I) || SIInstrInfo::isEXP(I);
  };
  auto GetWaitStatesFn = [](const MachineInstr &MI) {
    return SIInstrInfo::isVALU(MI) ? 1 : 0;
  };

  DenseSet<const MachineBasicBlock *> Visited;
  auto Count = ::getWaitStatesSince(IsHazardFn, MI->getParent(),
                                    std::next(MI->getReverseIterator()), 0,
                                    IsExpiredFn, Visited, GetWaitStatesFn);

  // Transcendentals can execute in parallel to other VALUs.
  // This makes va_vdst count unusable with a mixture of VALU and TRANS.
  if (VisitedTrans)
    Count = 0;

  MachineOperand *WaitVdstOp =
      TII.getNamedOperand(*MI, AMDGPU::OpName::waitvdst);
  WaitVdstOp->setImm(std::min(Count, NoHazardWaitStates));

  return true;
}

bool GCNHazardRecognizer::fixLdsDirectVMEMHazard(MachineInstr *MI) {
  if (!SIInstrInfo::isLDSDIR(*MI))
    return false;

  const MachineOperand *VDST = TII.getNamedOperand(*MI, AMDGPU::OpName::vdst);
  const Register VDSTReg = VDST->getReg();

  auto IsHazardFn = [this, VDSTReg](const MachineInstr &I) {
    if (!SIInstrInfo::isVMEM(I) && !SIInstrInfo::isFLAT(I) &&
        !SIInstrInfo::isDS(I))
      return false;
    return I.readsRegister(VDSTReg, &TRI) || I.modifiesRegister(VDSTReg, &TRI);
  };
  auto IsExpiredFn = [](const MachineInstr &I, int) {
    return SIInstrInfo::isVALU(I) || SIInstrInfo::isEXP(I) ||
           (I.getOpcode() == AMDGPU::S_WAITCNT && !I.getOperand(0).getImm()) ||
           (I.getOpcode() == AMDGPU::S_WAITCNT_DEPCTR &&
            I.getOperand(0).getImm() == 0xffe3);
  };

  if (::getWaitStatesSince(IsHazardFn, MI, IsExpiredFn) ==
      std::numeric_limits<int>::max())
    return false;

  BuildMI(*MI->getParent(), MI, MI->getDebugLoc(),
          TII.get(AMDGPU::S_WAITCNT_DEPCTR))
      .addImm(0xffe3);

  return true;
}

bool GCNHazardRecognizer::fixVALUPartialForwardingHazard(MachineInstr *MI) {
  if (!ST.isWave64())
    return false;
  if (!ST.hasVALUPartialForwardingHazard())
    return false;
  if (!SIInstrInfo::isVALU(*MI))
    return false;

  SmallSetVector<Register, 4> SrcVGPRs;

  for (const MachineOperand &Use : MI->explicit_uses()) {
    if (Use.isReg() && TRI.isVGPR(MF.getRegInfo(), Use.getReg()))
      SrcVGPRs.insert(Use.getReg());
  }

  // Only applies with >= 2 unique VGPR sources
  if (SrcVGPRs.size() <= 1)
    return false;

  // Look for the following pattern:
  //   Va <- VALU [PreExecPos]
  //   intv1
  //   Exec <- SALU [ExecPos]
  //   intv2
  //   Vb <- VALU [PostExecPos]
  //   intv3
  //   MI Va, Vb (WaitState = 0)
  //
  // Where:
  // intv1 + intv2 <= 2 VALUs
  // intv3 <= 4 VALUs
  //
  // If found, insert an appropriate S_WAITCNT_DEPCTR before MI.

  const int Intv1plus2MaxVALUs = 2;
  const int Intv3MaxVALUs = 4;
  const int IntvMaxVALUs = 6;
  const int NoHazardVALUWaitStates = IntvMaxVALUs + 2;

  struct StateType {
    SmallDenseMap<Register, int, 4> DefPos;
    int ExecPos = std::numeric_limits<int>::max();
    int VALUs = 0;
  };

  StateType State;

  // This overloads expiry testing with all the hazard detection
  auto IsHazardFn = [&, this](StateType &State, const MachineInstr &I) {
    // Too many VALU states have passed
    if (State.VALUs > NoHazardVALUWaitStates)
      return HazardExpired;

    // Instructions which cause va_vdst==0 expire hazard
    if (SIInstrInfo::isVMEM(I) || SIInstrInfo::isFLAT(I) ||
        SIInstrInfo::isDS(I) || SIInstrInfo::isEXP(I) ||
        (I.getOpcode() == AMDGPU::S_WAITCNT_DEPCTR &&
         I.getOperand(0).getImm() == 0x0fff))
      return HazardExpired;

    // Track registers writes
    bool Changed = false;
    if (SIInstrInfo::isVALU(I)) {
      for (Register Src : SrcVGPRs) {
        if (!State.DefPos.count(Src) && I.modifiesRegister(Src, &TRI)) {
          State.DefPos[Src] = State.VALUs;
          Changed = true;
        }
      }
    } else if (SIInstrInfo::isSALU(I)) {
      if (State.ExecPos == std::numeric_limits<int>::max()) {
        if (!State.DefPos.empty() && I.modifiesRegister(AMDGPU::EXEC, &TRI)) {
          State.ExecPos = State.VALUs;
          Changed = true;
        }
      }
    }

    // Early expiration: too many VALUs in intv3
    if (State.VALUs > Intv3MaxVALUs && State.DefPos.empty())
      return HazardExpired;

    // Only evaluate state if something changed
    if (!Changed)
      return NoHazardFound;

    // Determine positions of VALUs pre/post exec change
    if (State.ExecPos == std::numeric_limits<int>::max())
      return NoHazardFound;

    int PreExecPos = std::numeric_limits<int>::max();
    int PostExecPos = std::numeric_limits<int>::max();

    for (auto Entry : State.DefPos) {
      int DefVALUs = Entry.second;
      if (DefVALUs != std::numeric_limits<int>::max()) {
        if (DefVALUs >= State.ExecPos)
          PreExecPos = std::min(PreExecPos, DefVALUs);
        else if (DefVALUs < State.ExecPos)
          PostExecPos = std::min(PostExecPos, DefVALUs);
      }
    }

    // Need a VALUs post exec change
    if (PostExecPos == std::numeric_limits<int>::max())
      return NoHazardFound;

    // Too many VALUs in intv3?
    int Intv3VALUs = PostExecPos;
    if (Intv3VALUs > Intv3MaxVALUs)
      return HazardExpired;

    // Too many VALUs in intv2?
    int Intv2VALUs = (State.ExecPos - PostExecPos) - 1;
    if (Intv2VALUs > Intv1plus2MaxVALUs)
      return HazardExpired;

    // Need a VALUs pre exec change
    if (PreExecPos == std::numeric_limits<int>::max())
      return NoHazardFound;

    // Too many VALUs in intv1?
    int Intv1VALUs = PreExecPos - State.ExecPos;
    if (Intv1VALUs > Intv1plus2MaxVALUs)
      return HazardExpired;

    // Too many VALUs in intv1 + intv2
    if (Intv1VALUs + Intv2VALUs > Intv1plus2MaxVALUs)
      return HazardExpired;

    return HazardFound;
  };
  auto UpdateStateFn = [](StateType &State, const MachineInstr &MI) {
    if (SIInstrInfo::isVALU(MI))
      State.VALUs += 1;
  };

  DenseSet<const MachineBasicBlock *> Visited;
  if (!hasHazard<StateType>(State, IsHazardFn, UpdateStateFn, MI->getParent(),
                            std::next(MI->getReverseIterator()), Visited))
    return false;

  BuildMI(*MI->getParent(), MI, MI->getDebugLoc(),
          TII.get(AMDGPU::S_WAITCNT_DEPCTR))
      .addImm(0x0fff);

  return true;
}

bool GCNHazardRecognizer::fixVALUTransUseHazard(MachineInstr *MI) {
  if (!ST.hasVALUTransUseHazard())
    return false;
  if (!SIInstrInfo::isVALU(*MI))
    return false;

  SmallSet<Register, 4> SrcVGPRs;

  for (const MachineOperand &Use : MI->explicit_uses()) {
    if (Use.isReg() && TRI.isVGPR(MF.getRegInfo(), Use.getReg()))
      SrcVGPRs.insert(Use.getReg());
  }

  // Look for the following pattern:
  //   Va <- TRANS VALU
  //   intv
  //   MI Va (WaitState = 0)
  //
  // Where:
  // intv <= 5 VALUs / 1 TRANS
  //
  // If found, insert an appropriate S_WAITCNT_DEPCTR before MI.

  const int IntvMaxVALUs = 5;
  const int IntvMaxTRANS = 1;

  struct StateType {
    int VALUs = 0;
    int TRANS = 0;
  };

  StateType State;

  // This overloads expiry testing with all the hazard detection
  auto IsHazardFn = [&, this](StateType &State, const MachineInstr &I) {
    // Too many VALU states have passed
    if (State.VALUs > IntvMaxVALUs || State.TRANS > IntvMaxTRANS)
      return HazardExpired;

    // Instructions which cause va_vdst==0 expire hazard
    if (SIInstrInfo::isVMEM(I) || SIInstrInfo::isFLAT(I) ||
        SIInstrInfo::isDS(I) || SIInstrInfo::isEXP(I) ||
        (I.getOpcode() == AMDGPU::S_WAITCNT_DEPCTR &&
         I.getOperand(0).getImm() == 0x0fff))
      return HazardExpired;

    // Track registers writes
    if (SIInstrInfo::isTRANS(I)) {
      for (Register Src : SrcVGPRs) {
        if (I.modifiesRegister(Src, &TRI)) {
          return HazardFound;
        }
      }
    }

    return NoHazardFound;
  };
  auto UpdateStateFn = [](StateType &State, const MachineInstr &MI) {
    if (SIInstrInfo::isVALU(MI))
      State.VALUs += 1;
    if (SIInstrInfo::isTRANS(MI))
      State.TRANS += 1;
  };

  DenseSet<const MachineBasicBlock *> Visited;
  if (!hasHazard<StateType>(State, IsHazardFn, UpdateStateFn, MI->getParent(),
                            std::next(MI->getReverseIterator()), Visited))
    return false;

  // Hazard is observed - insert a wait on va_dst counter to ensure hazard is
  // avoided (mask 0x0fff achieves this).
  BuildMI(*MI->getParent(), MI, MI->getDebugLoc(),
          TII.get(AMDGPU::S_WAITCNT_DEPCTR))
      .addImm(0x0fff);

  return true;
}

bool GCNHazardRecognizer::fixWMMAHazards(MachineInstr *MI) {
  if (!SIInstrInfo::isWMMA(*MI))
    return false;

  const SIInstrInfo *TII = ST.getInstrInfo();
  const SIRegisterInfo *TRI = ST.getRegisterInfo();

  auto IsHazardFn = [MI, TII, TRI](const MachineInstr &I) {
    if (!SIInstrInfo::isWMMA(I))
      return false;

    // Src0 or Src1 of the current wmma instruction overlaps with the dest of
    // the previous wmma.
    const Register CurSrc0Reg =
        TII->getNamedOperand(*MI, AMDGPU::OpName::src0)->getReg();
    const Register CurSrc1Reg =
        TII->getNamedOperand(*MI, AMDGPU::OpName::src1)->getReg();

    const Register PrevDstReg =
        TII->getNamedOperand(I, AMDGPU::OpName::vdst)->getReg();

    if (TRI->regsOverlap(PrevDstReg, CurSrc0Reg) ||
        TRI->regsOverlap(PrevDstReg, CurSrc1Reg)) {
      return true;
    }

    // Src2 of the current wmma instruction overlaps with the dest of the
    // previous wmma.
    const MachineOperand *Src2 =
        TII->getNamedOperand(*MI, AMDGPU::OpName::src2);
    const Register CurSrc2Reg = Src2->isReg() ? Src2->getReg() : Register();

    if (CurSrc2Reg != AMDGPU::NoRegister &&
        TRI->regsOverlap(PrevDstReg, CurSrc2Reg)) {

      const MachineOperand *Src2Mods =
          TII->getNamedOperand(*MI, AMDGPU::OpName::src2_modifiers);
      const bool NoSrc2Mods =
          (Src2Mods->getImm() & (SISrcMods::NEG | SISrcMods::NEG_HI)) == 0;
      // Exception: there is no hazard if the wmma instructions are of the same
      // type and there is no input modifier on src2 of the current instruction.
      return !(NoSrc2Mods && (TII->pseudoToMCOpcode(I.getOpcode()) ==
                              TII->pseudoToMCOpcode(MI->getOpcode())));
    }

    return false;
  };

  auto IsExpiredFn = [](const MachineInstr &I, int) {
    return SIInstrInfo::isVALU(I);
  };

  if (::getWaitStatesSince(IsHazardFn, MI, IsExpiredFn) ==
      std::numeric_limits<int>::max())
    return false;

  BuildMI(*MI->getParent(), MI, MI->getDebugLoc(), TII->get(AMDGPU::V_NOP_e32));

  return true;
}

bool GCNHazardRecognizer::fixShift64HighRegBug(MachineInstr *MI) {
  if (!ST.hasShift64HighRegBug())
    return false;

  switch (MI->getOpcode()) {
  default:
    return false;
  case AMDGPU::V_LSHLREV_B64_e64:
  case AMDGPU::V_LSHRREV_B64_e64:
  case AMDGPU::V_ASHRREV_I64_e64:
    break;
  }

  MachineOperand *Amt = TII.getNamedOperand(*MI, AMDGPU::OpName::src0);
  if (!Amt->isReg())
    return false;

  Register AmtReg = Amt->getReg();
  const MachineRegisterInfo &MRI = MF.getRegInfo();
  // Check if this is a last VGPR in the allocation block.
  if (!TRI.isVGPR(MRI, AmtReg) || ((AmtReg - AMDGPU::VGPR0) & 7) != 7)
    return false;

  if (AmtReg != AMDGPU::VGPR255 && MRI.isPhysRegUsed(AmtReg + 1))
    return false;

  MachineOperand *Src1 = TII.getNamedOperand(*MI, AMDGPU::OpName::src1);
  bool OverlappedSrc = Src1->isReg() && TRI.regsOverlap(Src1->getReg(), AmtReg);
  bool OverlappedDst = MI->modifiesRegister(AmtReg, &TRI);
  bool Overlapped = OverlappedSrc || OverlappedDst;

  assert(!OverlappedDst || !OverlappedSrc ||
         Src1->getReg() == MI->getOperand(0).getReg());
  assert(ST.needsAlignedVGPRs());
  static_assert(AMDGPU::VGPR0 + 1 == AMDGPU::VGPR1);

  Register NewReg;
  for (MCRegister Reg : Overlapped ? AMDGPU::VReg_64_Align2RegClass
                                   : AMDGPU::VGPR_32RegClass) {
    if (!MI->modifiesRegister(Reg, &TRI) && !MI->readsRegister(Reg, &TRI)) {
      NewReg = Reg;
      break;
    }
  }

  Register NewAmt = Overlapped ? (Register)TRI.getSubReg(NewReg, AMDGPU::sub1)
                               : NewReg;
  Register NewAmtLo;

  if (Overlapped)
    NewAmtLo = TRI.getSubReg(NewReg, AMDGPU::sub0);

  DebugLoc DL = MI->getDebugLoc();
  MachineBasicBlock *MBB = MI->getParent();
  // Insert a full wait count because found register might be pending a wait.
  BuildMI(*MBB, MI, DL, TII.get(AMDGPU::S_WAITCNT))
      .addImm(0);

  // Insert V_SWAP_B32 instruction(s) and run hazard recognizer on them.
  if (Overlapped)
    runOnInstruction(
        BuildMI(*MBB, MI, DL, TII.get(AMDGPU::V_SWAP_B32), NewAmtLo)
            .addDef(AmtReg - 1)
            .addReg(AmtReg - 1, RegState::Undef)
            .addReg(NewAmtLo, RegState::Undef));
  runOnInstruction(BuildMI(*MBB, MI, DL, TII.get(AMDGPU::V_SWAP_B32), NewAmt)
                       .addDef(AmtReg)
                       .addReg(AmtReg, RegState::Undef)
                       .addReg(NewAmt, RegState::Undef));

  // Instructions emitted after the current instruction will be processed by the
  // parent loop of the hazard recognizer in a natural way.
  BuildMI(*MBB, std::next(MI->getIterator()), DL, TII.get(AMDGPU::V_SWAP_B32),
          AmtReg)
      .addDef(NewAmt)
      .addReg(NewAmt)
      .addReg(AmtReg);
  if (Overlapped)
    BuildMI(*MBB, std::next(MI->getIterator()), DL, TII.get(AMDGPU::V_SWAP_B32),
            AmtReg - 1)
        .addDef(NewAmtLo)
        .addReg(NewAmtLo)
        .addReg(AmtReg - 1);

  // Re-running hazard recognizer on the modified instruction is not necessary,
  // inserted V_SWAP_B32 has already both read and write new registers so
  // hazards related to these register has already been handled.
  Amt->setReg(NewAmt);
  Amt->setIsKill(false);
  // We do not update liveness, so verifier may see it as undef.
<<<<<<< HEAD
  Amt->setIsUndef(true);
=======
  Amt->setIsUndef();
>>>>>>> f2751388
  if (OverlappedDst)
    MI->getOperand(0).setReg(NewReg);
  if (OverlappedSrc) {
    Src1->setReg(NewReg);
    Src1->setIsKill(false);
<<<<<<< HEAD
    Src1->setIsUndef(true);
=======
    Src1->setIsUndef();
>>>>>>> f2751388
  }

  return true;
}

int GCNHazardRecognizer::checkNSAtoVMEMHazard(MachineInstr *MI) {
  int NSAtoVMEMWaitStates = 1;

  if (!ST.hasNSAtoVMEMBug())
    return 0;

  if (!SIInstrInfo::isMUBUF(*MI) && !SIInstrInfo::isMTBUF(*MI))
    return 0;

  const SIInstrInfo *TII = ST.getInstrInfo();
  const auto *Offset = TII->getNamedOperand(*MI, AMDGPU::OpName::offset);
  if (!Offset || (Offset->getImm() & 6) == 0)
    return 0;

  auto IsHazardFn = [TII](const MachineInstr &I) {
    if (!SIInstrInfo::isMIMG(I))
      return false;
    const AMDGPU::MIMGInfo *Info = AMDGPU::getMIMGInfo(I.getOpcode());
    return Info->MIMGEncoding == AMDGPU::MIMGEncGfx10NSA &&
           TII->getInstSizeInBytes(I) >= 16;
  };

  return NSAtoVMEMWaitStates - getWaitStatesSince(IsHazardFn, 1);
}

int GCNHazardRecognizer::checkFPAtomicToDenormModeHazard(MachineInstr *MI) {
  int FPAtomicToDenormModeWaitStates = 3;

  if (!ST.hasFPAtomicToDenormModeHazard())
    return 0;

  if (MI->getOpcode() != AMDGPU::S_DENORM_MODE)
    return 0;

  auto IsHazardFn = [](const MachineInstr &I) {
    if (!SIInstrInfo::isVMEM(I) && !SIInstrInfo::isFLAT(I))
      return false;
    return SIInstrInfo::isFPAtomic(I);
  };

  auto IsExpiredFn = [](const MachineInstr &MI, int WaitStates) {
    if (WaitStates >= 3 || SIInstrInfo::isVALU(MI))
      return true;

    switch (MI.getOpcode()) {
    case AMDGPU::S_WAITCNT:
    case AMDGPU::S_WAITCNT_VSCNT:
    case AMDGPU::S_WAITCNT_VMCNT:
    case AMDGPU::S_WAITCNT_EXPCNT:
    case AMDGPU::S_WAITCNT_LGKMCNT:
    case AMDGPU::S_WAIT_IDLE:
      return true;
    default:
      break;
    }

    return false;
  };

  return FPAtomicToDenormModeWaitStates -
         ::getWaitStatesSince(IsHazardFn, MI, IsExpiredFn);
}

int GCNHazardRecognizer::checkMAIHazards(MachineInstr *MI) {
  assert(SIInstrInfo::isMAI(*MI));

  return ST.hasGFX90AInsts() ? checkMAIHazards90A(MI) : checkMAIHazards908(MI);
}

int GCNHazardRecognizer::checkMFMAPadding(MachineInstr *MI) {
  // Early exit if no padding is requested.
  if (MFMAPaddingRatio == 0)
    return 0;

  const SIMachineFunctionInfo *MFI = MF.getInfo<SIMachineFunctionInfo>();
  if (!SIInstrInfo::isMFMA(*MI) || MFI->getOccupancy() < 2)
    return 0;

  int NeighborMFMALatency = 0;
  auto IsNeighboringMFMA = [&NeighborMFMALatency,
                            this](const MachineInstr &MI) {
    if (!SIInstrInfo::isMFMA(MI))
      return false;

    NeighborMFMALatency = this->getMFMAPipelineWaitStates(MI);
    return true;
  };

  const int MaxMFMAPipelineWaitStates = 16;
  int WaitStatesSinceNeighborMFMA =
      getWaitStatesSince(IsNeighboringMFMA, MaxMFMAPipelineWaitStates);

  int NeighborMFMAPaddingNeeded =
      (NeighborMFMALatency * MFMAPaddingRatio / 100) -
      WaitStatesSinceNeighborMFMA;

  return std::max(0, NeighborMFMAPaddingNeeded);
}

int GCNHazardRecognizer::checkMAIHazards908(MachineInstr *MI) {
  int WaitStatesNeeded = 0;
  unsigned Opc = MI->getOpcode();

  auto IsVALUFn = [](const MachineInstr &MI) {
    return SIInstrInfo::isVALU(MI) || MI.isInlineAsm();
  };

  if (Opc != AMDGPU::V_ACCVGPR_READ_B32_e64) { // MFMA or v_accvgpr_write
    const int LegacyVALUWritesVGPRWaitStates = 2;
    const int VALUWritesExecWaitStates = 4;
    const int MaxWaitStates = 4;

    int WaitStatesNeededForUse = VALUWritesExecWaitStates -
      getWaitStatesSinceDef(AMDGPU::EXEC, IsVALUFn, MaxWaitStates);
    WaitStatesNeeded = std::max(WaitStatesNeeded, WaitStatesNeededForUse);

    if (WaitStatesNeeded < MaxWaitStates) {
      for (const MachineOperand &Use : MI->explicit_uses()) {
        const int MaxWaitStates = 2;

        if (!Use.isReg() || !TRI.isVGPR(MF.getRegInfo(), Use.getReg()))
          continue;

        int WaitStatesNeededForUse = LegacyVALUWritesVGPRWaitStates -
          getWaitStatesSinceDef(Use.getReg(), IsVALUFn, MaxWaitStates);
        WaitStatesNeeded = std::max(WaitStatesNeeded, WaitStatesNeededForUse);

        if (WaitStatesNeeded == MaxWaitStates)
          break;
      }
    }
  }

  for (const MachineOperand &Op : MI->explicit_operands()) {
    if (!Op.isReg() || !TRI.isAGPR(MF.getRegInfo(), Op.getReg()))
      continue;

    if (Op.isDef() && Opc != AMDGPU::V_ACCVGPR_WRITE_B32_e64)
      continue;

    const int MFMAWritesAGPROverlappedSrcABWaitStates = 4;
    const int MFMAWritesAGPROverlappedSrcCWaitStates = 2;
    const int MFMA4x4WritesAGPRAccVgprReadWaitStates = 4;
    const int MFMA16x16WritesAGPRAccVgprReadWaitStates = 10;
    const int MFMA32x32WritesAGPRAccVgprReadWaitStates = 18;
    const int MFMA4x4WritesAGPRAccVgprWriteWaitStates = 1;
    const int MFMA16x16WritesAGPRAccVgprWriteWaitStates = 7;
    const int MFMA32x32WritesAGPRAccVgprWriteWaitStates = 15;
    const int MaxWaitStates = 18;
    Register Reg = Op.getReg();
    unsigned HazardDefLatency = 0;

    auto IsOverlappedMFMAFn = [Reg, &HazardDefLatency,
                               this](const MachineInstr &MI) {
      if (!SIInstrInfo::isMFMA(MI))
        return false;
      Register DstReg = MI.getOperand(0).getReg();
      if (DstReg == Reg)
        return false;
      HazardDefLatency =
          std::max(HazardDefLatency, TSchedModel.computeInstrLatency(&MI));
      return TRI.regsOverlap(DstReg, Reg);
    };

    int WaitStatesSinceDef = getWaitStatesSinceDef(Reg, IsOverlappedMFMAFn,
                                                   MaxWaitStates);
    int NeedWaitStates = MFMAWritesAGPROverlappedSrcABWaitStates;
    int SrcCIdx = AMDGPU::getNamedOperandIdx(Opc, AMDGPU::OpName::src2);
    int OpNo = MI->getOperandNo(&Op);
    if (OpNo == SrcCIdx) {
      NeedWaitStates = MFMAWritesAGPROverlappedSrcCWaitStates;
    } else if (Opc == AMDGPU::V_ACCVGPR_READ_B32_e64) {
      switch (HazardDefLatency) {
      case 2:  NeedWaitStates = MFMA4x4WritesAGPRAccVgprReadWaitStates;
               break;
      case 8:  NeedWaitStates = MFMA16x16WritesAGPRAccVgprReadWaitStates;
               break;
      case 16: [[fallthrough]];
      default: NeedWaitStates = MFMA32x32WritesAGPRAccVgprReadWaitStates;
               break;
      }
    } else if (Opc == AMDGPU::V_ACCVGPR_WRITE_B32_e64) {
      switch (HazardDefLatency) {
      case 2:  NeedWaitStates = MFMA4x4WritesAGPRAccVgprWriteWaitStates;
               break;
      case 8:  NeedWaitStates = MFMA16x16WritesAGPRAccVgprWriteWaitStates;
               break;
      case 16: [[fallthrough]];
      default: NeedWaitStates = MFMA32x32WritesAGPRAccVgprWriteWaitStates;
               break;
      }
    }

    int WaitStatesNeededForUse = NeedWaitStates - WaitStatesSinceDef;
    WaitStatesNeeded = std::max(WaitStatesNeeded, WaitStatesNeededForUse);

    if (WaitStatesNeeded == MaxWaitStates)
      return WaitStatesNeeded; // Early exit.

    auto IsAccVgprWriteFn = [Reg, this](const MachineInstr &MI) {
      if (MI.getOpcode() != AMDGPU::V_ACCVGPR_WRITE_B32_e64)
        return false;
      Register DstReg = MI.getOperand(0).getReg();
      return TRI.regsOverlap(Reg, DstReg);
    };

    const int AccVGPRWriteMFMAReadSrcCWaitStates = 1;
    const int AccVGPRWriteMFMAReadSrcABWaitStates = 3;
    const int AccVGPRWriteAccVgprReadWaitStates = 3;
    NeedWaitStates = AccVGPRWriteMFMAReadSrcABWaitStates;
    if (OpNo == SrcCIdx)
      NeedWaitStates = AccVGPRWriteMFMAReadSrcCWaitStates;
    else if (Opc == AMDGPU::V_ACCVGPR_READ_B32_e64)
      NeedWaitStates = AccVGPRWriteAccVgprReadWaitStates;

    WaitStatesNeededForUse = NeedWaitStates -
      getWaitStatesSinceDef(Reg, IsAccVgprWriteFn, MaxWaitStates);
    WaitStatesNeeded = std::max(WaitStatesNeeded, WaitStatesNeededForUse);

    if (WaitStatesNeeded == MaxWaitStates)
      return WaitStatesNeeded; // Early exit.
  }

  if (Opc == AMDGPU::V_ACCVGPR_WRITE_B32_e64) {
    const int MFMA4x4ReadSrcCAccVgprWriteWaitStates = 0;
    const int MFMA16x16ReadSrcCAccVgprWriteWaitStates = 5;
    const int MFMA32x32ReadSrcCAccVgprWriteWaitStates = 13;
    const int MaxWaitStates = 13;
    Register DstReg = MI->getOperand(0).getReg();
    unsigned HazardDefLatency = 0;

    auto IsSrcCMFMAFn = [DstReg, &HazardDefLatency,
                         this](const MachineInstr &MI) {
      if (!SIInstrInfo::isMFMA(MI))
        return false;
      Register Reg = TII.getNamedOperand(MI, AMDGPU::OpName::src2)->getReg();
      HazardDefLatency =
          std::max(HazardDefLatency, TSchedModel.computeInstrLatency(&MI));
      return TRI.regsOverlap(Reg, DstReg);
    };

    int WaitStatesSince = getWaitStatesSince(IsSrcCMFMAFn, MaxWaitStates);
    int NeedWaitStates;
    switch (HazardDefLatency) {
    case 2:  NeedWaitStates = MFMA4x4ReadSrcCAccVgprWriteWaitStates;
             break;
    case 8:  NeedWaitStates = MFMA16x16ReadSrcCAccVgprWriteWaitStates;
             break;
    case 16: [[fallthrough]];
    default: NeedWaitStates = MFMA32x32ReadSrcCAccVgprWriteWaitStates;
             break;
    }

    int WaitStatesNeededForUse = NeedWaitStates - WaitStatesSince;
    WaitStatesNeeded = std::max(WaitStatesNeeded, WaitStatesNeededForUse);
  }

  // Pad neighboring MFMA with noops for better inter-wave performance.
  WaitStatesNeeded = std::max(WaitStatesNeeded, checkMFMAPadding(MI));

  return WaitStatesNeeded;
}

int GCNHazardRecognizer::checkMAIHazards90A(MachineInstr *MI) {
  int WaitStatesNeeded = 0;
  unsigned Opc = MI->getOpcode();

  auto IsLegacyVALUFn = [](const MachineInstr &MI) {
    return SIInstrInfo::isVALU(MI) && !SIInstrInfo::isMFMA(MI);
  };

  auto IsLegacyVALUNotDotFn = [](const MachineInstr &MI) {
    return SIInstrInfo::isVALU(MI) && !SIInstrInfo::isMFMA(MI) &&
           !SIInstrInfo::isDOT(MI);
  };

  if (!SIInstrInfo::isMFMA(*MI))
    return WaitStatesNeeded;

  const int VALUWritesExecWaitStates = 4;
  int WaitStatesNeededForUse = VALUWritesExecWaitStates -
    getWaitStatesSinceDef(AMDGPU::EXEC, IsLegacyVALUFn,
                          VALUWritesExecWaitStates);
  WaitStatesNeeded = std::max(WaitStatesNeeded, WaitStatesNeededForUse);

  int SrcCIdx = AMDGPU::getNamedOperandIdx(Opc, AMDGPU::OpName::src2);

  // Loop for both DGEMM and S/HGEMM 2nd instruction.
  for (const MachineOperand &Use : MI->explicit_uses()) {
    const int LegacyVALUNotDotWritesVGPRWaitStates = 2;
    const int SMFMA4x4WritesVGPROverlappedSMFMASrcCWaitStates = 2;
    const int GFX940_XDL2PassWritesVGPROverlappedSMFMASrcCWaitStates = 3;
    const int GFX940_XDL4PassWritesVGPROverlappedSMFMASrcCWaitStates = 5;
    const int GFX940_SMFMA4PassWritesVGPROverlappedSMFMASrcCWaitStates = 4;
    const int GFX940_XDL8PassWritesVGPROverlappedSMFMASrcCWaitStates = 9;
    const int GFX940_SMFMA8PassWritesVGPROverlappedSMFMASrcCWaitStates = 8;
    const int GFX940_XDL16PassWritesVGPROverlappedSMFMASrcCWaitStates = 17;
    const int GFX940_SMFMA16PassWritesVGPROverlappedSMFMASrcCWaitStates = 16;
    const int SMFMA16x16WritesVGPROverlappedSMFMASrcCWaitStates = 8;
    const int SMFMA32x32WritesVGPROverlappedSMFMASrcCWaitStates = 16;
    const int SMFMA4x4WritesVGPROverlappedDMFMASrcCWaitStates = 3;
    const int SMFMA16x16WritesVGPROverlappedDMFMASrcCWaitStates = 9;
    const int SMFMA32x32WritesVGPROverlappedDMFMASrcCWaitStates = 17;
    const int DMFMA16x16WritesVGPROverlappedSrcCWaitStates = 9;
    const int DMFMA4x4WritesVGPROverlappedSrcCWaitStates = 4;
    const int SMFMA4x4WritesVGPROverlappedSrcABWaitStates = 5;
    const int SMFMA16x16WritesVGPROverlappedSrcABWaitStates = 11;
    const int SMFMA32x32WritesVGPROverlappedSrcABWaitStates = 19;
    const int GFX940_SMFMA2PassWritesVGPROverlappedSrcABWaitStates = 4;
    const int GFX940_SMFMA4PassWritesVGPROverlappedSrcABWaitStates = 6;
    const int GFX940_SMFMA8PassWritesVGPROverlappedSrcABWaitStates = 10;
    const int GFX940_SMFMA16PassWritesVGPROverlappedSrcABWaitStates = 18;
    const int GFX940_XDL2PassWritesVGPROverlappedSrcABWaitStates = 5;
    const int GFX940_XDL4PassWritesVGPROverlappedSrcABWaitStates = 7;
    const int GFX940_XDL8PassWritesVGPROverlappedSrcABWaitStates = 11;
    const int GFX940_XDL16PassWritesVGPROverlappedSrcABWaitStates = 19;
    const int DMFMA4x4WritesVGPROverlappedMFMASrcABWaitStates = 6;
    const int DMFMA16x16WritesVGPROverlappedMFMASrcABWaitStates = 11;
    const int DMFMA4x4WritesVGPRFullSrcCWaitStates = 4;
    const int GFX940_SMFMA4x4WritesVGPRFullSrcCWaitStates = 2;
    const int MaxWaitStates = 19;

    if (!Use.isReg())
      continue;
    Register Reg = Use.getReg();
    bool FullReg;
    const MachineInstr *MI1;

    auto IsOverlappedMFMAFn = [Reg, &FullReg, &MI1,
                               this](const MachineInstr &MI) {
      if (!SIInstrInfo::isMFMA(MI))
        return false;
      Register DstReg = MI.getOperand(0).getReg();
      FullReg = (DstReg == Reg);
      MI1 = &MI;
      return TRI.regsOverlap(DstReg, Reg);
    };

    WaitStatesNeededForUse = LegacyVALUNotDotWritesVGPRWaitStates -
      getWaitStatesSinceDef(Reg, IsLegacyVALUNotDotFn, MaxWaitStates);
    WaitStatesNeeded = std::max(WaitStatesNeeded, WaitStatesNeededForUse);

    int NumWaitStates =
        getWaitStatesSinceDef(Reg, IsOverlappedMFMAFn, MaxWaitStates);
    if (NumWaitStates == std::numeric_limits<int>::max())
      continue;

    int OpNo = MI->getOperandNo(&Use);
    unsigned Opc1 = MI1->getOpcode();
    int NeedWaitStates = 0;
    if (OpNo == SrcCIdx) {
      if (!isDGEMM(Opc) && (!ST.hasGFX940Insts() && isDGEMM(Opc1))) {
        NeedWaitStates = 0;
      } else if (FullReg) {
        if ((Opc == AMDGPU::V_MFMA_F64_4X4X4F64_e64 ||
             Opc == AMDGPU::V_MFMA_F64_4X4X4F64_vgprcd_e64) &&
            (Opc1 == AMDGPU::V_MFMA_F64_4X4X4F64_e64 ||
             Opc1 == AMDGPU::V_MFMA_F64_4X4X4F64_vgprcd_e64))
          NeedWaitStates = DMFMA4x4WritesVGPRFullSrcCWaitStates;
        else if (ST.hasGFX940Insts() &&
                 TSchedModel.computeInstrLatency(MI1) == 2)
          NeedWaitStates = GFX940_SMFMA4x4WritesVGPRFullSrcCWaitStates;
      } else {
        switch (Opc1) {
        case AMDGPU::V_MFMA_F64_16X16X4F64_e64:
        case AMDGPU::V_MFMA_F64_16X16X4F64_vgprcd_e64:
        case AMDGPU::V_MFMA_F64_16X16X4F64_mac_e64:
        case AMDGPU::V_MFMA_F64_16X16X4F64_mac_vgprcd_e64:
          if (!isXDL(ST, *MI))
            NeedWaitStates = DMFMA16x16WritesVGPROverlappedSrcCWaitStates;
          break;
        case AMDGPU::V_MFMA_F64_4X4X4F64_e64:
        case AMDGPU::V_MFMA_F64_4X4X4F64_vgprcd_e64:
          if (!isXDL(ST, *MI))
            NeedWaitStates = DMFMA4x4WritesVGPROverlappedSrcCWaitStates;
          break;
        default:
          if (ST.hasGFX940Insts() && isXDL(ST, *MI) && !isXDL(ST, *MI1))
            break;
          switch (TSchedModel.computeInstrLatency(MI1)) {
          case 2:
            NeedWaitStates = ST.hasGFX940Insts()
              ? isXDL(ST, *MI1)
                ? GFX940_XDL2PassWritesVGPROverlappedSMFMASrcCWaitStates
                : SMFMA4x4WritesVGPROverlappedSMFMASrcCWaitStates
              : isDGEMM(Opc)
                ? SMFMA4x4WritesVGPROverlappedDMFMASrcCWaitStates
                : SMFMA4x4WritesVGPROverlappedSMFMASrcCWaitStates;
            break;
          case 4:
            assert(ST.hasGFX940Insts());
            NeedWaitStates = isXDL(ST, *MI1)
              ? GFX940_XDL4PassWritesVGPROverlappedSMFMASrcCWaitStates
              : GFX940_SMFMA4PassWritesVGPROverlappedSMFMASrcCWaitStates;
            break;
          case 8:
            NeedWaitStates = ST.hasGFX940Insts()
              ? isXDL(ST, *MI1)
                ? GFX940_XDL8PassWritesVGPROverlappedSMFMASrcCWaitStates
                : GFX940_SMFMA8PassWritesVGPROverlappedSMFMASrcCWaitStates
              : isDGEMM(Opc)
                ? SMFMA16x16WritesVGPROverlappedDMFMASrcCWaitStates
                : SMFMA16x16WritesVGPROverlappedSMFMASrcCWaitStates;
            break;
          case 16: [[fallthrough]];
          default:
            NeedWaitStates = ST.hasGFX940Insts()
              ? isXDL(ST, *MI1)
                ? GFX940_XDL16PassWritesVGPROverlappedSMFMASrcCWaitStates
                : GFX940_SMFMA16PassWritesVGPROverlappedSMFMASrcCWaitStates
              : isDGEMM(Opc)
                ? SMFMA32x32WritesVGPROverlappedDMFMASrcCWaitStates
                : SMFMA32x32WritesVGPROverlappedSMFMASrcCWaitStates;
          }
        }
      }
    } else {
      switch (Opc1) {
      case AMDGPU::V_MFMA_F64_16X16X4F64_e64:
      case AMDGPU::V_MFMA_F64_16X16X4F64_vgprcd_e64:
      case AMDGPU::V_MFMA_F64_16X16X4F64_mac_e64:
      case AMDGPU::V_MFMA_F64_16X16X4F64_mac_vgprcd_e64:
        NeedWaitStates = DMFMA16x16WritesVGPROverlappedMFMASrcABWaitStates;
        break;
      case AMDGPU::V_MFMA_F64_4X4X4F64_e64:
      case AMDGPU::V_MFMA_F64_4X4X4F64_vgprcd_e64:
        NeedWaitStates = DMFMA4x4WritesVGPROverlappedMFMASrcABWaitStates;
        break;
      default:
        switch (TSchedModel.computeInstrLatency(MI1)) {
        case 2:
          NeedWaitStates = ST.hasGFX940Insts()
            ? isXDL(ST, *MI1)
              ? GFX940_XDL2PassWritesVGPROverlappedSrcABWaitStates
              : GFX940_SMFMA2PassWritesVGPROverlappedSrcABWaitStates
            : SMFMA4x4WritesVGPROverlappedSrcABWaitStates;
          break;
        case 4:
          assert(ST.hasGFX940Insts());
          NeedWaitStates = isXDL(ST, *MI1)
            ? GFX940_XDL4PassWritesVGPROverlappedSrcABWaitStates
            : GFX940_SMFMA4PassWritesVGPROverlappedSrcABWaitStates;
          break;
        case 8:
          NeedWaitStates = ST.hasGFX940Insts()
            ? isXDL(ST, *MI1)
              ? GFX940_XDL8PassWritesVGPROverlappedSrcABWaitStates
              : GFX940_SMFMA8PassWritesVGPROverlappedSrcABWaitStates
            : SMFMA16x16WritesVGPROverlappedSrcABWaitStates;
          break;
        case 16: [[fallthrough]];
        default:
          NeedWaitStates = ST.hasGFX940Insts()
            ? isXDL(ST, *MI1)
              ? GFX940_XDL16PassWritesVGPROverlappedSrcABWaitStates
              : GFX940_SMFMA16PassWritesVGPROverlappedSrcABWaitStates
            : SMFMA32x32WritesVGPROverlappedSrcABWaitStates;
        }
      }
    }
    if (WaitStatesNeeded >= NeedWaitStates)
      continue;

    WaitStatesNeededForUse = NeedWaitStates - NumWaitStates;
    WaitStatesNeeded = std::max(WaitStatesNeeded, WaitStatesNeededForUse);

    if (WaitStatesNeeded == MaxWaitStates)
      break;
  }

  return WaitStatesNeeded;
}

int GCNHazardRecognizer::checkMAILdStHazards(MachineInstr *MI) {
  // On gfx90a+ relevant hazards are checked in checkMAIVALUHazards()
  if (!ST.hasMAIInsts() || ST.hasGFX90AInsts())
    return 0;

  int WaitStatesNeeded = 0;

  auto IsAccVgprReadFn = [](const MachineInstr &MI) {
    return MI.getOpcode() == AMDGPU::V_ACCVGPR_READ_B32_e64;
  };

  for (const MachineOperand &Op : MI->explicit_uses()) {
    if (!Op.isReg() || !TRI.isVGPR(MF.getRegInfo(), Op.getReg()))
      continue;

    Register Reg = Op.getReg();

    const int AccVgprReadLdStWaitStates = 2;
    const int VALUWriteAccVgprRdWrLdStDepVALUWaitStates = 1;
    const int MaxWaitStates = 2;

    int WaitStatesNeededForUse = AccVgprReadLdStWaitStates -
      getWaitStatesSinceDef(Reg, IsAccVgprReadFn, MaxWaitStates);
    WaitStatesNeeded = std::max(WaitStatesNeeded, WaitStatesNeededForUse);

    if (WaitStatesNeeded == MaxWaitStates)
      return WaitStatesNeeded; // Early exit.

    auto IsVALUAccVgprRdWrCheckFn = [Reg, this](const MachineInstr &MI) {
      if (MI.getOpcode() != AMDGPU::V_ACCVGPR_READ_B32_e64 &&
          MI.getOpcode() != AMDGPU::V_ACCVGPR_WRITE_B32_e64)
        return false;
      auto IsVALUFn = [](const MachineInstr &MI) {
        return SIInstrInfo::isVALU(MI) && !SIInstrInfo::isMAI(MI);
      };
      return getWaitStatesSinceDef(Reg, IsVALUFn, 2 /*MaxWaitStates*/) <
             std::numeric_limits<int>::max();
    };

    WaitStatesNeededForUse = VALUWriteAccVgprRdWrLdStDepVALUWaitStates -
      getWaitStatesSince(IsVALUAccVgprRdWrCheckFn, MaxWaitStates);
    WaitStatesNeeded = std::max(WaitStatesNeeded, WaitStatesNeededForUse);
  }

  return WaitStatesNeeded;
}

int GCNHazardRecognizer::checkMAIVALUHazards(MachineInstr *MI) {
  if (!ST.hasGFX90AInsts())
    return 0;

  auto IsDGEMMFn = [](const MachineInstr &MI) -> bool {
    return isDGEMM(MI.getOpcode());
  };

  // This is checked in checkMAIHazards90A()
  if (SIInstrInfo::isMFMA(*MI))
    return 0;

  const MachineRegisterInfo &MRI = MF.getRegInfo();

  int WaitStatesNeeded = 0;

  bool IsMem = SIInstrInfo::isVMEM(*MI) ||
               SIInstrInfo::isFLAT(*MI) ||
               SIInstrInfo::isDS(*MI);
  bool IsMemOrExport = IsMem || SIInstrInfo::isEXP(*MI);
  bool IsVALU = SIInstrInfo::isVALU(*MI);

  const MachineInstr *MFMA = nullptr;
  unsigned Reg;
  auto IsMFMAWriteFn = [&Reg, &MFMA, this](const MachineInstr &MI) {
    if (!SIInstrInfo::isMFMA(MI) ||
        !TRI.regsOverlap(MI.getOperand(0).getReg(), Reg))
      return false;
    MFMA = &MI;
    return true;
  };

  const MachineInstr *DOT = nullptr;
  auto IsDotWriteFn = [&Reg, &DOT, this](const MachineInstr &MI) {
    if (!SIInstrInfo::isDOT(MI) ||
        !TRI.regsOverlap(MI.getOperand(0).getReg(), Reg))
      return false;
    DOT = &MI;
    return true;
  };

  bool DGEMMAfterVALUWrite = false;
  auto IsDGEMMHazard = [&DGEMMAfterVALUWrite, this](const MachineInstr &MI) {
    // Found DGEMM on reverse traversal to def.
    if (isDGEMM(MI.getOpcode()))
      DGEMMAfterVALUWrite = true;

    // Only hazard if register is defined by a VALU and a DGEMM is found after
    // after the def.
    if (!TII.isVALU(MI) || !DGEMMAfterVALUWrite)
      return false;

    return true;
  };

  int SrcCIdx = AMDGPU::getNamedOperandIdx(MI->getOpcode(),
                                           AMDGPU::OpName::src2);

  if (IsMemOrExport || IsVALU) {
    const int SMFMA4x4WriteVgprVALUMemExpReadWaitStates = 5;
    const int SMFMA16x16WriteVgprVALUMemExpReadWaitStates = 11;
    const int SMFMA32x32WriteVgprVALUMemExpReadWaitStates = 19;
    const int GFX940_SMFMA2PassWriteVgprVALUMemExpReadWaitStates = 4;
    const int GFX940_SMFMA4PassWriteVgprVALUMemExpReadWaitStates = 6;
    const int GFX940_SMFMA8PassWriteVgprVALUMemExpReadWaitStates = 10;
    const int GFX940_SMFMA16PassWriteVgprVALUMemExpReadWaitStates = 18;
    const int GFX940_XDL2PassWriteVgprVALUMemExpReadWaitStates = 5;
    const int GFX940_XDL4PassWriteVgprVALUMemExpReadWaitStates = 7;
    const int GFX940_XDL8PassWriteVgprVALUMemExpReadWaitStates = 11;
    const int GFX940_XDL16PassWriteVgprVALUMemExpReadWaitStates = 19;
    const int DMFMA4x4WriteVgprMemExpReadWaitStates = 9;
    const int DMFMA16x16WriteVgprMemExpReadWaitStates = 18;
    const int DMFMA4x4WriteVgprVALUReadWaitStates = 6;
    const int DMFMA16x16WriteVgprVALUReadWaitStates = 11;
    const int DotWriteSameDotReadSrcAB = 3;
    const int DotWriteDifferentVALURead = 3;
    const int DMFMABetweenVALUWriteVMEMRead = 2;
    const int MaxWaitStates = 19;

    for (const MachineOperand &Use : MI->explicit_uses()) {
      if (!Use.isReg())
        continue;
      Reg = Use.getReg();

      DOT = nullptr;
      int WaitStatesSinceDef = getWaitStatesSinceDef(Reg, IsDotWriteFn,
                                                     MaxWaitStates);
      if (DOT) {
        int NeedWaitStates = 0;
        if (DOT->getOpcode() == MI->getOpcode()) {
          if (&Use - &MI->getOperand(0) != SrcCIdx)
            NeedWaitStates = DotWriteSameDotReadSrcAB;
        } else {
          NeedWaitStates = DotWriteDifferentVALURead;
        }

        int WaitStatesNeededForUse = NeedWaitStates - WaitStatesSinceDef;
        WaitStatesNeeded = std::max(WaitStatesNeeded, WaitStatesNeededForUse);
      }

      // Workaround for HW data hazard bug observed only in GFX90A. When there
      // is a DGEMM instruction in-between a VALU and a VMEM instruction it
      // causes the SQ to incorrectly not insert two wait states between the two
      // instructions needed to avoid data hazard.
      if (IsMem && ST.hasGFX90AInsts() && !ST.hasGFX940Insts()) {
        DGEMMAfterVALUWrite = false;
        if (TRI.isVectorRegister(MRI, Reg)) {
          int WaitStatesNeededForUse =
                DMFMABetweenVALUWriteVMEMRead -
                getWaitStatesSinceDef(Reg, IsDGEMMHazard,
                                      DMFMABetweenVALUWriteVMEMRead);

          WaitStatesNeeded = std::max(WaitStatesNeeded, WaitStatesNeededForUse);
        }
      }

      MFMA = nullptr;
      WaitStatesSinceDef =
          getWaitStatesSinceDef(Reg, IsMFMAWriteFn, MaxWaitStates);
      if (!MFMA)
        continue;

      unsigned HazardDefLatency = TSchedModel.computeInstrLatency(MFMA);
      int NeedWaitStates = MaxWaitStates;
      switch (HazardDefLatency) {
      case 2:
        NeedWaitStates =
          ST.hasGFX940Insts()
            ? isXDL(ST, *MFMA)
              ? GFX940_XDL2PassWriteVgprVALUMemExpReadWaitStates
              : GFX940_SMFMA2PassWriteVgprVALUMemExpReadWaitStates
            : SMFMA4x4WriteVgprVALUMemExpReadWaitStates;
        break;
      case 4:
        assert(isDGEMM(MFMA->getOpcode()) || ST.hasGFX940Insts());
        NeedWaitStates =
          isDGEMM(MFMA->getOpcode())
            ? IsMemOrExport ? DMFMA4x4WriteVgprMemExpReadWaitStates
                            : DMFMA4x4WriteVgprVALUReadWaitStates
            : isXDL(ST, *MFMA)
              ? GFX940_XDL4PassWriteVgprVALUMemExpReadWaitStates
              : GFX940_SMFMA4PassWriteVgprVALUMemExpReadWaitStates;
        break;
      case 8:
        NeedWaitStates =
          ST.hasGFX940Insts()
            ? isXDL(ST, *MFMA)
              ? GFX940_XDL8PassWriteVgprVALUMemExpReadWaitStates
              : GFX940_SMFMA8PassWriteVgprVALUMemExpReadWaitStates
            : SMFMA16x16WriteVgprVALUMemExpReadWaitStates;
        break;
      case 16: [[fallthrough]];
      default:
        NeedWaitStates =
          isDGEMM(MFMA->getOpcode())
            ? IsMemOrExport ? DMFMA16x16WriteVgprMemExpReadWaitStates
                            : DMFMA16x16WriteVgprVALUReadWaitStates
            : ST.hasGFX940Insts()
              ? isXDL(ST, *MFMA)
                ? GFX940_XDL16PassWriteVgprVALUMemExpReadWaitStates
                : GFX940_SMFMA16PassWriteVgprVALUMemExpReadWaitStates
              : SMFMA32x32WriteVgprVALUMemExpReadWaitStates;
        break;
      }

      int WaitStatesNeededForUse = NeedWaitStates - WaitStatesSinceDef;
      WaitStatesNeeded = std::max(WaitStatesNeeded, WaitStatesNeededForUse);

      if (WaitStatesNeeded == MaxWaitStates)
        break;
    }
  }

  unsigned Opc = MI->getOpcode();
  const int DMFMAToFMA64WaitStates = 2;
  if ((Opc == AMDGPU::V_FMA_F64_e64 ||
       Opc == AMDGPU::V_FMAC_F64_e32 || Opc == AMDGPU::V_FMAC_F64_e64 ||
       Opc == AMDGPU::V_FMAC_F64_dpp) &&
      WaitStatesNeeded < DMFMAToFMA64WaitStates) {
    int WaitStatesNeededForUse = DMFMAToFMA64WaitStates -
      getWaitStatesSince(IsDGEMMFn, DMFMAToFMA64WaitStates);
    WaitStatesNeeded = std::max(WaitStatesNeeded, WaitStatesNeededForUse);
  }

  if (!IsVALU && !IsMemOrExport)
    return WaitStatesNeeded;

  for (const MachineOperand &Def : MI->defs()) {
    const int SMFMA4x4WriteVgprVALUWawWaitStates = 5;
    const int SMFMA16x16WriteVgprVALUWawWaitStates = 11;
    const int SMFMA32x32WriteVgprVALUWawWaitStates = 19;
    const int GFX940_SMFMA2PassWriteVgprVALUWawWaitStates = 4;
    const int GFX940_SMFMA4PassWriteVgprVALUWawWaitStates = 6;
    const int GFX940_SMFMA8PassWriteVgprVALUWawWaitStates = 10;
    const int GFX940_SMFMA16PassWriteVgprVALUWawWaitStates = 18;
    const int GFX940_XDL2PassWriteVgprVALUWawWaitStates = 5;
    const int GFX940_XDL4PassWriteVgprVALUWawWaitStates = 7;
    const int GFX940_XDL8PassWriteVgprVALUWawWaitStates = 11;
    const int GFX940_XDL16PassWriteVgprVALUWawWaitStates = 19;
    const int SMFMA4x4ReadVgprVALUWarWaitStates = 1;
    const int GFX940_XDL4PassReadVgprVALUWarWaitStates = 3;
    const int SMFMA16x16ReadVgprVALUWarWaitStates = 7;
    const int SMFMA32x32ReadVgprVALUWarWaitStates = 15;
    const int DMFMA4x4WriteVgprVALUWriteWaitStates = 6;
    const int DMFMA16x16WriteVgprVALUWriteWaitStates = 11;
    const int DotWriteDifferentVALUWrite = 3;
    const int MaxWaitStates = 19;
    const int MaxWarWaitStates = 15;

    Reg = Def.getReg();

    DOT = nullptr;
    int WaitStatesSinceDef = getWaitStatesSinceDef(Reg, IsDotWriteFn,
                                                   MaxWaitStates);
    if (DOT && DOT->getOpcode() != MI->getOpcode())
      WaitStatesNeeded = std::max(WaitStatesNeeded, DotWriteDifferentVALUWrite -
                                                    WaitStatesSinceDef);

    MFMA = nullptr;
    WaitStatesSinceDef =
        getWaitStatesSinceDef(Reg, IsMFMAWriteFn, MaxWaitStates);
    if (MFMA) {
      int NeedWaitStates = MaxWaitStates;
      switch (TSchedModel.computeInstrLatency(MFMA)) {
      case 2:
        NeedWaitStates = ST.hasGFX940Insts()
          ? isXDL(ST, *MFMA)
            ? GFX940_XDL2PassWriteVgprVALUWawWaitStates
            : GFX940_SMFMA2PassWriteVgprVALUWawWaitStates
          : SMFMA4x4WriteVgprVALUWawWaitStates;
        break;
      case 4:
        assert(isDGEMM(MFMA->getOpcode()) || ST.hasGFX940Insts());
        NeedWaitStates = isDGEMM(MFMA->getOpcode())
            ? DMFMA4x4WriteVgprVALUWriteWaitStates
            : isXDL(ST, *MFMA)
              ? GFX940_XDL4PassWriteVgprVALUWawWaitStates
              : GFX940_SMFMA4PassWriteVgprVALUWawWaitStates;
        break;
      case 8:
        NeedWaitStates = ST.hasGFX940Insts()
          ? isXDL(ST, *MFMA)
            ? GFX940_XDL8PassWriteVgprVALUWawWaitStates
            : GFX940_SMFMA8PassWriteVgprVALUWawWaitStates
          : SMFMA16x16WriteVgprVALUWawWaitStates;
        break;
      case 16: [[fallthrough]];
      default:
        NeedWaitStates = isDGEMM(MFMA->getOpcode())
                   ? DMFMA16x16WriteVgprVALUWriteWaitStates
                   : ST.hasGFX940Insts()
                     ? isXDL(ST, *MFMA)
                       ? GFX940_XDL16PassWriteVgprVALUWawWaitStates
                       : GFX940_SMFMA16PassWriteVgprVALUWawWaitStates
                   : SMFMA32x32WriteVgprVALUWawWaitStates;
        break;
      }

      int WaitStatesNeededForUse = NeedWaitStates - WaitStatesSinceDef;
      WaitStatesNeeded = std::max(WaitStatesNeeded, WaitStatesNeededForUse);

      if (WaitStatesNeeded == MaxWaitStates)
        break;
    }

    auto IsSMFMAReadAsCFn = [&Reg, &MFMA, this](const MachineInstr &MI) {
      if (!SIInstrInfo::isMFMA(MI) || isDGEMM(MI.getOpcode()) ||
          !MI.readsRegister(Reg, &TRI))
        return false;

      if (ST.hasGFX940Insts() && !isXDL(ST, MI))
        return false;

      const MachineOperand *SrcC =
          TII.getNamedOperand(MI, AMDGPU::OpName::src2);
      assert(SrcC);
      if (!SrcC->isReg() || !TRI.regsOverlap(SrcC->getReg(), Reg))
        return false;

      MFMA = &MI;
      return true;
    };

    MFMA = nullptr;
    int WaitStatesSinceUse = getWaitStatesSince(IsSMFMAReadAsCFn,
                                                MaxWarWaitStates);
    if (!MFMA)
      continue;

    unsigned HazardDefLatency = TSchedModel.computeInstrLatency(MFMA);
    int NeedWaitStates = MaxWaitStates;
    switch (HazardDefLatency) {
    case 2:  NeedWaitStates = SMFMA4x4ReadVgprVALUWarWaitStates;
             break;
    case 4:  assert(ST.hasGFX940Insts());
             NeedWaitStates = GFX940_XDL4PassReadVgprVALUWarWaitStates;
             break;
    case 8:  NeedWaitStates = SMFMA16x16ReadVgprVALUWarWaitStates;
             break;
    case 16: [[fallthrough]];
    default: NeedWaitStates = SMFMA32x32ReadVgprVALUWarWaitStates;
             break;
    }

    int WaitStatesNeededForUse = NeedWaitStates - WaitStatesSinceUse;
    WaitStatesNeeded = std::max(WaitStatesNeeded, WaitStatesNeededForUse);
  }

  return WaitStatesNeeded;
}

bool GCNHazardRecognizer::ShouldPreferAnother(SUnit *SU) {
  if (!SU->isInstr())
    return false;

  const MachineInstr *MAI = nullptr;

  auto IsMFMAFn = [&MAI](const MachineInstr &MI) {
    MAI = nullptr;
    if (SIInstrInfo::isMFMA(MI))
      MAI = &MI;
    return MAI != nullptr;
  };

  MachineInstr *MI = SU->getInstr();
  if (IsMFMAFn(*MI)) {
    int W = getWaitStatesSince(IsMFMAFn, 16);
    if (MAI)
      return W < (int)TSchedModel.computeInstrLatency(MAI);
  }

  return false;
}

bool GCNHazardRecognizer::fixVALUMaskWriteHazard(MachineInstr *MI) {
  if (!ST.isWave64())
    return false;
  if (!ST.hasVALUMaskWriteHazard())
    return false;
  if (!SIInstrInfo::isSALU(*MI))
    return false;

  // The hazard sequence is three instructions:
  //   1. VALU reads SGPR as mask
  //   2. SALU writes SGPR
  //   3. SALU reads SGPR
  // The hazard can expire if the distance between 2 and 3 is sufficient.
  // In practice this happens <10% of the time, hence this always assumes
  // the hazard exists if 1 and 2 are present to avoid searching.

  const MachineOperand *SDSTOp = TII.getNamedOperand(*MI, AMDGPU::OpName::sdst);
  if (!SDSTOp || !SDSTOp->isReg())
    return false;

  const Register HazardReg = SDSTOp->getReg();
  if (HazardReg == AMDGPU::EXEC ||
      HazardReg == AMDGPU::EXEC_LO ||
      HazardReg == AMDGPU::EXEC_HI ||
      HazardReg == AMDGPU::M0)
    return false;

  auto IsHazardFn = [HazardReg, this](const MachineInstr &I) {
    switch (I.getOpcode()) {
    case AMDGPU::V_ADDC_U32_e32:
    case AMDGPU::V_ADDC_U32_dpp:
    case AMDGPU::V_CNDMASK_B16_e32:
    case AMDGPU::V_CNDMASK_B16_dpp:
    case AMDGPU::V_CNDMASK_B32_e32:
    case AMDGPU::V_CNDMASK_B32_dpp:
    case AMDGPU::V_DIV_FMAS_F32_e64:
    case AMDGPU::V_DIV_FMAS_F64_e64:
    case AMDGPU::V_SUBB_U32_e32:
    case AMDGPU::V_SUBB_U32_dpp:
    case AMDGPU::V_SUBBREV_U32_e32:
    case AMDGPU::V_SUBBREV_U32_dpp:
      // These implicitly read VCC as mask source.
      return HazardReg == AMDGPU::VCC ||
             HazardReg == AMDGPU::VCC_LO ||
             HazardReg == AMDGPU::VCC_HI;
    case AMDGPU::V_ADDC_U32_e64:
    case AMDGPU::V_ADDC_U32_e64_dpp:
    case AMDGPU::V_CNDMASK_B16_e64:
    case AMDGPU::V_CNDMASK_B16_e64_dpp:
    case AMDGPU::V_CNDMASK_B32_e64:
    case AMDGPU::V_CNDMASK_B32_e64_dpp:
    case AMDGPU::V_SUBB_U32_e64:
    case AMDGPU::V_SUBB_U32_e64_dpp:
    case AMDGPU::V_SUBBREV_U32_e64:
    case AMDGPU::V_SUBBREV_U32_e64_dpp: {
      // Only check mask register overlaps.
      const MachineOperand *SSRCOp = TII.getNamedOperand(I, AMDGPU::OpName::src2);
      assert(SSRCOp);
      return TRI.regsOverlap(SSRCOp->getReg(), HazardReg);
    }
    default:
      return false;
    }
  };

  const MachineRegisterInfo &MRI = MF.getRegInfo();
  auto IsExpiredFn = [&MRI, this](const MachineInstr &I, int) {
    // s_waitcnt_depctr sa_sdst(0) mitigates hazard.
    if (I.getOpcode() == AMDGPU::S_WAITCNT_DEPCTR &&
        !(I.getOperand(0).getImm() & 0x1))
      return true;

    // VALU access to any SGPR or literal constant other than HazardReg
    // mitigates hazard. No need to check HazardReg here as this will
    // only be called when !IsHazardFn.
    if (!SIInstrInfo::isVALU(I))
      return false;
    for (int OpNo = 0, End = I.getNumOperands(); OpNo < End; ++OpNo) {
      const MachineOperand &Op = I.getOperand(OpNo);
      if (Op.isReg()) {
        Register OpReg = Op.getReg();
        // Only consider uses
        if (!Op.isUse())
          continue;
        // Ignore EXEC
        if (OpReg == AMDGPU::EXEC ||
            OpReg == AMDGPU::EXEC_LO ||
            OpReg == AMDGPU::EXEC_HI)
          continue;
        // Ignore all implicit uses except VCC
        if (Op.isImplicit()) {
          if (OpReg == AMDGPU::VCC ||
              OpReg == AMDGPU::VCC_LO ||
              OpReg == AMDGPU::VCC_HI)
            return true;
          continue;
        }
        if (TRI.isSGPRReg(MRI, OpReg))
          return true;
      } else {
        const MCInstrDesc &InstDesc = I.getDesc();
        const MCOperandInfo &OpInfo = InstDesc.OpInfo[OpNo];
        if (TII.isLiteralConstant(Op, OpInfo))
          return true;
      }
    }
    return false;
  };

  // Check for hazard
  if (::getWaitStatesSince(IsHazardFn, MI, IsExpiredFn) ==
      std::numeric_limits<int>::max())
    return false;

  auto NextMI = std::next(MI->getIterator());

  // Add s_waitcnt_depctr sa_sdst(0) after SALU write.
  BuildMI(*MI->getParent(), NextMI, MI->getDebugLoc(),
          TII.get(AMDGPU::S_WAITCNT_DEPCTR))
    .addImm(0xfffe);

  // SALU write may be s_getpc in a bundle.
  if (MI->getOpcode() == AMDGPU::S_GETPC_B64) {
    // Update offsets of any references in the bundle.
    while (NextMI != MI->getParent()->end() &&
           NextMI->isBundledWithPred()) {
      for (auto &Operand : NextMI->operands()) {
        if (Operand.isGlobal())
          Operand.setOffset(Operand.getOffset() + 4);
      }
      NextMI++;
    }
  }

  return true;
}<|MERGE_RESOLUTION|>--- conflicted
+++ resolved
@@ -1102,10 +1102,7 @@
   fixVALUTransUseHazard(MI);
   fixWMMAHazards(MI);
   fixShift64HighRegBug(MI);
-<<<<<<< HEAD
-=======
   fixVALUMaskWriteHazard(MI);
->>>>>>> f2751388
 }
 
 bool GCNHazardRecognizer::fixVcmpxPermlaneHazards(MachineInstr *MI) {
@@ -1850,21 +1847,13 @@
   Amt->setReg(NewAmt);
   Amt->setIsKill(false);
   // We do not update liveness, so verifier may see it as undef.
-<<<<<<< HEAD
-  Amt->setIsUndef(true);
-=======
   Amt->setIsUndef();
->>>>>>> f2751388
   if (OverlappedDst)
     MI->getOperand(0).setReg(NewReg);
   if (OverlappedSrc) {
     Src1->setReg(NewReg);
     Src1->setIsKill(false);
-<<<<<<< HEAD
-    Src1->setIsUndef(true);
-=======
     Src1->setIsUndef();
->>>>>>> f2751388
   }
 
   return true;
@@ -2506,6 +2495,22 @@
         }
       }
 
+      // Workaround for HW data hazard bug observed only in GFX90A. When there
+      // is a DGEMM instruction in-between a VALU and a VMEM instruction it
+      // causes the SQ to incorrectly not insert two wait states between the two
+      // instructions needed to avoid data hazard.
+      if (IsMem && ST.hasGFX90AInsts() && !ST.hasGFX940Insts()) {
+        DGEMMAfterVALUWrite = false;
+        if (TRI.isVectorRegister(MRI, Reg)) {
+          int WaitStatesNeededForUse =
+                DMFMABetweenVALUWriteVMEMRead -
+                getWaitStatesSinceDef(Reg, IsDGEMMHazard,
+                                      DMFMABetweenVALUWriteVMEMRead);
+
+          WaitStatesNeeded = std::max(WaitStatesNeeded, WaitStatesNeededForUse);
+        }
+      }
+
       MFMA = nullptr;
       WaitStatesSinceDef =
           getWaitStatesSinceDef(Reg, IsMFMAWriteFn, MaxWaitStates);
