//===- AMDGPUBaseInfo.h - Top level definitions for AMDGPU ------*- C++ -*-===//
//
// Part of the LLVM Project, under the Apache License v2.0 with LLVM Exceptions.
// See https://llvm.org/LICENSE.txt for license information.
// SPDX-License-Identifier: Apache-2.0 WITH LLVM-exception
//
//===----------------------------------------------------------------------===//

#ifndef LLVM_LIB_TARGET_AMDGPU_UTILS_AMDGPUBASEINFO_H
#define LLVM_LIB_TARGET_AMDGPU_UTILS_AMDGPUBASEINFO_H

#include "SIDefines.h"
#include "llvm/ADT/Optional.h"
#include "llvm/IR/CallingConv.h"
#include "llvm/Support/Alignment.h"
#include <array>
#include <functional>
#include <utility>

struct amd_kernel_code_t;

namespace llvm {

struct Align;
class Argument;
class Function;
class GCNSubtarget;
class GlobalValue;
class MCInstrInfo;
class MCRegisterClass;
class MCRegisterInfo;
class MCSubtargetInfo;
class StringRef;
class Triple;

namespace amdhsa {
struct kernel_descriptor_t;
}

namespace AMDGPU {

struct IsaVersion;

/// \returns HSA OS ABI Version identification.
Optional<uint8_t> getHsaAbiVersion(const MCSubtargetInfo *STI);
/// \returns True if HSA OS ABI Version identification is 2,
/// false otherwise.
bool isHsaAbiVersion2(const MCSubtargetInfo *STI);
/// \returns True if HSA OS ABI Version identification is 3,
/// false otherwise.
bool isHsaAbiVersion3(const MCSubtargetInfo *STI);
/// \returns True if HSA OS ABI Version identification is 4,
/// false otherwise.
bool isHsaAbiVersion4(const MCSubtargetInfo *STI);
/// \returns True if HSA OS ABI Version identification is 5,
/// false otherwise.
bool isHsaAbiVersion5(const MCSubtargetInfo *STI);
/// \returns True if HSA OS ABI Version identification is 3 and above,
/// false otherwise.
bool isHsaAbiVersion3AndAbove(const MCSubtargetInfo *STI);

/// \returns The offset of the multigrid_sync_arg argument from implicitarg_ptr
unsigned getMultigridSyncArgImplicitArgPosition();

/// \returns The offset of the hostcall pointer argument from implicitarg_ptr
unsigned getHostcallImplicitArgPosition();

/// \returns Code object version.
unsigned getAmdhsaCodeObjectVersion();

struct GcnBufferFormatInfo {
  unsigned Format;
  unsigned BitsPerComp;
  unsigned NumComponents;
  unsigned NumFormat;
  unsigned DataFormat;
};

struct MAIInstInfo {
  uint16_t Opcode;
  bool is_dgemm;
  bool is_gfx940_xdl;
};

#define GET_MIMGBaseOpcode_DECL
#define GET_MIMGDim_DECL
#define GET_MIMGEncoding_DECL
#define GET_MIMGLZMapping_DECL
#define GET_MIMGMIPMapping_DECL
#define GET_MIMGBiASMapping_DECL
#define GET_MAIInstInfoTable_DECL
#include "AMDGPUGenSearchableTables.inc"

namespace IsaInfo {

enum {
  // The closed Vulkan driver sets 96, which limits the wave count to 8 but
  // doesn't spill SGPRs as much as when 80 is set.
  FIXED_NUM_SGPRS_FOR_INIT_BUG = 96,
  TRAP_NUM_SGPRS = 16
};

enum class TargetIDSetting {
  Unsupported,
  Any,
  Off,
  On
};

class AMDGPUTargetID {
private:
  const MCSubtargetInfo &STI;
  TargetIDSetting XnackSetting;
  TargetIDSetting SramEccSetting;

public:
  explicit AMDGPUTargetID(const MCSubtargetInfo &STI);
  ~AMDGPUTargetID() = default;

  /// \return True if the current xnack setting is not "Unsupported".
  bool isXnackSupported() const {
    return XnackSetting != TargetIDSetting::Unsupported;
  }

  /// \returns True if the current xnack setting is "On" or "Any".
  bool isXnackOnOrAny() const {
    return XnackSetting == TargetIDSetting::On ||
        XnackSetting == TargetIDSetting::Any;
  }

  /// \returns True if current xnack setting is "On" or "Off",
  /// false otherwise.
  bool isXnackOnOrOff() const {
    return getXnackSetting() == TargetIDSetting::On ||
        getXnackSetting() == TargetIDSetting::Off;
  }

  /// \returns The current xnack TargetIDSetting, possible options are
  /// "Unsupported", "Any", "Off", and "On".
  TargetIDSetting getXnackSetting() const {
    return XnackSetting;
  }

  /// Sets xnack setting to \p NewXnackSetting.
  void setXnackSetting(TargetIDSetting NewXnackSetting) {
    XnackSetting = NewXnackSetting;
  }

  /// \return True if the current sramecc setting is not "Unsupported".
  bool isSramEccSupported() const {
    return SramEccSetting != TargetIDSetting::Unsupported;
  }

  /// \returns True if the current sramecc setting is "On" or "Any".
  bool isSramEccOnOrAny() const {
  return SramEccSetting == TargetIDSetting::On ||
      SramEccSetting == TargetIDSetting::Any;
  }

  /// \returns True if current sramecc setting is "On" or "Off",
  /// false otherwise.
  bool isSramEccOnOrOff() const {
    return getSramEccSetting() == TargetIDSetting::On ||
        getSramEccSetting() == TargetIDSetting::Off;
  }

  /// \returns The current sramecc TargetIDSetting, possible options are
  /// "Unsupported", "Any", "Off", and "On".
  TargetIDSetting getSramEccSetting() const {
    return SramEccSetting;
  }

  /// Sets sramecc setting to \p NewSramEccSetting.
  void setSramEccSetting(TargetIDSetting NewSramEccSetting) {
    SramEccSetting = NewSramEccSetting;
  }

  void setTargetIDFromFeaturesString(StringRef FS);
  void setTargetIDFromTargetIDStream(StringRef TargetID);

  /// \returns String representation of an object.
  std::string toString() const;
};

/// \returns Wavefront size for given subtarget \p STI.
unsigned getWavefrontSize(const MCSubtargetInfo *STI);

/// \returns Local memory size in bytes for given subtarget \p STI.
unsigned getLocalMemorySize(const MCSubtargetInfo *STI);

/// \returns Number of execution units per compute unit for given subtarget \p
/// STI.
unsigned getEUsPerCU(const MCSubtargetInfo *STI);

/// \returns Maximum number of work groups per compute unit for given subtarget
/// \p STI and limited by given \p FlatWorkGroupSize.
unsigned getMaxWorkGroupsPerCU(const MCSubtargetInfo *STI,
                               unsigned FlatWorkGroupSize);

/// \returns Minimum number of waves per execution unit for given subtarget \p
/// STI.
unsigned getMinWavesPerEU(const MCSubtargetInfo *STI);

/// \returns Maximum number of waves per execution unit for given subtarget \p
/// STI without any kind of limitation.
unsigned getMaxWavesPerEU(const MCSubtargetInfo *STI);

/// \returns Number of waves per execution unit required to support the given \p
/// FlatWorkGroupSize.
unsigned getWavesPerEUForWorkGroup(const MCSubtargetInfo *STI,
                                   unsigned FlatWorkGroupSize);

/// \returns Minimum flat work group size for given subtarget \p STI.
unsigned getMinFlatWorkGroupSize(const MCSubtargetInfo *STI);

/// \returns Maximum flat work group size for given subtarget \p STI.
unsigned getMaxFlatWorkGroupSize(const MCSubtargetInfo *STI);

/// \returns Number of waves per work group for given subtarget \p STI and
/// \p FlatWorkGroupSize.
unsigned getWavesPerWorkGroup(const MCSubtargetInfo *STI,
                              unsigned FlatWorkGroupSize);

/// \returns SGPR allocation granularity for given subtarget \p STI.
unsigned getSGPRAllocGranule(const MCSubtargetInfo *STI);

/// \returns SGPR encoding granularity for given subtarget \p STI.
unsigned getSGPREncodingGranule(const MCSubtargetInfo *STI);

/// \returns Total number of SGPRs for given subtarget \p STI.
unsigned getTotalNumSGPRs(const MCSubtargetInfo *STI);

/// \returns Addressable number of SGPRs for given subtarget \p STI.
unsigned getAddressableNumSGPRs(const MCSubtargetInfo *STI);

/// \returns Minimum number of SGPRs that meets the given number of waves per
/// execution unit requirement for given subtarget \p STI.
unsigned getMinNumSGPRs(const MCSubtargetInfo *STI, unsigned WavesPerEU);

/// \returns Maximum number of SGPRs that meets the given number of waves per
/// execution unit requirement for given subtarget \p STI.
unsigned getMaxNumSGPRs(const MCSubtargetInfo *STI, unsigned WavesPerEU,
                        bool Addressable);

/// \returns Number of extra SGPRs implicitly required by given subtarget \p
/// STI when the given special registers are used.
unsigned getNumExtraSGPRs(const MCSubtargetInfo *STI, bool VCCUsed,
                          bool FlatScrUsed, bool XNACKUsed);

/// \returns Number of extra SGPRs implicitly required by given subtarget \p
/// STI when the given special registers are used. XNACK is inferred from
/// \p STI.
unsigned getNumExtraSGPRs(const MCSubtargetInfo *STI, bool VCCUsed,
                          bool FlatScrUsed);

/// \returns Number of SGPR blocks needed for given subtarget \p STI when
/// \p NumSGPRs are used. \p NumSGPRs should already include any special
/// register counts.
unsigned getNumSGPRBlocks(const MCSubtargetInfo *STI, unsigned NumSGPRs);

/// \returns VGPR allocation granularity for given subtarget \p STI.
///
/// For subtargets which support it, \p EnableWavefrontSize32 should match
/// the ENABLE_WAVEFRONT_SIZE32 kernel descriptor field.
unsigned getVGPRAllocGranule(const MCSubtargetInfo *STI,
                             Optional<bool> EnableWavefrontSize32 = None);

/// \returns VGPR encoding granularity for given subtarget \p STI.
///
/// For subtargets which support it, \p EnableWavefrontSize32 should match
/// the ENABLE_WAVEFRONT_SIZE32 kernel descriptor field.
unsigned getVGPREncodingGranule(const MCSubtargetInfo *STI,
                                Optional<bool> EnableWavefrontSize32 = None);

/// \returns Total number of VGPRs for given subtarget \p STI.
unsigned getTotalNumVGPRs(const MCSubtargetInfo *STI);

/// \returns Addressable number of VGPRs for given subtarget \p STI.
unsigned getAddressableNumVGPRs(const MCSubtargetInfo *STI);

/// \returns Minimum number of VGPRs that meets given number of waves per
/// execution unit requirement for given subtarget \p STI.
unsigned getMinNumVGPRs(const MCSubtargetInfo *STI, unsigned WavesPerEU);

/// \returns Maximum number of VGPRs that meets given number of waves per
/// execution unit requirement for given subtarget \p STI.
unsigned getMaxNumVGPRs(const MCSubtargetInfo *STI, unsigned WavesPerEU);

/// \returns Number of VGPR blocks needed for given subtarget \p STI when
/// \p NumVGPRs are used.
///
/// For subtargets which support it, \p EnableWavefrontSize32 should match the
/// ENABLE_WAVEFRONT_SIZE32 kernel descriptor field.
unsigned getNumVGPRBlocks(const MCSubtargetInfo *STI, unsigned NumSGPRs,
                          Optional<bool> EnableWavefrontSize32 = None);

} // end namespace IsaInfo

LLVM_READONLY
int16_t getNamedOperandIdx(uint16_t Opcode, uint16_t NamedIdx);

LLVM_READONLY
int getSOPPWithRelaxation(uint16_t Opcode);

struct MIMGBaseOpcodeInfo {
  MIMGBaseOpcode BaseOpcode;
  bool Store;
  bool Atomic;
  bool AtomicX2;
  bool Sampler;
  bool Gather4;

  uint8_t NumExtraArgs;
  bool Gradients;
  bool G16;
  bool Coordinates;
  bool LodOrClampOrMip;
  bool HasD16;
  bool MSAA;
  bool BVH;
};

LLVM_READONLY
const MIMGBaseOpcodeInfo *getMIMGBaseOpcode(unsigned Opc);

LLVM_READONLY
const MIMGBaseOpcodeInfo *getMIMGBaseOpcodeInfo(unsigned BaseOpcode);

struct MIMGDimInfo {
  MIMGDim Dim;
  uint8_t NumCoords;
  uint8_t NumGradients;
  bool MSAA;
  bool DA;
  uint8_t Encoding;
  const char *AsmSuffix;
};

LLVM_READONLY
const MIMGDimInfo *getMIMGDimInfo(unsigned DimEnum);

LLVM_READONLY
const MIMGDimInfo *getMIMGDimInfoByEncoding(uint8_t DimEnc);

LLVM_READONLY
const MIMGDimInfo *getMIMGDimInfoByAsmSuffix(StringRef AsmSuffix);

struct MIMGLZMappingInfo {
  MIMGBaseOpcode L;
  MIMGBaseOpcode LZ;
};

struct MIMGMIPMappingInfo {
  MIMGBaseOpcode MIP;
  MIMGBaseOpcode NONMIP;
};

struct MIMGBiasMappingInfo {
  MIMGBaseOpcode Bias;
  MIMGBaseOpcode NoBias;
};

struct MIMGOffsetMappingInfo {
  MIMGBaseOpcode Offset;
  MIMGBaseOpcode NoOffset;
};

struct MIMGG16MappingInfo {
  MIMGBaseOpcode G;
  MIMGBaseOpcode G16;
};

LLVM_READONLY
const MIMGLZMappingInfo *getMIMGLZMappingInfo(unsigned L);

struct WMMAOpcodeMappingInfo {
  unsigned Opcode2Addr;
  unsigned Opcode3Addr;
};

LLVM_READONLY
const MIMGMIPMappingInfo *getMIMGMIPMappingInfo(unsigned MIP);

LLVM_READONLY
const MIMGBiasMappingInfo *getMIMGBiasMappingInfo(unsigned Bias);

LLVM_READONLY
const MIMGOffsetMappingInfo *getMIMGOffsetMappingInfo(unsigned Offset);

LLVM_READONLY
const MIMGG16MappingInfo *getMIMGG16MappingInfo(unsigned G);

LLVM_READONLY
int getMIMGOpcode(unsigned BaseOpcode, unsigned MIMGEncoding,
                  unsigned VDataDwords, unsigned VAddrDwords);

LLVM_READONLY
int getMaskedMIMGOp(unsigned Opc, unsigned NewChannels);

LLVM_READONLY
unsigned getAddrSizeMIMGOp(const MIMGBaseOpcodeInfo *BaseOpcode,
                           const MIMGDimInfo *Dim, bool IsA16,
                           bool IsG16Supported);

struct MIMGInfo {
  uint16_t Opcode;
  uint16_t BaseOpcode;
  uint8_t MIMGEncoding;
  uint8_t VDataDwords;
  uint8_t VAddrDwords;
  uint8_t VAddrOperands;
};

LLVM_READONLY
const MIMGInfo *getMIMGInfo(unsigned Opc);

LLVM_READONLY
int getMTBUFBaseOpcode(unsigned Opc);

LLVM_READONLY
int getMTBUFOpcode(unsigned BaseOpc, unsigned Elements);

LLVM_READONLY
int getMTBUFElements(unsigned Opc);

LLVM_READONLY
bool getMTBUFHasVAddr(unsigned Opc);

LLVM_READONLY
bool getMTBUFHasSrsrc(unsigned Opc);

LLVM_READONLY
bool getMTBUFHasSoffset(unsigned Opc);

LLVM_READONLY
int getMUBUFBaseOpcode(unsigned Opc);

LLVM_READONLY
int getMUBUFOpcode(unsigned BaseOpc, unsigned Elements);

LLVM_READONLY
int getMUBUFElements(unsigned Opc);

LLVM_READONLY
bool getMUBUFHasVAddr(unsigned Opc);

LLVM_READONLY
bool getMUBUFHasSrsrc(unsigned Opc);

LLVM_READONLY
bool getMUBUFHasSoffset(unsigned Opc);

LLVM_READONLY
bool getMUBUFIsBufferInv(unsigned Opc);

LLVM_READONLY
bool getSMEMIsBuffer(unsigned Opc);

LLVM_READONLY
bool getVOP1IsSingle(unsigned Opc);

LLVM_READONLY
bool getVOP2IsSingle(unsigned Opc);

LLVM_READONLY
bool getVOP3IsSingle(unsigned Opc);

LLVM_READONLY
bool isVOPC64DPP(unsigned Opc);

/// Returns true if MAI operation is a double precision GEMM.
LLVM_READONLY
bool getMAIIsDGEMM(unsigned Opc);

LLVM_READONLY
bool getMAIIsGFX940XDL(unsigned Opc);

struct CanBeVOPD {
  bool X;
  bool Y;
};

LLVM_READONLY
CanBeVOPD getCanBeVOPD(unsigned Opc);

LLVM_READONLY
const GcnBufferFormatInfo *getGcnBufferFormatInfo(uint8_t BitsPerComp,
                                                  uint8_t NumComponents,
                                                  uint8_t NumFormat,
                                                  const MCSubtargetInfo &STI);
LLVM_READONLY
const GcnBufferFormatInfo *getGcnBufferFormatInfo(uint8_t Format,
                                                  const MCSubtargetInfo &STI);

LLVM_READONLY
int getMCOpcode(uint16_t Opcode, unsigned Gen);

LLVM_READONLY
unsigned getVOPDOpcode(unsigned Opc);

LLVM_READONLY
int getVOPDFull(unsigned OpX, unsigned OpY);

LLVM_READONLY
bool isVOPD(unsigned Opc);

<<<<<<< HEAD
=======
namespace VOPD {

enum Component : unsigned {
  DST = 0,
  SRC0,
  SRC1,
  SRC2,

  DST_NUM = 1,
  MAX_SRC_NUM = 3,
  MAX_OPR_NUM = DST_NUM + MAX_SRC_NUM
};

// Number of VGPR banks per VOPD component operand.
constexpr unsigned BANKS_NUM[] = {2, 4, 4, 2};

enum ComponentIndex : unsigned { X = 0, Y = 1 };
constexpr unsigned COMPONENTS[] = {ComponentIndex::X, ComponentIndex::Y};
constexpr unsigned COMPONENTS_NUM = 2;

enum ComponentKind : unsigned {
  SINGLE = 0,  // A single VOP1 or VOP2 instruction which may be used in VOPD.
  COMPONENT_X, // A VOPD instruction, X component.
  COMPONENT_Y, // A VOPD instruction, Y component.
  MAX = COMPONENT_Y
};

// Location of operands in a MachineInstr/MCInst
// and position of operands in parsed operands array.
class ComponentLayout {
private:
  // Regular MachineInstr/MCInst operands are ordered as follows:
  //   dst, src0 [, other src operands]
  // VOPD MachineInstr/MCInst operands are ordered as follows:
  //   dstX, dstY, src0X [, other OpX operands], src0Y [, other OpY operands]
  // Each ComponentKind has operand indices defined below.
  static constexpr unsigned MC_DST_IDX[] = {0, 0, 1};
  static constexpr unsigned FIRST_MC_SRC_IDX[] = {1, 2, 2 /* + OpXSrcNum */};

  // Parsed operands of regular instructions are ordered as follows:
  //   Mnemo dst src0 [vsrc1 ...]
  // Parsed VOPD operands are ordered as follows:
  //   OpXMnemo dstX src0X [vsrc1X|imm vsrc1X|vsrc1X imm] '::'
  //   OpYMnemo dstY src0Y [vsrc1Y|imm vsrc1Y|vsrc1Y imm]
  // Each ComponentKind has operand indices defined below.
  static constexpr unsigned PARSED_DST_IDX[] = {1, 1,
                                                4 /* + ParsedOpXSrcNum */};
  static constexpr unsigned FIRST_PARSED_SRC_IDX[] = {
      2, 2, 5 /* + ParsedOpXSrcNum */};

private:
  ComponentKind Kind;
  unsigned OpXSrcNum;
  unsigned ParsedOpXSrcNum;

public:
  ComponentLayout(ComponentKind Kind = ComponentKind::SINGLE,
                  unsigned OpXSrcNum = 0, unsigned ParsedOpXSrcNum = 0)
      : Kind(Kind), OpXSrcNum(OpXSrcNum), ParsedOpXSrcNum(ParsedOpXSrcNum) {
    assert(Kind <= ComponentKind::MAX);
    assert((Kind == ComponentKind::COMPONENT_Y) == (OpXSrcNum > 0));
  }

public:
  unsigned getDstIndex() const { return MC_DST_IDX[Kind]; }
  unsigned getSrcIndex(unsigned SrcIdx) const {
    assert(SrcIdx < Component::MAX_SRC_NUM);
    return FIRST_MC_SRC_IDX[Kind] + OpXSrcNum + SrcIdx;
  }

  unsigned getParsedDstIndex() const {
    return PARSED_DST_IDX[Kind] + ParsedOpXSrcNum;
  }
  unsigned getParsedSrcIndex(unsigned SrcIdx, bool ComponentHasSrc2Acc) const {
    assert(SrcIdx < Component::MAX_SRC_NUM);
    // FMAC and DOT2C have a src2 operand on the MCInst but
    // not on the asm representation. src2 is tied to dst.
    if (ComponentHasSrc2Acc && SrcIdx == (MAX_SRC_NUM - 1))
      return getParsedDstIndex();
    return FIRST_PARSED_SRC_IDX[Kind] + ParsedOpXSrcNum + SrcIdx;
  }
};

// Properties of VOPD components.
class ComponentProps {
private:
  unsigned SrcOperandsNum;
  Optional<unsigned> MandatoryLiteralIdx;
  bool HasSrc2Acc;

public:
  ComponentProps(const MCInstrDesc &OpDesc);

  unsigned getSrcOperandsNum() const { return SrcOperandsNum; }
  bool hasMandatoryLiteral() const { return MandatoryLiteralIdx.has_value(); }
  unsigned getMandatoryLiteralIndex() const {
    assert(hasMandatoryLiteral());
    return *MandatoryLiteralIdx;
  }
  bool hasRegularSrcOperand(unsigned SrcIdx) const {
    assert(SrcIdx < Component::MAX_SRC_NUM);
    return SrcOperandsNum > SrcIdx && !hasMandatoryLiteralAt(SrcIdx);
  }
  bool hasSrc2Acc() const { return HasSrc2Acc; }

private:
  bool hasMandatoryLiteralAt(unsigned SrcIdx) const {
    assert(SrcIdx < Component::MAX_SRC_NUM);
    return hasMandatoryLiteral() &&
           *MandatoryLiteralIdx == Component::DST_NUM + SrcIdx;
  }
};

// Layout and properties of VOPD components.
class ComponentInfo : public ComponentLayout, public ComponentProps {
public:
  ComponentInfo(const MCInstrDesc &OpDesc,
                ComponentKind Kind = ComponentKind::SINGLE,
                unsigned OpXSrcNum = 0, unsigned ParsedOpXSrcNum = 0)
      : ComponentLayout(Kind, OpXSrcNum, ParsedOpXSrcNum),
        ComponentProps(OpDesc) {}

  // Map MC operand index to parsed operand index.
  // Return 0 if the specified operand does not exist.
  unsigned getParsedOperandIndex(unsigned OprIdx) const;
};

// Properties of VOPD instructions.
class InstInfo {
private:
  const ComponentInfo CompInfo[COMPONENTS_NUM];

public:
  using RegIndices = std::array<unsigned, Component::MAX_OPR_NUM>;

  InstInfo(const MCInstrDesc &OpX, const MCInstrDesc &OpY)
      : CompInfo{OpX, OpY} {}

  InstInfo(const ComponentInfo &OprInfoX, const ComponentInfo &OprInfoY)
      : CompInfo{OprInfoX, OprInfoY} {}

  const ComponentInfo &operator[](size_t ComponentIdx) const {
    assert(ComponentIdx < COMPONENTS_NUM);
    return CompInfo[ComponentIdx];
  }

  // Check VOPD operands constraints.
  // GetRegIdx(Component, OperandIdx) must return a VGPR register index
  // for the specified component and operand. The callback must return 0
  // if the operand is not a register or not a VGPR.
  bool hasInvalidOperand(
      std::function<unsigned(unsigned, unsigned)> GetRegIdx) const {
    return getInvalidOperandIndex(GetRegIdx).has_value();
  }

  // Check VOPD operands constraints.
  // Return the index of an invalid component operand, if any.
  Optional<unsigned> getInvalidOperandIndex(
      std::function<unsigned(unsigned, unsigned)> GetRegIdx) const;

private:
  RegIndices
  getRegIndices(unsigned ComponentIdx,
                std::function<unsigned(unsigned, unsigned)> GetRegIdx) const;
};

} // namespace VOPD

LLVM_READONLY
std::pair<unsigned, unsigned> getVOPDComponents(unsigned VOPDOpcode);

LLVM_READONLY
// Get properties of 2 single VOP1/VOP2 instructions
// used as components to create a VOPD instruction.
VOPD::InstInfo getVOPDInstInfo(const MCInstrDesc &OpX, const MCInstrDesc &OpY);

LLVM_READONLY
// Get properties of VOPD X and Y components.
VOPD::InstInfo
getVOPDInstInfo(unsigned VOPDOpcode, const MCInstrInfo *InstrInfo);

>>>>>>> f2751388
LLVM_READONLY
bool isTrue16Inst(unsigned Opc);

LLVM_READONLY
unsigned mapWMMA2AddrTo3AddrOpcode(unsigned Opc);

LLVM_READONLY
unsigned mapWMMA3AddrTo2AddrOpcode(unsigned Opc);

void initDefaultAMDKernelCodeT(amd_kernel_code_t &Header,
                               const MCSubtargetInfo *STI);

amdhsa::kernel_descriptor_t getDefaultAmdhsaKernelDescriptor(
    const MCSubtargetInfo *STI);

bool isGroupSegment(const GlobalValue *GV);
bool isGlobalSegment(const GlobalValue *GV);
bool isReadOnlySegment(const GlobalValue *GV);

/// \returns True if constants should be emitted to .text section for given
/// target triple \p TT, false otherwise.
bool shouldEmitConstantsToTextSection(const Triple &TT);

/// \returns Integer value requested using \p F's \p Name attribute.
///
/// \returns \p Default if attribute is not present.
///
/// \returns \p Default and emits error if requested value cannot be converted
/// to integer.
int getIntegerAttribute(const Function &F, StringRef Name, int Default);

/// \returns A pair of integer values requested using \p F's \p Name attribute
/// in "first[,second]" format ("second" is optional unless \p OnlyFirstRequired
/// is false).
///
/// \returns \p Default if attribute is not present.
///
/// \returns \p Default and emits error if one of the requested values cannot be
/// converted to integer, or \p OnlyFirstRequired is false and "second" value is
/// not present.
std::pair<int, int> getIntegerPairAttribute(const Function &F,
                                            StringRef Name,
                                            std::pair<int, int> Default,
                                            bool OnlyFirstRequired = false);

/// Represents the counter values to wait for in an s_waitcnt instruction.
///
/// Large values (including the maximum possible integer) can be used to
/// represent "don't care" waits.
struct Waitcnt {
  unsigned VmCnt = ~0u;
  unsigned ExpCnt = ~0u;
  unsigned LgkmCnt = ~0u;
  unsigned VsCnt = ~0u;

  Waitcnt() = default;
  Waitcnt(unsigned VmCnt, unsigned ExpCnt, unsigned LgkmCnt, unsigned VsCnt)
      : VmCnt(VmCnt), ExpCnt(ExpCnt), LgkmCnt(LgkmCnt), VsCnt(VsCnt) {}

  static Waitcnt allZero(bool HasVscnt) {
    return Waitcnt(0, 0, 0, HasVscnt ? 0 : ~0u);
  }
  static Waitcnt allZeroExceptVsCnt() { return Waitcnt(0, 0, 0, ~0u); }

  bool hasWait() const {
    return VmCnt != ~0u || ExpCnt != ~0u || LgkmCnt != ~0u || VsCnt != ~0u;
  }

  bool hasWaitExceptVsCnt() const {
    return VmCnt != ~0u || ExpCnt != ~0u || LgkmCnt != ~0u;
  }

  bool hasWaitVsCnt() const {
    return VsCnt != ~0u;
  }

  bool dominates(const Waitcnt &Other) const {
    return VmCnt <= Other.VmCnt && ExpCnt <= Other.ExpCnt &&
           LgkmCnt <= Other.LgkmCnt && VsCnt <= Other.VsCnt;
  }

  Waitcnt combined(const Waitcnt &Other) const {
    return Waitcnt(std::min(VmCnt, Other.VmCnt), std::min(ExpCnt, Other.ExpCnt),
                   std::min(LgkmCnt, Other.LgkmCnt),
                   std::min(VsCnt, Other.VsCnt));
  }
};

/// \returns Vmcnt bit mask for given isa \p Version.
unsigned getVmcntBitMask(const IsaVersion &Version);

/// \returns Expcnt bit mask for given isa \p Version.
unsigned getExpcntBitMask(const IsaVersion &Version);

/// \returns Lgkmcnt bit mask for given isa \p Version.
unsigned getLgkmcntBitMask(const IsaVersion &Version);

/// \returns Waitcnt bit mask for given isa \p Version.
unsigned getWaitcntBitMask(const IsaVersion &Version);

/// \returns Decoded Vmcnt from given \p Waitcnt for given isa \p Version.
unsigned decodeVmcnt(const IsaVersion &Version, unsigned Waitcnt);

/// \returns Decoded Expcnt from given \p Waitcnt for given isa \p Version.
unsigned decodeExpcnt(const IsaVersion &Version, unsigned Waitcnt);

/// \returns Decoded Lgkmcnt from given \p Waitcnt for given isa \p Version.
unsigned decodeLgkmcnt(const IsaVersion &Version, unsigned Waitcnt);

/// Decodes Vmcnt, Expcnt and Lgkmcnt from given \p Waitcnt for given isa
/// \p Version, and writes decoded values into \p Vmcnt, \p Expcnt and
/// \p Lgkmcnt respectively.
///
/// \details \p Vmcnt, \p Expcnt and \p Lgkmcnt are decoded as follows:
///     \p Vmcnt = \p Waitcnt[3:0]        (pre-gfx9)
///     \p Vmcnt = \p Waitcnt[15:14,3:0]  (gfx9,10)
///     \p Vmcnt = \p Waitcnt[15:10]      (gfx11+)
///     \p Expcnt = \p Waitcnt[6:4]       (pre-gfx11)
///     \p Expcnt = \p Waitcnt[2:0]       (gfx11+)
///     \p Lgkmcnt = \p Waitcnt[11:8]     (pre-gfx10)
///     \p Lgkmcnt = \p Waitcnt[13:8]     (gfx10)
///     \p Lgkmcnt = \p Waitcnt[9:4]      (gfx11+)
void decodeWaitcnt(const IsaVersion &Version, unsigned Waitcnt,
                   unsigned &Vmcnt, unsigned &Expcnt, unsigned &Lgkmcnt);

Waitcnt decodeWaitcnt(const IsaVersion &Version, unsigned Encoded);

/// \returns \p Waitcnt with encoded \p Vmcnt for given isa \p Version.
unsigned encodeVmcnt(const IsaVersion &Version, unsigned Waitcnt,
                     unsigned Vmcnt);

/// \returns \p Waitcnt with encoded \p Expcnt for given isa \p Version.
unsigned encodeExpcnt(const IsaVersion &Version, unsigned Waitcnt,
                      unsigned Expcnt);

/// \returns \p Waitcnt with encoded \p Lgkmcnt for given isa \p Version.
unsigned encodeLgkmcnt(const IsaVersion &Version, unsigned Waitcnt,
                       unsigned Lgkmcnt);

/// Encodes \p Vmcnt, \p Expcnt and \p Lgkmcnt into Waitcnt for given isa
/// \p Version.
///
/// \details \p Vmcnt, \p Expcnt and \p Lgkmcnt are encoded as follows:
///     Waitcnt[2:0]   = \p Expcnt      (gfx11+)
///     Waitcnt[3:0]   = \p Vmcnt       (pre-gfx9)
///     Waitcnt[3:0]   = \p Vmcnt[3:0]  (gfx9,10)
///     Waitcnt[6:4]   = \p Expcnt      (pre-gfx11)
///     Waitcnt[9:4]   = \p Lgkmcnt     (gfx11+)
///     Waitcnt[11:8]  = \p Lgkmcnt     (pre-gfx10)
///     Waitcnt[13:8]  = \p Lgkmcnt     (gfx10)
///     Waitcnt[15:10] = \p Vmcnt       (gfx11+)
///     Waitcnt[15:14] = \p Vmcnt[5:4]  (gfx9,10)
///
/// \returns Waitcnt with encoded \p Vmcnt, \p Expcnt and \p Lgkmcnt for given
/// isa \p Version.
unsigned encodeWaitcnt(const IsaVersion &Version,
                       unsigned Vmcnt, unsigned Expcnt, unsigned Lgkmcnt);

unsigned encodeWaitcnt(const IsaVersion &Version, const Waitcnt &Decoded);

namespace Hwreg {

LLVM_READONLY
int64_t getHwregId(const StringRef Name, const MCSubtargetInfo &STI);

LLVM_READNONE
bool isValidHwreg(int64_t Id);

LLVM_READNONE
bool isValidHwregOffset(int64_t Offset);

LLVM_READNONE
bool isValidHwregWidth(int64_t Width);

LLVM_READNONE
uint64_t encodeHwreg(uint64_t Id, uint64_t Offset, uint64_t Width);

LLVM_READNONE
StringRef getHwreg(unsigned Id, const MCSubtargetInfo &STI);

void decodeHwreg(unsigned Val, unsigned &Id, unsigned &Offset, unsigned &Width);

} // namespace Hwreg

namespace DepCtr {

int getDefaultDepCtrEncoding(const MCSubtargetInfo &STI);
int encodeDepCtr(const StringRef Name, int64_t Val, unsigned &UsedOprMask,
                 const MCSubtargetInfo &STI);
bool isSymbolicDepCtrEncoding(unsigned Code, bool &HasNonDefaultVal,
                              const MCSubtargetInfo &STI);
bool decodeDepCtr(unsigned Code, int &Id, StringRef &Name, unsigned &Val,
                  bool &IsDefault, const MCSubtargetInfo &STI);

} // namespace DepCtr

namespace Exp {

bool getTgtName(unsigned Id, StringRef &Name, int &Index);

LLVM_READONLY
unsigned getTgtId(const StringRef Name);

LLVM_READNONE
bool isSupportedTgtId(unsigned Id, const MCSubtargetInfo &STI);

} // namespace Exp

namespace MTBUFFormat {

LLVM_READNONE
int64_t encodeDfmtNfmt(unsigned Dfmt, unsigned Nfmt);

void decodeDfmtNfmt(unsigned Format, unsigned &Dfmt, unsigned &Nfmt);

int64_t getDfmt(const StringRef Name);

StringRef getDfmtName(unsigned Id);

int64_t getNfmt(const StringRef Name, const MCSubtargetInfo &STI);

StringRef getNfmtName(unsigned Id, const MCSubtargetInfo &STI);

bool isValidDfmtNfmt(unsigned Val, const MCSubtargetInfo &STI);

bool isValidNfmt(unsigned Val, const MCSubtargetInfo &STI);

int64_t getUnifiedFormat(const StringRef Name, const MCSubtargetInfo &STI);

StringRef getUnifiedFormatName(unsigned Id, const MCSubtargetInfo &STI);

bool isValidUnifiedFormat(unsigned Val, const MCSubtargetInfo &STI);

int64_t convertDfmtNfmt2Ufmt(unsigned Dfmt, unsigned Nfmt,
                             const MCSubtargetInfo &STI);

bool isValidFormatEncoding(unsigned Val, const MCSubtargetInfo &STI);

unsigned getDefaultFormatEncoding(const MCSubtargetInfo &STI);

} // namespace MTBUFFormat

namespace SendMsg {

LLVM_READONLY
int64_t getMsgId(const StringRef Name, const MCSubtargetInfo &STI);

LLVM_READONLY
int64_t getMsgOpId(int64_t MsgId, const StringRef Name);

LLVM_READNONE
StringRef getMsgName(int64_t MsgId, const MCSubtargetInfo &STI);

LLVM_READNONE
StringRef getMsgOpName(int64_t MsgId, int64_t OpId, const MCSubtargetInfo &STI);

LLVM_READNONE
bool isValidMsgId(int64_t MsgId, const MCSubtargetInfo &STI);

LLVM_READNONE
bool isValidMsgOp(int64_t MsgId, int64_t OpId, const MCSubtargetInfo &STI,
                  bool Strict = true);

LLVM_READNONE
bool isValidMsgStream(int64_t MsgId, int64_t OpId, int64_t StreamId,
                      const MCSubtargetInfo &STI, bool Strict = true);

LLVM_READNONE
bool msgRequiresOp(int64_t MsgId, const MCSubtargetInfo &STI);

LLVM_READNONE
bool msgSupportsStream(int64_t MsgId, int64_t OpId, const MCSubtargetInfo &STI);

void decodeMsg(unsigned Val, uint16_t &MsgId, uint16_t &OpId,
               uint16_t &StreamId, const MCSubtargetInfo &STI);

LLVM_READNONE
uint64_t encodeMsg(uint64_t MsgId,
                   uint64_t OpId,
                   uint64_t StreamId);

} // namespace SendMsg


unsigned getInitialPSInputAddr(const Function &F);

bool getHasColorExport(const Function &F);

bool getHasDepthExport(const Function &F);

LLVM_READNONE
bool isShader(CallingConv::ID CC);

LLVM_READNONE
bool isGraphics(CallingConv::ID CC);

LLVM_READNONE
bool isCompute(CallingConv::ID CC);

LLVM_READNONE
bool isEntryFunctionCC(CallingConv::ID CC);

// These functions are considered entrypoints into the current module, i.e. they
// are allowed to be called from outside the current module. This is different
// from isEntryFunctionCC, which is only true for functions that are entered by
// the hardware. Module entry points include all entry functions but also
// include functions that can be called from other functions inside or outside
// the current module. Module entry functions are allowed to allocate LDS.
LLVM_READNONE
bool isModuleEntryFunctionCC(CallingConv::ID CC);

bool isKernelCC(const Function *Func);

// FIXME: Remove this when calling conventions cleaned up
LLVM_READNONE
inline bool isKernel(CallingConv::ID CC) {
  switch (CC) {
  case CallingConv::AMDGPU_KERNEL:
  case CallingConv::SPIR_KERNEL:
    return true;
  default:
    return false;
  }
}

bool hasXNACK(const MCSubtargetInfo &STI);
bool hasSRAMECC(const MCSubtargetInfo &STI);
bool hasMIMG_R128(const MCSubtargetInfo &STI);
bool hasGFX10A16(const MCSubtargetInfo &STI);
bool hasG16(const MCSubtargetInfo &STI);
bool hasPackedD16(const MCSubtargetInfo &STI);

bool isSI(const MCSubtargetInfo &STI);
bool isCI(const MCSubtargetInfo &STI);
bool isVI(const MCSubtargetInfo &STI);
bool isGFX9(const MCSubtargetInfo &STI);
bool isGFX9_GFX10(const MCSubtargetInfo &STI);
bool isGFX8_GFX9_GFX10(const MCSubtargetInfo &STI);
bool isGFX8Plus(const MCSubtargetInfo &STI);
bool isGFX9Plus(const MCSubtargetInfo &STI);
bool isGFX10(const MCSubtargetInfo &STI);
bool isGFX10Plus(const MCSubtargetInfo &STI);
bool isNotGFX10Plus(const MCSubtargetInfo &STI);
bool isGFX10Before1030(const MCSubtargetInfo &STI);
bool isGFX11(const MCSubtargetInfo &STI);
bool isGFX11Plus(const MCSubtargetInfo &STI);
bool isNotGFX11Plus(const MCSubtargetInfo &STI);
bool isGCN3Encoding(const MCSubtargetInfo &STI);
bool isGFX10_AEncoding(const MCSubtargetInfo &STI);
bool isGFX10_BEncoding(const MCSubtargetInfo &STI);
bool hasGFX10_3Insts(const MCSubtargetInfo &STI);
bool isGFX90A(const MCSubtargetInfo &STI);
bool isGFX940(const MCSubtargetInfo &STI);
bool hasArchitectedFlatScratch(const MCSubtargetInfo &STI);
bool hasMAIInsts(const MCSubtargetInfo &STI);
bool hasVOPD(const MCSubtargetInfo &STI);
int getTotalNumVGPRs(bool has90AInsts, int32_t ArgNumAGPR, int32_t ArgNumVGPR);

/// Is Reg - scalar register
bool isSGPR(unsigned Reg, const MCRegisterInfo* TRI);

/// If \p Reg is a pseudo reg, return the correct hardware register given
/// \p STI otherwise return \p Reg.
unsigned getMCReg(unsigned Reg, const MCSubtargetInfo &STI);

/// Convert hardware register \p Reg to a pseudo register
LLVM_READNONE
unsigned mc2PseudoReg(unsigned Reg);

/// Can this operand also contain immediate values?
bool isSISrcOperand(const MCInstrDesc &Desc, unsigned OpNo);

/// Is this floating-point operand?
bool isSISrcFPOperand(const MCInstrDesc &Desc, unsigned OpNo);

/// Does this operand support only inlinable literals?
bool isSISrcInlinableOperand(const MCInstrDesc &Desc, unsigned OpNo);

/// Get the size in bits of a register from the register class \p RC.
unsigned getRegBitWidth(unsigned RCID);

/// Get the size in bits of a register from the register class \p RC.
unsigned getRegBitWidth(const MCRegisterClass &RC);

/// Get size of register operand
unsigned getRegOperandSize(const MCRegisterInfo *MRI, const MCInstrDesc &Desc,
                           unsigned OpNo);

LLVM_READNONE
inline unsigned getOperandSize(const MCOperandInfo &OpInfo) {
  switch (OpInfo.OperandType) {
  case AMDGPU::OPERAND_REG_IMM_INT32:
  case AMDGPU::OPERAND_REG_IMM_FP32:
  case AMDGPU::OPERAND_REG_IMM_FP32_DEFERRED:
  case AMDGPU::OPERAND_REG_INLINE_C_INT32:
  case AMDGPU::OPERAND_REG_INLINE_C_FP32:
  case AMDGPU::OPERAND_REG_INLINE_AC_INT32:
  case AMDGPU::OPERAND_REG_INLINE_AC_FP32:
  case AMDGPU::OPERAND_REG_IMM_V2INT32:
  case AMDGPU::OPERAND_REG_IMM_V2FP32:
  case AMDGPU::OPERAND_REG_INLINE_C_V2INT32:
  case AMDGPU::OPERAND_REG_INLINE_C_V2FP32:
  case AMDGPU::OPERAND_KIMM32:
  case AMDGPU::OPERAND_KIMM16: // mandatory literal is always size 4
    return 4;

  case AMDGPU::OPERAND_REG_IMM_INT64:
  case AMDGPU::OPERAND_REG_IMM_FP64:
  case AMDGPU::OPERAND_REG_INLINE_C_INT64:
  case AMDGPU::OPERAND_REG_INLINE_C_FP64:
  case AMDGPU::OPERAND_REG_INLINE_AC_FP64:
    return 8;

  case AMDGPU::OPERAND_REG_IMM_INT16:
  case AMDGPU::OPERAND_REG_IMM_FP16:
  case AMDGPU::OPERAND_REG_IMM_FP16_DEFERRED:
  case AMDGPU::OPERAND_REG_INLINE_C_INT16:
  case AMDGPU::OPERAND_REG_INLINE_C_FP16:
  case AMDGPU::OPERAND_REG_INLINE_C_V2INT16:
  case AMDGPU::OPERAND_REG_INLINE_C_V2FP16:
  case AMDGPU::OPERAND_REG_INLINE_AC_INT16:
  case AMDGPU::OPERAND_REG_INLINE_AC_FP16:
  case AMDGPU::OPERAND_REG_INLINE_AC_V2INT16:
  case AMDGPU::OPERAND_REG_INLINE_AC_V2FP16:
  case AMDGPU::OPERAND_REG_IMM_V2INT16:
  case AMDGPU::OPERAND_REG_IMM_V2FP16:
    return 2;

  default:
    llvm_unreachable("unhandled operand type");
  }
}

LLVM_READNONE
inline unsigned getOperandSize(const MCInstrDesc &Desc, unsigned OpNo) {
  return getOperandSize(Desc.OpInfo[OpNo]);
}

/// Is this literal inlinable, and not one of the values intended for floating
/// point values.
LLVM_READNONE
inline bool isInlinableIntLiteral(int64_t Literal) {
  return Literal >= -16 && Literal <= 64;
}

/// Is this literal inlinable
LLVM_READNONE
bool isInlinableLiteral64(int64_t Literal, bool HasInv2Pi);

LLVM_READNONE
bool isInlinableLiteral32(int32_t Literal, bool HasInv2Pi);

LLVM_READNONE
bool isInlinableLiteral16(int16_t Literal, bool HasInv2Pi);

LLVM_READNONE
bool isInlinableLiteralV216(int32_t Literal, bool HasInv2Pi);

LLVM_READNONE
bool isInlinableIntLiteralV216(int32_t Literal);

LLVM_READNONE
bool isFoldableLiteralV216(int32_t Literal, bool HasInv2Pi);

bool isArgPassedInSGPR(const Argument *Arg);

LLVM_READONLY
bool isLegalSMRDEncodedUnsignedOffset(const MCSubtargetInfo &ST,
                                      int64_t EncodedOffset);

LLVM_READONLY
bool isLegalSMRDEncodedSignedOffset(const MCSubtargetInfo &ST,
                                    int64_t EncodedOffset,
                                    bool IsBuffer);

/// Convert \p ByteOffset to dwords if the subtarget uses dword SMRD immediate
/// offsets.
uint64_t convertSMRDOffsetUnits(const MCSubtargetInfo &ST, uint64_t ByteOffset);

/// \returns The encoding that will be used for \p ByteOffset in the
/// SMRD offset field, or None if it won't fit. On GFX9 and GFX10
/// S_LOAD instructions have a signed offset, on other subtargets it is
/// unsigned. S_BUFFER has an unsigned offset for all subtargets.
Optional<int64_t> getSMRDEncodedOffset(const MCSubtargetInfo &ST,
                                       int64_t ByteOffset, bool IsBuffer);

/// \return The encoding that can be used for a 32-bit literal offset in an SMRD
/// instruction. This is only useful on CI.s
Optional<int64_t> getSMRDEncodedLiteralOffset32(const MCSubtargetInfo &ST,
                                                int64_t ByteOffset);

/// For FLAT segment the offset must be positive;
/// MSB is ignored and forced to zero.
///
/// \return The number of bits available for the offset field in flat
/// instructions.
unsigned getNumFlatOffsetBits(const MCSubtargetInfo &ST, bool Signed);

/// \returns true if this offset is small enough to fit in the SMRD
/// offset field.  \p ByteOffset should be the offset in bytes and
/// not the encoded offset.
bool isLegalSMRDImmOffset(const MCSubtargetInfo &ST, int64_t ByteOffset);

bool splitMUBUFOffset(uint32_t Imm, uint32_t &SOffset, uint32_t &ImmOffset,
                      const GCNSubtarget *Subtarget,
                      Align Alignment = Align(4));

LLVM_READNONE
inline bool isLegal64BitDPPControl(unsigned DC) {
  return DC >= DPP::ROW_NEWBCAST_FIRST && DC <= DPP::ROW_NEWBCAST_LAST;
}

/// \returns true if the intrinsic is divergent
bool isIntrinsicSourceOfDivergence(unsigned IntrID);

// Track defaults for fields in the MODE register.
struct SIModeRegisterDefaults {
  /// Floating point opcodes that support exception flag gathering quiet and
  /// propagate signaling NaN inputs per IEEE 754-2008. Min_dx10 and max_dx10
  /// become IEEE 754- 2008 compliant due to signaling NaN propagation and
  /// quieting.
  bool IEEE : 1;

  /// Used by the vector ALU to force DX10-style treatment of NaNs: when set,
  /// clamp NaN to zero; otherwise, pass NaN through.
  bool DX10Clamp : 1;

  /// If this is set, neither input or output denormals are flushed for most f32
  /// instructions.
  bool FP32InputDenormals : 1;
  bool FP32OutputDenormals : 1;

  /// If this is set, neither input or output denormals are flushed for both f64
  /// and f16/v2f16 instructions.
  bool FP64FP16InputDenormals : 1;
  bool FP64FP16OutputDenormals : 1;

  SIModeRegisterDefaults() :
    IEEE(true),
    DX10Clamp(true),
    FP32InputDenormals(true),
    FP32OutputDenormals(true),
    FP64FP16InputDenormals(true),
    FP64FP16OutputDenormals(true) {}

  SIModeRegisterDefaults(const Function &F);

  static SIModeRegisterDefaults getDefaultForCallingConv(CallingConv::ID CC) {
    SIModeRegisterDefaults Mode;
    Mode.IEEE = !AMDGPU::isShader(CC);
    return Mode;
  }

  bool operator ==(const SIModeRegisterDefaults Other) const {
    return IEEE == Other.IEEE && DX10Clamp == Other.DX10Clamp &&
           FP32InputDenormals == Other.FP32InputDenormals &&
           FP32OutputDenormals == Other.FP32OutputDenormals &&
           FP64FP16InputDenormals == Other.FP64FP16InputDenormals &&
           FP64FP16OutputDenormals == Other.FP64FP16OutputDenormals;
  }

  bool allFP32Denormals() const {
    return FP32InputDenormals && FP32OutputDenormals;
  }

  bool allFP64FP16Denormals() const {
    return FP64FP16InputDenormals && FP64FP16OutputDenormals;
  }

  /// Get the encoding value for the FP_DENORM bits of the mode register for the
  /// FP32 denormal mode.
  uint32_t fpDenormModeSPValue() const {
    if (FP32InputDenormals && FP32OutputDenormals)
      return FP_DENORM_FLUSH_NONE;
    if (FP32InputDenormals)
      return FP_DENORM_FLUSH_OUT;
    if (FP32OutputDenormals)
      return FP_DENORM_FLUSH_IN;
    return FP_DENORM_FLUSH_IN_FLUSH_OUT;
  }

  /// Get the encoding value for the FP_DENORM bits of the mode register for the
  /// FP64/FP16 denormal mode.
  uint32_t fpDenormModeDPValue() const {
    if (FP64FP16InputDenormals && FP64FP16OutputDenormals)
      return FP_DENORM_FLUSH_NONE;
    if (FP64FP16InputDenormals)
      return FP_DENORM_FLUSH_OUT;
    if (FP64FP16OutputDenormals)
      return FP_DENORM_FLUSH_IN;
    return FP_DENORM_FLUSH_IN_FLUSH_OUT;
  }

  /// Returns true if a flag is compatible if it's enabled in the callee, but
  /// disabled in the caller.
  static bool oneWayCompatible(bool CallerMode, bool CalleeMode) {
    return CallerMode == CalleeMode || (!CallerMode && CalleeMode);
  }

  // FIXME: Inlining should be OK for dx10-clamp, since the caller's mode should
  // be able to override.
  bool isInlineCompatible(SIModeRegisterDefaults CalleeMode) const {
    if (DX10Clamp != CalleeMode.DX10Clamp)
      return false;
    if (IEEE != CalleeMode.IEEE)
      return false;

    // Allow inlining denormals enabled into denormals flushed functions.
    return oneWayCompatible(FP64FP16InputDenormals, CalleeMode.FP64FP16InputDenormals) &&
           oneWayCompatible(FP64FP16OutputDenormals, CalleeMode.FP64FP16OutputDenormals) &&
           oneWayCompatible(FP32InputDenormals, CalleeMode.FP32InputDenormals) &&
           oneWayCompatible(FP32OutputDenormals, CalleeMode.FP32OutputDenormals);
  }
};

} // end namespace AMDGPU

raw_ostream &operator<<(raw_ostream &OS,
                        const AMDGPU::IsaInfo::TargetIDSetting S);

} // end namespace llvm

#endif // LLVM_LIB_TARGET_AMDGPU_UTILS_AMDGPUBASEINFO_H<|MERGE_RESOLUTION|>--- conflicted
+++ resolved
@@ -504,8 +504,6 @@
 LLVM_READONLY
 bool isVOPD(unsigned Opc);
 
-<<<<<<< HEAD
-=======
 namespace VOPD {
 
 enum Component : unsigned {
@@ -687,7 +685,12 @@
 VOPD::InstInfo
 getVOPDInstInfo(unsigned VOPDOpcode, const MCInstrInfo *InstrInfo);
 
->>>>>>> f2751388
+LLVM_READONLY
+bool isTrue16Inst(unsigned Opc);
+
+LLVM_READONLY
+bool isVOPD(unsigned Opc);
+
 LLVM_READONLY
 bool isTrue16Inst(unsigned Opc);
 
