//===- SIInstrInfo.h - SI Instruction Info Interface ------------*- C++ -*-===//
//
// Part of the LLVM Project, under the Apache License v2.0 with LLVM Exceptions.
// See https://llvm.org/LICENSE.txt for license information.
// SPDX-License-Identifier: Apache-2.0 WITH LLVM-exception
//
//===----------------------------------------------------------------------===//
//
/// \file
/// Interface definition for SIInstrInfo.
//
//===----------------------------------------------------------------------===//

#ifndef LLVM_LIB_TARGET_AMDGPU_SIINSTRINFO_H
#define LLVM_LIB_TARGET_AMDGPU_SIINSTRINFO_H

#include "AMDGPUMIRFormatter.h"
#include "MCTargetDesc/AMDGPUMCTargetDesc.h"
#include "SIRegisterInfo.h"
#include "Utils/AMDGPUBaseInfo.h"
#include "llvm/ADT/SetVector.h"
#include "llvm/CodeGen/TargetInstrInfo.h"
#include "llvm/CodeGen/TargetSchedule.h"

#define GET_INSTRINFO_HEADER
#include "AMDGPUGenInstrInfo.inc"

namespace llvm {

class APInt;
class GCNSubtarget;
class LiveVariables;
class MachineDominatorTree;
class MachineRegisterInfo;
class RegScavenger;
class TargetRegisterClass;
class ScheduleHazardRecognizer;

/// Mark the MMO of a uniform load if there are no potentially clobbering stores
/// on any path from the start of an entry function to this load.
static const MachineMemOperand::Flags MONoClobber =
    MachineMemOperand::MOTargetFlag1;

/// Utility to store machine instructions worklist.
struct SIInstrWorklist {
  SIInstrWorklist() : InstrList() {}

  void insert(MachineInstr *MI);

  MachineInstr *top() const {
    auto iter = InstrList.begin();
    return *iter;
  }

  void erase_top() {
    auto iter = InstrList.begin();
    InstrList.erase(iter);
  }

  bool empty() const { return InstrList.empty(); }

  void clear() {
    InstrList.clear();
    DeferredList.clear();
  }

  bool isDeferred(MachineInstr *MI);

  SetVector<MachineInstr *> &getDeferredList() { return DeferredList; }

private:
  /// InstrList contains the MachineInstrs.
  SetVector<MachineInstr *> InstrList;
  /// Deferred instructions are specific MachineInstr
  /// that will be added by insert method.
  SetVector<MachineInstr *> DeferredList;
};

class SIInstrInfo final : public AMDGPUGenInstrInfo {
private:
  const SIRegisterInfo RI;
  const GCNSubtarget &ST;
  TargetSchedModel SchedModel;
  mutable std::unique_ptr<AMDGPUMIRFormatter> Formatter;

  // The inverse predicate should have the negative value.
  enum BranchPredicate {
    INVALID_BR = 0,
    SCC_TRUE = 1,
    SCC_FALSE = -1,
    VCCNZ = 2,
    VCCZ = -2,
    EXECNZ = -3,
    EXECZ = 3
  };

  using SetVectorType = SmallSetVector<MachineInstr *, 32>;

  static unsigned getBranchOpcode(BranchPredicate Cond);
  static BranchPredicate getBranchPredicate(unsigned Opcode);

public:
  unsigned buildExtractSubReg(MachineBasicBlock::iterator MI,
                              MachineRegisterInfo &MRI,
                              MachineOperand &SuperReg,
                              const TargetRegisterClass *SuperRC,
                              unsigned SubIdx,
                              const TargetRegisterClass *SubRC) const;
  MachineOperand buildExtractSubRegOrImm(MachineBasicBlock::iterator MI,
                                         MachineRegisterInfo &MRI,
                                         MachineOperand &SuperReg,
                                         const TargetRegisterClass *SuperRC,
                                         unsigned SubIdx,
                                         const TargetRegisterClass *SubRC) const;
private:
  void swapOperands(MachineInstr &Inst) const;

  std::pair<bool, MachineBasicBlock *>
  moveScalarAddSub(SIInstrWorklist &Worklist, MachineInstr &Inst,
                   MachineDominatorTree *MDT = nullptr) const;

  void lowerSelect(SIInstrWorklist &Worklist, MachineInstr &Inst,
                   MachineDominatorTree *MDT = nullptr) const;

  void lowerScalarAbs(SIInstrWorklist &Worklist, MachineInstr &Inst) const;

  void lowerScalarXnor(SIInstrWorklist &Worklist, MachineInstr &Inst) const;

  void splitScalarNotBinop(SIInstrWorklist &Worklist, MachineInstr &Inst,
                           unsigned Opcode) const;

  void splitScalarBinOpN2(SIInstrWorklist &Worklist, MachineInstr &Inst,
                          unsigned Opcode) const;

  void splitScalar64BitUnaryOp(SIInstrWorklist &Worklist, MachineInstr &Inst,
                               unsigned Opcode, bool Swap = false) const;

  void splitScalar64BitAddSub(SIInstrWorklist &Worklist, MachineInstr &Inst,
                              MachineDominatorTree *MDT = nullptr) const;

  void splitScalar64BitBinaryOp(SIInstrWorklist &Worklist, MachineInstr &Inst,
                                unsigned Opcode,
                                MachineDominatorTree *MDT = nullptr) const;

  void splitScalar64BitXnor(SIInstrWorklist &Worklist, MachineInstr &Inst,
                            MachineDominatorTree *MDT = nullptr) const;

  void splitScalar64BitBCNT(SIInstrWorklist &Worklist,
                            MachineInstr &Inst) const;
  void splitScalar64BitBFE(SIInstrWorklist &Worklist, MachineInstr &Inst) const;
  void movePackToVALU(SIInstrWorklist &Worklist, MachineRegisterInfo &MRI,
                      MachineInstr &Inst) const;

  void addUsersToMoveToVALUWorklist(Register Reg, MachineRegisterInfo &MRI,
                                    SIInstrWorklist &Worklist) const;

  void addSCCDefUsersToVALUWorklist(MachineOperand &Op,
                                    MachineInstr &SCCDefInst,
                                    SIInstrWorklist &Worklist,
                                    Register NewCond = Register()) const;
  void addSCCDefsToVALUWorklist(MachineInstr *SCCUseInst,
                                SIInstrWorklist &Worklist) const;

  const TargetRegisterClass *
  getDestEquivalentVGPRClass(const MachineInstr &Inst) const;

  bool checkInstOffsetsDoNotOverlap(const MachineInstr &MIa,
                                    const MachineInstr &MIb) const;

  Register findUsedSGPR(const MachineInstr &MI, int OpIndices[3]) const;

protected:
  /// If the specific machine instruction is a instruction that moves/copies
  /// value from one register to another register return destination and source
  /// registers as machine operands.
  std::optional<DestSourcePair>
  isCopyInstrImpl(const MachineInstr &MI) const override;

  bool swapSourceModifiers(MachineInstr &MI,
                           MachineOperand &Src0, unsigned Src0OpName,
                           MachineOperand &Src1, unsigned Src1OpName) const;

  MachineInstr *commuteInstructionImpl(MachineInstr &MI, bool NewMI,
                                       unsigned OpIdx0,
                                       unsigned OpIdx1) const override;

public:
  enum TargetOperandFlags {
    MO_MASK = 0xf,

    MO_NONE = 0,
    // MO_GOTPCREL -> symbol@GOTPCREL -> R_AMDGPU_GOTPCREL.
    MO_GOTPCREL = 1,
    // MO_GOTPCREL32_LO -> symbol@gotpcrel32@lo -> R_AMDGPU_GOTPCREL32_LO.
    MO_GOTPCREL32 = 2,
    MO_GOTPCREL32_LO = 2,
    // MO_GOTPCREL32_HI -> symbol@gotpcrel32@hi -> R_AMDGPU_GOTPCREL32_HI.
    MO_GOTPCREL32_HI = 3,
    // MO_REL32_LO -> symbol@rel32@lo -> R_AMDGPU_REL32_LO.
    MO_REL32 = 4,
    MO_REL32_LO = 4,
    // MO_REL32_HI -> symbol@rel32@hi -> R_AMDGPU_REL32_HI.
    MO_REL32_HI = 5,

    MO_FAR_BRANCH_OFFSET = 6,

    MO_ABS32_LO = 8,
    MO_ABS32_HI = 9,
  };

  explicit SIInstrInfo(const GCNSubtarget &ST);

  const SIRegisterInfo &getRegisterInfo() const {
    return RI;
  }

  const GCNSubtarget &getSubtarget() const {
    return ST;
  }

  bool isReallyTriviallyReMaterializable(const MachineInstr &MI) const override;

  bool isIgnorableUse(const MachineOperand &MO) const override;

  bool isSafeToSink(MachineInstr &MI, MachineBasicBlock *SuccToSinkTo,
                    MachineCycleInfo *CI) const override;

  bool areLoadsFromSameBasePtr(SDNode *Load0, SDNode *Load1, int64_t &Offset0,
                               int64_t &Offset1) const override;

  bool getMemOperandsWithOffsetWidth(
      const MachineInstr &LdSt,
      SmallVectorImpl<const MachineOperand *> &BaseOps, int64_t &Offset,
      bool &OffsetIsScalable, unsigned &Width,
      const TargetRegisterInfo *TRI) const final;

  bool shouldClusterMemOps(ArrayRef<const MachineOperand *> BaseOps1,
                           ArrayRef<const MachineOperand *> BaseOps2,
                           unsigned NumLoads, unsigned NumBytes) const override;

  bool shouldScheduleLoadsNear(SDNode *Load0, SDNode *Load1, int64_t Offset0,
                               int64_t Offset1, unsigned NumLoads) const override;

  void copyPhysReg(MachineBasicBlock &MBB, MachineBasicBlock::iterator MI,
                   const DebugLoc &DL, MCRegister DestReg, MCRegister SrcReg,
                   bool KillSrc) const override;

  void materializeImmediate(MachineBasicBlock &MBB,
                            MachineBasicBlock::iterator MI, const DebugLoc &DL,
                            Register DestReg, int64_t Value) const;

  const TargetRegisterClass *getPreferredSelectRegClass(
                               unsigned Size) const;

  Register insertNE(MachineBasicBlock *MBB,
                    MachineBasicBlock::iterator I, const DebugLoc &DL,
                    Register SrcReg, int Value) const;

  Register insertEQ(MachineBasicBlock *MBB,
                    MachineBasicBlock::iterator I, const DebugLoc &DL,
                    Register SrcReg, int Value)  const;

private:
  void storeRegToStackSlotImpl(MachineBasicBlock &MBB,
                               MachineBasicBlock::iterator MI, Register SrcReg,
                               bool isKill, int FrameIndex,
                               const TargetRegisterClass *RC,
                               const TargetRegisterInfo *TRI, Register VReg,
                               bool NeedsCFI) const;

public:
  void storeRegToStackSlot(MachineBasicBlock &MBB,
                           MachineBasicBlock::iterator MI, Register SrcReg,
                           bool isKill, int FrameIndex,
                           const TargetRegisterClass *RC,
                           const TargetRegisterInfo *TRI,
                           Register VReg) const override;

  void storeRegToStackSlotCFI(MachineBasicBlock &MBB,
                              MachineBasicBlock::iterator MI, Register SrcReg,
                              bool isKill, int FrameIndex,
                              const TargetRegisterClass *RC,
                              const TargetRegisterInfo *TRI) const;

  void loadRegFromStackSlot(MachineBasicBlock &MBB,
                            MachineBasicBlock::iterator MI, Register DestReg,
                            int FrameIndex, const TargetRegisterClass *RC,
                            const TargetRegisterInfo *TRI,
                            Register VReg) const override;

  bool expandPostRAPseudo(MachineInstr &MI) const override;

  // Splits a V_MOV_B64_DPP_PSEUDO opcode into a pair of v_mov_b32_dpp
  // instructions. Returns a pair of generated instructions.
  // Can split either post-RA with physical registers or pre-RA with
  // virtual registers. In latter case IR needs to be in SSA form and
  // and a REG_SEQUENCE is produced to define original register.
  std::pair<MachineInstr*, MachineInstr*>
  expandMovDPP64(MachineInstr &MI) const;

  // Returns an opcode that can be used to move a value to a \p DstRC
  // register.  If there is no hardware instruction that can store to \p
  // DstRC, then AMDGPU::COPY is returned.
  unsigned getMovOpcode(const TargetRegisterClass *DstRC) const;

  const MCInstrDesc &getIndirectRegWriteMovRelPseudo(unsigned VecSize,
                                                     unsigned EltSize,
                                                     bool IsSGPR) const;

  const MCInstrDesc &getIndirectGPRIDXPseudo(unsigned VecSize,
                                             bool IsIndirectSrc) const;
  LLVM_READONLY
  int commuteOpcode(unsigned Opc) const;

  LLVM_READONLY
  inline int commuteOpcode(const MachineInstr &MI) const {
    return commuteOpcode(MI.getOpcode());
  }

  bool findCommutedOpIndices(const MachineInstr &MI, unsigned &SrcOpIdx0,
                             unsigned &SrcOpIdx1) const override;

  bool findCommutedOpIndices(const MCInstrDesc &Desc, unsigned &SrcOpIdx0,
                             unsigned &SrcOpIdx1) const;

  bool isBranchOffsetInRange(unsigned BranchOpc,
                             int64_t BrOffset) const override;

  MachineBasicBlock *getBranchDestBlock(const MachineInstr &MI) const override;

  /// Return whether the block terminate with divergent branch.
  /// Note this only work before lowering the pseudo control flow instructions.
  bool hasDivergentBranch(const MachineBasicBlock *MBB) const;

  void insertIndirectBranch(MachineBasicBlock &MBB,
                            MachineBasicBlock &NewDestBB,
                            MachineBasicBlock &RestoreBB, const DebugLoc &DL,
                            int64_t BrOffset, RegScavenger *RS) const override;

  bool analyzeBranchImpl(MachineBasicBlock &MBB,
                         MachineBasicBlock::iterator I,
                         MachineBasicBlock *&TBB,
                         MachineBasicBlock *&FBB,
                         SmallVectorImpl<MachineOperand> &Cond,
                         bool AllowModify) const;

  bool analyzeBranch(MachineBasicBlock &MBB, MachineBasicBlock *&TBB,
                     MachineBasicBlock *&FBB,
                     SmallVectorImpl<MachineOperand> &Cond,
                     bool AllowModify = false) const override;

  unsigned removeBranch(MachineBasicBlock &MBB,
                        int *BytesRemoved = nullptr) const override;

  unsigned insertBranch(MachineBasicBlock &MBB, MachineBasicBlock *TBB,
                        MachineBasicBlock *FBB, ArrayRef<MachineOperand> Cond,
                        const DebugLoc &DL,
                        int *BytesAdded = nullptr) const override;

  bool reverseBranchCondition(
    SmallVectorImpl<MachineOperand> &Cond) const override;

  bool canInsertSelect(const MachineBasicBlock &MBB,
                       ArrayRef<MachineOperand> Cond, Register DstReg,
                       Register TrueReg, Register FalseReg, int &CondCycles,
                       int &TrueCycles, int &FalseCycles) const override;

  void insertSelect(MachineBasicBlock &MBB,
                    MachineBasicBlock::iterator I, const DebugLoc &DL,
                    Register DstReg, ArrayRef<MachineOperand> Cond,
                    Register TrueReg, Register FalseReg) const override;

  void insertVectorSelect(MachineBasicBlock &MBB,
                          MachineBasicBlock::iterator I, const DebugLoc &DL,
                          Register DstReg, ArrayRef<MachineOperand> Cond,
                          Register TrueReg, Register FalseReg) const;

  bool analyzeCompare(const MachineInstr &MI, Register &SrcReg,
                      Register &SrcReg2, int64_t &CmpMask,
                      int64_t &CmpValue) const override;

  bool optimizeCompareInstr(MachineInstr &CmpInstr, Register SrcReg,
                            Register SrcReg2, int64_t CmpMask, int64_t CmpValue,
                            const MachineRegisterInfo *MRI) const override;

  bool
  areMemAccessesTriviallyDisjoint(const MachineInstr &MIa,
                                  const MachineInstr &MIb) const override;

  static bool isFoldableCopy(const MachineInstr &MI);

  void removeModOperands(MachineInstr &MI) const;

  bool FoldImmediate(MachineInstr &UseMI, MachineInstr &DefMI, Register Reg,
                     MachineRegisterInfo *MRI) const final;

  unsigned getMachineCSELookAheadLimit() const override { return 500; }

  MachineInstr *convertToThreeAddress(MachineInstr &MI, LiveVariables *LV,
                                      LiveIntervals *LIS) const override;

  bool isSchedulingBoundary(const MachineInstr &MI,
                            const MachineBasicBlock *MBB,
                            const MachineFunction &MF) const override;

  static bool isSALU(const MachineInstr &MI) {
    return MI.getDesc().TSFlags & SIInstrFlags::SALU;
  }

  bool isSALU(uint16_t Opcode) const {
    return get(Opcode).TSFlags & SIInstrFlags::SALU;
  }

  static bool isVALU(const MachineInstr &MI) {
    return MI.getDesc().TSFlags & SIInstrFlags::VALU;
  }

  bool isVALU(uint16_t Opcode) const {
    return get(Opcode).TSFlags & SIInstrFlags::VALU;
  }

  static bool isVMEM(const MachineInstr &MI) {
    return isMUBUF(MI) || isMTBUF(MI) || isMIMG(MI);
  }

  bool isVMEM(uint16_t Opcode) const {
    return isMUBUF(Opcode) || isMTBUF(Opcode) || isMIMG(Opcode);
  }

  static bool isSOP1(const MachineInstr &MI) {
    return MI.getDesc().TSFlags & SIInstrFlags::SOP1;
  }

  bool isSOP1(uint16_t Opcode) const {
    return get(Opcode).TSFlags & SIInstrFlags::SOP1;
  }

  static bool isSOP2(const MachineInstr &MI) {
    return MI.getDesc().TSFlags & SIInstrFlags::SOP2;
  }

  bool isSOP2(uint16_t Opcode) const {
    return get(Opcode).TSFlags & SIInstrFlags::SOP2;
  }

  static bool isSOPC(const MachineInstr &MI) {
    return MI.getDesc().TSFlags & SIInstrFlags::SOPC;
  }

  bool isSOPC(uint16_t Opcode) const {
    return get(Opcode).TSFlags & SIInstrFlags::SOPC;
  }

  static bool isSOPK(const MachineInstr &MI) {
    return MI.getDesc().TSFlags & SIInstrFlags::SOPK;
  }

  bool isSOPK(uint16_t Opcode) const {
    return get(Opcode).TSFlags & SIInstrFlags::SOPK;
  }

  static bool isSOPP(const MachineInstr &MI) {
    return MI.getDesc().TSFlags & SIInstrFlags::SOPP;
  }

  bool isSOPP(uint16_t Opcode) const {
    return get(Opcode).TSFlags & SIInstrFlags::SOPP;
  }

  static bool isPacked(const MachineInstr &MI) {
    return MI.getDesc().TSFlags & SIInstrFlags::IsPacked;
  }

  bool isPacked(uint16_t Opcode) const {
    return get(Opcode).TSFlags & SIInstrFlags::IsPacked;
  }

  static bool isVOP1(const MachineInstr &MI) {
    return MI.getDesc().TSFlags & SIInstrFlags::VOP1;
  }

  bool isVOP1(uint16_t Opcode) const {
    return get(Opcode).TSFlags & SIInstrFlags::VOP1;
  }

  static bool isVOP2(const MachineInstr &MI) {
    return MI.getDesc().TSFlags & SIInstrFlags::VOP2;
  }

  bool isVOP2(uint16_t Opcode) const {
    return get(Opcode).TSFlags & SIInstrFlags::VOP2;
  }

  static bool isVOP3(const MachineInstr &MI) {
    return MI.getDesc().TSFlags & SIInstrFlags::VOP3;
  }

  bool isVOP3(uint16_t Opcode) const {
    return get(Opcode).TSFlags & SIInstrFlags::VOP3;
  }

  static bool isSDWA(const MachineInstr &MI) {
    return MI.getDesc().TSFlags & SIInstrFlags::SDWA;
  }

  bool isSDWA(uint16_t Opcode) const {
    return get(Opcode).TSFlags & SIInstrFlags::SDWA;
  }

  static bool isVOPC(const MachineInstr &MI) {
    return MI.getDesc().TSFlags & SIInstrFlags::VOPC;
  }

  bool isVOPC(uint16_t Opcode) const {
    return get(Opcode).TSFlags & SIInstrFlags::VOPC;
  }

  static bool isMUBUF(const MachineInstr &MI) {
    return MI.getDesc().TSFlags & SIInstrFlags::MUBUF;
  }

  bool isMUBUF(uint16_t Opcode) const {
    return get(Opcode).TSFlags & SIInstrFlags::MUBUF;
  }

  static bool isMTBUF(const MachineInstr &MI) {
    return MI.getDesc().TSFlags & SIInstrFlags::MTBUF;
  }

  bool isMTBUF(uint16_t Opcode) const {
    return get(Opcode).TSFlags & SIInstrFlags::MTBUF;
  }

  static bool isSMRD(const MachineInstr &MI) {
    return MI.getDesc().TSFlags & SIInstrFlags::SMRD;
  }

  bool isSMRD(uint16_t Opcode) const {
    return get(Opcode).TSFlags & SIInstrFlags::SMRD;
  }

  bool isBufferSMRD(const MachineInstr &MI) const;

  static bool isDS(const MachineInstr &MI) {
    return MI.getDesc().TSFlags & SIInstrFlags::DS;
  }

  bool isDS(uint16_t Opcode) const {
    return get(Opcode).TSFlags & SIInstrFlags::DS;
  }

  static bool isLDSDMA(const MachineInstr &MI) {
    return isVALU(MI) && (isMUBUF(MI) || isFLAT(MI));
  }

  bool isLDSDMA(uint16_t Opcode) {
    return isVALU(Opcode) && (isMUBUF(Opcode) || isFLAT(Opcode));
  }

  bool isAlwaysGDS(uint16_t Opcode) const;

  static bool isMIMG(const MachineInstr &MI) {
    return MI.getDesc().TSFlags & SIInstrFlags::MIMG;
  }

  bool isMIMG(uint16_t Opcode) const {
    return get(Opcode).TSFlags & SIInstrFlags::MIMG;
  }

  static bool isGather4(const MachineInstr &MI) {
    return MI.getDesc().TSFlags & SIInstrFlags::Gather4;
  }

  bool isGather4(uint16_t Opcode) const {
    return get(Opcode).TSFlags & SIInstrFlags::Gather4;
  }

  static bool isFLAT(const MachineInstr &MI) {
    return MI.getDesc().TSFlags & SIInstrFlags::FLAT;
  }

  // Is a FLAT encoded instruction which accesses a specific segment,
  // i.e. global_* or scratch_*.
  static bool isSegmentSpecificFLAT(const MachineInstr &MI) {
    auto Flags = MI.getDesc().TSFlags;
    return Flags & (SIInstrFlags::FlatGlobal | SIInstrFlags::FlatScratch);
  }

  bool isSegmentSpecificFLAT(uint16_t Opcode) const {
    auto Flags = get(Opcode).TSFlags;
    return Flags & (SIInstrFlags::FlatGlobal | SIInstrFlags::FlatScratch);
  }

  static bool isFLATGlobal(const MachineInstr &MI) {
    return MI.getDesc().TSFlags & SIInstrFlags::FlatGlobal;
  }

  bool isFLATGlobal(uint16_t Opcode) const {
    return get(Opcode).TSFlags & SIInstrFlags::FlatGlobal;
  }

  static bool isFLATScratch(const MachineInstr &MI) {
    return MI.getDesc().TSFlags & SIInstrFlags::FlatScratch;
  }

  bool isFLATScratch(uint16_t Opcode) const {
    return get(Opcode).TSFlags & SIInstrFlags::FlatScratch;
  }

  // Any FLAT encoded instruction, including global_* and scratch_*.
  bool isFLAT(uint16_t Opcode) const {
    return get(Opcode).TSFlags & SIInstrFlags::FLAT;
  }

  static bool isEXP(const MachineInstr &MI) {
    return MI.getDesc().TSFlags & SIInstrFlags::EXP;
  }

  static bool isDualSourceBlendEXP(const MachineInstr &MI) {
    if (!isEXP(MI))
      return false;
    unsigned Target = MI.getOperand(0).getImm();
    return Target == AMDGPU::Exp::ET_DUAL_SRC_BLEND0 ||
           Target == AMDGPU::Exp::ET_DUAL_SRC_BLEND1;
  }

  bool isEXP(uint16_t Opcode) const {
    return get(Opcode).TSFlags & SIInstrFlags::EXP;
  }

  static bool isAtomicNoRet(const MachineInstr &MI) {
    return MI.getDesc().TSFlags & SIInstrFlags::IsAtomicNoRet;
  }

  bool isAtomicNoRet(uint16_t Opcode) const {
    return get(Opcode).TSFlags & SIInstrFlags::IsAtomicNoRet;
  }

  static bool isAtomicRet(const MachineInstr &MI) {
    return MI.getDesc().TSFlags & SIInstrFlags::IsAtomicRet;
  }

  bool isAtomicRet(uint16_t Opcode) const {
    return get(Opcode).TSFlags & SIInstrFlags::IsAtomicRet;
  }

  static bool isAtomic(const MachineInstr &MI) {
    return MI.getDesc().TSFlags & (SIInstrFlags::IsAtomicRet |
                                   SIInstrFlags::IsAtomicNoRet);
  }

  bool isAtomic(uint16_t Opcode) const {
    return get(Opcode).TSFlags & (SIInstrFlags::IsAtomicRet |
                                  SIInstrFlags::IsAtomicNoRet);
  }

  static bool mayWriteLDSThroughDMA(const MachineInstr &MI) {
    return isLDSDMA(MI) && MI.getOpcode() != AMDGPU::BUFFER_STORE_LDS_DWORD;
  }

  static bool isWQM(const MachineInstr &MI) {
    return MI.getDesc().TSFlags & SIInstrFlags::WQM;
  }

  bool isWQM(uint16_t Opcode) const {
    return get(Opcode).TSFlags & SIInstrFlags::WQM;
  }

  static bool isDisableWQM(const MachineInstr &MI) {
    return MI.getDesc().TSFlags & SIInstrFlags::DisableWQM;
  }

  bool isDisableWQM(uint16_t Opcode) const {
    return get(Opcode).TSFlags & SIInstrFlags::DisableWQM;
  }

  static bool isVGPRSpill(const MachineInstr &MI) {
    return MI.getDesc().TSFlags & SIInstrFlags::VGPRSpill;
  }

  bool isVGPRSpill(uint16_t Opcode) const {
    return get(Opcode).TSFlags & SIInstrFlags::VGPRSpill;
  }

  static bool isSGPRSpill(const MachineInstr &MI) {
    return MI.getDesc().TSFlags & SIInstrFlags::SGPRSpill;
  }

  bool isSGPRSpill(uint16_t Opcode) const {
    return get(Opcode).TSFlags & SIInstrFlags::SGPRSpill;
  }

  bool isSpillOpcode(uint16_t Opcode) const {
    return get(Opcode).TSFlags &
           (SIInstrFlags::SGPRSpill | SIInstrFlags::VGPRSpill);
  }

  static bool isWWMRegSpillOpcode(uint16_t Opcode) {
    return Opcode == AMDGPU::SI_SPILL_WWM_V32_SAVE ||
           Opcode == AMDGPU::SI_SPILL_WWM_V32_RESTORE;
  }

  static bool isDPP(const MachineInstr &MI) {
    return MI.getDesc().TSFlags & SIInstrFlags::DPP;
  }

  bool isDPP(uint16_t Opcode) const {
    return get(Opcode).TSFlags & SIInstrFlags::DPP;
  }

  static bool isTRANS(const MachineInstr &MI) {
    return MI.getDesc().TSFlags & SIInstrFlags::TRANS;
  }

  bool isTRANS(uint16_t Opcode) const {
    return get(Opcode).TSFlags & SIInstrFlags::TRANS;
  }

  static bool isVOP3P(const MachineInstr &MI) {
    return MI.getDesc().TSFlags & SIInstrFlags::VOP3P;
  }

  bool isVOP3P(uint16_t Opcode) const {
    return get(Opcode).TSFlags & SIInstrFlags::VOP3P;
  }

  static bool isVINTRP(const MachineInstr &MI) {
    return MI.getDesc().TSFlags & SIInstrFlags::VINTRP;
  }

  bool isVINTRP(uint16_t Opcode) const {
    return get(Opcode).TSFlags & SIInstrFlags::VINTRP;
  }

  static bool isMAI(const MachineInstr &MI) {
    return MI.getDesc().TSFlags & SIInstrFlags::IsMAI;
  }

  bool isMAI(uint16_t Opcode) const {
    return get(Opcode).TSFlags & SIInstrFlags::IsMAI;
  }

  static bool isMFMA(const MachineInstr &MI) {
    return isMAI(MI) && MI.getOpcode() != AMDGPU::V_ACCVGPR_WRITE_B32_e64 &&
           MI.getOpcode() != AMDGPU::V_ACCVGPR_READ_B32_e64;
  }

  static bool isDOT(const MachineInstr &MI) {
    return MI.getDesc().TSFlags & SIInstrFlags::IsDOT;
  }

  static bool isWMMA(const MachineInstr &MI) {
    return MI.getDesc().TSFlags & SIInstrFlags::IsWMMA;
  }

  bool isWMMA(uint16_t Opcode) const {
    return get(Opcode).TSFlags & SIInstrFlags::IsWMMA;
  }

  static bool isMFMAorWMMA(const MachineInstr &MI) {
    return isMFMA(MI) || isWMMA(MI);
  }

  bool isDOT(uint16_t Opcode) const {
    return get(Opcode).TSFlags & SIInstrFlags::IsDOT;
  }

  static bool isLDSDIR(const MachineInstr &MI) {
    return MI.getDesc().TSFlags & SIInstrFlags::LDSDIR;
  }

  bool isLDSDIR(uint16_t Opcode) const {
    return get(Opcode).TSFlags & SIInstrFlags::LDSDIR;
  }

  static bool isVINTERP(const MachineInstr &MI) {
    return MI.getDesc().TSFlags & SIInstrFlags::VINTERP;
  }

  bool isVINTERP(uint16_t Opcode) const {
    return get(Opcode).TSFlags & SIInstrFlags::VINTERP;
  }

  static bool isScalarUnit(const MachineInstr &MI) {
    return MI.getDesc().TSFlags & (SIInstrFlags::SALU | SIInstrFlags::SMRD);
  }

  static bool usesVM_CNT(const MachineInstr &MI) {
    return MI.getDesc().TSFlags & SIInstrFlags::VM_CNT;
  }

  static bool usesLGKM_CNT(const MachineInstr &MI) {
    return MI.getDesc().TSFlags & SIInstrFlags::LGKM_CNT;
  }

  static bool sopkIsZext(const MachineInstr &MI) {
    return MI.getDesc().TSFlags & SIInstrFlags::SOPK_ZEXT;
  }

  bool sopkIsZext(uint16_t Opcode) const {
    return get(Opcode).TSFlags & SIInstrFlags::SOPK_ZEXT;
  }

  /// \returns true if this is an s_store_dword* instruction. This is more
  /// specific than isSMEM && mayStore.
  static bool isScalarStore(const MachineInstr &MI) {
    return MI.getDesc().TSFlags & SIInstrFlags::SCALAR_STORE;
  }

  bool isScalarStore(uint16_t Opcode) const {
    return get(Opcode).TSFlags & SIInstrFlags::SCALAR_STORE;
  }

  static bool isFixedSize(const MachineInstr &MI) {
    return MI.getDesc().TSFlags & SIInstrFlags::FIXED_SIZE;
  }

  bool isFixedSize(uint16_t Opcode) const {
    return get(Opcode).TSFlags & SIInstrFlags::FIXED_SIZE;
  }

  static bool hasFPClamp(const MachineInstr &MI) {
    return MI.getDesc().TSFlags & SIInstrFlags::FPClamp;
  }

  bool hasFPClamp(uint16_t Opcode) const {
    return get(Opcode).TSFlags & SIInstrFlags::FPClamp;
  }

  static bool hasIntClamp(const MachineInstr &MI) {
    return MI.getDesc().TSFlags & SIInstrFlags::IntClamp;
  }

  uint64_t getClampMask(const MachineInstr &MI) const {
    const uint64_t ClampFlags = SIInstrFlags::FPClamp |
                                SIInstrFlags::IntClamp |
                                SIInstrFlags::ClampLo |
                                SIInstrFlags::ClampHi;
      return MI.getDesc().TSFlags & ClampFlags;
  }

  static bool usesFPDPRounding(const MachineInstr &MI) {
    return MI.getDesc().TSFlags & SIInstrFlags::FPDPRounding;
  }

  bool usesFPDPRounding(uint16_t Opcode) const {
    return get(Opcode).TSFlags & SIInstrFlags::FPDPRounding;
  }

  static bool isFPAtomic(const MachineInstr &MI) {
    return MI.getDesc().TSFlags & SIInstrFlags::FPAtomic;
  }

  bool isFPAtomic(uint16_t Opcode) const {
    return get(Opcode).TSFlags & SIInstrFlags::FPAtomic;
  }

  static bool isNeverUniform(const MachineInstr &MI) {
    return MI.getDesc().TSFlags & SIInstrFlags::IsNeverUniform;
  }

  static bool doesNotReadTiedSource(const MachineInstr &MI) {
    return MI.getDesc().TSFlags & SIInstrFlags::TiedSourceNotRead;
  }

  bool doesNotReadTiedSource(uint16_t Opcode) const {
    return get(Opcode).TSFlags & SIInstrFlags::TiedSourceNotRead;
  }

  bool isVGPRCopy(const MachineInstr &MI) const {
    assert(isCopyInstr(MI));
    Register Dest = MI.getOperand(0).getReg();
    const MachineFunction &MF = *MI.getParent()->getParent();
    const MachineRegisterInfo &MRI = MF.getRegInfo();
    return !RI.isSGPRReg(MRI, Dest);
  }

  bool hasVGPRUses(const MachineInstr &MI) const {
    const MachineFunction &MF = *MI.getParent()->getParent();
    const MachineRegisterInfo &MRI = MF.getRegInfo();
    return llvm::any_of(MI.explicit_uses(),
                        [&MRI, this](const MachineOperand &MO) {
      return MO.isReg() && RI.isVGPR(MRI, MO.getReg());});
  }

  /// Return true if the instruction modifies the mode register.q
  static bool modifiesModeRegister(const MachineInstr &MI);

  /// Whether we must prevent this instruction from executing with EXEC = 0.
  bool hasUnwantedEffectsWhenEXECEmpty(const MachineInstr &MI) const;

  /// Returns true if the instruction could potentially depend on the value of
  /// exec. If false, exec dependencies may safely be ignored.
  bool mayReadEXEC(const MachineRegisterInfo &MRI, const MachineInstr &MI) const;

  bool isInlineConstant(const APInt &Imm) const;

  bool isInlineConstant(const APFloat &Imm) const {
    return isInlineConstant(Imm.bitcastToAPInt());
  }

  // Returns true if this non-register operand definitely does not need to be
  // encoded as a 32-bit literal. Note that this function handles all kinds of
  // operands, not just immediates.
  //
  // Some operands like FrameIndexes could resolve to an inline immediate value
  // that will not require an additional 4-bytes; this function assumes that it
  // will.
  bool isInlineConstant(const MachineOperand &MO, uint8_t OperandType) const;

  bool isInlineConstant(const MachineOperand &MO,
                        const MCOperandInfo &OpInfo) const {
    return isInlineConstant(MO, OpInfo.OperandType);
  }

  /// \p returns true if \p UseMO is substituted with \p DefMO in \p MI it would
  /// be an inline immediate.
  bool isInlineConstant(const MachineInstr &MI,
                        const MachineOperand &UseMO,
                        const MachineOperand &DefMO) const {
    assert(UseMO.getParent() == &MI);
    int OpIdx = UseMO.getOperandNo();
    if (OpIdx >= MI.getDesc().NumOperands)
      return false;

    return isInlineConstant(DefMO, MI.getDesc().operands()[OpIdx]);
  }

  /// \p returns true if the operand \p OpIdx in \p MI is a valid inline
  /// immediate.
  bool isInlineConstant(const MachineInstr &MI, unsigned OpIdx) const {
    const MachineOperand &MO = MI.getOperand(OpIdx);
    return isInlineConstant(MO, MI.getDesc().operands()[OpIdx].OperandType);
  }

  bool isInlineConstant(const MachineInstr &MI, unsigned OpIdx,
                        const MachineOperand &MO) const {
    if (OpIdx >= MI.getDesc().NumOperands)
      return false;

    if (isCopyInstr(MI)) {
      unsigned Size = getOpSize(MI, OpIdx);
      assert(Size == 8 || Size == 4);

      uint8_t OpType = (Size == 8) ?
        AMDGPU::OPERAND_REG_IMM_INT64 : AMDGPU::OPERAND_REG_IMM_INT32;
      return isInlineConstant(MO, OpType);
    }

    return isInlineConstant(MO, MI.getDesc().operands()[OpIdx].OperandType);
  }

  bool isInlineConstant(const MachineOperand &MO) const {
    return isInlineConstant(*MO.getParent(), MO.getOperandNo());
  }

  bool isImmOperandLegal(const MachineInstr &MI, unsigned OpNo,
                         const MachineOperand &MO) const;

  /// Return true if this 64-bit VALU instruction has a 32-bit encoding.
  /// This function will return false if you pass it a 32-bit instruction.
  bool hasVALU32BitEncoding(unsigned Opcode) const;

  /// Returns true if this operand uses the constant bus.
  bool usesConstantBus(const MachineRegisterInfo &MRI,
                       const MachineOperand &MO,
                       const MCOperandInfo &OpInfo) const;

  /// Return true if this instruction has any modifiers.
  ///  e.g. src[012]_mod, omod, clamp.
  bool hasModifiers(unsigned Opcode) const;

  bool hasModifiersSet(const MachineInstr &MI,
                       unsigned OpName) const;
  bool hasAnyModifiersSet(const MachineInstr &MI) const;

  bool canShrink(const MachineInstr &MI,
                 const MachineRegisterInfo &MRI) const;

  MachineInstr *buildShrunkInst(MachineInstr &MI,
                                unsigned NewOpcode) const;

  bool verifyInstruction(const MachineInstr &MI,
                         StringRef &ErrInfo) const override;

  unsigned getVALUOp(const MachineInstr &MI) const;

  void insertScratchExecCopy(MachineFunction &MF, MachineBasicBlock &MBB,
                             MachineBasicBlock::iterator MBBI,
                             const DebugLoc &DL, Register Reg, bool IsSCCLive,
                             SlotIndexes *Indexes = nullptr) const;

  void restoreExec(MachineFunction &MF, MachineBasicBlock &MBB,
                   MachineBasicBlock::iterator MBBI, const DebugLoc &DL,
                   Register Reg, SlotIndexes *Indexes = nullptr) const;

  /// Return the correct register class for \p OpNo.  For target-specific
  /// instructions, this will return the register class that has been defined
  /// in tablegen.  For generic instructions, like REG_SEQUENCE it will return
  /// the register class of its machine operand.
  /// to infer the correct register class base on the other operands.
  const TargetRegisterClass *getOpRegClass(const MachineInstr &MI,
                                           unsigned OpNo) const;

  /// Return the size in bytes of the operand OpNo on the given
  // instruction opcode.
  unsigned getOpSize(uint16_t Opcode, unsigned OpNo) const {
    const MCOperandInfo &OpInfo = get(Opcode).operands()[OpNo];

    if (OpInfo.RegClass == -1) {
      // If this is an immediate operand, this must be a 32-bit literal.
      assert(OpInfo.OperandType == MCOI::OPERAND_IMMEDIATE);
      return 4;
    }

    return RI.getRegSizeInBits(*RI.getRegClass(OpInfo.RegClass)) / 8;
  }

  /// This form should usually be preferred since it handles operands
  /// with unknown register classes.
  unsigned getOpSize(const MachineInstr &MI, unsigned OpNo) const {
    const MachineOperand &MO = MI.getOperand(OpNo);
    if (MO.isReg()) {
      if (unsigned SubReg = MO.getSubReg()) {
        return RI.getSubRegIdxSize(SubReg) / 8;
      }
    }
    return RI.getRegSizeInBits(*getOpRegClass(MI, OpNo)) / 8;
  }

  /// Legalize the \p OpIndex operand of this instruction by inserting
  /// a MOV.  For example:
  /// ADD_I32_e32 VGPR0, 15
  /// to
  /// MOV VGPR1, 15
  /// ADD_I32_e32 VGPR0, VGPR1
  ///
  /// If the operand being legalized is a register, then a COPY will be used
  /// instead of MOV.
  void legalizeOpWithMove(MachineInstr &MI, unsigned OpIdx) const;

  /// Check if \p MO is a legal operand if it was the \p OpIdx Operand
  /// for \p MI.
  bool isOperandLegal(const MachineInstr &MI, unsigned OpIdx,
                      const MachineOperand *MO = nullptr) const;

  /// Check if \p MO would be a valid operand for the given operand
  /// definition \p OpInfo. Note this does not attempt to validate constant bus
  /// restrictions (e.g. literal constant usage).
  bool isLegalVSrcOperand(const MachineRegisterInfo &MRI,
                          const MCOperandInfo &OpInfo,
                          const MachineOperand &MO) const;

  /// Check if \p MO (a register operand) is a legal register for the
  /// given operand description.
  bool isLegalRegOperand(const MachineRegisterInfo &MRI,
                         const MCOperandInfo &OpInfo,
                         const MachineOperand &MO) const;

  /// Legalize operands in \p MI by either commuting it or inserting a
  /// copy of src1.
  void legalizeOperandsVOP2(MachineRegisterInfo &MRI, MachineInstr &MI) const;

  /// Fix operands in \p MI to satisfy constant bus requirements.
  void legalizeOperandsVOP3(MachineRegisterInfo &MRI, MachineInstr &MI) const;

  /// Copy a value from a VGPR (\p SrcReg) to SGPR.  This function can only
  /// be used when it is know that the value in SrcReg is same across all
  /// threads in the wave.
  /// \returns The SGPR register that \p SrcReg was copied to.
  Register readlaneVGPRToSGPR(Register SrcReg, MachineInstr &UseMI,
                              MachineRegisterInfo &MRI) const;

  void legalizeOperandsSMRD(MachineRegisterInfo &MRI, MachineInstr &MI) const;
  void legalizeOperandsFLAT(MachineRegisterInfo &MRI, MachineInstr &MI) const;

  void legalizeGenericOperand(MachineBasicBlock &InsertMBB,
                              MachineBasicBlock::iterator I,
                              const TargetRegisterClass *DstRC,
                              MachineOperand &Op, MachineRegisterInfo &MRI,
                              const DebugLoc &DL) const;

  /// Legalize all operands in this instruction.  This function may create new
  /// instructions and control-flow around \p MI.  If present, \p MDT is
  /// updated.
  /// \returns A new basic block that contains \p MI if new blocks were created.
  MachineBasicBlock *
  legalizeOperands(MachineInstr &MI, MachineDominatorTree *MDT = nullptr) const;

  /// Change SADDR form of a FLAT \p Inst to its VADDR form if saddr operand
  /// was moved to VGPR. \returns true if succeeded.
  bool moveFlatAddrToVGPR(MachineInstr &Inst) const;

  /// Replace the instructions opcode with the equivalent VALU
  /// opcode.  This function will also move the users of MachineInstruntions
  /// in the \p WorkList to the VALU if necessary. If present, \p MDT is
  /// updated.
  void moveToVALU(SIInstrWorklist &Worklist, MachineDominatorTree *MDT) const;

  void moveToVALUImpl(SIInstrWorklist &Worklist, MachineDominatorTree *MDT,
                      MachineInstr &Inst) const;

  void insertNoop(MachineBasicBlock &MBB,
                  MachineBasicBlock::iterator MI) const override;

  void insertNoops(MachineBasicBlock &MBB, MachineBasicBlock::iterator MI,
                   unsigned Quantity) const override;

  void insertReturn(MachineBasicBlock &MBB) const;
  /// Return the number of wait states that result from executing this
  /// instruction.
  static unsigned getNumWaitStates(const MachineInstr &MI);

  /// Returns the operand named \p Op.  If \p MI does not have an
  /// operand named \c Op, this function returns nullptr.
  LLVM_READONLY
  MachineOperand *getNamedOperand(MachineInstr &MI, unsigned OperandName) const;

  LLVM_READONLY
  const MachineOperand *getNamedOperand(const MachineInstr &MI,
                                        unsigned OpName) const {
    return getNamedOperand(const_cast<MachineInstr &>(MI), OpName);
  }

  /// Get required immediate operand
  int64_t getNamedImmOperand(const MachineInstr &MI, unsigned OpName) const {
    int Idx = AMDGPU::getNamedOperandIdx(MI.getOpcode(), OpName);
    return MI.getOperand(Idx).getImm();
  }

  uint64_t getDefaultRsrcDataFormat() const;
  uint64_t getScratchRsrcWords23() const;

  bool isLowLatencyInstruction(const MachineInstr &MI) const;
  bool isHighLatencyDef(int Opc) const override;

  /// Return the descriptor of the target-specific machine instruction
  /// that corresponds to the specified pseudo or native opcode.
  const MCInstrDesc &getMCOpcodeFromPseudo(unsigned Opcode) const {
    return get(pseudoToMCOpcode(Opcode));
  }

  unsigned isStackAccess(const MachineInstr &MI, int &FrameIndex) const;
  unsigned isSGPRStackAccess(const MachineInstr &MI, int &FrameIndex) const;

  unsigned isLoadFromStackSlot(const MachineInstr &MI,
                               int &FrameIndex) const override;
  unsigned isStoreToStackSlot(const MachineInstr &MI,
                              int &FrameIndex) const override;

  unsigned getInstBundleSize(const MachineInstr &MI) const;
  unsigned getInstSizeInBytes(const MachineInstr &MI) const override;

  bool mayAccessFlatAddressSpace(const MachineInstr &MI) const;

  bool isNonUniformBranchInstr(MachineInstr &Instr) const;

  void convertNonUniformIfRegion(MachineBasicBlock *IfEntry,
                                 MachineBasicBlock *IfEnd) const;

  void convertNonUniformLoopRegion(MachineBasicBlock *LoopEntry,
                                   MachineBasicBlock *LoopEnd) const;

  std::pair<unsigned, unsigned>
  decomposeMachineOperandsTargetFlags(unsigned TF) const override;

  ArrayRef<std::pair<int, const char *>>
  getSerializableTargetIndices() const override;

  ArrayRef<std::pair<unsigned, const char *>>
  getSerializableDirectMachineOperandTargetFlags() const override;

  ArrayRef<std::pair<MachineMemOperand::Flags, const char *>>
  getSerializableMachineMemOperandTargetFlags() const override;

  ScheduleHazardRecognizer *
  CreateTargetPostRAHazardRecognizer(const InstrItineraryData *II,
                                 const ScheduleDAG *DAG) const override;

  ScheduleHazardRecognizer *
  CreateTargetPostRAHazardRecognizer(const MachineFunction &MF) const override;

  ScheduleHazardRecognizer *
  CreateTargetMIHazardRecognizer(const InstrItineraryData *II,
                                 const ScheduleDAGMI *DAG) const override;

<<<<<<< HEAD
  bool isBasicBlockPrologue(const MachineInstr &MI,
                            Register Reg = Register()) const override;
=======
  unsigned getLiveRangeSplitOpcode(Register Reg,
                                   const MachineFunction &MF) const override;

  bool isBasicBlockPrologue(const MachineInstr &MI) const override;
>>>>>>> 7db7f5e4

  MachineInstr *createPHIDestinationCopy(MachineBasicBlock &MBB,
                                         MachineBasicBlock::iterator InsPt,
                                         const DebugLoc &DL, Register Src,
                                         Register Dst) const override;

  MachineInstr *createPHISourceCopy(MachineBasicBlock &MBB,
                                    MachineBasicBlock::iterator InsPt,
                                    const DebugLoc &DL, Register Src,
                                    unsigned SrcSubReg,
                                    Register Dst) const override;

  bool isWave32() const;

  /// Return a partially built integer add instruction without carry.
  /// Caller must add source operands.
  /// For pre-GFX9 it will generate unused carry destination operand.
  /// TODO: After GFX9 it should return a no-carry operation.
  MachineInstrBuilder getAddNoCarry(MachineBasicBlock &MBB,
                                    MachineBasicBlock::iterator I,
                                    const DebugLoc &DL,
                                    Register DestReg) const;

  MachineInstrBuilder getAddNoCarry(MachineBasicBlock &MBB,
                                    MachineBasicBlock::iterator I,
                                    const DebugLoc &DL,
                                    Register DestReg,
                                    RegScavenger &RS) const;

  static bool isKillTerminator(unsigned Opcode);
  const MCInstrDesc &getKillTerminatorFromPseudo(unsigned Opcode) const;

  static bool isLegalMUBUFImmOffset(unsigned Imm) {
    return isUInt<12>(Imm);
  }

  static unsigned getMaxMUBUFImmOffset();

  bool splitMUBUFOffset(uint32_t Imm, uint32_t &SOffset, uint32_t &ImmOffset,
                        Align Alignment = Align(4)) const;

  /// Returns if \p Offset is legal for the subtarget as the offset to a FLAT
  /// encoded instruction. If \p Signed, this is for an instruction that
  /// interprets the offset as signed.
  bool isLegalFLATOffset(int64_t Offset, unsigned AddrSpace,
                         uint64_t FlatVariant) const;

  /// Split \p COffsetVal into {immediate offset field, remainder offset}
  /// values.
  std::pair<int64_t, int64_t> splitFlatOffset(int64_t COffsetVal,
                                              unsigned AddrSpace,
                                              uint64_t FlatVariant) const;

  /// \brief Return a target-specific opcode if Opcode is a pseudo instruction.
  /// Return -1 if the target-specific opcode for the pseudo instruction does
  /// not exist. If Opcode is not a pseudo instruction, this is identity.
  int pseudoToMCOpcode(int Opcode) const;

  /// \brief Check if this instruction should only be used by assembler.
  /// Return true if this opcode should not be used by codegen.
  bool isAsmOnlyOpcode(int MCOp) const;

  const TargetRegisterClass *getRegClass(const MCInstrDesc &TID, unsigned OpNum,
                                         const TargetRegisterInfo *TRI,
                                         const MachineFunction &MF)
    const override;

  void fixImplicitOperands(MachineInstr &MI) const;

  MachineInstr *foldMemoryOperandImpl(MachineFunction &MF, MachineInstr &MI,
                                      ArrayRef<unsigned> Ops,
                                      MachineBasicBlock::iterator InsertPt,
                                      int FrameIndex,
                                      LiveIntervals *LIS = nullptr,
                                      VirtRegMap *VRM = nullptr) const override;

  unsigned getInstrLatency(const InstrItineraryData *ItinData,
                           const MachineInstr &MI,
                           unsigned *PredCost = nullptr) const override;

  InstructionUniformity
  getInstructionUniformity(const MachineInstr &MI) const override final;

  InstructionUniformity
  getGenericInstructionUniformity(const MachineInstr &MI) const;

  const MIRFormatter *getMIRFormatter() const override {
    if (!Formatter.get())
      Formatter = std::make_unique<AMDGPUMIRFormatter>();
    return Formatter.get();
  }

  static unsigned getDSShaderTypeValue(const MachineFunction &MF);

  const TargetSchedModel &getSchedModel() const { return SchedModel; }

  // Enforce operand's \p OpName even alignment if required by target.
  // This is used if an operand is a 32 bit register but needs to be aligned
  // regardless.
  void enforceOperandRCAlignment(MachineInstr &MI, unsigned OpName) const;
};

/// \brief Returns true if a reg:subreg pair P has a TRC class
inline bool isOfRegClass(const TargetInstrInfo::RegSubRegPair &P,
                         const TargetRegisterClass &TRC,
                         MachineRegisterInfo &MRI) {
  auto *RC = MRI.getRegClass(P.Reg);
  if (!P.SubReg)
    return RC == &TRC;
  auto *TRI = MRI.getTargetRegisterInfo();
  return RC == TRI->getMatchingSuperRegClass(RC, &TRC, P.SubReg);
}

/// \brief Create RegSubRegPair from a register MachineOperand
inline
TargetInstrInfo::RegSubRegPair getRegSubRegPair(const MachineOperand &O) {
  assert(O.isReg());
  return TargetInstrInfo::RegSubRegPair(O.getReg(), O.getSubReg());
}

/// \brief Return the SubReg component from REG_SEQUENCE
TargetInstrInfo::RegSubRegPair getRegSequenceSubReg(MachineInstr &MI,
                                                    unsigned SubReg);

/// \brief Return the defining instruction for a given reg:subreg pair
/// skipping copy like instructions and subreg-manipulation pseudos.
/// Following another subreg of a reg:subreg isn't supported.
MachineInstr *getVRegSubRegDef(const TargetInstrInfo::RegSubRegPair &P,
                               MachineRegisterInfo &MRI);

/// \brief Return false if EXEC is not changed between the def of \p VReg at \p
/// DefMI and the use at \p UseMI. Should be run on SSA. Currently does not
/// attempt to track between blocks.
bool execMayBeModifiedBeforeUse(const MachineRegisterInfo &MRI,
                                Register VReg,
                                const MachineInstr &DefMI,
                                const MachineInstr &UseMI);

/// \brief Return false if EXEC is not changed between the def of \p VReg at \p
/// DefMI and all its uses. Should be run on SSA. Currently does not attempt to
/// track between blocks.
bool execMayBeModifiedBeforeAnyUse(const MachineRegisterInfo &MRI,
                                   Register VReg,
                                   const MachineInstr &DefMI);

namespace AMDGPU {

  LLVM_READONLY
  int getVOPe64(uint16_t Opcode);

  LLVM_READONLY
  int getVOPe32(uint16_t Opcode);

  LLVM_READONLY
  int getSDWAOp(uint16_t Opcode);

  LLVM_READONLY
  int getDPPOp32(uint16_t Opcode);

  LLVM_READONLY
  int getDPPOp64(uint16_t Opcode);

  LLVM_READONLY
  int getBasicFromSDWAOp(uint16_t Opcode);

  LLVM_READONLY
  int getCommuteRev(uint16_t Opcode);

  LLVM_READONLY
  int getCommuteOrig(uint16_t Opcode);

  LLVM_READONLY
  int getAddr64Inst(uint16_t Opcode);

  /// Check if \p Opcode is an Addr64 opcode.
  ///
  /// \returns \p Opcode if it is an Addr64 opcode, otherwise -1.
  LLVM_READONLY
  int getIfAddr64Inst(uint16_t Opcode);

  LLVM_READONLY
  int getAtomicNoRetOp(uint16_t Opcode);

  LLVM_READONLY
  int getSOPKOp(uint16_t Opcode);

  /// \returns SADDR form of a FLAT Global instruction given an \p Opcode
  /// of a VADDR form.
  LLVM_READONLY
  int getGlobalSaddrOp(uint16_t Opcode);

  /// \returns VADDR form of a FLAT Global instruction given an \p Opcode
  /// of a SADDR form.
  LLVM_READONLY
  int getGlobalVaddrOp(uint16_t Opcode);

  LLVM_READONLY
  int getVCMPXNoSDstOp(uint16_t Opcode);

  /// \returns ST form with only immediate offset of a FLAT Scratch instruction
  /// given an \p Opcode of an SS (SADDR) form.
  LLVM_READONLY
  int getFlatScratchInstSTfromSS(uint16_t Opcode);

  /// \returns SV (VADDR) form of a FLAT Scratch instruction given an \p Opcode
  /// of an SVS (SADDR + VADDR) form.
  LLVM_READONLY
  int getFlatScratchInstSVfromSVS(uint16_t Opcode);

  /// \returns SS (SADDR) form of a FLAT Scratch instruction given an \p Opcode
  /// of an SV (VADDR) form.
  LLVM_READONLY
  int getFlatScratchInstSSfromSV(uint16_t Opcode);

  /// \returns SV (VADDR) form of a FLAT Scratch instruction given an \p Opcode
  /// of an SS (SADDR) form.
  LLVM_READONLY
  int getFlatScratchInstSVfromSS(uint16_t Opcode);

  /// \returns earlyclobber version of a MAC MFMA is exists.
  LLVM_READONLY
  int getMFMAEarlyClobberOp(uint16_t Opcode);

  /// \returns v_cmpx version of a v_cmp instruction.
  LLVM_READONLY
  int getVCMPXOpFromVCMP(uint16_t Opcode);

  const uint64_t RSRC_DATA_FORMAT = 0xf00000000000LL;
  const uint64_t RSRC_ELEMENT_SIZE_SHIFT = (32 + 19);
  const uint64_t RSRC_INDEX_STRIDE_SHIFT = (32 + 21);
  const uint64_t RSRC_TID_ENABLE = UINT64_C(1) << (32 + 23);

} // end namespace AMDGPU

namespace SI {
namespace KernelInputOffsets {

/// Offsets in bytes from the start of the input buffer
enum Offsets {
  NGROUPS_X = 0,
  NGROUPS_Y = 4,
  NGROUPS_Z = 8,
  GLOBAL_SIZE_X = 12,
  GLOBAL_SIZE_Y = 16,
  GLOBAL_SIZE_Z = 20,
  LOCAL_SIZE_X = 24,
  LOCAL_SIZE_Y = 28,
  LOCAL_SIZE_Z = 32
};

} // end namespace KernelInputOffsets
} // end namespace SI

} // end namespace llvm

#endif // LLVM_LIB_TARGET_AMDGPU_SIINSTRINFO_H<|MERGE_RESOLUTION|>--- conflicted
+++ resolved
@@ -1184,15 +1184,10 @@
   CreateTargetMIHazardRecognizer(const InstrItineraryData *II,
                                  const ScheduleDAGMI *DAG) const override;
 
-<<<<<<< HEAD
-  bool isBasicBlockPrologue(const MachineInstr &MI,
-                            Register Reg = Register()) const override;
-=======
   unsigned getLiveRangeSplitOpcode(Register Reg,
                                    const MachineFunction &MF) const override;
 
   bool isBasicBlockPrologue(const MachineInstr &MI) const override;
->>>>>>> 7db7f5e4
 
   MachineInstr *createPHIDestinationCopy(MachineBasicBlock &MBB,
                                          MachineBasicBlock::iterator InsPt,
