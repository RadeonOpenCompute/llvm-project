//===- SIInstrInfo.h - SI Instruction Info Interface ------------*- C++ -*-===//
//
// Part of the LLVM Project, under the Apache License v2.0 with LLVM Exceptions.
// See https://llvm.org/LICENSE.txt for license information.
// SPDX-License-Identifier: Apache-2.0 WITH LLVM-exception
//
//===----------------------------------------------------------------------===//
//
/// \file
/// Interface definition for SIInstrInfo.
//
//===----------------------------------------------------------------------===//

#ifndef LLVM_LIB_TARGET_AMDGPU_SIINSTRINFO_H
#define LLVM_LIB_TARGET_AMDGPU_SIINSTRINFO_H

#include "AMDGPUMIRFormatter.h"
#include "MCTargetDesc/AMDGPUMCTargetDesc.h"
#include "SIRegisterInfo.h"
#include "Utils/AMDGPUBaseInfo.h"
#include "llvm/ADT/SetVector.h"
#include "llvm/CodeGen/TargetInstrInfo.h"
#include "llvm/CodeGen/TargetSchedule.h"

#define GET_INSTRINFO_HEADER
#include "AMDGPUGenInstrInfo.inc"

namespace llvm {

class APInt;
class GCNSubtarget;
class LiveVariables;
class MachineDominatorTree;
class MachineRegisterInfo;
class RegScavenger;
class TargetRegisterClass;
class ScheduleHazardRecognizer;

/// Mark the MMO of a uniform load if there are no potentially clobbering stores
/// on any path from the start of an entry function to this load.
static const MachineMemOperand::Flags MONoClobber =
    MachineMemOperand::MOTargetFlag1;

/// Mark the MMO of a load as the last use.
static const MachineMemOperand::Flags MOLastUse =
    MachineMemOperand::MOTargetFlag2;

/// Utility to store machine instructions worklist.
struct SIInstrWorklist {
  SIInstrWorklist() = default;

  void insert(MachineInstr *MI);

  MachineInstr *top() const {
    auto iter = InstrList.begin();
    return *iter;
  }

  void erase_top() {
    auto iter = InstrList.begin();
    InstrList.erase(iter);
  }

  bool empty() const { return InstrList.empty(); }

  void clear() {
    InstrList.clear();
    DeferredList.clear();
  }

  bool isDeferred(MachineInstr *MI);

  SetVector<MachineInstr *> &getDeferredList() { return DeferredList; }

private:
  /// InstrList contains the MachineInstrs.
  SetVector<MachineInstr *> InstrList;
  /// Deferred instructions are specific MachineInstr
  /// that will be added by insert method.
  SetVector<MachineInstr *> DeferredList;
};

class SIInstrInfo final : public AMDGPUGenInstrInfo {
private:
  const SIRegisterInfo RI;
  const GCNSubtarget &ST;
  TargetSchedModel SchedModel;
  mutable std::unique_ptr<AMDGPUMIRFormatter> Formatter;

  // The inverse predicate should have the negative value.
  enum BranchPredicate {
    INVALID_BR = 0,
    SCC_TRUE = 1,
    SCC_FALSE = -1,
    VCCNZ = 2,
    VCCZ = -2,
    EXECNZ = -3,
    EXECZ = 3
  };

  using SetVectorType = SmallSetVector<MachineInstr *, 32>;

  static unsigned getBranchOpcode(BranchPredicate Cond);
  static BranchPredicate getBranchPredicate(unsigned Opcode);

public:
  unsigned buildExtractSubReg(MachineBasicBlock::iterator MI,
                              MachineRegisterInfo &MRI,
                              const MachineOperand &SuperReg,
                              const TargetRegisterClass *SuperRC,
                              unsigned SubIdx,
                              const TargetRegisterClass *SubRC) const;
  MachineOperand buildExtractSubRegOrImm(
      MachineBasicBlock::iterator MI, MachineRegisterInfo &MRI,
      const MachineOperand &SuperReg, const TargetRegisterClass *SuperRC,
      unsigned SubIdx, const TargetRegisterClass *SubRC) const;

private:
  void swapOperands(MachineInstr &Inst) const;

  std::pair<bool, MachineBasicBlock *>
  moveScalarAddSub(SIInstrWorklist &Worklist, MachineInstr &Inst,
                   MachineDominatorTree *MDT = nullptr) const;

  void lowerSelect(SIInstrWorklist &Worklist, MachineInstr &Inst,
                   MachineDominatorTree *MDT = nullptr) const;

  void lowerScalarAbs(SIInstrWorklist &Worklist, MachineInstr &Inst) const;

  void lowerScalarXnor(SIInstrWorklist &Worklist, MachineInstr &Inst) const;

  void splitScalarNotBinop(SIInstrWorklist &Worklist, MachineInstr &Inst,
                           unsigned Opcode) const;

  void splitScalarBinOpN2(SIInstrWorklist &Worklist, MachineInstr &Inst,
                          unsigned Opcode) const;

  void splitScalar64BitUnaryOp(SIInstrWorklist &Worklist, MachineInstr &Inst,
                               unsigned Opcode, bool Swap = false) const;

  void splitScalar64BitBinaryOp(SIInstrWorklist &Worklist, MachineInstr &Inst,
                                unsigned Opcode,
                                MachineDominatorTree *MDT = nullptr) const;

  void splitScalarSMulU64(SIInstrWorklist &Worklist, MachineInstr &Inst,
                          MachineDominatorTree *MDT) const;

  void splitScalarSMulPseudo(SIInstrWorklist &Worklist, MachineInstr &Inst,
                             MachineDominatorTree *MDT) const;

  void splitScalar64BitXnor(SIInstrWorklist &Worklist, MachineInstr &Inst,
                            MachineDominatorTree *MDT = nullptr) const;

  void splitScalar64BitBCNT(SIInstrWorklist &Worklist,
                            MachineInstr &Inst) const;
  void splitScalar64BitBFE(SIInstrWorklist &Worklist, MachineInstr &Inst) const;
  void splitScalar64BitCountOp(SIInstrWorklist &Worklist, MachineInstr &Inst,
                               unsigned Opcode,
                               MachineDominatorTree *MDT = nullptr) const;
  void movePackToVALU(SIInstrWorklist &Worklist, MachineRegisterInfo &MRI,
                      MachineInstr &Inst) const;

  void addUsersToMoveToVALUWorklist(Register Reg, MachineRegisterInfo &MRI,
                                    SIInstrWorklist &Worklist) const;

  void addSCCDefUsersToVALUWorklist(MachineOperand &Op,
                                    MachineInstr &SCCDefInst,
                                    SIInstrWorklist &Worklist,
                                    Register NewCond = Register()) const;
  void addSCCDefsToVALUWorklist(MachineInstr *SCCUseInst,
                                SIInstrWorklist &Worklist) const;

  const TargetRegisterClass *
  getDestEquivalentVGPRClass(const MachineInstr &Inst) const;

  bool checkInstOffsetsDoNotOverlap(const MachineInstr &MIa,
                                    const MachineInstr &MIb) const;

  Register findUsedSGPR(const MachineInstr &MI, int OpIndices[3]) const;

protected:
  /// If the specific machine instruction is a instruction that moves/copies
  /// value from one register to another register return destination and source
  /// registers as machine operands.
  std::optional<DestSourcePair>
  isCopyInstrImpl(const MachineInstr &MI) const override;

  bool swapSourceModifiers(MachineInstr &MI,
                           MachineOperand &Src0, unsigned Src0OpName,
                           MachineOperand &Src1, unsigned Src1OpName) const;

  MachineInstr *commuteInstructionImpl(MachineInstr &MI, bool NewMI,
                                       unsigned OpIdx0,
                                       unsigned OpIdx1) const override;

public:
  enum TargetOperandFlags {
    MO_MASK = 0xf,

    MO_NONE = 0,
    // MO_GOTPCREL -> symbol@GOTPCREL -> R_AMDGPU_GOTPCREL.
    MO_GOTPCREL = 1,
    // MO_GOTPCREL32_LO -> symbol@gotpcrel32@lo -> R_AMDGPU_GOTPCREL32_LO.
    MO_GOTPCREL32 = 2,
    MO_GOTPCREL32_LO = 2,
    // MO_GOTPCREL32_HI -> symbol@gotpcrel32@hi -> R_AMDGPU_GOTPCREL32_HI.
    MO_GOTPCREL32_HI = 3,
    // MO_REL32_LO -> symbol@rel32@lo -> R_AMDGPU_REL32_LO.
    MO_REL32 = 4,
    MO_REL32_LO = 4,
    // MO_REL32_HI -> symbol@rel32@hi -> R_AMDGPU_REL32_HI.
    MO_REL32_HI = 5,

    MO_FAR_BRANCH_OFFSET = 6,

    MO_ABS32_LO = 8,
    MO_ABS32_HI = 9,
  };

  explicit SIInstrInfo(const GCNSubtarget &ST);

  const SIRegisterInfo &getRegisterInfo() const {
    return RI;
  }

  const GCNSubtarget &getSubtarget() const {
    return ST;
  }

  bool isReallyTriviallyReMaterializable(const MachineInstr &MI) const override;

  bool isIgnorableUse(const MachineOperand &MO) const override;

  bool isSafeToSink(MachineInstr &MI, MachineBasicBlock *SuccToSinkTo,
                    MachineCycleInfo *CI) const override;

  bool areLoadsFromSameBasePtr(SDNode *Load0, SDNode *Load1, int64_t &Offset0,
                               int64_t &Offset1) const override;

  bool getMemOperandsWithOffsetWidth(
      const MachineInstr &LdSt,
      SmallVectorImpl<const MachineOperand *> &BaseOps, int64_t &Offset,
      bool &OffsetIsScalable, unsigned &Width,
      const TargetRegisterInfo *TRI) const final;

  bool shouldClusterMemOps(ArrayRef<const MachineOperand *> BaseOps1,
                           int64_t Offset1, bool OffsetIsScalable1,
                           ArrayRef<const MachineOperand *> BaseOps2,
                           int64_t Offset2, bool OffsetIsScalable2,
                           unsigned ClusterSize,
                           unsigned NumBytes) const override;

  bool shouldScheduleLoadsNear(SDNode *Load0, SDNode *Load1, int64_t Offset0,
                               int64_t Offset1, unsigned NumLoads) const override;

  void copyPhysReg(MachineBasicBlock &MBB, MachineBasicBlock::iterator MI,
                   const DebugLoc &DL, MCRegister DestReg, MCRegister SrcReg,
                   bool KillSrc) const override;

  void materializeImmediate(MachineBasicBlock &MBB,
                            MachineBasicBlock::iterator MI, const DebugLoc &DL,
                            Register DestReg, int64_t Value) const;

  const TargetRegisterClass *getPreferredSelectRegClass(
                               unsigned Size) const;

  Register insertNE(MachineBasicBlock *MBB,
                    MachineBasicBlock::iterator I, const DebugLoc &DL,
                    Register SrcReg, int Value) const;

  Register insertEQ(MachineBasicBlock *MBB,
                    MachineBasicBlock::iterator I, const DebugLoc &DL,
                    Register SrcReg, int Value)  const;

private:
  void storeRegToStackSlotImpl(MachineBasicBlock &MBB,
                               MachineBasicBlock::iterator MI, Register SrcReg,
                               bool isKill, int FrameIndex,
                               const TargetRegisterClass *RC,
                               const TargetRegisterInfo *TRI, Register VReg,
                               bool NeedsCFI) const;

public:
  void storeRegToStackSlot(MachineBasicBlock &MBB,
                           MachineBasicBlock::iterator MI, Register SrcReg,
                           bool isKill, int FrameIndex,
                           const TargetRegisterClass *RC,
                           const TargetRegisterInfo *TRI,
                           Register VReg) const override;

  void storeRegToStackSlotCFI(MachineBasicBlock &MBB,
                              MachineBasicBlock::iterator MI, Register SrcReg,
                              bool isKill, int FrameIndex,
                              const TargetRegisterClass *RC,
                              const TargetRegisterInfo *TRI) const;

  void loadRegFromStackSlot(MachineBasicBlock &MBB,
                            MachineBasicBlock::iterator MI, Register DestReg,
                            int FrameIndex, const TargetRegisterClass *RC,
                            const TargetRegisterInfo *TRI,
                            Register VReg) const override;

  bool expandPostRAPseudo(MachineInstr &MI) const override;

  void reMaterialize(MachineBasicBlock &MBB, MachineBasicBlock::iterator MI,
                     Register DestReg, unsigned SubIdx,
                     const MachineInstr &Orig,
                     const TargetRegisterInfo &TRI) const override;

  // Splits a V_MOV_B64_DPP_PSEUDO opcode into a pair of v_mov_b32_dpp
  // instructions. Returns a pair of generated instructions.
  // Can split either post-RA with physical registers or pre-RA with
  // virtual registers. In latter case IR needs to be in SSA form and
  // and a REG_SEQUENCE is produced to define original register.
  std::pair<MachineInstr*, MachineInstr*>
  expandMovDPP64(MachineInstr &MI) const;

  // Returns an opcode that can be used to move a value to a \p DstRC
  // register.  If there is no hardware instruction that can store to \p
  // DstRC, then AMDGPU::COPY is returned.
  unsigned getMovOpcode(const TargetRegisterClass *DstRC) const;

  const MCInstrDesc &getIndirectRegWriteMovRelPseudo(unsigned VecSize,
                                                     unsigned EltSize,
                                                     bool IsSGPR) const;

  const MCInstrDesc &getIndirectGPRIDXPseudo(unsigned VecSize,
                                             bool IsIndirectSrc) const;
  LLVM_READONLY
  int commuteOpcode(unsigned Opc) const;

  LLVM_READONLY
  inline int commuteOpcode(const MachineInstr &MI) const {
    return commuteOpcode(MI.getOpcode());
  }

  bool findCommutedOpIndices(const MachineInstr &MI, unsigned &SrcOpIdx0,
                             unsigned &SrcOpIdx1) const override;

  bool findCommutedOpIndices(const MCInstrDesc &Desc, unsigned &SrcOpIdx0,
                             unsigned &SrcOpIdx1) const;

  bool isBranchOffsetInRange(unsigned BranchOpc,
                             int64_t BrOffset) const override;

  MachineBasicBlock *getBranchDestBlock(const MachineInstr &MI) const override;

  /// Return whether the block terminate with divergent branch.
  /// Note this only work before lowering the pseudo control flow instructions.
  bool hasDivergentBranch(const MachineBasicBlock *MBB) const;

  void insertIndirectBranch(MachineBasicBlock &MBB,
                            MachineBasicBlock &NewDestBB,
                            MachineBasicBlock &RestoreBB, const DebugLoc &DL,
                            int64_t BrOffset, RegScavenger *RS) const override;

  bool analyzeBranchImpl(MachineBasicBlock &MBB,
                         MachineBasicBlock::iterator I,
                         MachineBasicBlock *&TBB,
                         MachineBasicBlock *&FBB,
                         SmallVectorImpl<MachineOperand> &Cond,
                         bool AllowModify) const;

  bool analyzeBranch(MachineBasicBlock &MBB, MachineBasicBlock *&TBB,
                     MachineBasicBlock *&FBB,
                     SmallVectorImpl<MachineOperand> &Cond,
                     bool AllowModify = false) const override;

  unsigned removeBranch(MachineBasicBlock &MBB,
                        int *BytesRemoved = nullptr) const override;

  unsigned insertBranch(MachineBasicBlock &MBB, MachineBasicBlock *TBB,
                        MachineBasicBlock *FBB, ArrayRef<MachineOperand> Cond,
                        const DebugLoc &DL,
                        int *BytesAdded = nullptr) const override;

  bool reverseBranchCondition(
    SmallVectorImpl<MachineOperand> &Cond) const override;

  bool canInsertSelect(const MachineBasicBlock &MBB,
                       ArrayRef<MachineOperand> Cond, Register DstReg,
                       Register TrueReg, Register FalseReg, int &CondCycles,
                       int &TrueCycles, int &FalseCycles) const override;

  void insertSelect(MachineBasicBlock &MBB,
                    MachineBasicBlock::iterator I, const DebugLoc &DL,
                    Register DstReg, ArrayRef<MachineOperand> Cond,
                    Register TrueReg, Register FalseReg) const override;

  void insertVectorSelect(MachineBasicBlock &MBB,
                          MachineBasicBlock::iterator I, const DebugLoc &DL,
                          Register DstReg, ArrayRef<MachineOperand> Cond,
                          Register TrueReg, Register FalseReg) const;

  bool analyzeCompare(const MachineInstr &MI, Register &SrcReg,
                      Register &SrcReg2, int64_t &CmpMask,
                      int64_t &CmpValue) const override;

  bool optimizeCompareInstr(MachineInstr &CmpInstr, Register SrcReg,
                            Register SrcReg2, int64_t CmpMask, int64_t CmpValue,
                            const MachineRegisterInfo *MRI) const override;

  bool
  areMemAccessesTriviallyDisjoint(const MachineInstr &MIa,
                                  const MachineInstr &MIb) const override;

  static bool isFoldableCopy(const MachineInstr &MI);

  void removeModOperands(MachineInstr &MI) const;

  bool FoldImmediate(MachineInstr &UseMI, MachineInstr &DefMI, Register Reg,
                     MachineRegisterInfo *MRI) const final;

  unsigned getMachineCSELookAheadLimit() const override { return 500; }

  MachineInstr *convertToThreeAddress(MachineInstr &MI, LiveVariables *LV,
                                      LiveIntervals *LIS) const override;

  bool isSchedulingBoundary(const MachineInstr &MI,
                            const MachineBasicBlock *MBB,
                            const MachineFunction &MF) const override;

  static bool isSALU(const MachineInstr &MI) {
    return MI.getDesc().TSFlags & SIInstrFlags::SALU;
  }

  bool isSALU(uint16_t Opcode) const {
    return get(Opcode).TSFlags & SIInstrFlags::SALU;
  }

  static bool isVALU(const MachineInstr &MI) {
    return MI.getDesc().TSFlags & SIInstrFlags::VALU;
  }

  bool isVALU(uint16_t Opcode) const {
    return get(Opcode).TSFlags & SIInstrFlags::VALU;
  }

  static bool isImage(const MachineInstr &MI) {
    return isMIMG(MI) || isVSAMPLE(MI) || isVIMAGE(MI);
  }

  bool isImage(uint16_t Opcode) const {
    return isMIMG(Opcode) || isVSAMPLE(Opcode) || isVIMAGE(Opcode);
  }

  static bool isVMEM(const MachineInstr &MI) {
    return isMUBUF(MI) || isMTBUF(MI) || isImage(MI);
  }

  bool isVMEM(uint16_t Opcode) const {
    return isMUBUF(Opcode) || isMTBUF(Opcode) || isImage(Opcode);
  }

  static bool isSOP1(const MachineInstr &MI) {
    return MI.getDesc().TSFlags & SIInstrFlags::SOP1;
  }

  bool isSOP1(uint16_t Opcode) const {
    return get(Opcode).TSFlags & SIInstrFlags::SOP1;
  }

  static bool isSOP2(const MachineInstr &MI) {
    return MI.getDesc().TSFlags & SIInstrFlags::SOP2;
  }

  bool isSOP2(uint16_t Opcode) const {
    return get(Opcode).TSFlags & SIInstrFlags::SOP2;
  }

  static bool isSOPC(const MachineInstr &MI) {
    return MI.getDesc().TSFlags & SIInstrFlags::SOPC;
  }

  bool isSOPC(uint16_t Opcode) const {
    return get(Opcode).TSFlags & SIInstrFlags::SOPC;
  }

  static bool isSOPK(const MachineInstr &MI) {
    return MI.getDesc().TSFlags & SIInstrFlags::SOPK;
  }

  bool isSOPK(uint16_t Opcode) const {
    return get(Opcode).TSFlags & SIInstrFlags::SOPK;
  }

  static bool isSOPP(const MachineInstr &MI) {
    return MI.getDesc().TSFlags & SIInstrFlags::SOPP;
  }

  bool isSOPP(uint16_t Opcode) const {
    return get(Opcode).TSFlags & SIInstrFlags::SOPP;
  }

  static bool isPacked(const MachineInstr &MI) {
    return MI.getDesc().TSFlags & SIInstrFlags::IsPacked;
  }

  bool isPacked(uint16_t Opcode) const {
    return get(Opcode).TSFlags & SIInstrFlags::IsPacked;
  }

  static bool isVOP1(const MachineInstr &MI) {
    return MI.getDesc().TSFlags & SIInstrFlags::VOP1;
  }

  bool isVOP1(uint16_t Opcode) const {
    return get(Opcode).TSFlags & SIInstrFlags::VOP1;
  }

  static bool isVOP2(const MachineInstr &MI) {
    return MI.getDesc().TSFlags & SIInstrFlags::VOP2;
  }

  bool isVOP2(uint16_t Opcode) const {
    return get(Opcode).TSFlags & SIInstrFlags::VOP2;
  }

  static bool isVOP3(const MachineInstr &MI) {
    return MI.getDesc().TSFlags & SIInstrFlags::VOP3;
  }

  bool isVOP3(uint16_t Opcode) const {
    return get(Opcode).TSFlags & SIInstrFlags::VOP3;
  }

  static bool isSDWA(const MachineInstr &MI) {
    return MI.getDesc().TSFlags & SIInstrFlags::SDWA;
  }

  bool isSDWA(uint16_t Opcode) const {
    return get(Opcode).TSFlags & SIInstrFlags::SDWA;
  }

  static bool isVOPC(const MachineInstr &MI) {
    return MI.getDesc().TSFlags & SIInstrFlags::VOPC;
  }

  bool isVOPC(uint16_t Opcode) const {
    return get(Opcode).TSFlags & SIInstrFlags::VOPC;
  }

  static bool isMUBUF(const MachineInstr &MI) {
    return MI.getDesc().TSFlags & SIInstrFlags::MUBUF;
  }

  bool isMUBUF(uint16_t Opcode) const {
    return get(Opcode).TSFlags & SIInstrFlags::MUBUF;
  }

  static bool isMTBUF(const MachineInstr &MI) {
    return MI.getDesc().TSFlags & SIInstrFlags::MTBUF;
  }

  bool isMTBUF(uint16_t Opcode) const {
    return get(Opcode).TSFlags & SIInstrFlags::MTBUF;
  }

  static bool isSMRD(const MachineInstr &MI) {
    return MI.getDesc().TSFlags & SIInstrFlags::SMRD;
  }

  bool isSMRD(uint16_t Opcode) const {
    return get(Opcode).TSFlags & SIInstrFlags::SMRD;
  }

  bool isBufferSMRD(const MachineInstr &MI) const;

  static bool isDS(const MachineInstr &MI) {
    return MI.getDesc().TSFlags & SIInstrFlags::DS;
  }

  bool isDS(uint16_t Opcode) const {
    return get(Opcode).TSFlags & SIInstrFlags::DS;
  }

  static bool isLDSDMA(const MachineInstr &MI) {
    return isVALU(MI) && (isMUBUF(MI) || isFLAT(MI));
  }

  bool isLDSDMA(uint16_t Opcode) {
    return isVALU(Opcode) && (isMUBUF(Opcode) || isFLAT(Opcode));
  }

<<<<<<< HEAD
=======
  static bool isGWS(const MachineInstr &MI) {
    return MI.getDesc().TSFlags & SIInstrFlags::GWS;
  }

  bool isGWS(uint16_t Opcode) const {
    return get(Opcode).TSFlags & SIInstrFlags::GWS;
  }

>>>>>>> 7d53f417
  bool isAlwaysGDS(uint16_t Opcode) const;

  static bool isMIMG(const MachineInstr &MI) {
    return MI.getDesc().TSFlags & SIInstrFlags::MIMG;
  }

  bool isMIMG(uint16_t Opcode) const {
    return get(Opcode).TSFlags & SIInstrFlags::MIMG;
  }

  static bool isVIMAGE(const MachineInstr &MI) {
    return MI.getDesc().TSFlags & SIInstrFlags::VIMAGE;
  }

  bool isVIMAGE(uint16_t Opcode) const {
    return get(Opcode).TSFlags & SIInstrFlags::VIMAGE;
  }

  static bool isVSAMPLE(const MachineInstr &MI) {
    return MI.getDesc().TSFlags & SIInstrFlags::VSAMPLE;
  }

  bool isVSAMPLE(uint16_t Opcode) const {
    return get(Opcode).TSFlags & SIInstrFlags::VSAMPLE;
  }

  static bool isGather4(const MachineInstr &MI) {
    return MI.getDesc().TSFlags & SIInstrFlags::Gather4;
  }

  bool isGather4(uint16_t Opcode) const {
    return get(Opcode).TSFlags & SIInstrFlags::Gather4;
  }

  static bool isFLAT(const MachineInstr &MI) {
    return MI.getDesc().TSFlags & SIInstrFlags::FLAT;
  }

  // Is a FLAT encoded instruction which accesses a specific segment,
  // i.e. global_* or scratch_*.
  static bool isSegmentSpecificFLAT(const MachineInstr &MI) {
    auto Flags = MI.getDesc().TSFlags;
    return Flags & (SIInstrFlags::FlatGlobal | SIInstrFlags::FlatScratch);
  }

  bool isSegmentSpecificFLAT(uint16_t Opcode) const {
    auto Flags = get(Opcode).TSFlags;
    return Flags & (SIInstrFlags::FlatGlobal | SIInstrFlags::FlatScratch);
  }

  static bool isFLATGlobal(const MachineInstr &MI) {
    return MI.getDesc().TSFlags & SIInstrFlags::FlatGlobal;
  }

  bool isFLATGlobal(uint16_t Opcode) const {
    return get(Opcode).TSFlags & SIInstrFlags::FlatGlobal;
  }

  static bool isFLATScratch(const MachineInstr &MI) {
    return MI.getDesc().TSFlags & SIInstrFlags::FlatScratch;
  }

  bool isFLATScratch(uint16_t Opcode) const {
    return get(Opcode).TSFlags & SIInstrFlags::FlatScratch;
  }

  // Any FLAT encoded instruction, including global_* and scratch_*.
  bool isFLAT(uint16_t Opcode) const {
    return get(Opcode).TSFlags & SIInstrFlags::FLAT;
  }

  static bool isEXP(const MachineInstr &MI) {
    return MI.getDesc().TSFlags & SIInstrFlags::EXP;
  }

  static bool isDualSourceBlendEXP(const MachineInstr &MI) {
    if (!isEXP(MI))
      return false;
    unsigned Target = MI.getOperand(0).getImm();
    return Target == AMDGPU::Exp::ET_DUAL_SRC_BLEND0 ||
           Target == AMDGPU::Exp::ET_DUAL_SRC_BLEND1;
  }

  bool isEXP(uint16_t Opcode) const {
    return get(Opcode).TSFlags & SIInstrFlags::EXP;
  }

  static bool isAtomicNoRet(const MachineInstr &MI) {
    return MI.getDesc().TSFlags & SIInstrFlags::IsAtomicNoRet;
  }

  bool isAtomicNoRet(uint16_t Opcode) const {
    return get(Opcode).TSFlags & SIInstrFlags::IsAtomicNoRet;
  }

  static bool isAtomicRet(const MachineInstr &MI) {
    return MI.getDesc().TSFlags & SIInstrFlags::IsAtomicRet;
  }

  bool isAtomicRet(uint16_t Opcode) const {
    return get(Opcode).TSFlags & SIInstrFlags::IsAtomicRet;
  }

  static bool isAtomic(const MachineInstr &MI) {
    return MI.getDesc().TSFlags & (SIInstrFlags::IsAtomicRet |
                                   SIInstrFlags::IsAtomicNoRet);
  }

  bool isAtomic(uint16_t Opcode) const {
    return get(Opcode).TSFlags & (SIInstrFlags::IsAtomicRet |
                                  SIInstrFlags::IsAtomicNoRet);
  }

  static bool mayWriteLDSThroughDMA(const MachineInstr &MI) {
    return isLDSDMA(MI) && MI.getOpcode() != AMDGPU::BUFFER_STORE_LDS_DWORD;
  }

  static bool isWQM(const MachineInstr &MI) {
    return MI.getDesc().TSFlags & SIInstrFlags::WQM;
  }

  bool isWQM(uint16_t Opcode) const {
    return get(Opcode).TSFlags & SIInstrFlags::WQM;
  }

  static bool isDisableWQM(const MachineInstr &MI) {
    return MI.getDesc().TSFlags & SIInstrFlags::DisableWQM;
  }

  bool isDisableWQM(uint16_t Opcode) const {
    return get(Opcode).TSFlags & SIInstrFlags::DisableWQM;
  }

  static bool isVGPRSpill(const MachineInstr &MI) {
    return MI.getDesc().TSFlags & SIInstrFlags::VGPRSpill;
  }

  bool isVGPRSpill(uint16_t Opcode) const {
    return get(Opcode).TSFlags & SIInstrFlags::VGPRSpill;
  }

  static bool isSGPRSpill(const MachineInstr &MI) {
    return MI.getDesc().TSFlags & SIInstrFlags::SGPRSpill;
  }

  bool isSGPRSpill(uint16_t Opcode) const {
    return get(Opcode).TSFlags & SIInstrFlags::SGPRSpill;
  }

  bool isSpillOpcode(uint16_t Opcode) const {
    return get(Opcode).TSFlags &
           (SIInstrFlags::SGPRSpill | SIInstrFlags::VGPRSpill);
  }

  static bool isWWMRegSpillOpcode(uint16_t Opcode) {
    return Opcode == AMDGPU::SI_SPILL_WWM_V32_SAVE ||
           Opcode == AMDGPU::SI_SPILL_WWM_AV32_SAVE ||
           Opcode == AMDGPU::SI_SPILL_WWM_V32_RESTORE ||
           Opcode == AMDGPU::SI_SPILL_WWM_AV32_RESTORE;
  }

  static bool isChainCallOpcode(uint64_t Opcode) {
    return Opcode == AMDGPU::SI_CS_CHAIN_TC_W32 ||
           Opcode == AMDGPU::SI_CS_CHAIN_TC_W64;
  }

  static bool isDPP(const MachineInstr &MI) {
    return MI.getDesc().TSFlags & SIInstrFlags::DPP;
  }

  bool isDPP(uint16_t Opcode) const {
    return get(Opcode).TSFlags & SIInstrFlags::DPP;
  }

  static bool isTRANS(const MachineInstr &MI) {
    return MI.getDesc().TSFlags & SIInstrFlags::TRANS;
  }

  bool isTRANS(uint16_t Opcode) const {
    return get(Opcode).TSFlags & SIInstrFlags::TRANS;
  }

  static bool isVOP3P(const MachineInstr &MI) {
    return MI.getDesc().TSFlags & SIInstrFlags::VOP3P;
  }

  bool isVOP3P(uint16_t Opcode) const {
    return get(Opcode).TSFlags & SIInstrFlags::VOP3P;
  }

  static bool isVINTRP(const MachineInstr &MI) {
    return MI.getDesc().TSFlags & SIInstrFlags::VINTRP;
  }

  bool isVINTRP(uint16_t Opcode) const {
    return get(Opcode).TSFlags & SIInstrFlags::VINTRP;
  }

  static bool isMAI(const MachineInstr &MI) {
    return MI.getDesc().TSFlags & SIInstrFlags::IsMAI;
  }

  bool isMAI(uint16_t Opcode) const {
    return get(Opcode).TSFlags & SIInstrFlags::IsMAI;
  }

  static bool isMFMA(const MachineInstr &MI) {
    return isMAI(MI) && MI.getOpcode() != AMDGPU::V_ACCVGPR_WRITE_B32_e64 &&
           MI.getOpcode() != AMDGPU::V_ACCVGPR_READ_B32_e64;
  }

  static bool isDOT(const MachineInstr &MI) {
    return MI.getDesc().TSFlags & SIInstrFlags::IsDOT;
  }

  static bool isWMMA(const MachineInstr &MI) {
    return MI.getDesc().TSFlags & SIInstrFlags::IsWMMA;
  }

  bool isWMMA(uint16_t Opcode) const {
    return get(Opcode).TSFlags & SIInstrFlags::IsWMMA;
  }

  static bool isMFMAorWMMA(const MachineInstr &MI) {
    return isMFMA(MI) || isWMMA(MI);
  }

  static bool isSWMMAC(const MachineInstr &MI) {
    return MI.getDesc().TSFlags & SIInstrFlags::IsSWMMAC;
  }

  bool isSWMMAC(uint16_t Opcode) const {
    return get(Opcode).TSFlags & SIInstrFlags::IsSWMMAC;
  }

  bool isDOT(uint16_t Opcode) const {
    return get(Opcode).TSFlags & SIInstrFlags::IsDOT;
  }

  static bool isLDSDIR(const MachineInstr &MI) {
    return MI.getDesc().TSFlags & SIInstrFlags::LDSDIR;
  }

  bool isLDSDIR(uint16_t Opcode) const {
    return get(Opcode).TSFlags & SIInstrFlags::LDSDIR;
  }

  static bool isVINTERP(const MachineInstr &MI) {
    return MI.getDesc().TSFlags & SIInstrFlags::VINTERP;
  }

  bool isVINTERP(uint16_t Opcode) const {
    return get(Opcode).TSFlags & SIInstrFlags::VINTERP;
  }

  static bool isScalarUnit(const MachineInstr &MI) {
    return MI.getDesc().TSFlags & (SIInstrFlags::SALU | SIInstrFlags::SMRD);
  }

  static bool usesVM_CNT(const MachineInstr &MI) {
    return MI.getDesc().TSFlags & SIInstrFlags::VM_CNT;
  }

  static bool usesLGKM_CNT(const MachineInstr &MI) {
    return MI.getDesc().TSFlags & SIInstrFlags::LGKM_CNT;
  }

  static bool sopkIsZext(const MachineInstr &MI) {
    return MI.getDesc().TSFlags & SIInstrFlags::SOPK_ZEXT;
  }

  bool sopkIsZext(uint16_t Opcode) const {
    return get(Opcode).TSFlags & SIInstrFlags::SOPK_ZEXT;
  }

  /// \returns true if this is an s_store_dword* instruction. This is more
  /// specific than isSMEM && mayStore.
  static bool isScalarStore(const MachineInstr &MI) {
    return MI.getDesc().TSFlags & SIInstrFlags::SCALAR_STORE;
  }

  bool isScalarStore(uint16_t Opcode) const {
    return get(Opcode).TSFlags & SIInstrFlags::SCALAR_STORE;
  }

  static bool isFixedSize(const MachineInstr &MI) {
    return MI.getDesc().TSFlags & SIInstrFlags::FIXED_SIZE;
  }

  bool isFixedSize(uint16_t Opcode) const {
    return get(Opcode).TSFlags & SIInstrFlags::FIXED_SIZE;
  }

  static bool hasFPClamp(const MachineInstr &MI) {
    return MI.getDesc().TSFlags & SIInstrFlags::FPClamp;
  }

  bool hasFPClamp(uint16_t Opcode) const {
    return get(Opcode).TSFlags & SIInstrFlags::FPClamp;
  }

  static bool hasIntClamp(const MachineInstr &MI) {
    return MI.getDesc().TSFlags & SIInstrFlags::IntClamp;
  }

  uint64_t getClampMask(const MachineInstr &MI) const {
    const uint64_t ClampFlags = SIInstrFlags::FPClamp |
                                SIInstrFlags::IntClamp |
                                SIInstrFlags::ClampLo |
                                SIInstrFlags::ClampHi;
      return MI.getDesc().TSFlags & ClampFlags;
  }

  static bool usesFPDPRounding(const MachineInstr &MI) {
    return MI.getDesc().TSFlags & SIInstrFlags::FPDPRounding;
  }

  bool usesFPDPRounding(uint16_t Opcode) const {
    return get(Opcode).TSFlags & SIInstrFlags::FPDPRounding;
  }

  static bool isFPAtomic(const MachineInstr &MI) {
    return MI.getDesc().TSFlags & SIInstrFlags::FPAtomic;
  }

  bool isFPAtomic(uint16_t Opcode) const {
    return get(Opcode).TSFlags & SIInstrFlags::FPAtomic;
  }

  static bool isNeverUniform(const MachineInstr &MI) {
    return MI.getDesc().TSFlags & SIInstrFlags::IsNeverUniform;
  }

  static bool doesNotReadTiedSource(const MachineInstr &MI) {
    return MI.getDesc().TSFlags & SIInstrFlags::TiedSourceNotRead;
  }

  bool doesNotReadTiedSource(uint16_t Opcode) const {
    return get(Opcode).TSFlags & SIInstrFlags::TiedSourceNotRead;
  }

  static unsigned getNonSoftWaitcntOpcode(unsigned Opcode) {
    switch (Opcode) {
    case AMDGPU::S_WAITCNT_soft:
      return AMDGPU::S_WAITCNT;
    case AMDGPU::S_WAITCNT_VSCNT_soft:
      return AMDGPU::S_WAITCNT_VSCNT;
    case AMDGPU::S_WAIT_LOADCNT_soft:
      return AMDGPU::S_WAIT_LOADCNT;
    case AMDGPU::S_WAIT_STORECNT_soft:
      return AMDGPU::S_WAIT_STORECNT;
    case AMDGPU::S_WAIT_SAMPLECNT_soft:
      return AMDGPU::S_WAIT_SAMPLECNT;
    case AMDGPU::S_WAIT_BVHCNT_soft:
      return AMDGPU::S_WAIT_BVHCNT;
    case AMDGPU::S_WAIT_DSCNT_soft:
      return AMDGPU::S_WAIT_DSCNT;
    default:
      return Opcode;
    }
  }

  bool isVGPRCopy(const MachineInstr &MI) const {
    assert(isCopyInstr(MI));
    Register Dest = MI.getOperand(0).getReg();
    const MachineFunction &MF = *MI.getParent()->getParent();
    const MachineRegisterInfo &MRI = MF.getRegInfo();
    return !RI.isSGPRReg(MRI, Dest);
  }

  bool hasVGPRUses(const MachineInstr &MI) const {
    const MachineFunction &MF = *MI.getParent()->getParent();
    const MachineRegisterInfo &MRI = MF.getRegInfo();
    return llvm::any_of(MI.explicit_uses(),
                        [&MRI, this](const MachineOperand &MO) {
      return MO.isReg() && RI.isVGPR(MRI, MO.getReg());});
  }

  /// Return true if the instruction modifies the mode register.q
  static bool modifiesModeRegister(const MachineInstr &MI);

  /// Whether we must prevent this instruction from executing with EXEC = 0.
  bool hasUnwantedEffectsWhenEXECEmpty(const MachineInstr &MI) const;

  /// Returns true if the instruction could potentially depend on the value of
  /// exec. If false, exec dependencies may safely be ignored.
  bool mayReadEXEC(const MachineRegisterInfo &MRI, const MachineInstr &MI) const;

  bool isInlineConstant(const APInt &Imm) const;

  bool isInlineConstant(const APFloat &Imm) const {
    return isInlineConstant(Imm.bitcastToAPInt());
  }

  // Returns true if this non-register operand definitely does not need to be
  // encoded as a 32-bit literal. Note that this function handles all kinds of
  // operands, not just immediates.
  //
  // Some operands like FrameIndexes could resolve to an inline immediate value
  // that will not require an additional 4-bytes; this function assumes that it
  // will.
  bool isInlineConstant(const MachineOperand &MO, uint8_t OperandType) const;

  bool isInlineConstant(const MachineOperand &MO,
                        const MCOperandInfo &OpInfo) const {
    return isInlineConstant(MO, OpInfo.OperandType);
  }

  /// \p returns true if \p UseMO is substituted with \p DefMO in \p MI it would
  /// be an inline immediate.
  bool isInlineConstant(const MachineInstr &MI,
                        const MachineOperand &UseMO,
                        const MachineOperand &DefMO) const {
    assert(UseMO.getParent() == &MI);
    int OpIdx = UseMO.getOperandNo();
    if (OpIdx >= MI.getDesc().NumOperands)
      return false;

    return isInlineConstant(DefMO, MI.getDesc().operands()[OpIdx]);
  }

  /// \p returns true if the operand \p OpIdx in \p MI is a valid inline
  /// immediate.
  bool isInlineConstant(const MachineInstr &MI, unsigned OpIdx) const {
    const MachineOperand &MO = MI.getOperand(OpIdx);
    return isInlineConstant(MO, MI.getDesc().operands()[OpIdx].OperandType);
  }

  bool isInlineConstant(const MachineInstr &MI, unsigned OpIdx,
                        const MachineOperand &MO) const {
    if (OpIdx >= MI.getDesc().NumOperands)
      return false;

    if (isCopyInstr(MI)) {
      unsigned Size = getOpSize(MI, OpIdx);
      assert(Size == 8 || Size == 4);

      uint8_t OpType = (Size == 8) ?
        AMDGPU::OPERAND_REG_IMM_INT64 : AMDGPU::OPERAND_REG_IMM_INT32;
      return isInlineConstant(MO, OpType);
    }

    return isInlineConstant(MO, MI.getDesc().operands()[OpIdx].OperandType);
  }

  bool isInlineConstant(const MachineOperand &MO) const {
    return isInlineConstant(*MO.getParent(), MO.getOperandNo());
  }

  bool isImmOperandLegal(const MachineInstr &MI, unsigned OpNo,
                         const MachineOperand &MO) const;

  /// Return true if this 64-bit VALU instruction has a 32-bit encoding.
  /// This function will return false if you pass it a 32-bit instruction.
  bool hasVALU32BitEncoding(unsigned Opcode) const;

  /// Returns true if this operand uses the constant bus.
  bool usesConstantBus(const MachineRegisterInfo &MRI,
                       const MachineOperand &MO,
                       const MCOperandInfo &OpInfo) const;

  /// Return true if this instruction has any modifiers.
  ///  e.g. src[012]_mod, omod, clamp.
  bool hasModifiers(unsigned Opcode) const;

  bool hasModifiersSet(const MachineInstr &MI,
                       unsigned OpName) const;
  bool hasAnyModifiersSet(const MachineInstr &MI) const;

  bool canShrink(const MachineInstr &MI,
                 const MachineRegisterInfo &MRI) const;

  MachineInstr *buildShrunkInst(MachineInstr &MI,
                                unsigned NewOpcode) const;

  bool verifyInstruction(const MachineInstr &MI,
                         StringRef &ErrInfo) const override;

  unsigned getVALUOp(const MachineInstr &MI) const;

  void insertScratchExecCopy(MachineFunction &MF, MachineBasicBlock &MBB,
                             MachineBasicBlock::iterator MBBI,
                             const DebugLoc &DL, Register Reg, bool IsSCCLive,
                             SlotIndexes *Indexes = nullptr) const;

  void restoreExec(MachineFunction &MF, MachineBasicBlock &MBB,
                   MachineBasicBlock::iterator MBBI, const DebugLoc &DL,
                   Register Reg, SlotIndexes *Indexes = nullptr) const;

  /// Return the correct register class for \p OpNo.  For target-specific
  /// instructions, this will return the register class that has been defined
  /// in tablegen.  For generic instructions, like REG_SEQUENCE it will return
  /// the register class of its machine operand.
  /// to infer the correct register class base on the other operands.
  const TargetRegisterClass *getOpRegClass(const MachineInstr &MI,
                                           unsigned OpNo) const;

  /// Return the size in bytes of the operand OpNo on the given
  // instruction opcode.
  unsigned getOpSize(uint16_t Opcode, unsigned OpNo) const {
    const MCOperandInfo &OpInfo = get(Opcode).operands()[OpNo];

    if (OpInfo.RegClass == -1) {
      // If this is an immediate operand, this must be a 32-bit literal.
      assert(OpInfo.OperandType == MCOI::OPERAND_IMMEDIATE);
      return 4;
    }

    return RI.getRegSizeInBits(*RI.getRegClass(OpInfo.RegClass)) / 8;
  }

  /// This form should usually be preferred since it handles operands
  /// with unknown register classes.
  unsigned getOpSize(const MachineInstr &MI, unsigned OpNo) const {
    const MachineOperand &MO = MI.getOperand(OpNo);
    if (MO.isReg()) {
      if (unsigned SubReg = MO.getSubReg()) {
        return RI.getSubRegIdxSize(SubReg) / 8;
      }
    }
    return RI.getRegSizeInBits(*getOpRegClass(MI, OpNo)) / 8;
  }

  /// Legalize the \p OpIndex operand of this instruction by inserting
  /// a MOV.  For example:
  /// ADD_I32_e32 VGPR0, 15
  /// to
  /// MOV VGPR1, 15
  /// ADD_I32_e32 VGPR0, VGPR1
  ///
  /// If the operand being legalized is a register, then a COPY will be used
  /// instead of MOV.
  void legalizeOpWithMove(MachineInstr &MI, unsigned OpIdx) const;

  /// Check if \p MO is a legal operand if it was the \p OpIdx Operand
  /// for \p MI.
  bool isOperandLegal(const MachineInstr &MI, unsigned OpIdx,
                      const MachineOperand *MO = nullptr) const;

  /// Check if \p MO would be a valid operand for the given operand
  /// definition \p OpInfo. Note this does not attempt to validate constant bus
  /// restrictions (e.g. literal constant usage).
  bool isLegalVSrcOperand(const MachineRegisterInfo &MRI,
                          const MCOperandInfo &OpInfo,
                          const MachineOperand &MO) const;

  /// Check if \p MO (a register operand) is a legal register for the
  /// given operand description.
  bool isLegalRegOperand(const MachineRegisterInfo &MRI,
                         const MCOperandInfo &OpInfo,
                         const MachineOperand &MO) const;

  /// Legalize operands in \p MI by either commuting it or inserting a
  /// copy of src1.
  void legalizeOperandsVOP2(MachineRegisterInfo &MRI, MachineInstr &MI) const;

  /// Fix operands in \p MI to satisfy constant bus requirements.
  void legalizeOperandsVOP3(MachineRegisterInfo &MRI, MachineInstr &MI) const;

  /// Copy a value from a VGPR (\p SrcReg) to SGPR.  This function can only
  /// be used when it is know that the value in SrcReg is same across all
  /// threads in the wave.
  /// \returns The SGPR register that \p SrcReg was copied to.
  Register readlaneVGPRToSGPR(Register SrcReg, MachineInstr &UseMI,
                              MachineRegisterInfo &MRI) const;

  void legalizeOperandsSMRD(MachineRegisterInfo &MRI, MachineInstr &MI) const;
  void legalizeOperandsFLAT(MachineRegisterInfo &MRI, MachineInstr &MI) const;

  void legalizeGenericOperand(MachineBasicBlock &InsertMBB,
                              MachineBasicBlock::iterator I,
                              const TargetRegisterClass *DstRC,
                              MachineOperand &Op, MachineRegisterInfo &MRI,
                              const DebugLoc &DL) const;

  /// Legalize all operands in this instruction.  This function may create new
  /// instructions and control-flow around \p MI.  If present, \p MDT is
  /// updated.
  /// \returns A new basic block that contains \p MI if new blocks were created.
  MachineBasicBlock *
  legalizeOperands(MachineInstr &MI, MachineDominatorTree *MDT = nullptr) const;

  /// Change SADDR form of a FLAT \p Inst to its VADDR form if saddr operand
  /// was moved to VGPR. \returns true if succeeded.
  bool moveFlatAddrToVGPR(MachineInstr &Inst) const;

  /// Replace the instructions opcode with the equivalent VALU
  /// opcode.  This function will also move the users of MachineInstruntions
  /// in the \p WorkList to the VALU if necessary. If present, \p MDT is
  /// updated.
  void moveToVALU(SIInstrWorklist &Worklist, MachineDominatorTree *MDT) const;

  void moveToVALUImpl(SIInstrWorklist &Worklist, MachineDominatorTree *MDT,
                      MachineInstr &Inst) const;

  void insertNoop(MachineBasicBlock &MBB,
                  MachineBasicBlock::iterator MI) const override;

  void insertNoops(MachineBasicBlock &MBB, MachineBasicBlock::iterator MI,
                   unsigned Quantity) const override;

  void insertReturn(MachineBasicBlock &MBB) const;
  /// Return the number of wait states that result from executing this
  /// instruction.
  static unsigned getNumWaitStates(const MachineInstr &MI);

  /// Returns the operand named \p Op.  If \p MI does not have an
  /// operand named \c Op, this function returns nullptr.
  LLVM_READONLY
  MachineOperand *getNamedOperand(MachineInstr &MI, unsigned OperandName) const;

  LLVM_READONLY
  const MachineOperand *getNamedOperand(const MachineInstr &MI,
                                        unsigned OpName) const {
    return getNamedOperand(const_cast<MachineInstr &>(MI), OpName);
  }

  /// Get required immediate operand
  int64_t getNamedImmOperand(const MachineInstr &MI, unsigned OpName) const {
    int Idx = AMDGPU::getNamedOperandIdx(MI.getOpcode(), OpName);
    return MI.getOperand(Idx).getImm();
  }

  uint64_t getDefaultRsrcDataFormat() const;
  uint64_t getScratchRsrcWords23() const;

  bool isLowLatencyInstruction(const MachineInstr &MI) const;
  bool isHighLatencyDef(int Opc) const override;

  /// Return the descriptor of the target-specific machine instruction
  /// that corresponds to the specified pseudo or native opcode.
  const MCInstrDesc &getMCOpcodeFromPseudo(unsigned Opcode) const {
    return get(pseudoToMCOpcode(Opcode));
  }

  unsigned isStackAccess(const MachineInstr &MI, int &FrameIndex) const;
  unsigned isSGPRStackAccess(const MachineInstr &MI, int &FrameIndex) const;

  unsigned isLoadFromStackSlot(const MachineInstr &MI,
                               int &FrameIndex) const override;
  unsigned isStoreToStackSlot(const MachineInstr &MI,
                              int &FrameIndex) const override;

  unsigned getInstBundleSize(const MachineInstr &MI) const;
  unsigned getInstSizeInBytes(const MachineInstr &MI) const override;

  bool mayAccessFlatAddressSpace(const MachineInstr &MI) const;

  bool isNonUniformBranchInstr(MachineInstr &Instr) const;

  void convertNonUniformIfRegion(MachineBasicBlock *IfEntry,
                                 MachineBasicBlock *IfEnd) const;

  void convertNonUniformLoopRegion(MachineBasicBlock *LoopEntry,
                                   MachineBasicBlock *LoopEnd) const;

  std::pair<unsigned, unsigned>
  decomposeMachineOperandsTargetFlags(unsigned TF) const override;

  ArrayRef<std::pair<int, const char *>>
  getSerializableTargetIndices() const override;

  ArrayRef<std::pair<unsigned, const char *>>
  getSerializableDirectMachineOperandTargetFlags() const override;

  ArrayRef<std::pair<MachineMemOperand::Flags, const char *>>
  getSerializableMachineMemOperandTargetFlags() const override;

  ScheduleHazardRecognizer *
  CreateTargetPostRAHazardRecognizer(const InstrItineraryData *II,
                                 const ScheduleDAG *DAG) const override;

  ScheduleHazardRecognizer *
  CreateTargetPostRAHazardRecognizer(const MachineFunction &MF) const override;

  ScheduleHazardRecognizer *
  CreateTargetMIHazardRecognizer(const InstrItineraryData *II,
                                 const ScheduleDAGMI *DAG) const override;

  unsigned getLiveRangeSplitOpcode(Register Reg,
                                   const MachineFunction &MF) const override;

  bool isBasicBlockPrologue(const MachineInstr &MI,
                            Register Reg = Register()) const override;

  MachineInstr *createPHIDestinationCopy(MachineBasicBlock &MBB,
                                         MachineBasicBlock::iterator InsPt,
                                         const DebugLoc &DL, Register Src,
                                         Register Dst) const override;

  MachineInstr *createPHISourceCopy(MachineBasicBlock &MBB,
                                    MachineBasicBlock::iterator InsPt,
                                    const DebugLoc &DL, Register Src,
                                    unsigned SrcSubReg,
                                    Register Dst) const override;

  bool isWave32() const;

  /// Return a partially built integer add instruction without carry.
  /// Caller must add source operands.
  /// For pre-GFX9 it will generate unused carry destination operand.
  /// TODO: After GFX9 it should return a no-carry operation.
  MachineInstrBuilder getAddNoCarry(MachineBasicBlock &MBB,
                                    MachineBasicBlock::iterator I,
                                    const DebugLoc &DL,
                                    Register DestReg) const;

  MachineInstrBuilder getAddNoCarry(MachineBasicBlock &MBB,
                                    MachineBasicBlock::iterator I,
                                    const DebugLoc &DL,
                                    Register DestReg,
                                    RegScavenger &RS) const;

  static bool isKillTerminator(unsigned Opcode);
  const MCInstrDesc &getKillTerminatorFromPseudo(unsigned Opcode) const;

  bool isLegalMUBUFImmOffset(unsigned Imm) const;

  static unsigned getMaxMUBUFImmOffset(const GCNSubtarget &ST);

  bool splitMUBUFOffset(uint32_t Imm, uint32_t &SOffset, uint32_t &ImmOffset,
                        Align Alignment = Align(4)) const;

  /// Returns if \p Offset is legal for the subtarget as the offset to a FLAT
  /// encoded instruction. If \p Signed, this is for an instruction that
  /// interprets the offset as signed.
  bool isLegalFLATOffset(int64_t Offset, unsigned AddrSpace,
                         uint64_t FlatVariant) const;

  /// Split \p COffsetVal into {immediate offset field, remainder offset}
  /// values.
  std::pair<int64_t, int64_t> splitFlatOffset(int64_t COffsetVal,
                                              unsigned AddrSpace,
                                              uint64_t FlatVariant) const;

  /// Returns true if negative offsets are allowed for the given \p FlatVariant.
  bool allowNegativeFlatOffset(uint64_t FlatVariant) const;

  /// \brief Return a target-specific opcode if Opcode is a pseudo instruction.
  /// Return -1 if the target-specific opcode for the pseudo instruction does
  /// not exist. If Opcode is not a pseudo instruction, this is identity.
  int pseudoToMCOpcode(int Opcode) const;

  /// \brief Check if this instruction should only be used by assembler.
  /// Return true if this opcode should not be used by codegen.
  bool isAsmOnlyOpcode(int MCOp) const;

  const TargetRegisterClass *getRegClass(const MCInstrDesc &TID, unsigned OpNum,
                                         const TargetRegisterInfo *TRI,
                                         const MachineFunction &MF)
    const override;

  void fixImplicitOperands(MachineInstr &MI) const;

  MachineInstr *foldMemoryOperandImpl(MachineFunction &MF, MachineInstr &MI,
                                      ArrayRef<unsigned> Ops,
                                      MachineBasicBlock::iterator InsertPt,
                                      int FrameIndex,
                                      LiveIntervals *LIS = nullptr,
                                      VirtRegMap *VRM = nullptr) const override;

  unsigned getInstrLatency(const InstrItineraryData *ItinData,
                           const MachineInstr &MI,
                           unsigned *PredCost = nullptr) const override;

  InstructionUniformity
  getInstructionUniformity(const MachineInstr &MI) const override final;

  InstructionUniformity
  getGenericInstructionUniformity(const MachineInstr &MI) const;

  const MIRFormatter *getMIRFormatter() const override {
    if (!Formatter.get())
      Formatter = std::make_unique<AMDGPUMIRFormatter>();
    return Formatter.get();
  }

  static unsigned getDSShaderTypeValue(const MachineFunction &MF);

  const TargetSchedModel &getSchedModel() const { return SchedModel; }

  // Enforce operand's \p OpName even alignment if required by target.
  // This is used if an operand is a 32 bit register but needs to be aligned
  // regardless.
  void enforceOperandRCAlignment(MachineInstr &MI, unsigned OpName) const;
};

/// \brief Returns true if a reg:subreg pair P has a TRC class
inline bool isOfRegClass(const TargetInstrInfo::RegSubRegPair &P,
                         const TargetRegisterClass &TRC,
                         MachineRegisterInfo &MRI) {
  auto *RC = MRI.getRegClass(P.Reg);
  if (!P.SubReg)
    return RC == &TRC;
  auto *TRI = MRI.getTargetRegisterInfo();
  return RC == TRI->getMatchingSuperRegClass(RC, &TRC, P.SubReg);
}

/// \brief Create RegSubRegPair from a register MachineOperand
inline
TargetInstrInfo::RegSubRegPair getRegSubRegPair(const MachineOperand &O) {
  assert(O.isReg());
  return TargetInstrInfo::RegSubRegPair(O.getReg(), O.getSubReg());
}

/// \brief Return the SubReg component from REG_SEQUENCE
TargetInstrInfo::RegSubRegPair getRegSequenceSubReg(MachineInstr &MI,
                                                    unsigned SubReg);

/// \brief Return the defining instruction for a given reg:subreg pair
/// skipping copy like instructions and subreg-manipulation pseudos.
/// Following another subreg of a reg:subreg isn't supported.
MachineInstr *getVRegSubRegDef(const TargetInstrInfo::RegSubRegPair &P,
                               MachineRegisterInfo &MRI);

/// \brief Return false if EXEC is not changed between the def of \p VReg at \p
/// DefMI and the use at \p UseMI. Should be run on SSA. Currently does not
/// attempt to track between blocks.
bool execMayBeModifiedBeforeUse(const MachineRegisterInfo &MRI,
                                Register VReg,
                                const MachineInstr &DefMI,
                                const MachineInstr &UseMI);

/// \brief Return false if EXEC is not changed between the def of \p VReg at \p
/// DefMI and all its uses. Should be run on SSA. Currently does not attempt to
/// track between blocks.
bool execMayBeModifiedBeforeAnyUse(const MachineRegisterInfo &MRI,
                                   Register VReg,
                                   const MachineInstr &DefMI);

namespace AMDGPU {

  LLVM_READONLY
  int getVOPe64(uint16_t Opcode);

  LLVM_READONLY
  int getVOPe32(uint16_t Opcode);

  LLVM_READONLY
  int getSDWAOp(uint16_t Opcode);

  LLVM_READONLY
  int getDPPOp32(uint16_t Opcode);

  LLVM_READONLY
  int getDPPOp64(uint16_t Opcode);

  LLVM_READONLY
  int getBasicFromSDWAOp(uint16_t Opcode);

  LLVM_READONLY
  int getCommuteRev(uint16_t Opcode);

  LLVM_READONLY
  int getCommuteOrig(uint16_t Opcode);

  LLVM_READONLY
  int getAddr64Inst(uint16_t Opcode);

  /// Check if \p Opcode is an Addr64 opcode.
  ///
  /// \returns \p Opcode if it is an Addr64 opcode, otherwise -1.
  LLVM_READONLY
  int getIfAddr64Inst(uint16_t Opcode);

  LLVM_READONLY
  int getAtomicNoRetOp(uint16_t Opcode);

  LLVM_READONLY
  int getSOPKOp(uint16_t Opcode);

  /// \returns SADDR form of a FLAT Global instruction given an \p Opcode
  /// of a VADDR form.
  LLVM_READONLY
  int getGlobalSaddrOp(uint16_t Opcode);

  /// \returns VADDR form of a FLAT Global instruction given an \p Opcode
  /// of a SADDR form.
  LLVM_READONLY
  int getGlobalVaddrOp(uint16_t Opcode);

  LLVM_READONLY
  int getVCMPXNoSDstOp(uint16_t Opcode);

  /// \returns ST form with only immediate offset of a FLAT Scratch instruction
  /// given an \p Opcode of an SS (SADDR) form.
  LLVM_READONLY
  int getFlatScratchInstSTfromSS(uint16_t Opcode);

  /// \returns SV (VADDR) form of a FLAT Scratch instruction given an \p Opcode
  /// of an SVS (SADDR + VADDR) form.
  LLVM_READONLY
  int getFlatScratchInstSVfromSVS(uint16_t Opcode);

  /// \returns SS (SADDR) form of a FLAT Scratch instruction given an \p Opcode
  /// of an SV (VADDR) form.
  LLVM_READONLY
  int getFlatScratchInstSSfromSV(uint16_t Opcode);

  /// \returns SV (VADDR) form of a FLAT Scratch instruction given an \p Opcode
  /// of an SS (SADDR) form.
  LLVM_READONLY
  int getFlatScratchInstSVfromSS(uint16_t Opcode);

  /// \returns earlyclobber version of a MAC MFMA is exists.
  LLVM_READONLY
  int getMFMAEarlyClobberOp(uint16_t Opcode);

  /// \returns v_cmpx version of a v_cmp instruction.
  LLVM_READONLY
  int getVCMPXOpFromVCMP(uint16_t Opcode);

  const uint64_t RSRC_DATA_FORMAT = 0xf00000000000LL;
  const uint64_t RSRC_ELEMENT_SIZE_SHIFT = (32 + 19);
  const uint64_t RSRC_INDEX_STRIDE_SHIFT = (32 + 21);
  const uint64_t RSRC_TID_ENABLE = UINT64_C(1) << (32 + 23);

} // end namespace AMDGPU

namespace AMDGPU {
enum AsmComments {
  // For sgpr to vgpr spill instructions
  SGPR_SPILL = MachineInstr::TAsmComments
};
} // namespace AMDGPU

namespace SI {
namespace KernelInputOffsets {

/// Offsets in bytes from the start of the input buffer
enum Offsets {
  NGROUPS_X = 0,
  NGROUPS_Y = 4,
  NGROUPS_Z = 8,
  GLOBAL_SIZE_X = 12,
  GLOBAL_SIZE_Y = 16,
  GLOBAL_SIZE_Z = 20,
  LOCAL_SIZE_X = 24,
  LOCAL_SIZE_Y = 28,
  LOCAL_SIZE_Z = 32
};

} // end namespace KernelInputOffsets
} // end namespace SI

} // end namespace llvm

#endif // LLVM_LIB_TARGET_AMDGPU_SIINSTRINFO_H<|MERGE_RESOLUTION|>--- conflicted
+++ resolved
@@ -582,8 +582,6 @@
     return isVALU(Opcode) && (isMUBUF(Opcode) || isFLAT(Opcode));
   }
 
-<<<<<<< HEAD
-=======
   static bool isGWS(const MachineInstr &MI) {
     return MI.getDesc().TSFlags & SIInstrFlags::GWS;
   }
@@ -592,7 +590,6 @@
     return get(Opcode).TSFlags & SIInstrFlags::GWS;
   }
 
->>>>>>> 7d53f417
   bool isAlwaysGDS(uint16_t Opcode) const;
 
   static bool isMIMG(const MachineInstr &MI) {
