//===- AMDGPUAttributor.cpp -----------------------------------------------===//
//
// Part of the LLVM Project, under the Apache License v2.0 with LLVM Exceptions.
// See https://llvm.org/LICENSE.txt for license information.
// SPDX-License-Identifier: Apache-2.0 WITH LLVM-exception
//
//===----------------------------------------------------------------------===//
//
/// \file This pass uses Attributor framework to deduce AMDGPU attributes.
//
//===----------------------------------------------------------------------===//

#include "AMDGPU.h"
#include "GCNSubtarget.h"
#include "Utils/AMDGPUBaseInfo.h"
#include "llvm/CodeGen/TargetPassConfig.h"
#include "llvm/IR/IntrinsicsAMDGPU.h"
#include "llvm/IR/IntrinsicsR600.h"
#include "llvm/Target/TargetMachine.h"
#include "llvm/Transforms/IPO/Attributor.h"

#define DEBUG_TYPE "amdgpu-attributor"

using namespace llvm;

#define AMDGPU_ATTRIBUTE(Name, Str) Name##_POS,

enum ImplicitArgumentPositions {
  #include "AMDGPUAttributes.def"
  LAST_ARG_POS
};

#define AMDGPU_ATTRIBUTE(Name, Str) Name = 1 << Name##_POS,

enum ImplicitArgumentMask {
  NOT_IMPLICIT_INPUT = 0,
  #include "AMDGPUAttributes.def"
  ALL_ARGUMENT_MASK = (1 << LAST_ARG_POS) - 1
};

#define AMDGPU_ATTRIBUTE(Name, Str) {Name, Str},
static constexpr std::pair<ImplicitArgumentMask,
                           StringLiteral> ImplicitAttrs[] = {
 #include "AMDGPUAttributes.def"
};

// We do not need to note the x workitem or workgroup id because they are always
// initialized.
//
// TODO: We should not add the attributes if the known compile time workgroup
// size is 1 for y/z.
static ImplicitArgumentMask
intrinsicToAttrMask(Intrinsic::ID ID, bool &NonKernelOnly, bool &NeedsImplicit,
                    bool HasApertureRegs, bool SupportsGetDoorBellID) {
  unsigned CodeObjectVersion = AMDGPU::getAmdhsaCodeObjectVersion();
  switch (ID) {
  case Intrinsic::amdgcn_workitem_id_x:
    NonKernelOnly = true;
    return WORKITEM_ID_X;
  case Intrinsic::amdgcn_workgroup_id_x:
    NonKernelOnly = true;
    return WORKGROUP_ID_X;
  case Intrinsic::amdgcn_workitem_id_y:
  case Intrinsic::r600_read_tidig_y:
    return WORKITEM_ID_Y;
  case Intrinsic::amdgcn_workitem_id_z:
  case Intrinsic::r600_read_tidig_z:
    return WORKITEM_ID_Z;
  case Intrinsic::amdgcn_workgroup_id_y:
  case Intrinsic::r600_read_tgid_y:
    return WORKGROUP_ID_Y;
  case Intrinsic::amdgcn_workgroup_id_z:
  case Intrinsic::r600_read_tgid_z:
    return WORKGROUP_ID_Z;
  case Intrinsic::amdgcn_dispatch_ptr:
    return DISPATCH_PTR;
  case Intrinsic::amdgcn_dispatch_id:
    return DISPATCH_ID;
  case Intrinsic::amdgcn_implicitarg_ptr:
    return IMPLICIT_ARG_PTR;
  // Need queue_ptr anyway. But under V5, we also need implicitarg_ptr to access
  // queue_ptr.
  case Intrinsic::amdgcn_queue_ptr:
    NeedsImplicit = (CodeObjectVersion == 5);
    return QUEUE_PTR;
  case Intrinsic::amdgcn_is_shared:
  case Intrinsic::amdgcn_is_private:
    if (HasApertureRegs)
      return NOT_IMPLICIT_INPUT;
    // Under V5, we need implicitarg_ptr + offsets to access private_base or
    // shared_base. For pre-V5, however, need to access them through queue_ptr +
    // offsets.
    return CodeObjectVersion == 5 ? IMPLICIT_ARG_PTR : QUEUE_PTR;
  case Intrinsic::trap:
    if (SupportsGetDoorBellID) // GetDoorbellID support implemented since V4.
      return CodeObjectVersion >= 4 ? NOT_IMPLICIT_INPUT : QUEUE_PTR;
    NeedsImplicit = (CodeObjectVersion == 5); // Need impicitarg_ptr under V5.
    return QUEUE_PTR;
  default:
    return NOT_IMPLICIT_INPUT;
  }
}

static bool castRequiresQueuePtr(unsigned SrcAS) {
  return SrcAS == AMDGPUAS::LOCAL_ADDRESS || SrcAS == AMDGPUAS::PRIVATE_ADDRESS;
}

static bool isDSAddress(const Constant *C) {
  const GlobalValue *GV = dyn_cast<GlobalValue>(C);
  if (!GV)
    return false;
  unsigned AS = GV->getAddressSpace();
  return AS == AMDGPUAS::LOCAL_ADDRESS || AS == AMDGPUAS::REGION_ADDRESS;
}

/// Returns true if the function requires the implicit argument be passed
/// regardless of the function contents.
static bool funcRequiresHostcallPtr(const Function &F) {
  // Sanitizers require the hostcall buffer passed in the implicit arguments.
  return F.hasFnAttribute(Attribute::SanitizeAddress) ||
         F.hasFnAttribute(Attribute::SanitizeThread) ||
         F.hasFnAttribute(Attribute::SanitizeMemory) ||
         F.hasFnAttribute(Attribute::SanitizeHWAddress) ||
         F.hasFnAttribute(Attribute::SanitizeMemTag);
}

namespace {
class AMDGPUInformationCache : public InformationCache {
public:
  AMDGPUInformationCache(const Module &M, AnalysisGetter &AG,
                         BumpPtrAllocator &Allocator,
                         SetVector<Function *> *CGSCC, TargetMachine &TM)
      : InformationCache(M, AG, Allocator, CGSCC), TM(TM) {}
  TargetMachine &TM;

  enum ConstantStatus { DS_GLOBAL = 1 << 0, ADDR_SPACE_CAST = 1 << 1 };

  /// Check if the subtarget has aperture regs.
  bool hasApertureRegs(Function &F) {
    const GCNSubtarget &ST = TM.getSubtarget<GCNSubtarget>(F);
    return ST.hasApertureRegs();
  }

  /// Check if the subtarget supports GetDoorbellID.
  bool supportsGetDoorbellID(Function &F) {
<<<<<<< HEAD
=======
    const GCNSubtarget &ST = TM.getSubtarget<GCNSubtarget>(F);
    return ST.supportsGetDoorbellID();
  }

  std::pair<unsigned, unsigned> getFlatWorkGroupSizes(const Function &F) {
    const GCNSubtarget &ST = TM.getSubtarget<GCNSubtarget>(F);
    return ST.getFlatWorkGroupSizes(F);
  }

  std::pair<unsigned, unsigned>
  getMaximumFlatWorkGroupRange(const Function &F) {
>>>>>>> de4ffac8
    const GCNSubtarget &ST = TM.getSubtarget<GCNSubtarget>(F);
    return ST.supportsGetDoorbellID();
  }

private:
  /// Check if the ConstantExpr \p CE requires the queue pointer.
  static bool visitConstExpr(const ConstantExpr *CE) {
    if (CE->getOpcode() == Instruction::AddrSpaceCast) {
      unsigned SrcAS = CE->getOperand(0)->getType()->getPointerAddressSpace();
      return castRequiresQueuePtr(SrcAS);
    }
    return false;
  }

  /// Get the constant access bitmap for \p C.
  uint8_t getConstantAccess(const Constant *C) {
    auto It = ConstantStatus.find(C);
    if (It != ConstantStatus.end())
      return It->second;

    uint8_t Result = 0;
    if (isDSAddress(C))
      Result = DS_GLOBAL;

    if (const auto *CE = dyn_cast<ConstantExpr>(C))
      if (visitConstExpr(CE))
        Result |= ADDR_SPACE_CAST;

    for (const Use &U : C->operands()) {
      const auto *OpC = dyn_cast<Constant>(U);
      if (!OpC)
        continue;

      Result |= getConstantAccess(OpC);
    }
    return Result;
  }

public:
  /// Returns true if \p Fn needs the queue pointer because of \p C.
  bool needsQueuePtr(const Constant *C, Function &Fn) {
    bool IsNonEntryFunc = !AMDGPU::isEntryFunctionCC(Fn.getCallingConv());
    bool HasAperture = hasApertureRegs(Fn);

    // No need to explore the constants.
    if (!IsNonEntryFunc && HasAperture)
      return false;

    uint8_t Access = getConstantAccess(C);

    // We need to trap on DS globals in non-entry functions.
    if (IsNonEntryFunc && (Access & DS_GLOBAL))
      return true;

    return !HasAperture && (Access & ADDR_SPACE_CAST);
  }

private:
  /// Used to determine if the Constant needs the queue pointer.
  DenseMap<const Constant *, uint8_t> ConstantStatus;
};

struct AAAMDAttributes : public StateWrapper<
  BitIntegerState<uint16_t, ALL_ARGUMENT_MASK, 0>, AbstractAttribute> {
  using Base = StateWrapper<BitIntegerState<uint16_t, ALL_ARGUMENT_MASK, 0>,
                            AbstractAttribute>;

  AAAMDAttributes(const IRPosition &IRP, Attributor &A) : Base(IRP) {}

  /// Create an abstract attribute view for the position \p IRP.
  static AAAMDAttributes &createForPosition(const IRPosition &IRP,
                                            Attributor &A);

  /// See AbstractAttribute::getName().
  const std::string getName() const override { return "AAAMDAttributes"; }

  /// See AbstractAttribute::getIdAddr().
  const char *getIdAddr() const override { return &ID; }

  /// This function should return true if the type of the \p AA is
  /// AAAMDAttributes.
  static bool classof(const AbstractAttribute *AA) {
    return (AA->getIdAddr() == &ID);
  }

  /// Unique ID (due to the unique address)
  static const char ID;
};
const char AAAMDAttributes::ID = 0;

struct AAUniformWorkGroupSize
    : public StateWrapper<BooleanState, AbstractAttribute> {
  using Base = StateWrapper<BooleanState, AbstractAttribute>;
  AAUniformWorkGroupSize(const IRPosition &IRP, Attributor &A) : Base(IRP) {}

  /// Create an abstract attribute view for the position \p IRP.
  static AAUniformWorkGroupSize &createForPosition(const IRPosition &IRP,
                                                   Attributor &A);

  /// See AbstractAttribute::getName().
  const std::string getName() const override {
    return "AAUniformWorkGroupSize";
  }

  /// See AbstractAttribute::getIdAddr().
  const char *getIdAddr() const override { return &ID; }

  /// This function should return true if the type of the \p AA is
  /// AAAMDAttributes.
  static bool classof(const AbstractAttribute *AA) {
    return (AA->getIdAddr() == &ID);
  }

  /// Unique ID (due to the unique address)
  static const char ID;
};
const char AAUniformWorkGroupSize::ID = 0;

struct AAUniformWorkGroupSizeFunction : public AAUniformWorkGroupSize {
  AAUniformWorkGroupSizeFunction(const IRPosition &IRP, Attributor &A)
      : AAUniformWorkGroupSize(IRP, A) {}

  void initialize(Attributor &A) override {
    Function *F = getAssociatedFunction();
    CallingConv::ID CC = F->getCallingConv();

    if (CC != CallingConv::AMDGPU_KERNEL)
      return;

    bool InitialValue = false;
    if (F->hasFnAttribute("uniform-work-group-size"))
      InitialValue = F->getFnAttribute("uniform-work-group-size")
                         .getValueAsString()
                         .equals("true");

    if (InitialValue)
      indicateOptimisticFixpoint();
    else
      indicatePessimisticFixpoint();
  }

  ChangeStatus updateImpl(Attributor &A) override {
    ChangeStatus Change = ChangeStatus::UNCHANGED;

    auto CheckCallSite = [&](AbstractCallSite CS) {
      Function *Caller = CS.getInstruction()->getFunction();
      LLVM_DEBUG(dbgs() << "[AAUniformWorkGroupSize] Call " << Caller->getName()
                        << "->" << getAssociatedFunction()->getName() << "\n");

      const auto &CallerInfo = A.getAAFor<AAUniformWorkGroupSize>(
          *this, IRPosition::function(*Caller), DepClassTy::REQUIRED);

      Change = Change | clampStateAndIndicateChange(this->getState(),
                                                    CallerInfo.getState());

      return true;
    };

    bool AllCallSitesKnown = true;
    if (!A.checkForAllCallSites(CheckCallSite, *this, true, AllCallSitesKnown))
      return indicatePessimisticFixpoint();

    return Change;
  }

  ChangeStatus manifest(Attributor &A) override {
    SmallVector<Attribute, 8> AttrList;
    LLVMContext &Ctx = getAssociatedFunction()->getContext();

    AttrList.push_back(Attribute::get(Ctx, "uniform-work-group-size",
                                      getAssumed() ? "true" : "false"));
    return IRAttributeManifest::manifestAttrs(A, getIRPosition(), AttrList,
                                              /* ForceReplace */ true);
  }

  bool isValidState() const override {
    // This state is always valid, even when the state is false.
    return true;
  }

  const std::string getAsStr() const override {
    return "AMDWorkGroupSize[" + std::to_string(getAssumed()) + "]";
  }

  /// See AbstractAttribute::trackStatistics()
  void trackStatistics() const override {}
};

AAUniformWorkGroupSize &
AAUniformWorkGroupSize::createForPosition(const IRPosition &IRP,
                                          Attributor &A) {
  if (IRP.getPositionKind() == IRPosition::IRP_FUNCTION)
    return *new (A.Allocator) AAUniformWorkGroupSizeFunction(IRP, A);
  llvm_unreachable(
      "AAUniformWorkGroupSize is only valid for function position");
}

struct AAAMDAttributesFunction : public AAAMDAttributes {
  AAAMDAttributesFunction(const IRPosition &IRP, Attributor &A)
      : AAAMDAttributes(IRP, A) {}

  void initialize(Attributor &A) override {
    Function *F = getAssociatedFunction();

    // If the function requires the implicit arg pointer due to sanitizers,
    // assume it's needed even if explicitly marked as not requiring it.
    const bool NeedsHostcall = funcRequiresHostcallPtr(*F);
    if (NeedsHostcall) {
      removeAssumedBits(IMPLICIT_ARG_PTR);
      removeAssumedBits(HOSTCALL_PTR);
    }

    for (auto Attr : ImplicitAttrs) {
      if (NeedsHostcall &&
          (Attr.first == IMPLICIT_ARG_PTR || Attr.first == HOSTCALL_PTR))
        continue;

      if (F->hasFnAttribute(Attr.second))
        addKnownBits(Attr.first);
    }

    if (F->isDeclaration())
      return;

    // Ignore functions with graphics calling conventions, these are currently
    // not allowed to have kernel arguments.
    if (AMDGPU::isGraphics(F->getCallingConv())) {
      indicatePessimisticFixpoint();
      return;
    }
  }

  ChangeStatus updateImpl(Attributor &A) override {
    Function *F = getAssociatedFunction();
    // The current assumed state used to determine a change.
    auto OrigAssumed = getAssumed();

    // Check for Intrinsics and propagate attributes.
    const AACallEdges &AAEdges = A.getAAFor<AACallEdges>(
        *this, this->getIRPosition(), DepClassTy::REQUIRED);
    if (AAEdges.hasNonAsmUnknownCallee())
      return indicatePessimisticFixpoint();

    bool IsNonEntryFunc = !AMDGPU::isEntryFunctionCC(F->getCallingConv());

    bool NeedsImplicit = false;
    auto &InfoCache = static_cast<AMDGPUInformationCache &>(A.getInfoCache());
    bool HasApertureRegs = InfoCache.hasApertureRegs(*F);
    bool SupportsGetDoorbellID = InfoCache.supportsGetDoorbellID(*F);

    for (Function *Callee : AAEdges.getOptimisticEdges()) {
      Intrinsic::ID IID = Callee->getIntrinsicID();
      if (IID == Intrinsic::not_intrinsic) {
        const AAAMDAttributes &AAAMD = A.getAAFor<AAAMDAttributes>(
          *this, IRPosition::function(*Callee), DepClassTy::REQUIRED);
        *this &= AAAMD;
        continue;
      }

      bool NonKernelOnly = false;
      ImplicitArgumentMask AttrMask =
          intrinsicToAttrMask(IID, NonKernelOnly, NeedsImplicit,
                              HasApertureRegs, SupportsGetDoorbellID);
      if (AttrMask != NOT_IMPLICIT_INPUT) {
        if ((IsNonEntryFunc || !NonKernelOnly))
          removeAssumedBits(AttrMask);
      }
    }

    // Need implicitarg_ptr to acess queue_ptr, private_base, and shared_base.
    if (NeedsImplicit)
      removeAssumedBits(IMPLICIT_ARG_PTR);
<<<<<<< HEAD
=======

    if (isAssumed(QUEUE_PTR) && checkForQueuePtr(A)) {
      // Under V5, we need implicitarg_ptr + offsets to access private_base or
      // shared_base. We do not actually need queue_ptr.
      if (AMDGPU::getAmdhsaCodeObjectVersion() == 5)
        removeAssumedBits(IMPLICIT_ARG_PTR);
      else
        removeAssumedBits(QUEUE_PTR);
    }

    if (funcRetrievesHostcallPtr(A)) {
      assert(!isAssumed(IMPLICIT_ARG_PTR) && "hostcall needs implicitarg_ptr");
      removeAssumedBits(HOSTCALL_PTR);
    }

    if (funcRetrievesHeapPtr(A)) {
      assert(!isAssumed(IMPLICIT_ARG_PTR) && "heap_ptr needs implicitarg_ptr");
      removeAssumedBits(HEAP_PTR);
    }

    if (isAssumed(QUEUE_PTR) && funcRetrievesQueuePtr(A)) {
      assert(!isAssumed(IMPLICIT_ARG_PTR) && "queue_ptr needs implicitarg_ptr");
      removeAssumedBits(QUEUE_PTR);
    }

    return getAssumed() != OrigAssumed ? ChangeStatus::CHANGED
                                       : ChangeStatus::UNCHANGED;
  }

  ChangeStatus manifest(Attributor &A) override {
    SmallVector<Attribute, 8> AttrList;
    LLVMContext &Ctx = getAssociatedFunction()->getContext();

    for (auto Attr : ImplicitAttrs) {
      if (isKnown(Attr.first))
        AttrList.push_back(Attribute::get(Ctx, Attr.second));
    }

    return IRAttributeManifest::manifestAttrs(A, getIRPosition(), AttrList,
                                              /* ForceReplace */ true);
  }

  const std::string getAsStr() const override {
    std::string Str;
    raw_string_ostream OS(Str);
    OS << "AMDInfo[";
    for (auto Attr : ImplicitAttrs)
      OS << ' ' << Attr.second;
    OS << " ]";
    return OS.str();
  }

  /// See AbstractAttribute::trackStatistics()
  void trackStatistics() const override {}

private:
  bool checkForQueuePtr(Attributor &A) {
    Function *F = getAssociatedFunction();
    bool IsNonEntryFunc = !AMDGPU::isEntryFunctionCC(F->getCallingConv());

    auto &InfoCache = static_cast<AMDGPUInformationCache &>(A.getInfoCache());

    bool NeedsQueuePtr = false;

    auto CheckAddrSpaceCasts = [&](Instruction &I) {
      unsigned SrcAS = static_cast<AddrSpaceCastInst &>(I).getSrcAddressSpace();
      if (castRequiresQueuePtr(SrcAS)) {
        NeedsQueuePtr = true;
        return false;
      }
      return true;
    };

    bool HasApertureRegs = InfoCache.hasApertureRegs(*F);
>>>>>>> de4ffac8

    if (isAssumed(QUEUE_PTR) && checkForQueuePtr(A)) {
      // Under V5, we need implicitarg_ptr + offsets to access private_base or
      // shared_base. We do not actually need queue_ptr.
      if (AMDGPU::getAmdhsaCodeObjectVersion() == 5)
        removeAssumedBits(IMPLICIT_ARG_PTR);
      else
        removeAssumedBits(QUEUE_PTR);
    }

<<<<<<< HEAD
    if (funcRetrievesMultigridSyncArg(A)) {
      assert(!isAssumed(IMPLICIT_ARG_PTR) &&
             "multigrid_sync_arg needs implicitarg_ptr");
      removeAssumedBits(MULTIGRID_SYNC_ARG);
    }

    if (funcRetrievesHostcallPtr(A)) {
      assert(!isAssumed(IMPLICIT_ARG_PTR) && "hostcall needs implicitarg_ptr");
      removeAssumedBits(HOSTCALL_PTR);
    }

    if (funcRetrievesHeapPtr(A)) {
      assert(!isAssumed(IMPLICIT_ARG_PTR) && "heap_ptr needs implicitarg_ptr");
      removeAssumedBits(HEAP_PTR);
    }

    if (isAssumed(QUEUE_PTR) && funcRetrievesQueuePtr(A)) {
      assert(!isAssumed(IMPLICIT_ARG_PTR) && "queue_ptr needs implicitarg_ptr");
      removeAssumedBits(QUEUE_PTR);
    }

    return getAssumed() != OrigAssumed ? ChangeStatus::CHANGED
                                       : ChangeStatus::UNCHANGED;
=======
    // The queue pointer is not needed if aperture regs is present.
    if (!HasApertureRegs) {
      bool UsedAssumedInformation = false;
      A.checkForAllInstructions(CheckAddrSpaceCasts, *this,
                                {Instruction::AddrSpaceCast},
                                UsedAssumedInformation);
    }

    // If we found  that we need the queue pointer, nothing else to do.
    if (NeedsQueuePtr)
      return true;

    if (!IsNonEntryFunc && HasApertureRegs)
      return false;

    for (BasicBlock &BB : *F) {
      for (Instruction &I : BB) {
        for (const Use &U : I.operands()) {
          if (const auto *C = dyn_cast<Constant>(U)) {
            if (InfoCache.needsQueuePtr(C, *F))
              return true;
          }
        }
      }
    }

    return false;
>>>>>>> de4ffac8
  }

  bool funcRetrievesHostcallPtr(Attributor &A) {
    auto Pos = llvm::AMDGPU::getHostcallImplicitArgPosition();
    AAPointerInfo::OffsetAndSize OAS(Pos, 8);
    return funcRetrievesImplicitKernelArg(A, OAS);
  }

  bool funcRetrievesHeapPtr(Attributor &A) {
    if (AMDGPU::getAmdhsaCodeObjectVersion() != 5)
      return false;
    AAPointerInfo::OffsetAndSize OAS(AMDGPU::ImplicitArg::HEAP_PTR_OFFSET, 8);
    return funcRetrievesImplicitKernelArg(A, OAS);
  }

  bool funcRetrievesQueuePtr(Attributor &A) {
    if (AMDGPU::getAmdhsaCodeObjectVersion() != 5)
      return false;
    AAPointerInfo::OffsetAndSize OAS(AMDGPU::ImplicitArg::QUEUE_PTR_OFFSET, 8);
    return funcRetrievesImplicitKernelArg(A, OAS);
  }

<<<<<<< HEAD
  /// See AbstractAttribute::trackStatistics()
  void trackStatistics() const override {}
=======
  bool funcRetrievesImplicitKernelArg(Attributor &A,
                                      AAPointerInfo::OffsetAndSize OAS) {
    // Check if this is a call to the implicitarg_ptr builtin and it
    // is used to retrieve the hostcall pointer. The implicit arg for
    // hostcall is not used only if every use of the implicitarg_ptr
    // is a load that clearly does not retrieve any byte of the
    // hostcall pointer. We check this by tracing all the uses of the
    // initial call to the implicitarg_ptr intrinsic.
    auto DoesNotLeadToKernelArgLoc = [&](Instruction &I) {
      auto &Call = cast<CallBase>(I);
      if (Call.getIntrinsicID() != Intrinsic::amdgcn_implicitarg_ptr)
        return true;

      const auto &PointerInfoAA = A.getAAFor<AAPointerInfo>(
          *this, IRPosition::callsite_returned(Call), DepClassTy::REQUIRED);

      return PointerInfoAA.forallInterferingAccesses(
          OAS, [](const AAPointerInfo::Access &Acc, bool IsExact) {
            return Acc.getRemoteInst()->isDroppable();
          });
    };

    bool UsedAssumedInformation = false;
    return !A.checkForAllCallLikeInstructions(DoesNotLeadToKernelArgLoc, *this,
                                              UsedAssumedInformation);
  }
};
>>>>>>> de4ffac8

private:
  bool checkForQueuePtr(Attributor &A) {
    Function *F = getAssociatedFunction();
    bool IsNonEntryFunc = !AMDGPU::isEntryFunctionCC(F->getCallingConv());

    auto &InfoCache = static_cast<AMDGPUInformationCache &>(A.getInfoCache());

    bool NeedsQueuePtr = false;

    auto CheckAddrSpaceCasts = [&](Instruction &I) {
      unsigned SrcAS = static_cast<AddrSpaceCastInst &>(I).getSrcAddressSpace();
      if (castRequiresQueuePtr(SrcAS)) {
        NeedsQueuePtr = true;
        return false;
      }
      return true;
    };

    bool HasApertureRegs = InfoCache.hasApertureRegs(*F);

    // `checkForAllInstructions` is much more cheaper than going through all
    // instructions, try it first.

    // The queue pointer is not needed if aperture regs is present.
    if (!HasApertureRegs) {
      bool UsedAssumedInformation = false;
      A.checkForAllInstructions(CheckAddrSpaceCasts, *this,
                                {Instruction::AddrSpaceCast},
                                UsedAssumedInformation);
    }

    // If we found  that we need the queue pointer, nothing else to do.
    if (NeedsQueuePtr)
      return true;

    if (!IsNonEntryFunc && HasApertureRegs)
      return false;

    for (BasicBlock &BB : *F) {
      for (Instruction &I : BB) {
        for (const Use &U : I.operands()) {
          if (const auto *C = dyn_cast<Constant>(U)) {
            if (InfoCache.needsQueuePtr(C, *F))
              return true;
          }
        }
      }
    }

    return false;
  }

  bool funcRetrievesMultigridSyncArg(Attributor &A) {
    auto Pos = llvm::AMDGPU::getMultigridSyncArgImplicitArgPosition();
    AAPointerInfo::OffsetAndSize OAS(Pos, 8);
    return funcRetrievesImplicitKernelArg(A, OAS);
  }

  bool funcRetrievesHostcallPtr(Attributor &A) {
    auto Pos = llvm::AMDGPU::getHostcallImplicitArgPosition();
    AAPointerInfo::OffsetAndSize OAS(Pos, 8);
    return funcRetrievesImplicitKernelArg(A, OAS);
  }

  bool funcRetrievesHeapPtr(Attributor &A) {
    if (AMDGPU::getAmdhsaCodeObjectVersion() != 5)
      return false;
    AAPointerInfo::OffsetAndSize OAS(AMDGPU::ImplicitArg::HEAP_PTR_OFFSET, 8);
    return funcRetrievesImplicitKernelArg(A, OAS);
  }

  bool funcRetrievesQueuePtr(Attributor &A) {
    if (AMDGPU::getAmdhsaCodeObjectVersion() != 5)
      return false;
    AAPointerInfo::OffsetAndSize OAS(AMDGPU::ImplicitArg::QUEUE_PTR_OFFSET, 8);
    return funcRetrievesImplicitKernelArg(A, OAS);
  }

  bool funcRetrievesImplicitKernelArg(Attributor &A,
                                      AAPointerInfo::OffsetAndSize OAS) {
    // Check if this is a call to the implicitarg_ptr builtin and it
    // is used to retrieve the hostcall pointer. The implicit arg for
    // hostcall is not used only if every use of the implicitarg_ptr
    // is a load that clearly does not retrieve any byte of the
    // hostcall pointer. We check this by tracing all the uses of the
    // initial call to the implicitarg_ptr intrinsic.
    auto DoesNotLeadToKernelArgLoc = [&](Instruction &I) {
      auto &Call = cast<CallBase>(I);
      if (Call.getIntrinsicID() != Intrinsic::amdgcn_implicitarg_ptr)
        return true;

      const auto &PointerInfoAA = A.getAAFor<AAPointerInfo>(
          *this, IRPosition::callsite_returned(Call), DepClassTy::REQUIRED);

      return PointerInfoAA.forallInterferingAccesses(
          OAS, [](const AAPointerInfo::Access &Acc, bool IsExact) {
            return Acc.getRemoteInst()->isDroppable();
          });
    };

    bool UsedAssumedInformation = false;
    return !A.checkForAllCallLikeInstructions(DoesNotLeadToKernelArgLoc, *this,
                                              UsedAssumedInformation);
  }
};

AAAMDAttributes &AAAMDAttributes::createForPosition(const IRPosition &IRP,
                                                    Attributor &A) {
  if (IRP.getPositionKind() == IRPosition::IRP_FUNCTION)
    return *new (A.Allocator) AAAMDAttributesFunction(IRP, A);
  llvm_unreachable("AAAMDAttributes is only valid for function position");
}

class AMDGPUAttributor : public ModulePass {
public:
  AMDGPUAttributor() : ModulePass(ID) {}

  /// doInitialization - Virtual method overridden by subclasses to do
  /// any necessary initialization before any pass is run.
  bool doInitialization(Module &) override {
    auto *TPC = getAnalysisIfAvailable<TargetPassConfig>();
    if (!TPC)
      report_fatal_error("TargetMachine is required");

    TM = &TPC->getTM<TargetMachine>();
    return false;
  }

  bool runOnModule(Module &M) override {
    SetVector<Function *> Functions;
    AnalysisGetter AG;
    for (Function &F : M) {
      if (!F.isIntrinsic())
        Functions.insert(&F);
    }

    CallGraphUpdater CGUpdater;
    BumpPtrAllocator Allocator;
    AMDGPUInformationCache InfoCache(M, AG, Allocator, nullptr, *TM);
    DenseSet<const char *> Allowed(
        {&AAAMDAttributes::ID, &AAUniformWorkGroupSize::ID,
<<<<<<< HEAD
         &AACallEdges::ID, &AAPointerInfo::ID});
=======
         &AAAMDFlatWorkGroupSize::ID, &AACallEdges::ID, &AAPointerInfo::ID});
>>>>>>> de4ffac8

    Attributor A(Functions, InfoCache, CGUpdater, &Allowed);

    for (Function &F : M) {
      if (!F.isIntrinsic()) {
        A.getOrCreateAAFor<AAAMDAttributes>(IRPosition::function(F));
        A.getOrCreateAAFor<AAUniformWorkGroupSize>(IRPosition::function(F));
      }
    }

    ChangeStatus Change = A.run();
    return Change == ChangeStatus::CHANGED;
  }

  StringRef getPassName() const override { return "AMDGPU Attributor"; }
  TargetMachine *TM;
  static char ID;
};
} // namespace

char AMDGPUAttributor::ID = 0;

Pass *llvm::createAMDGPUAttributorPass() { return new AMDGPUAttributor(); }
INITIALIZE_PASS(AMDGPUAttributor, DEBUG_TYPE, "AMDGPU Attributor", false, false)<|MERGE_RESOLUTION|>--- conflicted
+++ resolved
@@ -143,23 +143,11 @@
 
   /// Check if the subtarget supports GetDoorbellID.
   bool supportsGetDoorbellID(Function &F) {
-<<<<<<< HEAD
-=======
     const GCNSubtarget &ST = TM.getSubtarget<GCNSubtarget>(F);
     return ST.supportsGetDoorbellID();
   }
 
-  std::pair<unsigned, unsigned> getFlatWorkGroupSizes(const Function &F) {
-    const GCNSubtarget &ST = TM.getSubtarget<GCNSubtarget>(F);
-    return ST.getFlatWorkGroupSizes(F);
-  }
-
-  std::pair<unsigned, unsigned>
-  getMaximumFlatWorkGroupRange(const Function &F) {
->>>>>>> de4ffac8
-    const GCNSubtarget &ST = TM.getSubtarget<GCNSubtarget>(F);
-    return ST.supportsGetDoorbellID();
-  }
+    ;
 
 private:
   /// Check if the ConstantExpr \p CE requires the queue pointer.
@@ -429,8 +417,6 @@
     // Need implicitarg_ptr to acess queue_ptr, private_base, and shared_base.
     if (NeedsImplicit)
       removeAssumedBits(IMPLICIT_ARG_PTR);
-<<<<<<< HEAD
-=======
 
     if (isAssumed(QUEUE_PTR) && checkForQueuePtr(A)) {
       // Under V5, we need implicitarg_ptr + offsets to access private_base or
@@ -439,6 +425,12 @@
         removeAssumedBits(IMPLICIT_ARG_PTR);
       else
         removeAssumedBits(QUEUE_PTR);
+    }
+
+    if (funcRetrievesMultigridSyncArg(A)) {
+      assert(!isAssumed(IMPLICIT_ARG_PTR) &&
+             "multigrid_sync_arg needs implicitarg_ptr");
+      removeAssumedBits(MULTIGRID_SYNC_ARG);
     }
 
     if (funcRetrievesHostcallPtr(A)) {
@@ -505,42 +497,10 @@
     };
 
     bool HasApertureRegs = InfoCache.hasApertureRegs(*F);
->>>>>>> de4ffac8
-
-    if (isAssumed(QUEUE_PTR) && checkForQueuePtr(A)) {
-      // Under V5, we need implicitarg_ptr + offsets to access private_base or
-      // shared_base. We do not actually need queue_ptr.
-      if (AMDGPU::getAmdhsaCodeObjectVersion() == 5)
-        removeAssumedBits(IMPLICIT_ARG_PTR);
-      else
-        removeAssumedBits(QUEUE_PTR);
-    }
-
-<<<<<<< HEAD
-    if (funcRetrievesMultigridSyncArg(A)) {
-      assert(!isAssumed(IMPLICIT_ARG_PTR) &&
-             "multigrid_sync_arg needs implicitarg_ptr");
-      removeAssumedBits(MULTIGRID_SYNC_ARG);
-    }
-
-    if (funcRetrievesHostcallPtr(A)) {
-      assert(!isAssumed(IMPLICIT_ARG_PTR) && "hostcall needs implicitarg_ptr");
-      removeAssumedBits(HOSTCALL_PTR);
-    }
-
-    if (funcRetrievesHeapPtr(A)) {
-      assert(!isAssumed(IMPLICIT_ARG_PTR) && "heap_ptr needs implicitarg_ptr");
-      removeAssumedBits(HEAP_PTR);
-    }
-
-    if (isAssumed(QUEUE_PTR) && funcRetrievesQueuePtr(A)) {
-      assert(!isAssumed(IMPLICIT_ARG_PTR) && "queue_ptr needs implicitarg_ptr");
-      removeAssumedBits(QUEUE_PTR);
-    }
-
-    return getAssumed() != OrigAssumed ? ChangeStatus::CHANGED
-                                       : ChangeStatus::UNCHANGED;
-=======
+
+    // `checkForAllInstructions` is much more cheaper than going through all
+    // instructions, try it first.
+
     // The queue pointer is not needed if aperture regs is present.
     if (!HasApertureRegs) {
       bool UsedAssumedInformation = false;
@@ -568,7 +528,12 @@
     }
 
     return false;
->>>>>>> de4ffac8
+  }
+
+  bool funcRetrievesMultigridSyncArg(Attributor &A) {
+    auto Pos = llvm::AMDGPU::getMultigridSyncArgImplicitArgPosition();
+    AAPointerInfo::OffsetAndSize OAS(Pos, 8);
+    return funcRetrievesImplicitKernelArg(A, OAS);
   }
 
   bool funcRetrievesHostcallPtr(Attributor &A) {
@@ -591,10 +556,6 @@
     return funcRetrievesImplicitKernelArg(A, OAS);
   }
 
-<<<<<<< HEAD
-  /// See AbstractAttribute::trackStatistics()
-  void trackStatistics() const override {}
-=======
   bool funcRetrievesImplicitKernelArg(Attributor &A,
                                       AAPointerInfo::OffsetAndSize OAS) {
     // Check if this is a call to the implicitarg_ptr builtin and it
@@ -622,113 +583,6 @@
                                               UsedAssumedInformation);
   }
 };
->>>>>>> de4ffac8
-
-private:
-  bool checkForQueuePtr(Attributor &A) {
-    Function *F = getAssociatedFunction();
-    bool IsNonEntryFunc = !AMDGPU::isEntryFunctionCC(F->getCallingConv());
-
-    auto &InfoCache = static_cast<AMDGPUInformationCache &>(A.getInfoCache());
-
-    bool NeedsQueuePtr = false;
-
-    auto CheckAddrSpaceCasts = [&](Instruction &I) {
-      unsigned SrcAS = static_cast<AddrSpaceCastInst &>(I).getSrcAddressSpace();
-      if (castRequiresQueuePtr(SrcAS)) {
-        NeedsQueuePtr = true;
-        return false;
-      }
-      return true;
-    };
-
-    bool HasApertureRegs = InfoCache.hasApertureRegs(*F);
-
-    // `checkForAllInstructions` is much more cheaper than going through all
-    // instructions, try it first.
-
-    // The queue pointer is not needed if aperture regs is present.
-    if (!HasApertureRegs) {
-      bool UsedAssumedInformation = false;
-      A.checkForAllInstructions(CheckAddrSpaceCasts, *this,
-                                {Instruction::AddrSpaceCast},
-                                UsedAssumedInformation);
-    }
-
-    // If we found  that we need the queue pointer, nothing else to do.
-    if (NeedsQueuePtr)
-      return true;
-
-    if (!IsNonEntryFunc && HasApertureRegs)
-      return false;
-
-    for (BasicBlock &BB : *F) {
-      for (Instruction &I : BB) {
-        for (const Use &U : I.operands()) {
-          if (const auto *C = dyn_cast<Constant>(U)) {
-            if (InfoCache.needsQueuePtr(C, *F))
-              return true;
-          }
-        }
-      }
-    }
-
-    return false;
-  }
-
-  bool funcRetrievesMultigridSyncArg(Attributor &A) {
-    auto Pos = llvm::AMDGPU::getMultigridSyncArgImplicitArgPosition();
-    AAPointerInfo::OffsetAndSize OAS(Pos, 8);
-    return funcRetrievesImplicitKernelArg(A, OAS);
-  }
-
-  bool funcRetrievesHostcallPtr(Attributor &A) {
-    auto Pos = llvm::AMDGPU::getHostcallImplicitArgPosition();
-    AAPointerInfo::OffsetAndSize OAS(Pos, 8);
-    return funcRetrievesImplicitKernelArg(A, OAS);
-  }
-
-  bool funcRetrievesHeapPtr(Attributor &A) {
-    if (AMDGPU::getAmdhsaCodeObjectVersion() != 5)
-      return false;
-    AAPointerInfo::OffsetAndSize OAS(AMDGPU::ImplicitArg::HEAP_PTR_OFFSET, 8);
-    return funcRetrievesImplicitKernelArg(A, OAS);
-  }
-
-  bool funcRetrievesQueuePtr(Attributor &A) {
-    if (AMDGPU::getAmdhsaCodeObjectVersion() != 5)
-      return false;
-    AAPointerInfo::OffsetAndSize OAS(AMDGPU::ImplicitArg::QUEUE_PTR_OFFSET, 8);
-    return funcRetrievesImplicitKernelArg(A, OAS);
-  }
-
-  bool funcRetrievesImplicitKernelArg(Attributor &A,
-                                      AAPointerInfo::OffsetAndSize OAS) {
-    // Check if this is a call to the implicitarg_ptr builtin and it
-    // is used to retrieve the hostcall pointer. The implicit arg for
-    // hostcall is not used only if every use of the implicitarg_ptr
-    // is a load that clearly does not retrieve any byte of the
-    // hostcall pointer. We check this by tracing all the uses of the
-    // initial call to the implicitarg_ptr intrinsic.
-    auto DoesNotLeadToKernelArgLoc = [&](Instruction &I) {
-      auto &Call = cast<CallBase>(I);
-      if (Call.getIntrinsicID() != Intrinsic::amdgcn_implicitarg_ptr)
-        return true;
-
-      const auto &PointerInfoAA = A.getAAFor<AAPointerInfo>(
-          *this, IRPosition::callsite_returned(Call), DepClassTy::REQUIRED);
-
-      return PointerInfoAA.forallInterferingAccesses(
-          OAS, [](const AAPointerInfo::Access &Acc, bool IsExact) {
-            return Acc.getRemoteInst()->isDroppable();
-          });
-    };
-
-    bool UsedAssumedInformation = false;
-    return !A.checkForAllCallLikeInstructions(DoesNotLeadToKernelArgLoc, *this,
-                                              UsedAssumedInformation);
-  }
-};
 
 AAAMDAttributes &AAAMDAttributes::createForPosition(const IRPosition &IRP,
                                                     Attributor &A) {
@@ -765,11 +619,7 @@
     AMDGPUInformationCache InfoCache(M, AG, Allocator, nullptr, *TM);
     DenseSet<const char *> Allowed(
         {&AAAMDAttributes::ID, &AAUniformWorkGroupSize::ID,
-<<<<<<< HEAD
          &AACallEdges::ID, &AAPointerInfo::ID});
-=======
-         &AAAMDFlatWorkGroupSize::ID, &AACallEdges::ID, &AAPointerInfo::ID});
->>>>>>> de4ffac8
 
     Attributor A(Functions, InfoCache, CGUpdater, &Allowed);
 
