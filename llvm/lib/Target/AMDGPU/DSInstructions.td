--- conflicted
+++ resolved
@@ -936,15 +936,9 @@
 }
 
 // Select 128 bit loads and stores aligned less than 4 as a single ds_read_b128/
-<<<<<<< HEAD
-// ds_write_b128 as a single instruction as this is faster than ds_read2_b64/
-// ds_write2_b64 which would be used otherwise. In this case a b64 access would
-// still be misaligned, but we will have 2 of them.
-=======
 // ds_write_b128 instruction as this is faster than ds_read2_b64/ds_write2_b64
 // which would be used otherwise. In this case a b64 access would still be
 // misaligned, but we will have 2 of them.
->>>>>>> 34b6327a
 foreach vt = VReg_128.RegTypes in {
 defm : DSReadPat_mc <DS_READ_B128, vt, "load_align_less_than_4_local">;
 defm : DSWritePat_mc <DS_WRITE_B128, vt, "store_align_less_than_4_local">;
