//===-- GCNSchedStrategy.cpp - GCN Scheduler Strategy ---------------------===//
//
// Part of the LLVM Project, under the Apache License v2.0 with LLVM Exceptions.
// See https://llvm.org/LICENSE.txt for license information.
// SPDX-License-Identifier: Apache-2.0 WITH LLVM-exception
//
//===----------------------------------------------------------------------===//
//
/// \file
/// This contains a MachineSchedStrategy implementation for maximizing wave
/// occupancy on GCN hardware.
///
/// This pass will apply multiple scheduling stages to the same function.
/// Regions are first recorded in GCNScheduleDAGMILive::schedule. The actual
/// entry point for the scheduling of those regions is
/// GCNScheduleDAGMILive::runSchedStages.

/// Generally, the reason for having multiple scheduling stages is to account
/// for the kernel-wide effect of register usage on occupancy.  Usually, only a
/// few scheduling regions will have register pressure high enough to limit
/// occupancy for the kernel, so constraints can be relaxed to improve ILP in
/// other regions.
///
//===----------------------------------------------------------------------===//

#include "GCNSchedStrategy.h"
#include "AMDGPUIGroupLP.h"
#include "SIMachineFunctionInfo.h"
#include "llvm/CodeGen/RegisterClassInfo.h"

#define DEBUG_TYPE "machine-scheduler"

using namespace llvm;

static cl::opt<bool>
    DisableUnclusterHighRP("amdgpu-disable-unclustred-high-rp-reschedule",
                           cl::Hidden,
                           cl::desc("Disable unclustred high register pressure "
                                    "reduction scheduling stage."),
                           cl::init(false));

<<<<<<< HEAD
GCNMaxOccupancySchedStrategy::GCNMaxOccupancySchedStrategy(
    const MachineSchedContext *C)
=======
GCNSchedStrategy::GCNSchedStrategy(const MachineSchedContext *C)
>>>>>>> f2751388
    : GenericScheduler(C), TargetOccupancy(0), MF(nullptr),
      HasHighPressure(false) {}

void GCNSchedStrategy::initialize(ScheduleDAGMI *DAG) {
  GenericScheduler::initialize(DAG);

  MF = &DAG->MF;

  const GCNSubtarget &ST = MF->getSubtarget<GCNSubtarget>();

  SGPRExcessLimit =
      Context->RegClassInfo->getNumAllocatableRegs(&AMDGPU::SGPR_32RegClass);
  VGPRExcessLimit =
      Context->RegClassInfo->getNumAllocatableRegs(&AMDGPU::VGPR_32RegClass);

  SIMachineFunctionInfo &MFI = *MF->getInfo<SIMachineFunctionInfo>();
  // Set the initial TargetOccupnacy to the maximum occupancy that we can
  // achieve for this function. This effectively sets a lower bound on the
  // 'Critical' register limits in the scheduler.
  TargetOccupancy = MFI.getOccupancy();
  SGPRCriticalLimit =
      std::min(ST.getMaxNumSGPRs(TargetOccupancy, true), SGPRExcessLimit);
  VGPRCriticalLimit =
      std::min(ST.getMaxNumVGPRs(TargetOccupancy), VGPRExcessLimit);

  // Subtract error margin from register limits and avoid overflow.
  SGPRCriticalLimit =
      std::min(SGPRCriticalLimit - ErrorMargin, SGPRCriticalLimit);
  VGPRCriticalLimit =
      std::min(VGPRCriticalLimit - ErrorMargin, VGPRCriticalLimit);
  SGPRExcessLimit = std::min(SGPRExcessLimit - ErrorMargin, SGPRExcessLimit);
  VGPRExcessLimit = std::min(VGPRExcessLimit - ErrorMargin, VGPRExcessLimit);
}

void GCNSchedStrategy::initCandidate(SchedCandidate &Cand, SUnit *SU,
                                     bool AtTop,
                                     const RegPressureTracker &RPTracker,
                                     const SIRegisterInfo *SRI,
                                     unsigned SGPRPressure,
                                     unsigned VGPRPressure) {
  Cand.SU = SU;
  Cand.AtTop = AtTop;

  if (!DAG->isTrackingPressure())
    return;

  // getDownwardPressure() and getUpwardPressure() make temporary changes to
  // the tracker, so we need to pass those function a non-const copy.
  RegPressureTracker &TempTracker = const_cast<RegPressureTracker&>(RPTracker);

  Pressure.clear();
  MaxPressure.clear();

  if (AtTop)
    TempTracker.getDownwardPressure(SU->getInstr(), Pressure, MaxPressure);
  else {
    // FIXME: I think for bottom up scheduling, the register pressure is cached
    // and can be retrieved by DAG->getPressureDif(SU).
    TempTracker.getUpwardPressure(SU->getInstr(), Pressure, MaxPressure);
  }

  unsigned NewSGPRPressure = Pressure[AMDGPU::RegisterPressureSets::SReg_32];
  unsigned NewVGPRPressure = Pressure[AMDGPU::RegisterPressureSets::VGPR_32];

  // If two instructions increase the pressure of different register sets
  // by the same amount, the generic scheduler will prefer to schedule the
  // instruction that increases the set with the least amount of registers,
  // which in our case would be SGPRs.  This is rarely what we want, so
  // when we report excess/critical register pressure, we do it either
  // only for VGPRs or only for SGPRs.

  // FIXME: Better heuristics to determine whether to prefer SGPRs or VGPRs.
  const unsigned MaxVGPRPressureInc = 16;
  bool ShouldTrackVGPRs = VGPRPressure + MaxVGPRPressureInc >= VGPRExcessLimit;
  bool ShouldTrackSGPRs = !ShouldTrackVGPRs && SGPRPressure >= SGPRExcessLimit;


  // FIXME: We have to enter REG-EXCESS before we reach the actual threshold
  // to increase the likelihood we don't go over the limits.  We should improve
  // the analysis to look through dependencies to find the path with the least
  // register pressure.

  // We only need to update the RPDelta for instructions that increase register
  // pressure. Instructions that decrease or keep reg pressure the same will be
  // marked as RegExcess in tryCandidate() when they are compared with
  // instructions that increase the register pressure.
  if (ShouldTrackVGPRs && NewVGPRPressure >= VGPRExcessLimit) {
    HasHighPressure = true;
    Cand.RPDelta.Excess = PressureChange(AMDGPU::RegisterPressureSets::VGPR_32);
    Cand.RPDelta.Excess.setUnitInc(NewVGPRPressure - VGPRExcessLimit);
  }

  if (ShouldTrackSGPRs && NewSGPRPressure >= SGPRExcessLimit) {
    HasHighPressure = true;
    Cand.RPDelta.Excess = PressureChange(AMDGPU::RegisterPressureSets::SReg_32);
    Cand.RPDelta.Excess.setUnitInc(NewSGPRPressure - SGPRExcessLimit);
  }

  // Register pressure is considered 'CRITICAL' if it is approaching a value
  // that would reduce the wave occupancy for the execution unit.  When
  // register pressure is 'CRITICAL', increasing SGPR and VGPR pressure both
  // has the same cost, so we don't need to prefer one over the other.

  int SGPRDelta = NewSGPRPressure - SGPRCriticalLimit;
  int VGPRDelta = NewVGPRPressure - VGPRCriticalLimit;

  if (SGPRDelta >= 0 || VGPRDelta >= 0) {
    HasHighPressure = true;
    if (SGPRDelta > VGPRDelta) {
      Cand.RPDelta.CriticalMax =
        PressureChange(AMDGPU::RegisterPressureSets::SReg_32);
      Cand.RPDelta.CriticalMax.setUnitInc(SGPRDelta);
    } else {
      Cand.RPDelta.CriticalMax =
        PressureChange(AMDGPU::RegisterPressureSets::VGPR_32);
      Cand.RPDelta.CriticalMax.setUnitInc(VGPRDelta);
    }
  }
}

// This function is mostly cut and pasted from
// GenericScheduler::pickNodeFromQueue()
void GCNSchedStrategy::pickNodeFromQueue(SchedBoundary &Zone,
                                         const CandPolicy &ZonePolicy,
                                         const RegPressureTracker &RPTracker,
                                         SchedCandidate &Cand) {
  const SIRegisterInfo *SRI = static_cast<const SIRegisterInfo*>(TRI);
  ArrayRef<unsigned> Pressure = RPTracker.getRegSetPressureAtPos();
  unsigned SGPRPressure = 0;
  unsigned VGPRPressure = 0;
  if (DAG->isTrackingPressure()) {
    SGPRPressure = Pressure[AMDGPU::RegisterPressureSets::SReg_32];
    VGPRPressure = Pressure[AMDGPU::RegisterPressureSets::VGPR_32];
  }
  ReadyQueue &Q = Zone.Available;
  for (SUnit *SU : Q) {

    SchedCandidate TryCand(ZonePolicy);
    initCandidate(TryCand, SU, Zone.isTop(), RPTracker, SRI,
                  SGPRPressure, VGPRPressure);
    // Pass SchedBoundary only when comparing nodes from the same boundary.
    SchedBoundary *ZoneArg = Cand.AtTop == TryCand.AtTop ? &Zone : nullptr;
    tryCandidate(Cand, TryCand, ZoneArg);
    if (TryCand.Reason != NoCand) {
      // Initialize resource delta if needed in case future heuristics query it.
      if (TryCand.ResDelta == SchedResourceDelta())
        TryCand.initResourceDelta(Zone.DAG, SchedModel);
      Cand.setBest(TryCand);
      LLVM_DEBUG(traceCandidate(Cand));
    }
  }
}

// This function is mostly cut and pasted from
// GenericScheduler::pickNodeBidirectional()
SUnit *GCNSchedStrategy::pickNodeBidirectional(bool &IsTopNode) {
  // Schedule as far as possible in the direction of no choice. This is most
  // efficient, but also provides the best heuristics for CriticalPSets.
  if (SUnit *SU = Bot.pickOnlyChoice()) {
    IsTopNode = false;
    return SU;
  }
  if (SUnit *SU = Top.pickOnlyChoice()) {
    IsTopNode = true;
    return SU;
  }
  // Set the bottom-up policy based on the state of the current bottom zone and
  // the instructions outside the zone, including the top zone.
  CandPolicy BotPolicy;
  setPolicy(BotPolicy, /*IsPostRA=*/false, Bot, &Top);
  // Set the top-down policy based on the state of the current top zone and
  // the instructions outside the zone, including the bottom zone.
  CandPolicy TopPolicy;
  setPolicy(TopPolicy, /*IsPostRA=*/false, Top, &Bot);

  // See if BotCand is still valid (because we previously scheduled from Top).
  LLVM_DEBUG(dbgs() << "Picking from Bot:\n");
  if (!BotCand.isValid() || BotCand.SU->isScheduled ||
      BotCand.Policy != BotPolicy) {
    BotCand.reset(CandPolicy());
    pickNodeFromQueue(Bot, BotPolicy, DAG->getBotRPTracker(), BotCand);
    assert(BotCand.Reason != NoCand && "failed to find the first candidate");
  } else {
    LLVM_DEBUG(traceCandidate(BotCand));
#ifndef NDEBUG
    if (VerifyScheduling) {
      SchedCandidate TCand;
      TCand.reset(CandPolicy());
      pickNodeFromQueue(Bot, BotPolicy, DAG->getBotRPTracker(), TCand);
      assert(TCand.SU == BotCand.SU &&
             "Last pick result should correspond to re-picking right now");
    }
#endif
  }

  // Check if the top Q has a better candidate.
  LLVM_DEBUG(dbgs() << "Picking from Top:\n");
  if (!TopCand.isValid() || TopCand.SU->isScheduled ||
      TopCand.Policy != TopPolicy) {
    TopCand.reset(CandPolicy());
    pickNodeFromQueue(Top, TopPolicy, DAG->getTopRPTracker(), TopCand);
    assert(TopCand.Reason != NoCand && "failed to find the first candidate");
  } else {
    LLVM_DEBUG(traceCandidate(TopCand));
#ifndef NDEBUG
    if (VerifyScheduling) {
      SchedCandidate TCand;
      TCand.reset(CandPolicy());
      pickNodeFromQueue(Top, TopPolicy, DAG->getTopRPTracker(), TCand);
      assert(TCand.SU == TopCand.SU &&
           "Last pick result should correspond to re-picking right now");
    }
#endif
  }

  // Pick best from BotCand and TopCand.
  LLVM_DEBUG(dbgs() << "Top Cand: "; traceCandidate(TopCand);
             dbgs() << "Bot Cand: "; traceCandidate(BotCand););
  SchedCandidate Cand = BotCand;
  TopCand.Reason = NoCand;
  tryCandidate(Cand, TopCand, nullptr);
  if (TopCand.Reason != NoCand) {
    Cand.setBest(TopCand);
  }
  LLVM_DEBUG(dbgs() << "Picking: "; traceCandidate(Cand););

  IsTopNode = Cand.AtTop;
  return Cand.SU;
}

// This function is mostly cut and pasted from
// GenericScheduler::pickNode()
SUnit *GCNSchedStrategy::pickNode(bool &IsTopNode) {
  if (DAG->top() == DAG->bottom()) {
    assert(Top.Available.empty() && Top.Pending.empty() &&
           Bot.Available.empty() && Bot.Pending.empty() && "ReadyQ garbage");
    return nullptr;
  }
  SUnit *SU;
  do {
    if (RegionPolicy.OnlyTopDown) {
      SU = Top.pickOnlyChoice();
      if (!SU) {
        CandPolicy NoPolicy;
        TopCand.reset(NoPolicy);
        pickNodeFromQueue(Top, NoPolicy, DAG->getTopRPTracker(), TopCand);
        assert(TopCand.Reason != NoCand && "failed to find a candidate");
        SU = TopCand.SU;
      }
      IsTopNode = true;
    } else if (RegionPolicy.OnlyBottomUp) {
      SU = Bot.pickOnlyChoice();
      if (!SU) {
        CandPolicy NoPolicy;
        BotCand.reset(NoPolicy);
        pickNodeFromQueue(Bot, NoPolicy, DAG->getBotRPTracker(), BotCand);
        assert(BotCand.Reason != NoCand && "failed to find a candidate");
        SU = BotCand.SU;
      }
      IsTopNode = false;
    } else {
      SU = pickNodeBidirectional(IsTopNode);
    }
  } while (SU->isScheduled);

  if (SU->isTopReady())
    Top.removeReady(SU);
  if (SU->isBottomReady())
    Bot.removeReady(SU);

  LLVM_DEBUG(dbgs() << "Scheduling SU(" << SU->NodeNum << ") "
                    << *SU->getInstr());
  return SU;
}

GCNSchedStageID GCNSchedStrategy::getCurrentStage() {
  assert(CurrentStage && CurrentStage != SchedStages.end());
  return *CurrentStage;
}

bool GCNSchedStrategy::advanceStage() {
  assert(CurrentStage != SchedStages.end());
  if (!CurrentStage)
    CurrentStage = SchedStages.begin();
  else
    CurrentStage++;

  return CurrentStage != SchedStages.end();
}

bool GCNSchedStrategy::hasNextStage() const {
  assert(CurrentStage);
  return std::next(CurrentStage) != SchedStages.end();
}

GCNSchedStageID GCNSchedStrategy::getNextStage() const {
  assert(CurrentStage && std::next(CurrentStage) != SchedStages.end());
  return *std::next(CurrentStage);
}

GCNMaxOccupancySchedStrategy::GCNMaxOccupancySchedStrategy(
    const MachineSchedContext *C)
    : GCNSchedStrategy(C) {
  SchedStages.push_back(GCNSchedStageID::OccInitialSchedule);
  SchedStages.push_back(GCNSchedStageID::UnclusteredHighRPReschedule);
  SchedStages.push_back(GCNSchedStageID::ClusteredLowOccupancyReschedule);
  SchedStages.push_back(GCNSchedStageID::PreRARematerialize);
}

GCNMaxILPSchedStrategy::GCNMaxILPSchedStrategy(const MachineSchedContext *C)
    : GCNSchedStrategy(C) {
  SchedStages.push_back(GCNSchedStageID::ILPInitialSchedule);
}

bool GCNMaxILPSchedStrategy::tryCandidate(SchedCandidate &Cand,
                                          SchedCandidate &TryCand,
                                          SchedBoundary *Zone) const {
  // Initialize the candidate if needed.
  if (!Cand.isValid()) {
    TryCand.Reason = NodeOrder;
    return true;
  }

  // Avoid spilling by exceeding the register limit.
  if (DAG->isTrackingPressure() &&
      tryPressure(TryCand.RPDelta.Excess, Cand.RPDelta.Excess, TryCand, Cand,
                  RegExcess, TRI, DAG->MF))
    return TryCand.Reason != NoCand;

  // Bias PhysReg Defs and copies to their uses and defined respectively.
  if (tryGreater(biasPhysReg(TryCand.SU, TryCand.AtTop),
                 biasPhysReg(Cand.SU, Cand.AtTop), TryCand, Cand, PhysReg))
    return TryCand.Reason != NoCand;

  bool SameBoundary = Zone != nullptr;
  if (SameBoundary) {
    // Prioritize instructions that read unbuffered resources by stall cycles.
    if (tryLess(Zone->getLatencyStallCycles(TryCand.SU),
                Zone->getLatencyStallCycles(Cand.SU), TryCand, Cand, Stall))
      return TryCand.Reason != NoCand;

    // Avoid critical resource consumption and balance the schedule.
    TryCand.initResourceDelta(DAG, SchedModel);
    if (tryLess(TryCand.ResDelta.CritResources, Cand.ResDelta.CritResources,
                TryCand, Cand, ResourceReduce))
      return TryCand.Reason != NoCand;
    if (tryGreater(TryCand.ResDelta.DemandedResources,
                   Cand.ResDelta.DemandedResources, TryCand, Cand,
                   ResourceDemand))
      return TryCand.Reason != NoCand;

    // Unconditionally try to reduce latency.
    if (tryLatency(TryCand, Cand, *Zone))
      return TryCand.Reason != NoCand;

    // Weak edges are for clustering and other constraints.
    if (tryLess(getWeakLeft(TryCand.SU, TryCand.AtTop),
                getWeakLeft(Cand.SU, Cand.AtTop), TryCand, Cand, Weak))
      return TryCand.Reason != NoCand;
  }

  // Keep clustered nodes together to encourage downstream peephole
  // optimizations which may reduce resource requirements.
  //
  // This is a best effort to set things up for a post-RA pass. Optimizations
  // like generating loads of multiple registers should ideally be done within
  // the scheduler pass by combining the loads during DAG postprocessing.
  const SUnit *CandNextClusterSU =
      Cand.AtTop ? DAG->getNextClusterSucc() : DAG->getNextClusterPred();
  const SUnit *TryCandNextClusterSU =
      TryCand.AtTop ? DAG->getNextClusterSucc() : DAG->getNextClusterPred();
  if (tryGreater(TryCand.SU == TryCandNextClusterSU,
                 Cand.SU == CandNextClusterSU, TryCand, Cand, Cluster))
    return TryCand.Reason != NoCand;

  // Avoid increasing the max critical pressure in the scheduled region.
  if (DAG->isTrackingPressure() &&
      tryPressure(TryCand.RPDelta.CriticalMax, Cand.RPDelta.CriticalMax,
                  TryCand, Cand, RegCritical, TRI, DAG->MF))
    return TryCand.Reason != NoCand;

  // Avoid increasing the max pressure of the entire region.
  if (DAG->isTrackingPressure() &&
      tryPressure(TryCand.RPDelta.CurrentMax, Cand.RPDelta.CurrentMax, TryCand,
                  Cand, RegMax, TRI, DAG->MF))
    return TryCand.Reason != NoCand;

  if (SameBoundary) {
    // Fall through to original instruction order.
    if ((Zone->isTop() && TryCand.SU->NodeNum < Cand.SU->NodeNum) ||
        (!Zone->isTop() && TryCand.SU->NodeNum > Cand.SU->NodeNum)) {
      TryCand.Reason = NodeOrder;
      return true;
    }
  }
  return false;
}

GCNScheduleDAGMILive::GCNScheduleDAGMILive(
    MachineSchedContext *C, std::unique_ptr<MachineSchedStrategy> S)
    : ScheduleDAGMILive(C, std::move(S)), ST(MF.getSubtarget<GCNSubtarget>()),
      MFI(*MF.getInfo<SIMachineFunctionInfo>()),
      StartingOccupancy(MFI.getOccupancy()), MinOccupancy(StartingOccupancy) {

  LLVM_DEBUG(dbgs() << "Starting occupancy is " << StartingOccupancy << ".\n");
}

std::unique_ptr<GCNSchedStage>
GCNScheduleDAGMILive::createSchedStage(GCNSchedStageID SchedStageID) {
  switch (SchedStageID) {
  case GCNSchedStageID::OccInitialSchedule:
    return std::make_unique<OccInitialScheduleStage>(SchedStageID, *this);
  case GCNSchedStageID::UnclusteredHighRPReschedule:
    return std::make_unique<UnclusteredHighRPStage>(SchedStageID, *this);
  case GCNSchedStageID::ClusteredLowOccupancyReschedule:
    return std::make_unique<ClusteredLowOccStage>(SchedStageID, *this);
  case GCNSchedStageID::PreRARematerialize:
    return std::make_unique<PreRARematStage>(SchedStageID, *this);
  case GCNSchedStageID::ILPInitialSchedule:
    return std::make_unique<ILPInitialScheduleStage>(SchedStageID, *this);
  }

  llvm_unreachable("Unknown SchedStageID.");
}

void GCNScheduleDAGMILive::schedule() {
  // Collect all scheduling regions. The actual scheduling is performed in
  // GCNScheduleDAGMILive::finalizeSchedule.
  Regions.push_back(std::make_pair(RegionBegin, RegionEnd));
}
GCNRegPressure
GCNScheduleDAGMILive::getRealRegPressure(unsigned RegionIdx) const {
  GCNDownwardRPTracker RPTracker(*LIS);
  RPTracker.advance(begin(), end(), &LiveIns[RegionIdx]);
  return RPTracker.moveMaxPressure();
}

void GCNScheduleDAGMILive::computeBlockPressure(unsigned RegionIdx,
                                                const MachineBasicBlock *MBB) {
  GCNDownwardRPTracker RPTracker(*LIS);

  // If the block has the only successor then live-ins of that successor are
  // live-outs of the current block. We can reuse calculated live set if the
  // successor will be sent to scheduling past current block.
  const MachineBasicBlock *OnlySucc = nullptr;
  if (MBB->succ_size() == 1 && !(*MBB->succ_begin())->empty()) {
    SlotIndexes *Ind = LIS->getSlotIndexes();
    if (Ind->getMBBStartIdx(MBB) < Ind->getMBBStartIdx(*MBB->succ_begin()))
      OnlySucc = *MBB->succ_begin();
  }

  // Scheduler sends regions from the end of the block upwards.
  size_t CurRegion = RegionIdx;
  for (size_t E = Regions.size(); CurRegion != E; ++CurRegion)
    if (Regions[CurRegion].first->getParent() != MBB)
      break;
  --CurRegion;

  auto I = MBB->begin();
  auto LiveInIt = MBBLiveIns.find(MBB);
  auto &Rgn = Regions[CurRegion];
  auto *NonDbgMI = &*skipDebugInstructionsForward(Rgn.first, Rgn.second);
  if (LiveInIt != MBBLiveIns.end()) {
    auto LiveIn = std::move(LiveInIt->second);
    RPTracker.reset(*MBB->begin(), &LiveIn);
    MBBLiveIns.erase(LiveInIt);
  } else {
    I = Rgn.first;
    auto LRS = BBLiveInMap.lookup(NonDbgMI);
#ifdef EXPENSIVE_CHECKS
    assert(isEqual(getLiveRegsBefore(*NonDbgMI, *LIS), LRS));
#endif
    RPTracker.reset(*I, &LRS);
  }

  for (;;) {
    I = RPTracker.getNext();

    if (Regions[CurRegion].first == I || NonDbgMI == I) {
      LiveIns[CurRegion] = RPTracker.getLiveRegs();
      RPTracker.clearMaxPressure();
    }

    if (Regions[CurRegion].second == I) {
      Pressure[CurRegion] = RPTracker.moveMaxPressure();
      if (CurRegion-- == RegionIdx)
        break;
    }
    RPTracker.advanceToNext();
    RPTracker.advanceBeforeNext();
  }

  if (OnlySucc) {
    if (I != MBB->end()) {
      RPTracker.advanceToNext();
      RPTracker.advance(MBB->end());
    }
    RPTracker.reset(*OnlySucc->begin(), &RPTracker.getLiveRegs());
    RPTracker.advanceBeforeNext();
    MBBLiveIns[OnlySucc] = RPTracker.moveLiveRegs();
  }
}

DenseMap<MachineInstr *, GCNRPTracker::LiveRegSet>
GCNScheduleDAGMILive::getBBLiveInMap() const {
  assert(!Regions.empty());
  std::vector<MachineInstr *> BBStarters;
  BBStarters.reserve(Regions.size());
  auto I = Regions.rbegin(), E = Regions.rend();
  auto *BB = I->first->getParent();
  do {
    auto *MI = &*skipDebugInstructionsForward(I->first, I->second);
    BBStarters.push_back(MI);
    do {
      ++I;
    } while (I != E && I->first->getParent() == BB);
  } while (I != E);
  return getLiveRegMap(BBStarters, false /*After*/, *LIS);
}

void GCNScheduleDAGMILive::finalizeSchedule() {
  // Start actual scheduling here. This function is called by the base
  // MachineScheduler after all regions have been recorded by
  // GCNScheduleDAGMILive::schedule().
  LiveIns.resize(Regions.size());
  Pressure.resize(Regions.size());
  RescheduleRegions.resize(Regions.size());
  RegionsWithHighRP.resize(Regions.size());
  RegionsWithExcessRP.resize(Regions.size());
  RegionsWithMinOcc.resize(Regions.size());
  RegionsWithIGLPInstrs.resize(Regions.size());
  RescheduleRegions.set();
  RegionsWithHighRP.reset();
  RegionsWithExcessRP.reset();
  RegionsWithMinOcc.reset();
  RegionsWithIGLPInstrs.reset();

  runSchedStages();
}

void GCNScheduleDAGMILive::runSchedStages() {
  LLVM_DEBUG(dbgs() << "All regions recorded, starting actual scheduling.\n");
<<<<<<< HEAD
  InitialScheduleStage S0(GCNSchedStageID::InitialSchedule, *this);
  UnclusteredHighRPStage S1(GCNSchedStageID::UnclusteredHighRPReschedule,
                            *this);
  ClusteredLowOccStage S2(GCNSchedStageID::ClusteredLowOccupancyReschedule,
                          *this);
  PreRARematStage S3(GCNSchedStageID::PreRARematerialize, *this);
  GCNSchedStage *SchedStages[] = {&S0, &S1, &S2, &S3};
=======
>>>>>>> f2751388

  if (!Regions.empty())
    BBLiveInMap = getBBLiveInMap();

  GCNSchedStrategy &S = static_cast<GCNSchedStrategy &>(*SchedImpl);
  while (S.advanceStage()) {
    auto Stage = createSchedStage(S.getCurrentStage());
    if (!Stage->initGCNSchedStage())
      continue;

    for (auto Region : Regions) {
      RegionBegin = Region.first;
      RegionEnd = Region.second;
      // Setup for scheduling the region and check whether it should be skipped.
      if (!Stage->initGCNRegion()) {
        Stage->advanceRegion();
        exitRegion();
        continue;
      }

      ScheduleDAGMILive::schedule();
      Stage->finalizeGCNRegion();
    }

    Stage->finalizeGCNSchedStage();
  }
}

#ifndef NDEBUG
raw_ostream &llvm::operator<<(raw_ostream &OS, const GCNSchedStageID &StageID) {
  switch (StageID) {
  case GCNSchedStageID::OccInitialSchedule:
    OS << "Max Occupancy Initial Schedule";
    break;
  case GCNSchedStageID::UnclusteredHighRPReschedule:
    OS << "Unclustered High Register Pressure Reschedule";
    break;
  case GCNSchedStageID::ClusteredLowOccupancyReschedule:
    OS << "Clustered Low Occupancy Reschedule";
    break;
  case GCNSchedStageID::PreRARematerialize:
    OS << "Pre-RA Rematerialize";
    break;
  case GCNSchedStageID::ILPInitialSchedule:
    OS << "Max ILP Initial Schedule";
    break;
  }

  return OS;
}
#endif

GCNSchedStage::GCNSchedStage(GCNSchedStageID StageID, GCNScheduleDAGMILive &DAG)
    : DAG(DAG), S(static_cast<GCNSchedStrategy &>(*DAG.SchedImpl)), MF(DAG.MF),
      MFI(DAG.MFI), ST(DAG.ST), StageID(StageID) {}

bool GCNSchedStage::initGCNSchedStage() {
  if (!DAG.LIS)
    return false;

  LLVM_DEBUG(dbgs() << "Starting scheduling stage: " << StageID << "\n");
  return true;
}

bool UnclusteredHighRPStage::initGCNSchedStage() {
  if (DisableUnclusterHighRP)
    return false;

  if (!GCNSchedStage::initGCNSchedStage())
    return false;

  if (DAG.RegionsWithHighRP.none() && DAG.RegionsWithExcessRP.none())
    return false;

  SavedMutations.swap(DAG.Mutations);
  DAG.addMutation(createIGroupLPDAGMutation());
<<<<<<< HEAD
=======

>>>>>>> f2751388
  InitialOccupancy = DAG.MinOccupancy;
  // Aggressivly try to reduce register pressure in the unclustered high RP
  // stage. Temporarily increase occupancy target in the region.
  S.ErrorMargin = S.HighRPErrorMargin;
  if (MFI.getMaxWavesPerEU() > DAG.MinOccupancy)
    MFI.increaseOccupancy(MF, ++DAG.MinOccupancy);

  LLVM_DEBUG(
      dbgs()
      << "Retrying function scheduling without clustering. "
         "Aggressivly try to reduce register pressure to achieve occupancy "
      << DAG.MinOccupancy << ".\n");

  return true;
}

bool ClusteredLowOccStage::initGCNSchedStage() {
  if (!GCNSchedStage::initGCNSchedStage())
    return false;

  // Don't bother trying to improve ILP in lower RP regions if occupancy has not
  // been dropped. All regions will have already been scheduled with the ideal
  // occupancy targets.
  if (DAG.StartingOccupancy <= DAG.MinOccupancy)
    return false;

  LLVM_DEBUG(
      dbgs() << "Retrying function scheduling with lowest recorded occupancy "
             << DAG.MinOccupancy << ".\n");
  return true;
}

bool PreRARematStage::initGCNSchedStage() {
  if (!GCNSchedStage::initGCNSchedStage())
    return false;

  if (DAG.RegionsWithMinOcc.none() || DAG.Regions.size() == 1)
    return false;

  const TargetInstrInfo *TII = MF.getSubtarget().getInstrInfo();
  // Check maximum occupancy
  if (ST.computeOccupancy(MF.getFunction(), MFI.getLDSSize()) ==
      DAG.MinOccupancy)
    return false;

  // FIXME: This pass will invalidate cached MBBLiveIns for regions
  // inbetween the defs and region we sinked the def to. Cached pressure
  // for regions where a def is sinked from will also be invalidated. Will
  // need to be fixed if there is another pass after this pass.
  assert(!S.hasNextStage());

  collectRematerializableInstructions();
  if (RematerializableInsts.empty() || !sinkTriviallyRematInsts(ST, TII))
    return false;

  LLVM_DEBUG(
      dbgs() << "Retrying function scheduling with improved occupancy of "
             << DAG.MinOccupancy << " from rematerializing\n");
  return true;
}

void GCNSchedStage::finalizeGCNSchedStage() {
  DAG.finishBlock();
  LLVM_DEBUG(dbgs() << "Ending scheduling stage: " << StageID << "\n");
}

void UnclusteredHighRPStage::finalizeGCNSchedStage() {
  SavedMutations.swap(DAG.Mutations);
  S.ErrorMargin = S.DefaultErrorMargin;
  if (DAG.MinOccupancy > InitialOccupancy) {
    for (unsigned IDX = 0; IDX < DAG.Pressure.size(); ++IDX)
      DAG.RegionsWithMinOcc[IDX] =
          DAG.Pressure[IDX].getOccupancy(DAG.ST) == DAG.MinOccupancy;

    LLVM_DEBUG(dbgs() << StageID
                      << " stage successfully increased occupancy to "
                      << DAG.MinOccupancy << '\n');
  }

  GCNSchedStage::finalizeGCNSchedStage();

}

bool GCNSchedStage::initGCNRegion() {
  // Check whether this new region is also a new block.
  if (DAG.RegionBegin->getParent() != CurrentMBB)
    setupNewBlock();

  unsigned NumRegionInstrs = std::distance(DAG.begin(), DAG.end());
  DAG.enterRegion(CurrentMBB, DAG.begin(), DAG.end(), NumRegionInstrs);

  // Skip empty scheduling regions (0 or 1 schedulable instructions).
  if (DAG.begin() == DAG.end() || DAG.begin() == std::prev(DAG.end()))
    return false;
  
  LLVM_DEBUG(dbgs() << "********** MI Scheduling **********\n");
  LLVM_DEBUG(dbgs() << MF.getName() << ":" << printMBBReference(*CurrentMBB)
                    << " " << CurrentMBB->getName()
                    << "\n  From: " << *DAG.begin() << "    To: ";
             if (DAG.RegionEnd != CurrentMBB->end()) dbgs() << *DAG.RegionEnd;
             else dbgs() << "End";
             dbgs() << " RegionInstrs: " << NumRegionInstrs << '\n');
  // Save original instruction order before scheduling for possible revert.
  Unsched.clear();
  Unsched.reserve(DAG.NumRegionInstrs);
<<<<<<< HEAD
  if (StageID == GCNSchedStageID::InitialSchedule) {
=======
  if (StageID == GCNSchedStageID::OccInitialSchedule ||
      StageID == GCNSchedStageID::ILPInitialSchedule) {
>>>>>>> f2751388
    for (auto &I : DAG) {
      Unsched.push_back(&I);
      if (I.getOpcode() == AMDGPU::SCHED_GROUP_BARRIER ||
          I.getOpcode() == AMDGPU::IGLP_OPT)
        DAG.RegionsWithIGLPInstrs[RegionIdx] = true;
    }
  } else {
    for (auto &I : DAG)
      Unsched.push_back(&I);
  }
<<<<<<< HEAD
=======

>>>>>>> f2751388
  PressureBefore = DAG.Pressure[RegionIdx];
  LLVM_DEBUG(
<<<<<<< HEAD
      dbgs() << "Pressure before scheduling:\nRegion live-ins:";
      GCNRPTracker::printLiveRegs(dbgs(), DAG.LiveIns[RegionIdx], DAG.MRI);
      dbgs() << "Region live-in pressure:  ";
      llvm::getRegPressure(DAG.MRI, DAG.LiveIns[RegionIdx]).print(dbgs());
      dbgs() << "Region register pressure: "; PressureBefore.print(dbgs()));
  S.HasHighPressure = false;
    if (DAG.RegionsWithIGLPInstrs[RegionIdx] &&
=======
      dbgs() << "Pressure before scheduling:\nRegion live-ins:"
             << print(DAG.LiveIns[RegionIdx], DAG.MRI)
             << "Region live-in pressure:  "
             << print(llvm::getRegPressure(DAG.MRI, DAG.LiveIns[RegionIdx]))
             << "Region register pressure: " << print(PressureBefore));

  S.HasHighPressure = false;

  if (DAG.RegionsWithIGLPInstrs[RegionIdx] &&
>>>>>>> f2751388
      StageID != GCNSchedStageID::UnclusteredHighRPReschedule) {
    SavedMutations.clear();
    SavedMutations.swap(DAG.Mutations);
    DAG.addMutation(createIGroupLPDAGMutation());
  }
<<<<<<< HEAD
=======

>>>>>>> f2751388
  return true;
}

bool UnclusteredHighRPStage::initGCNRegion() {
  // Only reschedule regions with the minimum occupancy or regions that may have
  // spilling (excess register pressure).
  if ((!DAG.RegionsWithMinOcc[RegionIdx] ||
       DAG.MinOccupancy <= InitialOccupancy) &&
      !DAG.RegionsWithExcessRP[RegionIdx])
    return false;

  return GCNSchedStage::initGCNRegion();
}

bool ClusteredLowOccStage::initGCNRegion() {
  // We may need to reschedule this region if it wasn't rescheduled in the last
  // stage, or if we found it was testing critical register pressure limits in
  // the unclustered reschedule stage. The later is because we may not have been
  // able to raise the min occupancy in the previous stage so the region may be
  // overly constrained even if it was already rescheduled.
  if (!DAG.RegionsWithHighRP[RegionIdx])
    return false;

  return GCNSchedStage::initGCNRegion();
}

bool PreRARematStage::initGCNRegion() {
  if (!DAG.RescheduleRegions[RegionIdx])
    return false;

  return GCNSchedStage::initGCNRegion();
}

void GCNSchedStage::setupNewBlock() {
  if (CurrentMBB)
    DAG.finishBlock();

  CurrentMBB = DAG.RegionBegin->getParent();
  DAG.startBlock(CurrentMBB);
  // Get real RP for the region if it hasn't be calculated before. After the
  // initial schedule stage real RP will be collected after scheduling.
  if (StageID == GCNSchedStageID::OccInitialSchedule)
    DAG.computeBlockPressure(RegionIdx, CurrentMBB);
}

void GCNSchedStage::finalizeGCNRegion() {
  DAG.Regions[RegionIdx] = std::make_pair(DAG.RegionBegin, DAG.RegionEnd);
  DAG.RescheduleRegions[RegionIdx] = false;
  if (S.HasHighPressure)
    DAG.RegionsWithHighRP[RegionIdx] = true;

  // Revert scheduling if we have dropped occupancy or there is some other
  // reason that the original schedule is better.
  checkScheduling();

  if (DAG.RegionsWithIGLPInstrs[RegionIdx] &&
      StageID != GCNSchedStageID::UnclusteredHighRPReschedule)
    SavedMutations.swap(DAG.Mutations);

  DAG.exitRegion();
  RegionIdx++;
}

void GCNSchedStage::checkScheduling() {
  // Check the results of scheduling.
  PressureAfter = DAG.getRealRegPressure(RegionIdx);
  LLVM_DEBUG(dbgs() << "Pressure after scheduling: " << print(PressureAfter));

  if (PressureAfter.getSGPRNum() <= S.SGPRCriticalLimit &&
      PressureAfter.getVGPRNum(ST.hasGFX90AInsts()) <= S.VGPRCriticalLimit) {
    DAG.Pressure[RegionIdx] = PressureAfter;
    DAG.RegionsWithMinOcc[RegionIdx] =
        PressureAfter.getOccupancy(ST) == DAG.MinOccupancy;

    // Early out if we have achieve the occupancy target.
    LLVM_DEBUG(dbgs() << "Pressure in desired limits, done.\n");
    return;
  }

  unsigned WavesAfter =
      std::min(S.getTargetOccupancy(), PressureAfter.getOccupancy(ST));
  unsigned WavesBefore =
      std::min(S.getTargetOccupancy(), PressureBefore.getOccupancy(ST));
  LLVM_DEBUG(dbgs() << "Occupancy before scheduling: " << WavesBefore
                    << ", after " << WavesAfter << ".\n");

  // We may not be able to keep the current target occupancy because of the just
  // scheduled region. We might still be able to revert scheduling if the
  // occupancy before was higher, or if the current schedule has register
  // pressure higher than the excess limits which could lead to more spilling.
  unsigned NewOccupancy = std::max(WavesAfter, WavesBefore);

  // Allow memory bound functions to drop to 4 waves if not limited by an
  // attribute.
  if (WavesAfter < WavesBefore && WavesAfter < DAG.MinOccupancy &&
      WavesAfter >= MFI.getMinAllowedOccupancy()) {
    LLVM_DEBUG(dbgs() << "Function is memory bound, allow occupancy drop up to "
                      << MFI.getMinAllowedOccupancy() << " waves\n");
    NewOccupancy = WavesAfter;
  }

  if (NewOccupancy < DAG.MinOccupancy) {
    DAG.MinOccupancy = NewOccupancy;
    MFI.limitOccupancy(DAG.MinOccupancy);
    DAG.RegionsWithMinOcc.reset();
    LLVM_DEBUG(dbgs() << "Occupancy lowered for the function to "
                      << DAG.MinOccupancy << ".\n");
  }

  unsigned MaxVGPRs = ST.getMaxNumVGPRs(MF);
  unsigned MaxSGPRs = ST.getMaxNumSGPRs(MF);
  if (PressureAfter.getVGPRNum(false) > MaxVGPRs ||
      PressureAfter.getAGPRNum() > MaxVGPRs ||
      PressureAfter.getSGPRNum() > MaxSGPRs) {
    DAG.RescheduleRegions[RegionIdx] = true;
    DAG.RegionsWithHighRP[RegionIdx] = true;
    DAG.RegionsWithExcessRP[RegionIdx] = true;
  }

  // Revert if this region's schedule would cause a drop in occupancy or
  // spilling.
  if (shouldRevertScheduling(WavesAfter)) {
    revertScheduling();
  } else {
    DAG.Pressure[RegionIdx] = PressureAfter;
    DAG.RegionsWithMinOcc[RegionIdx] =
        PressureAfter.getOccupancy(ST) == DAG.MinOccupancy;
  }
}

bool GCNSchedStage::shouldRevertScheduling(unsigned WavesAfter) {
  if (WavesAfter < DAG.MinOccupancy)
    return true;

  return false;
}

bool OccInitialScheduleStage::shouldRevertScheduling(unsigned WavesAfter) {
  if (GCNSchedStage::shouldRevertScheduling(WavesAfter))
    return true;

  if (mayCauseSpilling(WavesAfter))
    return true;

  return false;
}

bool UnclusteredHighRPStage::shouldRevertScheduling(unsigned WavesAfter) {
  // If RP is not reduced in the unclustred reschedule stage, revert to the
  // old schedule.
  if ((WavesAfter <= PressureBefore.getOccupancy(ST) &&
       mayCauseSpilling(WavesAfter)) ||
      GCNSchedStage::shouldRevertScheduling(WavesAfter)) {
    LLVM_DEBUG(dbgs() << "Unclustered reschedule did not help.\n");
    return true;
  }

  return false;
}

bool ClusteredLowOccStage::shouldRevertScheduling(unsigned WavesAfter) {
  if (GCNSchedStage::shouldRevertScheduling(WavesAfter))
    return true;

  if (mayCauseSpilling(WavesAfter))
    return true;

  return false;
}

bool PreRARematStage::shouldRevertScheduling(unsigned WavesAfter) {
  if (GCNSchedStage::shouldRevertScheduling(WavesAfter))
    return true;

  if (mayCauseSpilling(WavesAfter))
    return true;

  return false;
}

bool ILPInitialScheduleStage::shouldRevertScheduling(unsigned WavesAfter) {
  if (mayCauseSpilling(WavesAfter))
    return true;

  return false;
}

bool GCNSchedStage::mayCauseSpilling(unsigned WavesAfter) {
  if (WavesAfter <= MFI.getMinWavesPerEU() &&
      !PressureAfter.less(ST, PressureBefore) &&
      DAG.RegionsWithExcessRP[RegionIdx]) {
    LLVM_DEBUG(dbgs() << "New pressure will result in more spilling.\n");
    return true;
  }

  return false;
}

void GCNSchedStage::revertScheduling() {
  DAG.RegionsWithMinOcc[RegionIdx] =
      PressureBefore.getOccupancy(ST) == DAG.MinOccupancy;
  LLVM_DEBUG(dbgs() << "Attempting to revert scheduling.\n");
  DAG.RescheduleRegions[RegionIdx] =
<<<<<<< HEAD
      (nextStage(StageID)) != GCNSchedStageID::UnclusteredHighRPReschedule;
=======
      S.hasNextStage() &&
      S.getNextStage() != GCNSchedStageID::UnclusteredHighRPReschedule;
>>>>>>> f2751388
  DAG.RegionEnd = DAG.RegionBegin;
  int SkippedDebugInstr = 0;
  for (MachineInstr *MI : Unsched) {
    if (MI->isDebugInstr()) {
      ++SkippedDebugInstr;
      continue;
    }

    if (MI->getIterator() != DAG.RegionEnd) {
      DAG.BB->remove(MI);
      DAG.BB->insert(DAG.RegionEnd, MI);
      if (!MI->isDebugInstr())
        DAG.LIS->handleMove(*MI, true);
    }

    // Reset read-undef flags and update them later.
    for (auto &Op : MI->operands())
      if (Op.isReg() && Op.isDef())
        Op.setIsUndef(false);
    RegisterOperands RegOpers;
    RegOpers.collect(*MI, *DAG.TRI, DAG.MRI, DAG.ShouldTrackLaneMasks, false);
    if (!MI->isDebugInstr()) {
      if (DAG.ShouldTrackLaneMasks) {
        // Adjust liveness and add missing dead+read-undef flags.
        SlotIndex SlotIdx = DAG.LIS->getInstructionIndex(*MI).getRegSlot();
        RegOpers.adjustLaneLiveness(*DAG.LIS, DAG.MRI, SlotIdx, MI);
      } else {
        // Adjust for missing dead-def flags.
        RegOpers.detectDeadDefs(*MI, *DAG.LIS);
      }
    }
    DAG.RegionEnd = MI->getIterator();
    ++DAG.RegionEnd;
    LLVM_DEBUG(dbgs() << "Scheduling " << *MI);
  }

  // After reverting schedule, debug instrs will now be at the end of the block
  // and RegionEnd will point to the first debug instr. Increment RegionEnd
  // pass debug instrs to the actual end of the scheduling region.
  while (SkippedDebugInstr-- > 0)
    ++DAG.RegionEnd;

  // If Unsched.front() instruction is a debug instruction, this will actually
  // shrink the region since we moved all debug instructions to the end of the
  // block. Find the first instruction that is not a debug instruction.
  DAG.RegionBegin = Unsched.front()->getIterator();
  if (DAG.RegionBegin->isDebugInstr()) {
    for (MachineInstr *MI : Unsched) {
      if (MI->isDebugInstr())
        continue;
      DAG.RegionBegin = MI->getIterator();
      break;
    }
  }

  // Then move the debug instructions back into their correct place and set
  // RegionBegin and RegionEnd if needed.
  DAG.placeDebugValues();

  DAG.Regions[RegionIdx] = std::make_pair(DAG.RegionBegin, DAG.RegionEnd);
}

void PreRARematStage::collectRematerializableInstructions() {
  const SIRegisterInfo *SRI = static_cast<const SIRegisterInfo *>(DAG.TRI);
  for (unsigned I = 0, E = DAG.MRI.getNumVirtRegs(); I != E; ++I) {
    Register Reg = Register::index2VirtReg(I);
    if (!DAG.LIS->hasInterval(Reg))
      continue;

    // TODO: Handle AGPR and SGPR rematerialization
    if (!SRI->isVGPRClass(DAG.MRI.getRegClass(Reg)) ||
        !DAG.MRI.hasOneDef(Reg) || !DAG.MRI.hasOneNonDBGUse(Reg))
      continue;

    MachineOperand *Op = DAG.MRI.getOneDef(Reg);
    MachineInstr *Def = Op->getParent();
    if (Op->getSubReg() != 0 || !isTriviallyReMaterializable(*Def))
      continue;

    MachineInstr *UseI = &*DAG.MRI.use_instr_nodbg_begin(Reg);
    if (Def->getParent() == UseI->getParent())
      continue;

    // We are only collecting defs that are defined in another block and are
    // live-through or used inside regions at MinOccupancy. This means that the
    // register must be in the live-in set for the region.
    bool AddedToRematList = false;
    for (unsigned I = 0, E = DAG.Regions.size(); I != E; ++I) {
      auto It = DAG.LiveIns[I].find(Reg);
      if (It != DAG.LiveIns[I].end() && !It->second.none()) {
        if (DAG.RegionsWithMinOcc[I]) {
          RematerializableInsts[I][Def] = UseI;
          AddedToRematList = true;
        }

        // Collect regions with rematerializable reg as live-in to avoid
        // searching later when updating RP.
        RematDefToLiveInRegions[Def].push_back(I);
      }
    }
    if (!AddedToRematList)
      RematDefToLiveInRegions.erase(Def);
  }
}

bool PreRARematStage::sinkTriviallyRematInsts(const GCNSubtarget &ST,
                                              const TargetInstrInfo *TII) {
  // Temporary copies of cached variables we will be modifying and replacing if
  // sinking succeeds.
  SmallVector<
      std::pair<MachineBasicBlock::iterator, MachineBasicBlock::iterator>, 32>
      NewRegions;
  DenseMap<unsigned, GCNRPTracker::LiveRegSet> NewLiveIns;
  DenseMap<unsigned, GCNRegPressure> NewPressure;
  BitVector NewRescheduleRegions;
  LiveIntervals *LIS = DAG.LIS;

  NewRegions.resize(DAG.Regions.size());
  NewRescheduleRegions.resize(DAG.Regions.size());

  // Collect only regions that has a rematerializable def as a live-in.
  SmallSet<unsigned, 16> ImpactedRegions;
  for (const auto &It : RematDefToLiveInRegions)
    ImpactedRegions.insert(It.second.begin(), It.second.end());

  // Make copies of register pressure and live-ins cache that will be updated
  // as we rematerialize.
  for (auto Idx : ImpactedRegions) {
    NewPressure[Idx] = DAG.Pressure[Idx];
    NewLiveIns[Idx] = DAG.LiveIns[Idx];
  }
  NewRegions = DAG.Regions;
  NewRescheduleRegions.reset();

  DenseMap<MachineInstr *, MachineInstr *> InsertedMIToOldDef;
  bool Improved = false;
  for (auto I : ImpactedRegions) {
    if (!DAG.RegionsWithMinOcc[I])
      continue;

    Improved = false;
    int VGPRUsage = NewPressure[I].getVGPRNum(ST.hasGFX90AInsts());
    int SGPRUsage = NewPressure[I].getSGPRNum();

    // TODO: Handle occupancy drop due to AGPR and SGPR.
    // Check if cause of occupancy drop is due to VGPR usage and not SGPR.
    if (ST.getOccupancyWithNumSGPRs(SGPRUsage) == DAG.MinOccupancy)
      break;

    // The occupancy of this region could have been improved by a previous
    // iteration's sinking of defs.
    if (NewPressure[I].getOccupancy(ST) > DAG.MinOccupancy) {
      NewRescheduleRegions[I] = true;
      Improved = true;
      continue;
    }

    // First check if we have enough trivially rematerializable instructions to
    // improve occupancy. Optimistically assume all instructions we are able to
    // sink decreased RP.
    int TotalSinkableRegs = 0;
    for (const auto &It : RematerializableInsts[I]) {
      MachineInstr *Def = It.first;
      Register DefReg = Def->getOperand(0).getReg();
      TotalSinkableRegs +=
          SIRegisterInfo::getNumCoveredRegs(NewLiveIns[I][DefReg]);
    }
    int VGPRsAfterSink = VGPRUsage - TotalSinkableRegs;
    unsigned OptimisticOccupancy = ST.getOccupancyWithNumVGPRs(VGPRsAfterSink);
    // If in the most optimistic scenario, we cannot improve occupancy, then do
    // not attempt to sink any instructions.
    if (OptimisticOccupancy <= DAG.MinOccupancy)
      break;

    unsigned ImproveOccupancy = 0;
    SmallVector<MachineInstr *, 4> SinkedDefs;
    for (auto &It : RematerializableInsts[I]) {
      MachineInstr *Def = It.first;
      MachineBasicBlock::iterator InsertPos =
          MachineBasicBlock::iterator(It.second);
      Register Reg = Def->getOperand(0).getReg();
      // Rematerialize MI to its use block. Since we are only rematerializing
      // instructions that do not have any virtual reg uses, we do not need to
      // call LiveRangeEdit::allUsesAvailableAt() and
      // LiveRangeEdit::canRematerializeAt().
      TII->reMaterialize(*InsertPos->getParent(), InsertPos, Reg,
                         Def->getOperand(0).getSubReg(), *Def, *DAG.TRI);
      MachineInstr *NewMI = &*(--InsertPos);
      LIS->InsertMachineInstrInMaps(*NewMI);
      LIS->removeInterval(Reg);
      LIS->createAndComputeVirtRegInterval(Reg);
      InsertedMIToOldDef[NewMI] = Def;

      // Update region boundaries in scheduling region we sinked from since we
      // may sink an instruction that was at the beginning or end of its region
      DAG.updateRegionBoundaries(NewRegions, Def, /*NewMI =*/nullptr,
                                 /*Removing =*/true);

      // Update region boundaries in region we sinked to.
      DAG.updateRegionBoundaries(NewRegions, InsertPos, NewMI);

      LaneBitmask PrevMask = NewLiveIns[I][Reg];
      // FIXME: Also update cached pressure for where the def was sinked from.
      // Update RP for all regions that has this reg as a live-in and remove
      // the reg from all regions as a live-in.
      for (auto Idx : RematDefToLiveInRegions[Def]) {
        NewLiveIns[Idx].erase(Reg);
        if (InsertPos->getParent() != DAG.Regions[Idx].first->getParent()) {
          // Def is live-through and not used in this block.
          NewPressure[Idx].inc(Reg, PrevMask, LaneBitmask::getNone(), DAG.MRI);
        } else {
          // Def is used and rematerialized into this block.
          GCNDownwardRPTracker RPT(*LIS);
          auto *NonDbgMI = &*skipDebugInstructionsForward(
              NewRegions[Idx].first, NewRegions[Idx].second);
          RPT.reset(*NonDbgMI, &NewLiveIns[Idx]);
          RPT.advance(NewRegions[Idx].second);
          NewPressure[Idx] = RPT.moveMaxPressure();
        }
      }

      SinkedDefs.push_back(Def);
      ImproveOccupancy = NewPressure[I].getOccupancy(ST);
      if (ImproveOccupancy > DAG.MinOccupancy)
        break;
    }

    // Remove defs we just sinked from all regions' list of sinkable defs
    for (auto &Def : SinkedDefs)
      for (auto TrackedIdx : RematDefToLiveInRegions[Def])
        RematerializableInsts[TrackedIdx].erase(Def);

    if (ImproveOccupancy <= DAG.MinOccupancy)
      break;

    NewRescheduleRegions[I] = true;
    Improved = true;
  }

  if (!Improved) {
    // Occupancy was not improved for all regions that were at MinOccupancy.
    // Undo sinking and remove newly rematerialized instructions.
    for (auto &Entry : InsertedMIToOldDef) {
      MachineInstr *MI = Entry.first;
      MachineInstr *OldMI = Entry.second;
      Register Reg = MI->getOperand(0).getReg();
      LIS->RemoveMachineInstrFromMaps(*MI);
      MI->eraseFromParent();
      OldMI->clearRegisterDeads(Reg);
      LIS->removeInterval(Reg);
      LIS->createAndComputeVirtRegInterval(Reg);
    }
    return false;
  }

  // Occupancy was improved for all regions.
  for (auto &Entry : InsertedMIToOldDef) {
    MachineInstr *MI = Entry.first;
    MachineInstr *OldMI = Entry.second;

    // Remove OldMI from BBLiveInMap since we are sinking it from its MBB.
    DAG.BBLiveInMap.erase(OldMI);

    // Remove OldMI and update LIS
    Register Reg = MI->getOperand(0).getReg();
    LIS->RemoveMachineInstrFromMaps(*OldMI);
    OldMI->eraseFromParent();
    LIS->removeInterval(Reg);
    LIS->createAndComputeVirtRegInterval(Reg);
  }

  // Update live-ins, register pressure, and regions caches.
  for (auto Idx : ImpactedRegions) {
    DAG.LiveIns[Idx] = NewLiveIns[Idx];
    DAG.Pressure[Idx] = NewPressure[Idx];
    DAG.MBBLiveIns.erase(DAG.Regions[Idx].first->getParent());
  }
  DAG.Regions = NewRegions;
  DAG.RescheduleRegions = NewRescheduleRegions;

  SIMachineFunctionInfo &MFI = *MF.getInfo<SIMachineFunctionInfo>();
  MFI.increaseOccupancy(MF, ++DAG.MinOccupancy);

  return true;
}

// Copied from MachineLICM
bool PreRARematStage::isTriviallyReMaterializable(const MachineInstr &MI) {
  if (!DAG.TII->isTriviallyReMaterializable(MI))
    return false;

  for (const MachineOperand &MO : MI.operands())
    if (MO.isReg() && MO.isUse() && MO.getReg().isVirtual())
      return false;

  return true;
}

// When removing, we will have to check both beginning and ending of the region.
// When inserting, we will only have to check if we are inserting NewMI in front
// of a scheduling region and do not need to check the ending since we will only
// ever be inserting before an already existing MI.
void GCNScheduleDAGMILive::updateRegionBoundaries(
    SmallVectorImpl<std::pair<MachineBasicBlock::iterator,
                              MachineBasicBlock::iterator>> &RegionBoundaries,
    MachineBasicBlock::iterator MI, MachineInstr *NewMI, bool Removing) {
  unsigned I = 0, E = RegionBoundaries.size();
  // Search for first region of the block where MI is located
  while (I != E && MI->getParent() != RegionBoundaries[I].first->getParent())
    ++I;

  for (; I != E; ++I) {
    if (MI->getParent() != RegionBoundaries[I].first->getParent())
      return;

    if (Removing && MI == RegionBoundaries[I].first &&
        MI == RegionBoundaries[I].second) {
      // MI is in a region with size 1, after removing, the region will be
      // size 0, set RegionBegin and RegionEnd to pass end of block iterator.
      RegionBoundaries[I] =
          std::make_pair(MI->getParent()->end(), MI->getParent()->end());
      return;
    }
    if (MI == RegionBoundaries[I].first) {
      if (Removing)
        RegionBoundaries[I] =
            std::make_pair(std::next(MI), RegionBoundaries[I].second);
      else
        // Inserted NewMI in front of region, set new RegionBegin to NewMI
        RegionBoundaries[I] = std::make_pair(MachineBasicBlock::iterator(NewMI),
                                             RegionBoundaries[I].second);
      return;
    }
    if (Removing && MI == RegionBoundaries[I].second) {
      RegionBoundaries[I] =
          std::make_pair(RegionBoundaries[I].first, std::prev(MI));
      return;
    }
  }
}

static bool hasIGLPInstrs(ScheduleDAGInstrs *DAG) {
  return std::any_of(
      DAG->begin(), DAG->end(), [](MachineBasicBlock::iterator MI) {
        unsigned Opc = MI->getOpcode();
        return Opc == AMDGPU::SCHED_GROUP_BARRIER || Opc == AMDGPU::IGLP_OPT;
      });
}

GCNPostScheduleDAGMILive::GCNPostScheduleDAGMILive(
    MachineSchedContext *C, std::unique_ptr<MachineSchedStrategy> S,
    bool RemoveKillFlags)
    : ScheduleDAGMI(C, std::move(S), RemoveKillFlags) {}

void GCNPostScheduleDAGMILive::schedule() {
  HasIGLPInstrs = hasIGLPInstrs(this);
  if (HasIGLPInstrs) {
    SavedMutations.clear();
    SavedMutations.swap(Mutations);
    addMutation(createIGroupLPDAGMutation());
  }

  ScheduleDAGMI::schedule();
}

void GCNPostScheduleDAGMILive::finalizeSchedule() {
  if (HasIGLPInstrs)
    SavedMutations.swap(Mutations);

  ScheduleDAGMI::finalizeSchedule();
}<|MERGE_RESOLUTION|>--- conflicted
+++ resolved
@@ -39,12 +39,7 @@
                                     "reduction scheduling stage."),
                            cl::init(false));
 
-<<<<<<< HEAD
-GCNMaxOccupancySchedStrategy::GCNMaxOccupancySchedStrategy(
-    const MachineSchedContext *C)
-=======
 GCNSchedStrategy::GCNSchedStrategy(const MachineSchedContext *C)
->>>>>>> f2751388
     : GenericScheduler(C), TargetOccupancy(0), MF(nullptr),
       HasHighPressure(false) {}
 
@@ -475,6 +470,7 @@
   // GCNScheduleDAGMILive::finalizeSchedule.
   Regions.push_back(std::make_pair(RegionBegin, RegionEnd));
 }
+
 GCNRegPressure
 GCNScheduleDAGMILive::getRealRegPressure(unsigned RegionIdx) const {
   GCNDownwardRPTracker RPTracker(*LIS);
@@ -587,16 +583,6 @@
 
 void GCNScheduleDAGMILive::runSchedStages() {
   LLVM_DEBUG(dbgs() << "All regions recorded, starting actual scheduling.\n");
-<<<<<<< HEAD
-  InitialScheduleStage S0(GCNSchedStageID::InitialSchedule, *this);
-  UnclusteredHighRPStage S1(GCNSchedStageID::UnclusteredHighRPReschedule,
-                            *this);
-  ClusteredLowOccStage S2(GCNSchedStageID::ClusteredLowOccupancyReschedule,
-                          *this);
-  PreRARematStage S3(GCNSchedStageID::PreRARematerialize, *this);
-  GCNSchedStage *SchedStages[] = {&S0, &S1, &S2, &S3};
-=======
->>>>>>> f2751388
 
   if (!Regions.empty())
     BBLiveInMap = getBBLiveInMap();
@@ -673,10 +659,7 @@
 
   SavedMutations.swap(DAG.Mutations);
   DAG.addMutation(createIGroupLPDAGMutation());
-<<<<<<< HEAD
-=======
-
->>>>>>> f2751388
+
   InitialOccupancy = DAG.MinOccupancy;
   // Aggressivly try to reduce register pressure in the unclustered high RP
   // stage. Temporarily increase occupancy target in the region.
@@ -782,12 +765,8 @@
   // Save original instruction order before scheduling for possible revert.
   Unsched.clear();
   Unsched.reserve(DAG.NumRegionInstrs);
-<<<<<<< HEAD
-  if (StageID == GCNSchedStageID::InitialSchedule) {
-=======
   if (StageID == GCNSchedStageID::OccInitialSchedule ||
       StageID == GCNSchedStageID::ILPInitialSchedule) {
->>>>>>> f2751388
     for (auto &I : DAG) {
       Unsched.push_back(&I);
       if (I.getOpcode() == AMDGPU::SCHED_GROUP_BARRIER ||
@@ -798,21 +777,8 @@
     for (auto &I : DAG)
       Unsched.push_back(&I);
   }
-<<<<<<< HEAD
-=======
-
->>>>>>> f2751388
   PressureBefore = DAG.Pressure[RegionIdx];
   LLVM_DEBUG(
-<<<<<<< HEAD
-      dbgs() << "Pressure before scheduling:\nRegion live-ins:";
-      GCNRPTracker::printLiveRegs(dbgs(), DAG.LiveIns[RegionIdx], DAG.MRI);
-      dbgs() << "Region live-in pressure:  ";
-      llvm::getRegPressure(DAG.MRI, DAG.LiveIns[RegionIdx]).print(dbgs());
-      dbgs() << "Region register pressure: "; PressureBefore.print(dbgs()));
-  S.HasHighPressure = false;
-    if (DAG.RegionsWithIGLPInstrs[RegionIdx] &&
-=======
       dbgs() << "Pressure before scheduling:\nRegion live-ins:"
              << print(DAG.LiveIns[RegionIdx], DAG.MRI)
              << "Region live-in pressure:  "
@@ -822,16 +788,11 @@
   S.HasHighPressure = false;
 
   if (DAG.RegionsWithIGLPInstrs[RegionIdx] &&
->>>>>>> f2751388
       StageID != GCNSchedStageID::UnclusteredHighRPReschedule) {
     SavedMutations.clear();
     SavedMutations.swap(DAG.Mutations);
     DAG.addMutation(createIGroupLPDAGMutation());
   }
-<<<<<<< HEAD
-=======
-
->>>>>>> f2751388
   return true;
 }
 
@@ -1035,12 +996,8 @@
       PressureBefore.getOccupancy(ST) == DAG.MinOccupancy;
   LLVM_DEBUG(dbgs() << "Attempting to revert scheduling.\n");
   DAG.RescheduleRegions[RegionIdx] =
-<<<<<<< HEAD
-      (nextStage(StageID)) != GCNSchedStageID::UnclusteredHighRPReschedule;
-=======
       S.hasNextStage() &&
       S.getNextStage() != GCNSchedStageID::UnclusteredHighRPReschedule;
->>>>>>> f2751388
   DAG.RegionEnd = DAG.RegionBegin;
   int SkippedDebugInstr = 0;
   for (MachineInstr *MI : Unsched) {
