//===- SIMachineFunctionInfo.cpp - SI Machine Function Info ---------------===//
//
// Part of the LLVM Project, under the Apache License v2.0 with LLVM Exceptions.
// See https://llvm.org/LICENSE.txt for license information.
// SPDX-License-Identifier: Apache-2.0 WITH LLVM-exception
//
//===----------------------------------------------------------------------===//

#include "SIMachineFunctionInfo.h"
#include "AMDGPUTargetMachine.h"
#include "AMDGPUSubtarget.h"
#include "SIRegisterInfo.h"
#include "MCTargetDesc/AMDGPUMCTargetDesc.h"
#include "Utils/AMDGPUBaseInfo.h"
#include "llvm/ADT/Optional.h"
#include "llvm/CodeGen/LiveIntervals.h"
#include "llvm/CodeGen/MachineBasicBlock.h"
#include "llvm/CodeGen/MachineFrameInfo.h"
#include "llvm/CodeGen/MachineFunction.h"
#include "llvm/CodeGen/MachineRegisterInfo.h"
#include "llvm/CodeGen/MIRParser/MIParser.h"
#include "llvm/IR/CallingConv.h"
#include "llvm/IR/DiagnosticInfo.h"
#include "llvm/IR/Function.h"
#include <cassert>
#include <vector>

#define MAX_LANES 64

using namespace llvm;

SIMachineFunctionInfo::SIMachineFunctionInfo(const MachineFunction &MF)
  : AMDGPUMachineFunction(MF),
    PrivateSegmentBuffer(false),
    DispatchPtr(false),
    QueuePtr(false),
    KernargSegmentPtr(false),
    DispatchID(false),
    FlatScratchInit(false),
    WorkGroupIDX(false),
    WorkGroupIDY(false),
    WorkGroupIDZ(false),
    WorkGroupInfo(false),
    PrivateSegmentWaveByteOffset(false),
    WorkItemIDX(false),
    WorkItemIDY(false),
    WorkItemIDZ(false),
    ImplicitBufferPtr(false),
    ImplicitArgPtr(false),
    HostcallPtr(false),
    HeapPtr(false),
    GITPtrHigh(0xffffffff),
    HighBitsOf32BitAddress(0),
    GDSSize(0) {
  const GCNSubtarget &ST = MF.getSubtarget<GCNSubtarget>();
  const Function &F = MF.getFunction();
  FlatWorkGroupSizes = ST.getFlatWorkGroupSizes(F);
  WavesPerEU = ST.getWavesPerEU(F);

  Occupancy = ST.computeOccupancy(F, getLDSSize());
  CallingConv::ID CC = F.getCallingConv();

  // FIXME: Should have analysis or something rather than attribute to detect
  // calls.
  const bool HasCalls = F.hasFnAttribute("amdgpu-calls");

  const bool IsKernel = CC == CallingConv::AMDGPU_KERNEL ||
                        CC == CallingConv::SPIR_KERNEL;

  if (IsKernel) {
    if (!F.arg_empty() || ST.getImplicitArgNumBytes(F) != 0)
      KernargSegmentPtr = true;
    WorkGroupIDX = true;
    WorkItemIDX = true;
  } else if (CC == CallingConv::AMDGPU_PS) {
    PSInputAddr = AMDGPU::getInitialPSInputAddr(F);
  }

  MayNeedAGPRs = ST.hasMAIInsts();

  if (!isEntryFunction()) {
    if (CC != CallingConv::AMDGPU_Gfx)
      ArgInfo = AMDGPUArgumentUsageInfo::FixedABIFunctionInfo;

    // TODO: Pick a high register, and shift down, similar to a kernel.
    FrameOffsetReg = AMDGPU::SGPR33;
    StackPtrOffsetReg = AMDGPU::SGPR32;

    if (!ST.enableFlatScratch()) {
      // Non-entry functions have no special inputs for now, other registers
      // required for scratch access.
      ScratchRSrcReg = AMDGPU::SGPR0_SGPR1_SGPR2_SGPR3;

      ArgInfo.PrivateSegmentBuffer =
        ArgDescriptor::createRegister(ScratchRSrcReg);
    }

    if (!F.hasFnAttribute("amdgpu-no-implicitarg-ptr"))
      ImplicitArgPtr = true;
  } else {
    ImplicitArgPtr = false;
    MaxKernArgAlign = std::max(ST.getAlignmentForImplicitArgPtr(),
                               MaxKernArgAlign);

    if (ST.hasGFX90AInsts() &&
        ST.getMaxNumVGPRs(F) <= AMDGPU::VGPR_32RegClass.getNumRegs() &&
        !mayUseAGPRs(MF))
      MayNeedAGPRs = false; // We will select all MAI with VGPR operands.
  }

  bool isAmdHsaOrMesa = ST.isAmdHsaOrMesa(F);
  if (isAmdHsaOrMesa && !ST.enableFlatScratch())
    PrivateSegmentBuffer = true;
  else if (ST.isMesaGfxShader(F))
    ImplicitBufferPtr = true;

  if (!AMDGPU::isGraphics(CC)) {
    if (IsKernel || !F.hasFnAttribute("amdgpu-no-workgroup-id-x"))
      WorkGroupIDX = true;

    if (!F.hasFnAttribute("amdgpu-no-workgroup-id-y"))
      WorkGroupIDY = true;

    if (!F.hasFnAttribute("amdgpu-no-workgroup-id-z"))
      WorkGroupIDZ = true;

    if (IsKernel || !F.hasFnAttribute("amdgpu-no-workitem-id-x"))
      WorkItemIDX = true;

    if (!F.hasFnAttribute("amdgpu-no-workitem-id-y") &&
        ST.getMaxWorkitemID(F, 1) != 0)
      WorkItemIDY = true;

    if (!F.hasFnAttribute("amdgpu-no-workitem-id-z") &&
        ST.getMaxWorkitemID(F, 2) != 0)
      WorkItemIDZ = true;

    if (!F.hasFnAttribute("amdgpu-no-dispatch-ptr"))
      DispatchPtr = true;

    if (!F.hasFnAttribute("amdgpu-no-queue-ptr"))
      QueuePtr = true;

    if (!F.hasFnAttribute("amdgpu-no-dispatch-id"))
      DispatchID = true;

    if (!F.hasFnAttribute("amdgpu-no-hostcall-ptr"))
      HostcallPtr = true;

    if (!F.hasFnAttribute("amdgpu-no-heap-ptr"))
      HeapPtr = true;
  }

  // FIXME: This attribute is a hack, we just need an analysis on the function
  // to look for allocas.
  bool HasStackObjects = F.hasFnAttribute("amdgpu-stack-objects");

  // TODO: This could be refined a lot. The attribute is a poor way of
  // detecting calls or stack objects that may require it before argument
  // lowering.
  if (ST.hasFlatAddressSpace() && isEntryFunction() &&
      (isAmdHsaOrMesa || ST.enableFlatScratch()) &&
      (HasCalls || HasStackObjects || ST.enableFlatScratch()) &&
      !ST.flatScratchIsArchitected()) {
    FlatScratchInit = true;
  }

  if (isEntryFunction()) {
    // X, XY, and XYZ are the only supported combinations, so make sure Y is
    // enabled if Z is.
    if (WorkItemIDZ)
      WorkItemIDY = true;

    if (!ST.flatScratchIsArchitected()) {
      PrivateSegmentWaveByteOffset = true;

      // HS and GS always have the scratch wave offset in SGPR5 on GFX9.
      if (ST.getGeneration() >= AMDGPUSubtarget::GFX9 &&
          (CC == CallingConv::AMDGPU_HS || CC == CallingConv::AMDGPU_GS))
        ArgInfo.PrivateSegmentWaveByteOffset =
            ArgDescriptor::createRegister(AMDGPU::SGPR5);
    }
  }

  Attribute A = F.getFnAttribute("amdgpu-git-ptr-high");
  StringRef S = A.getValueAsString();
  if (!S.empty())
    S.consumeInteger(0, GITPtrHigh);

  A = F.getFnAttribute("amdgpu-32bit-address-high-bits");
  S = A.getValueAsString();
  if (!S.empty())
    S.consumeInteger(0, HighBitsOf32BitAddress);

  S = F.getFnAttribute("amdgpu-gds-size").getValueAsString();
  if (!S.empty())
    S.consumeInteger(0, GDSSize);
}

void SIMachineFunctionInfo::limitOccupancy(const MachineFunction &MF) {
  limitOccupancy(getMaxWavesPerEU());
  const GCNSubtarget& ST = MF.getSubtarget<GCNSubtarget>();
  limitOccupancy(ST.getOccupancyWithLocalMemSize(getLDSSize(),
                 MF.getFunction()));
}

Register SIMachineFunctionInfo::addPrivateSegmentBuffer(
  const SIRegisterInfo &TRI) {
  ArgInfo.PrivateSegmentBuffer =
    ArgDescriptor::createRegister(TRI.getMatchingSuperReg(
    getNextUserSGPR(), AMDGPU::sub0, &AMDGPU::SGPR_128RegClass));
  NumUserSGPRs += 4;
  return ArgInfo.PrivateSegmentBuffer.getRegister();
}

Register SIMachineFunctionInfo::addDispatchPtr(const SIRegisterInfo &TRI) {
  ArgInfo.DispatchPtr = ArgDescriptor::createRegister(TRI.getMatchingSuperReg(
    getNextUserSGPR(), AMDGPU::sub0, &AMDGPU::SReg_64RegClass));
  NumUserSGPRs += 2;
  return ArgInfo.DispatchPtr.getRegister();
}

Register SIMachineFunctionInfo::addQueuePtr(const SIRegisterInfo &TRI) {
  ArgInfo.QueuePtr = ArgDescriptor::createRegister(TRI.getMatchingSuperReg(
    getNextUserSGPR(), AMDGPU::sub0, &AMDGPU::SReg_64RegClass));
  NumUserSGPRs += 2;
  return ArgInfo.QueuePtr.getRegister();
}

Register SIMachineFunctionInfo::addKernargSegmentPtr(const SIRegisterInfo &TRI) {
  ArgInfo.KernargSegmentPtr
    = ArgDescriptor::createRegister(TRI.getMatchingSuperReg(
    getNextUserSGPR(), AMDGPU::sub0, &AMDGPU::SReg_64RegClass));
  NumUserSGPRs += 2;
  return ArgInfo.KernargSegmentPtr.getRegister();
}

Register SIMachineFunctionInfo::addDispatchID(const SIRegisterInfo &TRI) {
  ArgInfo.DispatchID = ArgDescriptor::createRegister(TRI.getMatchingSuperReg(
    getNextUserSGPR(), AMDGPU::sub0, &AMDGPU::SReg_64RegClass));
  NumUserSGPRs += 2;
  return ArgInfo.DispatchID.getRegister();
}

Register SIMachineFunctionInfo::addFlatScratchInit(const SIRegisterInfo &TRI) {
  ArgInfo.FlatScratchInit = ArgDescriptor::createRegister(TRI.getMatchingSuperReg(
    getNextUserSGPR(), AMDGPU::sub0, &AMDGPU::SReg_64RegClass));
  NumUserSGPRs += 2;
  return ArgInfo.FlatScratchInit.getRegister();
}

Register SIMachineFunctionInfo::addImplicitBufferPtr(const SIRegisterInfo &TRI) {
  ArgInfo.ImplicitBufferPtr = ArgDescriptor::createRegister(TRI.getMatchingSuperReg(
    getNextUserSGPR(), AMDGPU::sub0, &AMDGPU::SReg_64RegClass));
  NumUserSGPRs += 2;
  return ArgInfo.ImplicitBufferPtr.getRegister();
}

bool SIMachineFunctionInfo::isCalleeSavedReg(const MCPhysReg *CSRegs,
                                             MCPhysReg Reg) {
  for (unsigned I = 0; CSRegs[I]; ++I) {
    if (CSRegs[I] == Reg)
      return true;
  }

  return false;
}

/// \p returns true if \p NumLanes slots are available in VGPRs already used for
/// SGPR spilling.
//
// FIXME: This only works after processFunctionBeforeFrameFinalized
bool SIMachineFunctionInfo::haveFreeLanesForSGPRSpill(const MachineFunction &MF,
                                                      unsigned NumNeed) const {
  const GCNSubtarget &ST = MF.getSubtarget<GCNSubtarget>();
  unsigned WaveSize = ST.getWavefrontSize();
  return NumVGPRSpillLanes + NumNeed <= WaveSize * SpillVGPRs.size();
}

/// Reserve a slice of a VGPR to support spilling for FrameIndex \p FI.
bool SIMachineFunctionInfo::allocateSGPRSpillToVGPR(MachineFunction &MF,
                                                    int FI) {
  std::vector<SpilledReg> &SpillLanes = SGPRToVGPRSpills[FI];

  // This has already been allocated.
  if (!SpillLanes.empty())
    return true;

  const GCNSubtarget &ST = MF.getSubtarget<GCNSubtarget>();
  const SIRegisterInfo *TRI = ST.getRegisterInfo();
  MachineFrameInfo &FrameInfo = MF.getFrameInfo();
  MachineRegisterInfo &MRI = MF.getRegInfo();
  unsigned WaveSize = ST.getWavefrontSize();

  unsigned Size = FrameInfo.getObjectSize(FI);
  unsigned NumLanes = Size / 4;

  if (NumLanes > WaveSize)
    return false;

  assert(Size >= 4 && "invalid sgpr spill size");
  assert(TRI->spillSGPRToVGPR() && "not spilling SGPRs to VGPRs");

  // Make sure to handle the case where a wide SGPR spill may span between two
  // VGPRs.
  for (unsigned I = 0; I < NumLanes; ++I, ++NumVGPRSpillLanes) {
    Register LaneVGPR;
    unsigned VGPRIndex = (NumVGPRSpillLanes % WaveSize);

    if (VGPRIndex == 0) {
      LaneVGPR = TRI->findUnusedRegister(MRI, &AMDGPU::VGPR_32RegClass, MF);
      if (LaneVGPR == AMDGPU::NoRegister) {
        // We have no VGPRs left for spilling SGPRs. Reset because we will not
        // partially spill the SGPR to VGPRs.
        SGPRToVGPRSpills.erase(FI);
        NumVGPRSpillLanes -= I;

        // FIXME: We can run out of free registers with split allocation if
        // IPRA is enabled and a called function already uses every VGPR.
#if 0
        DiagnosticInfoResourceLimit DiagOutOfRegs(MF.getFunction(),
                                                  "VGPRs for SGPR spilling",
                                                  0, DS_Error);
        MF.getFunction().getContext().diagnose(DiagOutOfRegs);
#endif
        return false;
      }

      Optional<int> SpillFI;
      // We need to preserve inactive lanes, so always save, even caller-save
      // registers.
      if (!isEntryFunction()) {
        SpillFI = FrameInfo.CreateSpillStackObject(4, Align(4));
      }

      SpillVGPRs.push_back(SGPRSpillVGPR(LaneVGPR, SpillFI));

      // Add this register as live-in to all blocks to avoid machine verifier
      // complaining about use of an undefined physical register.
      for (MachineBasicBlock &BB : MF)
        BB.addLiveIn(LaneVGPR);
    } else {
      LaneVGPR = SpillVGPRs.back().VGPR;
    }

    SpillLanes.push_back(SpilledReg(LaneVGPR, VGPRIndex));
  }

  return true;
}

/// Reserve AGPRs or VGPRs to support spilling for FrameIndex \p FI.
/// Either AGPR is spilled to VGPR to vice versa.
/// Returns true if a \p FI can be eliminated completely.
bool SIMachineFunctionInfo::allocateVGPRSpillToAGPR(MachineFunction &MF,
                                                    int FI,
                                                    bool isAGPRtoVGPR) {
  MachineRegisterInfo &MRI = MF.getRegInfo();
  MachineFrameInfo &FrameInfo = MF.getFrameInfo();
  const GCNSubtarget &ST =  MF.getSubtarget<GCNSubtarget>();

  assert(ST.hasMAIInsts() && FrameInfo.isSpillSlotObjectIndex(FI));

  auto &Spill = VGPRToAGPRSpills[FI];

  // This has already been allocated.
  if (!Spill.Lanes.empty())
    return Spill.FullyAllocated;

  unsigned Size = FrameInfo.getObjectSize(FI);
  unsigned NumLanes = Size / 4;
  Spill.Lanes.resize(NumLanes, AMDGPU::NoRegister);

  const TargetRegisterClass &RC =
      isAGPRtoVGPR ? AMDGPU::VGPR_32RegClass : AMDGPU::AGPR_32RegClass;
  auto Regs = RC.getRegisters();

  auto &SpillRegs = isAGPRtoVGPR ? SpillAGPR : SpillVGPR;
  const SIRegisterInfo *TRI = ST.getRegisterInfo();
  Spill.FullyAllocated = true;

  // FIXME: Move allocation logic out of MachineFunctionInfo and initialize
  // once.
  BitVector OtherUsedRegs;
  OtherUsedRegs.resize(TRI->getNumRegs());

  const uint32_t *CSRMask =
      TRI->getCallPreservedMask(MF, MF.getFunction().getCallingConv());
  if (CSRMask)
    OtherUsedRegs.setBitsInMask(CSRMask);

  // TODO: Should include register tuples, but doesn't matter with current
  // usage.
  for (MCPhysReg Reg : SpillAGPR)
    OtherUsedRegs.set(Reg);
  for (MCPhysReg Reg : SpillVGPR)
    OtherUsedRegs.set(Reg);

  SmallVectorImpl<MCPhysReg>::const_iterator NextSpillReg = Regs.begin();
  for (int I = NumLanes - 1; I >= 0; --I) {
    NextSpillReg = std::find_if(
        NextSpillReg, Regs.end(), [&MRI, &OtherUsedRegs](MCPhysReg Reg) {
          return MRI.isAllocatable(Reg) && !MRI.isPhysRegUsed(Reg) &&
                 !OtherUsedRegs[Reg];
        });

    if (NextSpillReg == Regs.end()) { // Registers exhausted
      Spill.FullyAllocated = false;
      break;
    }

    OtherUsedRegs.set(*NextSpillReg);
    SpillRegs.push_back(*NextSpillReg);
    Spill.Lanes[I] = *NextSpillReg++;
  }

  return Spill.FullyAllocated;
}

<<<<<<< HEAD
bool SIMachineFunctionInfo::removeDeadFrameIndices(MachineFunction &MF,
                                                   bool ResetSGPRSpillStackIDs) {
=======
bool SIMachineFunctionInfo::removeDeadFrameIndices(
    MachineFunction &MF, bool ResetSGPRSpillStackIDs) {
>>>>>>> de4ffac8
  MachineFrameInfo &MFI = MF.getFrameInfo();
  const GCNSubtarget &ST = MF.getSubtarget<GCNSubtarget>();
  const SIRegisterInfo *TRI = ST.getRegisterInfo();
  // Remove dead frame indices from function frame, however keep FP & BP since
  // spills for them haven't been inserted yet. And also make sure to remove the
  // frame indices from `SGPRToVGPRSpills` data structure, otherwise, it could
  // result in an unexpected side effect and bug, in case of any re-mapping of
  // freed frame indices by later pass(es) like "stack slot coloring".
  for (auto &R : make_early_inc_range(SGPRToVGPRSpills)) {
    if (R.first != FramePointerSaveIndex && R.first != BasePointerSaveIndex &&
        (!TRI->isCFISavedRegsSpillEnabled() || R.first != EXECSaveIndex)) {
      MFI.RemoveStackObject(R.first);
      SGPRToVGPRSpills.erase(R.first);
    }
  }

  bool HaveSGPRToMemory = false;

  if (ResetSGPRSpillStackIDs) {
    // All other SPGRs must be allocated on the default stack, so reset the
    // stack ID.
    for (int i = MFI.getObjectIndexBegin(), e = MFI.getObjectIndexEnd(); i != e;
         ++i) {
      if (i != FramePointerSaveIndex && i != BasePointerSaveIndex &&
<<<<<<< HEAD
          (!TRI->isCFISavedRegsSpillEnabled() ||
           (i != ReturnAddressSaveIndex && i != EXECSaveIndex)))
=======
          (!TRI->isCFISavedRegsSpillEnabled() || i != EXECSaveIndex))
>>>>>>> de4ffac8
        if (MFI.getStackID(i) == TargetStackID::SGPRSpill) {
          MFI.setStackID(i, TargetStackID::Default);
          HaveSGPRToMemory = true;
        }
    }
  }

  for (auto &R : VGPRToAGPRSpills) {
    if (R.second.IsDead)
      MFI.RemoveStackObject(R.first);
  }

  return HaveSGPRToMemory;
}

int SIMachineFunctionInfo::getScavengeFI(MachineFrameInfo &MFI,
                                         const SIRegisterInfo &TRI) {
  if (ScavengeFI)
    return *ScavengeFI;
  if (isEntryFunction()) {
    ScavengeFI = MFI.CreateFixedObject(
        TRI.getSpillSize(AMDGPU::SGPR_32RegClass), 0, false);
  } else {
    ScavengeFI = MFI.CreateStackObject(
        TRI.getSpillSize(AMDGPU::SGPR_32RegClass),
        TRI.getSpillAlign(AMDGPU::SGPR_32RegClass), false);
  }
  return *ScavengeFI;
}

MCPhysReg SIMachineFunctionInfo::getNextUserSGPR() const {
  assert(NumSystemSGPRs == 0 && "System SGPRs must be added after user SGPRs");
  return AMDGPU::SGPR0 + NumUserSGPRs;
}

MCPhysReg SIMachineFunctionInfo::getNextSystemSGPR() const {
  return AMDGPU::SGPR0 + NumUserSGPRs + NumSystemSGPRs;
}

Register
SIMachineFunctionInfo::getGITPtrLoReg(const MachineFunction &MF) const {
  const GCNSubtarget &ST = MF.getSubtarget<GCNSubtarget>();
  if (!ST.isAmdPalOS())
    return Register();
  Register GitPtrLo = AMDGPU::SGPR0; // Low GIT address passed in
  if (ST.hasMergedShaders()) {
    switch (MF.getFunction().getCallingConv()) {
    case CallingConv::AMDGPU_HS:
    case CallingConv::AMDGPU_GS:
      // Low GIT address is passed in s8 rather than s0 for an LS+HS or
      // ES+GS merged shader on gfx9+.
      GitPtrLo = AMDGPU::SGPR8;
      return GitPtrLo;
    default:
      return GitPtrLo;
    }
  }
  return GitPtrLo;
}

static yaml::StringValue regToString(Register Reg,
                                     const TargetRegisterInfo &TRI) {
  yaml::StringValue Dest;
  {
    raw_string_ostream OS(Dest.Value);
    OS << printReg(Reg, &TRI);
  }
  return Dest;
}

static Optional<yaml::SIArgumentInfo>
convertArgumentInfo(const AMDGPUFunctionArgInfo &ArgInfo,
                    const TargetRegisterInfo &TRI) {
  yaml::SIArgumentInfo AI;

  auto convertArg = [&](Optional<yaml::SIArgument> &A,
                        const ArgDescriptor &Arg) {
    if (!Arg)
      return false;

    // Create a register or stack argument.
    yaml::SIArgument SA = yaml::SIArgument::createArgument(Arg.isRegister());
    if (Arg.isRegister()) {
      raw_string_ostream OS(SA.RegisterName.Value);
      OS << printReg(Arg.getRegister(), &TRI);
    } else
      SA.StackOffset = Arg.getStackOffset();
    // Check and update the optional mask.
    if (Arg.isMasked())
      SA.Mask = Arg.getMask();

    A = SA;
    return true;
  };

  bool Any = false;
  Any |= convertArg(AI.PrivateSegmentBuffer, ArgInfo.PrivateSegmentBuffer);
  Any |= convertArg(AI.DispatchPtr, ArgInfo.DispatchPtr);
  Any |= convertArg(AI.QueuePtr, ArgInfo.QueuePtr);
  Any |= convertArg(AI.KernargSegmentPtr, ArgInfo.KernargSegmentPtr);
  Any |= convertArg(AI.DispatchID, ArgInfo.DispatchID);
  Any |= convertArg(AI.FlatScratchInit, ArgInfo.FlatScratchInit);
  Any |= convertArg(AI.PrivateSegmentSize, ArgInfo.PrivateSegmentSize);
  Any |= convertArg(AI.WorkGroupIDX, ArgInfo.WorkGroupIDX);
  Any |= convertArg(AI.WorkGroupIDY, ArgInfo.WorkGroupIDY);
  Any |= convertArg(AI.WorkGroupIDZ, ArgInfo.WorkGroupIDZ);
  Any |= convertArg(AI.WorkGroupInfo, ArgInfo.WorkGroupInfo);
  Any |= convertArg(AI.PrivateSegmentWaveByteOffset,
                    ArgInfo.PrivateSegmentWaveByteOffset);
  Any |= convertArg(AI.ImplicitArgPtr, ArgInfo.ImplicitArgPtr);
  Any |= convertArg(AI.ImplicitBufferPtr, ArgInfo.ImplicitBufferPtr);
  Any |= convertArg(AI.WorkItemIDX, ArgInfo.WorkItemIDX);
  Any |= convertArg(AI.WorkItemIDY, ArgInfo.WorkItemIDY);
  Any |= convertArg(AI.WorkItemIDZ, ArgInfo.WorkItemIDZ);

  if (Any)
    return AI;

  return None;
}

yaml::SIMachineFunctionInfo::SIMachineFunctionInfo(
    const llvm::SIMachineFunctionInfo &MFI, const TargetRegisterInfo &TRI,
    const llvm::MachineFunction &MF)
    : ExplicitKernArgSize(MFI.getExplicitKernArgSize()),
      MaxKernArgAlign(MFI.getMaxKernArgAlign()), LDSSize(MFI.getLDSSize()),
      DynLDSAlign(MFI.getDynLDSAlign()), IsEntryFunction(MFI.isEntryFunction()),
      NoSignedZerosFPMath(MFI.hasNoSignedZerosFPMath()),
      MemoryBound(MFI.isMemoryBound()), WaveLimiter(MFI.needsWaveLimiter()),
      HasSpilledSGPRs(MFI.hasSpilledSGPRs()),
      HasSpilledVGPRs(MFI.hasSpilledVGPRs()),
      HighBitsOf32BitAddress(MFI.get32BitAddressHighBits()),
      Occupancy(MFI.getOccupancy()),
      ScratchRSrcReg(regToString(MFI.getScratchRSrcReg(), TRI)),
      FrameOffsetReg(regToString(MFI.getFrameOffsetReg(), TRI)),
      StackPtrOffsetReg(regToString(MFI.getStackPtrOffsetReg(), TRI)),
      ArgInfo(convertArgumentInfo(MFI.getArgInfo(), TRI)), Mode(MFI.getMode()) {
  auto SFI = MFI.getOptionalScavengeFI();
  if (SFI)
    ScavengeFI = yaml::FrameIndex(*SFI, MF.getFrameInfo());
}

void yaml::SIMachineFunctionInfo::mappingImpl(yaml::IO &YamlIO) {
  MappingTraits<SIMachineFunctionInfo>::mapping(YamlIO, *this);
}

bool SIMachineFunctionInfo::initializeBaseYamlFields(
    const yaml::SIMachineFunctionInfo &YamlMFI, const MachineFunction &MF,
    PerFunctionMIParsingState &PFS, SMDiagnostic &Error, SMRange &SourceRange) {
  ExplicitKernArgSize = YamlMFI.ExplicitKernArgSize;
  MaxKernArgAlign = assumeAligned(YamlMFI.MaxKernArgAlign);
  LDSSize = YamlMFI.LDSSize;
  DynLDSAlign = YamlMFI.DynLDSAlign;
  HighBitsOf32BitAddress = YamlMFI.HighBitsOf32BitAddress;
  Occupancy = YamlMFI.Occupancy;
  IsEntryFunction = YamlMFI.IsEntryFunction;
  NoSignedZerosFPMath = YamlMFI.NoSignedZerosFPMath;
  MemoryBound = YamlMFI.MemoryBound;
  WaveLimiter = YamlMFI.WaveLimiter;
  HasSpilledSGPRs = YamlMFI.HasSpilledSGPRs;
  HasSpilledVGPRs = YamlMFI.HasSpilledVGPRs;

  if (YamlMFI.ScavengeFI) {
    auto FIOrErr = YamlMFI.ScavengeFI->getFI(MF.getFrameInfo());
    if (!FIOrErr) {
      // Create a diagnostic for a the frame index.
      const MemoryBuffer &Buffer =
          *PFS.SM->getMemoryBuffer(PFS.SM->getMainFileID());

      Error = SMDiagnostic(*PFS.SM, SMLoc(), Buffer.getBufferIdentifier(), 1, 1,
                           SourceMgr::DK_Error, toString(FIOrErr.takeError()),
                           "", None, None);
      SourceRange = YamlMFI.ScavengeFI->SourceRange;
      return true;
    }
    ScavengeFI = *FIOrErr;
  } else {
    ScavengeFI = None;
  }
  return false;
}

bool SIMachineFunctionInfo::mayUseAGPRs(const MachineFunction &MF) const {
  for (const BasicBlock &BB : MF.getFunction()) {
    for (const Instruction &I : BB) {
      const auto *CB = dyn_cast<CallBase>(&I);
      if (!CB)
        continue;

      if (CB->isInlineAsm()) {
        const InlineAsm *IA = dyn_cast<InlineAsm>(CB->getCalledOperand());
        for (const auto &CI : IA->ParseConstraints()) {
          for (StringRef Code : CI.Codes) {
            Code.consume_front("{");
            if (Code.startswith("a"))
              return true;
          }
        }
        continue;
      }

      const Function *Callee =
          dyn_cast<Function>(CB->getCalledOperand()->stripPointerCasts());
      if (!Callee)
        return true;

      if (Callee->getIntrinsicID() == Intrinsic::not_intrinsic)
        return true;
    }
  }

  return false;
}

bool SIMachineFunctionInfo::usesAGPRs(const MachineFunction &MF) const {
  if (UsesAGPRs)
    return *UsesAGPRs;

  if (!mayNeedAGPRs()) {
    UsesAGPRs = false;
    return false;
  }

  if (!AMDGPU::isEntryFunctionCC(MF.getFunction().getCallingConv()) ||
      MF.getFrameInfo().hasCalls()) {
    UsesAGPRs = true;
    return true;
  }

  const MachineRegisterInfo &MRI = MF.getRegInfo();

  for (unsigned I = 0, E = MRI.getNumVirtRegs(); I != E; ++I) {
    const Register Reg = Register::index2VirtReg(I);
    const TargetRegisterClass *RC = MRI.getRegClassOrNull(Reg);
    if (RC && SIRegisterInfo::isAGPRClass(RC)) {
      UsesAGPRs = true;
      return true;
    } else if (!RC && !MRI.use_empty(Reg) && MRI.getType(Reg).isValid()) {
      // Defer caching UsesAGPRs, function might not yet been regbank selected.
      return true;
    }
  }

  for (MCRegister Reg : AMDGPU::AGPR_32RegClass) {
    if (MRI.isPhysRegUsed(Reg)) {
      UsesAGPRs = true;
      return true;
    }
  }

  UsesAGPRs = false;
  return false;
}<|MERGE_RESOLUTION|>--- conflicted
+++ resolved
@@ -417,13 +417,8 @@
   return Spill.FullyAllocated;
 }
 
-<<<<<<< HEAD
-bool SIMachineFunctionInfo::removeDeadFrameIndices(MachineFunction &MF,
-                                                   bool ResetSGPRSpillStackIDs) {
-=======
 bool SIMachineFunctionInfo::removeDeadFrameIndices(
     MachineFunction &MF, bool ResetSGPRSpillStackIDs) {
->>>>>>> de4ffac8
   MachineFrameInfo &MFI = MF.getFrameInfo();
   const GCNSubtarget &ST = MF.getSubtarget<GCNSubtarget>();
   const SIRegisterInfo *TRI = ST.getRegisterInfo();
@@ -448,12 +443,7 @@
     for (int i = MFI.getObjectIndexBegin(), e = MFI.getObjectIndexEnd(); i != e;
          ++i) {
       if (i != FramePointerSaveIndex && i != BasePointerSaveIndex &&
-<<<<<<< HEAD
-          (!TRI->isCFISavedRegsSpillEnabled() ||
-           (i != ReturnAddressSaveIndex && i != EXECSaveIndex)))
-=======
           (!TRI->isCFISavedRegsSpillEnabled() || i != EXECSaveIndex))
->>>>>>> de4ffac8
         if (MFI.getStackID(i) == TargetStackID::SGPRSpill) {
           MFI.setStackID(i, TargetStackID::Default);
           HaveSGPRToMemory = true;
