--- conflicted
+++ resolved
@@ -2612,9 +2612,6 @@
       MI->eraseFromParent();
       return true;
     }
-<<<<<<< HEAD
-
-=======
     case AMDGPU::V_ADD_U32_e32:
     case AMDGPU::V_ADD_U32_e64:
     case AMDGPU::V_ADD_CO_U32_e32:
@@ -2908,7 +2905,6 @@
       assert(!FIOp->isFI());
       return true;
     }
->>>>>>> 7b9c6a7c
     default: {
       // Other access to frame index
       const DebugLoc &DL = MI->getDebugLoc();
