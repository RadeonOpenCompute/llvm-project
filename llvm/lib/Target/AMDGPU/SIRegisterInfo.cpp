--- conflicted
+++ resolved
@@ -1363,13 +1363,8 @@
     MachineBasicBlock &MBB, MachineBasicBlock::iterator MI, const DebugLoc &DL,
     unsigned LoadStoreOp, int Index, Register ValueReg, bool IsKill,
     MCRegister ScratchOffsetReg, int64_t InstOffset, MachineMemOperand *MMO,
-<<<<<<< HEAD
-    RegScavenger *RS, LivePhysRegs *LiveRegs, bool NeedsCFI) const {
-  assert((!RS || !LiveRegs) && "Only RS or LiveRegs can be set but not both");
-=======
-    RegScavenger *RS, LiveRegUnits *LiveUnits) const {
-  assert((!RS || !LiveUnits) && "Only RS or LiveUnits can be set but not both");
->>>>>>> 4de93db4
+    RegScavenger *RS, LiveRegUnits *LiveUnits, bool NeedsCFI) const {
+  assert((!RS || !LiveUnits) && "Only RS or LiveRegs can be set but not both");
 
   MachineFunction *MF = MBB.getParent();
   const SIInstrInfo *TII = ST.getInstrInfo();
