--- conflicted
+++ resolved
@@ -1665,24 +1665,13 @@
                                                  &AMDGPU::SReg_32_XM0RegClass;
   case 64:
     return RB.getID() == AMDGPU::VGPRRegBankID ? &AMDGPU::VReg_64RegClass :
-                                                  &AMDGPU::SReg_64_XEXECRegClass;
+                                                 &AMDGPU::SReg_64_XEXECRegClass;
   case 96:
-<<<<<<< HEAD
-    return RB->getID() == AMDGPU::VGPRRegBankID ? &AMDGPU::VReg_96RegClass :
-                                                  nullptr;
-  case 128:
-    return RB->getID() == AMDGPU::VGPRRegBankID ? &AMDGPU::VReg_128RegClass :
-                                                  &AMDGPU::SReg_128RegClass;
-=======
     return RB.getID() == AMDGPU::VGPRRegBankID ? &AMDGPU::VReg_96RegClass :
-                                                 &AMDGPU::SReg_96RegClass;
+                                                 nullptr;
   case 128:
     return RB.getID() == AMDGPU::VGPRRegBankID ? &AMDGPU::VReg_128RegClass :
                                                  &AMDGPU::SReg_128RegClass;
-  case 160:
-    return RB.getID() == AMDGPU::VGPRRegBankID ? &AMDGPU::VReg_160RegClass :
-                                                 &AMDGPU::SReg_160RegClass;
->>>>>>> abdab39f
   case 256:
     return RB.getID() == AMDGPU::VGPRRegBankID ? &AMDGPU::VReg_256RegClass :
                                                  &AMDGPU::SReg_256RegClass;
