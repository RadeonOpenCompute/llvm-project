--- conflicted
+++ resolved
@@ -560,15 +560,11 @@
                                  unsigned NumLane) const;
   bool allocateSGPRSpillToVGPR(MachineFunction &MF, int FI);
   bool allocateVGPRSpillToAGPR(MachineFunction &MF, int FI, bool isAGPRtoVGPR);
-<<<<<<< HEAD
-  void removeDeadFrameIndices(MachineFunction &MF);
-=======
 
   /// If \p ResetSGPRSpillStackIDs is true, reset the stack ID from sgpr-spill
   /// to the default stack.
-  bool removeDeadFrameIndices(MachineFrameInfo &MFI,
+  bool removeDeadFrameIndices(MachineFunction &MF,
                               bool ResetSGPRSpillStackIDs);
->>>>>>> 666aa43c
 
   int getScavengeFI(MachineFrameInfo &MFI, const SIRegisterInfo &TRI);
   Optional<int> getOptionalScavengeFI() const { return ScavengeFI; }
