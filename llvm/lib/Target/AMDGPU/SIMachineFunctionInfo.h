--- conflicted
+++ resolved
@@ -486,19 +486,11 @@
 private:
   // To track virtual VGPR + lane index for each subregister of the SGPR spilled
   // to frameindex key during SILowerSGPRSpills pass.
-<<<<<<< HEAD
   DenseMap<int, std::vector<SIRegisterInfo::SpilledReg>>
       SGPRSpillsToVirtualVGPRLanes;
   // To track physical VGPR + lane index for CSR SGPR spills and special SGPRs
   // like Frame Pointer identified during PrologEpilogInserter.
   DenseMap<int, std::vector<SIRegisterInfo::SpilledReg>>
-=======
-  DenseMap<int, std::vector<SIRegisterInfo::SpilledReg>>
-      SGPRSpillsToVirtualVGPRLanes;
-  // To track physical VGPR + lane index for CSR SGPR spills and special SGPRs
-  // like Frame Pointer identified during PrologEpilogInserter.
-  DenseMap<int, std::vector<SIRegisterInfo::SpilledReg>>
->>>>>>> 6f0d4568
       SGPRSpillsToPhysicalVGPRLanes;
   unsigned NumVirtualVGPRSpillLanes = 0;
   unsigned NumPhysicalVGPRSpillLanes = 0;
