//===--------------------- SIFrameLowering.h --------------------*- C++ -*-===//
//
// Part of the LLVM Project, under the Apache License v2.0 with LLVM Exceptions.
// See https://llvm.org/LICENSE.txt for license information.
// SPDX-License-Identifier: Apache-2.0 WITH LLVM-exception
//
//===----------------------------------------------------------------------===//

#ifndef LLVM_LIB_TARGET_AMDGPU_SIFRAMELOWERING_H
#define LLVM_LIB_TARGET_AMDGPU_SIFRAMELOWERING_H

#include "AMDGPUFrameLowering.h"
#include "SIRegisterInfo.h"

namespace llvm {

class SIFrameLowering final : public AMDGPUFrameLowering {
public:
  SIFrameLowering(StackDirection D, Align StackAl, int LAO,
                  Align TransAl = Align(1))
      : AMDGPUFrameLowering(D, StackAl, LAO, TransAl) {}
  ~SIFrameLowering() override = default;

  void emitEntryFunctionPrologue(MachineFunction &MF,
                                 MachineBasicBlock &MBB) const;
  void emitPrologue(MachineFunction &MF,
                    MachineBasicBlock &MBB) const override;
  void emitEpilogue(MachineFunction &MF,
                    MachineBasicBlock &MBB) const override;
  StackOffset getFrameIndexReference(const MachineFunction &MF, int FI,
                                     Register &FrameReg) const override;

  void determineCalleeSaves(MachineFunction &MF, BitVector &SavedRegs,
                            RegScavenger *RS = nullptr) const override;
  void determineCalleeSavesSGPR(MachineFunction &MF, BitVector &SavedRegs,
                                RegScavenger *RS = nullptr) const;
  void determinePrologEpilogSGPRSaves(MachineFunction &MF, BitVector &SavedRegs,
                                      bool NeedExecCopyReservedReg) const;
  void emitCSRSpillStores(MachineFunction &MF, MachineBasicBlock &MBB,
                          MachineBasicBlock::iterator MBBI, DebugLoc &DL,
                          LiveRegUnits &LiveUnits, Register FrameReg,
                          Register FramePtrRegScratchCopy,
                          const bool NeedsFrameMoves) const;
  void emitCSRSpillRestores(MachineFunction &MF, MachineBasicBlock &MBB,
                            MachineBasicBlock::iterator MBBI, DebugLoc &DL,
                            LiveRegUnits &LiveUnits, Register FrameReg,
                            Register FramePtrRegScratchCopy) const;
  bool
  assignCalleeSavedSpillSlots(MachineFunction &MF,
                              const TargetRegisterInfo *TRI,
                              std::vector<CalleeSavedInfo> &CSI) const override;

  bool allocateScavengingFrameIndexesNearIncomingSP(
    const MachineFunction &MF) const override;

  bool isSupportedStackID(TargetStackID::Value ID) const override;

  void processFunctionBeforeFrameFinalized(
    MachineFunction &MF,
    RegScavenger *RS = nullptr) const override;

  void processFunctionBeforeFrameIndicesReplaced(
      MachineFunction &MF, RegScavenger *RS = nullptr) const override;

  MachineBasicBlock::iterator
  eliminateCallFramePseudoInstr(MachineFunction &MF,
                                MachineBasicBlock &MBB,
                                MachineBasicBlock::iterator MI) const override;

<<<<<<< HEAD
  bool spillCalleeSavedRegisters(MachineBasicBlock &MBB,
                                 MachineBasicBlock::iterator MBBI,
                                 const ArrayRef<CalleeSavedInfo> CSI,
                                 const TargetRegisterInfo *TRI) const override;
=======
protected:
  bool hasFPImpl(const MachineFunction &MF) const override;
>>>>>>> 8e6abf52

private:
  void emitEntryFunctionFlatScratchInit(MachineFunction &MF,
                                        MachineBasicBlock &MBB,
                                        MachineBasicBlock::iterator I,
                                        const DebugLoc &DL,
                                        Register ScratchWaveOffsetReg) const;

  Register getEntryFunctionReservedScratchRsrcReg(MachineFunction &MF) const;

  void emitEntryFunctionScratchRsrcRegSetup(
      MachineFunction &MF, MachineBasicBlock &MBB,
      MachineBasicBlock::iterator I, const DebugLoc &DL,
      Register PreloadedPrivateBufferReg, Register ScratchRsrcReg,
      Register ScratchWaveOffsetReg) const;

  void emitPrologueEntryCFI(MachineBasicBlock &MBB,
                            MachineBasicBlock::iterator MBBI,
                            const DebugLoc &DL) const;

  void emitDefCFA(MachineBasicBlock &MBB, MachineBasicBlock::iterator MBBI,
                  DebugLoc const &DL, Register StackPtrReg,
                  bool AspaceAlreadyDefined,
                  MachineInstr::MIFlag Flags = MachineInstr::NoFlags) const;

public:
  bool requiresStackPointerReference(const MachineFunction &MF) const;

  /// If '-amdgpu-spill-cfi-saved-regs' is enabled, emit RA/EXEC spills to
  /// a free VGPR (lanes) or memory and corresponding CFI rules.
  void emitCFISavedRegSpills(MachineFunction &MF, MachineBasicBlock &MBB,
                             MachineBasicBlock::iterator MBBI,
                             LiveRegUnits &LiveRegs,
                             bool emitSpillsToMem) const;

  /// Create a CFI index for CFIInst and build a MachineInstr around it.
  MachineInstr *
  buildCFI(MachineBasicBlock &MBB, MachineBasicBlock::iterator MBBI,
           const DebugLoc &DL, const MCCFIInstruction &CFIInst,
           MachineInstr::MIFlag flag = MachineInstr::FrameSetup) const;

  /// Create a CFI index describing a spill of the VGPR/AGPR \p Reg to another
  /// VGPR/AGPR \p RegCopy and build a MachineInstr around it.
  MachineInstr *buildCFIForVRegToVRegSpill(MachineBasicBlock &MBB,
                                           MachineBasicBlock::iterator MBBI,
                                           const DebugLoc &DL,
                                           const Register Reg,
                                           const Register RegCopy) const;
  /// Create a CFI index describing a spill of an SGPR to a single lane of
  /// a VGPR and build a MachineInstr around it.
  MachineInstr *buildCFIForSGPRToVGPRSpill(MachineBasicBlock &MBB,
                                           MachineBasicBlock::iterator MBBI,
                                           const DebugLoc &DL, const Register SGPR,
                                           const Register VGPR, const int Lane) const;
  /// Create a CFI index describing a spill of an SGPR to multiple lanes of
  /// VGPRs and build a MachineInstr around it.
  MachineInstr *buildCFIForSGPRToVGPRSpill(
      MachineBasicBlock &MBB, MachineBasicBlock::iterator MBBI,
      const DebugLoc &DL, Register SGPR,
      ArrayRef<SIRegisterInfo::SpilledReg> VGPRSpills) const;
  /// Create a CFI index describing a spill of a SGPR to VMEM and
  /// build a MachineInstr around it.
  MachineInstr *buildCFIForSGPRToVMEMSpill(MachineBasicBlock &MBB,
                                           MachineBasicBlock::iterator MBBI,
                                           const DebugLoc &DL, unsigned SGPR,
                                           int64_t Offset) const;
  /// Create a CFI index describing a spill of a VGPR to VMEM and
  /// build a MachineInstr around it.
  MachineInstr *buildCFIForVGPRToVMEMSpill(MachineBasicBlock &MBB,
                                           MachineBasicBlock::iterator MBBI,
                                           const DebugLoc &DL, unsigned VGPR,
                                           int64_t Offset) const;
  MachineInstr *buildCFIForRegToSGPRPairSpill(MachineBasicBlock &MBB,
                                              MachineBasicBlock::iterator MBBI,
                                              const DebugLoc &DL, Register Reg,
                                              Register SGPRPair) const;
};

} // end namespace llvm

#endif // LLVM_LIB_TARGET_AMDGPU_SIFRAMELOWERING_H<|MERGE_RESOLUTION|>--- conflicted
+++ resolved
@@ -67,15 +67,13 @@
                                 MachineBasicBlock &MBB,
                                 MachineBasicBlock::iterator MI) const override;
 
-<<<<<<< HEAD
   bool spillCalleeSavedRegisters(MachineBasicBlock &MBB,
                                  MachineBasicBlock::iterator MBBI,
                                  const ArrayRef<CalleeSavedInfo> CSI,
                                  const TargetRegisterInfo *TRI) const override;
-=======
+
 protected:
   bool hasFPImpl(const MachineFunction &MF) const override;
->>>>>>> 8e6abf52
 
 private:
   void emitEntryFunctionFlatScratchInit(MachineFunction &MF,
