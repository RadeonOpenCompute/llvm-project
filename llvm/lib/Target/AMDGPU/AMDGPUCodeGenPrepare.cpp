//===-- AMDGPUCodeGenPrepare.cpp ------------------------------------------===//
//
// Part of the LLVM Project, under the Apache License v2.0 with LLVM Exceptions.
// See https://llvm.org/LICENSE.txt for license information.
// SPDX-License-Identifier: Apache-2.0 WITH LLVM-exception
//
//===----------------------------------------------------------------------===//
//
/// \file
/// This pass does misc. AMDGPU optimizations on IR before instruction
/// selection.
//
//===----------------------------------------------------------------------===//

#include "AMDGPU.h"
#include "AMDGPUTargetMachine.h"
#include "SIModeRegisterDefaults.h"
#include "llvm/Analysis/AssumptionCache.h"
#include "llvm/Analysis/ConstantFolding.h"
#include "llvm/Analysis/UniformityAnalysis.h"
#include "llvm/Analysis/ValueTracking.h"
#include "llvm/CodeGen/TargetPassConfig.h"
#include "llvm/IR/Dominators.h"
#include "llvm/IR/IRBuilder.h"
#include "llvm/IR/InstVisitor.h"
#include "llvm/IR/IntrinsicsAMDGPU.h"
#include "llvm/InitializePasses.h"
#include "llvm/Pass.h"
#include "llvm/Support/KnownBits.h"
#include "llvm/Transforms/Utils/IntegerDivision.h"

#define DEBUG_TYPE "amdgpu-codegenprepare"

using namespace llvm;

namespace {

static cl::opt<bool> WidenLoads(
  "amdgpu-codegenprepare-widen-constant-loads",
  cl::desc("Widen sub-dword constant address space loads in AMDGPUCodeGenPrepare"),
  cl::ReallyHidden,
  cl::init(false));

static cl::opt<bool> Widen16BitOps(
  "amdgpu-codegenprepare-widen-16-bit-ops",
  cl::desc("Widen uniform 16-bit instructions to 32-bit in AMDGPUCodeGenPrepare"),
  cl::ReallyHidden,
  cl::init(true));

static cl::opt<bool>
    ScalarizeLargePHIs("amdgpu-codegenprepare-break-large-phis",
                       cl::desc("Break large PHI nodes for DAGISel"),
                       cl::ReallyHidden, cl::init(true));

<<<<<<< HEAD
static cl::opt<bool>
    ForceScalarizeLargePHIs("amdgpu-codegenprepare-force-break-large-phis",
                            cl::desc("For testing purposes, always break large "
                                     "PHIs even if it isn't profitable."),
                            cl::ReallyHidden, cl::init(false));

=======
>>>>>>> 6f0d4568
static cl::opt<unsigned> ScalarizeLargePHIsThreshold(
    "amdgpu-codegenprepare-break-large-phis-threshold",
    cl::desc("Minimum type size in bits for breaking large PHI nodes"),
    cl::ReallyHidden, cl::init(32));

static cl::opt<bool> UseMul24Intrin(
  "amdgpu-codegenprepare-mul24",
  cl::desc("Introduce mul24 intrinsics in AMDGPUCodeGenPrepare"),
  cl::ReallyHidden,
  cl::init(true));

// Legalize 64-bit division by using the generic IR expansion.
static cl::opt<bool> ExpandDiv64InIR(
  "amdgpu-codegenprepare-expand-div64",
  cl::desc("Expand 64-bit division in AMDGPUCodeGenPrepare"),
  cl::ReallyHidden,
  cl::init(false));

// Leave all division operations as they are. This supersedes ExpandDiv64InIR
// and is used for testing the legalizer.
static cl::opt<bool> DisableIDivExpand(
  "amdgpu-codegenprepare-disable-idiv-expansion",
  cl::desc("Prevent expanding integer division in AMDGPUCodeGenPrepare"),
  cl::ReallyHidden,
  cl::init(false));

class AMDGPUCodeGenPrepare : public FunctionPass,
                             public InstVisitor<AMDGPUCodeGenPrepare, bool> {
  const GCNSubtarget *ST = nullptr;
  AssumptionCache *AC = nullptr;
  DominatorTree *DT = nullptr;
  UniformityInfo *UA = nullptr;
  Module *Mod = nullptr;
  const DataLayout *DL = nullptr;
  bool HasUnsafeFPMath = false;
  bool HasFP32Denormals = false;

  /// Copies exact/nsw/nuw flags (if any) from binary operation \p I to
  /// binary operation \p V.
  ///
  /// \returns Binary operation \p V.
  /// \returns \p T's base element bit width.
  unsigned getBaseElementBitWidth(const Type *T) const;

  /// \returns Equivalent 32 bit integer type for given type \p T. For example,
  /// if \p T is i7, then i32 is returned; if \p T is <3 x i12>, then <3 x i32>
  /// is returned.
  Type *getI32Ty(IRBuilder<> &B, const Type *T) const;

  /// \returns True if binary operation \p I is a signed binary operation, false
  /// otherwise.
  bool isSigned(const BinaryOperator &I) const;

  /// \returns True if the condition of 'select' operation \p I comes from a
  /// signed 'icmp' operation, false otherwise.
  bool isSigned(const SelectInst &I) const;

  /// \returns True if type \p T needs to be promoted to 32 bit integer type,
  /// false otherwise.
  bool needsPromotionToI32(const Type *T) const;

  /// Promotes uniform binary operation \p I to equivalent 32 bit binary
  /// operation.
  ///
  /// \details \p I's base element bit width must be greater than 1 and less
  /// than or equal 16. Promotion is done by sign or zero extending operands to
  /// 32 bits, replacing \p I with equivalent 32 bit binary operation, and
  /// truncating the result of 32 bit binary operation back to \p I's original
  /// type. Division operation is not promoted.
  ///
  /// \returns True if \p I is promoted to equivalent 32 bit binary operation,
  /// false otherwise.
  bool promoteUniformOpToI32(BinaryOperator &I) const;

  /// Promotes uniform 'icmp' operation \p I to 32 bit 'icmp' operation.
  ///
  /// \details \p I's base element bit width must be greater than 1 and less
  /// than or equal 16. Promotion is done by sign or zero extending operands to
  /// 32 bits, and replacing \p I with 32 bit 'icmp' operation.
  ///
  /// \returns True.
  bool promoteUniformOpToI32(ICmpInst &I) const;

  /// Promotes uniform 'select' operation \p I to 32 bit 'select'
  /// operation.
  ///
  /// \details \p I's base element bit width must be greater than 1 and less
  /// than or equal 16. Promotion is done by sign or zero extending operands to
  /// 32 bits, replacing \p I with 32 bit 'select' operation, and truncating the
  /// result of 32 bit 'select' operation back to \p I's original type.
  ///
  /// \returns True.
  bool promoteUniformOpToI32(SelectInst &I) const;

  /// Promotes uniform 'bitreverse' intrinsic \p I to 32 bit 'bitreverse'
  /// intrinsic.
  ///
  /// \details \p I's base element bit width must be greater than 1 and less
  /// than or equal 16. Promotion is done by zero extending the operand to 32
  /// bits, replacing \p I with 32 bit 'bitreverse' intrinsic, shifting the
  /// result of 32 bit 'bitreverse' intrinsic to the right with zero fill (the
  /// shift amount is 32 minus \p I's base element bit width), and truncating
  /// the result of the shift operation back to \p I's original type.
  ///
  /// \returns True.
  bool promoteUniformBitreverseToI32(IntrinsicInst &I) const;

  /// \returns The minimum number of bits needed to store the value of \Op as an
  /// unsigned integer. Truncating to this size and then zero-extending to
  /// the original will not change the value.
  unsigned numBitsUnsigned(Value *Op) const;

  /// \returns The minimum number of bits needed to store the value of \Op as a
  /// signed integer. Truncating to this size and then sign-extending to
  /// the original size will not change the value.
  unsigned numBitsSigned(Value *Op) const;

  /// Replace mul instructions with llvm.amdgcn.mul.u24 or llvm.amdgcn.mul.s24.
  /// SelectionDAG has an issue where an and asserting the bits are known
  bool replaceMulWithMul24(BinaryOperator &I) const;

  /// Perform same function as equivalently named function in DAGCombiner. Since
  /// we expand some divisions here, we need to perform this before obscuring.
  bool foldBinOpIntoSelect(BinaryOperator &I) const;

  bool divHasSpecialOptimization(BinaryOperator &I,
                                 Value *Num, Value *Den) const;
  int getDivNumBits(BinaryOperator &I,
                    Value *Num, Value *Den,
                    unsigned AtLeast, bool Signed) const;

  /// Expands 24 bit div or rem.
  Value* expandDivRem24(IRBuilder<> &Builder, BinaryOperator &I,
                        Value *Num, Value *Den,
                        bool IsDiv, bool IsSigned) const;

  Value *expandDivRem24Impl(IRBuilder<> &Builder, BinaryOperator &I,
                            Value *Num, Value *Den, unsigned NumBits,
                            bool IsDiv, bool IsSigned) const;

  /// Expands 32 bit div or rem.
  Value* expandDivRem32(IRBuilder<> &Builder, BinaryOperator &I,
                        Value *Num, Value *Den) const;

  Value *shrinkDivRem64(IRBuilder<> &Builder, BinaryOperator &I,
                        Value *Num, Value *Den) const;
  void expandDivRem64(BinaryOperator &I) const;

  /// Widen a scalar load.
  ///
  /// \details \p Widen scalar load for uniform, small type loads from constant
  //  memory / to a full 32-bits and then truncate the input to allow a scalar
  //  load instead of a vector load.
  //
  /// \returns True.

  bool canWidenScalarExtLoad(LoadInst &I) const;

public:
  static char ID;

  AMDGPUCodeGenPrepare() : FunctionPass(ID) {}

  bool visitFDiv(BinaryOperator &I);
  bool visitXor(BinaryOperator &I);

  bool visitInstruction(Instruction &I) { return false; }
  bool visitBinaryOperator(BinaryOperator &I);
  bool visitLoadInst(LoadInst &I);
  bool visitICmpInst(ICmpInst &I);
  bool visitSelectInst(SelectInst &I);
  bool visitPHINode(PHINode &I);

  bool visitIntrinsicInst(IntrinsicInst &I);
  bool visitBitreverseIntrinsicInst(IntrinsicInst &I);

  bool doInitialization(Module &M) override;
  bool runOnFunction(Function &F) override;

  StringRef getPassName() const override { return "AMDGPU IR optimizations"; }

  void getAnalysisUsage(AnalysisUsage &AU) const override {
    AU.addRequired<AssumptionCacheTracker>();
    AU.addRequired<UniformityInfoWrapperPass>();

    // FIXME: Division expansion needs to preserve the dominator tree.
    if (!ExpandDiv64InIR)
      AU.setPreservesAll();
 }
};

} // end anonymous namespace

unsigned AMDGPUCodeGenPrepare::getBaseElementBitWidth(const Type *T) const {
  assert(needsPromotionToI32(T) && "T does not need promotion to i32");

  if (T->isIntegerTy())
    return T->getIntegerBitWidth();
  return cast<VectorType>(T)->getElementType()->getIntegerBitWidth();
}

Type *AMDGPUCodeGenPrepare::getI32Ty(IRBuilder<> &B, const Type *T) const {
  assert(needsPromotionToI32(T) && "T does not need promotion to i32");

  if (T->isIntegerTy())
    return B.getInt32Ty();
  return FixedVectorType::get(B.getInt32Ty(), cast<FixedVectorType>(T));
}

bool AMDGPUCodeGenPrepare::isSigned(const BinaryOperator &I) const {
  return I.getOpcode() == Instruction::AShr ||
      I.getOpcode() == Instruction::SDiv || I.getOpcode() == Instruction::SRem;
}

bool AMDGPUCodeGenPrepare::isSigned(const SelectInst &I) const {
  return isa<ICmpInst>(I.getOperand(0)) ?
      cast<ICmpInst>(I.getOperand(0))->isSigned() : false;
}

bool AMDGPUCodeGenPrepare::needsPromotionToI32(const Type *T) const {
  if (!Widen16BitOps)
    return false;

  const IntegerType *IntTy = dyn_cast<IntegerType>(T);
  if (IntTy && IntTy->getBitWidth() > 1 && IntTy->getBitWidth() <= 16)
    return true;

  if (const VectorType *VT = dyn_cast<VectorType>(T)) {
    // TODO: The set of packed operations is more limited, so may want to
    // promote some anyway.
    if (ST->hasVOP3PInsts())
      return false;

    return needsPromotionToI32(VT->getElementType());
  }

  return false;
}

// Return true if the op promoted to i32 should have nsw set.
static bool promotedOpIsNSW(const Instruction &I) {
  switch (I.getOpcode()) {
  case Instruction::Shl:
  case Instruction::Add:
  case Instruction::Sub:
    return true;
  case Instruction::Mul:
    return I.hasNoUnsignedWrap();
  default:
    return false;
  }
}

// Return true if the op promoted to i32 should have nuw set.
static bool promotedOpIsNUW(const Instruction &I) {
  switch (I.getOpcode()) {
  case Instruction::Shl:
  case Instruction::Add:
  case Instruction::Mul:
    return true;
  case Instruction::Sub:
    return I.hasNoUnsignedWrap();
  default:
    return false;
  }
}

bool AMDGPUCodeGenPrepare::canWidenScalarExtLoad(LoadInst &I) const {
  Type *Ty = I.getType();
  const DataLayout &DL = Mod->getDataLayout();
  int TySize = DL.getTypeSizeInBits(Ty);
  Align Alignment = DL.getValueOrABITypeAlignment(I.getAlign(), Ty);

  return I.isSimple() && TySize < 32 && Alignment >= 4 && UA->isUniform(&I);
}

bool AMDGPUCodeGenPrepare::promoteUniformOpToI32(BinaryOperator &I) const {
  assert(needsPromotionToI32(I.getType()) &&
         "I does not need promotion to i32");

  if (I.getOpcode() == Instruction::SDiv ||
      I.getOpcode() == Instruction::UDiv ||
      I.getOpcode() == Instruction::SRem ||
      I.getOpcode() == Instruction::URem)
    return false;

  IRBuilder<> Builder(&I);
  Builder.SetCurrentDebugLocation(I.getDebugLoc());

  Type *I32Ty = getI32Ty(Builder, I.getType());
  Value *ExtOp0 = nullptr;
  Value *ExtOp1 = nullptr;
  Value *ExtRes = nullptr;
  Value *TruncRes = nullptr;

  if (isSigned(I)) {
    ExtOp0 = Builder.CreateSExt(I.getOperand(0), I32Ty);
    ExtOp1 = Builder.CreateSExt(I.getOperand(1), I32Ty);
  } else {
    ExtOp0 = Builder.CreateZExt(I.getOperand(0), I32Ty);
    ExtOp1 = Builder.CreateZExt(I.getOperand(1), I32Ty);
  }

  ExtRes = Builder.CreateBinOp(I.getOpcode(), ExtOp0, ExtOp1);
  if (Instruction *Inst = dyn_cast<Instruction>(ExtRes)) {
    if (promotedOpIsNSW(cast<Instruction>(I)))
      Inst->setHasNoSignedWrap();

    if (promotedOpIsNUW(cast<Instruction>(I)))
      Inst->setHasNoUnsignedWrap();

    if (const auto *ExactOp = dyn_cast<PossiblyExactOperator>(&I))
      Inst->setIsExact(ExactOp->isExact());
  }

  TruncRes = Builder.CreateTrunc(ExtRes, I.getType());

  I.replaceAllUsesWith(TruncRes);
  I.eraseFromParent();

  return true;
}

bool AMDGPUCodeGenPrepare::promoteUniformOpToI32(ICmpInst &I) const {
  assert(needsPromotionToI32(I.getOperand(0)->getType()) &&
         "I does not need promotion to i32");

  IRBuilder<> Builder(&I);
  Builder.SetCurrentDebugLocation(I.getDebugLoc());

  Type *I32Ty = getI32Ty(Builder, I.getOperand(0)->getType());
  Value *ExtOp0 = nullptr;
  Value *ExtOp1 = nullptr;
  Value *NewICmp  = nullptr;

  if (I.isSigned()) {
    ExtOp0 = Builder.CreateSExt(I.getOperand(0), I32Ty);
    ExtOp1 = Builder.CreateSExt(I.getOperand(1), I32Ty);
  } else {
    ExtOp0 = Builder.CreateZExt(I.getOperand(0), I32Ty);
    ExtOp1 = Builder.CreateZExt(I.getOperand(1), I32Ty);
  }
  NewICmp = Builder.CreateICmp(I.getPredicate(), ExtOp0, ExtOp1);

  I.replaceAllUsesWith(NewICmp);
  I.eraseFromParent();

  return true;
}

bool AMDGPUCodeGenPrepare::promoteUniformOpToI32(SelectInst &I) const {
  assert(needsPromotionToI32(I.getType()) &&
         "I does not need promotion to i32");

  IRBuilder<> Builder(&I);
  Builder.SetCurrentDebugLocation(I.getDebugLoc());

  Type *I32Ty = getI32Ty(Builder, I.getType());
  Value *ExtOp1 = nullptr;
  Value *ExtOp2 = nullptr;
  Value *ExtRes = nullptr;
  Value *TruncRes = nullptr;

  if (isSigned(I)) {
    ExtOp1 = Builder.CreateSExt(I.getOperand(1), I32Ty);
    ExtOp2 = Builder.CreateSExt(I.getOperand(2), I32Ty);
  } else {
    ExtOp1 = Builder.CreateZExt(I.getOperand(1), I32Ty);
    ExtOp2 = Builder.CreateZExt(I.getOperand(2), I32Ty);
  }
  ExtRes = Builder.CreateSelect(I.getOperand(0), ExtOp1, ExtOp2);
  TruncRes = Builder.CreateTrunc(ExtRes, I.getType());

  I.replaceAllUsesWith(TruncRes);
  I.eraseFromParent();

  return true;
}

bool AMDGPUCodeGenPrepare::promoteUniformBitreverseToI32(
    IntrinsicInst &I) const {
  assert(I.getIntrinsicID() == Intrinsic::bitreverse &&
         "I must be bitreverse intrinsic");
  assert(needsPromotionToI32(I.getType()) &&
         "I does not need promotion to i32");

  IRBuilder<> Builder(&I);
  Builder.SetCurrentDebugLocation(I.getDebugLoc());

  Type *I32Ty = getI32Ty(Builder, I.getType());
  Function *I32 =
      Intrinsic::getDeclaration(Mod, Intrinsic::bitreverse, { I32Ty });
  Value *ExtOp = Builder.CreateZExt(I.getOperand(0), I32Ty);
  Value *ExtRes = Builder.CreateCall(I32, { ExtOp });
  Value *LShrOp =
      Builder.CreateLShr(ExtRes, 32 - getBaseElementBitWidth(I.getType()));
  Value *TruncRes =
      Builder.CreateTrunc(LShrOp, I.getType());

  I.replaceAllUsesWith(TruncRes);
  I.eraseFromParent();

  return true;
}

unsigned AMDGPUCodeGenPrepare::numBitsUnsigned(Value *Op) const {
  return computeKnownBits(Op, *DL, 0, AC).countMaxActiveBits();
}

unsigned AMDGPUCodeGenPrepare::numBitsSigned(Value *Op) const {
  return ComputeMaxSignificantBits(Op, *DL, 0, AC);
}

static void extractValues(IRBuilder<> &Builder,
                          SmallVectorImpl<Value *> &Values, Value *V) {
  auto *VT = dyn_cast<FixedVectorType>(V->getType());
  if (!VT) {
    Values.push_back(V);
    return;
  }

  for (int I = 0, E = VT->getNumElements(); I != E; ++I)
    Values.push_back(Builder.CreateExtractElement(V, I));
}

static Value *insertValues(IRBuilder<> &Builder,
                           Type *Ty,
                           SmallVectorImpl<Value *> &Values) {
  if (!Ty->isVectorTy()) {
    assert(Values.size() == 1);
    return Values[0];
  }

  Value *NewVal = PoisonValue::get(Ty);
  for (int I = 0, E = Values.size(); I != E; ++I)
    NewVal = Builder.CreateInsertElement(NewVal, Values[I], I);

  return NewVal;
}

// Returns 24-bit or 48-bit (as per `NumBits` and `Size`) mul of `LHS` and
// `RHS`. `NumBits` is the number of KnownBits of the result and `Size` is the
// width of the original destination.
static Value *getMul24(IRBuilder<> &Builder, Value *LHS, Value *RHS,
                       unsigned Size, unsigned NumBits, bool IsSigned) {
  if (Size <= 32 || NumBits <= 32) {
    Intrinsic::ID ID =
        IsSigned ? Intrinsic::amdgcn_mul_i24 : Intrinsic::amdgcn_mul_u24;
    return Builder.CreateIntrinsic(ID, {}, {LHS, RHS});
  }

  assert(NumBits <= 48);

  Intrinsic::ID LoID =
      IsSigned ? Intrinsic::amdgcn_mul_i24 : Intrinsic::amdgcn_mul_u24;
  Intrinsic::ID HiID =
      IsSigned ? Intrinsic::amdgcn_mulhi_i24 : Intrinsic::amdgcn_mulhi_u24;

  Value *Lo = Builder.CreateIntrinsic(LoID, {}, {LHS, RHS});
  Value *Hi = Builder.CreateIntrinsic(HiID, {}, {LHS, RHS});

  IntegerType *I64Ty = Builder.getInt64Ty();
  Lo = Builder.CreateZExtOrTrunc(Lo, I64Ty);
  Hi = Builder.CreateZExtOrTrunc(Hi, I64Ty);

  return Builder.CreateOr(Lo, Builder.CreateShl(Hi, 32));
}

bool AMDGPUCodeGenPrepare::replaceMulWithMul24(BinaryOperator &I) const {
  if (I.getOpcode() != Instruction::Mul)
    return false;

  Type *Ty = I.getType();
  unsigned Size = Ty->getScalarSizeInBits();
  if (Size <= 16 && ST->has16BitInsts())
    return false;

  // Prefer scalar if this could be s_mul_i32
  if (UA->isUniform(&I))
    return false;

  Value *LHS = I.getOperand(0);
  Value *RHS = I.getOperand(1);
  IRBuilder<> Builder(&I);
  Builder.SetCurrentDebugLocation(I.getDebugLoc());

  unsigned LHSBits = 0, RHSBits = 0;
  bool IsSigned = false;

  if (ST->hasMulU24() && (LHSBits = numBitsUnsigned(LHS)) <= 24 &&
      (RHSBits = numBitsUnsigned(RHS)) <= 24) {
    IsSigned = false;

  } else if (ST->hasMulI24() && (LHSBits = numBitsSigned(LHS)) <= 24 &&
             (RHSBits = numBitsSigned(RHS)) <= 24) {
    IsSigned = true;

  } else
    return false;

  SmallVector<Value *, 4> LHSVals;
  SmallVector<Value *, 4> RHSVals;
  SmallVector<Value *, 4> ResultVals;
  extractValues(Builder, LHSVals, LHS);
  extractValues(Builder, RHSVals, RHS);

  IntegerType *I32Ty = Builder.getInt32Ty();
  for (int I = 0, E = LHSVals.size(); I != E; ++I) {
    Value *LHS, *RHS;
    if (IsSigned) {
      LHS = Builder.CreateSExtOrTrunc(LHSVals[I], I32Ty);
      RHS = Builder.CreateSExtOrTrunc(RHSVals[I], I32Ty);
    } else {
      LHS = Builder.CreateZExtOrTrunc(LHSVals[I], I32Ty);
      RHS = Builder.CreateZExtOrTrunc(RHSVals[I], I32Ty);
    }

    Value *Result =
        getMul24(Builder, LHS, RHS, Size, LHSBits + RHSBits, IsSigned);

    if (IsSigned) {
      ResultVals.push_back(
          Builder.CreateSExtOrTrunc(Result, LHSVals[I]->getType()));
    } else {
      ResultVals.push_back(
          Builder.CreateZExtOrTrunc(Result, LHSVals[I]->getType()));
    }
  }

  Value *NewVal = insertValues(Builder, Ty, ResultVals);
  NewVal->takeName(&I);
  I.replaceAllUsesWith(NewVal);
  I.eraseFromParent();

  return true;
}

// Find a select instruction, which may have been casted. This is mostly to deal
// with cases where i16 selects were promoted here to i32.
static SelectInst *findSelectThroughCast(Value *V, CastInst *&Cast) {
  Cast = nullptr;
  if (SelectInst *Sel = dyn_cast<SelectInst>(V))
    return Sel;

  if ((Cast = dyn_cast<CastInst>(V))) {
    if (SelectInst *Sel = dyn_cast<SelectInst>(Cast->getOperand(0)))
      return Sel;
  }

  return nullptr;
}

bool AMDGPUCodeGenPrepare::foldBinOpIntoSelect(BinaryOperator &BO) const {
  // Don't do this unless the old select is going away. We want to eliminate the
  // binary operator, not replace a binop with a select.
  int SelOpNo = 0;

  CastInst *CastOp;

  // TODO: Should probably try to handle some cases with multiple
  // users. Duplicating the select may be profitable for division.
  SelectInst *Sel = findSelectThroughCast(BO.getOperand(0), CastOp);
  if (!Sel || !Sel->hasOneUse()) {
    SelOpNo = 1;
    Sel = findSelectThroughCast(BO.getOperand(1), CastOp);
  }

  if (!Sel || !Sel->hasOneUse())
    return false;

  Constant *CT = dyn_cast<Constant>(Sel->getTrueValue());
  Constant *CF = dyn_cast<Constant>(Sel->getFalseValue());
  Constant *CBO = dyn_cast<Constant>(BO.getOperand(SelOpNo ^ 1));
  if (!CBO || !CT || !CF)
    return false;

  if (CastOp) {
    if (!CastOp->hasOneUse())
      return false;
    CT = ConstantFoldCastOperand(CastOp->getOpcode(), CT, BO.getType(), *DL);
    CF = ConstantFoldCastOperand(CastOp->getOpcode(), CF, BO.getType(), *DL);
  }

  // TODO: Handle special 0/-1 cases DAG combine does, although we only really
  // need to handle divisions here.
  Constant *FoldedT = SelOpNo ?
    ConstantFoldBinaryOpOperands(BO.getOpcode(), CBO, CT, *DL) :
    ConstantFoldBinaryOpOperands(BO.getOpcode(), CT, CBO, *DL);
  if (!FoldedT || isa<ConstantExpr>(FoldedT))
    return false;

  Constant *FoldedF = SelOpNo ?
    ConstantFoldBinaryOpOperands(BO.getOpcode(), CBO, CF, *DL) :
    ConstantFoldBinaryOpOperands(BO.getOpcode(), CF, CBO, *DL);
  if (!FoldedF || isa<ConstantExpr>(FoldedF))
    return false;

  IRBuilder<> Builder(&BO);
  Builder.SetCurrentDebugLocation(BO.getDebugLoc());
  if (const FPMathOperator *FPOp = dyn_cast<const FPMathOperator>(&BO))
    Builder.setFastMathFlags(FPOp->getFastMathFlags());

  Value *NewSelect = Builder.CreateSelect(Sel->getCondition(),
                                          FoldedT, FoldedF);
  NewSelect->takeName(&BO);
  BO.replaceAllUsesWith(NewSelect);
  BO.eraseFromParent();
  if (CastOp)
    CastOp->eraseFromParent();
  Sel->eraseFromParent();
  return true;
}

// Optimize fdiv with rcp:
//
// 1/x -> rcp(x) when rcp is sufficiently accurate or inaccurate rcp is
//               allowed with unsafe-fp-math or afn.
//
// a/b -> a*rcp(b) when inaccurate rcp is allowed with unsafe-fp-math or afn.
static Value *optimizeWithRcp(Value *Num, Value *Den, bool AllowInaccurateRcp,
                              bool RcpIsAccurate, IRBuilder<> &Builder,
                              Module *Mod) {

  if (!AllowInaccurateRcp && !RcpIsAccurate)
    return nullptr;

  Type *Ty = Den->getType();
  if (const ConstantFP *CLHS = dyn_cast<ConstantFP>(Num)) {
    if (AllowInaccurateRcp || RcpIsAccurate) {
      if (CLHS->isExactlyValue(1.0)) {
        Function *Decl = Intrinsic::getDeclaration(
          Mod, Intrinsic::amdgcn_rcp, Ty);

        // v_rcp_f32 and v_rsq_f32 do not support denormals, and according to
        // the CI documentation has a worst case error of 1 ulp.
        // OpenCL requires <= 2.5 ulp for 1.0 / x, so it should always be OK to
        // use it as long as we aren't trying to use denormals.
        //
        // v_rcp_f16 and v_rsq_f16 DO support denormals.

        // NOTE: v_sqrt and v_rcp will be combined to v_rsq later. So we don't
        //       insert rsq intrinsic here.

        // 1.0 / x -> rcp(x)
        return Builder.CreateCall(Decl, { Den });
      }

       // Same as for 1.0, but expand the sign out of the constant.
      if (CLHS->isExactlyValue(-1.0)) {
        Function *Decl = Intrinsic::getDeclaration(
          Mod, Intrinsic::amdgcn_rcp, Ty);

         // -1.0 / x -> rcp (fneg x)
         Value *FNeg = Builder.CreateFNeg(Den);
         return Builder.CreateCall(Decl, { FNeg });
       }
    }
  }

  if (AllowInaccurateRcp) {
    Function *Decl = Intrinsic::getDeclaration(
      Mod, Intrinsic::amdgcn_rcp, Ty);

    // Turn into multiply by the reciprocal.
    // x / y -> x * (1.0 / y)
    Value *Recip = Builder.CreateCall(Decl, { Den });
    return Builder.CreateFMul(Num, Recip);
  }
  return nullptr;
}

// optimize with fdiv.fast:
//
// a/b -> fdiv.fast(a, b) when !fpmath >= 2.5ulp with denormals flushed.
//
// 1/x -> fdiv.fast(1,x)  when !fpmath >= 2.5ulp.
//
// NOTE: optimizeWithRcp should be tried first because rcp is the preference.
static Value *optimizeWithFDivFast(Value *Num, Value *Den, float ReqdAccuracy,
                                   bool HasDenormals, IRBuilder<> &Builder,
                                   Module *Mod) {
  // fdiv.fast can achieve 2.5 ULP accuracy.
  if (ReqdAccuracy < 2.5f)
    return nullptr;

  // Only have fdiv.fast for f32.
  Type *Ty = Den->getType();
  if (!Ty->isFloatTy())
    return nullptr;

  bool NumIsOne = false;
  if (const ConstantFP *CNum = dyn_cast<ConstantFP>(Num)) {
    if (CNum->isExactlyValue(+1.0) || CNum->isExactlyValue(-1.0))
      NumIsOne = true;
  }

  // fdiv does not support denormals. But 1.0/x is always fine to use it.
  if (HasDenormals && !NumIsOne)
    return nullptr;

  Function *Decl = Intrinsic::getDeclaration(Mod, Intrinsic::amdgcn_fdiv_fast);
  return Builder.CreateCall(Decl, { Num, Den });
}

// Optimizations is performed based on fpmath, fast math flags as well as
// denormals to optimize fdiv with either rcp or fdiv.fast.
//
// With rcp:
//   1/x -> rcp(x) when rcp is sufficiently accurate or inaccurate rcp is
//                 allowed with unsafe-fp-math or afn.
//
//   a/b -> a*rcp(b) when inaccurate rcp is allowed with unsafe-fp-math or afn.
//
// With fdiv.fast:
//   a/b -> fdiv.fast(a, b) when !fpmath >= 2.5ulp with denormals flushed.
//
//   1/x -> fdiv.fast(1,x)  when !fpmath >= 2.5ulp.
//
// NOTE: rcp is the preference in cases that both are legal.
bool AMDGPUCodeGenPrepare::visitFDiv(BinaryOperator &FDiv) {

  Type *Ty = FDiv.getType()->getScalarType();

  // The f64 rcp/rsq approximations are pretty inaccurate. We can do an
  // expansion around them in codegen.
  if (Ty->isDoubleTy())
    return false;

  // No intrinsic for fdiv16 if target does not support f16.
  if (Ty->isHalfTy() && !ST->has16BitInsts())
    return false;

  const FPMathOperator *FPOp = cast<const FPMathOperator>(&FDiv);
  const float ReqdAccuracy =  FPOp->getFPAccuracy();

  // Inaccurate rcp is allowed with unsafe-fp-math or afn.
  FastMathFlags FMF = FPOp->getFastMathFlags();
  const bool AllowInaccurateRcp = HasUnsafeFPMath || FMF.approxFunc();

  // rcp_f16 is accurate for !fpmath >= 1.0ulp.
  // rcp_f32 is accurate for !fpmath >= 1.0ulp and denormals are flushed.
  // rcp_f64 is never accurate.
  const bool RcpIsAccurate = (Ty->isHalfTy() && ReqdAccuracy >= 1.0f) ||
            (Ty->isFloatTy() && !HasFP32Denormals && ReqdAccuracy >= 1.0f);

  IRBuilder<> Builder(FDiv.getParent(), std::next(FDiv.getIterator()));
  Builder.setFastMathFlags(FMF);
  Builder.SetCurrentDebugLocation(FDiv.getDebugLoc());

  Value *Num = FDiv.getOperand(0);
  Value *Den = FDiv.getOperand(1);

  Value *NewFDiv = nullptr;
  if (auto *VT = dyn_cast<FixedVectorType>(FDiv.getType())) {
    NewFDiv = PoisonValue::get(VT);

    // FIXME: Doesn't do the right thing for cases where the vector is partially
    // constant. This works when the scalarizer pass is run first.
    for (unsigned I = 0, E = VT->getNumElements(); I != E; ++I) {
      Value *NumEltI = Builder.CreateExtractElement(Num, I);
      Value *DenEltI = Builder.CreateExtractElement(Den, I);
      // Try rcp first.
      Value *NewElt = optimizeWithRcp(NumEltI, DenEltI, AllowInaccurateRcp,
                                      RcpIsAccurate, Builder, Mod);
      if (!NewElt) // Try fdiv.fast.
        NewElt = optimizeWithFDivFast(NumEltI, DenEltI, ReqdAccuracy,
                                      HasFP32Denormals, Builder, Mod);
      if (!NewElt) // Keep the original.
        NewElt = Builder.CreateFDiv(NumEltI, DenEltI);

      NewFDiv = Builder.CreateInsertElement(NewFDiv, NewElt, I);
    }
  } else { // Scalar FDiv.
    // Try rcp first.
    NewFDiv = optimizeWithRcp(Num, Den, AllowInaccurateRcp, RcpIsAccurate,
                              Builder, Mod);
    if (!NewFDiv) { // Try fdiv.fast.
      NewFDiv = optimizeWithFDivFast(Num, Den, ReqdAccuracy, HasFP32Denormals,
                                     Builder, Mod);
    }
  }

  if (NewFDiv) {
    FDiv.replaceAllUsesWith(NewFDiv);
    NewFDiv->takeName(&FDiv);
    FDiv.eraseFromParent();
  }

  return !!NewFDiv;
}

bool AMDGPUCodeGenPrepare::visitXor(BinaryOperator &I) {
  // Match the Xor instruction, its type and its operands
  IntrinsicInst *IntrinsicCall = dyn_cast<IntrinsicInst>(I.getOperand(0));
  ConstantInt *RHS = dyn_cast<ConstantInt>(I.getOperand(1));
  if (!RHS || !IntrinsicCall || RHS->getSExtValue() != -1)
    return visitBinaryOperator(I);

  // Check if the Call is an intrinsic instruction to amdgcn_class intrinsic
  // has only one use
  if (IntrinsicCall->getIntrinsicID() != Intrinsic::amdgcn_class ||
      !IntrinsicCall->hasOneUse())
    return visitBinaryOperator(I);

  // "Not" the second argument of the intrinsic call
  ConstantInt *Arg = dyn_cast<ConstantInt>(IntrinsicCall->getOperand(1));
  if (!Arg)
    return visitBinaryOperator(I);

  IntrinsicCall->setOperand(
      1, ConstantInt::get(Arg->getType(), Arg->getZExtValue() ^ 0x3ff));
  I.replaceAllUsesWith(IntrinsicCall);
  I.eraseFromParent();
  return true;
}

static bool hasUnsafeFPMath(const Function &F) {
  Attribute Attr = F.getFnAttribute("unsafe-fp-math");
  return Attr.getValueAsBool();
}

static std::pair<Value*, Value*> getMul64(IRBuilder<> &Builder,
                                          Value *LHS, Value *RHS) {
  Type *I32Ty = Builder.getInt32Ty();
  Type *I64Ty = Builder.getInt64Ty();

  Value *LHS_EXT64 = Builder.CreateZExt(LHS, I64Ty);
  Value *RHS_EXT64 = Builder.CreateZExt(RHS, I64Ty);
  Value *MUL64 = Builder.CreateMul(LHS_EXT64, RHS_EXT64);
  Value *Lo = Builder.CreateTrunc(MUL64, I32Ty);
  Value *Hi = Builder.CreateLShr(MUL64, Builder.getInt64(32));
  Hi = Builder.CreateTrunc(Hi, I32Ty);
  return std::pair(Lo, Hi);
}

static Value* getMulHu(IRBuilder<> &Builder, Value *LHS, Value *RHS) {
  return getMul64(Builder, LHS, RHS).second;
}

/// Figure out how many bits are really needed for this division. \p AtLeast is
/// an optimization hint to bypass the second ComputeNumSignBits call if we the
/// first one is insufficient. Returns -1 on failure.
int AMDGPUCodeGenPrepare::getDivNumBits(BinaryOperator &I,
                                        Value *Num, Value *Den,
                                        unsigned AtLeast, bool IsSigned) const {
  const DataLayout &DL = Mod->getDataLayout();
  unsigned LHSSignBits = ComputeNumSignBits(Num, DL, 0, AC, &I);
  if (LHSSignBits < AtLeast)
    return -1;

  unsigned RHSSignBits = ComputeNumSignBits(Den, DL, 0, AC, &I);
  if (RHSSignBits < AtLeast)
    return -1;

  unsigned SignBits = std::min(LHSSignBits, RHSSignBits);
  unsigned DivBits = Num->getType()->getScalarSizeInBits() - SignBits;
  if (IsSigned)
    ++DivBits;
  return DivBits;
}

// The fractional part of a float is enough to accurately represent up to
// a 24-bit signed integer.
Value *AMDGPUCodeGenPrepare::expandDivRem24(IRBuilder<> &Builder,
                                            BinaryOperator &I,
                                            Value *Num, Value *Den,
                                            bool IsDiv, bool IsSigned) const {
  int DivBits = getDivNumBits(I, Num, Den, 9, IsSigned);
  if (DivBits == -1)
    return nullptr;
  return expandDivRem24Impl(Builder, I, Num, Den, DivBits, IsDiv, IsSigned);
}

Value *AMDGPUCodeGenPrepare::expandDivRem24Impl(IRBuilder<> &Builder,
                                                BinaryOperator &I,
                                                Value *Num, Value *Den,
                                                unsigned DivBits,
                                                bool IsDiv, bool IsSigned) const {
  Type *I32Ty = Builder.getInt32Ty();
  Num = Builder.CreateTrunc(Num, I32Ty);
  Den = Builder.CreateTrunc(Den, I32Ty);

  Type *F32Ty = Builder.getFloatTy();
  ConstantInt *One = Builder.getInt32(1);
  Value *JQ = One;

  if (IsSigned) {
    // char|short jq = ia ^ ib;
    JQ = Builder.CreateXor(Num, Den);

    // jq = jq >> (bitsize - 2)
    JQ = Builder.CreateAShr(JQ, Builder.getInt32(30));

    // jq = jq | 0x1
    JQ = Builder.CreateOr(JQ, One);
  }

  // int ia = (int)LHS;
  Value *IA = Num;

  // int ib, (int)RHS;
  Value *IB = Den;

  // float fa = (float)ia;
  Value *FA = IsSigned ? Builder.CreateSIToFP(IA, F32Ty)
                       : Builder.CreateUIToFP(IA, F32Ty);

  // float fb = (float)ib;
  Value *FB = IsSigned ? Builder.CreateSIToFP(IB,F32Ty)
                       : Builder.CreateUIToFP(IB,F32Ty);

  Function *RcpDecl = Intrinsic::getDeclaration(Mod, Intrinsic::amdgcn_rcp,
                                                Builder.getFloatTy());
  Value *RCP = Builder.CreateCall(RcpDecl, { FB });
  Value *FQM = Builder.CreateFMul(FA, RCP);

  // fq = trunc(fqm);
  CallInst *FQ = Builder.CreateUnaryIntrinsic(Intrinsic::trunc, FQM);
  FQ->copyFastMathFlags(Builder.getFastMathFlags());

  // float fqneg = -fq;
  Value *FQNeg = Builder.CreateFNeg(FQ);

  // float fr = mad(fqneg, fb, fa);
  auto FMAD = !ST->hasMadMacF32Insts()
                  ? Intrinsic::fma
                  : (Intrinsic::ID)Intrinsic::amdgcn_fmad_ftz;
  Value *FR = Builder.CreateIntrinsic(FMAD,
                                      {FQNeg->getType()}, {FQNeg, FB, FA}, FQ);

  // int iq = (int)fq;
  Value *IQ = IsSigned ? Builder.CreateFPToSI(FQ, I32Ty)
                       : Builder.CreateFPToUI(FQ, I32Ty);

  // fr = fabs(fr);
  FR = Builder.CreateUnaryIntrinsic(Intrinsic::fabs, FR, FQ);

  // fb = fabs(fb);
  FB = Builder.CreateUnaryIntrinsic(Intrinsic::fabs, FB, FQ);

  // int cv = fr >= fb;
  Value *CV = Builder.CreateFCmpOGE(FR, FB);

  // jq = (cv ? jq : 0);
  JQ = Builder.CreateSelect(CV, JQ, Builder.getInt32(0));

  // dst = iq + jq;
  Value *Div = Builder.CreateAdd(IQ, JQ);

  Value *Res = Div;
  if (!IsDiv) {
    // Rem needs compensation, it's easier to recompute it
    Value *Rem = Builder.CreateMul(Div, Den);
    Res = Builder.CreateSub(Num, Rem);
  }

  if (DivBits != 0 && DivBits < 32) {
    // Extend in register from the number of bits this divide really is.
    if (IsSigned) {
      int InRegBits = 32 - DivBits;

      Res = Builder.CreateShl(Res, InRegBits);
      Res = Builder.CreateAShr(Res, InRegBits);
    } else {
      ConstantInt *TruncMask
        = Builder.getInt32((UINT64_C(1) << DivBits) - 1);
      Res = Builder.CreateAnd(Res, TruncMask);
    }
  }

  return Res;
}

// Try to recognize special cases the DAG will emit special, better expansions
// than the general expansion we do here.

// TODO: It would be better to just directly handle those optimizations here.
bool AMDGPUCodeGenPrepare::divHasSpecialOptimization(
  BinaryOperator &I, Value *Num, Value *Den) const {
  if (Constant *C = dyn_cast<Constant>(Den)) {
    // Arbitrary constants get a better expansion as long as a wider mulhi is
    // legal.
    if (C->getType()->getScalarSizeInBits() <= 32)
      return true;

    // TODO: Sdiv check for not exact for some reason.

    // If there's no wider mulhi, there's only a better expansion for powers of
    // two.
    // TODO: Should really know for each vector element.
    if (isKnownToBeAPowerOfTwo(C, *DL, true, 0, AC, &I, DT))
      return true;

    return false;
  }

  if (BinaryOperator *BinOpDen = dyn_cast<BinaryOperator>(Den)) {
    // fold (udiv x, (shl c, y)) -> x >>u (log2(c)+y) iff c is power of 2
    if (BinOpDen->getOpcode() == Instruction::Shl &&
        isa<Constant>(BinOpDen->getOperand(0)) &&
        isKnownToBeAPowerOfTwo(BinOpDen->getOperand(0), *DL, true,
                               0, AC, &I, DT)) {
      return true;
    }
  }

  return false;
}

static Value *getSign32(Value *V, IRBuilder<> &Builder, const DataLayout *DL) {
  // Check whether the sign can be determined statically.
  KnownBits Known = computeKnownBits(V, *DL);
  if (Known.isNegative())
    return Constant::getAllOnesValue(V->getType());
  if (Known.isNonNegative())
    return Constant::getNullValue(V->getType());
  return Builder.CreateAShr(V, Builder.getInt32(31));
}

Value *AMDGPUCodeGenPrepare::expandDivRem32(IRBuilder<> &Builder,
                                            BinaryOperator &I, Value *X,
                                            Value *Y) const {
  Instruction::BinaryOps Opc = I.getOpcode();
  assert(Opc == Instruction::URem || Opc == Instruction::UDiv ||
         Opc == Instruction::SRem || Opc == Instruction::SDiv);

  FastMathFlags FMF;
  FMF.setFast();
  Builder.setFastMathFlags(FMF);

  if (divHasSpecialOptimization(I, X, Y))
    return nullptr;  // Keep it for later optimization.

  bool IsDiv = Opc == Instruction::UDiv || Opc == Instruction::SDiv;
  bool IsSigned = Opc == Instruction::SRem || Opc == Instruction::SDiv;

  Type *Ty = X->getType();
  Type *I32Ty = Builder.getInt32Ty();
  Type *F32Ty = Builder.getFloatTy();

  if (Ty->getScalarSizeInBits() < 32) {
    if (IsSigned) {
      X = Builder.CreateSExt(X, I32Ty);
      Y = Builder.CreateSExt(Y, I32Ty);
    } else {
      X = Builder.CreateZExt(X, I32Ty);
      Y = Builder.CreateZExt(Y, I32Ty);
    }
  }

  if (Value *Res = expandDivRem24(Builder, I, X, Y, IsDiv, IsSigned)) {
    return IsSigned ? Builder.CreateSExtOrTrunc(Res, Ty) :
                      Builder.CreateZExtOrTrunc(Res, Ty);
  }

  ConstantInt *Zero = Builder.getInt32(0);
  ConstantInt *One = Builder.getInt32(1);

  Value *Sign = nullptr;
  if (IsSigned) {
    Value *SignX = getSign32(X, Builder, DL);
    Value *SignY = getSign32(Y, Builder, DL);
    // Remainder sign is the same as LHS
    Sign = IsDiv ? Builder.CreateXor(SignX, SignY) : SignX;

    X = Builder.CreateAdd(X, SignX);
    Y = Builder.CreateAdd(Y, SignY);

    X = Builder.CreateXor(X, SignX);
    Y = Builder.CreateXor(Y, SignY);
  }

  // The algorithm here is based on ideas from "Software Integer Division", Tom
  // Rodeheffer, August 2008.
  //
  // unsigned udiv(unsigned x, unsigned y) {
  //   // Initial estimate of inv(y). The constant is less than 2^32 to ensure
  //   // that this is a lower bound on inv(y), even if some of the calculations
  //   // round up.
  //   unsigned z = (unsigned)((4294967296.0 - 512.0) * v_rcp_f32((float)y));
  //
  //   // One round of UNR (Unsigned integer Newton-Raphson) to improve z.
  //   // Empirically this is guaranteed to give a "two-y" lower bound on
  //   // inv(y).
  //   z += umulh(z, -y * z);
  //
  //   // Quotient/remainder estimate.
  //   unsigned q = umulh(x, z);
  //   unsigned r = x - q * y;
  //
  //   // Two rounds of quotient/remainder refinement.
  //   if (r >= y) {
  //     ++q;
  //     r -= y;
  //   }
  //   if (r >= y) {
  //     ++q;
  //     r -= y;
  //   }
  //
  //   return q;
  // }

  // Initial estimate of inv(y).
  Value *FloatY = Builder.CreateUIToFP(Y, F32Ty);
  Function *Rcp = Intrinsic::getDeclaration(Mod, Intrinsic::amdgcn_rcp, F32Ty);
  Value *RcpY = Builder.CreateCall(Rcp, {FloatY});
  Constant *Scale = ConstantFP::get(F32Ty, llvm::bit_cast<float>(0x4F7FFFFE));
  Value *ScaledY = Builder.CreateFMul(RcpY, Scale);
  Value *Z = Builder.CreateFPToUI(ScaledY, I32Ty);

  // One round of UNR.
  Value *NegY = Builder.CreateSub(Zero, Y);
  Value *NegYZ = Builder.CreateMul(NegY, Z);
  Z = Builder.CreateAdd(Z, getMulHu(Builder, Z, NegYZ));

  // Quotient/remainder estimate.
  Value *Q = getMulHu(Builder, X, Z);
  Value *R = Builder.CreateSub(X, Builder.CreateMul(Q, Y));

  // First quotient/remainder refinement.
  Value *Cond = Builder.CreateICmpUGE(R, Y);
  if (IsDiv)
    Q = Builder.CreateSelect(Cond, Builder.CreateAdd(Q, One), Q);
  R = Builder.CreateSelect(Cond, Builder.CreateSub(R, Y), R);

  // Second quotient/remainder refinement.
  Cond = Builder.CreateICmpUGE(R, Y);
  Value *Res;
  if (IsDiv)
    Res = Builder.CreateSelect(Cond, Builder.CreateAdd(Q, One), Q);
  else
    Res = Builder.CreateSelect(Cond, Builder.CreateSub(R, Y), R);

  if (IsSigned) {
    Res = Builder.CreateXor(Res, Sign);
    Res = Builder.CreateSub(Res, Sign);
  }

  Res = Builder.CreateTrunc(Res, Ty);

  return Res;
}

Value *AMDGPUCodeGenPrepare::shrinkDivRem64(IRBuilder<> &Builder,
                                            BinaryOperator &I,
                                            Value *Num, Value *Den) const {
  if (!ExpandDiv64InIR && divHasSpecialOptimization(I, Num, Den))
    return nullptr;  // Keep it for later optimization.

  Instruction::BinaryOps Opc = I.getOpcode();

  bool IsDiv = Opc == Instruction::SDiv || Opc == Instruction::UDiv;
  bool IsSigned = Opc == Instruction::SDiv || Opc == Instruction::SRem;

  int NumDivBits = getDivNumBits(I, Num, Den, 32, IsSigned);
  if (NumDivBits == -1)
    return nullptr;

  Value *Narrowed = nullptr;
  if (NumDivBits <= 24) {
    Narrowed = expandDivRem24Impl(Builder, I, Num, Den, NumDivBits,
                                  IsDiv, IsSigned);
  } else if (NumDivBits <= 32) {
    Narrowed = expandDivRem32(Builder, I, Num, Den);
  }

  if (Narrowed) {
    return IsSigned ? Builder.CreateSExt(Narrowed, Num->getType()) :
                      Builder.CreateZExt(Narrowed, Num->getType());
  }

  return nullptr;
}

void AMDGPUCodeGenPrepare::expandDivRem64(BinaryOperator &I) const {
  Instruction::BinaryOps Opc = I.getOpcode();
  // Do the general expansion.
  if (Opc == Instruction::UDiv || Opc == Instruction::SDiv) {
    expandDivisionUpTo64Bits(&I);
    return;
  }

  if (Opc == Instruction::URem || Opc == Instruction::SRem) {
    expandRemainderUpTo64Bits(&I);
    return;
  }

  llvm_unreachable("not a division");
}

bool AMDGPUCodeGenPrepare::visitBinaryOperator(BinaryOperator &I) {
  if (foldBinOpIntoSelect(I))
    return true;

  if (ST->has16BitInsts() && needsPromotionToI32(I.getType()) &&
      UA->isUniform(&I) && promoteUniformOpToI32(I))
    return true;

  if (UseMul24Intrin && replaceMulWithMul24(I))
    return true;

  bool Changed = false;
  Instruction::BinaryOps Opc = I.getOpcode();
  Type *Ty = I.getType();
  Value *NewDiv = nullptr;
  unsigned ScalarSize = Ty->getScalarSizeInBits();

  SmallVector<BinaryOperator *, 8> Div64ToExpand;

  if ((Opc == Instruction::URem || Opc == Instruction::UDiv ||
       Opc == Instruction::SRem || Opc == Instruction::SDiv) &&
      ScalarSize <= 64 &&
      !DisableIDivExpand) {
    Value *Num = I.getOperand(0);
    Value *Den = I.getOperand(1);
    IRBuilder<> Builder(&I);
    Builder.SetCurrentDebugLocation(I.getDebugLoc());

    if (auto *VT = dyn_cast<FixedVectorType>(Ty)) {
      NewDiv = PoisonValue::get(VT);

      for (unsigned N = 0, E = VT->getNumElements(); N != E; ++N) {
        Value *NumEltN = Builder.CreateExtractElement(Num, N);
        Value *DenEltN = Builder.CreateExtractElement(Den, N);

        Value *NewElt;
        if (ScalarSize <= 32) {
          NewElt = expandDivRem32(Builder, I, NumEltN, DenEltN);
          if (!NewElt)
            NewElt = Builder.CreateBinOp(Opc, NumEltN, DenEltN);
        } else {
          // See if this 64-bit division can be shrunk to 32/24-bits before
          // producing the general expansion.
          NewElt = shrinkDivRem64(Builder, I, NumEltN, DenEltN);
          if (!NewElt) {
            // The general 64-bit expansion introduces control flow and doesn't
            // return the new value. Just insert a scalar copy and defer
            // expanding it.
            NewElt = Builder.CreateBinOp(Opc, NumEltN, DenEltN);
            Div64ToExpand.push_back(cast<BinaryOperator>(NewElt));
          }
        }

        NewDiv = Builder.CreateInsertElement(NewDiv, NewElt, N);
      }
    } else {
      if (ScalarSize <= 32)
        NewDiv = expandDivRem32(Builder, I, Num, Den);
      else {
        NewDiv = shrinkDivRem64(Builder, I, Num, Den);
        if (!NewDiv)
          Div64ToExpand.push_back(&I);
      }
    }

    if (NewDiv) {
      I.replaceAllUsesWith(NewDiv);
      I.eraseFromParent();
      Changed = true;
    }
  }

  if (ExpandDiv64InIR) {
    // TODO: We get much worse code in specially handled constant cases.
    for (BinaryOperator *Div : Div64ToExpand) {
      expandDivRem64(*Div);
      Changed = true;
    }
  }

  return Changed;
}

bool AMDGPUCodeGenPrepare::visitLoadInst(LoadInst &I) {
  if (!WidenLoads)
    return false;

  if ((I.getPointerAddressSpace() == AMDGPUAS::CONSTANT_ADDRESS ||
       I.getPointerAddressSpace() == AMDGPUAS::CONSTANT_ADDRESS_32BIT) &&
      canWidenScalarExtLoad(I)) {
    IRBuilder<> Builder(&I);
    Builder.SetCurrentDebugLocation(I.getDebugLoc());

    Type *I32Ty = Builder.getInt32Ty();
    Type *PT = PointerType::get(I32Ty, I.getPointerAddressSpace());
    Value *BitCast= Builder.CreateBitCast(I.getPointerOperand(), PT);
    LoadInst *WidenLoad = Builder.CreateLoad(I32Ty, BitCast);
    WidenLoad->copyMetadata(I);

    // If we have range metadata, we need to convert the type, and not make
    // assumptions about the high bits.
    if (auto *Range = WidenLoad->getMetadata(LLVMContext::MD_range)) {
      ConstantInt *Lower =
        mdconst::extract<ConstantInt>(Range->getOperand(0));

      if (Lower->isNullValue()) {
        WidenLoad->setMetadata(LLVMContext::MD_range, nullptr);
      } else {
        Metadata *LowAndHigh[] = {
          ConstantAsMetadata::get(ConstantInt::get(I32Ty, Lower->getValue().zext(32))),
          // Don't make assumptions about the high bits.
          ConstantAsMetadata::get(ConstantInt::get(I32Ty, 0))
        };

        WidenLoad->setMetadata(LLVMContext::MD_range,
                               MDNode::get(Mod->getContext(), LowAndHigh));
      }
    }

    int TySize = Mod->getDataLayout().getTypeSizeInBits(I.getType());
    Type *IntNTy = Builder.getIntNTy(TySize);
    Value *ValTrunc = Builder.CreateTrunc(WidenLoad, IntNTy);
    Value *ValOrig = Builder.CreateBitCast(ValTrunc, I.getType());
    I.replaceAllUsesWith(ValOrig);
    I.eraseFromParent();
    return true;
  }

  return false;
}

bool AMDGPUCodeGenPrepare::visitICmpInst(ICmpInst &I) {
  bool Changed = false;

  if (ST->has16BitInsts() && needsPromotionToI32(I.getOperand(0)->getType()) &&
      UA->isUniform(&I))
    Changed |= promoteUniformOpToI32(I);

  return Changed;
}

bool AMDGPUCodeGenPrepare::visitSelectInst(SelectInst &I) {
  bool Changed = false;

  if (ST->has16BitInsts() && needsPromotionToI32(I.getType()) &&
      UA->isUniform(&I))
    Changed |= promoteUniformOpToI32(I);

  return Changed;
}

<<<<<<< HEAD
// Helper for breaking large PHIs that returns true when an extractelement on V
// is likely to be folded away by the DAG combiner.
static bool isInterestingPHIIncomingValue(Value *V, FixedVectorType *FVT) {
  InsertElementInst *IE = dyn_cast<InsertElementInst>(V);

  // Constants & InsertElements chains are interesting.
  if (!IE)
    return isa<Constant>(V);

  // Check if this is a simple chain of insertelement that fills the vector. If
  // that's the case, we can break up this PHI node profitably because the
  // extractelement we will insert will get folded out.
  BasicBlock *BB = IE->getParent();
  BitVector EltsCovered(FVT->getNumElements());
  InsertElementInst *Next = IE;
  while (Next && !EltsCovered.all()) {
    ConstantInt *Idx = dyn_cast<ConstantInt>(Next->getOperand(2));

    // Non constant index/out of bounds index -> folding is unlikely.
    // Note that this is more of a sanity check - canonical IR should
    // already have replaced those with poison.
    if (!Idx || Idx->getSExtValue() >= FVT->getNumElements())
      return false;

    EltsCovered.set(Idx->getSExtValue());

    // If the insertelement chain ends with a constant, it's fine.
    if (isa<Constant>(Next->getOperand(0)))
      return true;

    Next = dyn_cast<InsertElementInst>(Next->getOperand(0));

    // If the chain is spread across basic blocks, the DAG combiner
    // won't see it in its entirety and is unlikely to be able to fold
    // evevrything away.
    if (Next && Next->getParent() != BB)
      return false;
  }

  // All elements covered, all of the extract elements will likely be
  // combined.
  return EltsCovered.all();
}

=======
>>>>>>> 6f0d4568
bool AMDGPUCodeGenPrepare::visitPHINode(PHINode &I) {
  // Break-up fixed-vector PHIs into smaller pieces.
  // Default threshold is 32, so it breaks up any vector that's >32 bits into
  // its elements, or into 32-bit pieces (for 8/16 bit elts).
  //
  // This is only helpful for DAGISel because it doesn't handle large PHIs as
  // well as GlobalISel. DAGISel lowers PHIs by using CopyToReg/CopyFromReg.
  // With large, odd-sized PHIs we may end up needing many `build_vector`
  // operations with most elements being "undef". This inhibits a lot of
  // optimization opportunities and can result in unreasonably high register
  // pressure and the inevitable stack spilling.
  if (!ScalarizeLargePHIs || getCGPassBuilderOption().EnableGlobalISelOption)
    return false;

  FixedVectorType *FVT = dyn_cast<FixedVectorType>(I.getType());
  if (!FVT || DL->getTypeSizeInBits(FVT) <= ScalarizeLargePHIsThreshold)
    return false;

<<<<<<< HEAD
  // Try to avoid unprofitable cases:
  // - Don't break PHIs that have no interesting incoming values. That is, where
  // there is no clear opportunity to fold the "extractelement" instructions we
  // would add.
  //   - Note: IC does not run after this pass, so we're only interested in the
  //     folding that the DAG combiner can do.
  // - For simplicity, don't break PHIs that are used by other PHIs because it'd
  // require us to determine if the whole "chain" can be converted or not. e.g.
  // if we broke this PHI but not its user, we would actually make things worse.
  if (!ForceScalarizeLargePHIs) {
    if (none_of(
            I.incoming_values(),
            [&](Value *V) { return isInterestingPHIIncomingValue(V, FVT); }) ||
        any_of(I.users(), [&](User *U) { return isa<PHINode>(U); })) {
      return false;
    }
  }

=======
>>>>>>> 6f0d4568
  struct VectorSlice {
    Type *Ty = nullptr;
    unsigned Idx = 0;
    unsigned NumElts = 0;
    std::vector<Value *> IncomingValues = {};
    PHINode *NewPHI = nullptr;
  };

  std::vector<VectorSlice> Slices;

  Type *EltTy = FVT->getElementType();
  {
    unsigned Idx = 0;
    // For 8/16 bits type, don't scalarize fully but break it up into as many
    // 32-bit slices as we can, and scalarize the tail.
    const unsigned EltSize = DL->getTypeSizeInBits(EltTy);
    const unsigned NumElts = FVT->getNumElements();
    if (EltSize == 8 || EltSize == 16) {
      const unsigned SubVecSize = (32 / EltSize);
      Type *SubVecTy = FixedVectorType::get(EltTy, SubVecSize);
      for (unsigned End = alignDown(NumElts, SubVecSize); Idx < End;
           Idx += SubVecSize)
        Slices.push_back(VectorSlice{SubVecTy, Idx, SubVecSize});
    }

    // Scalarize all remaining elements.
    for (; Idx < NumElts; ++Idx)
      Slices.push_back(VectorSlice{EltTy, Idx, 1});
  }

  if (Slices.size() == 1)
    return false;

  // Break up this PHI's incoming values.
  for (unsigned Idx = 0; Idx < I.getNumIncomingValues(); ++Idx) {
    Value *Inc = I.getIncomingValue(Idx);

    IRBuilder<> B(I.getIncomingBlock(Idx)->getTerminator());
    if (Instruction *IncInst = dyn_cast<Instruction>(Inc))
      B.SetCurrentDebugLocation(IncInst->getDebugLoc());

    unsigned NameSuffix = 0;
    for (VectorSlice &S : Slices) {
      const auto ValName =
          "largephi.extractslice" + std::to_string(NameSuffix++);
      if (S.NumElts > 1) {
        SmallVector<int, 4> Mask;
        for (unsigned K = S.Idx; K < (S.Idx + S.NumElts); ++K)
          Mask.push_back(K);
        S.IncomingValues.push_back(B.CreateShuffleVector(Inc, Mask, ValName));
      } else
        S.IncomingValues.push_back(B.CreateExtractElement(Inc, S.Idx, ValName));
    }
  }

  // Now create one PHI per vector piece.
  IRBuilder<> B(I.getParent()->getFirstNonPHI());
  B.SetCurrentDebugLocation(I.getDebugLoc());

  for (VectorSlice &S : Slices) {
    S.NewPHI = B.CreatePHI(S.Ty, I.getNumIncomingValues());
    for (const auto &[Idx, BB] : enumerate(I.blocks()))
      S.NewPHI->addIncoming(S.IncomingValues[Idx], BB);
  }

  // And replace this PHI with a vector of all the previous PHI values.
  Value *Vec = PoisonValue::get(FVT);
  unsigned NameSuffix = 0;
  for (VectorSlice &S : Slices) {
    const auto ValName = "largephi.insertslice" + std::to_string(NameSuffix++);
    if (S.NumElts > 1)
      Vec =
          B.CreateInsertVector(FVT, Vec, S.NewPHI, B.getInt64(S.Idx), ValName);
    else
      Vec = B.CreateInsertElement(Vec, S.NewPHI, S.Idx, ValName);
  }

  I.replaceAllUsesWith(Vec);
  I.eraseFromParent();
  return true;
}

bool AMDGPUCodeGenPrepare::visitIntrinsicInst(IntrinsicInst &I) {
  switch (I.getIntrinsicID()) {
  case Intrinsic::bitreverse:
    return visitBitreverseIntrinsicInst(I);
  default:
    return false;
  }
}

bool AMDGPUCodeGenPrepare::visitBitreverseIntrinsicInst(IntrinsicInst &I) {
  bool Changed = false;

  if (ST->has16BitInsts() && needsPromotionToI32(I.getType()) &&
      UA->isUniform(&I))
    Changed |= promoteUniformBitreverseToI32(I);

  return Changed;
}

bool AMDGPUCodeGenPrepare::doInitialization(Module &M) {
  Mod = &M;
  DL = &Mod->getDataLayout();
  return false;
}

bool AMDGPUCodeGenPrepare::runOnFunction(Function &F) {
  if (skipFunction(F))
    return false;

  auto *TPC = getAnalysisIfAvailable<TargetPassConfig>();
  if (!TPC)
    return false;

  const AMDGPUTargetMachine &TM = TPC->getTM<AMDGPUTargetMachine>();
  ST = &TM.getSubtarget<GCNSubtarget>(F);
  AC = &getAnalysis<AssumptionCacheTracker>().getAssumptionCache(F);
  UA = &getAnalysis<UniformityInfoWrapperPass>().getUniformityInfo();

  auto *DTWP = getAnalysisIfAvailable<DominatorTreeWrapperPass>();
  DT = DTWP ? &DTWP->getDomTree() : nullptr;

  HasUnsafeFPMath = hasUnsafeFPMath(F);

  SIModeRegisterDefaults Mode(F);
  HasFP32Denormals = Mode.allFP32Denormals();

  bool MadeChange = false;

  Function::iterator NextBB;
  for (Function::iterator FI = F.begin(), FE = F.end(); FI != FE; FI = NextBB) {
    BasicBlock *BB = &*FI;
    NextBB = std::next(FI);

    BasicBlock::iterator Next;
    for (BasicBlock::iterator I = BB->begin(), E = BB->end(); I != E; I = Next) {
      Next = std::next(I);

      MadeChange |= visit(*I);

      if (Next != E) { // Control flow changed
        BasicBlock *NextInstBB = Next->getParent();
        if (NextInstBB != BB) {
          BB = NextInstBB;
          E = BB->end();
          FE = F.end();
        }
      }
    }
  }

  return MadeChange;
}

INITIALIZE_PASS_BEGIN(AMDGPUCodeGenPrepare, DEBUG_TYPE,
                      "AMDGPU IR optimizations", false, false)
INITIALIZE_PASS_DEPENDENCY(AssumptionCacheTracker)
INITIALIZE_PASS_DEPENDENCY(UniformityInfoWrapperPass)
INITIALIZE_PASS_END(AMDGPUCodeGenPrepare, DEBUG_TYPE, "AMDGPU IR optimizations",
                    false, false)

char AMDGPUCodeGenPrepare::ID = 0;

FunctionPass *llvm::createAMDGPUCodeGenPreparePass() {
  return new AMDGPUCodeGenPrepare();
}<|MERGE_RESOLUTION|>--- conflicted
+++ resolved
@@ -52,15 +52,12 @@
                        cl::desc("Break large PHI nodes for DAGISel"),
                        cl::ReallyHidden, cl::init(true));
 
-<<<<<<< HEAD
 static cl::opt<bool>
-    ForceScalarizeLargePHIs("amdgpu-codegenprepare-force-break-large-phis",
-                            cl::desc("For testing purposes, always break large "
-                                     "PHIs even if it isn't profitable."),
-                            cl::ReallyHidden, cl::init(false));
-
-=======
->>>>>>> 6f0d4568
+            ForceScalarizeLargePHIs("amdgpu-codegenprepare-force-break-large-phis",
+                                    cl::desc("For testing purposes, always break large "
+                                             "PHIs even if it isn't profitable."),
+                                    cl::ReallyHidden, cl::init(false));
+
 static cl::opt<unsigned> ScalarizeLargePHIsThreshold(
     "amdgpu-codegenprepare-break-large-phis-threshold",
     cl::desc("Minimum type size in bits for breaking large PHI nodes"),
@@ -1403,7 +1400,6 @@
   return Changed;
 }
 
-<<<<<<< HEAD
 // Helper for breaking large PHIs that returns true when an extractelement on V
 // is likely to be folded away by the DAG combiner.
 static bool isInterestingPHIIncomingValue(Value *V, FixedVectorType *FVT) {
@@ -1448,8 +1444,6 @@
   return EltsCovered.all();
 }
 
-=======
->>>>>>> 6f0d4568
 bool AMDGPUCodeGenPrepare::visitPHINode(PHINode &I) {
   // Break-up fixed-vector PHIs into smaller pieces.
   // Default threshold is 32, so it breaks up any vector that's >32 bits into
@@ -1468,7 +1462,6 @@
   if (!FVT || DL->getTypeSizeInBits(FVT) <= ScalarizeLargePHIsThreshold)
     return false;
 
-<<<<<<< HEAD
   // Try to avoid unprofitable cases:
   // - Don't break PHIs that have no interesting incoming values. That is, where
   // there is no clear opportunity to fold the "extractelement" instructions we
@@ -1487,8 +1480,6 @@
     }
   }
 
-=======
->>>>>>> 6f0d4568
   struct VectorSlice {
     Type *Ty = nullptr;
     unsigned Idx = 0;
