--- conflicted
+++ resolved
@@ -60,8 +60,6 @@
   std::unique_ptr<InstructionSelector> InstSelector;
   std::unique_ptr<LegalizerInfo> Legalizer;
   std::unique_ptr<RegisterBankInfo> RegBankInfo;
-
-  Optional<AMDGPU::IsaInfo::AMDGPUTargetID> TargetID;
 
 protected:
   // Basic subtarget description.
@@ -236,8 +234,7 @@
   }
 
   const AMDGPU::IsaInfo::AMDGPUTargetID &getTargetID() const {
-    assert(TargetID.hasValue() && "TargetID has not be initialized");
-    return *TargetID;
+    return TargetID;
   }
 
   // Nothing implemented, just prevent crashes on use.
@@ -511,11 +508,7 @@
   }
 
   bool isXNACKEnabled() const {
-<<<<<<< HEAD
-    return getTargetID().isXnackOnOrAny();
-=======
     return TargetID.isXnackOnOrAny();
->>>>>>> 3e206a59
   }
 
   bool isCuModeEnabled() const {
@@ -578,11 +571,7 @@
   }
 
   bool d16PreservesUnusedBits() const {
-<<<<<<< HEAD
-    return hasD16LoadStore() && !getTargetID().isSramEccOnOrAny();
-=======
     return hasD16LoadStore() && !TargetID.isSramEccOnOrAny();
->>>>>>> 3e206a59
   }
 
   bool hasD16Images() const {
