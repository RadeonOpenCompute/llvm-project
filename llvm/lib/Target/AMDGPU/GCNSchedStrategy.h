//===-- GCNSchedStrategy.h - GCN Scheduler Strategy -*- C++ -*-------------===//
//
// Part of the LLVM Project, under the Apache License v2.0 with LLVM Exceptions.
// See https://llvm.org/LICENSE.txt for license information.
// SPDX-License-Identifier: Apache-2.0 WITH LLVM-exception
//
//===----------------------------------------------------------------------===//
//
/// \file
//
//===----------------------------------------------------------------------===//

#ifndef LLVM_LIB_TARGET_AMDGPU_GCNSCHEDSTRATEGY_H
#define LLVM_LIB_TARGET_AMDGPU_GCNSCHEDSTRATEGY_H

#include "GCNRegPressure.h"
#include "llvm/ADT/MapVector.h"
#include "llvm/CodeGen/MachineScheduler.h"

namespace llvm {

class SIMachineFunctionInfo;
class SIRegisterInfo;
class GCNSubtarget;
class GCNSchedStage;

enum class GCNSchedStageID : unsigned {
  OccInitialSchedule = 0,
  UnclusteredHighRPReschedule = 1,
  ClusteredLowOccupancyReschedule = 2,
  PreRARematerialize = 3,
  ILPInitialSchedule = 4
};

#ifndef NDEBUG
raw_ostream &operator<<(raw_ostream &OS, const GCNSchedStageID &StageID);
#endif

/// This is a minimal scheduler strategy.  The main difference between this
/// and the GenericScheduler is that GCNSchedStrategy uses different
/// heuristics to determine excess/critical pressure sets.
class GCNSchedStrategy : public GenericScheduler {
protected:
  SUnit *pickNodeBidirectional(bool &IsTopNode);

  void pickNodeFromQueue(SchedBoundary &Zone, const CandPolicy &ZonePolicy,
                         const RegPressureTracker &RPTracker,
                         SchedCandidate &Cand);

  void initCandidate(SchedCandidate &Cand, SUnit *SU,
                     bool AtTop, const RegPressureTracker &RPTracker,
                     const SIRegisterInfo *SRI,
                     unsigned SGPRPressure, unsigned VGPRPressure);

  std::vector<unsigned> Pressure;

  std::vector<unsigned> MaxPressure;

  unsigned SGPRExcessLimit;

  unsigned VGPRExcessLimit;

  unsigned TargetOccupancy;

  MachineFunction *MF;

  // Scheduling stages for this strategy.
  SmallVector<GCNSchedStageID, 4> SchedStages;

  // Pointer to the current SchedStageID.
  SmallVectorImpl<GCNSchedStageID>::iterator CurrentStage = nullptr;

public:
<<<<<<< HEAD
=======
  // schedule() have seen register pressure over the critical limits and had to
  // track register pressure for actual scheduling heuristics.
  bool HasHighPressure;

  // An error margin is necessary because of poor performance of the generic RP
  // tracker and can be adjusted up for tuning heuristics to try and more
  // aggressively reduce register pressure.
  const unsigned DefaultErrorMargin = 3;

  const unsigned HighRPErrorMargin = 10;

  unsigned ErrorMargin = DefaultErrorMargin;

>>>>>>> f2751388
  unsigned SGPRCriticalLimit;

  unsigned VGPRCriticalLimit;

<<<<<<< HEAD
  // schedule() have seen register pressure over the critical limits and had to
  // track register pressure for actual scheduling heuristics.
  bool HasHighPressure;

  // An error margin is necessary because of poor performance of the generic RP
  // tracker and can be adjusted up for tuning heuristics to try and more
  // aggressively reduce register pressure.
  const unsigned DefaultErrorMargin = 3;

  const unsigned HighRPErrorMargin = 10;

  unsigned ErrorMargin = DefaultErrorMargin;

  // SALINAS unsigned SGPRCriticalLimit;

  // SALINAS unsigned VGPRCriticalLimit;

  GCNMaxOccupancySchedStrategy(const MachineSchedContext *C);
=======
  GCNSchedStrategy(const MachineSchedContext *C);
>>>>>>> f2751388

  SUnit *pickNode(bool &IsTopNode) override;

  void initialize(ScheduleDAGMI *DAG) override;

  unsigned getTargetOccupancy() { return TargetOccupancy; }

  void setTargetOccupancy(unsigned Occ) { TargetOccupancy = Occ; }

<<<<<<< HEAD
enum class GCNSchedStageID : unsigned {
  InitialSchedule = 0,
  UnclusteredHighRPReschedule = 1,
  ClusteredLowOccupancyReschedule = 2,
  PreRARematerialize = 3,
  LastStage = PreRARematerialize
};
=======
  GCNSchedStageID getCurrentStage();
>>>>>>> f2751388

  // Advances stage. Returns true if there are remaining stages.
  bool advanceStage();

  bool hasNextStage() const;

  GCNSchedStageID getNextStage() const;
};

/// The goal of this scheduling strategy is to maximize kernel occupancy (i.e.
/// maximum number of waves per simd).
class GCNMaxOccupancySchedStrategy final : public GCNSchedStrategy {
public:
  GCNMaxOccupancySchedStrategy(const MachineSchedContext *C);
};

/// The goal of this scheduling strategy is to maximize ILP for a single wave
/// (i.e. latency hiding).
class GCNMaxILPSchedStrategy final : public GCNSchedStrategy {
protected:
  bool tryCandidate(SchedCandidate &Cand, SchedCandidate &TryCand,
                    SchedBoundary *Zone) const override;

public:
  GCNMaxILPSchedStrategy(const MachineSchedContext *C);
};

class GCNScheduleDAGMILive final : public ScheduleDAGMILive {
  friend class GCNSchedStage;
<<<<<<< HEAD
  friend class InitialScheduleStage;
=======
  friend class OccInitialScheduleStage;
>>>>>>> f2751388
  friend class UnclusteredHighRPStage;
  friend class ClusteredLowOccStage;
  friend class PreRARematStage;
  friend class ILPInitialScheduleStage;

  const GCNSubtarget &ST;

  SIMachineFunctionInfo &MFI;

  // Occupancy target at the beginning of function scheduling cycle.
  unsigned StartingOccupancy;

  // Minimal real occupancy recorder for the function.
  unsigned MinOccupancy;

  // Vector of regions recorder for later rescheduling
  SmallVector<std::pair<MachineBasicBlock::iterator,
                        MachineBasicBlock::iterator>, 32> Regions;

  // Records if a region is not yet scheduled, or schedule has been reverted,
  // or we generally desire to reschedule it.
  BitVector RescheduleRegions;

  // Record regions with high register pressure.
  BitVector RegionsWithHighRP;

  // Record regions with excess register pressure over the physical register
  // limit. Register pressure in these regions usually will result in spilling.
  BitVector RegionsWithExcessRP;

  // Regions that has the same occupancy as the latest MinOccupancy
  BitVector RegionsWithMinOcc;

  // Regions that have IGLP instructions (SCHED_GROUP_BARRIER or IGLP_OPT).
  BitVector RegionsWithIGLPInstrs;

  // Region live-in cache.
  SmallVector<GCNRPTracker::LiveRegSet, 32> LiveIns;

  // Region pressure cache.
  SmallVector<GCNRegPressure, 32> Pressure;

  // Temporary basic block live-in cache.
  DenseMap<const MachineBasicBlock *, GCNRPTracker::LiveRegSet> MBBLiveIns;

  DenseMap<MachineInstr *, GCNRPTracker::LiveRegSet> BBLiveInMap;

  DenseMap<MachineInstr *, GCNRPTracker::LiveRegSet> getBBLiveInMap() const;

  // Return current region pressure.
  GCNRegPressure getRealRegPressure(unsigned RegionIdx) const;

  // Compute and cache live-ins and pressure for all regions in block.
  void computeBlockPressure(unsigned RegionIdx, const MachineBasicBlock *MBB);

  // Update region boundaries when removing MI or inserting NewMI before MI.
  void updateRegionBoundaries(
      SmallVectorImpl<std::pair<MachineBasicBlock::iterator,
                                MachineBasicBlock::iterator>> &RegionBoundaries,
      MachineBasicBlock::iterator MI, MachineInstr *NewMI,
      bool Removing = false);

  void runSchedStages();

  std::unique_ptr<GCNSchedStage> createSchedStage(GCNSchedStageID SchedStageID);

public:
  GCNScheduleDAGMILive(MachineSchedContext *C,
                       std::unique_ptr<MachineSchedStrategy> S);

  void schedule() override;

  void finalizeSchedule() override;
};

// GCNSchedStrategy applies multiple scheduling stages to a function.
class GCNSchedStage {
protected:
  GCNScheduleDAGMILive &DAG;

  GCNSchedStrategy &S;

  MachineFunction &MF;

  SIMachineFunctionInfo &MFI;

  const GCNSubtarget &ST;

  const GCNSchedStageID StageID;

  // The current block being scheduled.
  MachineBasicBlock *CurrentMBB = nullptr;

  // Current region index.
  unsigned RegionIdx = 0;

  // Record the original order of instructions before scheduling.
  std::vector<MachineInstr *> Unsched;

  // RP before scheduling the current region.
  GCNRegPressure PressureBefore;

  // RP after scheduling the current region.
  GCNRegPressure PressureAfter;

  std::vector<std::unique_ptr<ScheduleDAGMutation>> SavedMutations;

  GCNSchedStage(GCNSchedStageID StageID, GCNScheduleDAGMILive &DAG);

public:
  // Initialize state for a scheduling stage. Returns false if the current stage
  // should be skipped.
  virtual bool initGCNSchedStage();

  // Finalize state after finishing a scheduling pass on the function.
  virtual void finalizeGCNSchedStage();

  // Setup for scheduling a region. Returns false if the current region should
  // be skipped.
  virtual bool initGCNRegion();

  // Track whether a new region is also a new MBB.
  void setupNewBlock();

  // Finalize state after scheudling a region.
  void finalizeGCNRegion();

  // Check result of scheduling.
  void checkScheduling();

  // Returns true if scheduling should be reverted.
  virtual bool shouldRevertScheduling(unsigned WavesAfter);

  // Returns true if the new schedule may result in more spilling.
  bool mayCauseSpilling(unsigned WavesAfter);

  // Attempt to revert scheduling for this region.
  void revertScheduling();

  void advanceRegion() { RegionIdx++; }

  virtual ~GCNSchedStage() = default;
};

class OccInitialScheduleStage : public GCNSchedStage {
public:
  bool shouldRevertScheduling(unsigned WavesAfter) override;

  OccInitialScheduleStage(GCNSchedStageID StageID, GCNScheduleDAGMILive &DAG)
      : GCNSchedStage(StageID, DAG) {}
};

class UnclusteredHighRPStage : public GCNSchedStage {
private:
  // Save the initial occupancy before starting this stage.
  unsigned InitialOccupancy;

public:
  bool initGCNSchedStage() override;

  void finalizeGCNSchedStage() override;

  bool initGCNRegion() override;

  bool shouldRevertScheduling(unsigned WavesAfter) override;

  UnclusteredHighRPStage(GCNSchedStageID StageID, GCNScheduleDAGMILive &DAG)
      : GCNSchedStage(StageID, DAG) {}
};

// Retry function scheduling if we found resulting occupancy and it is
// lower than used for other scheduling passes. This will give more freedom
// to schedule low register pressure blocks.
class ClusteredLowOccStage : public GCNSchedStage {
public:
  bool initGCNSchedStage() override;

  bool initGCNRegion() override;

  bool shouldRevertScheduling(unsigned WavesAfter) override;

  ClusteredLowOccStage(GCNSchedStageID StageID, GCNScheduleDAGMILive &DAG)
      : GCNSchedStage(StageID, DAG) {}
};

class PreRARematStage : public GCNSchedStage {
private:
  // Each region at MinOccupancy will have their own list of trivially
  // rematerializable instructions we can remat to reduce RP. The list maps an
  // instruction to the position we should remat before, usually the MI using
  // the rematerializable instruction.
  MapVector<unsigned, MapVector<MachineInstr *, MachineInstr *>>
      RematerializableInsts;

  // Map a trivially remateriazable def to a list of regions at MinOccupancy
  // that has the defined reg as a live-in.
  DenseMap<MachineInstr *, SmallVector<unsigned, 4>> RematDefToLiveInRegions;

  // Collect all trivially rematerializable VGPR instructions with a single def
  // and single use outside the defining block into RematerializableInsts.
  void collectRematerializableInstructions();

  bool isTriviallyReMaterializable(const MachineInstr &MI);

  // TODO: Should also attempt to reduce RP of SGPRs and AGPRs
  // Attempt to reduce RP of VGPR by sinking trivially rematerializable
  // instructions. Returns true if we were able to sink instruction(s).
  bool sinkTriviallyRematInsts(const GCNSubtarget &ST,
                               const TargetInstrInfo *TII);

public:
  bool initGCNSchedStage() override;
  bool initGCNRegion() override;
  bool shouldRevertScheduling(unsigned WavesAfter) override;
  PreRARematStage(GCNSchedStageID StageID, GCNScheduleDAGMILive &DAG)
      : GCNSchedStage(StageID, DAG) {}
};

<<<<<<< HEAD
class GCNPostScheduleDAGMILive final : public ScheduleDAGMI {
private:
  std::vector<std::unique_ptr<ScheduleDAGMutation>> SavedMutations;
  bool HasIGLPInstrs = false;
public:
  void schedule() override;
  void finalizeSchedule() override;
=======
class ILPInitialScheduleStage : public GCNSchedStage {
public:
  bool shouldRevertScheduling(unsigned WavesAfter) override;

  ILPInitialScheduleStage(GCNSchedStageID StageID, GCNScheduleDAGMILive &DAG)
      : GCNSchedStage(StageID, DAG) {}
};

class GCNPostScheduleDAGMILive final : public ScheduleDAGMI {
private:
  std::vector<std::unique_ptr<ScheduleDAGMutation>> SavedMutations;

  bool HasIGLPInstrs = false;

public:
  void schedule() override;

  void finalizeSchedule() override;

>>>>>>> f2751388
  GCNPostScheduleDAGMILive(MachineSchedContext *C,
                           std::unique_ptr<MachineSchedStrategy> S,
                           bool RemoveKillFlags);
};
<<<<<<< HEAD
=======

>>>>>>> f2751388
} // End namespace llvm

#endif // LLVM_LIB_TARGET_AMDGPU_GCNSCHEDSTRATEGY_H<|MERGE_RESOLUTION|>--- conflicted
+++ resolved
@@ -71,12 +71,9 @@
   SmallVectorImpl<GCNSchedStageID>::iterator CurrentStage = nullptr;
 
 public:
-<<<<<<< HEAD
-=======
   // schedule() have seen register pressure over the critical limits and had to
   // track register pressure for actual scheduling heuristics.
   bool HasHighPressure;
-
   // An error margin is necessary because of poor performance of the generic RP
   // tracker and can be adjusted up for tuning heuristics to try and more
   // aggressively reduce register pressure.
@@ -85,34 +82,11 @@
   const unsigned HighRPErrorMargin = 10;
 
   unsigned ErrorMargin = DefaultErrorMargin;
-
->>>>>>> f2751388
   unsigned SGPRCriticalLimit;
 
   unsigned VGPRCriticalLimit;
 
-<<<<<<< HEAD
-  // schedule() have seen register pressure over the critical limits and had to
-  // track register pressure for actual scheduling heuristics.
-  bool HasHighPressure;
-
-  // An error margin is necessary because of poor performance of the generic RP
-  // tracker and can be adjusted up for tuning heuristics to try and more
-  // aggressively reduce register pressure.
-  const unsigned DefaultErrorMargin = 3;
-
-  const unsigned HighRPErrorMargin = 10;
-
-  unsigned ErrorMargin = DefaultErrorMargin;
-
-  // SALINAS unsigned SGPRCriticalLimit;
-
-  // SALINAS unsigned VGPRCriticalLimit;
-
-  GCNMaxOccupancySchedStrategy(const MachineSchedContext *C);
-=======
   GCNSchedStrategy(const MachineSchedContext *C);
->>>>>>> f2751388
 
   SUnit *pickNode(bool &IsTopNode) override;
 
@@ -122,17 +96,7 @@
 
   void setTargetOccupancy(unsigned Occ) { TargetOccupancy = Occ; }
 
-<<<<<<< HEAD
-enum class GCNSchedStageID : unsigned {
-  InitialSchedule = 0,
-  UnclusteredHighRPReschedule = 1,
-  ClusteredLowOccupancyReschedule = 2,
-  PreRARematerialize = 3,
-  LastStage = PreRARematerialize
-};
-=======
   GCNSchedStageID getCurrentStage();
->>>>>>> f2751388
 
   // Advances stage. Returns true if there are remaining stages.
   bool advanceStage();
@@ -162,11 +126,7 @@
 
 class GCNScheduleDAGMILive final : public ScheduleDAGMILive {
   friend class GCNSchedStage;
-<<<<<<< HEAD
-  friend class InitialScheduleStage;
-=======
   friend class OccInitialScheduleStage;
->>>>>>> f2751388
   friend class UnclusteredHighRPStage;
   friend class ClusteredLowOccStage;
   friend class PreRARematStage;
@@ -385,7 +345,14 @@
       : GCNSchedStage(StageID, DAG) {}
 };
 
-<<<<<<< HEAD
+class ILPInitialScheduleStage : public GCNSchedStage {
+public:
+  bool shouldRevertScheduling(unsigned WavesAfter) override;
+
+  ILPInitialScheduleStage(GCNSchedStageID StageID, GCNScheduleDAGMILive &DAG)
+      : GCNSchedStage(StageID, DAG) {}
+};
+
 class GCNPostScheduleDAGMILive final : public ScheduleDAGMI {
 private:
   std::vector<std::unique_ptr<ScheduleDAGMutation>> SavedMutations;
@@ -393,35 +360,10 @@
 public:
   void schedule() override;
   void finalizeSchedule() override;
-=======
-class ILPInitialScheduleStage : public GCNSchedStage {
-public:
-  bool shouldRevertScheduling(unsigned WavesAfter) override;
-
-  ILPInitialScheduleStage(GCNSchedStageID StageID, GCNScheduleDAGMILive &DAG)
-      : GCNSchedStage(StageID, DAG) {}
-};
-
-class GCNPostScheduleDAGMILive final : public ScheduleDAGMI {
-private:
-  std::vector<std::unique_ptr<ScheduleDAGMutation>> SavedMutations;
-
-  bool HasIGLPInstrs = false;
-
-public:
-  void schedule() override;
-
-  void finalizeSchedule() override;
-
->>>>>>> f2751388
   GCNPostScheduleDAGMILive(MachineSchedContext *C,
                            std::unique_ptr<MachineSchedStrategy> S,
                            bool RemoveKillFlags);
 };
-<<<<<<< HEAD
-=======
-
->>>>>>> f2751388
 } // End namespace llvm
 
 #endif // LLVM_LIB_TARGET_AMDGPU_GCNSCHEDSTRATEGY_H