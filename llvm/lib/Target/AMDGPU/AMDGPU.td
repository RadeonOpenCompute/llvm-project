--- conflicted
+++ resolved
@@ -1311,13 +1311,9 @@
    FeatureFlatAtomicFaddF32Inst,
    FeatureImageInsts,
    FeaturePackedTID,
-<<<<<<< HEAD
-   FeatureVcmpxPermlaneHazard]>;
-=======
    FeatureVcmpxPermlaneHazard,
    FeatureVALUTransUseHazard,
    FeatureMADIntraFwdBug]>;
->>>>>>> 25a61c42
 
 def FeatureISAVersion11_0_0 : FeatureSet<
   !listconcat(FeatureISAVersion11_Common.Features,
