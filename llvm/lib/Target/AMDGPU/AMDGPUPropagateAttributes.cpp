--- conflicted
+++ resolved
@@ -212,11 +212,7 @@
     if (AMDGPU::isKernel(F.getCallingConv()))
       Roots.insert(&F);
 
-<<<<<<< HEAD
-  return process();
-=======
   return Roots.empty() ? false : process();
->>>>>>> 0e64e13c
 }
 
 bool AMDGPUPropagateAttributes::process(Function &F) {
