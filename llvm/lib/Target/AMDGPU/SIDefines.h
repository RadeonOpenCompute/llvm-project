//===-- SIDefines.h - SI Helper Macros ----------------------*- C++ -*-===//
//
// Part of the LLVM Project, under the Apache License v2.0 with LLVM Exceptions.
// See https://llvm.org/LICENSE.txt for license information.
// SPDX-License-Identifier: Apache-2.0 WITH LLVM-exception
//
/// \file
//===----------------------------------------------------------------------===//

#ifndef LLVM_LIB_TARGET_AMDGPU_SIDEFINES_H
#define LLVM_LIB_TARGET_AMDGPU_SIDEFINES_H

#include "llvm/MC/MCInstrDesc.h"

namespace llvm {

// This needs to be kept in sync with the field bits in SIRegisterClass.
enum SIRCFlags : uint8_t {
  // For vector registers.
  HasVGPR = 1 << 0,
  HasAGPR = 1 << 1,
  HasSGPR = 1 << 2
}; // enum SIRCFlags

namespace SIInstrFlags {
// This needs to be kept in sync with the field bits in InstSI.
enum : uint64_t {
  // Low bits - basic encoding information.
  SALU = 1 << 0,
  VALU = 1 << 1,

  // SALU instruction formats.
  SOP1 = 1 << 2,
  SOP2 = 1 << 3,
  SOPC = 1 << 4,
  SOPK = 1 << 5,
  SOPP = 1 << 6,

  // VALU instruction formats.
  VOP1 = 1 << 7,
  VOP2 = 1 << 8,
  VOPC = 1 << 9,

  // TODO: Should this be spilt into VOP3 a and b?
  VOP3 = 1 << 10,
  VOP3P = 1 << 12,

  VINTRP = 1 << 13,
  SDWA = 1 << 14,
  DPP = 1 << 15,
  TRANS = 1 << 16,

  // Memory instruction formats.
  MUBUF = 1 << 17,
  MTBUF = 1 << 18,
  SMRD = 1 << 19,
  MIMG = 1 << 20,
  EXP = 1 << 21,
  FLAT = 1 << 22,
  DS = 1 << 23,

  // Pseudo instruction formats.
  VGPRSpill = 1 << 24,
  SGPRSpill = 1 << 25,

  // High bits - other information.
  VM_CNT = UINT64_C(1) << 32,
  EXP_CNT = UINT64_C(1) << 33,
  LGKM_CNT = UINT64_C(1) << 34,

  WQM = UINT64_C(1) << 35,
  DisableWQM = UINT64_C(1) << 36,
  Gather4 = UINT64_C(1) << 37,
  SOPK_ZEXT = UINT64_C(1) << 38,
  SCALAR_STORE = UINT64_C(1) << 39,
  FIXED_SIZE = UINT64_C(1) << 40,
  VOPAsmPrefer32Bit = UINT64_C(1) << 41,
  VOP3_OPSEL = UINT64_C(1) << 42,
  maybeAtomic = UINT64_C(1) << 43,
  renamedInGFX9 = UINT64_C(1) << 44,

  // Is a clamp on FP type.
  FPClamp = UINT64_C(1) << 45,

  // Is an integer clamp
  IntClamp = UINT64_C(1) << 46,

  // Clamps lo component of register.
  ClampLo = UINT64_C(1) << 47,

  // Clamps hi component of register.
  // ClampLo and ClampHi set for packed clamp.
  ClampHi = UINT64_C(1) << 48,

  // Is a packed VOP3P instruction.
  IsPacked = UINT64_C(1) << 49,

  // Is a D16 buffer instruction.
  D16Buf = UINT64_C(1) << 50,

  // FLAT instruction accesses FLAT_GLBL segment.
  FlatGlobal = UINT64_C(1) << 51,

  // Uses floating point double precision rounding mode
  FPDPRounding = UINT64_C(1) << 52,

  // Instruction is FP atomic.
  FPAtomic = UINT64_C(1) << 53,

  // Is a MFMA instruction.
  IsMAI = UINT64_C(1) << 54,

  // Is a DOT instruction.
  IsDOT = UINT64_C(1) << 55,

  // FLAT instruction accesses FLAT_SCRATCH segment.
  FlatScratch = UINT64_C(1) << 56,

  // Atomic without return.
  IsAtomicNoRet = UINT64_C(1) << 57,

  // Atomic with return.
  IsAtomicRet = UINT64_C(1) << 58
};

// v_cmp_class_* etc. use a 10-bit mask for what operation is checked.
// The result is true if any of these tests are true.
enum ClassFlags : unsigned {
  S_NAN = 1 << 0,        // Signaling NaN
  Q_NAN = 1 << 1,        // Quiet NaN
  N_INFINITY = 1 << 2,   // Negative infinity
  N_NORMAL = 1 << 3,     // Negative normal
  N_SUBNORMAL = 1 << 4,  // Negative subnormal
  N_ZERO = 1 << 5,       // Negative zero
  P_ZERO = 1 << 6,       // Positive zero
  P_SUBNORMAL = 1 << 7,  // Positive subnormal
  P_NORMAL = 1 << 8,     // Positive normal
  P_INFINITY = 1 << 9    // Positive infinity
};
}

namespace AMDGPU {
enum OperandType : unsigned {
  /// Operands with register or 32-bit immediate
  OPERAND_REG_IMM_INT32 = MCOI::OPERAND_FIRST_TARGET,
  OPERAND_REG_IMM_INT64,
  OPERAND_REG_IMM_INT16,
  OPERAND_REG_IMM_FP32,
  OPERAND_REG_IMM_FP64,
  OPERAND_REG_IMM_FP16,
  OPERAND_REG_IMM_FP16_DEFERRED,
  OPERAND_REG_IMM_FP32_DEFERRED,
  OPERAND_REG_IMM_V2FP16,
  OPERAND_REG_IMM_V2INT16,
  OPERAND_REG_IMM_V2INT32,
  OPERAND_REG_IMM_V2FP32,

  /// Operands with register or inline constant
  OPERAND_REG_INLINE_C_INT16,
  OPERAND_REG_INLINE_C_INT32,
  OPERAND_REG_INLINE_C_INT64,
  OPERAND_REG_INLINE_C_FP16,
  OPERAND_REG_INLINE_C_FP32,
  OPERAND_REG_INLINE_C_FP64,
  OPERAND_REG_INLINE_C_V2INT16,
  OPERAND_REG_INLINE_C_V2FP16,
  OPERAND_REG_INLINE_C_V2INT32,
  OPERAND_REG_INLINE_C_V2FP32,

  /// Operand with 32-bit immediate that uses the constant bus.
  OPERAND_KIMM32,
  OPERAND_KIMM16,

  /// Operands with an AccVGPR register or inline constant
  OPERAND_REG_INLINE_AC_INT16,
  OPERAND_REG_INLINE_AC_INT32,
  OPERAND_REG_INLINE_AC_FP16,
  OPERAND_REG_INLINE_AC_FP32,
  OPERAND_REG_INLINE_AC_FP64,
  OPERAND_REG_INLINE_AC_V2INT16,
  OPERAND_REG_INLINE_AC_V2FP16,
  OPERAND_REG_INLINE_AC_V2INT32,
  OPERAND_REG_INLINE_AC_V2FP32,

  OPERAND_REG_IMM_FIRST = OPERAND_REG_IMM_INT32,
  OPERAND_REG_IMM_LAST = OPERAND_REG_IMM_V2FP32,

  OPERAND_REG_INLINE_C_FIRST = OPERAND_REG_INLINE_C_INT16,
  OPERAND_REG_INLINE_C_LAST = OPERAND_REG_INLINE_AC_V2FP32,

  OPERAND_REG_INLINE_AC_FIRST = OPERAND_REG_INLINE_AC_INT16,
  OPERAND_REG_INLINE_AC_LAST = OPERAND_REG_INLINE_AC_V2FP32,

  OPERAND_SRC_FIRST = OPERAND_REG_IMM_INT32,
  OPERAND_SRC_LAST = OPERAND_REG_INLINE_C_LAST,

  // Operand for source modifiers for VOP instructions
  OPERAND_INPUT_MODS,

  // Operand for SDWA instructions
  OPERAND_SDWA_VOPC_DST

};
}

// Input operand modifiers bit-masks
// NEG and SEXT share same bit-mask because they can't be set simultaneously.
namespace SISrcMods {
  enum : unsigned {
   NEG = 1 << 0,   // Floating-point negate modifier
   ABS = 1 << 1,   // Floating-point absolute modifier
   SEXT = 1 << 0,  // Integer sign-extend modifier
   NEG_HI = ABS,   // Floating-point negate high packed component modifier.
   OP_SEL_0 = 1 << 2,
   OP_SEL_1 = 1 << 3,
   DST_OP_SEL = 1 << 3 // VOP3 dst op_sel (share mask with OP_SEL_1)
  };
}

namespace SIOutMods {
  enum : unsigned {
    NONE = 0,
    MUL2 = 1,
    MUL4 = 2,
    DIV2 = 3
  };
}

namespace AMDGPU {
namespace VGPRIndexMode {

enum Id : unsigned { // id of symbolic names
  ID_SRC0 = 0,
  ID_SRC1,
  ID_SRC2,
  ID_DST,

  ID_MIN = ID_SRC0,
  ID_MAX = ID_DST
};

enum EncBits : unsigned {
  OFF = 0,
  SRC0_ENABLE = 1 << ID_SRC0,
  SRC1_ENABLE = 1 << ID_SRC1,
  SRC2_ENABLE = 1 << ID_SRC2,
  DST_ENABLE = 1 << ID_DST,
  ENABLE_MASK = SRC0_ENABLE | SRC1_ENABLE | SRC2_ENABLE | DST_ENABLE,
  UNDEF = 0xFFFF
};

} // namespace VGPRIndexMode
} // namespace AMDGPU

namespace AMDGPUAsmVariants {
  enum : unsigned {
    DEFAULT = 0,
    VOP3 = 1,
    SDWA = 2,
    SDWA9 = 3,
    DPP = 4
  };
}

namespace AMDGPU {
namespace EncValues { // Encoding values of enum9/8/7 operands

enum : unsigned {
  SGPR_MIN = 0,
  SGPR_MAX_SI = 101,
  SGPR_MAX_GFX10 = 105,
  TTMP_VI_MIN = 112,
  TTMP_VI_MAX = 123,
  TTMP_GFX9PLUS_MIN = 108,
  TTMP_GFX9PLUS_MAX = 123,
  INLINE_INTEGER_C_MIN = 128,
  INLINE_INTEGER_C_POSITIVE_MAX = 192, // 64
  INLINE_INTEGER_C_MAX = 208,
  INLINE_FLOATING_C_MIN = 240,
  INLINE_FLOATING_C_MAX = 248,
  LITERAL_CONST = 255,
  VGPR_MIN = 256,
  VGPR_MAX = 511
};

} // namespace EncValues
} // namespace AMDGPU

namespace AMDGPU {
namespace CPol {

enum CPol {
  GLC = 1,
  SLC = 2,
  DLC = 4,
  SCC = 16,
  SC0 = GLC,
  SC1 = SCC,
  NT = SLC,
  ALL = GLC | SLC | DLC | SCC
};

} // namespace CPol

namespace SendMsg { // Encoding of SIMM16 used in s_sendmsg* insns.

enum Id { // Message ID, width(4) [3:0].
  ID_INTERRUPT = 1,
  ID_GS = 2,
  ID_GS_DONE = 3,
  ID_SAVEWAVE = 4,           // added in GFX8
  ID_STALL_WAVE_GEN = 5,     // added in GFX9
  ID_HALT_WAVES = 6,         // added in GFX9
  ID_ORDERED_PS_DONE = 7,    // added in GFX9
  ID_EARLY_PRIM_DEALLOC = 8, // added in GFX9, removed in GFX10
  ID_GS_ALLOC_REQ = 9,       // added in GFX9
  ID_GET_DOORBELL = 10,      // added in GFX9
  ID_GET_DDID = 11,          // added in GFX10
  ID_SYSMSG = 15,

  ID_SHIFT_ = 0,
  ID_WIDTH_ = 4,
  ID_MASK_ = (((1 << ID_WIDTH_) - 1) << ID_SHIFT_)
};

enum Op { // Both GS and SYS operation IDs.
  OP_UNKNOWN_ = -1,
  OP_SHIFT_ = 4,
  OP_NONE_ = 0,
  // Bits used for operation encoding
  OP_WIDTH_ = 3,
  OP_MASK_ = (((1 << OP_WIDTH_) - 1) << OP_SHIFT_),
  // GS operations are encoded in bits 5:4
  OP_GS_NOP = 0,
  OP_GS_CUT = 1,
  OP_GS_EMIT = 2,
  OP_GS_EMIT_CUT = 3,
  OP_GS_LAST_,
  OP_GS_FIRST_ = OP_GS_NOP,
  // SYS operations are encoded in bits 6:4
  OP_SYS_ECC_ERR_INTERRUPT = 1,
  OP_SYS_REG_RD = 2,
  OP_SYS_HOST_TRAP_ACK = 3,
  OP_SYS_TTRACE_PC = 4,
  OP_SYS_LAST_,
  OP_SYS_FIRST_ = OP_SYS_ECC_ERR_INTERRUPT,
};

enum StreamId : unsigned { // Stream ID, (2) [9:8].
  STREAM_ID_NONE_ = 0,
  STREAM_ID_DEFAULT_ = 0,
  STREAM_ID_LAST_ = 4,
  STREAM_ID_FIRST_ = STREAM_ID_DEFAULT_,
  STREAM_ID_SHIFT_ = 8,
  STREAM_ID_WIDTH_=  2,
  STREAM_ID_MASK_ = (((1 << STREAM_ID_WIDTH_) - 1) << STREAM_ID_SHIFT_)
};

} // namespace SendMsg

namespace Hwreg { // Encoding of SIMM16 used in s_setreg/getreg* insns.

enum Id { // HwRegCode, (6) [5:0]
  ID_MODE = 1,
  ID_STATUS = 2,
  ID_TRAPSTS = 3,
  ID_HW_ID = 4,
  ID_GPR_ALLOC = 5,
  ID_LDS_ALLOC = 6,
  ID_IB_STS = 7,
  ID_MEM_BASES = 15,
  ID_TBA_LO = 16,
  ID_TBA_HI = 17,
  ID_TMA_LO = 18,
  ID_TMA_HI = 19,
  ID_XCC_ID = 20,
  ID_SQ_PERF_SNAPSHOT_DATA = 21,
  ID_SQ_PERF_SNAPSHOT_DATA1 = 22,
  ID_SQ_PERF_SNAPSHOT_PC_LO = 23,
  ID_SQ_PERF_SNAPSHOT_PC_HI = 24,
  ID_FLAT_SCR_LO = 20,
  ID_FLAT_SCR_HI = 21,
  ID_XNACK_MASK = 22,
  ID_HW_ID1 = 23,
  ID_HW_ID2 = 24,
  ID_POPS_PACKER = 25,
  ID_SHADER_CYCLES = 29,

  ID_SHIFT_ = 0,
  ID_WIDTH_ = 6,
  ID_MASK_ = (((1 << ID_WIDTH_) - 1) << ID_SHIFT_)
};

enum Offset : unsigned { // Offset, (5) [10:6]
  OFFSET_DEFAULT_ = 0,
  OFFSET_SHIFT_ = 6,
  OFFSET_WIDTH_ = 5,
  OFFSET_MASK_ = (((1 << OFFSET_WIDTH_) - 1) << OFFSET_SHIFT_),

  OFFSET_MEM_VIOL = 8,

  OFFSET_SRC_SHARED_BASE = 16,
  OFFSET_SRC_PRIVATE_BASE = 0
};

enum WidthMinusOne : unsigned { // WidthMinusOne, (5) [15:11]
  WIDTH_M1_DEFAULT_ = 31,
  WIDTH_M1_SHIFT_ = 11,
  WIDTH_M1_WIDTH_ = 5,
  WIDTH_M1_MASK_ = (((1 << WIDTH_M1_WIDTH_) - 1) << WIDTH_M1_SHIFT_),

  WIDTH_M1_SRC_SHARED_BASE = 15,
  WIDTH_M1_SRC_PRIVATE_BASE = 15
};

// Some values from WidthMinusOne mapped into Width domain.
enum Width : unsigned {
  WIDTH_DEFAULT_ = WIDTH_M1_DEFAULT_ + 1,
};

enum ModeRegisterMasks : uint32_t {
  FP_ROUND_MASK = 0xf << 0,  // Bits 0..3
  FP_DENORM_MASK = 0xf << 4, // Bits 4..7
  DX10_CLAMP_MASK = 1 << 8,
  IEEE_MODE_MASK = 1 << 9,
  LOD_CLAMP_MASK = 1 << 10,
  DEBUG_MASK = 1 << 11,

  // EXCP_EN fields.
  EXCP_EN_INVALID_MASK = 1 << 12,
  EXCP_EN_INPUT_DENORMAL_MASK = 1 << 13,
  EXCP_EN_FLOAT_DIV0_MASK = 1 << 14,
  EXCP_EN_OVERFLOW_MASK = 1 << 15,
  EXCP_EN_UNDERFLOW_MASK = 1 << 16,
  EXCP_EN_INEXACT_MASK = 1 << 17,
  EXCP_EN_INT_DIV0_MASK = 1 << 18,

  GPR_IDX_EN_MASK = 1 << 27,
  VSKIP_MASK = 1 << 28,
  CSP_MASK = 0x7u << 29 // Bits 29..31
};

} // namespace Hwreg

namespace MTBUFFormat {

enum DataFormat : int64_t {
  DFMT_INVALID = 0,
  DFMT_8,
  DFMT_16,
  DFMT_8_8,
  DFMT_32,
  DFMT_16_16,
  DFMT_10_11_11,
  DFMT_11_11_10,
  DFMT_10_10_10_2,
  DFMT_2_10_10_10,
  DFMT_8_8_8_8,
  DFMT_32_32,
  DFMT_16_16_16_16,
  DFMT_32_32_32,
  DFMT_32_32_32_32,
  DFMT_RESERVED_15,

  DFMT_MIN = DFMT_INVALID,
  DFMT_MAX = DFMT_RESERVED_15,

  DFMT_UNDEF = -1,
  DFMT_DEFAULT = DFMT_8,

  DFMT_SHIFT = 0,
  DFMT_MASK = 0xF
};

enum NumFormat : int64_t {
  NFMT_UNORM = 0,
  NFMT_SNORM,
  NFMT_USCALED,
  NFMT_SSCALED,
  NFMT_UINT,
  NFMT_SINT,
  NFMT_RESERVED_6,                    // VI and GFX9
  NFMT_SNORM_OGL = NFMT_RESERVED_6,   // SI and CI only
  NFMT_FLOAT,

  NFMT_MIN = NFMT_UNORM,
  NFMT_MAX = NFMT_FLOAT,

  NFMT_UNDEF = -1,
  NFMT_DEFAULT = NFMT_UNORM,

  NFMT_SHIFT = 4,
  NFMT_MASK = 7
};

enum MergedFormat : int64_t {
  DFMT_NFMT_UNDEF = -1,
  DFMT_NFMT_DEFAULT = ((DFMT_DEFAULT & DFMT_MASK) << DFMT_SHIFT) |
                      ((NFMT_DEFAULT & NFMT_MASK) << NFMT_SHIFT),


  DFMT_NFMT_MASK = (DFMT_MASK << DFMT_SHIFT) | (NFMT_MASK << NFMT_SHIFT),

  DFMT_NFMT_MAX = DFMT_NFMT_MASK
};

enum UnifiedFormat : int64_t {
  UFMT_INVALID = 0,

  UFMT_8_UNORM,
  UFMT_8_SNORM,
  UFMT_8_USCALED,
  UFMT_8_SSCALED,
  UFMT_8_UINT,
  UFMT_8_SINT,

  UFMT_16_UNORM,
  UFMT_16_SNORM,
  UFMT_16_USCALED,
  UFMT_16_SSCALED,
  UFMT_16_UINT,
  UFMT_16_SINT,
  UFMT_16_FLOAT,

  UFMT_8_8_UNORM,
  UFMT_8_8_SNORM,
  UFMT_8_8_USCALED,
  UFMT_8_8_SSCALED,
  UFMT_8_8_UINT,
  UFMT_8_8_SINT,

  UFMT_32_UINT,
  UFMT_32_SINT,
  UFMT_32_FLOAT,

  UFMT_16_16_UNORM,
  UFMT_16_16_SNORM,
  UFMT_16_16_USCALED,
  UFMT_16_16_SSCALED,
  UFMT_16_16_UINT,
  UFMT_16_16_SINT,
  UFMT_16_16_FLOAT,

  UFMT_10_11_11_UNORM,
  UFMT_10_11_11_SNORM,
  UFMT_10_11_11_USCALED,
  UFMT_10_11_11_SSCALED,
  UFMT_10_11_11_UINT,
  UFMT_10_11_11_SINT,
  UFMT_10_11_11_FLOAT,

  UFMT_11_11_10_UNORM,
  UFMT_11_11_10_SNORM,
  UFMT_11_11_10_USCALED,
  UFMT_11_11_10_SSCALED,
  UFMT_11_11_10_UINT,
  UFMT_11_11_10_SINT,
  UFMT_11_11_10_FLOAT,

  UFMT_10_10_10_2_UNORM,
  UFMT_10_10_10_2_SNORM,
  UFMT_10_10_10_2_USCALED,
  UFMT_10_10_10_2_SSCALED,
  UFMT_10_10_10_2_UINT,
  UFMT_10_10_10_2_SINT,

  UFMT_2_10_10_10_UNORM,
  UFMT_2_10_10_10_SNORM,
  UFMT_2_10_10_10_USCALED,
  UFMT_2_10_10_10_SSCALED,
  UFMT_2_10_10_10_UINT,
  UFMT_2_10_10_10_SINT,

  UFMT_8_8_8_8_UNORM,
  UFMT_8_8_8_8_SNORM,
  UFMT_8_8_8_8_USCALED,
  UFMT_8_8_8_8_SSCALED,
  UFMT_8_8_8_8_UINT,
  UFMT_8_8_8_8_SINT,

  UFMT_32_32_UINT,
  UFMT_32_32_SINT,
  UFMT_32_32_FLOAT,

  UFMT_16_16_16_16_UNORM,
  UFMT_16_16_16_16_SNORM,
  UFMT_16_16_16_16_USCALED,
  UFMT_16_16_16_16_SSCALED,
  UFMT_16_16_16_16_UINT,
  UFMT_16_16_16_16_SINT,
  UFMT_16_16_16_16_FLOAT,

  UFMT_32_32_32_UINT,
  UFMT_32_32_32_SINT,
  UFMT_32_32_32_FLOAT,
  UFMT_32_32_32_32_UINT,
  UFMT_32_32_32_32_SINT,
  UFMT_32_32_32_32_FLOAT,

  UFMT_FIRST = UFMT_INVALID,
  UFMT_LAST = UFMT_32_32_32_32_FLOAT,

  UFMT_MAX = 127,

  UFMT_UNDEF = -1,
  UFMT_DEFAULT = UFMT_8_UNORM
};

} // namespace MTBUFFormat

namespace Swizzle { // Encoding of swizzle macro used in ds_swizzle_b32.

enum Id : unsigned { // id of symbolic names
  ID_QUAD_PERM = 0,
  ID_BITMASK_PERM,
  ID_SWAP,
  ID_REVERSE,
  ID_BROADCAST
};

enum EncBits : unsigned {

  // swizzle mode encodings

  QUAD_PERM_ENC         = 0x8000,
  QUAD_PERM_ENC_MASK    = 0xFF00,

  BITMASK_PERM_ENC      = 0x0000,
  BITMASK_PERM_ENC_MASK = 0x8000,

  // QUAD_PERM encodings

  LANE_MASK             = 0x3,
  LANE_MAX              = LANE_MASK,
  LANE_SHIFT            = 2,
  LANE_NUM              = 4,

  // BITMASK_PERM encodings

  BITMASK_MASK          = 0x1F,
  BITMASK_MAX           = BITMASK_MASK,
  BITMASK_WIDTH         = 5,

  BITMASK_AND_SHIFT     = 0,
  BITMASK_OR_SHIFT      = 5,
  BITMASK_XOR_SHIFT     = 10
};

} // namespace Swizzle

namespace SDWA {

enum SdwaSel : unsigned {
  BYTE_0 = 0,
  BYTE_1 = 1,
  BYTE_2 = 2,
  BYTE_3 = 3,
  WORD_0 = 4,
  WORD_1 = 5,
  DWORD = 6,
};

enum DstUnused : unsigned {
  UNUSED_PAD = 0,
  UNUSED_SEXT = 1,
  UNUSED_PRESERVE = 2,
};

enum SDWA9EncValues : unsigned {
  SRC_SGPR_MASK = 0x100,
  SRC_VGPR_MASK = 0xFF,
  VOPC_DST_VCC_MASK = 0x80,
  VOPC_DST_SGPR_MASK = 0x7F,

  SRC_VGPR_MIN = 0,
  SRC_VGPR_MAX = 255,
  SRC_SGPR_MIN = 256,
  SRC_SGPR_MAX_SI = 357,
  SRC_SGPR_MAX_GFX10 = 361,
  SRC_TTMP_MIN = 364,
  SRC_TTMP_MAX = 379,
};

} // namespace SDWA

namespace DPP {

// clang-format off
enum DppCtrl : unsigned {
  QUAD_PERM_FIRST   = 0,
  QUAD_PERM_ID      = 0xE4, // identity permutation
  QUAD_PERM_LAST    = 0xFF,
  DPP_UNUSED1       = 0x100,
  ROW_SHL0          = 0x100,
  ROW_SHL_FIRST     = 0x101,
  ROW_SHL_LAST      = 0x10F,
  DPP_UNUSED2       = 0x110,
  ROW_SHR0          = 0x110,
  ROW_SHR_FIRST     = 0x111,
  ROW_SHR_LAST      = 0x11F,
  DPP_UNUSED3       = 0x120,
  ROW_ROR0          = 0x120,
  ROW_ROR_FIRST     = 0x121,
  ROW_ROR_LAST      = 0x12F,
  WAVE_SHL1         = 0x130,
  DPP_UNUSED4_FIRST = 0x131,
  DPP_UNUSED4_LAST  = 0x133,
  WAVE_ROL1         = 0x134,
  DPP_UNUSED5_FIRST = 0x135,
  DPP_UNUSED5_LAST  = 0x137,
  WAVE_SHR1         = 0x138,
  DPP_UNUSED6_FIRST = 0x139,
  DPP_UNUSED6_LAST  = 0x13B,
  WAVE_ROR1         = 0x13C,
  DPP_UNUSED7_FIRST = 0x13D,
  DPP_UNUSED7_LAST  = 0x13F,
  ROW_MIRROR        = 0x140,
  ROW_HALF_MIRROR   = 0x141,
  BCAST15           = 0x142,
  BCAST31           = 0x143,
  DPP_UNUSED8_FIRST = 0x144,
  DPP_UNUSED8_LAST  = 0x14F,
  ROW_NEWBCAST_FIRST= 0x150,
  ROW_NEWBCAST_LAST = 0x15F,
  ROW_SHARE0        = 0x150,
  ROW_SHARE_FIRST   = 0x150,
  ROW_SHARE_LAST    = 0x15F,
  ROW_XMASK0        = 0x160,
  ROW_XMASK_FIRST   = 0x160,
  ROW_XMASK_LAST    = 0x16F,
  DPP_LAST          = ROW_XMASK_LAST
};
// clang-format on

enum DppFiMode {
  DPP_FI_0  = 0,
  DPP_FI_1  = 1,
  DPP8_FI_0 = 0xE9,
  DPP8_FI_1 = 0xEA,
};

} // namespace DPP

namespace Exp {

enum Target : unsigned {
  ET_MRT0 = 0,
  ET_MRT7 = 7,
  ET_MRTZ = 8,
  ET_NULL = 9,
  ET_POS0 = 12,
  ET_POS3 = 15,
  ET_POS4 = 16,          // GFX10+
  ET_POS_LAST = ET_POS4, // Highest pos used on any subtarget
  ET_PRIM = 20,          // GFX10+
  ET_PARAM0 = 32,
  ET_PARAM31 = 63,

  ET_NULL_MAX_IDX = 0,
  ET_MRTZ_MAX_IDX = 0,
  ET_PRIM_MAX_IDX = 0,
  ET_MRT_MAX_IDX = 7,
  ET_POS_MAX_IDX = 4,
  ET_PARAM_MAX_IDX = 31,

  ET_INVALID = 255,
};

} // namespace Exp

namespace VOP3PEncoding {

enum OpSel : uint64_t {
  OP_SEL_HI_0 = UINT64_C(1) << 59,
  OP_SEL_HI_1 = UINT64_C(1) << 60,
  OP_SEL_HI_2 = UINT64_C(1) << 14,
};

} // namespace VOP3PEncoding

namespace ImplicitArg {
// Implicit kernel argument offset for code object version 5.
enum Offset_COV5 : unsigned {
  HOSTCALL_PTR_OFFSET = 80,
<<<<<<< HEAD
  MULTIGRID_SYNC_ARG_OFFSET = 88,
=======
>>>>>>> de4ffac8
  HEAP_PTR_OFFSET = 96,
  PRIVATE_BASE_OFFSET = 192,
  SHARED_BASE_OFFSET = 196,
  QUEUE_PTR_OFFSET = 200,
};

} // namespace ImplicitArg
} // namespace AMDGPU

#define R_00B028_SPI_SHADER_PGM_RSRC1_PS                                0x00B028
#define   S_00B028_VGPRS(x)                                           (((x) & 0x3F) << 0)
#define   S_00B028_SGPRS(x)                                           (((x) & 0x0F) << 6)
#define   S_00B028_MEM_ORDERED(x)                                     (((x) & 0x1) << 25)
#define   G_00B028_MEM_ORDERED(x)                                     (((x) >> 25) & 0x1)
#define   C_00B028_MEM_ORDERED                                        0xFDFFFFFF

#define R_00B02C_SPI_SHADER_PGM_RSRC2_PS                                0x00B02C
#define   S_00B02C_EXTRA_LDS_SIZE(x)                                  (((x) & 0xFF) << 8)
#define R_00B128_SPI_SHADER_PGM_RSRC1_VS                                0x00B128
#define   S_00B128_MEM_ORDERED(x)                                     (((x) & 0x1) << 27)
#define   G_00B128_MEM_ORDERED(x)                                     (((x) >> 27) & 0x1)
#define   C_00B128_MEM_ORDERED                                        0xF7FFFFFF

#define R_00B228_SPI_SHADER_PGM_RSRC1_GS                                0x00B228
#define   S_00B228_WGP_MODE(x)                                        (((x) & 0x1) << 27)
#define   G_00B228_WGP_MODE(x)                                        (((x) >> 27) & 0x1)
#define   C_00B228_WGP_MODE                                           0xF7FFFFFF
#define   S_00B228_MEM_ORDERED(x)                                     (((x) & 0x1) << 25)
#define   G_00B228_MEM_ORDERED(x)                                     (((x) >> 25) & 0x1)
#define   C_00B228_MEM_ORDERED                                        0xFDFFFFFF

#define R_00B328_SPI_SHADER_PGM_RSRC1_ES                                0x00B328
#define R_00B428_SPI_SHADER_PGM_RSRC1_HS                                0x00B428
#define   S_00B428_WGP_MODE(x)                                        (((x) & 0x1) << 26)
#define   G_00B428_WGP_MODE(x)                                        (((x) >> 26) & 0x1)
#define   C_00B428_WGP_MODE                                           0xFBFFFFFF
#define   S_00B428_MEM_ORDERED(x)                                     (((x) & 0x1) << 24)
#define   G_00B428_MEM_ORDERED(x)                                     (((x) >> 24) & 0x1)
#define   C_00B428_MEM_ORDERED                                        0xFEFFFFFF

#define R_00B528_SPI_SHADER_PGM_RSRC1_LS                                0x00B528

#define R_00B84C_COMPUTE_PGM_RSRC2                                      0x00B84C
#define   S_00B84C_SCRATCH_EN(x)                                      (((x) & 0x1) << 0)
#define   G_00B84C_SCRATCH_EN(x)                                      (((x) >> 0) & 0x1)
#define   C_00B84C_SCRATCH_EN                                         0xFFFFFFFE
#define   S_00B84C_USER_SGPR(x)                                       (((x) & 0x1F) << 1)
#define   G_00B84C_USER_SGPR(x)                                       (((x) >> 1) & 0x1F)
#define   C_00B84C_USER_SGPR                                          0xFFFFFFC1
#define   S_00B84C_TRAP_HANDLER(x)                                    (((x) & 0x1) << 6)
#define   G_00B84C_TRAP_HANDLER(x)                                    (((x) >> 6) & 0x1)
#define   C_00B84C_TRAP_HANDLER                                       0xFFFFFFBF
#define   S_00B84C_TGID_X_EN(x)                                       (((x) & 0x1) << 7)
#define   G_00B84C_TGID_X_EN(x)                                       (((x) >> 7) & 0x1)
#define   C_00B84C_TGID_X_EN                                          0xFFFFFF7F
#define   S_00B84C_TGID_Y_EN(x)                                       (((x) & 0x1) << 8)
#define   G_00B84C_TGID_Y_EN(x)                                       (((x) >> 8) & 0x1)
#define   C_00B84C_TGID_Y_EN                                          0xFFFFFEFF
#define   S_00B84C_TGID_Z_EN(x)                                       (((x) & 0x1) << 9)
#define   G_00B84C_TGID_Z_EN(x)                                       (((x) >> 9) & 0x1)
#define   C_00B84C_TGID_Z_EN                                          0xFFFFFDFF
#define   S_00B84C_TG_SIZE_EN(x)                                      (((x) & 0x1) << 10)
#define   G_00B84C_TG_SIZE_EN(x)                                      (((x) >> 10) & 0x1)
#define   C_00B84C_TG_SIZE_EN                                         0xFFFFFBFF
#define   S_00B84C_TIDIG_COMP_CNT(x)                                  (((x) & 0x03) << 11)
#define   G_00B84C_TIDIG_COMP_CNT(x)                                  (((x) >> 11) & 0x03)
#define   C_00B84C_TIDIG_COMP_CNT                                     0xFFFFE7FF
/* CIK */
#define   S_00B84C_EXCP_EN_MSB(x)                                     (((x) & 0x03) << 13)
#define   G_00B84C_EXCP_EN_MSB(x)                                     (((x) >> 13) & 0x03)
#define   C_00B84C_EXCP_EN_MSB                                        0xFFFF9FFF
/*     */
#define   S_00B84C_LDS_SIZE(x)                                        (((x) & 0x1FF) << 15)
#define   G_00B84C_LDS_SIZE(x)                                        (((x) >> 15) & 0x1FF)
#define   C_00B84C_LDS_SIZE                                           0xFF007FFF
#define   S_00B84C_EXCP_EN(x)                                         (((x) & 0x7F) << 24)
#define   G_00B84C_EXCP_EN(x)                                         (((x) >> 24) & 0x7F)
#define   C_00B84C_EXCP_EN

#define R_0286CC_SPI_PS_INPUT_ENA                                       0x0286CC
#define R_0286D0_SPI_PS_INPUT_ADDR                                      0x0286D0

#define R_00B848_COMPUTE_PGM_RSRC1                                      0x00B848
#define   S_00B848_VGPRS(x)                                           (((x) & 0x3F) << 0)
#define   G_00B848_VGPRS(x)                                           (((x) >> 0) & 0x3F)
#define   C_00B848_VGPRS                                              0xFFFFFFC0
#define   S_00B848_SGPRS(x)                                           (((x) & 0x0F) << 6)
#define   G_00B848_SGPRS(x)                                           (((x) >> 6) & 0x0F)
#define   C_00B848_SGPRS                                              0xFFFFFC3F
#define   S_00B848_PRIORITY(x)                                        (((x) & 0x03) << 10)
#define   G_00B848_PRIORITY(x)                                        (((x) >> 10) & 0x03)
#define   C_00B848_PRIORITY                                           0xFFFFF3FF
#define   S_00B848_FLOAT_MODE(x)                                      (((x) & 0xFF) << 12)
#define   G_00B848_FLOAT_MODE(x)                                      (((x) >> 12) & 0xFF)
#define   C_00B848_FLOAT_MODE                                         0xFFF00FFF
#define   S_00B848_PRIV(x)                                            (((x) & 0x1) << 20)
#define   G_00B848_PRIV(x)                                            (((x) >> 20) & 0x1)
#define   C_00B848_PRIV                                               0xFFEFFFFF
#define   S_00B848_DX10_CLAMP(x)                                      (((x) & 0x1) << 21)
#define   G_00B848_DX10_CLAMP(x)                                      (((x) >> 21) & 0x1)
#define   C_00B848_DX10_CLAMP                                         0xFFDFFFFF
#define   S_00B848_DEBUG_MODE(x)                                      (((x) & 0x1) << 22)
#define   G_00B848_DEBUG_MODE(x)                                      (((x) >> 22) & 0x1)
#define   C_00B848_DEBUG_MODE                                         0xFFBFFFFF
#define   S_00B848_IEEE_MODE(x)                                       (((x) & 0x1) << 23)
#define   G_00B848_IEEE_MODE(x)                                       (((x) >> 23) & 0x1)
#define   C_00B848_IEEE_MODE                                          0xFF7FFFFF
#define   S_00B848_WGP_MODE(x)                                        (((x) & 0x1) << 29)
#define   G_00B848_WGP_MODE(x)                                        (((x) >> 29) & 0x1)
#define   C_00B848_WGP_MODE                                           0xDFFFFFFF
#define   S_00B848_MEM_ORDERED(x)                                     (((x) & 0x1) << 30)
#define   G_00B848_MEM_ORDERED(x)                                     (((x) >> 30) & 0x1)
#define   C_00B848_MEM_ORDERED                                        0xBFFFFFFF
#define   S_00B848_FWD_PROGRESS(x)                                    (((x) & 0x1) << 31)
#define   G_00B848_FWD_PROGRESS(x)                                    (((x) >> 31) & 0x1)
#define   C_00B848_FWD_PROGRESS                                       0x7FFFFFFF


// Helpers for setting FLOAT_MODE
#define FP_ROUND_ROUND_TO_NEAREST 0
#define FP_ROUND_ROUND_TO_INF 1
#define FP_ROUND_ROUND_TO_NEGINF 2
#define FP_ROUND_ROUND_TO_ZERO 3

// Bits 3:0 control rounding mode. 1:0 control single precision, 3:2 double
// precision.
#define FP_ROUND_MODE_SP(x) ((x) & 0x3)
#define FP_ROUND_MODE_DP(x) (((x) & 0x3) << 2)

#define FP_DENORM_FLUSH_IN_FLUSH_OUT 0
#define FP_DENORM_FLUSH_OUT 1
#define FP_DENORM_FLUSH_IN 2
#define FP_DENORM_FLUSH_NONE 3


// Bits 7:4 control denormal handling. 5:4 control single precision, 6:7 double
// precision.
#define FP_DENORM_MODE_SP(x) (((x) & 0x3) << 4)
#define FP_DENORM_MODE_DP(x) (((x) & 0x3) << 6)

#define R_00B860_COMPUTE_TMPRING_SIZE                                   0x00B860
#define   S_00B860_WAVESIZE(x)                                        (((x) & 0x1FFF) << 12)

#define R_0286E8_SPI_TMPRING_SIZE                                       0x0286E8
#define   S_0286E8_WAVESIZE(x)                                        (((x) & 0x1FFF) << 12)

#define R_028B54_VGT_SHADER_STAGES_EN                                 0x028B54
#define   S_028B54_HS_W32_EN(x)                                       (((x) & 0x1) << 21)
#define   S_028B54_GS_W32_EN(x)                                       (((x) & 0x1) << 22)
#define   S_028B54_VS_W32_EN(x)                                       (((x) & 0x1) << 23)
#define R_0286D8_SPI_PS_IN_CONTROL                                    0x0286D8
#define   S_0286D8_PS_W32_EN(x)                                       (((x) & 0x1) << 15)
#define R_00B800_COMPUTE_DISPATCH_INITIATOR                           0x00B800
#define   S_00B800_CS_W32_EN(x)                                       (((x) & 0x1) << 15)

#define R_SPILLED_SGPRS         0x4
#define R_SPILLED_VGPRS         0x8
} // End namespace llvm

#endif<|MERGE_RESOLUTION|>--- conflicted
+++ resolved
@@ -782,10 +782,7 @@
 // Implicit kernel argument offset for code object version 5.
 enum Offset_COV5 : unsigned {
   HOSTCALL_PTR_OFFSET = 80,
-<<<<<<< HEAD
   MULTIGRID_SYNC_ARG_OFFSET = 88,
-=======
->>>>>>> de4ffac8
   HEAP_PTR_OFFSET = 96,
   PRIVATE_BASE_OFFSET = 192,
   SHARED_BASE_OFFSET = 196,
