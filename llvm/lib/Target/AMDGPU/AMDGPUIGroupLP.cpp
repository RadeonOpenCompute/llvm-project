//===--- AMDGPUIGroupLP.cpp - AMDGPU IGroupLP  ------------===//
//
// Part of the LLVM Project, under the Apache License v2.0 with LLVM Exceptions.
// See https://llvm.org/LICENSE.txt for license information.
// SPDX-License-Identifier: Apache-2.0 WITH LLVM-exception
//
//===----------------------------------------------------------------------===//
//
// \file This file defines a set of schedule DAG mutations that can be used to
// override default scheduler behavior to enforce specific scheduling patterns.
// They should be used in cases where runtime performance considerations such as
// inter-wavefront interactions, mean that compile-time heuristics cannot
// predict the optimal instruction ordering, or in kernels where optimum
// instruction scheduling is important enough to warrant manual intervention.
//
//===----------------------------------------------------------------------===//

#include "AMDGPUIGroupLP.h"
#include "AMDGPUTargetMachine.h"
#include "MCTargetDesc/AMDGPUMCTargetDesc.h"
#include "SIInstrInfo.h"
#include "SIMachineFunctionInfo.h"
#include "llvm/ADT/BitmaskEnum.h"
#include "llvm/ADT/DenseMap.h"
#include "llvm/CodeGen/MachineScheduler.h"
#include "llvm/CodeGen/TargetOpcodes.h"

using namespace llvm;

#define DEBUG_TYPE "igrouplp"

namespace {

static cl::opt<bool> EnableExactSolver(
    "amdgpu-igrouplp-exact-solver", cl::Hidden,
    cl::desc("Whether to use the exponential time solver to fit "
             "the instructions to the pipeline as closely as "
             "possible."),
    cl::init(false));

static cl::opt<unsigned> CutoffForExact(
    "amdgpu-igrouplp-exact-solver-cutoff", cl::init(0), cl::Hidden,
    cl::desc("The maximum number of scheduling group conflicts "
             "which we attempt to solve with the exponential time "
             "exact solver. Problem sizes greater than this will"
             "be solved by the less accurate greedy algorithm. Selecting "
             "solver by size is superseded by manually selecting "
             "the solver (e.g. by amdgpu-igrouplp-exact-solver"));

static cl::opt<uint64_t> MaxBranchesExplored(
    "amdgpu-igrouplp-exact-solver-max-branches", cl::init(0), cl::Hidden,
    cl::desc("The amount of branches that we are willing to explore with"
             "the exact algorithm before giving up."));

static cl::opt<bool> UseCostHeur(
    "amdgpu-igrouplp-exact-solver-cost-heur", cl::init(true), cl::Hidden,
    cl::desc("Whether to use the cost heuristic to make choices as we "
             "traverse the search space using the exact solver. Defaulted "
             "to on, and if turned off, we will use the node order -- "
             "attempting to put the later nodes in the later sched groups. "
             "Experimentally, results are mixed, so this should be set on a "
             "case-by-case basis."));

// Components of the mask that determines which instruction types may be may be
// classified into a SchedGroup.
enum class SchedGroupMask {
  NONE = 0u,
  ALU = 1u << 0,
  VALU = 1u << 1,
  SALU = 1u << 2,
  MFMA = 1u << 3,
  VMEM = 1u << 4,
  VMEM_READ = 1u << 5,
  VMEM_WRITE = 1u << 6,
  DS = 1u << 7,
  DS_READ = 1u << 8,
  DS_WRITE = 1u << 9,
  TRANS = 1u << 10,
  ALL = ALU | VALU | SALU | MFMA | VMEM | VMEM_READ | VMEM_WRITE | DS |
        DS_READ | DS_WRITE | TRANS,
  LLVM_MARK_AS_BITMASK_ENUM(/* LargestFlag = */ ALL)
};

class SchedGroup;

// InstructionRule class is used to enact a filter which determines whether or
// not an SU maps to a given SchedGroup. It contains complementary data
// structures (e.g Cache) to help those filters.
class InstructionRule {
protected:
  const SIInstrInfo *TII;
  unsigned SGID;
  // A cache made available to the Filter to store SUnits for subsequent
  // invocations of the Filter
  std::optional<SmallVector<SUnit *, 4>> Cache;

public:
  virtual bool
  apply(const SUnit *, const ArrayRef<SUnit *>,
        SmallVectorImpl<SchedGroup> &) {
    return true;
  };

  InstructionRule(const SIInstrInfo *TII, unsigned SGID,
                  bool NeedsCache = false)
      : TII(TII), SGID(SGID) {
    if (NeedsCache) {
      Cache = SmallVector<SUnit *, 4>();
    }
  }

  virtual ~InstructionRule() = default;
};

typedef DenseMap<SUnit *, SmallVector<int, 4>> SUnitsToCandidateSGsMap;

// Classify instructions into groups to enable fine tuned control over the
// scheduler. These groups may be more specific than current SchedModel
// instruction classes.
class SchedGroup {
private:
  // Mask that defines which instruction types can be classified into this
  // SchedGroup. The instruction types correspond to the mask from SCHED_BARRIER
  // and SCHED_GROUP_BARRIER.
  SchedGroupMask SGMask;

  // Maximum number of SUnits that can be added to this group.
  std::optional<unsigned> MaxSize;

  // SchedGroups will only synchronize with other SchedGroups that have the same
  // SyncID.
  int SyncID = 0;

  // SGID is used to map instructions to candidate SchedGroups
  unsigned SGID;

  // The different rules each instruction in this SchedGroup must conform to
  SmallVector<std::shared_ptr<InstructionRule>, 4> Rules;

  // Count of the number of created SchedGroups, used to initialize SGID.
  static unsigned NumSchedGroups;

  // Try to add and edge from SU A to SU B.
  bool tryAddEdge(SUnit *A, SUnit *B);

  // Use SGMask to determine whether we can classify MI as a member of this
  // SchedGroup object.
  bool canAddMI(const MachineInstr &MI) const;

public:
  // Collection of SUnits that are classified as members of this group.
  SmallVector<SUnit *, 32> Collection;

  ScheduleDAGInstrs *DAG;
  const SIInstrInfo *TII;

  // Returns true if SU can be added to this SchedGroup.
  bool canAddSU(SUnit &SU) const;

  // Add DAG dependencies from all SUnits in this SchedGroup and this SU. If
  // MakePred is true, SU will be a predecessor of the SUnits in this
  // SchedGroup, otherwise SU will be a successor.
  void link(SUnit &SU, bool MakePred = false);

  // Add DAG dependencies and track which edges are added, and the count of
  // missed edges
  int link(SUnit &SU, bool MakePred,
           std::vector<std::pair<SUnit *, SUnit *>> &AddedEdges);

  // Add DAG dependencies from all SUnits in this SchedGroup and this SU.
  // Use the predicate to determine whether SU should be a predecessor (P =
  // true) or a successor (P = false) of this SchedGroup.
  void link(SUnit &SU, function_ref<bool(const SUnit *A, const SUnit *B)> P);

  // Add DAG dependencies such that SUnits in this group shall be ordered
  // before SUnits in OtherGroup.
  void link(SchedGroup &OtherGroup);

  // Returns true if no more instructions may be added to this group.
  bool isFull() const { return MaxSize && Collection.size() >= *MaxSize; }

  // Append a constraint that SUs must meet in order to fit into this
  // SchedGroup. Since many rules involve the relationship between a SchedGroup
  // and the SUnits in other SchedGroups, rules are checked at Pipeline Solve
  // time (rather than SchedGroup init time.)
  void addRule(std::shared_ptr<InstructionRule> NewRule) {
    Rules.push_back(NewRule);
  }

  // Returns true if the SU matches all rules
  bool allowedByRules(const SUnit *SU,
                      SmallVectorImpl<SchedGroup> &SyncPipe) const {
    if (Rules.empty())
      return true;
    for (size_t I = 0; I < Rules.size(); I++) {
      auto TheRule = Rules[I].get();
      if (!TheRule->apply(SU, Collection, SyncPipe)) {
        return false;
      }
    }
    return true;
  }

  // Add SU to the SchedGroup.
  void add(SUnit &SU) {
    LLVM_DEBUG(dbgs() << "For SchedGroup with mask "
                      << format_hex((int)SGMask, 10, true) << " adding "
                      << *SU.getInstr());
    Collection.push_back(&SU);
  }

  // Remove last element in the SchedGroup
  void pop() { Collection.pop_back(); }

  // Identify and add all relevant SUs from the DAG to this SchedGroup.
  void initSchedGroup();

  // Add instructions to the SchedGroup bottom up starting from RIter.
  // PipelineInstrs is a set of instructions that should not be added to the
  // SchedGroup even when the other conditions for adding it are satisfied.
  // RIter will be added to the SchedGroup as well, and dependencies will be
  // added so that RIter will always be scheduled at the end of the group.
  void initSchedGroup(std::vector<SUnit>::reverse_iterator RIter,
                      SUnitsToCandidateSGsMap &SyncedInstrs);

  void initSchedGroup(SUnitsToCandidateSGsMap &SyncedInstrs);

  int getSyncID() { return SyncID; }

  int getSGID() { return SGID; }

  SchedGroupMask getMask() { return SGMask; }

  SchedGroup(SchedGroupMask SGMask, std::optional<unsigned> MaxSize,
             ScheduleDAGInstrs *DAG, const SIInstrInfo *TII)
      : SGMask(SGMask), MaxSize(MaxSize), DAG(DAG), TII(TII) {
    SGID = NumSchedGroups++;
  }

  SchedGroup(SchedGroupMask SGMask, std::optional<unsigned> MaxSize, int SyncID,
             ScheduleDAGInstrs *DAG, const SIInstrInfo *TII)
      : SGMask(SGMask), MaxSize(MaxSize), SyncID(SyncID), DAG(DAG), TII(TII) {
    SGID = NumSchedGroups++;
  }
};

// Remove all existing edges from a SCHED_BARRIER or SCHED_GROUP_BARRIER.
static void resetEdges(SUnit &SU, ScheduleDAGInstrs *DAG) {
  assert(SU.getInstr()->getOpcode() == AMDGPU::SCHED_BARRIER ||
         SU.getInstr()->getOpcode() == AMDGPU::SCHED_GROUP_BARRIER ||
         SU.getInstr()->getOpcode() == AMDGPU::IGLP_OPT);

  while (!SU.Preds.empty())
    for (auto &P : SU.Preds)
      SU.removePred(P);

  while (!SU.Succs.empty())
    for (auto &S : SU.Succs)
      for (auto &SP : S.getSUnit()->Preds)
        if (SP.getSUnit() == &SU)
          S.getSUnit()->removePred(SP);
}

typedef std::pair<SUnit *, SmallVector<int, 4>> SUToCandSGsPair;
typedef SmallVector<SUToCandSGsPair, 4> SUsToCandSGsVec;

// The PipelineSolver is used to assign SUnits to SchedGroups in a pipeline
// in non-trivial cases. For example, if the requested pipeline is
// {VMEM_READ, VALU, MFMA, VMEM_READ} and we encounter a VMEM_READ instruction
// in the DAG, then we will have an instruction that can not be trivially
// assigned to a SchedGroup. The PipelineSolver class implements two algorithms
// to find a good solution to the pipeline -- a greedy algorithm and an exact
// algorithm. The exact algorithm has an exponential time complexity and should
// only be used for small sized problems or medium sized problems where an exact
// solution is highly desired.
class PipelineSolver {
  ScheduleDAGMI *DAG;

  // Instructions that can be assigned to multiple SchedGroups
  DenseMap<int, SUnitsToCandidateSGsMap> SyncedInstrs;
  SmallVector<SUsToCandSGsVec, 4> PipelineInstrs;
  DenseMap<int, SmallVector<SchedGroup, 4>> SyncedSchedGroups;
  // The current working pipeline
  SmallVector<SmallVector<SchedGroup, 4>, 4> CurrPipeline;
  // The pipeline that has the best solution found so far
  SmallVector<SmallVector<SchedGroup, 4>, 4> BestPipeline;

  // Whether or not we actually have any SyncedInstrs to try to solve.
  bool NeedsSolver = false;

  // Compute an estimate of the size of search tree -- the true size is
  // the product of each conflictedInst.Matches.size() across all SyncPipelines
  unsigned computeProblemSize();

  // The cost penalty of not assigning a SU to a SchedGroup
  int MissPenalty = 0;

  // Costs in terms of the number of edges we are unable to add
  int BestCost = -1;
  int CurrCost = 0;

  // Index pointing to the conflicting instruction that is currently being
  // fitted
  int CurrConflInstNo = 0;
  // Index to the pipeline that is currently being fitted
  int CurrSyncGroupIdx = 0;
  // The first non trivial pipeline
  int BeginSyncGroupIdx = 0;

  // How many branches we have explored
  uint64_t BranchesExplored = 0;

  // The direction in which we process the candidate SchedGroups per SU
  bool IsBottomUp = 1;

  // Update indices to fit next conflicting instruction
  void advancePosition();
  // Recede indices to attempt to find better fit for previous conflicting
  // instruction
  void retreatPosition();

  // The exponential time algorithm which finds the provably best fit
  bool solveExact();
  // The polynomial time algorithm which attempts to find a good fit
  bool solveGreedy();
  // Find the best SchedGroup for the current SU using the heuristic given all
  // current information. One step in the greedy algorithm. Templated against
  // the SchedGroup iterator (either reverse or forward).
  template <typename T>
  void greedyFind(std::vector<std::pair<SUnit *, SUnit *>> &AddedEdges, T I,
                  T E);
  // Whether or not the current solution is optimal
  bool checkOptimal();
  // Populate the ready list, prioiritizing fewest missed edges first
  // Templated against the SchedGroup iterator (either reverse or forward).
  template <typename T>
  void populateReadyList(SmallVectorImpl<std::pair<int, int>> &ReadyList, T I,
                         T E);
  // Add edges corresponding to the SchedGroups as assigned by solver
  void makePipeline();
  // Link the SchedGroups in the best found pipeline.
  // Tmplated against the SchedGroup iterator (either reverse or forward).
  template <typename T> void linkSchedGroups(T I, T E);
  // Add the edges from the SU to the other SchedGroups in pipeline, and
  // return the number of edges missed.
  int addEdges(SmallVectorImpl<SchedGroup> &SyncPipeline, SUnit *SU, int SGID,
               std::vector<std::pair<SUnit *, SUnit *>> &AddedEdges);
  /// Link the pipeline as if \p SU was in the SchedGroup with ID \p SGID. It
  /// returns the cost (in terms of missed pipeline edges), and tracks the edges
  /// added in \p AddedEdges
  template <typename T>
  int linkSUnit(SUnit *SU, int SGID,
                std::vector<std::pair<SUnit *, SUnit *>> &AddedEdges, T I, T E);
  /// Remove the edges passed via \p AddedEdges
  void removeEdges(const std::vector<std::pair<SUnit *, SUnit *>> &AddedEdges);
  // Convert the passed in maps to arrays for bidirectional iterators
  void convertSyncMapsToArrays();

  void reset();

public:
  // Invoke the solver to map instructions to instruction groups. Heuristic &&
  // command-line-option determines to use exact or greedy algorithm.
  void solve();

  PipelineSolver(DenseMap<int, SmallVector<SchedGroup, 4>> &SyncedSchedGroups,
                 DenseMap<int, SUnitsToCandidateSGsMap> &SyncedInstrs,
                 ScheduleDAGMI *DAG, bool IsBottomUp = 1)
      : DAG(DAG), SyncedInstrs(SyncedInstrs),
        SyncedSchedGroups(SyncedSchedGroups), IsBottomUp(IsBottomUp) {

    for (auto &PipelineInstrs : SyncedInstrs) {
      if (PipelineInstrs.second.size() > 0) {
        NeedsSolver = true;
        break;
      }
    }

    if (!NeedsSolver)
      return;

    convertSyncMapsToArrays();

    CurrPipeline = BestPipeline;

    while (static_cast<size_t>(BeginSyncGroupIdx) < PipelineInstrs.size() &&
           PipelineInstrs[BeginSyncGroupIdx].size() == 0)
      ++BeginSyncGroupIdx;

    if (static_cast<size_t>(BeginSyncGroupIdx) >= PipelineInstrs.size())
      return;
  }
};

void PipelineSolver::reset() {

  for (auto &SyncPipeline : CurrPipeline) {
    for (auto &SG : SyncPipeline) {
      SmallVector<SUnit *, 32> TempCollection = SG.Collection;
      SG.Collection.clear();
      auto SchedBarr = llvm::find_if(TempCollection, [](SUnit *SU) {
        return SU->getInstr()->getOpcode() == AMDGPU::SCHED_GROUP_BARRIER;
      });
      if (SchedBarr != TempCollection.end())
        SG.Collection.push_back(*SchedBarr);
    }
  }

  CurrSyncGroupIdx = BeginSyncGroupIdx;
  CurrConflInstNo = 0;
  CurrCost = 0;
}

void PipelineSolver::convertSyncMapsToArrays() {
  for (auto &SyncPipe : SyncedSchedGroups) {
    BestPipeline.insert(BestPipeline.begin(), SyncPipe.second);
  }

  int PipelineIDx = SyncedInstrs.size() - 1;
  PipelineInstrs.resize(SyncedInstrs.size());
  for (auto &SyncInstrMap : SyncedInstrs) {
    for (auto &SUsToCandSGs : SyncInstrMap.second) {
      if (PipelineInstrs[PipelineIDx].size() == 0) {
        PipelineInstrs[PipelineIDx].push_back(
            std::pair(SUsToCandSGs.first, SUsToCandSGs.second));
        continue;
      }
      auto SortPosition = PipelineInstrs[PipelineIDx].begin();
      // Insert them in sorted order -- this allows for good parsing order in
      // the greedy algorithm
      while (SortPosition != PipelineInstrs[PipelineIDx].end() &&
             SUsToCandSGs.first->NodeNum > SortPosition->first->NodeNum)
        ++SortPosition;
      PipelineInstrs[PipelineIDx].insert(
          SortPosition, std::pair(SUsToCandSGs.first, SUsToCandSGs.second));
    }
    --PipelineIDx;
  }
}

template <typename T> void PipelineSolver::linkSchedGroups(T I, T E) {
  for (; I != E; ++I) {
    auto &GroupA = *I;
    for (auto J = std::next(I); J != E; ++J) {
      auto &GroupB = *J;
      GroupA.link(GroupB);
    }
  }
}

void PipelineSolver::makePipeline() {
  // Preserve the order of barrier for subsequent SchedGroupBarrier mutations
  for (auto &SyncPipeline : BestPipeline) {
    LLVM_DEBUG(dbgs() << "Printing SchedGroups\n");
    for (auto &SG : SyncPipeline) {
      LLVM_DEBUG(dbgs() << "SchedGroup with SGID " << SG.getSGID()
                        << " has: \n");
      SUnit *SGBarr = nullptr;
      for (auto &SU : SG.Collection) {
        if (SU->getInstr()->getOpcode() == AMDGPU::SCHED_GROUP_BARRIER)
          SGBarr = SU;
        LLVM_DEBUG(dbgs() << "SU(" << SU->NodeNum << ")\n");
      }
      // Command line requested IGroupLP doesn't have SGBarr
      if (!SGBarr)
        continue;
      resetEdges(*SGBarr, DAG);
      SG.link(*SGBarr, false);
    }
  }

  for (auto &SyncPipeline : BestPipeline) {
    IsBottomUp ? linkSchedGroups(SyncPipeline.rbegin(), SyncPipeline.rend())
               : linkSchedGroups(SyncPipeline.begin(), SyncPipeline.end());
  }
}

template <typename T>
int PipelineSolver::linkSUnit(
    SUnit *SU, int SGID, std::vector<std::pair<SUnit *, SUnit *>> &AddedEdges,
    T I, T E) {
  bool MakePred = false;
  int AddedCost = 0;
  for (; I < E; ++I) {
    if (I->getSGID() == SGID) {
      MakePred = true;
      continue;
    }
    auto Group = *I;
    AddedCost += Group.link(*SU, MakePred, AddedEdges);
    assert(AddedCost >= 0);
  }
  return AddedCost;
}

int PipelineSolver::addEdges(
    SmallVectorImpl<SchedGroup> &SyncPipeline, SUnit *SU, int SGID,
    std::vector<std::pair<SUnit *, SUnit *>> &AddedEdges) {

  // For IsBottomUp, the first SchedGroup in SyncPipeline contains the
  // instructions that are the ultimate successors in the resultant mutation.
  // Therefore, in such a configuration, the SchedGroups occurring before the
  // candidate SGID are successors of the candidate SchedGroup, thus the current
  // SU should be linked as a predecessor to SUs in those SchedGroups. The
  // opposite is true if !IsBottomUp. IsBottomUp occurs in the case of multiple
  // SCHED_GROUP_BARRIERS, or if a user specifies IGLP_OPT SchedGroups using
  // IsBottomUp (in reverse).
  return IsBottomUp ? linkSUnit(SU, SGID, AddedEdges, SyncPipeline.rbegin(),
                                SyncPipeline.rend())
                    : linkSUnit(SU, SGID, AddedEdges, SyncPipeline.begin(),
                                SyncPipeline.end());
}

void PipelineSolver::removeEdges(
    const std::vector<std::pair<SUnit *, SUnit *>> &EdgesToRemove) {
  // Only remove the edges that we have added when testing
  // the fit.
  for (auto &PredSuccPair : EdgesToRemove) {
    SUnit *Pred = PredSuccPair.first;
    SUnit *Succ = PredSuccPair.second;

    auto Match = llvm::find_if(
        Succ->Preds, [&Pred](SDep &P) { return P.getSUnit() == Pred; });
    if (Match != Succ->Preds.end()) {
      assert(Match->isArtificial());
      Succ->removePred(*Match);
    }
  }
}

void PipelineSolver::advancePosition() {
  ++CurrConflInstNo;

  if (static_cast<size_t>(CurrConflInstNo) >=
      PipelineInstrs[CurrSyncGroupIdx].size()) {
    CurrConflInstNo = 0;
    ++CurrSyncGroupIdx;
    // Advance to next non-trivial pipeline
    while (static_cast<size_t>(CurrSyncGroupIdx) < PipelineInstrs.size() &&
           PipelineInstrs[CurrSyncGroupIdx].size() == 0)
      ++CurrSyncGroupIdx;
  }
}

void PipelineSolver::retreatPosition() {
  assert(CurrConflInstNo >= 0);
  assert(CurrSyncGroupIdx >= 0);

  if (CurrConflInstNo > 0) {
    --CurrConflInstNo;
    return;
  }

  if (CurrConflInstNo == 0) {
    // If we return to the starting position, we have explored
    // the entire tree
    if (CurrSyncGroupIdx == BeginSyncGroupIdx)
      return;

    --CurrSyncGroupIdx;
    // Go to previous non-trivial pipeline
    while (PipelineInstrs[CurrSyncGroupIdx].size() == 0)
      --CurrSyncGroupIdx;

    CurrConflInstNo = PipelineInstrs[CurrSyncGroupIdx].size() - 1;
  }
}

bool PipelineSolver::checkOptimal() {
  if (static_cast<size_t>(CurrSyncGroupIdx) == PipelineInstrs.size()) {
    if (BestCost == -1 || CurrCost < BestCost) {
      BestPipeline = CurrPipeline;
      BestCost = CurrCost;
      LLVM_DEBUG(dbgs() << "Found Fit with cost " << BestCost << "\n");
    }
    assert(BestCost >= 0);
  }

  bool DoneExploring = false;
  if (MaxBranchesExplored > 0 && BranchesExplored >= MaxBranchesExplored)
    DoneExploring = true;

  return (DoneExploring || BestCost == 0);
}

template <typename T>
void PipelineSolver::populateReadyList(
    SmallVectorImpl<std::pair<int, int>> &ReadyList, T I, T E) {
  SUToCandSGsPair CurrSU = PipelineInstrs[CurrSyncGroupIdx][CurrConflInstNo];
  auto SyncPipeline = CurrPipeline[CurrSyncGroupIdx];
  assert(CurrSU.second.size() >= 1);

  for (; I != E; ++I) {
    std::vector<std::pair<SUnit *, SUnit *>> AddedEdges;
    int CandSGID = *I;
    SchedGroup *Match = llvm::find_if(SyncPipeline, [CandSGID](SchedGroup &SG) {
      return SG.getSGID() == CandSGID;
    });
    assert(Match);

    if (UseCostHeur) {
      if (Match->isFull()) {
        ReadyList.push_back(std::pair(*I, MissPenalty));
        continue;
      }

      int TempCost = addEdges(SyncPipeline, CurrSU.first, CandSGID, AddedEdges);
      ReadyList.push_back(std::pair(*I, TempCost));
      removeEdges(AddedEdges);
    } else
      ReadyList.push_back(std::pair(*I, -1));
  }

  if (UseCostHeur) {
    std::sort(ReadyList.begin(), ReadyList.end(),
              [](std::pair<int, int> A, std::pair<int, int> B) {
                return A.second < B.second;
              });
  }

  assert(ReadyList.size() == CurrSU.second.size());
}

bool PipelineSolver::solveExact() {
  if (checkOptimal())
    return true;

  if (static_cast<size_t>(CurrSyncGroupIdx) == PipelineInstrs.size())
    return false;

  assert(static_cast<size_t>(CurrSyncGroupIdx) < PipelineInstrs.size());
  assert(static_cast<size_t>(CurrConflInstNo) <
         PipelineInstrs[CurrSyncGroupIdx].size());
  SUToCandSGsPair CurrSU = PipelineInstrs[CurrSyncGroupIdx][CurrConflInstNo];
  LLVM_DEBUG(dbgs() << "Fitting SU(" << CurrSU.first->NodeNum
                    << ") in Pipeline # " << CurrSyncGroupIdx << "\n");

  // SchedGroup -> Cost pairs
  SmallVector<std::pair<int, int>, 4> ReadyList;
  // Prioritize the candidate sched groups in terms of lowest cost first
  IsBottomUp ? populateReadyList(ReadyList, CurrSU.second.rbegin(),
                                 CurrSU.second.rend())
             : populateReadyList(ReadyList, CurrSU.second.begin(),
                                 CurrSU.second.end());

  auto I = ReadyList.begin();
  auto E = ReadyList.end();
  for (; I != E; ++I) {
    // If we are trying SGs in least cost order, and the current SG is cost
    // infeasible, then all subsequent SGs will also be cost infeasible, so we
    // can prune.
    if (BestCost != -1 && (CurrCost + I->second > BestCost))
      return false;

    int CandSGID = I->first;
    int AddedCost = 0;
    std::vector<std::pair<SUnit *, SUnit *>> AddedEdges;
    auto &SyncPipeline = CurrPipeline[CurrSyncGroupIdx];
    SchedGroup *Match;
    for (auto &SG : SyncPipeline) {
      if (SG.getSGID() == CandSGID)
        Match = &SG;
    }

    if (Match->isFull())
      continue;

    if (!Match->allowedByRules(CurrSU.first, SyncPipeline))
      continue;

    LLVM_DEBUG(dbgs() << "Assigning to SchedGroup with Mask "
                      << (int)Match->getMask() << "and ID " << CandSGID
                      << "\n");
    Match->add(*CurrSU.first);
    AddedCost = addEdges(SyncPipeline, CurrSU.first, CandSGID, AddedEdges);
    LLVM_DEBUG(dbgs() << "Cost of Assignment: " << AddedCost << "\n");
    CurrCost += AddedCost;
    advancePosition();
    ++BranchesExplored;
    bool FinishedExploring = false;
    // If the Cost after adding edges is greater than a known solution,
    // backtrack
    if (CurrCost < BestCost || BestCost == -1) {
      if (solveExact()) {
        FinishedExploring = BestCost != 0;
        if (!FinishedExploring)
          return true;
      }
    }

    retreatPosition();
    CurrCost -= AddedCost;
    removeEdges(AddedEdges);
    Match->pop();
    CurrPipeline[CurrSyncGroupIdx] = SyncPipeline;
    if (FinishedExploring)
      return true;
  }

  // Try the pipeline where the current instruction is omitted
  // Potentially if we omit a problematic instruction from the pipeline,
  // all the other instructions can nicely fit.
  CurrCost += MissPenalty;
  advancePosition();

  LLVM_DEBUG(dbgs() << "NOT Assigned (" << CurrSU.first->NodeNum << ")\n");

  bool FinishedExploring = false;
  if (CurrCost < BestCost || BestCost == -1) {
    if (solveExact()) {
      bool FinishedExploring = BestCost != 0;
      if (!FinishedExploring)
        return true;
    }
  }

  retreatPosition();
  CurrCost -= MissPenalty;
  return FinishedExploring;
}

template <typename T>
void PipelineSolver::greedyFind(
    std::vector<std::pair<SUnit *, SUnit *>> &AddedEdges, T I, T E) {
  SUToCandSGsPair CurrSU = PipelineInstrs[CurrSyncGroupIdx][CurrConflInstNo];
  int BestNodeCost = -1;
  int TempCost;
  SchedGroup *BestGroup = nullptr;
  int BestGroupID = -1;
  auto &SyncPipeline = CurrPipeline[CurrSyncGroupIdx];
  LLVM_DEBUG(dbgs() << "Fitting SU(" << CurrSU.first->NodeNum
                    << ") in Pipeline # " << CurrSyncGroupIdx << "\n");

  // Since we have added the potential SchedGroups from bottom up, but
  // traversed the DAG from top down, parse over the groups from last to
  // first. If we fail to do this for the greedy algorithm, the solution will
  // likely not be good in more complex cases.
  for (; I != E; ++I) {
    std::vector<std::pair<SUnit *, SUnit *>> AddedEdges;
    int CandSGID = *I;
    SchedGroup *Match = llvm::find_if(SyncPipeline, [CandSGID](SchedGroup &SG) {
      return SG.getSGID() == CandSGID;
    });
    assert(Match);

    LLVM_DEBUG(dbgs() << "Trying SGID # " << CandSGID << " with Mask "
                      << (int)Match->getMask() << "\n");

    if (Match->isFull()) {
      LLVM_DEBUG(dbgs() << "SGID # " << CandSGID << " is full\n");
      continue;
    }
    if (!Match->allowedByRules(CurrSU.first, SyncPipeline)) {
      LLVM_DEBUG(dbgs() << "SGID # " << CandSGID << " has conflicting rule\n");
      continue;
    }
    TempCost = addEdges(SyncPipeline, CurrSU.first, CandSGID, AddedEdges);
    LLVM_DEBUG(dbgs() << "Cost of Group " << TempCost << "\n");
    if (TempCost < BestNodeCost || BestNodeCost == -1) {
      BestGroup = Match;
      BestNodeCost = TempCost;
      BestGroupID = CandSGID;
    }
    removeEdges(AddedEdges);
    if (BestNodeCost == 0)
      break;
  }

  if (BestGroupID != -1) {
    BestGroup->add(*CurrSU.first);
    addEdges(SyncPipeline, CurrSU.first, BestGroupID, AddedEdges);
    LLVM_DEBUG(dbgs() << "Best Group has ID: " << BestGroupID << " and Mask"
                      << (int)BestGroup->getMask() << "\n");
    BestCost += TempCost;
  } else
    BestCost += MissPenalty;

  CurrPipeline[CurrSyncGroupIdx] = SyncPipeline;
}

bool PipelineSolver::solveGreedy() {
  BestCost = 0;
  std::vector<std::pair<SUnit *, SUnit *>> AddedEdges;

  while (static_cast<size_t>(CurrSyncGroupIdx) < PipelineInstrs.size()) {
    SUToCandSGsPair CurrSU = PipelineInstrs[CurrSyncGroupIdx][CurrConflInstNo];
    IsBottomUp
        ? greedyFind(AddedEdges, CurrSU.second.rbegin(), CurrSU.second.rend())
        : greedyFind(AddedEdges, CurrSU.second.begin(), CurrSU.second.end());
    advancePosition();
  }
  BestPipeline = CurrPipeline;
  removeEdges(AddedEdges);
  return false;
}

unsigned PipelineSolver::computeProblemSize() {
  unsigned ProblemSize = 0;
  for (auto &PipeConflicts : PipelineInstrs) {
    ProblemSize += PipeConflicts.size();
  }

  return ProblemSize;
}

void PipelineSolver::solve() {
  if (!NeedsSolver)
    return;

  unsigned ProblemSize = computeProblemSize();
  assert(ProblemSize > 0);

  bool BelowCutoff = (CutoffForExact > 0) && ProblemSize <= CutoffForExact;
  MissPenalty = (ProblemSize / 2) + 1;

  LLVM_DEBUG(DAG->dump());
  if (EnableExactSolver || BelowCutoff) {
    LLVM_DEBUG(dbgs() << "Starting Greedy pipeline solver\n");
    solveGreedy();
    reset();
    LLVM_DEBUG(dbgs() << "Greedy produced best cost of " << BestCost << "\n");
    if (BestCost > 0) {
      LLVM_DEBUG(dbgs() << "Starting EXACT pipeline solver\n");
      solveExact();
      LLVM_DEBUG(dbgs() << "Exact produced best cost of " << BestCost << "\n");
    }
  } else { // Use the Greedy Algorithm by default
    LLVM_DEBUG(dbgs() << "Starting GREEDY pipeline solver\n");
    solveGreedy();
  }

  makePipeline();
  LLVM_DEBUG(dbgs() << "After applying mutation\n");
  LLVM_DEBUG(DAG->dump());
}

enum IGLPStrategyID : int {
  MFMASmallGemmOptID = 0,
  MFMASmallGemmSingleWaveOptID = 1,
  MFMAExpInterleave = 2
};

// Implement a IGLP scheduling strategy.
class IGLPStrategy {
protected:
  ScheduleDAGInstrs *DAG;

  const SIInstrInfo *TII;

public:
  /// Add SchedGroups to \p SyncedSchedGroups to implement this Strategy.
<<<<<<< HEAD
  virtual bool applyIGLPStrategy(
      DenseMap<int, SUnitsToCandidateSGsMap> &SyncedInstrs,
      DenseMap<int, SmallVector<SchedGroup, 4>> &SyncedSchedGroups,
      AMDGPU::SchedulingPhase Phase) = 0;
=======
  virtual void applyIGLPStrategy(
      DenseMap<int, SUnitsToCandidateSGsMap> &SyncedInstrs,
      DenseMap<int, SmallVector<SchedGroup, 4>> &SyncedSchedGroups,
      bool IsReentry) = 0;
>>>>>>> 7d53f417

  // Returns true if this strategy should be applied to a ScheduleDAG.
  virtual bool shouldApplyStrategy(ScheduleDAGInstrs *DAG,
                                   AMDGPU::SchedulingPhase Phase) = 0;

  bool IsBottomUp = 1;

  IGLPStrategy(ScheduleDAGInstrs *DAG, const SIInstrInfo *TII)
      : DAG(DAG), TII(TII) {}

  virtual ~IGLPStrategy() = default;
};

class MFMASmallGemmOpt final : public IGLPStrategy {
private:
public:
  bool applyIGLPStrategy(
      DenseMap<int, SUnitsToCandidateSGsMap> &SyncedInstrs,
      DenseMap<int, SmallVector<SchedGroup, 4>> &SyncedSchedGroups,
<<<<<<< HEAD
      AMDGPU::SchedulingPhase Phase) override;
=======
      bool IsReentry) override;
>>>>>>> 7d53f417

  bool shouldApplyStrategy(ScheduleDAGInstrs *DAG,
                           AMDGPU::SchedulingPhase Phase) override {
    return true;
  }

  MFMASmallGemmOpt(ScheduleDAGInstrs *DAG, const SIInstrInfo *TII)
      : IGLPStrategy(DAG, TII) {
    IsBottomUp = 1;
  }
};

bool MFMASmallGemmOpt::applyIGLPStrategy(
    DenseMap<int, SUnitsToCandidateSGsMap> &SyncedInstrs,
    DenseMap<int, SmallVector<SchedGroup, 4>> &SyncedSchedGroups,
<<<<<<< HEAD
    AMDGPU::SchedulingPhase Phase) {
=======
    bool IsReentry) {
>>>>>>> 7d53f417
  // Count the number of MFMA instructions.
  unsigned MFMACount = 0;
  for (const MachineInstr &I : *DAG)
    if (TII->isMFMAorWMMA(I))
      ++MFMACount;

  const unsigned PipelineSyncID = 0;
  SchedGroup *SG = nullptr;
  for (unsigned I = 0; I < MFMACount * 3; ++I) {
    SG = &SyncedSchedGroups[PipelineSyncID].emplace_back(
        SchedGroupMask::DS, 2, PipelineSyncID, DAG, TII);
    SG->initSchedGroup(SyncedInstrs[SG->getSyncID()]);

    SG = &SyncedSchedGroups[PipelineSyncID].emplace_back(
        SchedGroupMask::MFMA, 1, PipelineSyncID, DAG, TII);
    SG->initSchedGroup(SyncedInstrs[SG->getSyncID()]);
  }

  return true;
}

class MFMAExpInterleaveOpt final : public IGLPStrategy {
private:
  // The count of TRANS SUs involved in the interleaved pipeline
  static unsigned TransPipeCount;
  // The count of MFMA SUs involved in the interleaved pipeline
  static unsigned MFMAPipeCount;
  // The count of Add SUs involved in the interleaved pipeline
  static unsigned AddPipeCount;
  // The number of transitive MFMA successors for each TRANS SU
  static unsigned MFMAEnablement;
  // The number of transitive TRANS predecessors for each MFMA SU
  static unsigned ExpRequirement;
  // The count of independent "chains" of MFMA instructions in the pipeline
  static unsigned MFMAChains;
  // The length of each independent "chain" of MFMA instructions
  static unsigned MFMAChainLength;
  // Whether or not the pipeline has V_CVT instructions
  static bool HasCvt;
  // Whether or not there are instructions between the TRANS instruction and
  // V_CVT
  static bool HasChainBetweenCvt;
  // The first occuring DS_READ which feeds an MFMA chain
  static std::optional<unsigned> FirstPipeDSR;
  // The MFMAPipe SUs with no MFMA predecessors
  SmallVector<SUnit *, 4> MFMAChainSeeds;
  // Compute the heuristics for the pipeline, returning whether or not the DAG
  // is well formatted for the mutation
  bool analyzeDAG(const SIInstrInfo *TII);

  /// Whether or not the instruction is a transitive predecessor of an MFMA
  /// instruction
  class IsPipeExp final : public InstructionRule {
  public:
    bool apply(const SUnit *SU, const ArrayRef<SUnit *> Collection,
               SmallVectorImpl<SchedGroup> &SyncPipe) override {

      auto DAG = SyncPipe[0].DAG;

      if (Cache->empty()) {
        auto I = DAG->SUnits.rbegin();
        auto E = DAG->SUnits.rend();
        for (; I != E; I++) {
          if (TII->isMFMAorWMMA(*I->getInstr()))
            Cache->push_back(&*I);
        }
        if (Cache->empty())
          return false;
      }

      auto Reaches = (std::any_of(
          Cache->begin(), Cache->end(), [&SU, &DAG](SUnit *TargetSU) {
            return DAG->IsReachable(TargetSU, const_cast<SUnit *>(SU));
          }));

      return Reaches;
    }
    IsPipeExp(const SIInstrInfo *TII, unsigned SGID, bool NeedsCache = false)
        : InstructionRule(TII, SGID, NeedsCache) {}
  };

  /// Whether or not the instruction is a transitive predecessor of the
  /// \p Number th MFMA of the MFMAs occuring after a TRANS instruction
  class EnablesNthMFMA final : public InstructionRule {
  private:
    unsigned Number = 1;

  public:
    bool apply(const SUnit *SU, const ArrayRef<SUnit *> Collection,
               SmallVectorImpl<SchedGroup> &SyncPipe) override {
      bool FoundTrans = false;
      unsigned Counter = 1;
      auto DAG = SyncPipe[0].DAG;

      if (Cache->empty()) {
        SmallVector<SUnit *, 8> Worklist;

        auto I = DAG->SUnits.begin();
        auto E = DAG->SUnits.end();
        for (; I != E; I++) {
          if (FoundTrans && TII->isMFMAorWMMA(*I->getInstr())) {
            if (Counter == Number) {
              Cache->push_back(&*I);
              break;
            }
            ++Counter;
          }
          if (!FoundTrans && TII->isTRANS(I->getInstr()->getOpcode()))
            FoundTrans = true;
        }
        if (Cache->empty())
          return false;
      }

      return DAG->IsReachable((*Cache)[0], const_cast<SUnit *>(SU));
    }

    EnablesNthMFMA(unsigned Number, const SIInstrInfo *TII, unsigned SGID,
                   bool NeedsCache = false)
        : InstructionRule(TII, SGID, NeedsCache), Number(Number) {}
  };

  /// Whether or not the instruction enables the exact MFMA that is the \p
  /// Number th MFMA in the chain starting with \p ChainSeed
  class EnablesNthMFMAInChain final : public InstructionRule {
  private:
    unsigned Number = 1;
    SUnit *ChainSeed;

  public:
    bool apply(const SUnit *SU, const ArrayRef<SUnit *> Collection,
               SmallVectorImpl<SchedGroup> &SyncPipe) override {
      auto DAG = SyncPipe[0].DAG;

      if (!SU || !TII->isMFMAorWMMA(*ChainSeed->getInstr()))
        return false;

      if (Cache->empty()) {
        auto TempSU = ChainSeed;
        auto Depth = Number;
        while (Depth > 0) {
          --Depth;
          bool Found = false;
          for (auto &Succ : TempSU->Succs) {
            if (TII->isMFMAorWMMA(*Succ.getSUnit()->getInstr())) {
              TempSU = Succ.getSUnit();
              Found = true;
              break;
            }
          }
          if (!Found)
            return false;
        }

        Cache->push_back(TempSU);
      }
      // If we failed to find the instruction to be placed into the cache, we
      // would have already exited.
      assert(!Cache->empty());

      return DAG->IsReachable((*Cache)[0], const_cast<SUnit *>(SU));
    }

    EnablesNthMFMAInChain(unsigned Number, SUnit *ChainSeed,
                          const SIInstrInfo *TII, unsigned SGID,
                          bool NeedsCache = false)
        : InstructionRule(TII, SGID, NeedsCache), Number(Number),
          ChainSeed(ChainSeed) {}
  };

  /// Whether or not the instruction has less than \p Size immediate successors.
  /// If \p HasIntermediary is true, this tests also whether all successors of
  /// the SUnit have less than \p Size successors.
  class LessThanNSuccs final : public InstructionRule {
  private:
    unsigned Size = 1;
    bool HasIntermediary = false;

  public:
    bool apply(const SUnit *SU, const ArrayRef<SUnit *> Collection,
               SmallVectorImpl<SchedGroup> &SyncPipe) override {
      if (!SyncPipe.size())
        return false;

      auto SuccSize = std::count_if(
          SU->Succs.begin(), SU->Succs.end(),
          [](const SDep &Succ) { return Succ.getKind() == SDep::Data; });
      if (SuccSize >= Size)
        return false;

      if (HasIntermediary) {
        for (auto Succ : SU->Succs) {
          auto SuccSize = std::count_if(
              Succ.getSUnit()->Succs.begin(), Succ.getSUnit()->Succs.end(),
              [](const SDep &SuccSucc) {
                return SuccSucc.getKind() == SDep::Data;
              });
          if (SuccSize >= Size)
            return false;
        }
      }

      return true;
    }
    LessThanNSuccs(unsigned Size, const SIInstrInfo *TII, unsigned SGID,
                   bool HasIntermediary = false, bool NeedsCache = false)
        : InstructionRule(TII, SGID, NeedsCache), Size(Size),
          HasIntermediary(HasIntermediary) {}
  };

  /// Whether or not the instruction has greater than or equal to \p Size
  /// immediate successors. If \p HasIntermediary is true, this tests also
  /// whether all successors of the SUnit have greater than or equal to \p Size
  /// successors.
  class GreaterThanOrEqualToNSuccs final : public InstructionRule {
  private:
    unsigned Size = 1;
    bool HasIntermediary = false;

  public:
    bool apply(const SUnit *SU, const ArrayRef<SUnit *> Collection,
               SmallVectorImpl<SchedGroup> &SyncPipe) override {
      if (!SyncPipe.size())
        return false;

      auto SuccSize = std::count_if(
          SU->Succs.begin(), SU->Succs.end(),
          [](const SDep &Succ) { return Succ.getKind() == SDep::Data; });
      if (SuccSize >= Size)
        return true;

      if (HasIntermediary) {
        for (auto Succ : SU->Succs) {
          auto SuccSize = std::count_if(
              Succ.getSUnit()->Succs.begin(), Succ.getSUnit()->Succs.end(),
              [](const SDep &SuccSucc) {
                return SuccSucc.getKind() == SDep::Data;
              });
          if (SuccSize >= Size)
            return true;
        }
      }

      return false;
    }
    GreaterThanOrEqualToNSuccs(unsigned Size, const SIInstrInfo *TII,
                               unsigned SGID, bool HasIntermediary = false,
                               bool NeedsCache = false)
        : InstructionRule(TII, SGID, NeedsCache), Size(Size),
          HasIntermediary(HasIntermediary) {}
  };

  // Whether or not the instruction is a relevant V_CVT instruction.
  class IsCvt final : public InstructionRule {
  public:
    bool apply(const SUnit *SU, const ArrayRef<SUnit *> Collection,
               SmallVectorImpl<SchedGroup> &SyncPipe) override {
      auto Opc = SU->getInstr()->getOpcode();
      return Opc == AMDGPU::V_CVT_F16_F32_e32 ||
             Opc == AMDGPU::V_CVT_I32_F32_e32;
    }
    IsCvt(const SIInstrInfo *TII, unsigned SGID, bool NeedsCache = false)
        : InstructionRule(TII, SGID, NeedsCache) {}
  };

  // Whether or not the instruction is FMA_F32.
  class IsFMA final : public InstructionRule {
  public:
    bool apply(const SUnit *SU, const ArrayRef<SUnit *> Collection,
               SmallVectorImpl<SchedGroup> &SyncPipe) override {
      return SU->getInstr()->getOpcode() == AMDGPU::V_FMA_F32_e64 ||
             SU->getInstr()->getOpcode() == AMDGPU::V_PK_FMA_F32;
    }
    IsFMA(const SIInstrInfo *TII, unsigned SGID, bool NeedsCache = false)
        : InstructionRule(TII, SGID, NeedsCache) {}
  };

  // Whether or not the instruction is a V_ADD_F32 instruction.
  class IsPipeAdd final : public InstructionRule {
  public:
    bool apply(const SUnit *SU, const ArrayRef<SUnit *> Collection,
               SmallVectorImpl<SchedGroup> &SyncPipe) override {
      return SU->getInstr()->getOpcode() == AMDGPU::V_ADD_F32_e32;
    }
    IsPipeAdd(const SIInstrInfo *TII, unsigned SGID, bool NeedsCache = false)
        : InstructionRule(TII, SGID, NeedsCache) {}
  };

  /// Whether or not the instruction is an immediate RAW successor
  /// of the SchedGroup \p Distance steps before.
  class IsSuccOfPrevNthGroup final : public InstructionRule {
  private:
    unsigned Distance = 1;

  public:
    bool apply(const SUnit *SU, const ArrayRef<SUnit *> Collection,
               SmallVectorImpl<SchedGroup> &SyncPipe) override {
      SchedGroup *OtherGroup = nullptr;
      if (!SyncPipe.size())
        return false;

      for (auto &PipeSG : SyncPipe) {
        if ((unsigned)PipeSG.getSGID() == SGID - Distance)
          OtherGroup = &PipeSG;
      }

      if (!OtherGroup)
        return false;
      if (!OtherGroup->Collection.size())
        return true;

      for (auto &OtherEle : OtherGroup->Collection) {
        for (auto &Succ : OtherEle->Succs) {
          if (Succ.getSUnit() == SU && Succ.getKind() == SDep::Data)
            return true;
        }
      }

      return false;
    }
    IsSuccOfPrevNthGroup(unsigned Distance, const SIInstrInfo *TII,
                         unsigned SGID, bool NeedsCache = false)
        : InstructionRule(TII, SGID, NeedsCache), Distance(Distance) {}
  };

  /// Whether or not the instruction is a transitive successor of any
  /// instruction the the SchedGroup \p Distance steps before.
  class IsReachableFromPrevNthGroup final : public InstructionRule {
  private:
    unsigned Distance = 1;

  public:
    bool apply(const SUnit *SU, const ArrayRef<SUnit *> Collection,
               SmallVectorImpl<SchedGroup> &SyncPipe) override {
      SchedGroup *OtherGroup = nullptr;
      if (!SyncPipe.size())
        return false;

      for (auto &PipeSG : SyncPipe) {
        if ((unsigned)PipeSG.getSGID() == SGID - Distance)
          OtherGroup = &PipeSG;
      }

      if (!OtherGroup)
        return false;
      if (!OtherGroup->Collection.size())
        return true;

      auto DAG = SyncPipe[0].DAG;

      for (auto &OtherEle : OtherGroup->Collection)
        if (DAG->IsReachable(const_cast<SUnit *>(SU), OtherEle))
          return true;

      return false;
    }
    IsReachableFromPrevNthGroup(unsigned Distance, const SIInstrInfo *TII,
                                unsigned SGID, bool NeedsCache = false)
        : InstructionRule(TII, SGID, NeedsCache), Distance(Distance) {}
  };

  /// Whether or not the instruction occurs after the SU with NodeNUm \p Number
  class OccursAtOrAfterNode final : public InstructionRule {
  private:
    unsigned Number = 1;

  public:
    bool apply(const SUnit *SU, const ArrayRef<SUnit *> Collection,
               SmallVectorImpl<SchedGroup> &SyncPipe) override {

      return SU->NodeNum >= Number;
    }
    OccursAtOrAfterNode(unsigned Number, const SIInstrInfo *TII, unsigned SGID,
                        bool NeedsCache = false)
        : InstructionRule(TII, SGID, NeedsCache), Number(Number) {}
  };

  /// Whether or not the SU is exactly the \p Number th MFMA in the chain
  /// starting with \p ChainSeed
  class IsExactMFMA final : public InstructionRule {
  private:
    unsigned Number = 1;
    SUnit *ChainSeed;

  public:
    bool apply(const SUnit *SU, const ArrayRef<SUnit *> Collection,
               SmallVectorImpl<SchedGroup> &SyncPipe) override {
      if (!SU || !TII->isMFMAorWMMA(*ChainSeed->getInstr()))
        return false;

      if (Cache->empty()) {
        auto TempSU = ChainSeed;
        auto Depth = Number;
        while (Depth > 0) {
          --Depth;
          bool Found = false;
          for (auto &Succ : TempSU->Succs) {
            if (TII->isMFMAorWMMA(*Succ.getSUnit()->getInstr())) {
              TempSU = Succ.getSUnit();
              Found = true;
              break;
            }
          }
          if (!Found) {
            return false;
          }
        }
        Cache->push_back(TempSU);
      }
      // If we failed to find the instruction to be placed into the cache, we
      // would have already exited.
      assert(!Cache->empty());

      return (*Cache)[0] == SU;
    }

    IsExactMFMA(unsigned Number, SUnit *ChainSeed, const SIInstrInfo *TII,
                unsigned SGID, bool NeedsCache = false)
        : InstructionRule(TII, SGID, NeedsCache), Number(Number),
          ChainSeed(ChainSeed) {}
  };

  // Whether the instruction occurs after the first TRANS instruction. This
  // implies the instruction can not be a predecessor of the first TRANS
  // insruction
  class OccursAfterExp final : public InstructionRule {
  public:
    bool apply(const SUnit *SU, const ArrayRef<SUnit *> Collection,
               SmallVectorImpl<SchedGroup> &SyncPipe) override {

      SmallVector<SUnit *, 12> Worklist;
      auto DAG = SyncPipe[0].DAG;
      if (Cache->empty()) {
        for (auto &SU : DAG->SUnits)
          if (TII->isTRANS(SU.getInstr()->getOpcode())) {
            Cache->push_back(&SU);
            break;
          }
        if (Cache->empty())
          return false;
      }

      return SU->NodeNum > (*Cache)[0]->NodeNum;
    }

    OccursAfterExp(const SIInstrInfo *TII, unsigned SGID,
                   bool NeedsCache = false)
        : InstructionRule(TII, SGID, NeedsCache) {}
  };

public:
  bool applyIGLPStrategy(
      DenseMap<int, SUnitsToCandidateSGsMap> &SyncedInstrs,
      DenseMap<int, SmallVector<SchedGroup, 4>> &SyncedSchedGroups,
      AMDGPU::SchedulingPhase Phase) override;

  bool shouldApplyStrategy(ScheduleDAGInstrs *DAG,
                           AMDGPU::SchedulingPhase Phase) override;

  MFMAExpInterleaveOpt(ScheduleDAGInstrs *DAG, const SIInstrInfo *TII)
      : IGLPStrategy(DAG, TII) {
    IsBottomUp = 0;
  }
};

unsigned MFMAExpInterleaveOpt::TransPipeCount = 0;
unsigned MFMAExpInterleaveOpt::MFMAPipeCount = 0;
unsigned MFMAExpInterleaveOpt::AddPipeCount = 0;
unsigned MFMAExpInterleaveOpt::MFMAEnablement = 0;
unsigned MFMAExpInterleaveOpt::ExpRequirement = 0;
unsigned MFMAExpInterleaveOpt::MFMAChains = 0;
unsigned MFMAExpInterleaveOpt::MFMAChainLength = 0;
bool MFMAExpInterleaveOpt::HasCvt = false;
bool MFMAExpInterleaveOpt::HasChainBetweenCvt = false;
std::optional<unsigned> MFMAExpInterleaveOpt::FirstPipeDSR = std::nullopt;

bool MFMAExpInterleaveOpt::analyzeDAG(const SIInstrInfo *TII) {
  SmallVector<SUnit *, 10> ExpPipeCands;
  SmallVector<SUnit *, 10> MFMAPipeCands;
  SmallVector<SUnit *, 10> MFMAPipeSUs;
  SmallVector<SUnit *, 10> PackSUs;
  SmallVector<SUnit *, 10> CvtSUs;

  auto isBitPack = [](unsigned Opc) {
    return Opc == AMDGPU::V_PACK_B32_F16_e64 || Opc == AMDGPU::V_PERM_B32_e64;
  };

  auto isCvt = [](unsigned Opc) {
    return Opc == AMDGPU::V_CVT_F16_F32_e32 || Opc == AMDGPU::V_CVT_I32_F32_e32;
  };

  auto isAdd = [](unsigned Opc) { return Opc == AMDGPU::V_ADD_F32_e32; };

  AddPipeCount = 0;
  for (SUnit &SU : DAG->SUnits) {
    auto Opc = SU.getInstr()->getOpcode();
    if (TII->isTRANS(Opc)) {
      // Avoid counting a potential bonus V_EXP which all the MFMA depend on
      if (SU.Succs.size() >= 7)
        continue;
      for (auto &Succ : SU.Succs) {
        if (Succ.getSUnit()->Succs.size() >= 7)
          continue;
      }
      ExpPipeCands.push_back(&SU);
    }

    if (TII->isMFMAorWMMA(*SU.getInstr()))
      MFMAPipeCands.push_back(&SU);

    if (isBitPack(Opc))
      PackSUs.push_back(&SU);

    if (isCvt(Opc))
      CvtSUs.push_back(&SU);

    if (isAdd(Opc))
      ++AddPipeCount;
  }

  if (!(PackSUs.size() && MFMAPipeCands.size() && ExpPipeCands.size()))
    return false;

  TransPipeCount = 0;

  std::optional<SUnit *> TempMFMA;
  std::optional<SUnit *> TempExp;
  // Count the number of EXPs that reach an MFMA
  for (auto &PredSU : ExpPipeCands) {
    for (auto &SuccSU : MFMAPipeCands) {
      if (DAG->IsReachable(SuccSU, PredSU)) {
        if (!TempExp) {
          TempExp = PredSU;
          TempMFMA = SuccSU;
        }
        MFMAPipeSUs.push_back(SuccSU);
        ++TransPipeCount;
        break;
      }
    }
  }

  if (!(TempExp && TempMFMA))
    return false;

  HasChainBetweenCvt =
      std::find_if((*TempExp)->Succs.begin(), (*TempExp)->Succs.end(),
                   [&isCvt](SDep &Succ) {
                     return isCvt(Succ.getSUnit()->getInstr()->getOpcode());
                   }) == (*TempExp)->Succs.end();

  // Count the number of MFMAs that are reached by an EXP
  for (auto &SuccSU : MFMAPipeCands) {
    if (MFMAPipeSUs.size() &&
        std::find_if(MFMAPipeSUs.begin(), MFMAPipeSUs.end(),
                     [&SuccSU](SUnit *PotentialMatch) {
                       return PotentialMatch->NodeNum == SuccSU->NodeNum;
                     }) != MFMAPipeSUs.end())
      continue;

    for (auto &PredSU : ExpPipeCands) {
      if (DAG->IsReachable(SuccSU, PredSU)) {
        MFMAPipeSUs.push_back(SuccSU);
        break;
      }
    }
  }

  MFMAPipeCount = MFMAPipeSUs.size();

  assert(TempExp && TempMFMA);
  assert(MFMAPipeCount > 0);

  std::optional<SUnit *> TempCvt;
  for (auto &SuccSU : CvtSUs) {
    if (DAG->IsReachable(SuccSU, *TempExp)) {
      TempCvt = SuccSU;
      break;
    }
  }

  HasCvt = false;
  if (TempCvt.has_value()) {
    for (auto &SuccSU : MFMAPipeSUs) {
      if (DAG->IsReachable(SuccSU, *TempCvt)) {
        HasCvt = true;
        break;
      }
    }
  }

  MFMAChains = 0;
  for (auto &MFMAPipeSU : MFMAPipeSUs) {
    if (MFMAChainSeeds.size() &&
        std::find(MFMAChainSeeds.begin(), MFMAChainSeeds.end(), MFMAPipeSU) !=
            MFMAChainSeeds.end())
      continue;
    if (!std::any_of(MFMAPipeSU->Preds.begin(), MFMAPipeSU->Preds.end(),
                     [&TII](SDep &Succ) {
                       return TII->isMFMAorWMMA(*Succ.getSUnit()->getInstr());
                     })) {
      MFMAChainSeeds.push_back(MFMAPipeSU);
      ++MFMAChains;
    }
  }

  if (!MFMAChains)
    return false;

  for (auto Pred : MFMAChainSeeds[0]->Preds) {
    if (TII->isDS(Pred.getSUnit()->getInstr()->getOpcode()) &&
        Pred.getSUnit()->getInstr()->mayLoad())
      FirstPipeDSR = Pred.getSUnit()->NodeNum;
  }

  MFMAChainLength = MFMAPipeCount / MFMAChains;

  // The number of bit pack operations that depend on a single V_EXP
  unsigned PackSuccCount = std::count_if(
      PackSUs.begin(), PackSUs.end(), [this, &TempExp](SUnit *VPack) {
        return DAG->IsReachable(VPack, *TempExp);
      });

  // The number of bit pack operations an MFMA depends on
  unsigned PackPredCount =
      std::count_if((*TempMFMA)->Preds.begin(), (*TempMFMA)->Preds.end(),
                    [&isBitPack](SDep &Pred) {
                      auto Opc = Pred.getSUnit()->getInstr()->getOpcode();
                      return isBitPack(Opc);
                    });

  auto PackPred =
      std::find_if((*TempMFMA)->Preds.begin(), (*TempMFMA)->Preds.end(),
                   [&isBitPack](SDep &Pred) {
                     auto Opc = Pred.getSUnit()->getInstr()->getOpcode();
                     return isBitPack(Opc);
                   });

  if (PackPred == (*TempMFMA)->Preds.end())
    return false;

  MFMAEnablement = 0;
  ExpRequirement = 0;
  // How many MFMAs depend on a single bit pack operation
  MFMAEnablement =
      std::count_if(PackPred->getSUnit()->Succs.begin(),
                    PackPred->getSUnit()->Succs.end(), [&TII](SDep &Succ) {
                      return TII->isMFMAorWMMA(*Succ.getSUnit()->getInstr());
                    });

  // The number of MFMAs that depend on a single V_EXP
  MFMAEnablement *= PackSuccCount;

  // The number of V_EXPs required to resolve all dependencies for an MFMA
  ExpRequirement =
      std::count_if(ExpPipeCands.begin(), ExpPipeCands.end(),
                    [this, &PackPred](SUnit *ExpBase) {
                      return DAG->IsReachable(PackPred->getSUnit(), ExpBase);
                    });

  ExpRequirement *= PackPredCount;
  return true;
}

bool MFMAExpInterleaveOpt::shouldApplyStrategy(ScheduleDAGInstrs *DAG,
                                               AMDGPU::SchedulingPhase Phase) {
  const GCNSubtarget &ST = DAG->MF.getSubtarget<GCNSubtarget>();
  const SIInstrInfo *TII = ST.getInstrInfo();

  if (Phase != AMDGPU::SchedulingPhase::PostRA)
    MFMAChainSeeds.clear();
  if (Phase != AMDGPU::SchedulingPhase::PostRA && !analyzeDAG(TII))
    return false;

  return true;
}

bool MFMAExpInterleaveOpt::applyIGLPStrategy(
    DenseMap<int, SUnitsToCandidateSGsMap> &SyncedInstrs,
    DenseMap<int, SmallVector<SchedGroup, 4>> &SyncedSchedGroups,
    AMDGPU::SchedulingPhase Phase) {

  bool IsSmallKernelType =
      MFMAEnablement == 2 && ExpRequirement == 4 && TransPipeCount == 32;
  bool IsLargeKernelType =
      MFMAEnablement == 4 && ExpRequirement == 4 && TransPipeCount == 64;

  if (!(IsSmallKernelType || IsLargeKernelType))
    return false;

  const GCNSubtarget &ST = DAG->MF.getSubtarget<GCNSubtarget>();
  const SIInstrInfo *TII = ST.getInstrInfo();

  unsigned PipelineSyncID = 0;
  SchedGroup *SG = nullptr;

  unsigned MFMAChain = 0;
  unsigned PositionInChain = 0;
  unsigned CurrMFMAForTransPosition = 0;

  auto incrementTransPosition = [&MFMAChain, &PositionInChain,
                                 &CurrMFMAForTransPosition]() {
    CurrMFMAForTransPosition += MFMAEnablement;
    PositionInChain = (CurrMFMAForTransPosition / MFMAChains);
    MFMAChain = CurrMFMAForTransPosition % MFMAChains;
  };

  auto getNextTransPositionInChain = [&CurrMFMAForTransPosition]() {
    auto TempMFMAForTrans = CurrMFMAForTransPosition + MFMAEnablement;
    return (TempMFMAForTrans / MFMAChains);
  };

  auto getNextTransMFMAChain = [&CurrMFMAForTransPosition]() {
    auto TempMFMAForTrans = CurrMFMAForTransPosition + MFMAEnablement;
    return TempMFMAForTrans % MFMAChains;
  };

  unsigned CurrMFMAPosition = 0;
  unsigned MFMAChainForMFMA = 0;
  unsigned PositionInChainForMFMA = 0;

  auto incrementMFMAPosition = [&CurrMFMAPosition, &MFMAChainForMFMA,
                                &PositionInChainForMFMA]() {
    ++CurrMFMAPosition;
    MFMAChainForMFMA = CurrMFMAPosition % MFMAChains;
    PositionInChainForMFMA = CurrMFMAPosition / MFMAChains;
  };

  bool IsPostRA = Phase == AMDGPU::SchedulingPhase::PostRA;
  assert(IsPostRA || MFMAChainSeeds.size() == MFMAChains);

  bool UsesFMA = IsSmallKernelType || !IsPostRA;
  bool UsesDSRead = IsLargeKernelType && !IsPostRA && FirstPipeDSR;
  bool UsesCvt = HasCvt && (IsSmallKernelType || !IsPostRA);
  bool UsesVALU = IsSmallKernelType;

  // PHASE 1: "Prefetch"
  if (UsesFMA) {
    // First Round FMA
    SG = &SyncedSchedGroups[PipelineSyncID].emplace_back(
        SchedGroupMask::VALU, ExpRequirement, PipelineSyncID, DAG, TII);
    if (!IsPostRA && MFMAChains) {
      SG->addRule(std::make_shared<EnablesNthMFMAInChain>(
          PositionInChain, MFMAChainSeeds[MFMAChain], TII, SG->getSGID(),
          true));
    } else
      SG->addRule(
          std::make_shared<EnablesNthMFMA>(1, TII, SG->getSGID(), true));
    SG->addRule(std::make_shared<IsFMA>(TII, SG->getSGID()));
    SG->initSchedGroup(SyncedInstrs[SG->getSyncID()]);

    // Second Round FMA
    SG = &SyncedSchedGroups[PipelineSyncID].emplace_back(
        SchedGroupMask::VALU, ExpRequirement, PipelineSyncID, DAG, TII);
    if (!IsPostRA && MFMAChains) {
      SG->addRule(std::make_shared<EnablesNthMFMAInChain>(
          getNextTransPositionInChain(),
          MFMAChainSeeds[getNextTransMFMAChain()], TII, SG->getSGID(), true));
    } else
      SG->addRule(std::make_shared<EnablesNthMFMA>(MFMAEnablement + 1, TII,
                                                   SG->getSGID(), true));
    SG->addRule(std::make_shared<IsFMA>(TII, SG->getSGID()));
    SG->initSchedGroup(SyncedInstrs[SG->getSyncID()]);
  }

  if (UsesDSRead) {
    SG = &SyncedSchedGroups[PipelineSyncID].emplace_back(
        SchedGroupMask::DS_READ, 2, PipelineSyncID, DAG, TII);
    SG->addRule(std::make_shared<OccursAtOrAfterNode>(*FirstPipeDSR, TII,
                                                      SG->getSGID()));
    SG->initSchedGroup(SyncedInstrs[SG->getSyncID()]);
  }

  // First Round EXP
  SG = &SyncedSchedGroups[PipelineSyncID].emplace_back(
      SchedGroupMask::TRANS, ExpRequirement, PipelineSyncID, DAG, TII);
  if (!IsPostRA && MFMAChains)
    SG->addRule(std::make_shared<EnablesNthMFMAInChain>(
        PositionInChain, MFMAChainSeeds[MFMAChain], TII, SG->getSGID(), true));
  else
    SG->addRule(std::make_shared<EnablesNthMFMA>(1, TII, SG->getSGID(), true));
  SG->addRule(std::make_shared<IsPipeExp>(TII, SG->getSGID(), true));
  SG->addRule(std::make_shared<LessThanNSuccs>(8, TII, SG->getSGID(),
                                               HasChainBetweenCvt));
  SG->initSchedGroup(SyncedInstrs[SG->getSyncID()]);

  incrementTransPosition();

  // First Round CVT, Third Round FMA, Second Round EXP; interleaved
  for (unsigned I = 0; I < ExpRequirement; I++) {
    // First Round CVT
    if (UsesCvt) {
      SG = &SyncedSchedGroups[PipelineSyncID].emplace_back(
          SchedGroupMask::VALU, 1, PipelineSyncID, DAG, TII);
      SG->addRule(std::make_shared<IsCvt>(TII, SG->getSGID()));
      if (HasChainBetweenCvt)
        SG->addRule(std::make_shared<IsReachableFromPrevNthGroup>(
            1 + (2 + UsesFMA) * I, TII, SG->getSGID()));
      else
        SG->addRule(std::make_shared<IsSuccOfPrevNthGroup>(
            1 + (2 + UsesFMA) * I, TII, SG->getSGID()));
      SG->initSchedGroup(SyncedInstrs[SG->getSyncID()]);
    }

    // Third Round FMA
    if (UsesFMA) {
      SG = &SyncedSchedGroups[PipelineSyncID].emplace_back(
          SchedGroupMask::VALU, 1, PipelineSyncID, DAG, TII);
      if (!IsPostRA && MFMAChains) {
        SG->addRule(std::make_shared<EnablesNthMFMAInChain>(
            getNextTransPositionInChain(),
            MFMAChainSeeds[getNextTransMFMAChain()], TII, SG->getSGID(), true));
      } else
        SG->addRule(std::make_shared<EnablesNthMFMA>(2 * MFMAEnablement + 1,
                                                     TII, SG->getSGID(), true));
      SG->addRule(std::make_shared<IsFMA>(TII, SG->getSGID()));
      SG->initSchedGroup(SyncedInstrs[SG->getSyncID()]);
    }

    // Second Round EXP
    SG = &SyncedSchedGroups[PipelineSyncID].emplace_back(
        SchedGroupMask::TRANS, 1, PipelineSyncID, DAG, TII);
    if (!IsPostRA && MFMAChains)
      SG->addRule(std::make_shared<EnablesNthMFMAInChain>(
          PositionInChain, MFMAChainSeeds[MFMAChain], TII, SG->getSGID(),
          true));
    else
      SG->addRule(std::make_shared<EnablesNthMFMA>(MFMAEnablement + 1, TII,
                                                   SG->getSGID(), true));
    SG->addRule(std::make_shared<IsPipeExp>(TII, SG->getSGID(), true));
    SG->addRule(std::make_shared<LessThanNSuccs>(8, TII, SG->getSGID(),
                                                 HasChainBetweenCvt));
    SG->initSchedGroup(SyncedInstrs[SG->getSyncID()]);
  }

  // The "extra" EXP which enables all MFMA
  // TODO: UsesExtraExp
  SG = &SyncedSchedGroups[PipelineSyncID].emplace_back(
      SchedGroupMask::TRANS, 1, PipelineSyncID, DAG, TII);
  SG->addRule(std::make_shared<IsPipeExp>(TII, SG->getSGID(), true));
  SG->addRule(std::make_shared<GreaterThanOrEqualToNSuccs>(
      8, TII, SG->getSGID(), HasChainBetweenCvt));
  SG->initSchedGroup(SyncedInstrs[SG->getSyncID()]);

  // PHASE 2: Main Interleave Loop

  // The number of MFMAs per iteration
  unsigned MFMARatio =
      MFMAEnablement > ExpRequirement ? MFMAEnablement / ExpRequirement : 1;
  // The number of Exps per iteration
  unsigned ExpRatio =
      MFMAEnablement > ExpRequirement ? 1 : ExpRequirement / MFMAEnablement;
  // The reamaining Exps
  unsigned RemainingExp = TransPipeCount > (2 * ExpRequirement)
                              ? TransPipeCount - (2 * ExpRequirement)
                              : 0;
  unsigned ExpLoopCount = RemainingExp / ExpRatio;
  // In loop MFMAs
  unsigned MFMAInLoop = MFMAPipeCount > (MFMAEnablement * 2)
                            ? MFMAPipeCount - (MFMAEnablement * 2)
                            : 0;
  unsigned MFMALoopCount = MFMAInLoop / MFMARatio;
  unsigned VALUOps =
      AddPipeCount < MFMAPipeCount ? 1 : AddPipeCount / MFMAPipeCount;
  unsigned LoopSize = std::min(ExpLoopCount, MFMALoopCount);

  for (unsigned I = 0; I < LoopSize; I++) {
    if (!(I * ExpRatio % ExpRequirement))
      incrementTransPosition();

    // Round N MFMA
    SG = &SyncedSchedGroups[PipelineSyncID].emplace_back(
        SchedGroupMask::MFMA, MFMARatio, PipelineSyncID, DAG, TII);
    if (!IsPostRA && MFMAChains)
      SG->addRule(std::make_shared<IsExactMFMA>(
          PositionInChainForMFMA, MFMAChainSeeds[MFMAChainForMFMA], TII,
          SG->getSGID(), true));
    else
      SG->addRule(std::make_shared<OccursAfterExp>(TII, SG->getSGID(), true));
    SG->initSchedGroup(SyncedInstrs[SG->getSyncID()]);
    incrementMFMAPosition();

    if (UsesVALU) {
      SG = &SyncedSchedGroups[PipelineSyncID].emplace_back(
          SchedGroupMask::VALU, VALUOps, PipelineSyncID, DAG, TII);
      SG->addRule(std::make_shared<IsPipeAdd>(TII, SG->getSGID()));
      SG->initSchedGroup(SyncedInstrs[SG->getSyncID()]);
    }

    if (UsesDSRead && !(I % 4)) {
      SG = &SyncedSchedGroups[PipelineSyncID].emplace_back(
          SchedGroupMask::DS_READ, 2, PipelineSyncID, DAG, TII);
      SG->addRule(std::make_shared<OccursAtOrAfterNode>(*FirstPipeDSR, TII,
                                                        SG->getSGID()));
      SG->initSchedGroup(SyncedInstrs[SG->getSyncID()]);
    }

    // CVT, EXP, FMA Interleaving
    for (unsigned J = 0; J < ExpRatio; J++) {
      auto MFMAOffset = (1 + UsesVALU) * MFMARatio * (I + 1);
      auto MaxMFMAOffset =
          (1 + UsesVALU) * ExpRequirement * MFMARatio / ExpRatio;

      // Round N + 1 CVT
      if (UsesCvt) {
        SG = &SyncedSchedGroups[PipelineSyncID].emplace_back(
            SchedGroupMask::VALU, 1, PipelineSyncID, DAG, TII);
        SG->addRule(std::make_shared<IsCvt>(TII, SG->getSGID()));
        auto BaseDiff = (2 + UsesFMA) * (ExpRequirement - 1) + 1;
        auto DSROffset = I / 4 + 1;
        auto MaxDSROffset = MaxMFMAOffset / 4;
        // TODO: UsesExtraExp
        auto ExpOffset = I * ExpRatio + J >= ExpRequirement ? 0 : 1;
        auto CurrentOffset = UsesDSRead * std::min(MaxDSROffset, DSROffset) +
                             std::min(MaxMFMAOffset, MFMAOffset) + BaseDiff +
                             ExpOffset;
        if (HasChainBetweenCvt)
          SG->addRule(std::make_shared<IsReachableFromPrevNthGroup>(
              CurrentOffset, TII, SG->getSGID()));
        else
          SG->addRule(std::make_shared<IsSuccOfPrevNthGroup>(CurrentOffset, TII,
                                                             SG->getSGID()));
        SG->initSchedGroup(SyncedInstrs[SG->getSyncID()]);
      }

      // Round N + 3 FMA
      if (UsesFMA) {
        SG = &SyncedSchedGroups[PipelineSyncID].emplace_back(
            SchedGroupMask::VALU, 1, PipelineSyncID, DAG, TII);
        if (!IsPostRA && MFMAChains)
          SG->addRule(std::make_shared<EnablesNthMFMAInChain>(
              getNextTransPositionInChain(),
              MFMAChainSeeds[getNextTransMFMAChain()], TII, SG->getSGID(),
              true));
        else
          SG->addRule(std::make_shared<EnablesNthMFMA>(
              (((I * ExpRatio + J) / ExpRequirement) + 3) * MFMAEnablement + 1,
              TII, SG->getSGID(), true));
        SG->addRule(std::make_shared<IsFMA>(TII, SG->getSGID()));
        SG->initSchedGroup(SyncedInstrs[SG->getSyncID()]);
      }

      // Round N + 2 Exp
      SG = &SyncedSchedGroups[PipelineSyncID].emplace_back(
          SchedGroupMask::TRANS, 1, PipelineSyncID, DAG, TII);
      if (!IsPostRA && MFMAChains)
        SG->addRule(std::make_shared<EnablesNthMFMAInChain>(
            PositionInChain, MFMAChainSeeds[MFMAChain], TII, SG->getSGID(),
            true));
      else
        SG->addRule(std::make_shared<EnablesNthMFMA>(
            (((I * ExpRatio + J) / ExpRequirement) + 2) * MFMAEnablement + 1,
            TII, SG->getSGID(), true));
      SG->addRule(std::make_shared<IsPipeExp>(TII, SG->getSGID(), true));
      SG->addRule(std::make_shared<LessThanNSuccs>(8, TII, SG->getSGID(),
                                                   HasChainBetweenCvt));
      SG->initSchedGroup(SyncedInstrs[SG->getSyncID()]);
    }
  }

  // PHASE 3: Remaining MFMAs
  SG = &SyncedSchedGroups[PipelineSyncID].emplace_back(
      SchedGroupMask::MFMA, MFMAEnablement * 2, PipelineSyncID, DAG, TII);
  SG->addRule(std::make_shared<OccursAfterExp>(TII, SG->getSGID(), true));
  SG->initSchedGroup(SyncedInstrs[SG->getSyncID()]);
  return true;
}

class MFMASmallGemmSingleWaveOpt final : public IGLPStrategy {
private:
  // Whether the DS_READ is a predecessor of first four MFMA in region
  class EnablesInitialMFMA final : public InstructionRule {
  public:
    bool apply(const SUnit *SU, const ArrayRef<SUnit *> Collection,
               SmallVectorImpl<SchedGroup> &SyncPipe) override {
      if (!SyncPipe.size())
        return false;
      int MFMAsFound = 0;
      if (!Cache->size()) {
        for (auto &Elt : SyncPipe[0].DAG->SUnits) {
          if (TII->isMFMAorWMMA(*Elt.getInstr())) {
            ++MFMAsFound;
            if (MFMAsFound > 4)
              break;
            Cache->push_back(&Elt);
          }
        }
      }

      assert(Cache->size());
      auto DAG = SyncPipe[0].DAG;
      for (auto &Elt : *Cache) {
        if (DAG->IsReachable(Elt, const_cast<SUnit *>(SU)))
          return true;
      }
      return false;
    }

    EnablesInitialMFMA(const SIInstrInfo *TII, unsigned SGID,
                       bool NeedsCache = false)
        : InstructionRule(TII, SGID, NeedsCache) {}
  };

  // Whether the MI is a V_PERM and is a predecessor of a common DS_WRITE
  class IsPermForDSW final : public InstructionRule {
  public:
    bool apply(const SUnit *SU, const ArrayRef<SUnit *> Collection,
               SmallVectorImpl<SchedGroup> &SyncPipe) override {
      auto MI = SU->getInstr();
      if (MI->getOpcode() != AMDGPU::V_PERM_B32_e64)
        return false;

      bool FitsInGroup = false;
      // Does the VALU have a DS_WRITE successor
      if (!Collection.size()) {
        for (auto &Succ : SU->Succs) {
          SUnit *SuccUnit = Succ.getSUnit();
          if (TII->isDS(*SuccUnit->getInstr()) &&
              SuccUnit->getInstr()->mayStore()) {
            Cache->push_back(SuccUnit);
            FitsInGroup = true;
          }
        }
        return FitsInGroup;
      }

      assert(Cache->size());

      // Does the VALU have a DS_WRITE successor that is the same as other
      // VALU already in the group. The V_PERMs will all share 1 DS_W succ
      return llvm::any_of(*Cache, [&SU](SUnit *Elt) {
        return llvm::any_of(SU->Succs, [&Elt](const SDep &ThisSucc) {
          return ThisSucc.getSUnit() == Elt;
        });
      });
    }

    IsPermForDSW(const SIInstrInfo *TII, unsigned SGID, bool NeedsCache = false)
        : InstructionRule(TII, SGID, NeedsCache) {}
  };

  // Whether the SU is a successor of any element in previous SchedGroup
  class IsSuccOfPrevGroup final : public InstructionRule {
  public:
    bool apply(const SUnit *SU, const ArrayRef<SUnit *> Collection,
               SmallVectorImpl<SchedGroup> &SyncPipe) override {
      SchedGroup *OtherGroup = nullptr;
      for (auto &PipeSG : SyncPipe) {
        if ((unsigned)PipeSG.getSGID() == SGID - 1) {
          OtherGroup = &PipeSG;
        }
      }

      if (!OtherGroup)
        return false;
      if (!OtherGroup->Collection.size())
        return true;

      // Does the previous VALU have this DS_Write as a successor
      return (std::any_of(OtherGroup->Collection.begin(),
                          OtherGroup->Collection.end(), [&SU](SUnit *Elt) {
                            return std::any_of(Elt->Succs.begin(),
                                               Elt->Succs.end(),
                                               [&SU](SDep &Succ) {
                                                 return Succ.getSUnit() == SU;
                                               });
                          }));
    }
    IsSuccOfPrevGroup(const SIInstrInfo *TII, unsigned SGID,
                      bool NeedsCache = false)
        : InstructionRule(TII, SGID, NeedsCache) {}
  };

  // Whether the combined load width of group is 128 bits
  class VMEMSize final : public InstructionRule {
  public:
    bool apply(const SUnit *SU, const ArrayRef<SUnit *> Collection,
               SmallVectorImpl<SchedGroup> &SyncPipe) override {
      auto MI = SU->getInstr();
      if (MI->getOpcode() == TargetOpcode::BUNDLE)
        return false;
      if (!Collection.size())
        return true;

      int NumBits = 0;

      auto TRI = TII->getRegisterInfo();
      auto &MRI = MI->getParent()->getParent()->getRegInfo();
      for (auto &Elt : Collection) {
        auto Op = Elt->getInstr()->getOperand(0);
        auto Size =
            TRI.getRegSizeInBits(*TRI.getRegClassForOperandReg(MRI, Op));
        NumBits += Size;
      }

      if (NumBits < 128) {
        assert(TII->isVMEM(*MI) && MI->mayLoad());
        if (NumBits + TRI.getRegSizeInBits(*TRI.getRegClassForOperandReg(
                          MRI, MI->getOperand(0))) <=
            128)
          return true;
      }

      return false;
    }

    VMEMSize(const SIInstrInfo *TII, unsigned SGID, bool NeedsCache = false)
        : InstructionRule(TII, SGID, NeedsCache) {}
  };

  /// Whether the SU shares a V_PERM predecessor with any SU in the SchedGroup
  /// that is \p Distance steps away
  class SharesPredWithPrevNthGroup final : public InstructionRule {
  private:
    unsigned Distance = 1;

  public:
    bool apply(const SUnit *SU, const ArrayRef<SUnit *> Collection,
               SmallVectorImpl<SchedGroup> &SyncPipe) override {
      SchedGroup *OtherGroup = nullptr;
      if (!SyncPipe.size())
        return false;

      if (!Cache->size()) {

        for (auto &PipeSG : SyncPipe) {
          if ((unsigned)PipeSG.getSGID() == SGID - Distance) {
            OtherGroup = &PipeSG;
          }
        }

        if (!OtherGroup)
          return false;
        if (!OtherGroup->Collection.size())
          return true;

        for (auto &OtherEle : OtherGroup->Collection) {
          for (auto &Pred : OtherEle->Preds) {
            if (Pred.getSUnit()->getInstr()->getOpcode() ==
                AMDGPU::V_PERM_B32_e64)
              Cache->push_back(Pred.getSUnit());
          }
        }

        // If the other group has no PERM preds, then this group won't share any
        if (!Cache->size())
          return false;
      }

      auto DAG = SyncPipe[0].DAG;
      // Does the previous DS_WRITE share a V_PERM predecessor with this
      // VMEM_READ
      return llvm::any_of(*Cache, [&SU, &DAG](SUnit *Elt) {
        return DAG->IsReachable(const_cast<SUnit *>(SU), Elt);
      });
    }
    SharesPredWithPrevNthGroup(unsigned Distance, const SIInstrInfo *TII,
                               unsigned SGID, bool NeedsCache = false)
        : InstructionRule(TII, SGID, NeedsCache), Distance(Distance) {}
  };

public:
  bool applyIGLPStrategy(
      DenseMap<int, SUnitsToCandidateSGsMap> &SyncedInstrs,
      DenseMap<int, SmallVector<SchedGroup, 4>> &SyncedSchedGroups,
<<<<<<< HEAD
      AMDGPU::SchedulingPhase Phase) override;
=======
      bool IsReentry) override;
>>>>>>> 7d53f417

  bool shouldApplyStrategy(ScheduleDAGInstrs *DAG,
                           AMDGPU::SchedulingPhase Phase) override {
    return true;
  }

  MFMASmallGemmSingleWaveOpt(ScheduleDAGInstrs *DAG, const SIInstrInfo *TII)
      : IGLPStrategy(DAG, TII) {
    IsBottomUp = 0;
  }
};

static unsigned DSWCount = 0;
static unsigned DSWWithPermCount = 0;
static unsigned DSWWithSharedVMEMCount = 0;

bool MFMASmallGemmSingleWaveOpt::applyIGLPStrategy(
    DenseMap<int, SUnitsToCandidateSGsMap> &SyncedInstrs,
    DenseMap<int, SmallVector<SchedGroup, 4>> &SyncedSchedGroups,
<<<<<<< HEAD
    AMDGPU::SchedulingPhase Phase) {
  unsigned MFMACount = 0;
  unsigned DSRCount = 0;

  bool IsInitial = Phase == AMDGPU::SchedulingPhase::Initial;

  assert((!IsInitial || (DSWCount == 0 && DSWWithPermCount == 0 &&
                         DSWWithSharedVMEMCount == 0)) &&
=======
    bool IsReentry) {
  unsigned MFMACount = 0;
  unsigned DSRCount = 0;

  assert((IsReentry || (DSWCount == 0 && DSWWithPermCount == 0 &&
                        DSWWithSharedVMEMCount == 0)) &&
>>>>>>> 7d53f417
         "DSWCounters should be zero in pre-RA scheduling!");
  SmallVector<SUnit *, 6> DSWithPerms;
  for (auto &SU : DAG->SUnits) {
    auto I = SU.getInstr();
    if (TII->isMFMAorWMMA(*I))
      ++MFMACount;
    else if (TII->isDS(*I)) {
      if (I->mayLoad())
        ++DSRCount;
<<<<<<< HEAD
      else if (I->mayStore() && IsInitial) {
=======
      else if (I->mayStore() && !IsReentry) {
>>>>>>> 7d53f417
        ++DSWCount;
        for (auto Pred : SU.Preds) {
          if (Pred.getSUnit()->getInstr()->getOpcode() ==
              AMDGPU::V_PERM_B32_e64) {
            DSWithPerms.push_back(&SU);
            break;
          }
        }
      }
    }
  }

<<<<<<< HEAD
  if (IsInitial) {
=======
  if (!IsReentry) {
>>>>>>> 7d53f417
    DSWWithPermCount = DSWithPerms.size();
    auto I = DSWithPerms.begin();
    auto E = DSWithPerms.end();

    // Get the count of DS_WRITES with V_PERM predecessors which
    // have loop carried dependencies (WAR) on the same VMEM_READs.
    // We consider partial overlap as a miss -- in other words,
    // for a given DS_W, we only consider another DS_W as matching
    // if there is a corresponding (in terms of the VMEM_R it uses) V_PERM pred
    // for every V_PERM pred of this DS_W.
    DenseMap<MachineInstr *, SUnit *> VMEMLookup;
    SmallVector<SUnit *, 6> Counted;
    for (; I != E; I++) {
      SUnit *Cand = nullptr;
      bool MissedAny = false;
      for (auto &Pred : (*I)->Preds) {
        if (Pred.getSUnit()->getInstr()->getOpcode() != AMDGPU::V_PERM_B32_e64)
          continue;

        if (Cand && llvm::is_contained(Counted, Cand))
          break;

        for (auto &Succ : Pred.getSUnit()->Succs) {
          auto MI = Succ.getSUnit()->getInstr();
          if (!TII->isVMEM(*MI) || !MI->mayLoad())
            continue;

          if (MissedAny || !VMEMLookup.size()) {
            MissedAny = true;
            VMEMLookup[MI] = *I;
            continue;
          }

          if (!VMEMLookup.contains(MI)) {
            MissedAny = true;
            VMEMLookup[MI] = *I;
            continue;
          }

          Cand = VMEMLookup[MI];
          if (llvm::is_contained(Counted, Cand)) {
            MissedAny = true;
            break;
          }
        }
      }
      if (!MissedAny && Cand) {
        DSWWithSharedVMEMCount += 2;
        Counted.push_back(Cand);
        Counted.push_back(*I);
      }
    }
  }

  assert(DSWWithSharedVMEMCount <= DSWWithPermCount);
  SchedGroup *SG;
  unsigned PipelineSyncID = 0;
  // For kernels with V_PERM, there are enough VALU to mix in between MFMAs
  if (DSWWithPermCount) {
    for (unsigned I = 0; I < MFMACount; I++) {
      SG = &SyncedSchedGroups[PipelineSyncID].emplace_back(
          SchedGroupMask::MFMA, 1, PipelineSyncID, DAG, TII);
      SG->initSchedGroup(SyncedInstrs[SG->getSyncID()]);

      SG = &SyncedSchedGroups[PipelineSyncID].emplace_back(
          SchedGroupMask::VALU, 2, PipelineSyncID, DAG, TII);
      SG->initSchedGroup(SyncedInstrs[SG->getSyncID()]);
    }
  }

  PipelineSyncID = 1;
  // Phase 1: Break up DS_READ and MFMA clusters.
  // First DS_READ to make ready initial MFMA, then interleave MFMA with DS_READ
  // prefetch

  // Make ready initial MFMA
  SG = &SyncedSchedGroups[PipelineSyncID].emplace_back(
      SchedGroupMask::DS_READ, 4, PipelineSyncID, DAG, TII);
  SG->addRule(std::make_shared<EnablesInitialMFMA>(TII, SG->getSGID(), true));
  SG->initSchedGroup(SyncedInstrs[SG->getSyncID()]);

  SG = &SyncedSchedGroups[PipelineSyncID].emplace_back(
      SchedGroupMask::MFMA, 1, PipelineSyncID, DAG, TII);
  SG->initSchedGroup(SyncedInstrs[SG->getSyncID()]);

  // Interleave MFMA with DS_READ prefetch
  for (unsigned I = 0; I < DSRCount - 4; ++I) {
    SG = &SyncedSchedGroups[PipelineSyncID].emplace_back(
        SchedGroupMask::DS_READ, 1, PipelineSyncID, DAG, TII);
    SG->initSchedGroup(SyncedInstrs[SG->getSyncID()]);

    SG = &SyncedSchedGroups[PipelineSyncID].emplace_back(
        SchedGroupMask::MFMA, 1, PipelineSyncID, DAG, TII);
    SG->initSchedGroup(SyncedInstrs[SG->getSyncID()]);
  }

  // Phase 2a: Loop carried dependency with V_PERM
  // Schedule VPerm & DS_WRITE as closely as possible to the VMEM_READ they
  // depend on. Interleave MFMA to keep XDL unit busy throughout.
  for (unsigned I = 0; I < DSWWithPermCount - DSWWithSharedVMEMCount; ++I) {
    SG = &SyncedSchedGroups[PipelineSyncID].emplace_back(
        SchedGroupMask::VALU, 4, PipelineSyncID, DAG, TII);
    SG->addRule(std::make_shared<IsPermForDSW>(TII, SG->getSGID(), true));
    SG->initSchedGroup(SyncedInstrs[SG->getSyncID()]);

    SG = &SyncedSchedGroups[PipelineSyncID].emplace_back(
        SchedGroupMask::DS_WRITE, 1, PipelineSyncID, DAG, TII);
    SG->addRule(std::make_shared<IsSuccOfPrevGroup>(TII, SG->getSGID()));
    SG->initSchedGroup(SyncedInstrs[SG->getSyncID()]);

    SG = &SyncedSchedGroups[PipelineSyncID].emplace_back(
        SchedGroupMask::VMEM_READ, 4, PipelineSyncID, DAG, TII);
    SG->addRule(std::make_shared<SharesPredWithPrevNthGroup>(
        1, TII, SG->getSGID(), true));
    SG->addRule(std::make_shared<VMEMSize>(TII, SG->getSGID()));
    SG->initSchedGroup(SyncedInstrs[SG->getSyncID()]);

    SG = &SyncedSchedGroups[PipelineSyncID].emplace_back(
        SchedGroupMask::MFMA, 1, PipelineSyncID, DAG, TII);
    SG->initSchedGroup(SyncedInstrs[SG->getSyncID()]);

    SG = &SyncedSchedGroups[PipelineSyncID].emplace_back(
        SchedGroupMask::VMEM_READ, 4, PipelineSyncID, DAG, TII);
    SG->addRule(std::make_shared<SharesPredWithPrevNthGroup>(
        3, TII, SG->getSGID(), true));
    SG->addRule(std::make_shared<VMEMSize>(TII, SG->getSGID()));
    SG->initSchedGroup(SyncedInstrs[SG->getSyncID()]);

    SG = &SyncedSchedGroups[PipelineSyncID].emplace_back(
        SchedGroupMask::MFMA, 1, PipelineSyncID, DAG, TII);
    SG->initSchedGroup(SyncedInstrs[SG->getSyncID()]);
  }

  // Phase 2b: Loop carried dependency without V_PERM
  // Schedule DS_WRITE as closely as possible to the VMEM_READ they depend on.
  // Interleave MFMA to keep XDL unit busy throughout.
  for (unsigned I = 0; I < DSWCount - DSWWithPermCount; I++) {
    SG = &SyncedSchedGroups[PipelineSyncID].emplace_back(
        SchedGroupMask::DS_WRITE, 1, PipelineSyncID, DAG, TII);
    SG->initSchedGroup(SyncedInstrs[SG->getSyncID()]);

    SG = &SyncedSchedGroups[PipelineSyncID].emplace_back(
        SchedGroupMask::VMEM_READ, 4, PipelineSyncID, DAG, TII);
    SG->addRule(std::make_shared<VMEMSize>(TII, SG->getSGID()));
    SG->initSchedGroup(SyncedInstrs[SG->getSyncID()]);

    SG = &SyncedSchedGroups[PipelineSyncID].emplace_back(
        SchedGroupMask::MFMA, 1, PipelineSyncID, DAG, TII);
    SG->initSchedGroup(SyncedInstrs[SG->getSyncID()]);
  }

  // Phase 2c: Loop carried dependency with V_PERM, VMEM_READs are
  // ultimately used by two DS_WRITE
  // Schedule VPerm & DS_WRITE as closely as possible to the VMEM_READ they
  // depend on. Interleave MFMA to keep XDL unit busy throughout.

  for (unsigned I = 0; I < DSWWithSharedVMEMCount; ++I) {
    SG = &SyncedSchedGroups[PipelineSyncID].emplace_back(
        SchedGroupMask::VALU, 4, PipelineSyncID, DAG, TII);
    SG->addRule(std::make_shared<IsPermForDSW>(TII, SG->getSGID(), true));
    SG->initSchedGroup(SyncedInstrs[SG->getSyncID()]);

    SG = &SyncedSchedGroups[PipelineSyncID].emplace_back(
        SchedGroupMask::DS_WRITE, 1, PipelineSyncID, DAG, TII);
    SG->addRule(std::make_shared<IsSuccOfPrevGroup>(TII, SG->getSGID()));
    SG->initSchedGroup(SyncedInstrs[SG->getSyncID()]);

    SG = &SyncedSchedGroups[PipelineSyncID].emplace_back(
        SchedGroupMask::MFMA, 1, PipelineSyncID, DAG, TII);
    SG->initSchedGroup(SyncedInstrs[SG->getSyncID()]);

    SG = &SyncedSchedGroups[PipelineSyncID].emplace_back(
        SchedGroupMask::VALU, 4, PipelineSyncID, DAG, TII);
    SG->addRule(std::make_shared<IsPermForDSW>(TII, SG->getSGID(), true));
    SG->initSchedGroup(SyncedInstrs[SG->getSyncID()]);

    SG = &SyncedSchedGroups[PipelineSyncID].emplace_back(
        SchedGroupMask::DS_WRITE, 1, PipelineSyncID, DAG, TII);
    SG->addRule(std::make_shared<IsSuccOfPrevGroup>(TII, SG->getSGID()));
    SG->initSchedGroup(SyncedInstrs[SG->getSyncID()]);

    SG = &SyncedSchedGroups[PipelineSyncID].emplace_back(
        SchedGroupMask::MFMA, 1, PipelineSyncID, DAG, TII);
    SG->initSchedGroup(SyncedInstrs[SG->getSyncID()]);

    SG = &SyncedSchedGroups[PipelineSyncID].emplace_back(
        SchedGroupMask::VMEM_READ, 4, PipelineSyncID, DAG, TII);
    SG->addRule(std::make_shared<SharesPredWithPrevNthGroup>(
        2, TII, SG->getSGID(), true));
    SG->addRule(std::make_shared<VMEMSize>(TII, SG->getSGID()));
    SG->initSchedGroup(SyncedInstrs[SG->getSyncID()]);

    SG = &SyncedSchedGroups[PipelineSyncID].emplace_back(
        SchedGroupMask::MFMA, 1, PipelineSyncID, DAG, TII);
    SG->initSchedGroup(SyncedInstrs[SG->getSyncID()]);

    SG = &SyncedSchedGroups[PipelineSyncID].emplace_back(
        SchedGroupMask::VMEM_READ, 4, PipelineSyncID, DAG, TII);
    SG->addRule(std::make_shared<SharesPredWithPrevNthGroup>(
        4, TII, SG->getSGID(), true));
    SG->addRule(std::make_shared<VMEMSize>(TII, SG->getSGID()));
    SG->initSchedGroup(SyncedInstrs[SG->getSyncID()]);

    SG = &SyncedSchedGroups[PipelineSyncID].emplace_back(
        SchedGroupMask::MFMA, 1, PipelineSyncID, DAG, TII);
    SG->initSchedGroup(SyncedInstrs[SG->getSyncID()]);
  }

  return true;
}

static std::unique_ptr<IGLPStrategy>
createIGLPStrategy(IGLPStrategyID ID, ScheduleDAGInstrs *DAG,
                   const SIInstrInfo *TII) {
  switch (ID) {
  case MFMASmallGemmOptID:
    return std::make_unique<MFMASmallGemmOpt>(DAG, TII);
  case MFMASmallGemmSingleWaveOptID:
    return std::make_unique<MFMASmallGemmSingleWaveOpt>(DAG, TII);
  case MFMAExpInterleave:
    return std::make_unique<MFMAExpInterleaveOpt>(DAG, TII);
  }

  llvm_unreachable("Unknown IGLPStrategyID");
}

class IGroupLPDAGMutation : public ScheduleDAGMutation {
private:
  const SIInstrInfo *TII;

  ScheduleDAGMI *DAG;

  // Organize lists of SchedGroups by their SyncID. SchedGroups /
  // SCHED_GROUP_BARRIERs with different SyncIDs will have no edges added
  // between then.
  DenseMap<int, SmallVector<SchedGroup, 4>> SyncedSchedGroups;

  // Used to track instructions that can be mapped to multiple sched groups
  DenseMap<int, SUnitsToCandidateSGsMap> SyncedInstrs;

  // Add DAG edges that enforce SCHED_BARRIER ordering.
  void addSchedBarrierEdges(SUnit &SU);

  // Use a SCHED_BARRIER's mask to identify instruction SchedGroups that should
  // not be reordered accross the SCHED_BARRIER. This is used for the base
  // SCHED_BARRIER, and not SCHED_GROUP_BARRIER. The difference is that
  // SCHED_BARRIER will always block all instructions that can be classified
  // into a particular SchedClass, whereas SCHED_GROUP_BARRIER has a fixed size
  // and may only synchronize with some SchedGroups. Returns the inverse of
  // Mask. SCHED_BARRIER's mask describes which instruction types should be
  // allowed to be scheduled across it. Invert the mask to get the
  // SchedGroupMask of instructions that should be barred.
  SchedGroupMask invertSchedBarrierMask(SchedGroupMask Mask) const;

  // Create SchedGroups for a SCHED_GROUP_BARRIER.
  void initSchedGroupBarrierPipelineStage(
      std::vector<SUnit>::reverse_iterator RIter);

  bool initIGLPOpt(SUnit &SU);

public:
  void apply(ScheduleDAGInstrs *DAGInstrs) override;

  // The order in which the PipelineSolver should process the candidate
  // SchedGroup for a PipelineInstr. BOTTOM_UP will try to add SUs to the last
  // created SchedGroup first, and will consider that as the ultimate
  // predecessor group when linking. TOP_DOWN instead links and processes the
  // first created SchedGroup first.
  bool IsBottomUp = 1;

<<<<<<< HEAD
  // The scheduling phase this application of IGLP corresponds with.
  AMDGPU::SchedulingPhase Phase = AMDGPU::SchedulingPhase::Initial;

  IGroupLPDAGMutation() = default;
  IGroupLPDAGMutation(AMDGPU::SchedulingPhase Phase) : Phase(Phase) {}
=======
  // Whether or not this is a reentry into the IGroupLPDAGMutation.
  bool IsReentry = false;

  IGroupLPDAGMutation() = default;
  IGroupLPDAGMutation(bool IsReentry) : IsReentry(IsReentry) {}
>>>>>>> 7d53f417
};

unsigned SchedGroup::NumSchedGroups = 0;

bool SchedGroup::tryAddEdge(SUnit *A, SUnit *B) {
  if (A != B && DAG->canAddEdge(B, A)) {
    DAG->addEdge(B, SDep(A, SDep::Artificial));
    return true;
  }
  return false;
}

bool SchedGroup::canAddMI(const MachineInstr &MI) const {
  bool Result = false;
  if (MI.isMetaInstruction())
    Result = false;

  else if (((SGMask & SchedGroupMask::ALU) != SchedGroupMask::NONE) &&
           (TII->isVALU(MI) || TII->isMFMAorWMMA(MI) || TII->isSALU(MI) ||
            TII->isTRANS(MI)))
    Result = true;

  else if (((SGMask & SchedGroupMask::VALU) != SchedGroupMask::NONE) &&
           TII->isVALU(MI) && !TII->isMFMAorWMMA(MI) && !TII->isTRANS(MI))
    Result = true;

  else if (((SGMask & SchedGroupMask::SALU) != SchedGroupMask::NONE) &&
           TII->isSALU(MI))
    Result = true;

  else if (((SGMask & SchedGroupMask::MFMA) != SchedGroupMask::NONE) &&
           TII->isMFMAorWMMA(MI))
    Result = true;

  else if (((SGMask & SchedGroupMask::VMEM) != SchedGroupMask::NONE) &&
           (TII->isVMEM(MI) || (TII->isFLAT(MI) && !TII->isDS(MI))))
    Result = true;

  else if (((SGMask & SchedGroupMask::VMEM_READ) != SchedGroupMask::NONE) &&
           MI.mayLoad() &&
           (TII->isVMEM(MI) || (TII->isFLAT(MI) && !TII->isDS(MI))))
    Result = true;

  else if (((SGMask & SchedGroupMask::VMEM_WRITE) != SchedGroupMask::NONE) &&
           MI.mayStore() &&
           (TII->isVMEM(MI) || (TII->isFLAT(MI) && !TII->isDS(MI))))
    Result = true;

  else if (((SGMask & SchedGroupMask::DS) != SchedGroupMask::NONE) &&
           TII->isDS(MI))
    Result = true;

  else if (((SGMask & SchedGroupMask::DS_READ) != SchedGroupMask::NONE) &&
           MI.mayLoad() && TII->isDS(MI))
    Result = true;

  else if (((SGMask & SchedGroupMask::DS_WRITE) != SchedGroupMask::NONE) &&
           MI.mayStore() && TII->isDS(MI))
    Result = true;

  else if (((SGMask & SchedGroupMask::TRANS) != SchedGroupMask::NONE) &&
           TII->isTRANS(MI))
    Result = true;

  LLVM_DEBUG(
      dbgs() << "For SchedGroup with mask " << format_hex((int)SGMask, 10, true)
             << (Result ? " could classify " : " unable to classify ") << MI);

  return Result;
}

int SchedGroup::link(SUnit &SU, bool MakePred,
                     std::vector<std::pair<SUnit *, SUnit *>> &AddedEdges) {
  int MissedEdges = 0;
  for (auto *A : Collection) {
    SUnit *B = &SU;
    if (A == B || A->getInstr()->getOpcode() == AMDGPU::SCHED_GROUP_BARRIER)
      continue;
    if (MakePred)
      std::swap(A, B);

    if (DAG->IsReachable(B, A))
      continue;

    // tryAddEdge returns false if there is a dependency that makes adding
    // the A->B edge impossible, otherwise it returns true;
    bool Added = tryAddEdge(A, B);
    if (Added)
      AddedEdges.push_back(std::pair(A, B));
    else
      ++MissedEdges;
  }

  return MissedEdges;
}

void SchedGroup::link(SUnit &SU, bool MakePred) {
  for (auto *A : Collection) {
    SUnit *B = &SU;
    if (A->getInstr()->getOpcode() == AMDGPU::SCHED_GROUP_BARRIER)
      continue;
    if (MakePred)
      std::swap(A, B);

    tryAddEdge(A, B);
  }
}

void SchedGroup::link(SUnit &SU,
                      function_ref<bool(const SUnit *A, const SUnit *B)> P) {
  for (auto *A : Collection) {
    SUnit *B = &SU;
    if (P(A, B))
      std::swap(A, B);

    tryAddEdge(A, B);
  }
}

void SchedGroup::link(SchedGroup &OtherGroup) {
  for (auto *B : OtherGroup.Collection)
    link(*B);
}

bool SchedGroup::canAddSU(SUnit &SU) const {
  MachineInstr &MI = *SU.getInstr();
  if (MI.getOpcode() != TargetOpcode::BUNDLE)
    return canAddMI(MI);

  // Special case for bundled MIs.
  const MachineBasicBlock *MBB = MI.getParent();
  MachineBasicBlock::instr_iterator B = MI.getIterator(), E = ++B;
  while (E != MBB->end() && E->isBundledWithPred())
    ++E;

  // Return true if all of the bundled MIs can be added to this group.
  return std::all_of(B, E, [this](MachineInstr &MI) { return canAddMI(MI); });
}

void SchedGroup::initSchedGroup() {
  for (auto &SU : DAG->SUnits) {
    if (isFull())
      break;

    if (canAddSU(SU))
      add(SU);
  }
}

void SchedGroup::initSchedGroup(std::vector<SUnit>::reverse_iterator RIter,
                                SUnitsToCandidateSGsMap &SyncedInstrs) {
  SUnit &InitSU = *RIter;
  for (auto E = DAG->SUnits.rend(); RIter != E; ++RIter) {
    auto &SU = *RIter;
    if (isFull())
      break;

    if (canAddSU(SU))
      SyncedInstrs[&SU].push_back(SGID);
  }

  add(InitSU);
  assert(MaxSize);
  (*MaxSize)++;
}

void SchedGroup::initSchedGroup(SUnitsToCandidateSGsMap &SyncedInstrs) {
  auto I = DAG->SUnits.rbegin();
  auto E = DAG->SUnits.rend();
  for (; I != E; ++I) {
    auto &SU = *I;
    if (isFull())
      break;
    if (canAddSU(SU))
      SyncedInstrs[&SU].push_back(SGID);
  }
}

void IGroupLPDAGMutation::apply(ScheduleDAGInstrs *DAGInstrs) {
  const TargetSchedModel *TSchedModel = DAGInstrs->getSchedModel();
  if (!TSchedModel || DAGInstrs->SUnits.empty())
    return;

  LLVM_DEBUG(dbgs() << "Applying IGroupLPDAGMutation...\n");
  const GCNSubtarget &ST = DAGInstrs->MF.getSubtarget<GCNSubtarget>();
  TII = ST.getInstrInfo();
  DAG = static_cast<ScheduleDAGMI *>(DAGInstrs);
  SyncedSchedGroups.clear();
  SyncedInstrs.clear();
  bool FoundSB = false;
  bool FoundIGLP = false;
  bool ShouldApplyIGLP = false;
  for (auto R = DAG->SUnits.rbegin(), E = DAG->SUnits.rend(); R != E; ++R) {
    unsigned Opc = R->getInstr()->getOpcode();
    // SCHED_[GROUP_]BARRIER and IGLP are mutually exclusive.
    if (Opc == AMDGPU::SCHED_BARRIER) {
      addSchedBarrierEdges(*R);
      FoundSB = true;
    } else if (Opc == AMDGPU::SCHED_GROUP_BARRIER) {
      initSchedGroupBarrierPipelineStage(R);
      FoundSB = true;
    } else if (Opc == AMDGPU::IGLP_OPT) {
      resetEdges(*R, DAG);
      if (!FoundSB && !FoundIGLP) {
        FoundIGLP = true;
        ShouldApplyIGLP = initIGLPOpt(*R);
      }
    }
  }

  if (FoundSB || (FoundIGLP && ShouldApplyIGLP)) {
    PipelineSolver PS(SyncedSchedGroups, SyncedInstrs, DAG, IsBottomUp);
    // PipelineSolver performs the mutation by adding the edges it
    // determined as the best
    PS.solve();
    return;
  }
}

void IGroupLPDAGMutation::addSchedBarrierEdges(SUnit &SchedBarrier) {
  MachineInstr &MI = *SchedBarrier.getInstr();
  assert(MI.getOpcode() == AMDGPU::SCHED_BARRIER);
  // Remove all existing edges from the SCHED_BARRIER that were added due to the
  // instruction having side effects.
  resetEdges(SchedBarrier, DAG);
  LLVM_DEBUG(dbgs() << "Building SchedGroup for SchedBarrier with Mask: "
                    << MI.getOperand(0).getImm() << "\n");
  auto InvertedMask =
      invertSchedBarrierMask((SchedGroupMask)MI.getOperand(0).getImm());
  SchedGroup SG(InvertedMask, std::nullopt, DAG, TII);
  SG.initSchedGroup();

  // Preserve original instruction ordering relative to the SCHED_BARRIER.
  SG.link(
      SchedBarrier,
      (function_ref<bool(const SUnit *A, const SUnit *B)>)[](
          const SUnit *A, const SUnit *B) { return A->NodeNum > B->NodeNum; });
}

SchedGroupMask
IGroupLPDAGMutation::invertSchedBarrierMask(SchedGroupMask Mask) const {
  // Invert mask and erase bits for types of instructions that are implied to be
  // allowed past the SCHED_BARRIER.
  SchedGroupMask InvertedMask = ~Mask;

  // ALU implies VALU, SALU, MFMA, TRANS.
  if ((InvertedMask & SchedGroupMask::ALU) == SchedGroupMask::NONE)
    InvertedMask &= ~SchedGroupMask::VALU & ~SchedGroupMask::SALU &
                    ~SchedGroupMask::MFMA & ~SchedGroupMask::TRANS;
  // VALU, SALU, MFMA, TRANS implies ALU.
  else if ((InvertedMask & SchedGroupMask::VALU) == SchedGroupMask::NONE ||
           (InvertedMask & SchedGroupMask::SALU) == SchedGroupMask::NONE ||
           (InvertedMask & SchedGroupMask::MFMA) == SchedGroupMask::NONE ||
           (InvertedMask & SchedGroupMask::TRANS) == SchedGroupMask::NONE)
    InvertedMask &= ~SchedGroupMask::ALU;

  // VMEM implies VMEM_READ, VMEM_WRITE.
  if ((InvertedMask & SchedGroupMask::VMEM) == SchedGroupMask::NONE)
    InvertedMask &= ~SchedGroupMask::VMEM_READ & ~SchedGroupMask::VMEM_WRITE;
  // VMEM_READ, VMEM_WRITE implies VMEM.
  else if ((InvertedMask & SchedGroupMask::VMEM_READ) == SchedGroupMask::NONE ||
           (InvertedMask & SchedGroupMask::VMEM_WRITE) == SchedGroupMask::NONE)
    InvertedMask &= ~SchedGroupMask::VMEM;

  // DS implies DS_READ, DS_WRITE.
  if ((InvertedMask & SchedGroupMask::DS) == SchedGroupMask::NONE)
    InvertedMask &= ~SchedGroupMask::DS_READ & ~SchedGroupMask::DS_WRITE;
  // DS_READ, DS_WRITE implies DS.
  else if ((InvertedMask & SchedGroupMask::DS_READ) == SchedGroupMask::NONE ||
           (InvertedMask & SchedGroupMask::DS_WRITE) == SchedGroupMask::NONE)
    InvertedMask &= ~SchedGroupMask::DS;

  LLVM_DEBUG(dbgs() << "After Inverting, SchedGroup Mask: " << (int)InvertedMask
                    << "\n");

  return InvertedMask;
}

void IGroupLPDAGMutation::initSchedGroupBarrierPipelineStage(
    std::vector<SUnit>::reverse_iterator RIter) {
  // Remove all existing edges from the SCHED_GROUP_BARRIER that were added due
  // to the instruction having side effects.
  resetEdges(*RIter, DAG);
  MachineInstr &SGB = *RIter->getInstr();
  assert(SGB.getOpcode() == AMDGPU::SCHED_GROUP_BARRIER);
  int32_t SGMask = SGB.getOperand(0).getImm();
  int32_t Size = SGB.getOperand(1).getImm();
  int32_t SyncID = SGB.getOperand(2).getImm();

  auto &SG = SyncedSchedGroups[SyncID].emplace_back((SchedGroupMask)SGMask,
                                                    Size, SyncID, DAG, TII);

  SG.initSchedGroup(RIter, SyncedInstrs[SG.getSyncID()]);
}

bool IGroupLPDAGMutation::initIGLPOpt(SUnit &SU) {
  IGLPStrategyID StrategyID =
      (IGLPStrategyID)SU.getInstr()->getOperand(0).getImm();
  auto S = createIGLPStrategy(StrategyID, DAG, TII);
<<<<<<< HEAD
  if (!S->shouldApplyStrategy(DAG, Phase))
    return false;

  IsBottomUp = S->IsBottomUp;
  return S->applyIGLPStrategy(SyncedInstrs, SyncedSchedGroups, Phase);
=======
  if (S->shouldApplyStrategy(DAG)) {
    IsBottomUp = S->IsBottomUp;
    S->applyIGLPStrategy(SyncedInstrs, SyncedSchedGroups, IsReentry);
  }
>>>>>>> 7d53f417
}

} // namespace

namespace llvm {

<<<<<<< HEAD
/// \p Phase specifes whether or not this is a reentry into the
=======
/// \p IsReentry specifes whether or not this is a reentry into the
>>>>>>> 7d53f417
/// IGroupLPDAGMutation. Since there may be multiple scheduling passes on the
/// same scheduling region (e.g. pre and post-RA scheduling / multiple
/// scheduling "phases"), we can reenter this mutation framework more than once
/// for a given region.
<<<<<<< HEAD
std::unique_ptr<ScheduleDAGMutation>
createIGroupLPDAGMutation(AMDGPU::SchedulingPhase Phase) {
  return std::make_unique<IGroupLPDAGMutation>(Phase);
=======
std::unique_ptr<ScheduleDAGMutation> createIGroupLPDAGMutation(bool IsReentry) {
  return std::make_unique<IGroupLPDAGMutation>(IsReentry);
>>>>>>> 7d53f417
}

} // end namespace llvm<|MERGE_RESOLUTION|>--- conflicted
+++ resolved
@@ -849,17 +849,10 @@
 
 public:
   /// Add SchedGroups to \p SyncedSchedGroups to implement this Strategy.
-<<<<<<< HEAD
   virtual bool applyIGLPStrategy(
       DenseMap<int, SUnitsToCandidateSGsMap> &SyncedInstrs,
       DenseMap<int, SmallVector<SchedGroup, 4>> &SyncedSchedGroups,
       AMDGPU::SchedulingPhase Phase) = 0;
-=======
-  virtual void applyIGLPStrategy(
-      DenseMap<int, SUnitsToCandidateSGsMap> &SyncedInstrs,
-      DenseMap<int, SmallVector<SchedGroup, 4>> &SyncedSchedGroups,
-      bool IsReentry) = 0;
->>>>>>> 7d53f417
 
   // Returns true if this strategy should be applied to a ScheduleDAG.
   virtual bool shouldApplyStrategy(ScheduleDAGInstrs *DAG,
@@ -879,11 +872,7 @@
   bool applyIGLPStrategy(
       DenseMap<int, SUnitsToCandidateSGsMap> &SyncedInstrs,
       DenseMap<int, SmallVector<SchedGroup, 4>> &SyncedSchedGroups,
-<<<<<<< HEAD
       AMDGPU::SchedulingPhase Phase) override;
-=======
-      bool IsReentry) override;
->>>>>>> 7d53f417
 
   bool shouldApplyStrategy(ScheduleDAGInstrs *DAG,
                            AMDGPU::SchedulingPhase Phase) override {
@@ -899,11 +888,7 @@
 bool MFMASmallGemmOpt::applyIGLPStrategy(
     DenseMap<int, SUnitsToCandidateSGsMap> &SyncedInstrs,
     DenseMap<int, SmallVector<SchedGroup, 4>> &SyncedSchedGroups,
-<<<<<<< HEAD
     AMDGPU::SchedulingPhase Phase) {
-=======
-    bool IsReentry) {
->>>>>>> 7d53f417
   // Count the number of MFMA instructions.
   unsigned MFMACount = 0;
   for (const MachineInstr &I : *DAG)
@@ -2069,11 +2054,7 @@
   bool applyIGLPStrategy(
       DenseMap<int, SUnitsToCandidateSGsMap> &SyncedInstrs,
       DenseMap<int, SmallVector<SchedGroup, 4>> &SyncedSchedGroups,
-<<<<<<< HEAD
       AMDGPU::SchedulingPhase Phase) override;
-=======
-      bool IsReentry) override;
->>>>>>> 7d53f417
 
   bool shouldApplyStrategy(ScheduleDAGInstrs *DAG,
                            AMDGPU::SchedulingPhase Phase) override {
@@ -2093,7 +2074,6 @@
 bool MFMASmallGemmSingleWaveOpt::applyIGLPStrategy(
     DenseMap<int, SUnitsToCandidateSGsMap> &SyncedInstrs,
     DenseMap<int, SmallVector<SchedGroup, 4>> &SyncedSchedGroups,
-<<<<<<< HEAD
     AMDGPU::SchedulingPhase Phase) {
   unsigned MFMACount = 0;
   unsigned DSRCount = 0;
@@ -2102,14 +2082,6 @@
 
   assert((!IsInitial || (DSWCount == 0 && DSWWithPermCount == 0 &&
                          DSWWithSharedVMEMCount == 0)) &&
-=======
-    bool IsReentry) {
-  unsigned MFMACount = 0;
-  unsigned DSRCount = 0;
-
-  assert((IsReentry || (DSWCount == 0 && DSWWithPermCount == 0 &&
-                        DSWWithSharedVMEMCount == 0)) &&
->>>>>>> 7d53f417
          "DSWCounters should be zero in pre-RA scheduling!");
   SmallVector<SUnit *, 6> DSWithPerms;
   for (auto &SU : DAG->SUnits) {
@@ -2119,11 +2091,7 @@
     else if (TII->isDS(*I)) {
       if (I->mayLoad())
         ++DSRCount;
-<<<<<<< HEAD
       else if (I->mayStore() && IsInitial) {
-=======
-      else if (I->mayStore() && !IsReentry) {
->>>>>>> 7d53f417
         ++DSWCount;
         for (auto Pred : SU.Preds) {
           if (Pred.getSUnit()->getInstr()->getOpcode() ==
@@ -2136,11 +2104,7 @@
     }
   }
 
-<<<<<<< HEAD
   if (IsInitial) {
-=======
-  if (!IsReentry) {
->>>>>>> 7d53f417
     DSWWithPermCount = DSWithPerms.size();
     auto I = DSWithPerms.begin();
     auto E = DSWithPerms.end();
@@ -2411,19 +2375,11 @@
   // first created SchedGroup first.
   bool IsBottomUp = 1;
 
-<<<<<<< HEAD
   // The scheduling phase this application of IGLP corresponds with.
   AMDGPU::SchedulingPhase Phase = AMDGPU::SchedulingPhase::Initial;
 
   IGroupLPDAGMutation() = default;
   IGroupLPDAGMutation(AMDGPU::SchedulingPhase Phase) : Phase(Phase) {}
-=======
-  // Whether or not this is a reentry into the IGroupLPDAGMutation.
-  bool IsReentry = false;
-
-  IGroupLPDAGMutation() = default;
-  IGroupLPDAGMutation(bool IsReentry) : IsReentry(IsReentry) {}
->>>>>>> 7d53f417
 };
 
 unsigned SchedGroup::NumSchedGroups = 0;
@@ -2723,41 +2679,25 @@
   IGLPStrategyID StrategyID =
       (IGLPStrategyID)SU.getInstr()->getOperand(0).getImm();
   auto S = createIGLPStrategy(StrategyID, DAG, TII);
-<<<<<<< HEAD
   if (!S->shouldApplyStrategy(DAG, Phase))
     return false;
 
   IsBottomUp = S->IsBottomUp;
   return S->applyIGLPStrategy(SyncedInstrs, SyncedSchedGroups, Phase);
-=======
-  if (S->shouldApplyStrategy(DAG)) {
-    IsBottomUp = S->IsBottomUp;
-    S->applyIGLPStrategy(SyncedInstrs, SyncedSchedGroups, IsReentry);
-  }
->>>>>>> 7d53f417
 }
 
 } // namespace
 
 namespace llvm {
 
-<<<<<<< HEAD
 /// \p Phase specifes whether or not this is a reentry into the
-=======
-/// \p IsReentry specifes whether or not this is a reentry into the
->>>>>>> 7d53f417
 /// IGroupLPDAGMutation. Since there may be multiple scheduling passes on the
 /// same scheduling region (e.g. pre and post-RA scheduling / multiple
 /// scheduling "phases"), we can reenter this mutation framework more than once
 /// for a given region.
-<<<<<<< HEAD
 std::unique_ptr<ScheduleDAGMutation>
 createIGroupLPDAGMutation(AMDGPU::SchedulingPhase Phase) {
   return std::make_unique<IGroupLPDAGMutation>(Phase);
-=======
-std::unique_ptr<ScheduleDAGMutation> createIGroupLPDAGMutation(bool IsReentry) {
-  return std::make_unique<IGroupLPDAGMutation>(IsReentry);
->>>>>>> 7d53f417
 }
 
 } // end namespace llvm