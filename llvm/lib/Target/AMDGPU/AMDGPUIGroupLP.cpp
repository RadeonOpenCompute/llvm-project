--- conflicted
+++ resolved
@@ -187,7 +187,6 @@
     SGID = NumSchedGroups++;
   }
 };
-<<<<<<< HEAD
 
 // Remove all existing edges from a SCHED_BARRIER or SCHED_GROUP_BARRIER.
 static void resetEdges(SUnit &SU, ScheduleDAGInstrs *DAG) {
@@ -221,41 +220,6 @@
 class PipelineSolver {
   ScheduleDAGMI *DAG;
 
-=======
-
-// Remove all existing edges from a SCHED_BARRIER or SCHED_GROUP_BARRIER.
-static void resetEdges(SUnit &SU, ScheduleDAGInstrs *DAG) {
-  assert(SU.getInstr()->getOpcode() == AMDGPU::SCHED_BARRIER ||
-         SU.getInstr()->getOpcode() == AMDGPU::SCHED_GROUP_BARRIER ||
-         SU.getInstr()->getOpcode() == AMDGPU::IGLP_OPT);
-
-  while (!SU.Preds.empty())
-    for (auto &P : SU.Preds)
-      SU.removePred(P);
-
-  while (!SU.Succs.empty())
-    for (auto &S : SU.Succs)
-      for (auto &SP : S.getSUnit()->Preds)
-        if (SP.getSUnit() == &SU)
-          S.getSUnit()->removePred(SP);
-}
-
-typedef std::pair<SUnit *, SmallVector<int, 4>> SUToCandSGsPair;
-typedef SmallVector<SUToCandSGsPair, 4> SUsToCandSGsVec;
-
-// The PipelineSolver is used to assign SUnits to SchedGroups in a pipeline
-// in non-trivial cases. For example, if the requested pipeline is
-// {VMEM_READ, VALU, MFMA, VMEM_READ} and we encounter a VMEM_READ instruction
-// in the DAG, then we will have an instruction that can not be trivially
-// assigned to a SchedGroup. The PipelineSolver class implements two algorithms
-// to find a good solution to the pipeline -- a greedy algorithm and an exact
-// algorithm. The exact algorithm has an exponential time complexity and should
-// only be used for small sized problems or medium sized problems where an exact
-// solution is highly desired.
-class PipelineSolver {
-  ScheduleDAGMI *DAG;
-
->>>>>>> f2751388
   // Instructions that can be assigned to multiple SchedGroups
   DenseMap<int, SUnitsToCandidateSGsMap> SyncedInstrs;
   SmallVector<SUsToCandSGsVec, 4> PipelineInstrs;
@@ -359,16 +323,9 @@
     for (auto &SG : SyncPipeline) {
       SmallVector<SUnit *, 32> TempCollection = SG.Collection;
       SG.Collection.clear();
-<<<<<<< HEAD
-      auto SchedBarr = std::find_if(
-          TempCollection.begin(), TempCollection.end(), [](SUnit *SU) {
-            return SU->getInstr()->getOpcode() == AMDGPU::SCHED_GROUP_BARRIER;
-          });
-=======
       auto SchedBarr = llvm::find_if(TempCollection, [](SUnit *SU) {
         return SU->getInstr()->getOpcode() == AMDGPU::SCHED_GROUP_BARRIER;
       });
->>>>>>> f2751388
       if (SchedBarr != TempCollection.end())
         SG.Collection.push_back(*SchedBarr);
     }
@@ -383,7 +340,6 @@
   for (auto &SyncPipe : SyncedSchedGroups) {
     BestPipeline.insert(BestPipeline.begin(), SyncPipe.second);
   }
-<<<<<<< HEAD
 
   int PipelineIDx = SyncedInstrs.size() - 1;
   PipelineInstrs.resize(SyncedInstrs.size());
@@ -435,58 +391,6 @@
         GroupA.link(GroupB);
       }
     }
-=======
-
-  int PipelineIDx = SyncedInstrs.size() - 1;
-  PipelineInstrs.resize(SyncedInstrs.size());
-  for (auto &SyncInstrMap : SyncedInstrs) {
-    for (auto &SUsToCandSGs : SyncInstrMap.second) {
-      if (PipelineInstrs[PipelineIDx].size() == 0) {
-        PipelineInstrs[PipelineIDx].push_back(
-            std::make_pair(SUsToCandSGs.first, SUsToCandSGs.second));
-        continue;
-      }
-      auto SortPosition = PipelineInstrs[PipelineIDx].begin();
-      // Insert them in sorted order -- this allows for good parsing order in
-      // the greedy algorithm
-      while (SortPosition != PipelineInstrs[PipelineIDx].end() &&
-             SUsToCandSGs.first->NodeNum > SortPosition->first->NodeNum)
-        ++SortPosition;
-      PipelineInstrs[PipelineIDx].insert(
-          SortPosition,
-          std::make_pair(SUsToCandSGs.first, SUsToCandSGs.second));
-    }
-    --PipelineIDx;
-  }
-}
-
-void PipelineSolver::makePipeline() {
-  // Preserve the order of barrier for subsequent SchedGroupBarrier mutations
-  for (auto &SyncPipeline : BestPipeline) {
-    for (auto &SG : SyncPipeline) {
-      SUnit *SGBarr = nullptr;
-      for (auto &SU : SG.Collection) {
-        if (SU->getInstr()->getOpcode() == AMDGPU::SCHED_GROUP_BARRIER)
-          SGBarr = SU;
-      }
-      // Command line requested IGroupLP doesn't have SGBarr
-      if (!SGBarr)
-        continue;
-      resetEdges(*SGBarr, DAG);
-      SG.link(*SGBarr, false);
-    }
-  }
-
-  for (auto &SyncPipeline : BestPipeline) {
-    auto I = SyncPipeline.rbegin();
-    auto E = SyncPipeline.rend();
-    for (; I != E; ++I) {
-      auto &GroupA = *I;
-      for (auto J = std::next(I); J != E; ++J) {
-        auto &GroupB = *J;
-        GroupA.link(GroupB);
-      }
-    }
   }
 }
 
@@ -510,119 +414,8 @@
     auto Group = &SyncPipeline[GroupNo];
     AddedCost += Group->link(*SU, MakePred, AddedEdges);
     assert(AddedCost >= 0);
->>>>>>> f2751388
-  }
-}
-
-<<<<<<< HEAD
-int PipelineSolver::addEdges(
-    SmallVectorImpl<SchedGroup> &SyncPipeline, SUnit *SU, int SGID,
-    std::vector<std::pair<SUnit *, SUnit *>> &AddedEdges) {
-  int AddedCost = 0;
-  bool MakePred = false;
-
-  // The groups in the pipeline are in reverse order. Thus,
-  // by traversing them from last to first, we are traversing
-  // them in the order as they were introduced in the code. After we
-  // pass the group the SU is being assigned to, it should be
-  // linked as a predecessor of the subsequent SchedGroups
-  auto GroupNo = (int)SyncPipeline.size() - 1;
-  for (; GroupNo >= 0; GroupNo--) {
-    if (SyncPipeline[GroupNo].getSGID() == SGID) {
-      MakePred = true;
-      continue;
-    }
-    auto Group = &SyncPipeline[GroupNo];
-    AddedCost += Group->link(*SU, MakePred, AddedEdges);
-    assert(AddedCost >= 0);
-  }
-
-  return AddedCost;
-}
-
-void PipelineSolver::removeEdges(
-    const std::vector<std::pair<SUnit *, SUnit *>> &EdgesToRemove) {
-  // Only remove the edges that we have added when testing
-  // the fit.
-  for (auto &PredSuccPair : EdgesToRemove) {
-    SUnit *Pred = PredSuccPair.first;
-    SUnit *Succ = PredSuccPair.second;
-
-    auto Match =
-        std::find_if(Succ->Preds.begin(), Succ->Preds.end(),
-                     [&Pred](SDep &P) { return P.getSUnit() == Pred; });
-    if (Match != Succ->Preds.end()) {
-      assert(Match->isArtificial());
-      Succ->removePred(*Match);
-    }
-  }
-}
-
-void PipelineSolver::advancePosition() {
-  ++CurrConflInstNo;
-
-  if (static_cast<size_t>(CurrConflInstNo) >=
-      PipelineInstrs[CurrSyncGroupIdx].size()) {
-    CurrConflInstNo = 0;
-    ++CurrSyncGroupIdx;
-    // Advance to next non-trivial pipeline
-    while (static_cast<size_t>(CurrSyncGroupIdx) < PipelineInstrs.size() &&
-           PipelineInstrs[CurrSyncGroupIdx].size() == 0)
-      ++CurrSyncGroupIdx;
-  }
-}
-
-void PipelineSolver::retreatPosition() {
-  assert(CurrConflInstNo >= 0);
-  assert(CurrSyncGroupIdx >= 0);
-
-  if (CurrConflInstNo > 0) {
-    --CurrConflInstNo;
-    return;
-  }
-
-  if (CurrConflInstNo == 0) {
-    // If we return to the starting position, we have explored
-    // the entire tree
-    if (CurrSyncGroupIdx == BeginSyncGroupIdx)
-      return;
-
-    --CurrSyncGroupIdx;
-    // Go to previous non-trivial pipeline
-    while (PipelineInstrs[CurrSyncGroupIdx].size() == 0)
-      --CurrSyncGroupIdx;
-
-    CurrConflInstNo = PipelineInstrs[CurrSyncGroupIdx].size() - 1;
-  }
-}
-
-bool PipelineSolver::checkOptimal() {
-  if (static_cast<size_t>(CurrSyncGroupIdx) == PipelineInstrs.size()) {
-    if (BestCost == -1 || CurrCost < BestCost) {
-      BestPipeline = CurrPipeline;
-      BestCost = CurrCost;
-      LLVM_DEBUG(dbgs() << "Found Fit with cost " << BestCost << "\n");
-    }
-    assert(BestCost >= 0);
-  }
-
-  bool DoneExploring = false;
-  if (MaxBranchesExplored > 0 && BranchesExplored >= MaxBranchesExplored)
-    DoneExploring = true;
-
-  return (DoneExploring || BestCost == 0);
-}
-
-void PipelineSolver::populateReadyList(
-    SUToCandSGsPair &CurrSU, SmallVectorImpl<std::pair<int, int>> &ReadyList,
-    SmallVectorImpl<SchedGroup> &SyncPipeline) {
-  assert(CurrSU.second.size() >= 1);
-  auto I = CurrSU.second.rbegin();
-  auto E = CurrSU.second.rend();
-  for (; I != E; ++I) {
-    std::vector<std::pair<SUnit *, SUnit *>> AddedEdges;
-    int CandSGID = *I;
-=======
+  }
+
   return AddedCost;
 }
 
@@ -741,67 +534,6 @@
     return true;
 
   if (static_cast<size_t>(CurrSyncGroupIdx) == PipelineInstrs.size())
-    return false;
-
-  assert(static_cast<size_t>(CurrSyncGroupIdx) < PipelineInstrs.size());
-  assert(static_cast<size_t>(CurrConflInstNo) <
-         PipelineInstrs[CurrSyncGroupIdx].size());
-  SUToCandSGsPair CurrSU = PipelineInstrs[CurrSyncGroupIdx][CurrConflInstNo];
-  LLVM_DEBUG(dbgs() << "Fitting SU(" << CurrSU.first->NodeNum
-                    << ") in Pipeline # " << CurrSyncGroupIdx << "\n");
-
-  // SchedGroup -> Cost pairs
-  SmallVector<std::pair<int, int>, 4> ReadyList;
-  // Prioritize the candidate sched groups in terms of lowest cost first
-  populateReadyList(CurrSU, ReadyList, CurrPipeline[CurrSyncGroupIdx]);
-
-  auto I = ReadyList.begin();
-  auto E = ReadyList.end();
-  for (; I != E; ++I) {
-    // If we are trying SGs in least cost order, and the current SG is cost
-    // infeasible, then all subsequent SGs will also be cost infeasible, so we
-    // can prune.
-    if (BestCost != -1 && (CurrCost + I->second > BestCost))
-      return false;
-
-    int CandSGID = I->first;
-    int AddedCost = 0;
-    std::vector<std::pair<SUnit *, SUnit *>> AddedEdges;
-    auto &SyncPipeline = CurrPipeline[CurrSyncGroupIdx];
->>>>>>> f2751388
-    SchedGroup *Match;
-    for (auto &SG : SyncPipeline) {
-      if (SG.getSGID() == CandSGID)
-        Match = &SG;
-    }
-
-<<<<<<< HEAD
-    if (UseCostHeur) {
-      if (Match->isFull()) {
-        ReadyList.push_back(std::make_pair(*I, MissPenalty));
-        continue;
-      }
-
-      int TempCost = addEdges(SyncPipeline, CurrSU.first, CandSGID, AddedEdges);
-      ReadyList.push_back(std::make_pair(*I, TempCost));
-      removeEdges(AddedEdges);
-    } else
-      ReadyList.push_back(std::make_pair(*I, -1));
-  }
-
-  if (UseCostHeur) {
-    std::sort(ReadyList.begin(), ReadyList.end(),
-              [](std::pair<int, int> A, std::pair<int, int> B) {
-                return A.second < B.second;
-              });
-  }
-
-  assert(ReadyList.size() == CurrSU.second.size());
-}
-
-bool PipelineSolver::solveExact() {
-  if (checkOptimal())
-    return true;
 
   if (static_cast<size_t>(CurrSyncGroupIdx) == PipelineInstrs.size())
     return false;
@@ -994,165 +726,6 @@
   makePipeline();
 }
 
-=======
-    if (Match->isFull())
-      continue;
-
-    LLVM_DEBUG(dbgs() << "Assigning to SchedGroup with Mask "
-                      << (int)Match->getMask() << "and ID " << CandSGID
-                      << "\n");
-    Match->add(*CurrSU.first);
-    AddedCost = addEdges(SyncPipeline, CurrSU.first, CandSGID, AddedEdges);
-    LLVM_DEBUG(dbgs() << "Cost of Assignment: " << AddedCost << "\n");
-    CurrCost += AddedCost;
-    advancePosition();
-    ++BranchesExplored;
-    bool FinishedExploring = false;
-    // If the Cost after adding edges is greater than a known solution,
-    // backtrack
-    if (CurrCost < BestCost || BestCost == -1) {
-      if (solveExact()) {
-        FinishedExploring = BestCost != 0;
-        if (!FinishedExploring)
-          return true;
-      }
-    }
-
-    retreatPosition();
-    CurrCost -= AddedCost;
-    removeEdges(AddedEdges);
-    Match->pop();
-    CurrPipeline[CurrSyncGroupIdx] = SyncPipeline;
-    if (FinishedExploring)
-      return true;
-  }
-
-  // Try the pipeline where the current instruction is omitted
-  // Potentially if we omit a problematic instruction from the pipeline,
-  // all the other instructions can nicely fit.
-  CurrCost += MissPenalty;
-  advancePosition();
-
-  LLVM_DEBUG(dbgs() << "NOT Assigned (" << CurrSU.first->NodeNum << ")\n");
-
-  bool FinishedExploring = false;
-  if (CurrCost < BestCost || BestCost == -1) {
-    if (solveExact()) {
-      bool FinishedExploring = BestCost != 0;
-      if (!FinishedExploring)
-        return true;
-    }
-  }
-
-  retreatPosition();
-  CurrCost -= MissPenalty;
-  return FinishedExploring;
-}
-
-bool PipelineSolver::solveGreedy() {
-  BestCost = 0;
-  std::vector<std::pair<SUnit *, SUnit *>> AddedEdges;
-
-  while (static_cast<size_t>(CurrSyncGroupIdx) < PipelineInstrs.size()) {
-    SUToCandSGsPair CurrSU = PipelineInstrs[CurrSyncGroupIdx][CurrConflInstNo];
-    int BestNodeCost = -1;
-    int TempCost;
-    SchedGroup *BestGroup = nullptr;
-    int BestGroupID = -1;
-    auto &SyncPipeline = CurrPipeline[CurrSyncGroupIdx];
-    LLVM_DEBUG(dbgs() << "Fitting SU(" << CurrSU.first->NodeNum
-                      << ") in Pipeline # " << CurrSyncGroupIdx << "\n");
-
-    // Since we have added the potential SchedGroups from bottom up, but
-    // traversed the DAG from top down, parse over the groups from last to
-    // first. If we fail to do this for the greedy algorithm, the solution will
-    // likely not be good in more complex cases.
-    auto I = CurrSU.second.rbegin();
-    auto E = CurrSU.second.rend();
-    for (; I != E; ++I) {
-      std::vector<std::pair<SUnit *, SUnit *>> AddedEdges;
-      int CandSGID = *I;
-      SchedGroup *Match;
-      for (auto &SG : SyncPipeline) {
-        if (SG.getSGID() == CandSGID)
-          Match = &SG;
-      }
-
-      LLVM_DEBUG(dbgs() << "Trying SGID # " << CandSGID << " with Mask "
-                        << (int)Match->getMask() << "\n");
-
-      if (Match->isFull()) {
-        LLVM_DEBUG(dbgs() << "SGID # " << CandSGID << " is full\n");
-        continue;
-      }
-      TempCost = addEdges(SyncPipeline, CurrSU.first, CandSGID, AddedEdges);
-      LLVM_DEBUG(dbgs() << "Cost of Group " << TempCost << "\n");
-      if (TempCost < BestNodeCost || BestNodeCost == -1) {
-        BestGroup = Match;
-        BestNodeCost = TempCost;
-        BestGroupID = CandSGID;
-      }
-      removeEdges(AddedEdges);
-      if (BestNodeCost == 0)
-        break;
-    }
-
-    if (BestGroupID != -1) {
-      BestGroup->add(*CurrSU.first);
-      addEdges(SyncPipeline, CurrSU.first, BestGroupID, AddedEdges);
-      LLVM_DEBUG(dbgs() << "Best Group has ID: " << BestGroupID << " and Mask"
-                        << (int)BestGroup->getMask() << "\n");
-      BestCost += TempCost;
-    } else
-      BestCost += MissPenalty;
-
-    CurrPipeline[CurrSyncGroupIdx] = SyncPipeline;
-    advancePosition();
-  }
-  BestPipeline = CurrPipeline;
-  removeEdges(AddedEdges);
-  return false;
-}
-
-unsigned PipelineSolver::computeProblemSize() {
-  unsigned ProblemSize = 0;
-  for (auto &PipeConflicts : PipelineInstrs) {
-    ProblemSize += PipeConflicts.size();
-  }
-
-  return ProblemSize;
-}
-
-void PipelineSolver::solve() {
-  if (!NeedsSolver)
-    return;
-
-  unsigned ProblemSize = computeProblemSize();
-  assert(ProblemSize > 0);
-
-  bool BelowCutoff = (CutoffForExact > 0) && ProblemSize <= CutoffForExact;
-  MissPenalty = (ProblemSize / 2) + 1;
-
-  LLVM_DEBUG(DAG->dump());
-  if (EnableExactSolver || BelowCutoff) {
-    LLVM_DEBUG(dbgs() << "Starting Greedy pipeline solver\n");
-    solveGreedy();
-    reset();
-    LLVM_DEBUG(dbgs() << "Greedy produced best cost of " << BestCost << "\n");
-    if (BestCost > 0) {
-      LLVM_DEBUG(dbgs() << "Starting EXACT pipeline solver\n");
-      solveExact();
-      LLVM_DEBUG(dbgs() << "Exact produced best cost of " << BestCost << "\n");
-    }
-  } else { // Use the Greedy Algorithm by default
-    LLVM_DEBUG(dbgs() << "Starting GREEDY pipeline solver\n");
-    solveGreedy();
-  }
-
-  makePipeline();
-}
-
->>>>>>> f2751388
 enum IGLPStrategyID : int { MFMASmallGemmOptID = 0 };
 
 // Implement a IGLP scheduling strategy.
@@ -1194,16 +767,9 @@
     DenseMap<int, SmallVector<SchedGroup, 4>> &SyncedSchedGroups) {
   // Count the number of MFMA instructions.
   unsigned MFMACount = 0;
-<<<<<<< HEAD
-  for (auto I = DAG->begin(), E = DAG->end(); I != E; ++I) {
-    if (TII->isMFMA(*I))
-      ++MFMACount;
-  }
-=======
   for (const MachineInstr &I : *DAG)
     if (TII->isMFMA(I))
       ++MFMACount;
->>>>>>> f2751388
 
   const unsigned PipelineSyncID = 0;
   SchedGroup *SG = nullptr;
@@ -1343,32 +909,6 @@
            MI.mayStore() &&
            (TII->isVMEM(MI) || (TII->isFLAT(MI) && !TII->isDS(MI))))
     Result = true;
-<<<<<<< HEAD
-
-  else if (((SGMask & SchedGroupMask::DS) != SchedGroupMask::NONE) &&
-           TII->isDS(MI))
-    Result = true;
-
-  else if (((SGMask & SchedGroupMask::DS_READ) != SchedGroupMask::NONE) &&
-           MI.mayLoad() && TII->isDS(MI))
-    Result = true;
-
-  else if (((SGMask & SchedGroupMask::DS_WRITE) != SchedGroupMask::NONE) &&
-           MI.mayStore() && TII->isDS(MI))
-    Result = true;
-
-  LLVM_DEBUG(
-      dbgs() << "For SchedGroup with mask " << format_hex((int)SGMask, 10, true)
-             << (Result ? " could classify " : " unable to classify ") << MI);
-
-  return Result;
-}
-
-int SchedGroup::link(SUnit &SU, bool MakePred,
-                     std::vector<std::pair<SUnit *, SUnit *>> &AddedEdges) {
-  int MissedEdges = 0;
-  for (auto A : Collection) {
-=======
 
   else if (((SGMask & SchedGroupMask::DS) != SchedGroupMask::NONE) &&
            TII->isDS(MI))
@@ -1393,7 +933,6 @@
                      std::vector<std::pair<SUnit *, SUnit *>> &AddedEdges) {
   int MissedEdges = 0;
   for (auto *A : Collection) {
->>>>>>> f2751388
     SUnit *B = &SU;
     if (A == B || A->getInstr()->getOpcode() == AMDGPU::SCHED_GROUP_BARRIER)
       continue;
@@ -1413,17 +952,6 @@
 
   return MissedEdges;
 }
-<<<<<<< HEAD
-
-void SchedGroup::link(SUnit &SU, bool MakePred) {
-  for (auto A : Collection) {
-    SUnit *B = &SU;
-    if (A->getInstr()->getOpcode() == AMDGPU::SCHED_GROUP_BARRIER)
-      continue;
-    if (MakePred)
-      std::swap(A, B);
-
-=======
 
 void SchedGroup::link(SUnit &SU, bool MakePred) {
   for (auto *A : Collection) {
@@ -1433,18 +961,13 @@
     if (MakePred)
       std::swap(A, B);
 
->>>>>>> f2751388
     tryAddEdge(A, B);
   }
 }
 
 void SchedGroup::link(SUnit &SU,
                       function_ref<bool(const SUnit *A, const SUnit *B)> P) {
-<<<<<<< HEAD
-  for (auto A : Collection) {
-=======
   for (auto *A : Collection) {
->>>>>>> f2751388
     SUnit *B = &SU;
     if (P(A, B))
       std::swap(A, B);
@@ -1454,11 +977,7 @@
 }
 
 void SchedGroup::link(SchedGroup &OtherGroup) {
-<<<<<<< HEAD
-  for (auto B : OtherGroup.Collection)
-=======
   for (auto *B : OtherGroup.Collection)
->>>>>>> f2751388
     link(*B);
 }
 
