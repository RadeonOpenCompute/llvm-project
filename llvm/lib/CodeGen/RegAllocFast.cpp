//===- RegAllocFast.cpp - A fast register allocator for debug code --------===//
//
// Part of the LLVM Project, under the Apache License v2.0 with LLVM Exceptions.
// See https://llvm.org/LICENSE.txt for license information.
// SPDX-License-Identifier: Apache-2.0 WITH LLVM-exception
//
//===----------------------------------------------------------------------===//
//
/// \file This register allocator allocates registers to a basic block at a
/// time, attempting to keep values in registers and reusing registers as
/// appropriate.
//
//===----------------------------------------------------------------------===//

#include "llvm/ADT/ArrayRef.h"
#include "llvm/ADT/DenseMap.h"
#include "llvm/ADT/IndexedMap.h"
#include "llvm/ADT/MapVector.h"
#include "llvm/ADT/SmallSet.h"
#include "llvm/ADT/SmallVector.h"
#include "llvm/ADT/SparseSet.h"
#include "llvm/ADT/Statistic.h"
#include "llvm/CodeGen/MachineBasicBlock.h"
#include "llvm/CodeGen/MachineFrameInfo.h"
#include "llvm/CodeGen/MachineFunction.h"
#include "llvm/CodeGen/MachineFunctionPass.h"
#include "llvm/CodeGen/MachineInstr.h"
#include "llvm/CodeGen/MachineInstrBuilder.h"
#include "llvm/CodeGen/MachineOperand.h"
#include "llvm/CodeGen/MachineRegisterInfo.h"
#include "llvm/CodeGen/RegAllocCommon.h"
#include "llvm/CodeGen/RegAllocRegistry.h"
#include "llvm/CodeGen/RegisterClassInfo.h"
#include "llvm/CodeGen/TargetInstrInfo.h"
#include "llvm/CodeGen/TargetOpcodes.h"
#include "llvm/CodeGen/TargetRegisterInfo.h"
#include "llvm/CodeGen/TargetSubtargetInfo.h"
#include "llvm/InitializePasses.h"
#include "llvm/MC/MCRegisterInfo.h"
#include "llvm/Pass.h"
#include "llvm/Support/Debug.h"
#include "llvm/Support/ErrorHandling.h"
#include "llvm/Support/raw_ostream.h"
#include <cassert>
#include <tuple>
#include <vector>

using namespace llvm;

#define DEBUG_TYPE "regalloc"

STATISTIC(NumStores, "Number of stores added");
STATISTIC(NumLoads , "Number of loads added");
STATISTIC(NumCoalesced, "Number of copies coalesced");

// FIXME: Remove this switch when all testcases are fixed!
static cl::opt<bool> IgnoreMissingDefs("rafast-ignore-missing-defs",
                                       cl::Hidden);

static RegisterRegAlloc
  fastRegAlloc("fast", "fast register allocator", createFastRegisterAllocator);

namespace {

  class RegAllocFast : public MachineFunctionPass {
  public:
    static char ID;

    RegAllocFast(const RegClassFilterFunc F = allocateAllRegClasses,
                 bool ClearVirtRegs_ = true) :
      MachineFunctionPass(ID),
      ShouldAllocateClass(F),
      StackSlotForVirtReg(-1),
      ClearVirtRegs(ClearVirtRegs_) {
    }

  private:
    MachineFrameInfo *MFI = nullptr;
    MachineRegisterInfo *MRI = nullptr;
    const TargetRegisterInfo *TRI = nullptr;
    const TargetInstrInfo *TII = nullptr;
    RegisterClassInfo RegClassInfo;
    const RegClassFilterFunc ShouldAllocateClass;

    /// Basic block currently being allocated.
    MachineBasicBlock *MBB = nullptr;

    /// Maps virtual regs to the frame index where these values are spilled.
    IndexedMap<int, VirtReg2IndexFunctor> StackSlotForVirtReg;

    bool ClearVirtRegs;

    /// Everything we know about a live virtual register.
    struct LiveReg {
      MachineInstr *LastUse = nullptr; ///< Last instr to use reg.
      Register VirtReg;                ///< Virtual register number.
      MCPhysReg PhysReg = 0;           ///< Currently held here.
      bool LiveOut = false;            ///< Register is possibly live out.
      bool Reloaded = false;           ///< Register was reloaded.
      bool Error = false;              ///< Could not allocate.

      explicit LiveReg(Register VirtReg) : VirtReg(VirtReg) {}

      unsigned getSparseSetIndex() const {
        return Register::virtReg2Index(VirtReg);
      }
    };

    using LiveRegMap = SparseSet<LiveReg, identity<unsigned>, uint16_t>;
    /// This map contains entries for each virtual register that is currently
    /// available in a physical register.
    LiveRegMap LiveVirtRegs;

    /// Stores assigned virtual registers present in the bundle MI.
    DenseMap<Register, MCPhysReg> BundleVirtRegsMap;

    DenseMap<unsigned, SmallVector<MachineOperand *, 2>> LiveDbgValueMap;
    /// List of DBG_VALUE that we encountered without the vreg being assigned
    /// because they were placed after the last use of the vreg.
    DenseMap<unsigned, SmallVector<MachineInstr *, 1>> DanglingDbgValues;

    /// Maps unspilled virtual registers to all DbgDefs which originally used
    /// the virtual register as their referrer. Used to allow updating DbgDefs
    /// which were visited before the spill occurs.
    DenseMap<unsigned, SmallVector<MachineInstr *, 2>> VReg2NonStackDbgDefs;
    /// Subset of VReg2NonStackDbgDefs. Maps unspilled virtual registers to
    /// DbgDefs which occured after the last non-debug use of the virtual
    /// register. Allows for some such "dangling" defs to be salvaged after the
    /// block is allocated.
    DenseMap<unsigned, SmallVector<MachineInstr *, 2>> VReg2DanglingDbgDefs;
    /// Essentially a typed pair of MachineInstr, representing which existing
    /// or inserted DbgKills exist for a given Lifetime.
    class DbgKills final {
      /// The current expected "live" DbgKill. This is either:
      /// * Empty (if we have not seen any existing DbgKill or non-stack DbgDef
      /// which would require us to insert one).
      /// * An existing DbgKill, if we encounter it before the DbgDef.
      /// * An inserted DbgKill, if we encounter the DbgDef before any existing
      /// DbgKill, or if there is no such existing DbgKill.
      ///
      /// Read as `std::optional<MachineInstr>`.
      MachineInstr *Live = nullptr;
      /// The existing DbgKill, if one exists and we have also inserted a
      /// DbgKill for a non-stack DbgDef. This is retained until we either:
      /// * Spill the DbgDef, at which point we can remove our inserted DbgKill
      /// and use the existing one.
      /// * Finish allocating the function, at which point we can remove this
      /// "backup" existing DbgDef instruction.
      ///
      /// Read as `std::optional<MachineInstr>`
      MachineInstr *Dead = nullptr;
      /// Flag to represent the case where we want to eliminate all future
      /// DbgKills we encounter, as we have removed the corresponding DbgDef
      /// (i.e. we have "dropped" this debug info).
      bool RemoveAll = false;

    public:
      /// Update to reflect an inserted DbgKill, marking an existing DbgKill to
      /// be removed if it exists and we have already seen it.
      void handleNewDbgKill(MachineInstr &DbgKill) {
        assert(!RemoveAll);
        if (Live)
          Dead = Live;
        Live = &DbgKill;
      }
      /// Update to reflect an existing DbgKill, either marking it to be
      /// removed (if we have already inserted a corresponding DbgKill) or
      /// recording it in case we need to remove it when we later process a
      /// corresponding DbgDef.
      void handleExistingDbgKill(MachineInstr &DbgKill) {
        if (RemoveAll) {
          DbgKill.removeFromParent();
          return;
        }
        assert(!Dead);
        if (Live)
          Dead = &DbgKill;
        else
          Live = &DbgKill;
      }
      /// Handle when the virtual register referrer of the corresponding DbgDef
      /// is spilled by reverting back to an existing DbgKill if it exists.
      void handleSpill() {
        if (!Dead)
          return;
        Live->removeFromParent();
        Live = Dead;
        Dead = nullptr;
      }
      /// Update to reflect that the corresponding DbgDef has been eliminated.
      void removeAll() {
        RemoveAll = true;
        if (Live)
          Live->removeFromParent();
        if (Dead)
          Dead->removeFromParent();
        Live = Dead = nullptr;
      }
      /// Update to reflect that allocation is complete, removing Dead if it
      /// exists.
      void removeDead() {
        if (Dead)
          Dead->removeFromParent();
        Dead = nullptr;
      }
    };
    /// Maps a lifetime (for which there can be at most one DbgDef, and up to
    /// two DbgKills during allocation) to the DbgKills object which tracks it.
    DenseMap<DILifetime *, DbgKills> Lifetime2DbgKills;

    /// Has a bit set for every virtual register for which it was determined
    /// that it is alive across blocks.
    BitVector MayLiveAcrossBlocks;

    /// State of a register unit.
    enum RegUnitState {
      /// A free register is not currently in use and can be allocated
      /// immediately without checking aliases.
      regFree,

      /// A pre-assigned register has been assigned before register allocation
      /// (e.g., setting up a call parameter).
      regPreAssigned,

      /// Used temporarily in reloadAtBegin() to mark register units that are
      /// live-in to the basic block.
      regLiveIn,

      /// A register state may also be a virtual register number, indication
      /// that the physical register is currently allocated to a virtual
      /// register. In that case, LiveVirtRegs contains the inverse mapping.
    };

    /// Maps each physical register to a RegUnitState enum or virtual register.
    std::vector<unsigned> RegUnitStates;

    SmallVector<MachineInstr *, 32> Coalesced;

    using RegUnitSet = SparseSet<uint16_t, identity<uint16_t>>;
    /// Set of register units that are used in the current instruction, and so
    /// cannot be allocated.
    RegUnitSet UsedInInstr;
    RegUnitSet PhysRegUses;
    SmallVector<uint16_t, 8> DefOperandIndexes;
    // Register masks attached to the current instruction.
    SmallVector<const uint32_t *> RegMasks;

    void setPhysRegState(MCPhysReg PhysReg, unsigned NewState);
    bool isPhysRegFree(MCPhysReg PhysReg) const;

    /// Mark a physreg as used in this instruction.
    void markRegUsedInInstr(MCPhysReg PhysReg) {
      for (MCRegUnit Unit : TRI->regunits(PhysReg))
        UsedInInstr.insert(Unit);
    }

    // Check if physreg is clobbered by instruction's regmask(s).
    bool isClobberedByRegMasks(MCPhysReg PhysReg) const {
      return llvm::any_of(RegMasks, [PhysReg](const uint32_t *Mask) {
        return MachineOperand::clobbersPhysReg(Mask, PhysReg);
      });
    }

    /// Check if a physreg or any of its aliases are used in this instruction.
    bool isRegUsedInInstr(MCPhysReg PhysReg, bool LookAtPhysRegUses) const {
      if (LookAtPhysRegUses && isClobberedByRegMasks(PhysReg))
        return true;
      for (MCRegUnit Unit : TRI->regunits(PhysReg)) {
        if (UsedInInstr.count(Unit))
          return true;
        if (LookAtPhysRegUses && PhysRegUses.count(Unit))
          return true;
      }
      return false;
    }

    /// Mark physical register as being used in a register use operand.
    /// This is only used by the special livethrough handling code.
    void markPhysRegUsedInInstr(MCPhysReg PhysReg) {
      for (MCRegUnit Unit : TRI->regunits(PhysReg))
        PhysRegUses.insert(Unit);
    }

    /// Remove mark of physical register being used in the instruction.
    void unmarkRegUsedInInstr(MCPhysReg PhysReg) {
      for (MCRegUnit Unit : TRI->regunits(PhysReg))
        UsedInInstr.erase(Unit);
    }

    enum : unsigned {
      spillClean = 50,
      spillDirty = 100,
      spillPrefBonus = 20,
      spillImpossible = ~0u
    };

  public:
    StringRef getPassName() const override { return "Fast Register Allocator"; }

    void getAnalysisUsage(AnalysisUsage &AU) const override {
      AU.setPreservesCFG();
      MachineFunctionPass::getAnalysisUsage(AU);
    }

    MachineFunctionProperties getRequiredProperties() const override {
      return MachineFunctionProperties().set(
          MachineFunctionProperties::Property::NoPHIs);
    }

    MachineFunctionProperties getSetProperties() const override {
      if (ClearVirtRegs) {
        return MachineFunctionProperties().set(
          MachineFunctionProperties::Property::NoVRegs);
      }

      return MachineFunctionProperties();
    }

    MachineFunctionProperties getClearedProperties() const override {
      return MachineFunctionProperties().set(
        MachineFunctionProperties::Property::IsSSA);
    }

  private:
    bool runOnMachineFunction(MachineFunction &MF) override;

    void allocateBasicBlock(MachineBasicBlock &MBB);

    void addRegClassDefCounts(std::vector<unsigned> &RegClassDefCounts,
                              Register Reg) const;

    void findAndSortDefOperandIndexes(const MachineInstr &MI);

    void allocateInstruction(MachineInstr &MI);
    void handleDebugValue(MachineInstr &MI);
    void killDebugDefWithinBlock(MachineInstr &MI);
    void handleDebugDefKill(MachineInstr &MI);
    void handleBundle(MachineInstr &MI);

    bool usePhysReg(MachineInstr &MI, MCPhysReg PhysReg);
    bool definePhysReg(MachineInstr &MI, MCPhysReg PhysReg);
    bool displacePhysReg(MachineInstr &MI, MCPhysReg PhysReg);
    void freePhysReg(MCPhysReg PhysReg);

    unsigned calcSpillCost(MCPhysReg PhysReg) const;

    LiveRegMap::iterator findLiveVirtReg(Register VirtReg) {
      return LiveVirtRegs.find(Register::virtReg2Index(VirtReg));
    }

    LiveRegMap::const_iterator findLiveVirtReg(Register VirtReg) const {
      return LiveVirtRegs.find(Register::virtReg2Index(VirtReg));
    }

    void assignVirtToPhysReg(MachineInstr &MI, LiveReg &, MCPhysReg PhysReg);
    void allocVirtReg(MachineInstr &MI, LiveReg &LR, Register Hint,
                      bool LookAtPhysRegUses = false);
    void allocVirtRegUndef(MachineOperand &MO);
    void assignDanglingDebugValues(MachineInstr &Def, Register VirtReg,
                                   MCPhysReg Reg);
    void removeDebugDef(MachineInstr &DbgDef) {
      Lifetime2DbgKills[DbgDef.getDebugLifetime()].removeAll();
      DbgDef.removeFromParent();
    }
    void assignDanglingDebugDefs(MachineInstr &Def, Register VirtReg,
                                 MCPhysReg Reg);
    bool defineLiveThroughVirtReg(MachineInstr &MI, unsigned OpNum,
                                  Register VirtReg);
    bool defineVirtReg(MachineInstr &MI, unsigned OpNum, Register VirtReg,
                       bool LookAtPhysRegUses = false);
    bool useVirtReg(MachineInstr &MI, unsigned OpNum, Register VirtReg);

    MachineBasicBlock::iterator
    getMBBBeginInsertionPoint(MachineBasicBlock &MBB,
                              SmallSet<Register, 2> &PrologLiveIns) const;

    void reloadAtBegin(MachineBasicBlock &MBB);
    bool setPhysReg(MachineInstr &MI, MachineOperand &MO, MCPhysReg PhysReg);

    Register traceCopies(Register VirtReg) const;
    Register traceCopyChain(Register Reg) const;

    int getStackSpaceFor(Register VirtReg);
    void spill(MachineBasicBlock::iterator Before, Register VirtReg,
               MCPhysReg AssignedReg, bool Kill, bool LiveOut);
    void reload(MachineBasicBlock::iterator Before, Register VirtReg,
                MCPhysReg PhysReg);

    bool mayLiveOut(Register VirtReg);
    bool mayLiveIn(Register VirtReg);
    bool shouldAllocateRegister(const Register Reg) const;
    void dumpState() const;
  };

} // end anonymous namespace

char RegAllocFast::ID = 0;

INITIALIZE_PASS(RegAllocFast, "regallocfast", "Fast Register Allocator", false,
                false)

bool RegAllocFast::shouldAllocateRegister(const Register Reg) const {
  assert(Reg.isVirtual());
  const TargetRegisterClass &RC = *MRI->getRegClass(Reg);
  return ShouldAllocateClass(*TRI, RC);
}

void RegAllocFast::setPhysRegState(MCPhysReg PhysReg, unsigned NewState) {
  for (MCRegUnit Unit : TRI->regunits(PhysReg))
    RegUnitStates[Unit] = NewState;
}

bool RegAllocFast::isPhysRegFree(MCPhysReg PhysReg) const {
  for (MCRegUnit Unit : TRI->regunits(PhysReg)) {
    if (RegUnitStates[Unit] != regFree)
      return false;
  }
  return true;
}

/// This allocates space for the specified virtual register to be held on the
/// stack.
int RegAllocFast::getStackSpaceFor(Register VirtReg) {
  // Find the location Reg would belong...
  int SS = StackSlotForVirtReg[VirtReg];
  // Already has space allocated?
  if (SS != -1)
    return SS;

  // Allocate a new stack object for this spill location...
  const TargetRegisterClass &RC = *MRI->getRegClass(VirtReg);
  unsigned Size = TRI->getSpillSize(RC);
  Align Alignment = TRI->getSpillAlign(RC);
  int FrameIdx = MFI->CreateSpillStackObject(Size, Alignment);

  // Assign the slot.
  StackSlotForVirtReg[VirtReg] = FrameIdx;
  return FrameIdx;
}

static bool dominates(MachineBasicBlock &MBB,
                      MachineBasicBlock::const_iterator A,
                      MachineBasicBlock::const_iterator B) {
  auto MBBEnd = MBB.end();
  if (B == MBBEnd)
    return true;

  MachineBasicBlock::const_iterator I = MBB.begin();
  for (; &*I != A && &*I != B; ++I)
    ;

  return &*I == A;
}

/// Returns false if \p VirtReg is known to not live out of the current block.
bool RegAllocFast::mayLiveOut(Register VirtReg) {
  if (MayLiveAcrossBlocks.test(Register::virtReg2Index(VirtReg))) {
    // Cannot be live-out if there are no successors.
    return !MBB->succ_empty();
  }

  const MachineInstr *SelfLoopDef = nullptr;

  // If this block loops back to itself, it is necessary to check whether the
  // use comes after the def.
  if (MBB->isSuccessor(MBB)) {
    // Find the first def in the self loop MBB.
    for (const MachineInstr &DefInst : MRI->def_instructions(VirtReg)) {
      if (DefInst.getParent() != MBB) {
        MayLiveAcrossBlocks.set(Register::virtReg2Index(VirtReg));
        return true;
      } else {
        if (!SelfLoopDef || dominates(*MBB, DefInst.getIterator(), SelfLoopDef))
          SelfLoopDef = &DefInst;
      }
    }
    if (!SelfLoopDef) {
      MayLiveAcrossBlocks.set(Register::virtReg2Index(VirtReg));
      return true;
    }
  }

  // See if the first \p Limit uses of the register are all in the current
  // block.
  static const unsigned Limit = 8;
  unsigned C = 0;
  for (const MachineInstr &UseInst : MRI->use_nodbg_instructions(VirtReg)) {
    if (UseInst.getParent() != MBB || ++C >= Limit) {
      MayLiveAcrossBlocks.set(Register::virtReg2Index(VirtReg));
      // Cannot be live-out if there are no successors.
      return !MBB->succ_empty();
    }

    if (SelfLoopDef) {
      // Try to handle some simple cases to avoid spilling and reloading every
      // value inside a self looping block.
      if (SelfLoopDef == &UseInst ||
          !dominates(*MBB, SelfLoopDef->getIterator(), UseInst.getIterator())) {
        MayLiveAcrossBlocks.set(Register::virtReg2Index(VirtReg));
        return true;
      }
    }
  }

  return false;
}

/// Returns false if \p VirtReg is known to not be live into the current block.
bool RegAllocFast::mayLiveIn(Register VirtReg) {
  if (MayLiveAcrossBlocks.test(Register::virtReg2Index(VirtReg)))
    return !MBB->pred_empty();

  // See if the first \p Limit def of the register are all in the current block.
  static const unsigned Limit = 8;
  unsigned C = 0;
  for (const MachineInstr &DefInst : MRI->def_instructions(VirtReg)) {
    if (DefInst.getParent() != MBB || ++C >= Limit) {
      MayLiveAcrossBlocks.set(Register::virtReg2Index(VirtReg));
      return !MBB->pred_empty();
    }
  }

  return false;
}

/// Insert spill instruction for \p AssignedReg before \p Before. Update
/// DBG_VALUEs with \p VirtReg operands with the stack slot.
void RegAllocFast::spill(MachineBasicBlock::iterator Before, Register VirtReg,
                         MCPhysReg AssignedReg, bool Kill, bool LiveOut) {
  LLVM_DEBUG(dbgs() << "Spilling " << printReg(VirtReg, TRI)
                    << " in " << printReg(AssignedReg, TRI));
  int FI = getStackSpaceFor(VirtReg);
  LLVM_DEBUG(dbgs() << " to stack slot #" << FI << '\n');

  const TargetRegisterClass &RC = *MRI->getRegClass(VirtReg);
  TII->storeRegToStackSlot(*MBB, Before, AssignedReg, Kill, FI, &RC, TRI,
                           VirtReg);
  ++NumStores;

  MachineBasicBlock::iterator FirstTerm = MBB->getFirstTerminator();

  // When we spill a virtual register, we will have spill instructions behind
  // every definition of it, meaning we can switch all the DBG_VALUEs over
  // to just reference the stack slot.
  SmallVectorImpl<MachineOperand *> &LRIDbgOperands = LiveDbgValueMap[VirtReg];
  SmallMapVector<MachineInstr *, SmallVector<const MachineOperand *>, 2>
      SpilledOperandsMap;
  for (MachineOperand *MO : LRIDbgOperands)
    SpilledOperandsMap[MO->getParent()].push_back(MO);
  for (auto MISpilledOperands : SpilledOperandsMap) {
    MachineInstr &DBG = *MISpilledOperands.first;
    // We don't have enough support for tracking operands of DBG_VALUE_LISTs.
    if (DBG.isDebugValueList())
      continue;
    MachineInstr *NewDV = buildDbgValueForSpill(
        *MBB, Before, *MISpilledOperands.first, FI, MISpilledOperands.second);
    assert(NewDV->getParent() == MBB && "dangling parent pointer");
    (void)NewDV;
    LLVM_DEBUG(dbgs() << "Inserting debug info due to spill:\n" << *NewDV);

    if (LiveOut) {
      // We need to insert a DBG_VALUE at the end of the block if the spill slot
      // is live out, but there is another use of the value after the
      // spill. This will allow LiveDebugValues to see the correct live out
      // value to propagate to the successors.
      MachineInstr *ClonedDV = MBB->getParent()->CloneMachineInstr(NewDV);
      MBB->insert(FirstTerm, ClonedDV);
      LLVM_DEBUG(dbgs() << "Cloning debug info due to live out spill\n");
    }

    // Rewrite unassigned dbg_values to use the stack slot.
    // TODO We can potentially do this for list debug values as well if we know
    // how the dbg_values are getting unassigned.
    if (DBG.isNonListDebugValue()) {
      MachineOperand &MO = DBG.getDebugOperand(0);
      if (MO.isReg() && MO.getReg() == 0) {
        updateDbgValueForSpill(DBG, FI, 0);
      }
    }
  }
  // Now this register is spilled there is should not be any DBG_VALUE
  // pointing to this register because they are all pointing to spilled value
  // now.
  LRIDbgOperands.clear();

  SmallVectorImpl<MachineInstr *> &NonStackDbgDefs =
      VReg2NonStackDbgDefs[VirtReg];
  for (MachineInstr *DbgDef : NonStackDbgDefs) {
    DbgDef->getDebugReferrer().ChangeToFrameIndex(FI);
    auto I = Lifetime2DbgKills.find(DbgDef->getDebugLifetime());
    if (I != Lifetime2DbgKills.end())
      I->second.handleSpill();
  }
  NonStackDbgDefs.clear();
  VReg2DanglingDbgDefs[VirtReg].clear();
}

/// Insert reload instruction for \p PhysReg before \p Before.
void RegAllocFast::reload(MachineBasicBlock::iterator Before, Register VirtReg,
                          MCPhysReg PhysReg) {
  LLVM_DEBUG(dbgs() << "Reloading " << printReg(VirtReg, TRI) << " into "
                    << printReg(PhysReg, TRI) << '\n');
  int FI = getStackSpaceFor(VirtReg);
  const TargetRegisterClass &RC = *MRI->getRegClass(VirtReg);
  TII->loadRegFromStackSlot(*MBB, Before, PhysReg, FI, &RC, TRI, VirtReg);
  ++NumLoads;
}

/// Get basic block begin insertion point.
/// This is not just MBB.begin() because surprisingly we have EH_LABEL
/// instructions marking the begin of a basic block. This means we must insert
/// new instructions after such labels...
MachineBasicBlock::iterator
RegAllocFast::getMBBBeginInsertionPoint(
  MachineBasicBlock &MBB, SmallSet<Register, 2> &PrologLiveIns) const {
  MachineBasicBlock::iterator I = MBB.begin();
  while (I != MBB.end()) {
    if (I->isLabel()) {
      ++I;
      continue;
    }

    // Most reloads should be inserted after prolog instructions.
    if (!TII->isBasicBlockPrologue(*I))
      break;

    // However if a prolog instruction reads a register that needs to be
    // reloaded, the reload should be inserted before the prolog.
    for (MachineOperand &MO : I->operands()) {
      if (MO.isReg())
        PrologLiveIns.insert(MO.getReg());
    }

    ++I;
  }

  return I;
}

/// Reload all currently assigned virtual registers.
void RegAllocFast::reloadAtBegin(MachineBasicBlock &MBB) {
  if (LiveVirtRegs.empty())
    return;

  for (MachineBasicBlock::RegisterMaskPair P : MBB.liveins()) {
    MCPhysReg Reg = P.PhysReg;
    // Set state to live-in. This possibly overrides mappings to virtual
    // registers but we don't care anymore at this point.
    setPhysRegState(Reg, regLiveIn);
  }


  SmallSet<Register, 2> PrologLiveIns;

  // The LiveRegMap is keyed by an unsigned (the virtreg number), so the order
  // of spilling here is deterministic, if arbitrary.
  MachineBasicBlock::iterator InsertBefore
    = getMBBBeginInsertionPoint(MBB, PrologLiveIns);
  for (const LiveReg &LR : LiveVirtRegs) {
    MCPhysReg PhysReg = LR.PhysReg;
    if (PhysReg == 0)
      continue;

    MCRegister FirstUnit = *TRI->regunits(PhysReg).begin();
    if (RegUnitStates[FirstUnit] == regLiveIn)
      continue;

    assert((&MBB != &MBB.getParent()->front() || IgnoreMissingDefs) &&
           "no reload in start block. Missing vreg def?");

    if (PrologLiveIns.count(PhysReg)) {
      // FIXME: Theoretically this should use an insert point skipping labels
      // but I'm not sure how labels should interact with prolog instruction
      // that need reloads.
      reload(MBB.begin(), LR.VirtReg, PhysReg);
    } else
      reload(InsertBefore, LR.VirtReg, PhysReg);
  }
  LiveVirtRegs.clear();
}

/// Handle the direct use of a physical register.  Check that the register is
/// not used by a virtreg. Kill the physreg, marking it free. This may add
/// implicit kills to MO->getParent() and invalidate MO.
bool RegAllocFast::usePhysReg(MachineInstr &MI, MCPhysReg Reg) {
  assert(Register::isPhysicalRegister(Reg) && "expected physreg");
  bool displacedAny = displacePhysReg(MI, Reg);
  setPhysRegState(Reg, regPreAssigned);
  markRegUsedInInstr(Reg);
  return displacedAny;
}

bool RegAllocFast::definePhysReg(MachineInstr &MI, MCPhysReg Reg) {
  bool displacedAny = displacePhysReg(MI, Reg);
  setPhysRegState(Reg, regPreAssigned);
  return displacedAny;
}

/// Mark PhysReg as reserved or free after spilling any virtregs. This is very
/// similar to defineVirtReg except the physreg is reserved instead of
/// allocated.
bool RegAllocFast::displacePhysReg(MachineInstr &MI, MCPhysReg PhysReg) {
  bool displacedAny = false;

  for (MCRegUnit Unit : TRI->regunits(PhysReg)) {
    switch (unsigned VirtReg = RegUnitStates[Unit]) {
    default: {
      LiveRegMap::iterator LRI = findLiveVirtReg(VirtReg);
      assert(LRI != LiveVirtRegs.end() && "datastructures in sync");
      MachineBasicBlock::iterator ReloadBefore =
          std::next((MachineBasicBlock::iterator)MI.getIterator());
      reload(ReloadBefore, VirtReg, LRI->PhysReg);

      setPhysRegState(LRI->PhysReg, regFree);
      LRI->PhysReg = 0;
      LRI->Reloaded = true;
      displacedAny = true;
      break;
    }
    case regPreAssigned:
      RegUnitStates[Unit] = regFree;
      displacedAny = true;
      break;
    case regFree:
      break;
    }
  }
  return displacedAny;
}

void RegAllocFast::freePhysReg(MCPhysReg PhysReg) {
  LLVM_DEBUG(dbgs() << "Freeing " << printReg(PhysReg, TRI) << ':');

  MCRegister FirstUnit = *TRI->regunits(PhysReg).begin();
  switch (unsigned VirtReg = RegUnitStates[FirstUnit]) {
  case regFree:
    LLVM_DEBUG(dbgs() << '\n');
    return;
  case regPreAssigned:
    LLVM_DEBUG(dbgs() << '\n');
    setPhysRegState(PhysReg, regFree);
    return;
  default: {
      LiveRegMap::iterator LRI = findLiveVirtReg(VirtReg);
      assert(LRI != LiveVirtRegs.end());
      LLVM_DEBUG(dbgs() << ' ' << printReg(LRI->VirtReg, TRI) << '\n');
      setPhysRegState(LRI->PhysReg, regFree);
      LRI->PhysReg = 0;
    }
    return;
  }
}

/// Return the cost of spilling clearing out PhysReg and aliases so it is free
/// for allocation. Returns 0 when PhysReg is free or disabled with all aliases
/// disabled - it can be allocated directly.
/// \returns spillImpossible when PhysReg or an alias can't be spilled.
unsigned RegAllocFast::calcSpillCost(MCPhysReg PhysReg) const {
  for (MCRegUnit Unit : TRI->regunits(PhysReg)) {
    switch (unsigned VirtReg = RegUnitStates[Unit]) {
    case regFree:
      break;
    case regPreAssigned:
      LLVM_DEBUG(dbgs() << "Cannot spill pre-assigned "
                        << printReg(PhysReg, TRI) << '\n');
      return spillImpossible;
    default: {
      bool SureSpill = StackSlotForVirtReg[VirtReg] != -1 ||
                       findLiveVirtReg(VirtReg)->LiveOut;
      return SureSpill ? spillClean : spillDirty;
    }
    }
  }
  return 0;
}

void RegAllocFast::assignDanglingDebugValues(MachineInstr &Definition,
                                             Register VirtReg, MCPhysReg Reg) {
  auto UDBGValIter = DanglingDbgValues.find(VirtReg);
  if (UDBGValIter == DanglingDbgValues.end())
    return;

  SmallVectorImpl<MachineInstr*> &Dangling = UDBGValIter->second;
  for (MachineInstr *DbgValue : Dangling) {
    assert(DbgValue->isDebugValue());
    if (!DbgValue->hasDebugOperandForReg(VirtReg))
      continue;

    // Test whether the physreg survives from the definition to the DBG_VALUE.
    MCPhysReg SetToReg = Reg;
    unsigned Limit = 20;
    for (MachineBasicBlock::iterator I = std::next(Definition.getIterator()),
         E = DbgValue->getIterator(); I != E; ++I) {
      if (I->modifiesRegister(Reg, TRI) || --Limit == 0) {
        LLVM_DEBUG(dbgs() << "Register did not survive for " << *DbgValue
                   << '\n');
        SetToReg = 0;
        break;
      }
    }
    for (MachineOperand &MO : DbgValue->getDebugOperandsForReg(VirtReg)) {
      MO.setReg(SetToReg);
      if (SetToReg != 0)
        MO.setIsRenamable();
    }
  }
  Dangling.clear();
}

void RegAllocFast::assignDanglingDebugDefs(MachineInstr &Definition,
                                           Register VirtReg, MCPhysReg Reg) {
  LLVM_DEBUG(dbgs() << "Assigning dangling DBG_DEFs for "
                    << printReg(VirtReg, TRI) << '\n');
  auto DanglingDbgDefsIter = VReg2DanglingDbgDefs.find(VirtReg);
  if (DanglingDbgDefsIter == VReg2DanglingDbgDefs.end())
    return;

  SmallVectorImpl<MachineInstr *> &DanglingDbgDefs =
      DanglingDbgDefsIter->second;
  for (MachineInstr *DbgDef : DanglingDbgDefs) {
    // Test whether the physreg survives from the definition to the DBG_VALUE.
    MachineOperand &Referrer = DbgDef->getDebugReferrer();
    bool ShouldRemove = false;
    for (MachineBasicBlock::iterator I = std::next(Definition.getIterator()),
                                     E = DbgDef->getIterator();
         I != E; ++I) {
      if (I->modifiesRegister(Reg, TRI)) {
        LLVM_DEBUG(dbgs() << "Register did not survive for " << Referrer
                          << '\n');
        ShouldRemove = true;
        break;
      }
    }
    if (ShouldRemove) {
      LLVM_DEBUG(dbgs() << "Dropping dangling DBG_DEF: " << *DbgDef << '\n');
      removeDebugDef(*DbgDef);
    } else {
      Referrer.setReg(Reg);
      Referrer.setIsRenamable();
      killDebugDefWithinBlock(*DbgDef);
    }
  }
  DanglingDbgDefs.clear();
}

/// This method updates local state so that we know that PhysReg is the
/// proper container for VirtReg now.  The physical register must not be used
/// for anything else when this is called.
void RegAllocFast::assignVirtToPhysReg(MachineInstr &AtMI, LiveReg &LR,
                                       MCPhysReg PhysReg) {
  Register VirtReg = LR.VirtReg;
  LLVM_DEBUG(dbgs() << "Assigning " << printReg(VirtReg, TRI) << " to "
                    << printReg(PhysReg, TRI) << '\n');
  assert(LR.PhysReg == 0 && "Already assigned a physreg");
  assert(PhysReg != 0 && "Trying to assign no register");
  LR.PhysReg = PhysReg;
  setPhysRegState(PhysReg, VirtReg);

  assignDanglingDebugValues(AtMI, VirtReg, PhysReg);
  assignDanglingDebugDefs(AtMI, VirtReg, PhysReg);
}

static bool isCoalescable(const MachineInstr &MI) {
  return MI.isFullCopy();
}

Register RegAllocFast::traceCopyChain(Register Reg) const {
  static const unsigned ChainLengthLimit = 3;
  unsigned C = 0;
  do {
    if (Reg.isPhysical())
      return Reg;
    assert(Reg.isVirtual());

    MachineInstr *VRegDef = MRI->getUniqueVRegDef(Reg);
    if (!VRegDef || !isCoalescable(*VRegDef))
      return 0;
    Reg = VRegDef->getOperand(1).getReg();
  } while (++C <= ChainLengthLimit);
  return 0;
}

/// Check if any of \p VirtReg's definitions is a copy. If it is follow the
/// chain of copies to check whether we reach a physical register we can
/// coalesce with.
Register RegAllocFast::traceCopies(Register VirtReg) const {
  static const unsigned DefLimit = 3;
  unsigned C = 0;
  for (const MachineInstr &MI : MRI->def_instructions(VirtReg)) {
    if (isCoalescable(MI)) {
      Register Reg = MI.getOperand(1).getReg();
      Reg = traceCopyChain(Reg);
      if (Reg.isValid())
        return Reg;
    }

    if (++C >= DefLimit)
      break;
  }
  return Register();
}

/// Allocates a physical register for VirtReg.
void RegAllocFast::allocVirtReg(MachineInstr &MI, LiveReg &LR,
                                Register Hint0, bool LookAtPhysRegUses) {
  const Register VirtReg = LR.VirtReg;
  assert(LR.PhysReg == 0);

  const TargetRegisterClass &RC = *MRI->getRegClass(VirtReg);
  LLVM_DEBUG(dbgs() << "Search register for " << printReg(VirtReg)
                    << " in class " << TRI->getRegClassName(&RC)
                    << " with hint " << printReg(Hint0, TRI) << '\n');

  // Take hint when possible.
  if (Hint0.isPhysical() && MRI->isAllocatable(Hint0) && RC.contains(Hint0) &&
      !isRegUsedInInstr(Hint0, LookAtPhysRegUses)) {
    // Take hint if the register is currently free.
    if (isPhysRegFree(Hint0)) {
      LLVM_DEBUG(dbgs() << "\tPreferred Register 1: " << printReg(Hint0, TRI)
                        << '\n');
      assignVirtToPhysReg(MI, LR, Hint0);
      return;
    } else {
      LLVM_DEBUG(dbgs() << "\tPreferred Register 0: " << printReg(Hint0, TRI)
                        << " occupied\n");
    }
  } else {
    Hint0 = Register();
  }


  // Try other hint.
  Register Hint1 = traceCopies(VirtReg);
  if (Hint1.isPhysical() && MRI->isAllocatable(Hint1) && RC.contains(Hint1) &&
      !isRegUsedInInstr(Hint1, LookAtPhysRegUses)) {
    // Take hint if the register is currently free.
    if (isPhysRegFree(Hint1)) {
      LLVM_DEBUG(dbgs() << "\tPreferred Register 0: " << printReg(Hint1, TRI)
                 << '\n');
      assignVirtToPhysReg(MI, LR, Hint1);
      return;
    } else {
      LLVM_DEBUG(dbgs() << "\tPreferred Register 1: " << printReg(Hint1, TRI)
                 << " occupied\n");
    }
  } else {
    Hint1 = Register();
  }

  MCPhysReg BestReg = 0;
  unsigned BestCost = spillImpossible;
  ArrayRef<MCPhysReg> AllocationOrder = RegClassInfo.getOrder(&RC);
  for (MCPhysReg PhysReg : AllocationOrder) {
    LLVM_DEBUG(dbgs() << "\tRegister: " << printReg(PhysReg, TRI) << ' ');
    if (isRegUsedInInstr(PhysReg, LookAtPhysRegUses)) {
      LLVM_DEBUG(dbgs() << "already used in instr.\n");
      continue;
    }

    unsigned Cost = calcSpillCost(PhysReg);
    LLVM_DEBUG(dbgs() << "Cost: " << Cost << " BestCost: " << BestCost << '\n');
    // Immediate take a register with cost 0.
    if (Cost == 0) {
      assignVirtToPhysReg(MI, LR, PhysReg);
      return;
    }

    if (PhysReg == Hint0 || PhysReg == Hint1)
      Cost -= spillPrefBonus;

    if (Cost < BestCost) {
      BestReg = PhysReg;
      BestCost = Cost;
    }
  }

  if (!BestReg) {
    // Nothing we can do: Report an error and keep going with an invalid
    // allocation.
    if (MI.isInlineAsm())
      MI.emitError("inline assembly requires more registers than available");
    else
      MI.emitError("ran out of registers during register allocation");

    LR.Error = true;
    LR.PhysReg = 0;
    return;
  }

  displacePhysReg(MI, BestReg);
  assignVirtToPhysReg(MI, LR, BestReg);
}

void RegAllocFast::allocVirtRegUndef(MachineOperand &MO) {
  assert(MO.isUndef() && "expected undef use");
  Register VirtReg = MO.getReg();

  assert(VirtReg.isVirtual() && "Expected virtreg");
  if (!shouldAllocateRegister(VirtReg))
    return;

  LiveRegMap::const_iterator LRI = findLiveVirtReg(VirtReg);
  MCPhysReg PhysReg;
  if (LRI != LiveVirtRegs.end() && LRI->PhysReg) {
    PhysReg = LRI->PhysReg;
  } else {
    const TargetRegisterClass &RC = *MRI->getRegClass(VirtReg);
    ArrayRef<MCPhysReg> AllocationOrder = RegClassInfo.getOrder(&RC);
    assert(!AllocationOrder.empty() && "Allocation order must not be empty");
    PhysReg = AllocationOrder[0];
  }

  unsigned SubRegIdx = MO.getSubReg();
  if (SubRegIdx != 0) {
    PhysReg = TRI->getSubReg(PhysReg, SubRegIdx);
    MO.setSubReg(0);
  }
  MO.setReg(PhysReg);
  MO.setIsRenamable(true);
}

/// Variation of defineVirtReg() with special handling for livethrough regs
/// (tied or earlyclobber) that may interfere with preassigned uses.
/// \return true if MI's MachineOperands were re-arranged/invalidated.
bool RegAllocFast::defineLiveThroughVirtReg(MachineInstr &MI, unsigned OpNum,
                                            Register VirtReg) {
  if (!shouldAllocateRegister(VirtReg))
    return;
  LiveRegMap::iterator LRI = findLiveVirtReg(VirtReg);
  if (LRI != LiveVirtRegs.end()) {
    MCPhysReg PrevReg = LRI->PhysReg;
    if (PrevReg != 0 && isRegUsedInInstr(PrevReg, true)) {
      LLVM_DEBUG(dbgs() << "Need new assignment for " << printReg(PrevReg, TRI)
                        << " (tied/earlyclobber resolution)\n");
      freePhysReg(PrevReg);
      LRI->PhysReg = 0;
      allocVirtReg(MI, *LRI, 0, true);
      MachineBasicBlock::iterator InsertBefore =
        std::next((MachineBasicBlock::iterator)MI.getIterator());
      LLVM_DEBUG(dbgs() << "Copy " << printReg(LRI->PhysReg, TRI) << " to "
                        << printReg(PrevReg, TRI) << '\n');
      BuildMI(*MBB, InsertBefore, MI.getDebugLoc(),
              TII->get(TargetOpcode::COPY), PrevReg)
        .addReg(LRI->PhysReg, llvm::RegState::Kill);
    }
    MachineOperand &MO = MI.getOperand(OpNum);
    if (MO.getSubReg() && !MO.isUndef()) {
      LRI->LastUse = &MI;
    }
  }
  return defineVirtReg(MI, OpNum, VirtReg, true);
}

/// Allocates a register for VirtReg definition. Typically the register is
/// already assigned from a use of the virtreg, however we still need to
/// perform an allocation if:
/// - It is a dead definition without any uses.
/// - The value is live out and all uses are in different basic blocks.
///
/// \return true if MI's MachineOperands were re-arranged/invalidated.
bool RegAllocFast::defineVirtReg(MachineInstr &MI, unsigned OpNum,
                                 Register VirtReg, bool LookAtPhysRegUses) {
  assert(VirtReg.isVirtual() && "Not a virtual register");
  if (!shouldAllocateRegister(VirtReg))
    return;
  MachineOperand &MO = MI.getOperand(OpNum);
  LiveRegMap::iterator LRI;
  bool New;
  std::tie(LRI, New) = LiveVirtRegs.insert(LiveReg(VirtReg));
  if (New) {
    if (!MO.isDead()) {
      if (mayLiveOut(VirtReg)) {
        LRI->LiveOut = true;
      } else {
        // It is a dead def without the dead flag; add the flag now.
        MO.setIsDead(true);
      }
    }
  }
  if (LRI->PhysReg == 0)
    allocVirtReg(MI, *LRI, 0, LookAtPhysRegUses);
  else {
    assert(!isRegUsedInInstr(LRI->PhysReg, LookAtPhysRegUses) &&
           "TODO: preassign mismatch");
    LLVM_DEBUG(dbgs() << "In def of " << printReg(VirtReg, TRI)
                      << " use existing assignment to "
                      << printReg(LRI->PhysReg, TRI) << '\n');
  }

  MCPhysReg PhysReg = LRI->PhysReg;
  assert(PhysReg != 0 && "Register not assigned");
  if (LRI->Reloaded || LRI->LiveOut) {
    if (!MI.isImplicitDef()) {
      MachineBasicBlock::iterator SpillBefore =
          std::next((MachineBasicBlock::iterator)MI.getIterator());
      LLVM_DEBUG(dbgs() << "Spill Reason: LO: " << LRI->LiveOut << " RL: "
                        << LRI->Reloaded << '\n');
      bool Kill = LRI->LastUse == nullptr;
      spill(SpillBefore, VirtReg, PhysReg, Kill, LRI->LiveOut);

      // We need to place additional spills for each indirect destination of an
      // INLINEASM_BR.
      if (MI.getOpcode() == TargetOpcode::INLINEASM_BR) {
        int FI = StackSlotForVirtReg[VirtReg];
        const TargetRegisterClass &RC = *MRI->getRegClass(VirtReg);
        for (MachineOperand &MO : MI.operands()) {
          if (MO.isMBB()) {
            MachineBasicBlock *Succ = MO.getMBB();
            TII->storeRegToStackSlot(*Succ, Succ->begin(), PhysReg, Kill,
                FI, &RC, TRI, VirtReg);
            ++NumStores;
            Succ->addLiveIn(PhysReg);
          }
        }
      }

      LRI->LastUse = nullptr;
    }
    LRI->LiveOut = false;
    LRI->Reloaded = false;
  }
  if (MI.getOpcode() == TargetOpcode::BUNDLE) {
    BundleVirtRegsMap[VirtReg] = PhysReg;
  }
  markRegUsedInInstr(PhysReg);
  return setPhysReg(MI, MO, PhysReg);
}

/// Allocates a register for a VirtReg use.
/// \return true if MI's MachineOperands were re-arranged/invalidated.
bool RegAllocFast::useVirtReg(MachineInstr &MI, unsigned OpNum,
                              Register VirtReg) {
  assert(VirtReg.isVirtual() && "Not a virtual register");
  if (!shouldAllocateRegister(VirtReg))
    return;
  MachineOperand &MO = MI.getOperand(OpNum);
  LiveRegMap::iterator LRI;
  bool New;
  std::tie(LRI, New) = LiveVirtRegs.insert(LiveReg(VirtReg));
  if (New) {
    MachineOperand &MO = MI.getOperand(OpNum);
    if (!MO.isKill()) {
      if (mayLiveOut(VirtReg)) {
        LRI->LiveOut = true;
      } else {
        // It is a last (killing) use without the kill flag; add the flag now.
        MO.setIsKill(true);
      }
    }
  } else {
    assert((!MO.isKill() || LRI->LastUse == &MI) && "Invalid kill flag");
  }

  // If necessary allocate a register.
  if (LRI->PhysReg == 0) {
    assert(!MO.isTied() && "tied op should be allocated");
    Register Hint;
    if (MI.isCopy() && MI.getOperand(1).getSubReg() == 0) {
      Hint = MI.getOperand(0).getReg();
      if (Hint.isVirtual()) {
        assert(!shouldAllocateRegister(Hint));
        Hint = Register();
      } else {
        assert(Hint.isPhysical() &&
               "Copy destination should already be assigned");
      }
    }
    allocVirtReg(MI, *LRI, Hint, false);
    if (LRI->Error) {
      const TargetRegisterClass &RC = *MRI->getRegClass(VirtReg);
      ArrayRef<MCPhysReg> AllocationOrder = RegClassInfo.getOrder(&RC);
      return setPhysReg(MI, MO, *AllocationOrder.begin());
    }
  }

  LRI->LastUse = &MI;

  if (MI.getOpcode() == TargetOpcode::BUNDLE) {
    BundleVirtRegsMap[VirtReg] = LRI->PhysReg;
  }
  markRegUsedInInstr(LRI->PhysReg);
  return setPhysReg(MI, MO, LRI->PhysReg);
}

/// Changes operand OpNum in MI the refer the PhysReg, considering subregs.
/// \return true if MI's MachineOperands were re-arranged/invalidated.
bool RegAllocFast::setPhysReg(MachineInstr &MI, MachineOperand &MO,
                              MCPhysReg PhysReg) {
  if (!MO.getSubReg()) {
    MO.setReg(PhysReg);
    MO.setIsRenamable(true);
    return false;
  }

  // Handle subregister index.
  MO.setReg(PhysReg ? TRI->getSubReg(PhysReg, MO.getSubReg()) : MCRegister());
  MO.setIsRenamable(true);
  // Note: We leave the subreg number around a little longer in case of defs.
  // This is so that the register freeing logic in allocateInstruction can still
  // recognize this as subregister defs. The code there will clear the number.
  if (!MO.isDef())
    MO.setSubReg(0);

  // A kill flag implies killing the full register. Add corresponding super
  // register kill.
  if (MO.isKill()) {
    MI.addRegisterKilled(PhysReg, TRI, true);
    // Conservatively assume implicit MOs were re-arranged
    return true;
  }

  // A <def,read-undef> of a sub-register requires an implicit def of the full
  // register.
  if (MO.isDef() && MO.isUndef()) {
    if (MO.isDead())
      MI.addRegisterDead(PhysReg, TRI, true);
    else
      MI.addRegisterDefined(PhysReg, TRI);
    // Conservatively assume implicit MOs were re-arranged
    return true;
  }
  return false;
}

#ifndef NDEBUG

void RegAllocFast::dumpState() const {
  for (unsigned Unit = 1, UnitE = TRI->getNumRegUnits(); Unit != UnitE;
       ++Unit) {
    switch (unsigned VirtReg = RegUnitStates[Unit]) {
    case regFree:
      break;
    case regPreAssigned:
      dbgs() << " " << printRegUnit(Unit, TRI) << "[P]";
      break;
    case regLiveIn:
      llvm_unreachable("Should not have regLiveIn in map");
    default: {
      dbgs() << ' ' << printRegUnit(Unit, TRI) << '=' << printReg(VirtReg);
      LiveRegMap::const_iterator I = findLiveVirtReg(VirtReg);
      assert(I != LiveVirtRegs.end() && "have LiveVirtRegs entry");
      if (I->LiveOut || I->Reloaded) {
        dbgs() << '[';
        if (I->LiveOut) dbgs() << 'O';
        if (I->Reloaded) dbgs() << 'R';
        dbgs() << ']';
      }
      assert(TRI->hasRegUnit(I->PhysReg, Unit) && "inverse mapping present");
      break;
    }
    }
  }
  dbgs() << '\n';
  // Check that LiveVirtRegs is the inverse.
  for (const LiveReg &LR : LiveVirtRegs) {
    Register VirtReg = LR.VirtReg;
    assert(VirtReg.isVirtual() && "Bad map key");
    MCPhysReg PhysReg = LR.PhysReg;
    if (PhysReg != 0) {
      assert(Register::isPhysicalRegister(PhysReg) &&
             "mapped to physreg");
      for (MCRegUnit Unit : TRI->regunits(PhysReg)) {
        assert(RegUnitStates[Unit] == VirtReg && "inverse map valid");
      }
    }
  }
}
#endif

/// Count number of defs consumed from each register class by \p Reg
void RegAllocFast::addRegClassDefCounts(std::vector<unsigned> &RegClassDefCounts,
                                        Register Reg) const {
  assert(RegClassDefCounts.size() == TRI->getNumRegClasses());

  if (Reg.isVirtual()) {
    if (!shouldAllocateRegister(Reg))
      return;
    const TargetRegisterClass *OpRC = MRI->getRegClass(Reg);
    for (unsigned RCIdx = 0, RCIdxEnd = TRI->getNumRegClasses();
         RCIdx != RCIdxEnd; ++RCIdx) {
      const TargetRegisterClass *IdxRC = TRI->getRegClass(RCIdx);
      // FIXME: Consider aliasing sub/super registers.
      if (OpRC->hasSubClassEq(IdxRC))
        ++RegClassDefCounts[RCIdx];
    }

    return;
  }

  for (unsigned RCIdx = 0, RCIdxEnd = TRI->getNumRegClasses();
       RCIdx != RCIdxEnd; ++RCIdx) {
    const TargetRegisterClass *IdxRC = TRI->getRegClass(RCIdx);
    for (MCRegAliasIterator Alias(Reg, TRI, true); Alias.isValid(); ++Alias) {
      if (IdxRC->contains(*Alias)) {
        ++RegClassDefCounts[RCIdx];
        break;
      }
    }
  }
}

/// Compute \ref DefOperandIndexes so it contains the indices of "def" operands
/// that are to be allocated. Those are ordered in a way that small classes,
/// early clobbers and livethroughs are allocated first.
void RegAllocFast::findAndSortDefOperandIndexes(const MachineInstr &MI) {
  DefOperandIndexes.clear();

  // Track number of defs which may consume a register from the class.
  std::vector<unsigned> RegClassDefCounts(TRI->getNumRegClasses(), 0);
  assert(RegClassDefCounts[0] == 0);

  LLVM_DEBUG(dbgs() << "Need to assign livethroughs\n");
  for (unsigned I = 0, E = MI.getNumOperands(); I < E; ++I) {
    const MachineOperand &MO = MI.getOperand(I);
    if (!MO.isReg())
      continue;
    Register Reg = MO.getReg();
    if (MO.readsReg()) {
      if (Reg.isPhysical()) {
        LLVM_DEBUG(dbgs() << "mark extra used: " << printReg(Reg, TRI) << '\n');
        markPhysRegUsedInInstr(Reg);
      }
    }

    if (MO.isDef()) {
      if (Reg.isVirtual())
        DefOperandIndexes.push_back(I);

      addRegClassDefCounts(RegClassDefCounts, Reg);
    }
  }

  llvm::sort(DefOperandIndexes, [&](uint16_t I0, uint16_t I1) {
    const MachineOperand &MO0 = MI.getOperand(I0);
    const MachineOperand &MO1 = MI.getOperand(I1);
    Register Reg0 = MO0.getReg();
    Register Reg1 = MO1.getReg();
    const TargetRegisterClass &RC0 = *MRI->getRegClass(Reg0);
    const TargetRegisterClass &RC1 = *MRI->getRegClass(Reg1);

    // Identify regclass that are easy to use up completely just in this
    // instruction.
    unsigned ClassSize0 = RegClassInfo.getOrder(&RC0).size();
    unsigned ClassSize1 = RegClassInfo.getOrder(&RC1).size();

    bool SmallClass0 = ClassSize0 < RegClassDefCounts[RC0.getID()];
    bool SmallClass1 = ClassSize1 < RegClassDefCounts[RC1.getID()];
    if (SmallClass0 > SmallClass1)
      return true;
    if (SmallClass0 < SmallClass1)
      return false;

    // Allocate early clobbers and livethrough operands first.
    bool Livethrough0 = MO0.isEarlyClobber() || MO0.isTied() ||
                        (MO0.getSubReg() == 0 && !MO0.isUndef());
    bool Livethrough1 = MO1.isEarlyClobber() || MO1.isTied() ||
                        (MO1.getSubReg() == 0 && !MO1.isUndef());
    if (Livethrough0 > Livethrough1)
      return true;
    if (Livethrough0 < Livethrough1)
      return false;

    // Tie-break rule: operand index.
    return I0 < I1;
  });
}

void RegAllocFast::allocateInstruction(MachineInstr &MI) {
  // The basic algorithm here is:
  // 1. Mark registers of def operands as free
  // 2. Allocate registers to use operands and place reload instructions for
  //    registers displaced by the allocation.
  //
  // However we need to handle some corner cases:
  // - pre-assigned defs and uses need to be handled before the other def/use
  //   operands are processed to avoid the allocation heuristics clashing with
  //   the pre-assignment.
  // - The "free def operands" step has to come last instead of first for tied
  //   operands and early-clobbers.

  UsedInInstr.clear();
  RegMasks.clear();
  BundleVirtRegsMap.clear();

  auto TiedOpIsUndef = [&](const MachineOperand &MO, unsigned Idx) {
    assert(MO.isTied());
    unsigned TiedIdx = MI.findTiedOperandIdx(Idx);
    const MachineOperand &TiedMO = MI.getOperand(TiedIdx);
    return TiedMO.isUndef();
  };
  // Scan for special cases; Apply pre-assigned register defs to state.
  bool HasPhysRegUse = false;
  bool HasRegMask = false;
  bool HasVRegDef = false;
  bool HasDef = false;
  bool HasEarlyClobber = false;
  bool NeedToAssignLiveThroughs = false;
  for (unsigned I = 0; I < MI.getNumOperands(); ++I) {
    MachineOperand &MO = MI.getOperand(I);
    if (MO.isReg()) {
      Register Reg = MO.getReg();
      if (Reg.isVirtual()) {
        if (!shouldAllocateRegister(Reg))
          continue;
        if (MO.isDef()) {
          HasDef = true;
          HasVRegDef = true;
          if (MO.isEarlyClobber()) {
            HasEarlyClobber = true;
            NeedToAssignLiveThroughs = true;
          }
          if ((MO.isTied() && !TiedOpIsUndef(MO, I)) ||
              (MO.getSubReg() != 0 && !MO.isUndef()))
            NeedToAssignLiveThroughs = true;
        }
      } else if (Reg.isPhysical()) {
        if (!MRI->isReserved(Reg)) {
          if (MO.isDef()) {
            HasDef = true;
            bool displacedAny = definePhysReg(MI, Reg);
            if (MO.isEarlyClobber())
              HasEarlyClobber = true;
            if (!displacedAny)
              MO.setIsDead(true);
          }
          if (MO.readsReg())
            HasPhysRegUse = true;
        }
      }
    } else if (MO.isRegMask()) {
      HasRegMask = true;
      RegMasks.push_back(MO.getRegMask());
    }
  }

  // Allocate virtreg defs.
  if (HasDef) {
    if (HasVRegDef) {
      // Note that Implicit MOs can get re-arranged by defineVirtReg(), so loop
      // multiple times to ensure no operand is missed.
      bool ReArrangedImplicitOps = true;

      // Special handling for early clobbers, tied operands or subregister defs:
      // Compared to "normal" defs these:
      // - Must not use a register that is pre-assigned for a use operand.
      // - In order to solve tricky inline assembly constraints we change the
      //   heuristic to figure out a good operand order before doing
      //   assignments.
      if (NeedToAssignLiveThroughs) {
        PhysRegUses.clear();

        while (ReArrangedImplicitOps) {
          ReArrangedImplicitOps = false;
          findAndSortDefOperandIndexes(MI);
          for (uint16_t OpIdx : DefOperandIndexes) {
            MachineOperand &MO = MI.getOperand(OpIdx);
            LLVM_DEBUG(dbgs() << "Allocating " << MO << '\n');
            unsigned Reg = MO.getReg();
            if (MO.isEarlyClobber() ||
                (MO.isTied() && !TiedOpIsUndef(MO, OpIdx)) ||
                (MO.getSubReg() && !MO.isUndef())) {
              ReArrangedImplicitOps = defineLiveThroughVirtReg(MI, OpIdx, Reg);
            } else {
              ReArrangedImplicitOps = defineVirtReg(MI, OpIdx, Reg);
            }
            if (ReArrangedImplicitOps) {
              // Implicit operands of MI were re-arranged,
              // re-compute DefOperandIndexes.
              break;
            }
<<<<<<< HEAD
          }

          if (MO.isDef()) {
            if (Reg.isVirtual() && shouldAllocateRegister(Reg))
              DefOperandIndexes.push_back(I);

            addRegClassDefCounts(RegClassDefCounts, Reg);
          }
        }

        llvm::sort(DefOperandIndexes, [&](uint16_t I0, uint16_t I1) {
          const MachineOperand &MO0 = MI.getOperand(I0);
          const MachineOperand &MO1 = MI.getOperand(I1);
          Register Reg0 = MO0.getReg();
          Register Reg1 = MO1.getReg();
          const TargetRegisterClass &RC0 = *MRI->getRegClass(Reg0);
          const TargetRegisterClass &RC1 = *MRI->getRegClass(Reg1);

          // Identify regclass that are easy to use up completely just in this
          // instruction.
          unsigned ClassSize0 = RegClassInfo.getOrder(&RC0).size();
          unsigned ClassSize1 = RegClassInfo.getOrder(&RC1).size();

          bool SmallClass0 = ClassSize0 < RegClassDefCounts[RC0.getID()];
          bool SmallClass1 = ClassSize1 < RegClassDefCounts[RC1.getID()];
          if (SmallClass0 > SmallClass1)
            return true;
          if (SmallClass0 < SmallClass1)
            return false;

          // Allocate early clobbers and livethrough operands first.
          bool Livethrough0 = MO0.isEarlyClobber() || MO0.isTied() ||
                              (MO0.getSubReg() == 0 && !MO0.isUndef());
          bool Livethrough1 = MO1.isEarlyClobber() || MO1.isTied() ||
                              (MO1.getSubReg() == 0 && !MO1.isUndef());
          if (Livethrough0 > Livethrough1)
            return true;
          if (Livethrough0 < Livethrough1)
            return false;

          // Tie-break rule: operand index.
          return I0 < I1;
        });

        for (uint16_t OpIdx : DefOperandIndexes) {
          MachineOperand &MO = MI.getOperand(OpIdx);
          LLVM_DEBUG(dbgs() << "Allocating " << MO << '\n');
          unsigned Reg = MO.getReg();
          if (MO.isEarlyClobber() ||
              (MO.isTied() && !TiedOpIsUndef(MO, OpIdx)) ||
              (MO.getSubReg() && !MO.isUndef())) {
            defineLiveThroughVirtReg(MI, OpIdx, Reg);
          } else {
            defineVirtReg(MI, OpIdx, Reg);
=======
>>>>>>> 7db7f5e4
          }
        }
      } else {
        // Assign virtual register defs.
        while (ReArrangedImplicitOps) {
          ReArrangedImplicitOps = false;
          for (unsigned I = 0, E = MI.getNumOperands(); I < E; ++I) {
            MachineOperand &MO = MI.getOperand(I);
            if (!MO.isReg() || !MO.isDef())
              continue;
            Register Reg = MO.getReg();
            if (Reg.isVirtual()) {
              ReArrangedImplicitOps = defineVirtReg(MI, I, Reg);
              if (ReArrangedImplicitOps) {
                break;
              }
            }
          }
        }
      }
    }

    // Free registers occupied by defs.
    // Iterate operands in reverse order, so we see the implicit super register
    // defs first (we added them earlier in case of <def,read-undef>).
    for (signed I = MI.getNumOperands() - 1; I >= 0; --I) {
      MachineOperand &MO = MI.getOperand(I);
      if (!MO.isReg() || !MO.isDef())
        continue;

      Register Reg = MO.getReg();

      // subreg defs don't free the full register. We left the subreg number
      // around as a marker in setPhysReg() to recognize this case here.
      if (Reg.isPhysical() && MO.getSubReg() != 0) {
        MO.setSubReg(0);
        continue;
      }

      assert((!MO.isTied() || !isClobberedByRegMasks(MO.getReg())) &&
             "tied def assigned to clobbered register");

      // Do not free tied operands and early clobbers.
      if ((MO.isTied() && !TiedOpIsUndef(MO, I)) || MO.isEarlyClobber())
        continue;
      if (!Reg)
        continue;
      if (Reg.isVirtual()) {
        assert(!shouldAllocateRegister(Reg));
        continue;
      }
      assert(Reg.isPhysical());
      if (MRI->isReserved(Reg))
        continue;
      freePhysReg(Reg);
      unmarkRegUsedInInstr(Reg);
    }
  }

  // Displace clobbered registers.
  if (HasRegMask) {
    assert(!RegMasks.empty() && "expected RegMask");
    // MRI bookkeeping.
    for (const auto *RM : RegMasks)
      MRI->addPhysRegsUsedFromRegMask(RM);

    // Displace clobbered registers.
    for (const LiveReg &LR : LiveVirtRegs) {
      MCPhysReg PhysReg = LR.PhysReg;
      if (PhysReg != 0 && isClobberedByRegMasks(PhysReg))
        displacePhysReg(MI, PhysReg);
    }
  }

  // Apply pre-assigned register uses to state.
  if (HasPhysRegUse) {
    for (MachineOperand &MO : MI.operands()) {
      if (!MO.isReg() || !MO.readsReg())
        continue;
      Register Reg = MO.getReg();
      if (!Reg.isPhysical())
        continue;
      if (MRI->isReserved(Reg))
        continue;
      bool displacedAny = usePhysReg(MI, Reg);
      if (!displacedAny)
        MO.setIsKill(true);
    }
  }

  // Allocate virtreg uses and insert reloads as necessary.
  // Implicit MOs can get moved/removed by useVirtReg(), so loop multiple
  // times to ensure no operand is missed.
  bool HasUndefUse = false;
<<<<<<< HEAD
  for (unsigned I = 0; I < MI.getNumOperands(); ++I) {
    MachineOperand &MO = MI.getOperand(I);
    if (!MO.isReg() || !MO.isUse())
      continue;
    Register Reg = MO.getReg();
    if (!Reg.isVirtual() || !shouldAllocateRegister(Reg))
      continue;

    if (MO.isUndef()) {
      HasUndefUse = true;
      continue;
    }

=======
  bool ReArrangedImplicitMOs = true;
  while (ReArrangedImplicitMOs) {
    ReArrangedImplicitMOs = false;
    for (unsigned I = 0; I < MI.getNumOperands(); ++I) {
      MachineOperand &MO = MI.getOperand(I);
      if (!MO.isReg() || !MO.isUse())
        continue;
      Register Reg = MO.getReg();
      if (!Reg.isVirtual())
        continue;
>>>>>>> 7db7f5e4

      if (MO.isUndef()) {
        HasUndefUse = true;
        continue;
      }

      // Populate MayLiveAcrossBlocks in case the use block is allocated before
      // the def block (removing the vreg uses).
      mayLiveIn(Reg);

      assert(!MO.isInternalRead() && "Bundles not supported");
      assert(MO.readsReg() && "reading use");
      ReArrangedImplicitMOs = useVirtReg(MI, I, Reg);
      if (ReArrangedImplicitMOs)
        break;
    }
  }

  // Allocate undef operands. This is a separate step because in a situation
  // like  ` = OP undef %X, %X`    both operands need the same register assign
  // so we should perform the normal assignment first.
  if (HasUndefUse) {
    for (MachineOperand &MO : MI.all_uses()) {
      Register Reg = MO.getReg();
      if (!Reg.isVirtual() || !shouldAllocateRegister(Reg))
        continue;

      assert(MO.isUndef() && "Should only have undef virtreg uses left");
      allocVirtRegUndef(MO);
    }
  }

  // Free early clobbers.
  if (HasEarlyClobber) {
    for (MachineOperand &MO : llvm::reverse(MI.all_defs())) {
      if (!MO.isEarlyClobber())
        continue;
      assert(!MO.getSubReg() && "should be already handled in def processing");

      Register Reg = MO.getReg();
      if (!Reg)
        continue;
      if (Reg.isVirtual()) {
        assert(!shouldAllocateRegister(Reg));
        continue;
      }
      assert(Reg.isPhysical() && "should have register assigned");

      // We sometimes get odd situations like:
      //    early-clobber %x0 = INSTRUCTION %x0
      // which is semantically questionable as the early-clobber should
      // apply before the use. But in practice we consider the use to
      // happen before the early clobber now. Don't free the early clobber
      // register in this case.
      if (MI.readsRegister(Reg, TRI))
        continue;

      freePhysReg(Reg);
    }
  }

  LLVM_DEBUG(dbgs() << "<< " << MI);
  if (MI.isCopy() && MI.getOperand(0).getReg() == MI.getOperand(1).getReg() &&
      MI.getNumOperands() == 2) {
    LLVM_DEBUG(dbgs() << "Mark identity copy for removal\n");
    Coalesced.push_back(&MI);
  }
}

void RegAllocFast::handleDebugValue(MachineInstr &MI) {
  // Ignore DBG_VALUEs that aren't based on virtual registers. These are
  // mostly constants and frame indices.
  for (Register Reg : MI.getUsedDebugRegs()) {
    if (!Reg.isVirtual())
      continue;

    // Already spilled to a stackslot?
    int SS = StackSlotForVirtReg[Reg];
    if (SS != -1) {
      // Modify DBG_VALUE now that the value is in a spill slot.
      updateDbgValueForSpill(MI, SS, Reg);
      LLVM_DEBUG(dbgs() << "Rewrite DBG_VALUE for spilled memory: " << MI);
      continue;
    }

    // See if this virtual register has already been allocated to a physical
    // register or spilled to a stack slot.
    LiveRegMap::iterator LRI = findLiveVirtReg(Reg);
    SmallVector<MachineOperand *> DbgOps;
    for (MachineOperand &Op : MI.getDebugOperandsForReg(Reg))
      DbgOps.push_back(&Op);

    if (LRI != LiveVirtRegs.end() && LRI->PhysReg) {
      // Update every use of Reg within MI.
      for (auto &RegMO : DbgOps)
        setPhysReg(MI, *RegMO, LRI->PhysReg);
    } else {
      DanglingDbgValues[Reg].push_back(&MI);
    }

    // If Reg hasn't been spilled, put this DBG_VALUE in LiveDbgValueMap so
    // that future spills of Reg will have DBG_VALUEs.
    LiveDbgValueMap[Reg].append(DbgOps.begin(), DbgOps.end());
  }
}

void RegAllocFast::killDebugDefWithinBlock(MachineInstr &MI) {
  DILifetime *Lifetime = MI.getDebugLifetime();
  MCPhysReg Reg = MI.getDebugReferrer().getReg();
  // We have no knowledge of when PhysReg might be killed
  // outside of this block, so we insert a DbgKill before the first of the
  // following we encounter after the DbgDef:
  // * An existing DbgKill in the block (if it exists; we temporarily end up
  // with two DbgKill for this case to avoid an edge case in the Live/Dead
  // bookkeeping in DbgKills).
  // * A clobber of PhysReg.
  // * The first terminator of the block.
  // Record it in Lifetime2DbgKills so it can be removed if we later spill
  // VirtReg.
  MachineBasicBlock::iterator InsertBefore =
      MI.getParent()->getFirstTerminator();
  for (MachineBasicBlock::iterator I = std::next(MI.getIterator()),
                                   E = InsertBefore;
       I != E; ++I) {
    if (I->modifiesRegister(Reg, TRI) ||
        (I->isDebugKill() && I->getDebugLifetime() == Lifetime)) {
      InsertBefore = std::next(I);
      break;
    }
  }
  auto *DbgDefInstr =
      BuildMI(*MBB, InsertBefore, DebugLoc(), TII->get(TargetOpcode::DBG_KILL))
          .getInstr();
  DbgDefInstr->addOperand(MI.getOperand(0));
  Lifetime2DbgKills[Lifetime].handleNewDbgKill(*DbgDefInstr);
}

void RegAllocFast::handleDebugDefKill(MachineInstr &MI) {
  DILifetime *Lifetime = MI.getDebugLifetime();

  if (MI.isDebugKill())
    return Lifetime2DbgKills[Lifetime].handleExistingDbgKill(MI);

  MachineOperand &Referrer = MI.getDebugReferrer();

  // Ignore DBG_VALUEs that aren't based on virtual registers. These are
  // mostly constants and frame indices.
  if (!Referrer.isReg() || !Register::isVirtualRegister(Referrer.getReg()))
    return;

  Register VirtReg = Referrer.getReg();

  // Already spilled to a stackslot?
  int SS = StackSlotForVirtReg[VirtReg];
  if (SS != -1) {
    LLVM_DEBUG(dbgs() << "Rewrite DBG_DEF for spilled memory: " << MI);
    Referrer.ChangeToFrameIndex(SS);
    return;
  }

  // Record this DbgDef operand to update if we spill VirtReg.
  VReg2NonStackDbgDefs[VirtReg].push_back(&MI);

  LiveRegMap::iterator LRI = findLiveVirtReg(VirtReg);
  if (LRI != LiveVirtRegs.end() && LRI->PhysReg) {
    LLVM_DEBUG(dbgs() << "Record non-dangling DBG_DEF: " << MI);
    // This VirtReg has a definition reaching this DbgDef, and is currently in
    // LRI->PhysReg.
    setPhysReg(MI, Referrer, LRI->PhysReg);
    killDebugDefWithinBlock(MI);
  } else {
    LLVM_DEBUG(dbgs() << "Record dangling DBG_DEF: " << MI);
    // There is no reaching definition of VirtReg (i.e. the DbgDef appears
    // after the killing use of VirtReg, or there is no use), so we record it
    // here as "dangling". After the block is allocated we will attempt to
    // validate that the nearest definition of a PhysReg assigned to VirtReg
    // reaches this DbgDef; if it does, we will update the DbgDef to that
    // PhysReg, otherwise we will delete it.
    VReg2DanglingDbgDefs[VirtReg].push_back(&MI);
  }
}

void RegAllocFast::handleBundle(MachineInstr &MI) {
  MachineBasicBlock::instr_iterator BundledMI = MI.getIterator();
  ++BundledMI;
  while (BundledMI->isBundledWithPred()) {
    for (MachineOperand &MO : BundledMI->operands()) {
      if (!MO.isReg())
        continue;

      Register Reg = MO.getReg();
      if (!Reg.isVirtual() || !shouldAllocateRegister(Reg))
        continue;

      DenseMap<Register, MCPhysReg>::iterator DI;
      DI = BundleVirtRegsMap.find(Reg);
      assert(DI != BundleVirtRegsMap.end() && "Unassigned virtual register");

      setPhysReg(MI, MO, DI->second);
    }

    ++BundledMI;
  }
}

void RegAllocFast::allocateBasicBlock(MachineBasicBlock &MBB) {
  this->MBB = &MBB;
  LLVM_DEBUG(dbgs() << "\nAllocating " << MBB);

  RegUnitStates.assign(TRI->getNumRegUnits(), regFree);
  assert(LiveVirtRegs.empty() && "Mapping not cleared from last block?");

  for (const auto &LiveReg : MBB.liveouts())
    setPhysRegState(LiveReg.PhysReg, regPreAssigned);

  Coalesced.clear();

  // Traverse block in reverse order allocating instructions one by one.
  for (MachineInstr &MI : make_early_inc_range(reverse(MBB))) {
    LLVM_DEBUG(
      dbgs() << "\n>> " << MI << "Regs:";
      dumpState()
    );

    // Special handling for debug values. Note that they are not allowed to
    // affect codegen of the other instructions in any way.
    if (MI.isDebugValue()) {
      handleDebugValue(MI);
      continue;
    }

    if (MI.isDebugDefKill()) {
      handleDebugDefKill(MI);
      continue;
    }

    allocateInstruction(MI);

    // Once BUNDLE header is assigned registers, same assignments need to be
    // done for bundled MIs.
    if (MI.getOpcode() == TargetOpcode::BUNDLE) {
      handleBundle(MI);
    }
  }

  LLVM_DEBUG(
    dbgs() << "Begin Regs:";
    dumpState()
  );

  // Spill all physical registers holding virtual registers now.
  LLVM_DEBUG(dbgs() << "Loading live registers at begin of block.\n");
  reloadAtBegin(MBB);

  // Erase all the coalesced copies. We are delaying it until now because
  // LiveVirtRegs might refer to the instrs.
  for (MachineInstr *MI : Coalesced)
    MBB.erase(MI);
  NumCoalesced += Coalesced.size();

  for (auto &UDBGPair : DanglingDbgValues) {
    for (MachineInstr *DbgValue : UDBGPair.second) {
      assert(DbgValue->isDebugValue() && "expected DBG_VALUE");
      // Nothing to do if the vreg was spilled in the meantime.
      if (!DbgValue->hasDebugOperandForReg(UDBGPair.first))
        continue;
      LLVM_DEBUG(dbgs() << "Register did not survive for " << *DbgValue
                 << '\n');
      DbgValue->setDebugValueUndef();
    }
  }
  DanglingDbgValues.clear();

  for (auto &I : VReg2DanglingDbgDefs)
    for (MachineInstr *DbgDef : I.second)
      removeDebugDef(*DbgDef);
  VReg2DanglingDbgDefs.clear();

  LLVM_DEBUG(MBB.dump());
}

bool RegAllocFast::runOnMachineFunction(MachineFunction &MF) {
  LLVM_DEBUG(dbgs() << "********** FAST REGISTER ALLOCATION **********\n"
                    << "********** Function: " << MF.getName() << '\n');
  MRI = &MF.getRegInfo();
  const TargetSubtargetInfo &STI = MF.getSubtarget();
  TRI = STI.getRegisterInfo();
  TII = STI.getInstrInfo();
  MFI = &MF.getFrameInfo();
  MRI->freezeReservedRegs(MF);
  RegClassInfo.runOnMachineFunction(MF);
  unsigned NumRegUnits = TRI->getNumRegUnits();
  UsedInInstr.clear();
  UsedInInstr.setUniverse(NumRegUnits);
  PhysRegUses.clear();
  PhysRegUses.setUniverse(NumRegUnits);

  // initialize the virtual->physical register map to have a 'null'
  // mapping for all virtual registers
  unsigned NumVirtRegs = MRI->getNumVirtRegs();
  StackSlotForVirtReg.resize(NumVirtRegs);
  LiveVirtRegs.setUniverse(NumVirtRegs);
  MayLiveAcrossBlocks.clear();
  MayLiveAcrossBlocks.resize(NumVirtRegs);

  // Loop over all of the basic blocks, eliminating virtual register references
  for (MachineBasicBlock &MBB : MF)
    allocateBasicBlock(MBB);

  if (ClearVirtRegs) {
    // All machine operands and other references to virtual registers have been
    // replaced. Remove the virtual registers.
    MRI->clearVirtRegs();
  }

  StackSlotForVirtReg.clear();
  LiveDbgValueMap.clear();
  VReg2NonStackDbgDefs.clear();
  for (auto I : Lifetime2DbgKills)
    I.second.removeDead();
  Lifetime2DbgKills.clear();
  return true;
}

FunctionPass *llvm::createFastRegisterAllocator() {
  return new RegAllocFast();
}

FunctionPass *llvm::createFastRegisterAllocator(RegClassFilterFunc Ftor,
                                                bool ClearVirtRegs) {
  return new RegAllocFast(Ftor, ClearVirtRegs);
}
<|MERGE_RESOLUTION|>--- conflicted
+++ resolved
@@ -1468,63 +1468,6 @@
               // re-compute DefOperandIndexes.
               break;
             }
-<<<<<<< HEAD
-          }
-
-          if (MO.isDef()) {
-            if (Reg.isVirtual() && shouldAllocateRegister(Reg))
-              DefOperandIndexes.push_back(I);
-
-            addRegClassDefCounts(RegClassDefCounts, Reg);
-          }
-        }
-
-        llvm::sort(DefOperandIndexes, [&](uint16_t I0, uint16_t I1) {
-          const MachineOperand &MO0 = MI.getOperand(I0);
-          const MachineOperand &MO1 = MI.getOperand(I1);
-          Register Reg0 = MO0.getReg();
-          Register Reg1 = MO1.getReg();
-          const TargetRegisterClass &RC0 = *MRI->getRegClass(Reg0);
-          const TargetRegisterClass &RC1 = *MRI->getRegClass(Reg1);
-
-          // Identify regclass that are easy to use up completely just in this
-          // instruction.
-          unsigned ClassSize0 = RegClassInfo.getOrder(&RC0).size();
-          unsigned ClassSize1 = RegClassInfo.getOrder(&RC1).size();
-
-          bool SmallClass0 = ClassSize0 < RegClassDefCounts[RC0.getID()];
-          bool SmallClass1 = ClassSize1 < RegClassDefCounts[RC1.getID()];
-          if (SmallClass0 > SmallClass1)
-            return true;
-          if (SmallClass0 < SmallClass1)
-            return false;
-
-          // Allocate early clobbers and livethrough operands first.
-          bool Livethrough0 = MO0.isEarlyClobber() || MO0.isTied() ||
-                              (MO0.getSubReg() == 0 && !MO0.isUndef());
-          bool Livethrough1 = MO1.isEarlyClobber() || MO1.isTied() ||
-                              (MO1.getSubReg() == 0 && !MO1.isUndef());
-          if (Livethrough0 > Livethrough1)
-            return true;
-          if (Livethrough0 < Livethrough1)
-            return false;
-
-          // Tie-break rule: operand index.
-          return I0 < I1;
-        });
-
-        for (uint16_t OpIdx : DefOperandIndexes) {
-          MachineOperand &MO = MI.getOperand(OpIdx);
-          LLVM_DEBUG(dbgs() << "Allocating " << MO << '\n');
-          unsigned Reg = MO.getReg();
-          if (MO.isEarlyClobber() ||
-              (MO.isTied() && !TiedOpIsUndef(MO, OpIdx)) ||
-              (MO.getSubReg() && !MO.isUndef())) {
-            defineLiveThroughVirtReg(MI, OpIdx, Reg);
-          } else {
-            defineVirtReg(MI, OpIdx, Reg);
-=======
->>>>>>> 7db7f5e4
           }
         }
       } else {
@@ -1619,21 +1562,6 @@
   // Implicit MOs can get moved/removed by useVirtReg(), so loop multiple
   // times to ensure no operand is missed.
   bool HasUndefUse = false;
-<<<<<<< HEAD
-  for (unsigned I = 0; I < MI.getNumOperands(); ++I) {
-    MachineOperand &MO = MI.getOperand(I);
-    if (!MO.isReg() || !MO.isUse())
-      continue;
-    Register Reg = MO.getReg();
-    if (!Reg.isVirtual() || !shouldAllocateRegister(Reg))
-      continue;
-
-    if (MO.isUndef()) {
-      HasUndefUse = true;
-      continue;
-    }
-
-=======
   bool ReArrangedImplicitMOs = true;
   while (ReArrangedImplicitMOs) {
     ReArrangedImplicitMOs = false;
@@ -1644,7 +1572,6 @@
       Register Reg = MO.getReg();
       if (!Reg.isVirtual())
         continue;
->>>>>>> 7db7f5e4
 
       if (MO.isUndef()) {
         HasUndefUse = true;
