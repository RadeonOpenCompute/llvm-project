--- conflicted
+++ resolved
@@ -760,7 +760,7 @@
     // Giant live ranges fall back to the global assignment heuristic, which
     // prevents excessive spilling in pathological cases.
     bool ReverseLocal = TRI->reverseLocalAssignment();
-    bool AddPriorityToGlobal = TRI->addAllocPriorityToGlobalRanges();
+    bool AddPriorityToGlobal = TRI->addAllocPriorityToGlobalRanges(); // SALINAS
     const TargetRegisterClass &RC = *MRI->getRegClass(Reg);
     bool ForceGlobal = !ReverseLocal &&
       (Size / SlotIndex::InstrDist) > (2 * RCI.getNumAllocatableRegs(&RC));
@@ -785,12 +785,7 @@
       // interference.  Mark a bit to prioritize global above local ranges.
       Prio = (1u << 29) + Size;
 
-<<<<<<< HEAD
-      if (AddPriorityToGlobal)
-        Prio |= RC.AllocationPriority << 24;
-=======
       Prio |= RC.AllocationPriority << 24;
->>>>>>> 0e64e13c
     }
     // Mark a higher bit to prioritize global and local above RS_Split.
     Prio |= (1u << 31);
