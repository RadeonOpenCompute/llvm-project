//===-- llvm/CodeGen/DwarfUnit.cpp - Dwarf Type and Compile Units ---------===//
//
// Part of the LLVM Project, under the Apache License v2.0 with LLVM Exceptions.
// See https://llvm.org/LICENSE.txt for license information.
// SPDX-License-Identifier: Apache-2.0 WITH LLVM-exception
//
//===----------------------------------------------------------------------===//
//
// This file contains support for constructing a dwarf compile unit.
//
//===----------------------------------------------------------------------===//

#include "DwarfUnit.h"
#include "AddressPool.h"
#include "DwarfCompileUnit.h"
#include "DwarfExpression.h"
#include "llvm/ADT/APFloat.h"
#include "llvm/ADT/APInt.h"
#include "llvm/CodeGen/TargetRegisterInfo.h"
#include "llvm/IR/Constants.h"
#include "llvm/IR/DataLayout.h"
#include "llvm/IR/GlobalValue.h"
#include "llvm/IR/Metadata.h"
#include "llvm/MC/MCAsmInfo.h"
#include "llvm/MC/MCContext.h"
#include "llvm/MC/MCDwarf.h"
#include "llvm/MC/MCSection.h"
#include "llvm/MC/MCStreamer.h"
#include "llvm/Support/Casting.h"
#include "llvm/Target/TargetLoweringObjectFile.h"
#include <cassert>
#include <cstdint>
#include <limits>
#include <string>
#include <utility>

using namespace llvm;

#define DEBUG_TYPE "dwarfdebug"

bool llvm::DisableDwarfLocations;
static cl::opt<bool, true> DisableDwarfLocationsOpt(
    "disable-dwarf-locations",
    cl::desc("Disable emitting DWARF location DIE attributes"),
    cl::ReallyHidden, cl::location(DisableDwarfLocations),
    cl::init(false));

DIEDwarfExpression::DIEDwarfExpression(const AsmPrinter &AP,
                                       DwarfCompileUnit &CU, DIELoc &DIE)
    : DwarfExpression(AP, CU), OutDIE(DIE) {}

void DIEDwarfExpression::emitOp(uint8_t Op, const char* Comment) {
  CU.addUInt(getActiveDIE(), dwarf::DW_FORM_data1, Op);
}

void DIEDwarfExpression::emitSigned(int64_t Value) {
  CU.addSInt(getActiveDIE(), dwarf::DW_FORM_sdata, Value);
}

void DIEDwarfExpression::emitUnsigned(uint64_t Value) {
  CU.addUInt(getActiveDIE(), dwarf::DW_FORM_udata, Value);
}

void DIEDwarfExpression::emitData1(uint8_t Value) {
  CU.addUInt(getActiveDIE(), dwarf::DW_FORM_data1, Value);
}

void DIEDwarfExpression::emitBaseTypeRef(uint64_t Idx) {
  CU.addBaseTypeRef(getActiveDIE(), Idx);
}

void DIEDwarfExpression::emitOpAddress(const GlobalVariable *GV) {
  CU.addOpAddress(getActiveDIE(), AP.getSymbol(GV));
}

void DIEDwarfExpression::enableTemporaryBuffer() {
  assert(!IsBuffering && "Already buffering?");
  IsBuffering = true;
}

void DIEDwarfExpression::disableTemporaryBuffer() { IsBuffering = false; }

unsigned DIEDwarfExpression::getTemporaryBufferSize() {
  return TmpDIE.computeSize(AP.getDwarfFormParams());
}

void DIEDwarfExpression::commitTemporaryBuffer() { OutDIE.takeValues(TmpDIE); }

bool DIEDwarfExpression::isFrameRegister(const TargetRegisterInfo &TRI,
                                         llvm::Register MachineReg) {
  return MachineReg == TRI.getFrameRegister(*AP.MF);
}

DwarfUnit::DwarfUnit(dwarf::Tag UnitTag, const DICompileUnit *Node,
                     AsmPrinter *A, DwarfDebug *DW, DwarfFile *DWU,
                     unsigned UniqueID)
    : DIEUnit(UnitTag), UniqueID(UniqueID), CUNode(Node), Asm(A), DD(DW),
      DU(DWU) {}

DwarfTypeUnit::DwarfTypeUnit(DwarfCompileUnit &CU, AsmPrinter *A,
                             DwarfDebug *DW, DwarfFile *DWU, unsigned UniqueID,
                             MCDwarfDwoLineTable *SplitLineTable)
    : DwarfUnit(dwarf::DW_TAG_type_unit, CU.getCUNode(), A, DW, DWU, UniqueID),
      CU(CU), SplitLineTable(SplitLineTable) {}

DwarfUnit::~DwarfUnit() {
  for (DIEBlock *B : DIEBlocks)
    B->~DIEBlock();
  for (DIELoc *L : DIELocs)
    L->~DIELoc();
}

int64_t DwarfUnit::getDefaultLowerBound() const {
  switch (getLanguage()) {
  default:
    break;

  // The languages below have valid values in all DWARF versions.
  case dwarf::DW_LANG_C:
  case dwarf::DW_LANG_C89:
  case dwarf::DW_LANG_C_plus_plus:
    return 0;

  case dwarf::DW_LANG_Fortran77:
  case dwarf::DW_LANG_Fortran90:
    return 1;

  // The languages below have valid values only if the DWARF version >= 3.
  case dwarf::DW_LANG_C99:
  case dwarf::DW_LANG_ObjC:
  case dwarf::DW_LANG_ObjC_plus_plus:
    if (DD->getDwarfVersion() >= 3)
      return 0;
    break;

  case dwarf::DW_LANG_Fortran95:
    if (DD->getDwarfVersion() >= 3)
      return 1;
    break;

  // Starting with DWARF v4, all defined languages have valid values.
  case dwarf::DW_LANG_D:
  case dwarf::DW_LANG_Java:
  case dwarf::DW_LANG_Python:
  case dwarf::DW_LANG_UPC:
    if (DD->getDwarfVersion() >= 4)
      return 0;
    break;

  case dwarf::DW_LANG_Ada83:
  case dwarf::DW_LANG_Ada95:
  case dwarf::DW_LANG_Cobol74:
  case dwarf::DW_LANG_Cobol85:
  case dwarf::DW_LANG_Modula2:
  case dwarf::DW_LANG_Pascal83:
  case dwarf::DW_LANG_PLI:
    if (DD->getDwarfVersion() >= 4)
      return 1;
    break;

  // The languages below are new in DWARF v5.
  case dwarf::DW_LANG_BLISS:
  case dwarf::DW_LANG_C11:
  case dwarf::DW_LANG_C_plus_plus_03:
  case dwarf::DW_LANG_C_plus_plus_11:
  case dwarf::DW_LANG_C_plus_plus_14:
  case dwarf::DW_LANG_Dylan:
  case dwarf::DW_LANG_Go:
  case dwarf::DW_LANG_Haskell:
  case dwarf::DW_LANG_OCaml:
  case dwarf::DW_LANG_OpenCL:
  case dwarf::DW_LANG_RenderScript:
  case dwarf::DW_LANG_Rust:
  case dwarf::DW_LANG_Swift:
    if (DD->getDwarfVersion() >= 5)
      return 0;
    break;

  case dwarf::DW_LANG_Fortran03:
  case dwarf::DW_LANG_Fortran08:
  case dwarf::DW_LANG_Julia:
  case dwarf::DW_LANG_Modula3:
    if (DD->getDwarfVersion() >= 5)
      return 1;
    break;
  }

  return -1;
}

/// Check whether the DIE for this MDNode can be shared across CUs.
bool DwarfUnit::isShareableAcrossCUs(const DINode *D) const {
  // When the MDNode can be part of the type system, the DIE can be shared
  // across CUs.
  // Combining type units and cross-CU DIE sharing is lower value (since
  // cross-CU DIE sharing is used in LTO and removes type redundancy at that
  // level already) but may be implementable for some value in projects
  // building multiple independent libraries with LTO and then linking those
  // together.
  if (isDwoUnit() && !DD->shareAcrossDWOCUs())
    return false;
  return (isa<DIType>(D) ||
          (isa<DISubprogram>(D) && !cast<DISubprogram>(D)->isDefinition())) &&
         !DD->generateTypeUnits();
}

DIE *DwarfUnit::getDIE(const DINode *D) const {
  if (isShareableAcrossCUs(D))
    return DU->getDIE(D);
  return MDNodeToDieMap.lookup(D);
}

void DwarfUnit::insertDIE(const DINode *Desc, DIE *D) {
  if (isShareableAcrossCUs(Desc)) {
    DU->insertDIE(Desc, D);
    return;
  }
  MDNodeToDieMap.insert(std::make_pair(Desc, D));
}

void DwarfUnit::insertDIE(DIE *D) {
  MDNodeToDieMap.insert(std::make_pair(nullptr, D));
}

void DwarfUnit::addMemorySpaceAttribute(DIE &D, dwarf::MemorySpace MS) {
  if (MS != dwarf::DW_MSPACE_LLVM_none)
    addUInt(D, dwarf::DW_AT_LLVM_memory_space, dwarf::DW_FORM_data4, MS);
}

void DwarfUnit::addFlag(DIE &Die, dwarf::Attribute Attribute) {
  if (DD->getDwarfVersion() >= 4)
    addAttribute(Die, Attribute, dwarf::DW_FORM_flag_present, DIEInteger(1));
  else
    addAttribute(Die, Attribute, dwarf::DW_FORM_flag, DIEInteger(1));
}

void DwarfUnit::addUInt(DIEValueList &Die, dwarf::Attribute Attribute,
                        std::optional<dwarf::Form> Form, uint64_t Integer) {
  if (!Form)
    Form = DIEInteger::BestForm(false, Integer);
  assert(Form != dwarf::DW_FORM_implicit_const &&
         "DW_FORM_implicit_const is used only for signed integers");
  addAttribute(Die, Attribute, *Form, DIEInteger(Integer));
}

void DwarfUnit::addUInt(DIEValueList &Block, dwarf::Form Form,
                        uint64_t Integer) {
  addUInt(Block, (dwarf::Attribute)0, Form, Integer);
}

void DwarfUnit::addSInt(DIEValueList &Die, dwarf::Attribute Attribute,
                        std::optional<dwarf::Form> Form, int64_t Integer) {
  if (!Form)
    Form = DIEInteger::BestForm(true, Integer);
  addAttribute(Die, Attribute, *Form, DIEInteger(Integer));
}

void DwarfUnit::addSInt(DIELoc &Die, std::optional<dwarf::Form> Form,
                        int64_t Integer) {
  addSInt(Die, (dwarf::Attribute)0, Form, Integer);
}

void DwarfUnit::addString(DIE &Die, dwarf::Attribute Attribute,
                          StringRef String) {
  if (CUNode->isDebugDirectivesOnly())
    return;

  if (DD->useInlineStrings()) {
    addAttribute(Die, Attribute, dwarf::DW_FORM_string,
                 new (DIEValueAllocator)
                     DIEInlineString(String, DIEValueAllocator));
    return;
  }
  dwarf::Form IxForm =
      isDwoUnit() ? dwarf::DW_FORM_GNU_str_index : dwarf::DW_FORM_strp;

  auto StringPoolEntry =
      useSegmentedStringOffsetsTable() || IxForm == dwarf::DW_FORM_GNU_str_index
          ? DU->getStringPool().getIndexedEntry(*Asm, String)
          : DU->getStringPool().getEntry(*Asm, String);

  // For DWARF v5 and beyond, use the smallest strx? form possible.
  if (useSegmentedStringOffsetsTable()) {
    IxForm = dwarf::DW_FORM_strx1;
    unsigned Index = StringPoolEntry.getIndex();
    if (Index > 0xffffff)
      IxForm = dwarf::DW_FORM_strx4;
    else if (Index > 0xffff)
      IxForm = dwarf::DW_FORM_strx3;
    else if (Index > 0xff)
      IxForm = dwarf::DW_FORM_strx2;
  }
  addAttribute(Die, Attribute, IxForm, DIEString(StringPoolEntry));
}

void DwarfUnit::addLabel(DIEValueList &Die, dwarf::Attribute Attribute,
                         dwarf::Form Form, const MCSymbol *Label) {
  addAttribute(Die, Attribute, Form, DIELabel(Label));
}

void DwarfUnit::addLabel(DIELoc &Die, dwarf::Form Form, const MCSymbol *Label) {
  addLabel(Die, (dwarf::Attribute)0, Form, Label);
}

void DwarfUnit::addSectionOffset(DIE &Die, dwarf::Attribute Attribute,
                                 uint64_t Integer) {
  addUInt(Die, Attribute, DD->getDwarfSectionOffsetForm(), Integer);
}

unsigned DwarfTypeUnit::getOrCreateSourceID(const DIFile *File) {
  if (!SplitLineTable)
    return getCU().getOrCreateSourceID(File);
  if (!UsedLineTable) {
    UsedLineTable = true;
    // This is a split type unit that needs a line table.
    addSectionOffset(getUnitDie(), dwarf::DW_AT_stmt_list, 0);
  }
  return SplitLineTable->getFile(
      File->getDirectory(), File->getFilename(), DD->getMD5AsBytes(File),
      Asm->OutContext.getDwarfVersion(), File->getSource());
}

void DwarfUnit::addPoolOpAddress(DIEValueList &Die, const MCSymbol *Label) {
  bool UseAddrOffsetFormOrExpressions =
      DD->useAddrOffsetForm() || DD->useAddrOffsetExpressions();

  const MCSymbol *Base = nullptr;
  if (Label->isInSection() && UseAddrOffsetFormOrExpressions)
    Base = DD->getSectionLabel(&Label->getSection());

  uint32_t Index = DD->getAddressPool().getIndex(Base ? Base : Label);

  if (DD->getDwarfVersion() >= 5) {
    addUInt(Die, dwarf::DW_FORM_data1, dwarf::DW_OP_addrx);
    addUInt(Die, dwarf::DW_FORM_addrx, Index);
  } else {
    addUInt(Die, dwarf::DW_FORM_data1, dwarf::DW_OP_GNU_addr_index);
    addUInt(Die, dwarf::DW_FORM_GNU_addr_index, Index);
  }

  if (Base && Base != Label) {
    addUInt(Die, dwarf::DW_FORM_data1, dwarf::DW_OP_const4u);
    addLabelDelta(Die, (dwarf::Attribute)0, Label, Base);
    addUInt(Die, dwarf::DW_FORM_data1, dwarf::DW_OP_plus);
  }
}

void DwarfUnit::addOpAddress(DIELoc &Die, const MCSymbol *Sym) {
  if (DD->getDwarfVersion() >= 5) {
    addPoolOpAddress(Die, Sym);
    return;
  }

  if (DD->useSplitDwarf()) {
    addPoolOpAddress(Die, Sym);
    return;
  }

  addUInt(Die, dwarf::DW_FORM_data1, dwarf::DW_OP_addr);
  addLabel(Die, dwarf::DW_FORM_addr, Sym);
}

void DwarfUnit::addLabelDelta(DIEValueList &Die, dwarf::Attribute Attribute,
                              const MCSymbol *Hi, const MCSymbol *Lo) {
  addAttribute(Die, Attribute, dwarf::DW_FORM_data4,
               new (DIEValueAllocator) DIEDelta(Hi, Lo));
}

void DwarfUnit::addDIEEntry(DIE &Die, dwarf::Attribute Attribute, DIE &Entry) {
  addDIEEntry(Die, Attribute, DIEEntry(Entry));
}

void DwarfUnit::addDIETypeSignature(DIE &Die, uint64_t Signature) {
  // Flag the type unit reference as a declaration so that if it contains
  // members (implicit special members, static data member definitions, member
  // declarations for definitions in this CU, etc) consumers don't get confused
  // and think this is a full definition.
  addFlag(Die, dwarf::DW_AT_declaration);

  addAttribute(Die, dwarf::DW_AT_signature, dwarf::DW_FORM_ref_sig8,
               DIEInteger(Signature));
}

void DwarfUnit::addDIEEntry(DIE &Die, dwarf::Attribute Attribute,
                            DIEEntry Entry) {
  const DIEUnit *CU = Die.getUnit();
  const DIEUnit *EntryCU = Entry.getEntry().getUnit();
  if (!CU)
    // We assume that Die belongs to this CU, if it is not linked to any CU yet.
    CU = getUnitDie().getUnit();
  if (!EntryCU)
    EntryCU = getUnitDie().getUnit();
  assert(EntryCU == CU || !DD->useSplitDwarf() || DD->shareAcrossDWOCUs() ||
         !static_cast<const DwarfUnit*>(CU)->isDwoUnit());
  addAttribute(Die, Attribute,
               EntryCU == CU ? dwarf::DW_FORM_ref4 : dwarf::DW_FORM_ref_addr,
               Entry);
}

DIE &DwarfUnit::createAndAddDIE(dwarf::Tag Tag, DIE &Parent, const DINode *N) {
  DIE &Die = Parent.addChild(DIE::get(DIEValueAllocator, Tag));
  if (N)
    insertDIE(N, &Die);
  return Die;
}

void DwarfUnit::addBlock(DIE &Die, dwarf::Attribute Attribute, DIELoc *Loc) {
  Loc->computeSize(Asm->getDwarfFormParams());
  DIELocs.push_back(Loc); // Memoize so we can call the destructor later on.
  if (DisableDwarfLocations)
    return;
  addAttribute(Die, Attribute, Loc->BestForm(DD->getDwarfVersion()), Loc);
}

void DwarfUnit::addBlock(DIE &Die, dwarf::Attribute Attribute, dwarf::Form Form,
                         DIEBlock *Block) {
  Block->computeSize(Asm->getDwarfFormParams());
  DIEBlocks.push_back(Block); // Memoize so we can call the destructor later on.
  addAttribute(Die, Attribute, Form, Block);
}

void DwarfUnit::addBlock(DIE &Die, dwarf::Attribute Attribute,
                         DIEBlock *Block) {
  addBlock(Die, Attribute, Block->BestForm(), Block);
}

void DwarfUnit::addSourceLine(DIE &Die, unsigned Line, const DIFile *File) {
  if (Line == 0)
    return;

  unsigned FileID = getOrCreateSourceID(File);
  addUInt(Die, dwarf::DW_AT_decl_file, std::nullopt, FileID);
  addUInt(Die, dwarf::DW_AT_decl_line, std::nullopt, Line);
}

void DwarfUnit::addSourceLine(DIE &Die, const DILocalVariable *V) {
  assert(V);

  addSourceLine(Die, V->getLine(), V->getFile());
}

void DwarfUnit::addSourceLine(DIE &Die, const DIGlobalVariable *G) {
  assert(G);

  addSourceLine(Die, G->getLine(), G->getFile());
}

void DwarfUnit::addSourceLine(DIE &Die, const DISubprogram *SP) {
  assert(SP);

  addSourceLine(Die, SP->getLine(), SP->getFile());
}

void DwarfUnit::addSourceLine(DIE &Die, const DILabel *L) {
  assert(L);

  addSourceLine(Die, L->getLine(), L->getFile());
}

void DwarfUnit::addSourceLine(DIE &Die, const DIType *Ty) {
  assert(Ty);

  addSourceLine(Die, Ty->getLine(), Ty->getFile());
}

void DwarfUnit::addSourceLine(DIE &Die, const DIObjCProperty *Ty) {
  assert(Ty);

  addSourceLine(Die, Ty->getLine(), Ty->getFile());
}

void DwarfUnit::addConstantFPValue(DIE &Die, const ConstantFP *CFP) {
  // Pass this down to addConstantValue as an unsigned bag of bits.
  addConstantValue(Die, CFP->getValueAPF().bitcastToAPInt(), true);
}

void DwarfUnit::addConstantValue(DIE &Die, const ConstantInt *CI,
                                 const DIType *Ty) {
  addConstantValue(Die, CI->getValue(), Ty);
}

void DwarfUnit::addConstantValue(DIE &Die, uint64_t Val, const DIType *Ty) {
  addConstantValue(Die, DD->isUnsignedDIType(Ty), Val);
}

void DwarfUnit::addConstantValue(DIE &Die, bool Unsigned, uint64_t Val) {
  // FIXME: This is a bit conservative/simple - it emits negative values always
  // sign extended to 64 bits rather than minimizing the number of bytes.
  addUInt(Die, dwarf::DW_AT_const_value,
          Unsigned ? dwarf::DW_FORM_udata : dwarf::DW_FORM_sdata, Val);
}

void DwarfUnit::addConstantValue(DIE &Die, const APInt &Val, const DIType *Ty) {
  addConstantValue(Die, Val, DD->isUnsignedDIType(Ty));
}

void DwarfUnit::addConstantValue(DIE &Die, const APInt &Val, bool Unsigned) {
  unsigned CIBitWidth = Val.getBitWidth();
  if (CIBitWidth <= 64) {
    addConstantValue(Die, Unsigned,
                     Unsigned ? Val.getZExtValue() : Val.getSExtValue());
    return;
  }

  DIEBlock *Block = new (DIEValueAllocator) DIEBlock;

  // Get the raw data form of the large APInt.
  const uint64_t *Ptr64 = Val.getRawData();

  int NumBytes = Val.getBitWidth() / 8; // 8 bits per byte.
  bool LittleEndian = Asm->getDataLayout().isLittleEndian();

  // Output the constant to DWARF one byte at a time.
  for (int i = 0; i < NumBytes; i++) {
    uint8_t c;
    if (LittleEndian)
      c = Ptr64[i / 8] >> (8 * (i & 7));
    else
      c = Ptr64[(NumBytes - 1 - i) / 8] >> (8 * ((NumBytes - 1 - i) & 7));
    addUInt(*Block, dwarf::DW_FORM_data1, c);
  }

  addBlock(Die, dwarf::DW_AT_const_value, Block);
}

void DwarfUnit::addLinkageName(DIE &Die, StringRef LinkageName) {
  if (!LinkageName.empty())
    addString(Die,
              DD->getDwarfVersion() >= 4 ? dwarf::DW_AT_linkage_name
                                         : dwarf::DW_AT_MIPS_linkage_name,
              GlobalValue::dropLLVMManglingEscape(LinkageName));
}

void DwarfUnit::addTemplateParams(DIE &Buffer, DINodeArray TParams) {
  // Add template parameters.
  for (const auto *Element : TParams) {
    if (auto *TTP = dyn_cast<DITemplateTypeParameter>(Element))
      constructTemplateTypeParameterDIE(Buffer, TTP);
    else if (auto *TVP = dyn_cast<DITemplateValueParameter>(Element))
      constructTemplateValueParameterDIE(Buffer, TVP);
  }
}

/// Add thrown types.
void DwarfUnit::addThrownTypes(DIE &Die, DINodeArray ThrownTypes) {
  for (const auto *Ty : ThrownTypes) {
    DIE &TT = createAndAddDIE(dwarf::DW_TAG_thrown_type, Die);
    addType(TT, cast<DIType>(Ty));
  }
}

void DwarfUnit::addAccess(DIE &Die, DINode::DIFlags Flags) {
  if ((Flags & DINode::FlagAccessibility) == DINode::FlagProtected)
    addUInt(Die, dwarf::DW_AT_accessibility, dwarf::DW_FORM_data1,
            dwarf::DW_ACCESS_protected);
  else if ((Flags & DINode::FlagAccessibility) == DINode::FlagPrivate)
    addUInt(Die, dwarf::DW_AT_accessibility, dwarf::DW_FORM_data1,
            dwarf::DW_ACCESS_private);
  else if ((Flags & DINode::FlagAccessibility) == DINode::FlagPublic)
    addUInt(Die, dwarf::DW_AT_accessibility, dwarf::DW_FORM_data1,
            dwarf::DW_ACCESS_public);
}

DIE *DwarfUnit::getOrCreateContextDIE(const DIScope *Context) {
  if (!Context || isa<DIFile>(Context) || isa<DICompileUnit>(Context))
    return &getUnitDie();
  if (auto *T = dyn_cast<DIType>(Context))
    return getOrCreateTypeDIE(T);
  if (auto *NS = dyn_cast<DINamespace>(Context))
    return getOrCreateNameSpace(NS);
  if (auto *SP = dyn_cast<DISubprogram>(Context))
    return getOrCreateSubprogramDIE(SP);
  if (auto *M = dyn_cast<DIModule>(Context))
    return getOrCreateModule(M);
  return getDIE(Context);
}

DIE *DwarfUnit::createTypeDIE(const DICompositeType *Ty) {
  auto *Context = Ty->getScope();
  DIE *ContextDIE = getOrCreateContextDIE(Context);

  if (DIE *TyDIE = getDIE(Ty))
    return TyDIE;

  // Create new type.
  DIE &TyDIE = createAndAddDIE(Ty->getTag(), *ContextDIE, Ty);

  constructTypeDIE(TyDIE, cast<DICompositeType>(Ty));

  updateAcceleratorTables(Context, Ty, TyDIE);
  return &TyDIE;
}

DIE *DwarfUnit::createTypeDIE(const DIScope *Context, DIE &ContextDIE,
                              const DIType *Ty) {
  // Create new type.
  DIE &TyDIE = createAndAddDIE(Ty->getTag(), ContextDIE, Ty);

  auto construct = [&](const auto *Ty) {
    updateAcceleratorTables(Context, Ty, TyDIE);
    constructTypeDIE(TyDIE, Ty);
  };

  if (auto *CTy = dyn_cast<DICompositeType>(Ty)) {
    if (DD->generateTypeUnits() && !Ty->isForwardDecl() &&
        (Ty->getRawName() || CTy->getRawIdentifier())) {
      // Skip updating the accelerator tables since this is not the full type.
      if (MDString *TypeId = CTy->getRawIdentifier()) {
        addGlobalType(Ty, TyDIE, Context);
        DD->addDwarfTypeUnitType(getCU(), TypeId->getString(), TyDIE, CTy);
      } else {
        updateAcceleratorTables(Context, Ty, TyDIE);
        finishNonUnitTypeDIE(TyDIE, CTy);
      }
      return &TyDIE;
    }
    construct(CTy);
  } else if (auto *BT = dyn_cast<DIBasicType>(Ty))
    construct(BT);
  else if (auto *ST = dyn_cast<DIStringType>(Ty))
    construct(ST);
  else if (auto *STy = dyn_cast<DISubroutineType>(Ty))
    construct(STy);
  else
    construct(cast<DIDerivedType>(Ty));

  return &TyDIE;
}

DIE *DwarfUnit::getOrCreateTypeDIE(const MDNode *TyNode) {
  if (!TyNode)
    return nullptr;

  auto *Ty = cast<DIType>(TyNode);

  // DW_TAG_restrict_type is not supported in DWARF2
  if (Ty->getTag() == dwarf::DW_TAG_restrict_type && DD->getDwarfVersion() <= 2)
    return getOrCreateTypeDIE(cast<DIDerivedType>(Ty)->getBaseType());

  // DW_TAG_atomic_type is not supported in DWARF < 5
  if (Ty->getTag() == dwarf::DW_TAG_atomic_type && DD->getDwarfVersion() < 5)
    return getOrCreateTypeDIE(cast<DIDerivedType>(Ty)->getBaseType());

  // Construct the context before querying for the existence of the DIE in case
  // such construction creates the DIE.
  auto *Context = Ty->getScope();
  DIE *ContextDIE = getOrCreateContextDIE(Context);
  assert(ContextDIE);

  if (DIE *TyDIE = getDIE(Ty))
    return TyDIE;

  return static_cast<DwarfUnit *>(ContextDIE->getUnit())
      ->createTypeDIE(Context, *ContextDIE, Ty);
}

void DwarfUnit::updateAcceleratorTables(const DIScope *Context,
                                        const DIType *Ty, const DIE &TyDIE) {
  if (Ty->getName().empty())
    return;
  if (Ty->isForwardDecl())
    return;

  // add temporary record for this type to be added later

  unsigned Flags = 0;
  if (auto *CT = dyn_cast<DICompositeType>(Ty)) {
    // A runtime language of 0 actually means C/C++ and that any
    // non-negative value is some version of Objective-C/C++.
    if (CT->getRuntimeLang() == 0 || CT->isObjcClassComplete())
      Flags = dwarf::DW_FLAG_type_implementation;
  }

  DD->addAccelType(*this, CUNode->getNameTableKind(), Ty->getName(), TyDIE,
                   Flags);

  if (auto *CT = dyn_cast<DICompositeType>(Ty))
    if (Ty->getName() != CT->getIdentifier() &&
        CT->getRuntimeLang() == dwarf::DW_LANG_Swift)
      DD->addAccelType(*this, CUNode->getNameTableKind(), CT->getIdentifier(),
                       TyDIE, Flags);

  addGlobalType(Ty, TyDIE, Context);
}

void DwarfUnit::addGlobalType(const DIType *Ty, const DIE &TyDIE,
                              const DIScope *Context) {
  if (!Context || isa<DICompileUnit>(Context) || isa<DIFile>(Context) ||
      isa<DINamespace>(Context) || isa<DICommonBlock>(Context))
    addGlobalTypeImpl(Ty, TyDIE, Context);
}

void DwarfUnit::addType(DIE &Entity, const DIType *Ty,
                        dwarf::Attribute Attribute) {
  assert(Ty && "Trying to add a type that doesn't exist?");
  addDIEEntry(Entity, Attribute, DIEEntry(*getOrCreateTypeDIE(Ty)));
}

std::string DwarfUnit::getParentContextString(const DIScope *Context) const {
  if (!Context)
    return "";

  // FIXME: Decide whether to implement this for non-C++ languages.
  if (!dwarf::isCPlusPlus((dwarf::SourceLanguage)getLanguage()))
    return "";

  std::string CS;
  SmallVector<const DIScope *, 1> Parents;
  while (!isa<DICompileUnit>(Context)) {
    Parents.push_back(Context);
    if (const DIScope *S = Context->getScope())
      Context = S;
    else
      // Structure, etc types will have a NULL context if they're at the top
      // level.
      break;
  }

  // Reverse iterate over our list to go from the outermost construct to the
  // innermost.
  for (const DIScope *Ctx : llvm::reverse(Parents)) {
    StringRef Name = Ctx->getName();
    if (Name.empty() && isa<DINamespace>(Ctx))
      Name = "(anonymous namespace)";
    if (!Name.empty()) {
      CS += Name;
      CS += "::";
    }
  }
  return CS;
}

void DwarfUnit::constructTypeDIE(DIE &Buffer, const DIBasicType *BTy) {
  // Get core information.
  StringRef Name = BTy->getName();
  // Add name if not anonymous or intermediate type.
  if (!Name.empty())
    addString(Buffer, dwarf::DW_AT_name, Name);

  // An unspecified type only has a name attribute.
  if (BTy->getTag() == dwarf::DW_TAG_unspecified_type)
    return;

  if (BTy->getTag() != dwarf::DW_TAG_string_type)
    addUInt(Buffer, dwarf::DW_AT_encoding, dwarf::DW_FORM_data1,
            BTy->getEncoding());

  uint64_t Size = BTy->getSizeInBits() >> 3;
  addUInt(Buffer, dwarf::DW_AT_byte_size, std::nullopt, Size);

  if (BTy->isBigEndian())
    addUInt(Buffer, dwarf::DW_AT_endianity, std::nullopt, dwarf::DW_END_big);
  else if (BTy->isLittleEndian())
    addUInt(Buffer, dwarf::DW_AT_endianity, std::nullopt, dwarf::DW_END_little);

  if (uint32_t NumExtraInhabitants = BTy->getNumExtraInhabitants())
    addUInt(Buffer, dwarf::DW_AT_LLVM_num_extra_inhabitants, std::nullopt,
            NumExtraInhabitants);
}

void DwarfUnit::constructTypeDIE(DIE &Buffer, const DIStringType *STy) {
  // Get core information.
  StringRef Name = STy->getName();
  // Add name if not anonymous or intermediate type.
  if (!Name.empty())
    addString(Buffer, dwarf::DW_AT_name, Name);

  if (DIVariable *Var = STy->getStringLength()) {
    if (auto *VarDIE = getDIE(Var))
      addDIEEntry(Buffer, dwarf::DW_AT_string_length, *VarDIE);
  } else if (DIExpression *Expr = STy->getStringLengthExp()) {
    DIELoc *Loc = new (DIEValueAllocator) DIELoc;
    DIEDwarfExpression DwarfExpr(*Asm, getCU(), *Loc);
    // This is to describe the memory location of the
    // length of a Fortran deferred length string, so
    // lock it down as such.
    DwarfExpr.setMemoryLocationKind();
    DwarfExpr.addExpression(Expr);
    addBlock(Buffer, dwarf::DW_AT_string_length, DwarfExpr.finalize());
  } else {
    uint64_t Size = STy->getSizeInBits() >> 3;
    addUInt(Buffer, dwarf::DW_AT_byte_size, std::nullopt, Size);
  }

  if (DIExpression *Expr = STy->getStringLocationExp()) {
    DIELoc *Loc = new (DIEValueAllocator) DIELoc;
    DIEDwarfExpression DwarfExpr(*Asm, getCU(), *Loc);
    // This is to describe the memory location of the
    // string, so lock it down as such.
    DwarfExpr.setMemoryLocationKind();
    DwarfExpr.addExpression(Expr);
    addBlock(Buffer, dwarf::DW_AT_data_location, DwarfExpr.finalize());
  }

  if (STy->getEncoding()) {
    // For eventual Unicode support.
    addUInt(Buffer, dwarf::DW_AT_encoding, dwarf::DW_FORM_data1,
            STy->getEncoding());
  }
}

void DwarfUnit::constructTypeDIE(DIE &Buffer, const DIDerivedType *DTy) {
  // Get core information.
  StringRef Name = DTy->getName();
  uint64_t Size = DTy->getSizeInBits() >> 3;
  uint16_t Tag = Buffer.getTag();

  // Map to main type, void will not have a type.
  const DIType *FromTy = DTy->getBaseType();
  if (FromTy)
    addType(Buffer, FromTy);

  // Add name if not anonymous or intermediate type.
  if (!Name.empty())
    addString(Buffer, dwarf::DW_AT_name, Name);

  addAnnotation(Buffer, DTy->getAnnotations());

  // If alignment is specified for a typedef , create and insert DW_AT_alignment
  // attribute in DW_TAG_typedef DIE.
  if (Tag == dwarf::DW_TAG_typedef && DD->getDwarfVersion() >= 5) {
    uint32_t AlignInBytes = DTy->getAlignInBytes();
    if (AlignInBytes > 0)
      addUInt(Buffer, dwarf::DW_AT_alignment, dwarf::DW_FORM_udata,
              AlignInBytes);
  }

  // Add size if non-zero (derived types might be zero-sized.)
  if (Size && Tag != dwarf::DW_TAG_pointer_type
           && Tag != dwarf::DW_TAG_ptr_to_member_type
           && Tag != dwarf::DW_TAG_reference_type
           && Tag != dwarf::DW_TAG_rvalue_reference_type)
    addUInt(Buffer, dwarf::DW_AT_byte_size, std::nullopt, Size);

  if (Tag == dwarf::DW_TAG_ptr_to_member_type)
    addDIEEntry(Buffer, dwarf::DW_AT_containing_type,
                *getOrCreateTypeDIE(cast<DIDerivedType>(DTy)->getClassType()));

  addAccess(Buffer, DTy->getFlags());

  // Add source line info if available and TyDesc is not a forward declaration.
  if (!DTy->isForwardDecl())
    addSourceLine(Buffer, DTy);

  // If DWARF address space value is other than None, add it.  The IR
  // verifier checks that DWARF address space only exists for pointer
  // or reference types.
  if (auto AS = DTy->getDWARFAddressSpace()) {
    // TODO: Drop address_class once the debugger adopts address_space
    for (auto ASTag :
         {dwarf::DW_AT_address_class, dwarf::DW_AT_LLVM_address_space})
      addUInt(Buffer, ASTag, dwarf::DW_FORM_data4, *AS);
  }

  // Add template alias template parameters.
  if (Tag == dwarf::DW_TAG_template_alias)
    addTemplateParams(Buffer, DTy->getTemplateParams());

  if (auto PtrAuthData = DTy->getPtrAuthData()) {
    addUInt(Buffer, dwarf::DW_AT_LLVM_ptrauth_key, dwarf::DW_FORM_data1,
            PtrAuthData->key());
    if (PtrAuthData->isAddressDiscriminated())
      addFlag(Buffer, dwarf::DW_AT_LLVM_ptrauth_address_discriminated);
    addUInt(Buffer, dwarf::DW_AT_LLVM_ptrauth_extra_discriminator,
            dwarf::DW_FORM_data2, PtrAuthData->extraDiscriminator());
    if (PtrAuthData->isaPointer())
      addFlag(Buffer, dwarf::DW_AT_LLVM_ptrauth_isa_pointer);
    if (PtrAuthData->authenticatesNullValues())
      addFlag(Buffer, dwarf::DW_AT_LLVM_ptrauth_authenticates_null_values);
  }

  addMemorySpaceAttribute(Buffer, DTy->getDWARFMemorySpace());
}

DIE *DwarfUnit::constructSubprogramArguments(DIE &Buffer, DITypeRefArray Args) {
  // Args[0] is the return type.
  DIE *ObjectPointer = nullptr;
  for (unsigned i = 1, N = Args.size(); i < N; ++i) {
    const DIType *Ty = Args[i];
    if (!Ty) {
      assert(i == N-1 && "Unspecified parameter must be the last argument");
      createAndAddDIE(dwarf::DW_TAG_unspecified_parameters, Buffer);
    } else {
      DIE &Arg = createAndAddDIE(dwarf::DW_TAG_formal_parameter, Buffer);
      addType(Arg, Ty);
      if (Ty->isArtificial())
        addFlag(Arg, dwarf::DW_AT_artificial);
      if (Ty->isObjectPointer()) {
        assert(!ObjectPointer && "Can't have more than one object pointer");
        ObjectPointer = &Arg;
      }
    }
  }

  return ObjectPointer;
}

void DwarfUnit::constructTypeDIE(DIE &Buffer, const DISubroutineType *CTy) {
  // Add return type.  A void return won't have a type.
  auto Elements = cast<DISubroutineType>(CTy)->getTypeArray();
  if (Elements.size())
    if (auto RTy = Elements[0])
      addType(Buffer, RTy);

  bool isPrototyped = true;
  if (Elements.size() == 2 && !Elements[1])
    isPrototyped = false;

  constructSubprogramArguments(Buffer, Elements);

  // Add prototype flag if we're dealing with a C language and the function has
  // been prototyped.
  if (isPrototyped && dwarf::isC((dwarf::SourceLanguage)getLanguage()))
    addFlag(Buffer, dwarf::DW_AT_prototyped);

  // Add a DW_AT_calling_convention if this has an explicit convention.
  if (CTy->getCC() && CTy->getCC() != dwarf::DW_CC_normal)
    addUInt(Buffer, dwarf::DW_AT_calling_convention, dwarf::DW_FORM_data1,
            CTy->getCC());

  if (CTy->isLValueReference())
    addFlag(Buffer, dwarf::DW_AT_reference);

  if (CTy->isRValueReference())
    addFlag(Buffer, dwarf::DW_AT_rvalue_reference);
}

void DwarfUnit::addAnnotation(DIE &Buffer, DINodeArray Annotations) {
  if (!Annotations)
    return;

  for (const Metadata *Annotation : Annotations->operands()) {
    const MDNode *MD = cast<MDNode>(Annotation);
    const MDString *Name = cast<MDString>(MD->getOperand(0));
    const auto &Value = MD->getOperand(1);

    DIE &AnnotationDie = createAndAddDIE(dwarf::DW_TAG_LLVM_annotation, Buffer);
    addString(AnnotationDie, dwarf::DW_AT_name, Name->getString());
    if (const auto *Data = dyn_cast<MDString>(Value))
      addString(AnnotationDie, dwarf::DW_AT_const_value, Data->getString());
    else if (const auto *Data = dyn_cast<ConstantAsMetadata>(Value))
      addConstantValue(AnnotationDie, Data->getValue()->getUniqueInteger(),
                       /*Unsigned=*/true);
    else
      assert(false && "Unsupported annotation value type");
  }
}

void DwarfUnit::constructTypeDIE(DIE &Buffer, const DICompositeType *CTy) {
  // Add name if not anonymous or intermediate type.
  StringRef Name = CTy->getName();

  uint64_t Size = CTy->getSizeInBits() >> 3;
  uint16_t Tag = Buffer.getTag();

  switch (Tag) {
  case dwarf::DW_TAG_array_type:
    constructArrayTypeDIE(Buffer, CTy);
    break;
  case dwarf::DW_TAG_enumeration_type:
    constructEnumTypeDIE(Buffer, CTy);
    break;
  case dwarf::DW_TAG_variant_part:
  case dwarf::DW_TAG_structure_type:
  case dwarf::DW_TAG_union_type:
  case dwarf::DW_TAG_class_type:
  case dwarf::DW_TAG_namelist: {
    // Emit the discriminator for a variant part.
    DIDerivedType *Discriminator = nullptr;
    if (Tag == dwarf::DW_TAG_variant_part) {
      Discriminator = CTy->getDiscriminator();
      if (Discriminator) {
        // DWARF says:
        //    If the variant part has a discriminant, the discriminant is
        //    represented by a separate debugging information entry which is
        //    a child of the variant part entry.
        DIE &DiscMember = constructMemberDIE(Buffer, Discriminator);
        addDIEEntry(Buffer, dwarf::DW_AT_discr, DiscMember);
      }
    }

    // Add template parameters to a class, structure or union types.
    if (Tag == dwarf::DW_TAG_class_type ||
        Tag == dwarf::DW_TAG_structure_type || Tag == dwarf::DW_TAG_union_type)
      addTemplateParams(Buffer, CTy->getTemplateParams());

    // Add elements to structure type.
    DINodeArray Elements = CTy->getElements();
    for (const auto *Element : Elements) {
      if (!Element)
        continue;
      if (auto *SP = dyn_cast<DISubprogram>(Element))
        getOrCreateSubprogramDIE(SP);
      else if (auto *DDTy = dyn_cast<DIDerivedType>(Element)) {
        if (DDTy->getTag() == dwarf::DW_TAG_friend) {
          DIE &ElemDie = createAndAddDIE(dwarf::DW_TAG_friend, Buffer);
          addType(ElemDie, DDTy->getBaseType(), dwarf::DW_AT_friend);
        } else if (DDTy->isStaticMember()) {
          getOrCreateStaticMemberDIE(DDTy);
        } else if (Tag == dwarf::DW_TAG_variant_part) {
          // When emitting a variant part, wrap each member in
          // DW_TAG_variant.
          DIE &Variant = createAndAddDIE(dwarf::DW_TAG_variant, Buffer);
          if (const ConstantInt *CI =
              dyn_cast_or_null<ConstantInt>(DDTy->getDiscriminantValue())) {
            if (DD->isUnsignedDIType(Discriminator->getBaseType()))
              addUInt(Variant, dwarf::DW_AT_discr_value, std::nullopt,
                      CI->getZExtValue());
            else
              addSInt(Variant, dwarf::DW_AT_discr_value, std::nullopt,
                      CI->getSExtValue());
          }
          constructMemberDIE(Variant, DDTy);
        } else {
          constructMemberDIE(Buffer, DDTy);
        }
      } else if (auto *Property = dyn_cast<DIObjCProperty>(Element)) {
        DIE &ElemDie = createAndAddDIE(Property->getTag(), Buffer);
        StringRef PropertyName = Property->getName();
        addString(ElemDie, dwarf::DW_AT_APPLE_property_name, PropertyName);
        if (Property->getType())
          addType(ElemDie, Property->getType());
        addSourceLine(ElemDie, Property);
        StringRef GetterName = Property->getGetterName();
        if (!GetterName.empty())
          addString(ElemDie, dwarf::DW_AT_APPLE_property_getter, GetterName);
        StringRef SetterName = Property->getSetterName();
        if (!SetterName.empty())
          addString(ElemDie, dwarf::DW_AT_APPLE_property_setter, SetterName);
        if (unsigned PropertyAttributes = Property->getAttributes())
          addUInt(ElemDie, dwarf::DW_AT_APPLE_property_attribute, std::nullopt,
                  PropertyAttributes);
      } else if (auto *Composite = dyn_cast<DICompositeType>(Element)) {
        if (Composite->getTag() == dwarf::DW_TAG_variant_part) {
          DIE &VariantPart = createAndAddDIE(Composite->getTag(), Buffer);
          constructTypeDIE(VariantPart, Composite);
        }
      } else if (Tag == dwarf::DW_TAG_namelist) {
        auto *Var = dyn_cast<DINode>(Element);
        auto *VarDIE = getDIE(Var);
        if (VarDIE) {
          DIE &ItemDie = createAndAddDIE(dwarf::DW_TAG_namelist_item, Buffer);
          addDIEEntry(ItemDie, dwarf::DW_AT_namelist_item, *VarDIE);
        }
      }
    }

    if (CTy->isAppleBlockExtension())
      addFlag(Buffer, dwarf::DW_AT_APPLE_block);

    if (CTy->getExportSymbols())
      addFlag(Buffer, dwarf::DW_AT_export_symbols);

    // This is outside the DWARF spec, but GDB expects a DW_AT_containing_type
    // inside C++ composite types to point to the base class with the vtable.
    // Rust uses DW_AT_containing_type to link a vtable to the type
    // for which it was created.
    if (auto *ContainingType = CTy->getVTableHolder())
      addDIEEntry(Buffer, dwarf::DW_AT_containing_type,
                  *getOrCreateTypeDIE(ContainingType));

    if (CTy->isObjcClassComplete())
      addFlag(Buffer, dwarf::DW_AT_APPLE_objc_complete_type);

    // Add the type's non-standard calling convention.
    // DW_CC_pass_by_value/DW_CC_pass_by_reference are introduced in DWARF 5.
    if (!Asm->TM.Options.DebugStrictDwarf || DD->getDwarfVersion() >= 5) {
      uint8_t CC = 0;
      if (CTy->isTypePassByValue())
        CC = dwarf::DW_CC_pass_by_value;
      else if (CTy->isTypePassByReference())
        CC = dwarf::DW_CC_pass_by_reference;
      if (CC)
        addUInt(Buffer, dwarf::DW_AT_calling_convention, dwarf::DW_FORM_data1,
                CC);
    }

    if (auto *SpecifiedFrom = CTy->getSpecification())
      addDIEEntry(Buffer, dwarf::DW_AT_specification,
                  *getOrCreateContextDIE(SpecifiedFrom));

    break;
  }
  default:
    break;
  }

  // Add name if not anonymous or intermediate type.
  if (!Name.empty())
    addString(Buffer, dwarf::DW_AT_name, Name);

  // For Swift, mangled names are put into DW_AT_linkage_name.
  if (CTy->getRuntimeLang() == dwarf::DW_LANG_Swift && CTy->getRawIdentifier())
    addString(Buffer, dwarf::DW_AT_linkage_name, CTy->getIdentifier());

  addAnnotation(Buffer, CTy->getAnnotations());

  if (Tag == dwarf::DW_TAG_enumeration_type ||
      Tag == dwarf::DW_TAG_class_type || Tag == dwarf::DW_TAG_structure_type ||
      Tag == dwarf::DW_TAG_union_type) {
    // Add size if non-zero (derived types might be zero-sized.)
    // Ignore the size if it's a non-enum forward decl.
    // TODO: Do we care about size for enum forward declarations?
    if (Size &&
        (!CTy->isForwardDecl() || Tag == dwarf::DW_TAG_enumeration_type))
      addUInt(Buffer, dwarf::DW_AT_byte_size, std::nullopt, Size);
    else if (!CTy->isForwardDecl())
      // Add zero size if it is not a forward declaration.
      addUInt(Buffer, dwarf::DW_AT_byte_size, std::nullopt, 0);

    // If we're a forward decl, say so.
    if (CTy->isForwardDecl())
      addFlag(Buffer, dwarf::DW_AT_declaration);

    // Add accessibility info if available.
    addAccess(Buffer, CTy->getFlags());

    // Add source line info if available.
    if (!CTy->isForwardDecl())
      addSourceLine(Buffer, CTy);

    // No harm in adding the runtime language to the declaration.
    unsigned RLang = CTy->getRuntimeLang();
    if (RLang)
      addUInt(Buffer, dwarf::DW_AT_APPLE_runtime_class, dwarf::DW_FORM_data1,
              RLang);

    // Add align info if available.
    if (uint32_t AlignInBytes = CTy->getAlignInBytes())
      addUInt(Buffer, dwarf::DW_AT_alignment, dwarf::DW_FORM_udata,
              AlignInBytes);

    if (uint32_t NumExtraInhabitants = CTy->getNumExtraInhabitants())
      addUInt(Buffer, dwarf::DW_AT_LLVM_num_extra_inhabitants, std::nullopt,
              NumExtraInhabitants);
  }
}

void DwarfUnit::constructTemplateTypeParameterDIE(
    DIE &Buffer, const DITemplateTypeParameter *TP) {
  DIE &ParamDIE =
      createAndAddDIE(dwarf::DW_TAG_template_type_parameter, Buffer);
  // Add the type if it exists, it could be void and therefore no type.
  if (TP->getType())
    addType(ParamDIE, TP->getType());
  if (!TP->getName().empty())
    addString(ParamDIE, dwarf::DW_AT_name, TP->getName());
  if (TP->isDefault() && isCompatibleWithVersion(5))
    addFlag(ParamDIE, dwarf::DW_AT_default_value);
}

void DwarfUnit::constructTemplateValueParameterDIE(
    DIE &Buffer, const DITemplateValueParameter *VP) {
  DIE &ParamDIE = createAndAddDIE(VP->getTag(), Buffer);

  // Add the type if there is one, template template and template parameter
  // packs will not have a type.
  if (VP->getTag() == dwarf::DW_TAG_template_value_parameter)
    addType(ParamDIE, VP->getType());
  if (!VP->getName().empty())
    addString(ParamDIE, dwarf::DW_AT_name, VP->getName());
  if (VP->isDefault() && isCompatibleWithVersion(5))
    addFlag(ParamDIE, dwarf::DW_AT_default_value);
  if (Metadata *Val = VP->getValue()) {
    if (ConstantInt *CI = mdconst::dyn_extract<ConstantInt>(Val))
      addConstantValue(ParamDIE, CI, VP->getType());
    else if (GlobalValue *GV = mdconst::dyn_extract<GlobalValue>(Val)) {
      // We cannot describe the location of dllimport'd entities: the
      // computation of their address requires loads from the IAT.
      if (!GV->hasDLLImportStorageClass()) {
        // For declaration non-type template parameters (such as global values
        // and functions)
        DIELoc *Loc = new (DIEValueAllocator) DIELoc;
        addOpAddress(*Loc, Asm->getSymbol(GV));
        // Emit DW_OP_stack_value to use the address as the immediate value of
        // the parameter, rather than a pointer to it.
        addUInt(*Loc, dwarf::DW_FORM_data1, dwarf::DW_OP_stack_value);
        addBlock(ParamDIE, dwarf::DW_AT_location, Loc);
      }
    } else if (VP->getTag() == dwarf::DW_TAG_GNU_template_template_param) {
      assert(isa<MDString>(Val));
      addString(ParamDIE, dwarf::DW_AT_GNU_template_name,
                cast<MDString>(Val)->getString());
    } else if (VP->getTag() == dwarf::DW_TAG_GNU_template_parameter_pack) {
      addTemplateParams(ParamDIE, cast<MDTuple>(Val));
    }
  }
}

DIE *DwarfUnit::getOrCreateNameSpace(const DINamespace *NS) {
  // Construct the context before querying for the existence of the DIE in case
  // such construction creates the DIE.
  DIE *ContextDIE = getOrCreateContextDIE(NS->getScope());

  if (DIE *NDie = getDIE(NS))
    return NDie;
  DIE &NDie = createAndAddDIE(dwarf::DW_TAG_namespace, *ContextDIE, NS);

  StringRef Name = NS->getName();
  if (!Name.empty())
    addString(NDie, dwarf::DW_AT_name, NS->getName());
  else
    Name = "(anonymous namespace)";
  DD->addAccelNamespace(*this, CUNode->getNameTableKind(), Name, NDie);
  addGlobalName(Name, NDie, NS->getScope());
  if (NS->getExportSymbols())
    addFlag(NDie, dwarf::DW_AT_export_symbols);
  return &NDie;
}

DIE *DwarfUnit::getOrCreateModule(const DIModule *M) {
  // Construct the context before querying for the existence of the DIE in case
  // such construction creates the DIE.
  DIE *ContextDIE = getOrCreateContextDIE(M->getScope());

  if (DIE *MDie = getDIE(M))
    return MDie;
  DIE &MDie = createAndAddDIE(dwarf::DW_TAG_module, *ContextDIE, M);

  if (!M->getName().empty()) {
    addString(MDie, dwarf::DW_AT_name, M->getName());
    addGlobalName(M->getName(), MDie, M->getScope());
  }
  if (!M->getConfigurationMacros().empty())
    addString(MDie, dwarf::DW_AT_LLVM_config_macros,
              M->getConfigurationMacros());
  if (!M->getIncludePath().empty())
    addString(MDie, dwarf::DW_AT_LLVM_include_path, M->getIncludePath());
  if (!M->getAPINotesFile().empty())
    addString(MDie, dwarf::DW_AT_LLVM_apinotes, M->getAPINotesFile());
  if (M->getFile())
    addUInt(MDie, dwarf::DW_AT_decl_file, std::nullopt,
            getOrCreateSourceID(M->getFile()));
  if (M->getLineNo())
    addUInt(MDie, dwarf::DW_AT_decl_line, std::nullopt, M->getLineNo());
  if (M->getIsDecl())
    addFlag(MDie, dwarf::DW_AT_declaration);

  return &MDie;
}

DIE *DwarfUnit::getOrCreateSubprogramDIE(const DISubprogram *SP, bool Minimal) {
  // Construct the context before querying for the existence of the DIE in case
  // such construction creates the DIE (as is the case for member function
  // declarations).
  DIE *ContextDIE =
      Minimal ? &getUnitDie() : getOrCreateContextDIE(SP->getScope());

  if (DIE *SPDie = getDIE(SP))
    return SPDie;

  if (auto *SPDecl = SP->getDeclaration()) {
    if (!Minimal) {
      // Add subprogram definitions to the CU die directly.
      ContextDIE = &getUnitDie();
      // Build the decl now to ensure it precedes the definition.
      getOrCreateSubprogramDIE(SPDecl);
    }
  }

  // DW_TAG_inlined_subroutine may refer to this DIE.
  DIE &SPDie = createAndAddDIE(dwarf::DW_TAG_subprogram, *ContextDIE, SP);

  // Stop here and fill this in later, depending on whether or not this
  // subprogram turns out to have inlined instances or not.
  if (SP->isDefinition())
    return &SPDie;

  static_cast<DwarfUnit *>(SPDie.getUnit())
      ->applySubprogramAttributes(SP, SPDie);
  return &SPDie;
}

bool DwarfUnit::applySubprogramDefinitionAttributes(const DISubprogram *SP,
                                                    DIE &SPDie, bool Minimal) {
  DIE *DeclDie = nullptr;
  StringRef DeclLinkageName;
  if (auto *SPDecl = SP->getDeclaration()) {
    if (!Minimal) {
      DITypeRefArray DeclArgs, DefinitionArgs;
      DeclArgs = SPDecl->getType()->getTypeArray();
      DefinitionArgs = SP->getType()->getTypeArray();

      if (DeclArgs.size() && DefinitionArgs.size())
        if (DefinitionArgs[0] != nullptr && DeclArgs[0] != DefinitionArgs[0])
          addType(SPDie, DefinitionArgs[0]);

      DeclDie = getDIE(SPDecl);
      assert(DeclDie && "This DIE should've already been constructed when the "
                        "definition DIE was created in "
                        "getOrCreateSubprogramDIE");
      // Look at the Decl's linkage name only if we emitted it.
      if (DD->useAllLinkageNames())
        DeclLinkageName = SPDecl->getLinkageName();
      unsigned DeclID = getOrCreateSourceID(SPDecl->getFile());
      unsigned DefID = getOrCreateSourceID(SP->getFile());
      if (DeclID != DefID)
        addUInt(SPDie, dwarf::DW_AT_decl_file, std::nullopt, DefID);

      if (SP->getLine() != SPDecl->getLine())
        addUInt(SPDie, dwarf::DW_AT_decl_line, std::nullopt, SP->getLine());
    }
  }

  // Add function template parameters.
  addTemplateParams(SPDie, SP->getTemplateParams());

  // Add the linkage name if we have one and it isn't in the Decl.
  StringRef LinkageName = SP->getLinkageName();
  assert(((LinkageName.empty() || DeclLinkageName.empty()) ||
          LinkageName == DeclLinkageName) &&
         "decl has a linkage name and it is different");
  if (DeclLinkageName.empty() &&
      // Always emit it for abstract subprograms.
      (DD->useAllLinkageNames() || DU->getAbstractScopeDIEs().lookup(SP)))
    addLinkageName(SPDie, LinkageName);

  if (!DeclDie)
    return false;

  // Refer to the function declaration where all the other attributes will be
  // found.
  addDIEEntry(SPDie, dwarf::DW_AT_specification, *DeclDie);
  return true;
}

void DwarfUnit::applySubprogramAttributes(const DISubprogram *SP, DIE &SPDie,
                                          bool SkipSPAttributes) {
  // If -fdebug-info-for-profiling is enabled, need to emit the subprogram
  // and its source location.
  bool SkipSPSourceLocation = SkipSPAttributes &&
                              !CUNode->getDebugInfoForProfiling();
  if (!SkipSPSourceLocation)
    if (applySubprogramDefinitionAttributes(SP, SPDie, SkipSPAttributes))
      return;

  // Constructors and operators for anonymous aggregates do not have names.
  if (!SP->getName().empty())
    addString(SPDie, dwarf::DW_AT_name, SP->getName());

  addAnnotation(SPDie, SP->getAnnotations());

  if (!SkipSPSourceLocation)
    addSourceLine(SPDie, SP);

  // Skip the rest of the attributes under -gmlt to save space.
  if (SkipSPAttributes)
    return;

  // Add the prototype if we have a prototype and we have a C like
  // language.
  if (SP->isPrototyped() && dwarf::isC((dwarf::SourceLanguage)getLanguage()))
    addFlag(SPDie, dwarf::DW_AT_prototyped);

  if (SP->isObjCDirect())
    addFlag(SPDie, dwarf::DW_AT_APPLE_objc_direct);

  unsigned CC = 0;
  DITypeRefArray Args;
  if (const DISubroutineType *SPTy = SP->getType()) {
    Args = SPTy->getTypeArray();
    CC = SPTy->getCC();
  }

  // Add a DW_AT_calling_convention if this has an explicit convention.
  if (CC && CC != dwarf::DW_CC_normal)
    addUInt(SPDie, dwarf::DW_AT_calling_convention, dwarf::DW_FORM_data1, CC);

  // Add a return type. If this is a type like a C/C++ void type we don't add a
  // return type.
  if (Args.size())
    if (auto Ty = Args[0])
      addType(SPDie, Ty);

  unsigned VK = SP->getVirtuality();
  if (VK) {
    addUInt(SPDie, dwarf::DW_AT_virtuality, dwarf::DW_FORM_data1, VK);
    if (SP->getVirtualIndex() != -1u) {
      DIELoc *Block = getDIELoc();
      addUInt(*Block, dwarf::DW_FORM_data1, dwarf::DW_OP_constu);
      addUInt(*Block, dwarf::DW_FORM_udata, SP->getVirtualIndex());
      addBlock(SPDie, dwarf::DW_AT_vtable_elem_location, Block);
    }
    ContainingTypeMap.insert(std::make_pair(&SPDie, SP->getContainingType()));
  }

  if (!SP->isDefinition()) {
    addFlag(SPDie, dwarf::DW_AT_declaration);

    // Add arguments. Do not add arguments for subprogram definition. They will
    // be handled while processing variables.
<<<<<<< HEAD
    // FIXME: If no DBG_* intrinsic survives for a param into AsmPrinter then
    // the argument doesn't get added at all. As an example, the following
    // produces DWARF without mention of the "d" param:
    // echo 'struct c {int x; c(const c&)=delete; c(c&&)=delete; }; void \
    // f(c d) { }' | clang -x c++ - -o - -m32 -O0 -g -emit-llvm -S | \
    // build/bin/llc -O0 -filetype=obj | build/bin/llvm-dwarfdump -a -
    constructSubprogramArguments(SPDie, Args);
=======
    if (auto *ObjectPointer = constructSubprogramArguments(SPDie, Args))
      addDIEEntry(SPDie, dwarf::DW_AT_object_pointer, *ObjectPointer);
>>>>>>> 128e2e44
  }

  addThrownTypes(SPDie, SP->getThrownTypes());

  if (SP->isArtificial())
    addFlag(SPDie, dwarf::DW_AT_artificial);

  if (!SP->isLocalToUnit())
    addFlag(SPDie, dwarf::DW_AT_external);

  if (DD->useAppleExtensionAttributes()) {
    if (SP->isOptimized())
      addFlag(SPDie, dwarf::DW_AT_APPLE_optimized);

    if (unsigned isa = Asm->getISAEncoding())
      addUInt(SPDie, dwarf::DW_AT_APPLE_isa, dwarf::DW_FORM_flag, isa);
  }

  if (SP->isLValueReference())
    addFlag(SPDie, dwarf::DW_AT_reference);

  if (SP->isRValueReference())
    addFlag(SPDie, dwarf::DW_AT_rvalue_reference);

  if (SP->isNoReturn())
    addFlag(SPDie, dwarf::DW_AT_noreturn);

  addAccess(SPDie, SP->getFlags());

  if (SP->isExplicit())
    addFlag(SPDie, dwarf::DW_AT_explicit);

  if (SP->isMainSubprogram())
    addFlag(SPDie, dwarf::DW_AT_main_subprogram);
  if (SP->isPure())
    addFlag(SPDie, dwarf::DW_AT_pure);
  if (SP->isElemental())
    addFlag(SPDie, dwarf::DW_AT_elemental);
  if (SP->isRecursive())
    addFlag(SPDie, dwarf::DW_AT_recursive);

  if (!SP->getTargetFuncName().empty())
    addString(SPDie, dwarf::DW_AT_trampoline, SP->getTargetFuncName());

  if (DD->getDwarfVersion() >= 5 && SP->isDeleted())
    addFlag(SPDie, dwarf::DW_AT_deleted);
}

void DwarfUnit::constructSubrangeDIE(DIE &Buffer, const DISubrange *SR,
                                     DIE *IndexTy) {
  DIE &DW_Subrange = createAndAddDIE(dwarf::DW_TAG_subrange_type, Buffer);
  addDIEEntry(DW_Subrange, dwarf::DW_AT_type, *IndexTy);

  // The LowerBound value defines the lower bounds which is typically zero for
  // C/C++. The Count value is the number of elements.  Values are 64 bit. If
  // Count == -1 then the array is unbounded and we do not emit
  // DW_AT_lower_bound and DW_AT_count attributes.
  int64_t DefaultLowerBound = getDefaultLowerBound();

  auto AddBoundTypeEntry = [&](dwarf::Attribute Attr,
                               DISubrange::BoundType Bound) -> void {
    if (auto *BV = dyn_cast_if_present<DIVariable *>(Bound)) {
      if (auto *VarDIE = getDIE(BV))
        addDIEEntry(DW_Subrange, Attr, *VarDIE);
    } else if (auto *BE = dyn_cast_if_present<DIExpression *>(Bound)) {
      DIELoc *Loc = new (DIEValueAllocator) DIELoc;
      DIEDwarfExpression DwarfExpr(*Asm, getCU(), *Loc);
      DwarfExpr.setMemoryLocationKind();
      DwarfExpr.addExpression(BE);
      addBlock(DW_Subrange, Attr, DwarfExpr.finalize());
    } else if (auto *BI = dyn_cast_if_present<ConstantInt *>(Bound)) {
      if (Attr == dwarf::DW_AT_count) {
        if (BI->getSExtValue() != -1)
          addUInt(DW_Subrange, Attr, std::nullopt, BI->getSExtValue());
      } else if (Attr != dwarf::DW_AT_lower_bound || DefaultLowerBound == -1 ||
                 BI->getSExtValue() != DefaultLowerBound)
        addSInt(DW_Subrange, Attr, dwarf::DW_FORM_sdata, BI->getSExtValue());
    }
  };

  AddBoundTypeEntry(dwarf::DW_AT_lower_bound, SR->getLowerBound());

  AddBoundTypeEntry(dwarf::DW_AT_count, SR->getCount());

  AddBoundTypeEntry(dwarf::DW_AT_upper_bound, SR->getUpperBound());

  AddBoundTypeEntry(dwarf::DW_AT_byte_stride, SR->getStride());
}

void DwarfUnit::constructGenericSubrangeDIE(DIE &Buffer,
                                            const DIGenericSubrange *GSR,
                                            DIE *IndexTy) {
  DIE &DwGenericSubrange =
      createAndAddDIE(dwarf::DW_TAG_generic_subrange, Buffer);
  addDIEEntry(DwGenericSubrange, dwarf::DW_AT_type, *IndexTy);

  int64_t DefaultLowerBound = getDefaultLowerBound();

  auto AddBoundTypeEntry = [&](dwarf::Attribute Attr,
                               DIGenericSubrange::BoundType Bound) -> void {
    if (auto *BV = dyn_cast_if_present<DIVariable *>(Bound)) {
      if (auto *VarDIE = getDIE(BV))
        addDIEEntry(DwGenericSubrange, Attr, *VarDIE);
    } else if (auto *BE = dyn_cast_if_present<DIExpression *>(Bound)) {
      if (BE->isConstant() &&
          DIExpression::SignedOrUnsignedConstant::SignedConstant ==
              *BE->isConstant()) {
        if (Attr != dwarf::DW_AT_lower_bound || DefaultLowerBound == -1 ||
            static_cast<int64_t>(BE->getElement(1)) != DefaultLowerBound)
          addSInt(DwGenericSubrange, Attr, dwarf::DW_FORM_sdata,
                  BE->getElement(1));
      } else {
        DIELoc *Loc = new (DIEValueAllocator) DIELoc;
        DIEDwarfExpression DwarfExpr(*Asm, getCU(), *Loc);
        DwarfExpr.setMemoryLocationKind();
        DwarfExpr.addExpression(BE);
        addBlock(DwGenericSubrange, Attr, DwarfExpr.finalize());
      }
    }
  };

  AddBoundTypeEntry(dwarf::DW_AT_lower_bound, GSR->getLowerBound());
  AddBoundTypeEntry(dwarf::DW_AT_count, GSR->getCount());
  AddBoundTypeEntry(dwarf::DW_AT_upper_bound, GSR->getUpperBound());
  AddBoundTypeEntry(dwarf::DW_AT_byte_stride, GSR->getStride());
}

DIE *DwarfUnit::getIndexTyDie() {
  if (IndexTyDie)
    return IndexTyDie;
  // Construct an integer type to use for indexes.
  IndexTyDie = &createAndAddDIE(dwarf::DW_TAG_base_type, getUnitDie());
  StringRef Name = "__ARRAY_SIZE_TYPE__";
  addString(*IndexTyDie, dwarf::DW_AT_name, Name);
  addUInt(*IndexTyDie, dwarf::DW_AT_byte_size, std::nullopt, sizeof(int64_t));
  addUInt(*IndexTyDie, dwarf::DW_AT_encoding, dwarf::DW_FORM_data1,
          dwarf::getArrayIndexTypeEncoding(
              (dwarf::SourceLanguage)getLanguage()));
  DD->addAccelType(*this, CUNode->getNameTableKind(), Name, *IndexTyDie,
                   /*Flags*/ 0);
  return IndexTyDie;
}

/// Returns true if the vector's size differs from the sum of sizes of elements
/// the user specified.  This can occur if the vector has been rounded up to
/// fit memory alignment constraints.
static bool hasVectorBeenPadded(const DICompositeType *CTy) {
  assert(CTy && CTy->isVector() && "Composite type is not a vector");
  const uint64_t ActualSize = CTy->getSizeInBits();

  // Obtain the size of each element in the vector.
  DIType *BaseTy = CTy->getBaseType();
  assert(BaseTy && "Unknown vector element type.");
  const uint64_t ElementSize = BaseTy->getSizeInBits();

  // Locate the number of elements in the vector.
  const DINodeArray Elements = CTy->getElements();
  assert(Elements.size() == 1 &&
         Elements[0]->getTag() == dwarf::DW_TAG_subrange_type &&
         "Invalid vector element array, expected one element of type subrange");
  const auto Subrange = cast<DISubrange>(Elements[0]);
  const auto NumVecElements =
      Subrange->getCount()
          ? cast<ConstantInt *>(Subrange->getCount())->getSExtValue()
          : 0;

  // Ensure we found the element count and that the actual size is wide
  // enough to contain the requested size.
  assert(ActualSize >= (NumVecElements * ElementSize) && "Invalid vector size");
  return ActualSize != (NumVecElements * ElementSize);
}

void DwarfUnit::constructArrayTypeDIE(DIE &Buffer, const DICompositeType *CTy) {
  if (CTy->isVector()) {
    addFlag(Buffer, dwarf::DW_AT_GNU_vector);
    if (hasVectorBeenPadded(CTy))
      addUInt(Buffer, dwarf::DW_AT_byte_size, std::nullopt,
              CTy->getSizeInBits() / CHAR_BIT);
  }

  if (DIVariable *Var = CTy->getDataLocation()) {
    if (auto *VarDIE = getDIE(Var))
      addDIEEntry(Buffer, dwarf::DW_AT_data_location, *VarDIE);
  } else if (DIExpression *Expr = CTy->getDataLocationExp()) {
    DIELoc *Loc = new (DIEValueAllocator) DIELoc;
    DIEDwarfExpression DwarfExpr(*Asm, getCU(), *Loc);
    DwarfExpr.setMemoryLocationKind();
    DwarfExpr.addExpression(Expr);
    addBlock(Buffer, dwarf::DW_AT_data_location, DwarfExpr.finalize());
  }

  if (DIVariable *Var = CTy->getAssociated()) {
    if (auto *VarDIE = getDIE(Var))
      addDIEEntry(Buffer, dwarf::DW_AT_associated, *VarDIE);
  } else if (DIExpression *Expr = CTy->getAssociatedExp()) {
    DIELoc *Loc = new (DIEValueAllocator) DIELoc;
    DIEDwarfExpression DwarfExpr(*Asm, getCU(), *Loc);
    DwarfExpr.setMemoryLocationKind();
    DwarfExpr.addExpression(Expr);
    addBlock(Buffer, dwarf::DW_AT_associated, DwarfExpr.finalize());
  }

  if (DIVariable *Var = CTy->getAllocated()) {
    if (auto *VarDIE = getDIE(Var))
      addDIEEntry(Buffer, dwarf::DW_AT_allocated, *VarDIE);
  } else if (DIExpression *Expr = CTy->getAllocatedExp()) {
    DIELoc *Loc = new (DIEValueAllocator) DIELoc;
    DIEDwarfExpression DwarfExpr(*Asm, getCU(), *Loc);
    DwarfExpr.setMemoryLocationKind();
    DwarfExpr.addExpression(Expr);
    addBlock(Buffer, dwarf::DW_AT_allocated, DwarfExpr.finalize());
  }

  if (auto *RankConst = CTy->getRankConst()) {
    addSInt(Buffer, dwarf::DW_AT_rank, dwarf::DW_FORM_sdata,
            RankConst->getSExtValue());
  } else if (auto *RankExpr = CTy->getRankExp()) {
    DIELoc *Loc = new (DIEValueAllocator) DIELoc;
    DIEDwarfExpression DwarfExpr(*Asm, getCU(), *Loc);
    DwarfExpr.setMemoryLocationKind();
    DwarfExpr.addExpression(RankExpr);
    addBlock(Buffer, dwarf::DW_AT_rank, DwarfExpr.finalize());
  }

  // Emit the element type.
  addType(Buffer, CTy->getBaseType());

  // Get an anonymous type for index type.
  // FIXME: This type should be passed down from the front end
  // as different languages may have different sizes for indexes.
  DIE *IdxTy = getIndexTyDie();

  // Add subranges to array type.
  DINodeArray Elements = CTy->getElements();
  for (DINode *E : Elements) {
    // FIXME: Should this really be such a loose cast?
    if (auto *Element = dyn_cast_or_null<DINode>(E)) {
      if (Element->getTag() == dwarf::DW_TAG_subrange_type)
        constructSubrangeDIE(Buffer, cast<DISubrange>(Element), IdxTy);
      else if (Element->getTag() == dwarf::DW_TAG_generic_subrange)
        constructGenericSubrangeDIE(Buffer, cast<DIGenericSubrange>(Element),
                                    IdxTy);
    }
  }
}

void DwarfUnit::constructEnumTypeDIE(DIE &Buffer, const DICompositeType *CTy) {
  const DIType *DTy = CTy->getBaseType();
  bool IsUnsigned = DTy && DD->isUnsignedDIType(DTy);
  if (DTy) {
    if (!Asm->TM.Options.DebugStrictDwarf || DD->getDwarfVersion() >= 3)
      addType(Buffer, DTy);
    if (DD->getDwarfVersion() >= 4 && (CTy->getFlags() & DINode::FlagEnumClass))
      addFlag(Buffer, dwarf::DW_AT_enum_class);
  }

  auto *Context = CTy->getScope();
  bool IndexEnumerators = !Context || isa<DICompileUnit>(Context) || isa<DIFile>(Context) ||
      isa<DINamespace>(Context) || isa<DICommonBlock>(Context);
  DINodeArray Elements = CTy->getElements();

  // Add enumerators to enumeration type.
  for (const DINode *E : Elements) {
    auto *Enum = dyn_cast_or_null<DIEnumerator>(E);
    if (Enum) {
      DIE &Enumerator = createAndAddDIE(dwarf::DW_TAG_enumerator, Buffer);
      StringRef Name = Enum->getName();
      addString(Enumerator, dwarf::DW_AT_name, Name);
      addConstantValue(Enumerator, Enum->getValue(), IsUnsigned);
      if (IndexEnumerators)
        addGlobalName(Name, Enumerator, Context);
    }
  }
}

void DwarfUnit::constructContainingTypeDIEs() {
  for (auto &P : ContainingTypeMap) {
    DIE &SPDie = *P.first;
    const DINode *D = P.second;
    if (!D)
      continue;
    DIE *NDie = getDIE(D);
    if (!NDie)
      continue;
    addDIEEntry(SPDie, dwarf::DW_AT_containing_type, *NDie);
  }
}

DIE &DwarfUnit::constructMemberDIE(DIE &Buffer, const DIDerivedType *DT) {
  DIE &MemberDie = createAndAddDIE(DT->getTag(), Buffer);
  StringRef Name = DT->getName();
  if (!Name.empty())
    addString(MemberDie, dwarf::DW_AT_name, Name);

  addAnnotation(MemberDie, DT->getAnnotations());

  if (DIType *Resolved = DT->getBaseType())
    addType(MemberDie, Resolved);

  addSourceLine(MemberDie, DT);

  if (DT->getTag() == dwarf::DW_TAG_inheritance && DT->isVirtual()) {

    // For C++, virtual base classes are not at fixed offset. Use following
    // expression to extract appropriate offset from vtable.
    // BaseAddr = ObAddr + *((*ObAddr) - Offset)

    DIELoc *VBaseLocationDie = new (DIEValueAllocator) DIELoc;
    addUInt(*VBaseLocationDie, dwarf::DW_FORM_data1, dwarf::DW_OP_dup);
    addUInt(*VBaseLocationDie, dwarf::DW_FORM_data1, dwarf::DW_OP_deref);
    addUInt(*VBaseLocationDie, dwarf::DW_FORM_data1, dwarf::DW_OP_constu);
    addUInt(*VBaseLocationDie, dwarf::DW_FORM_udata, DT->getOffsetInBits());
    addUInt(*VBaseLocationDie, dwarf::DW_FORM_data1, dwarf::DW_OP_minus);
    addUInt(*VBaseLocationDie, dwarf::DW_FORM_data1, dwarf::DW_OP_deref);
    addUInt(*VBaseLocationDie, dwarf::DW_FORM_data1, dwarf::DW_OP_plus);

    addBlock(MemberDie, dwarf::DW_AT_data_member_location, VBaseLocationDie);
  } else {
    uint64_t Size = DT->getSizeInBits();
    uint64_t FieldSize = DD->getBaseTypeSize(DT);
    uint32_t AlignInBytes = DT->getAlignInBytes();
    uint64_t OffsetInBytes;

    bool IsBitfield = DT->isBitField();
    if (IsBitfield) {
      // Handle bitfield, assume bytes are 8 bits.
      if (DD->useDWARF2Bitfields())
        addUInt(MemberDie, dwarf::DW_AT_byte_size, std::nullopt, FieldSize / 8);
      addUInt(MemberDie, dwarf::DW_AT_bit_size, std::nullopt, Size);

      assert(DT->getOffsetInBits() <=
             (uint64_t)std::numeric_limits<int64_t>::max());
      int64_t Offset = DT->getOffsetInBits();
      // We can't use DT->getAlignInBits() here: AlignInBits for member type
      // is non-zero if and only if alignment was forced (e.g. _Alignas()),
      // which can't be done with bitfields. Thus we use FieldSize here.
      uint32_t AlignInBits = FieldSize;
      uint32_t AlignMask = ~(AlignInBits - 1);
      // The bits from the start of the storage unit to the start of the field.
      uint64_t StartBitOffset = Offset - (Offset & AlignMask);
      // The byte offset of the field's aligned storage unit inside the struct.
      OffsetInBytes = (Offset - StartBitOffset) / 8;

      if (DD->useDWARF2Bitfields()) {
        uint64_t HiMark = (Offset + FieldSize) & AlignMask;
        uint64_t FieldOffset = (HiMark - FieldSize);
        Offset -= FieldOffset;

        // Maybe we need to work from the other end.
        if (Asm->getDataLayout().isLittleEndian())
          Offset = FieldSize - (Offset + Size);

        if (Offset < 0)
          addSInt(MemberDie, dwarf::DW_AT_bit_offset, dwarf::DW_FORM_sdata,
                  Offset);
        else
          addUInt(MemberDie, dwarf::DW_AT_bit_offset, std::nullopt,
                  (uint64_t)Offset);
        OffsetInBytes = FieldOffset >> 3;
      } else {
        addUInt(MemberDie, dwarf::DW_AT_data_bit_offset, std::nullopt, Offset);
      }
    } else {
      // This is not a bitfield.
      OffsetInBytes = DT->getOffsetInBits() / 8;
      if (AlignInBytes)
        addUInt(MemberDie, dwarf::DW_AT_alignment, dwarf::DW_FORM_udata,
                AlignInBytes);
    }

    if (DD->getDwarfVersion() <= 2) {
      DIELoc *MemLocationDie = new (DIEValueAllocator) DIELoc;
      addUInt(*MemLocationDie, dwarf::DW_FORM_data1, dwarf::DW_OP_plus_uconst);
      addUInt(*MemLocationDie, dwarf::DW_FORM_udata, OffsetInBytes);
      addBlock(MemberDie, dwarf::DW_AT_data_member_location, MemLocationDie);
    } else if (!IsBitfield || DD->useDWARF2Bitfields()) {
      // In DWARF v3, DW_FORM_data4/8 in DW_AT_data_member_location are
      // interpreted as location-list pointers. Interpreting constants as
      // pointers is not expected, so we use DW_FORM_udata to encode the
      // constants here.
      if (DD->getDwarfVersion() == 3)
        addUInt(MemberDie, dwarf::DW_AT_data_member_location,
                dwarf::DW_FORM_udata, OffsetInBytes);
      else
        addUInt(MemberDie, dwarf::DW_AT_data_member_location, std::nullopt,
                OffsetInBytes);
    }
  }

  addAccess(MemberDie, DT->getFlags());

  if (DT->isVirtual())
    addUInt(MemberDie, dwarf::DW_AT_virtuality, dwarf::DW_FORM_data1,
            dwarf::DW_VIRTUALITY_virtual);

  // Objective-C properties.
  if (DINode *PNode = DT->getObjCProperty())
    if (DIE *PDie = getDIE(PNode))
      addAttribute(MemberDie, dwarf::DW_AT_APPLE_property,
                   dwarf::DW_FORM_ref4, DIEEntry(*PDie));

  if (DT->isArtificial())
    addFlag(MemberDie, dwarf::DW_AT_artificial);

  return MemberDie;
}

DIE *DwarfUnit::getOrCreateStaticMemberDIE(const DIDerivedType *DT) {
  if (!DT)
    return nullptr;

  // Construct the context before querying for the existence of the DIE in case
  // such construction creates the DIE.
  DIE *ContextDIE = getOrCreateContextDIE(DT->getScope());
  assert(dwarf::isType(ContextDIE->getTag()) &&
         "Static member should belong to a type.");

  if (DIE *StaticMemberDIE = getDIE(DT))
    return StaticMemberDIE;

  DIE &StaticMemberDIE = createAndAddDIE(DT->getTag(), *ContextDIE, DT);

  const DIType *Ty = DT->getBaseType();

  addString(StaticMemberDIE, dwarf::DW_AT_name, DT->getName());
  addType(StaticMemberDIE, Ty);
  addSourceLine(StaticMemberDIE, DT);
  addFlag(StaticMemberDIE, dwarf::DW_AT_external);
  addFlag(StaticMemberDIE, dwarf::DW_AT_declaration);

  // Consider the case when the static member was created by the compiler.
  if (DT->isArtificial())
    addFlag(StaticMemberDIE, dwarf::DW_AT_artificial);

  // FIXME: We could omit private if the parent is a class_type, and
  // public if the parent is something else.
  addAccess(StaticMemberDIE, DT->getFlags());

  if (const ConstantInt *CI = dyn_cast_or_null<ConstantInt>(DT->getConstant()))
    addConstantValue(StaticMemberDIE, CI, Ty);
  if (const ConstantFP *CFP = dyn_cast_or_null<ConstantFP>(DT->getConstant()))
    addConstantFPValue(StaticMemberDIE, CFP);

  if (uint32_t AlignInBytes = DT->getAlignInBytes())
    addUInt(StaticMemberDIE, dwarf::DW_AT_alignment, dwarf::DW_FORM_udata,
            AlignInBytes);

  return &StaticMemberDIE;
}

void DwarfUnit::emitCommonHeader(bool UseOffsets, dwarf::UnitType UT) {
  // Emit size of content not including length itself
  if (!DD->useSectionsAsReferences())
    EndLabel = Asm->emitDwarfUnitLength(
        isDwoUnit() ? "debug_info_dwo" : "debug_info", "Length of Unit");
  else
    Asm->emitDwarfUnitLength(getHeaderSize() + getUnitDie().getSize(),
                             "Length of Unit");

  Asm->OutStreamer->AddComment("DWARF version number");
  unsigned Version = DD->getDwarfVersion();
  Asm->emitInt16(Version);

  // DWARF v5 reorders the address size and adds a unit type.
  if (Version >= 5) {
    Asm->OutStreamer->AddComment("DWARF Unit Type");
    Asm->emitInt8(UT);
    Asm->OutStreamer->AddComment("Address Size (in bytes)");
    Asm->emitInt8(Asm->MAI->getCodePointerSize());
  }

  // We share one abbreviations table across all units so it's always at the
  // start of the section. Use a relocatable offset where needed to ensure
  // linking doesn't invalidate that offset.
  Asm->OutStreamer->AddComment("Offset Into Abbrev. Section");
  const TargetLoweringObjectFile &TLOF = Asm->getObjFileLowering();
  if (UseOffsets)
    Asm->emitDwarfLengthOrOffset(0);
  else
    Asm->emitDwarfSymbolReference(
        TLOF.getDwarfAbbrevSection()->getBeginSymbol(), false);

  if (Version <= 4) {
    Asm->OutStreamer->AddComment("Address Size (in bytes)");
    Asm->emitInt8(Asm->MAI->getCodePointerSize());
  }
}

void DwarfTypeUnit::emitHeader(bool UseOffsets) {
  if (!DD->useSplitDwarf()) {
    LabelBegin = Asm->createTempSymbol("tu_begin");
    Asm->OutStreamer->emitLabel(LabelBegin);
  }
  DwarfUnit::emitCommonHeader(UseOffsets,
                              DD->useSplitDwarf() ? dwarf::DW_UT_split_type
                                                  : dwarf::DW_UT_type);
  Asm->OutStreamer->AddComment("Type Signature");
  Asm->OutStreamer->emitIntValue(TypeSignature, sizeof(TypeSignature));
  Asm->OutStreamer->AddComment("Type DIE Offset");
  // In a skeleton type unit there is no type DIE so emit a zero offset.
  Asm->emitDwarfLengthOrOffset(Ty ? Ty->getOffset() : 0);
}

void DwarfUnit::addSectionDelta(DIE &Die, dwarf::Attribute Attribute,
                                const MCSymbol *Hi, const MCSymbol *Lo) {
  addAttribute(Die, Attribute, DD->getDwarfSectionOffsetForm(),
               new (DIEValueAllocator) DIEDelta(Hi, Lo));
}

void DwarfUnit::addSectionLabel(DIE &Die, dwarf::Attribute Attribute,
                                const MCSymbol *Label, const MCSymbol *Sec) {
  if (Asm->doesDwarfUseRelocationsAcrossSections())
    addLabel(Die, Attribute, DD->getDwarfSectionOffsetForm(), Label);
  else
    addSectionDelta(Die, Attribute, Label, Sec);
}

bool DwarfTypeUnit::isDwoUnit() const {
  // Since there are no skeleton type units, all type units are dwo type units
  // when split DWARF is being used.
  return DD->useSplitDwarf();
}

void DwarfTypeUnit::addGlobalName(StringRef Name, const DIE &Die,
                                  const DIScope *Context) {
  getCU().addGlobalNameForTypeUnit(Name, Context);
}

void DwarfTypeUnit::addGlobalTypeImpl(const DIType *Ty, const DIE &Die,
                                      const DIScope *Context) {
  getCU().addGlobalTypeUnitType(Ty, Context);
}

const MCSymbol *DwarfUnit::getCrossSectionRelativeBaseAddress() const {
  if (!Asm->doesDwarfUseRelocationsAcrossSections())
    return nullptr;
  if (isDwoUnit())
    return nullptr;
  return getSection()->getBeginSymbol();
}

void DwarfUnit::addStringOffsetsStart() {
  const TargetLoweringObjectFile &TLOF = Asm->getObjFileLowering();
  addSectionLabel(getUnitDie(), dwarf::DW_AT_str_offsets_base,
                  DU->getStringOffsetsStartSym(),
                  TLOF.getDwarfStrOffSection()->getBeginSymbol());
}

void DwarfUnit::addRnglistsBase() {
  assert(DD->getDwarfVersion() >= 5 &&
         "DW_AT_rnglists_base requires DWARF version 5 or later");
  const TargetLoweringObjectFile &TLOF = Asm->getObjFileLowering();
  addSectionLabel(getUnitDie(), dwarf::DW_AT_rnglists_base,
                  DU->getRnglistsTableBaseSym(),
                  TLOF.getDwarfRnglistsSection()->getBeginSymbol());
}

void DwarfTypeUnit::finishNonUnitTypeDIE(DIE& D, const DICompositeType *CTy) {
  DD->getAddressPool().resetUsedFlag(true);
}

bool DwarfUnit::isCompatibleWithVersion(uint16_t Version) const {
  return !Asm->TM.Options.DebugStrictDwarf || DD->getDwarfVersion() >= Version;
}<|MERGE_RESOLUTION|>--- conflicted
+++ resolved
@@ -1389,18 +1389,8 @@
 
     // Add arguments. Do not add arguments for subprogram definition. They will
     // be handled while processing variables.
-<<<<<<< HEAD
-    // FIXME: If no DBG_* intrinsic survives for a param into AsmPrinter then
-    // the argument doesn't get added at all. As an example, the following
-    // produces DWARF without mention of the "d" param:
-    // echo 'struct c {int x; c(const c&)=delete; c(c&&)=delete; }; void \
-    // f(c d) { }' | clang -x c++ - -o - -m32 -O0 -g -emit-llvm -S | \
-    // build/bin/llc -O0 -filetype=obj | build/bin/llvm-dwarfdump -a -
-    constructSubprogramArguments(SPDie, Args);
-=======
     if (auto *ObjectPointer = constructSubprogramArguments(SPDie, Args))
       addDIEEntry(SPDie, dwarf::DW_AT_object_pointer, *ObjectPointer);
->>>>>>> 128e2e44
   }
 
   addThrownTypes(SPDie, SP->getThrownTypes());
