--- conflicted
+++ resolved
@@ -103,7 +103,6 @@
 
 class DbgVariable;
 
-<<<<<<< HEAD
 // A pair to capture the arguments of a call to DBG_DEF
 struct DbgDefProxy {
   std::reference_wrapper<const DILifetime> Lifetime;
@@ -112,12 +111,11 @@
                        const MachineOperand &Referrer)
       : Lifetime(Lifetime), Referrer(Referrer) {}
 };
-=======
+
 bool operator<(const struct FrameIndexExpr &LHS,
                const struct FrameIndexExpr &RHS);
 bool operator<(const struct EntryValueInfo &LHS,
                const struct EntryValueInfo &RHS);
->>>>>>> 94c04772
 
 /// Proxy for one MMI entry.
 struct FrameIndexExpr {
