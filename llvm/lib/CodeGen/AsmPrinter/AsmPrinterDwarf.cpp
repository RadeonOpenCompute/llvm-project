//===-- AsmPrinterDwarf.cpp - AsmPrinter Dwarf Support --------------------===//
//
// Part of the LLVM Project, under the Apache License v2.0 with LLVM Exceptions.
// See https://llvm.org/LICENSE.txt for license information.
// SPDX-License-Identifier: Apache-2.0 WITH LLVM-exception
//
//===----------------------------------------------------------------------===//
//
// This file implements the Dwarf emissions parts of AsmPrinter.
//
//===----------------------------------------------------------------------===//

#include "llvm/ADT/Twine.h"
#include "llvm/BinaryFormat/Dwarf.h"
#include "llvm/CodeGen/AsmPrinter.h"
#include "llvm/CodeGen/DIE.h"
#include "llvm/CodeGen/MachineFunction.h"
#include "llvm/MC/MCAsmInfo.h"
#include "llvm/MC/MCDwarf.h"
#include "llvm/MC/MCSection.h"
#include "llvm/MC/MCStreamer.h"
#include "llvm/MC/MCSymbol.h"
#include "llvm/Support/ErrorHandling.h"
#include "llvm/Target/TargetLoweringObjectFile.h"
#include <cstdint>
using namespace llvm;

#define DEBUG_TYPE "asm-printer"

//===----------------------------------------------------------------------===//
// Dwarf Emission Helper Routines
//===----------------------------------------------------------------------===//

static const char *DecodeDWARFEncoding(unsigned Encoding) {
  switch (Encoding) {
  case dwarf::DW_EH_PE_absptr:
    return "absptr";
  case dwarf::DW_EH_PE_omit:
    return "omit";
  case dwarf::DW_EH_PE_pcrel:
    return "pcrel";
  case dwarf::DW_EH_PE_uleb128:
    return "uleb128";
  case dwarf::DW_EH_PE_sleb128:
    return "sleb128";
  case dwarf::DW_EH_PE_udata4:
    return "udata4";
  case dwarf::DW_EH_PE_udata8:
    return "udata8";
  case dwarf::DW_EH_PE_sdata4:
    return "sdata4";
  case dwarf::DW_EH_PE_sdata8:
    return "sdata8";
  case dwarf::DW_EH_PE_pcrel | dwarf::DW_EH_PE_udata4:
    return "pcrel udata4";
  case dwarf::DW_EH_PE_pcrel | dwarf::DW_EH_PE_sdata4:
    return "pcrel sdata4";
  case dwarf::DW_EH_PE_pcrel | dwarf::DW_EH_PE_udata8:
    return "pcrel udata8";
  case dwarf::DW_EH_PE_pcrel | dwarf::DW_EH_PE_sdata8:
    return "pcrel sdata8";
  case dwarf::DW_EH_PE_indirect | dwarf::DW_EH_PE_pcrel | dwarf::DW_EH_PE_udata4
      :
    return "indirect pcrel udata4";
  case dwarf::DW_EH_PE_indirect | dwarf::DW_EH_PE_pcrel | dwarf::DW_EH_PE_sdata4
      :
    return "indirect pcrel sdata4";
  case dwarf::DW_EH_PE_indirect | dwarf::DW_EH_PE_pcrel | dwarf::DW_EH_PE_udata8
      :
    return "indirect pcrel udata8";
  case dwarf::DW_EH_PE_indirect | dwarf::DW_EH_PE_pcrel | dwarf::DW_EH_PE_sdata8
      :
    return "indirect pcrel sdata8";
  case dwarf::DW_EH_PE_indirect | dwarf::DW_EH_PE_datarel |
      dwarf::DW_EH_PE_sdata4:
    return "indirect datarel sdata4";
  case dwarf::DW_EH_PE_indirect | dwarf::DW_EH_PE_datarel |
      dwarf::DW_EH_PE_sdata8:
    return "indirect datarel sdata8";
  }

  return "<unknown encoding>";
}

/// EmitEncodingByte - Emit a .byte 42 directive that corresponds to an
/// encoding.  If verbose assembly output is enabled, we output comments
/// describing the encoding.  Desc is an optional string saying what the
/// encoding is specifying (e.g. "LSDA").
void AsmPrinter::emitEncodingByte(unsigned Val, const char *Desc) const {
  if (isVerbose()) {
    if (Desc)
      OutStreamer->AddComment(Twine(Desc) + " Encoding = " +
                              Twine(DecodeDWARFEncoding(Val)));
    else
      OutStreamer->AddComment(Twine("Encoding = ") + DecodeDWARFEncoding(Val));
  }

  OutStreamer->emitIntValue(Val, 1);
}

/// GetSizeOfEncodedValue - Return the size of the encoding in bytes.
unsigned AsmPrinter::GetSizeOfEncodedValue(unsigned Encoding) const {
  if (Encoding == dwarf::DW_EH_PE_omit)
    return 0;

  switch (Encoding & 0x07) {
  default:
    llvm_unreachable("Invalid encoded value.");
  case dwarf::DW_EH_PE_absptr:
    return MAI->getCodePointerSize();
  case dwarf::DW_EH_PE_udata2:
    return 2;
  case dwarf::DW_EH_PE_udata4:
    return 4;
  case dwarf::DW_EH_PE_udata8:
    return 8;
  }
}

void AsmPrinter::emitTTypeReference(const GlobalValue *GV, unsigned Encoding) {
  if (GV) {
    const TargetLoweringObjectFile &TLOF = getObjFileLowering();

    const MCExpr *Exp =
        TLOF.getTTypeGlobalReference(GV, Encoding, TM, MMI, *OutStreamer);
    OutStreamer->emitValue(Exp, GetSizeOfEncodedValue(Encoding));
  } else
    OutStreamer->emitIntValue(0, GetSizeOfEncodedValue(Encoding));
}

void AsmPrinter::emitDwarfSymbolReference(const MCSymbol *Label,
                                          bool ForceOffset) const {
  if (!ForceOffset) {
    // On COFF targets, we have to emit the special .secrel32 directive.
    if (MAI->needsDwarfSectionOffsetDirective()) {
      assert(!isDwarf64() &&
             "emitting DWARF64 is not implemented for COFF targets");
      OutStreamer->emitCOFFSecRel32(Label, /*Offset=*/0);
      return;
    }

    // If the format uses relocations with dwarf, refer to the symbol directly.
    if (doesDwarfUseRelocationsAcrossSections()) {
      OutStreamer->emitSymbolValue(Label, getDwarfOffsetByteSize());
      return;
    }
  }

  // Otherwise, emit it as a label difference from the start of the section.
  emitLabelDifference(Label, Label->getSection().getBeginSymbol(),
                      getDwarfOffsetByteSize());
}

void AsmPrinter::emitDwarfStringOffset(DwarfStringPoolEntry S) const {
  if (doesDwarfUseRelocationsAcrossSections()) {
    assert(S.Symbol && "No symbol available");
    emitDwarfSymbolReference(S.Symbol);
    return;
  }

  // Just emit the offset directly; no need for symbol math.
  OutStreamer->emitIntValue(S.Offset, getDwarfOffsetByteSize());
}

void AsmPrinter::emitDwarfOffset(const MCSymbol *Label, uint64_t Offset) const {
  emitLabelPlusOffset(Label, Offset, getDwarfOffsetByteSize());
}

void AsmPrinter::emitDwarfLengthOrOffset(uint64_t Value) const {
  assert(isDwarf64() || Value <= UINT32_MAX);
  OutStreamer->emitIntValue(Value, getDwarfOffsetByteSize());
}

void AsmPrinter::emitDwarfUnitLength(uint64_t Length,
                                     const Twine &Comment) const {
  OutStreamer->emitDwarfUnitLength(Length, Comment);
}

MCSymbol *AsmPrinter::emitDwarfUnitLength(const Twine &Prefix,
                                          const Twine &Comment) const {
  return OutStreamer->emitDwarfUnitLength(Prefix, Comment);
}

void AsmPrinter::emitCallSiteOffset(const MCSymbol *Hi, const MCSymbol *Lo,
                                    unsigned Encoding) const {
  // The least significant 3 bits specify the width of the encoding
  if ((Encoding & 0x7) == dwarf::DW_EH_PE_uleb128)
    emitLabelDifferenceAsULEB128(Hi, Lo);
  else
    emitLabelDifference(Hi, Lo, GetSizeOfEncodedValue(Encoding));
}

void AsmPrinter::emitCallSiteValue(uint64_t Value, unsigned Encoding) const {
  // The least significant 3 bits specify the width of the encoding
  if ((Encoding & 0x7) == dwarf::DW_EH_PE_uleb128)
    emitULEB128(Value);
  else
    OutStreamer->emitIntValue(Value, GetSizeOfEncodedValue(Encoding));
}

//===----------------------------------------------------------------------===//
// Dwarf Lowering Routines
//===----------------------------------------------------------------------===//

void AsmPrinter::emitCFIInstruction(const MCCFIInstruction &Inst) const {
  SMLoc Loc = Inst.getLoc();
  switch (Inst.getOperation()) {
  default:
    llvm_unreachable("Unexpected instruction");
  case MCCFIInstruction::OpDefCfaOffset:
    OutStreamer->emitCFIDefCfaOffset(Inst.getOffset(), Loc);
    break;
  case MCCFIInstruction::OpAdjustCfaOffset:
    OutStreamer->emitCFIAdjustCfaOffset(Inst.getOffset(), Loc);
    break;
  case MCCFIInstruction::OpDefCfa:
    OutStreamer->emitCFIDefCfa(Inst.getRegister(), Inst.getOffset(), Loc);
    break;
  case MCCFIInstruction::OpDefCfaRegister:
    OutStreamer->emitCFIDefCfaRegister(Inst.getRegister(), Loc);
    break;
  case MCCFIInstruction::OpLLVMDefAspaceCfa:
    OutStreamer->emitCFILLVMDefAspaceCfa(Inst.getRegister(), Inst.getOffset(),
                                         Inst.getAddressSpace(), Loc);
    break;
  case MCCFIInstruction::OpOffset:
    OutStreamer->emitCFIOffset(Inst.getRegister(), Inst.getOffset(), Loc);
    break;
  case MCCFIInstruction::OpRegister:
    OutStreamer->emitCFIRegister(Inst.getRegister(), Inst.getRegister2(), Loc);
    break;
  case MCCFIInstruction::OpWindowSave:
    OutStreamer->emitCFIWindowSave(Loc);
    break;
  case MCCFIInstruction::OpNegateRAState:
    OutStreamer->emitCFINegateRAState(Loc);
    break;
  case MCCFIInstruction::OpNegateRAStateWithPC:
    OutStreamer->emitCFINegateRAStateWithPC(Loc);
    break;
  case MCCFIInstruction::OpSameValue:
    OutStreamer->emitCFISameValue(Inst.getRegister(), Loc);
    break;
  case MCCFIInstruction::OpGnuArgsSize:
    OutStreamer->emitCFIGnuArgsSize(Inst.getOffset(), Loc);
    break;
  case MCCFIInstruction::OpEscape:
    OutStreamer->AddComment(Inst.getComment());
    OutStreamer->emitCFIEscape(Inst.getValues(), Loc);
    break;
  case MCCFIInstruction::OpRestore:
    OutStreamer->emitCFIRestore(Inst.getRegister(), Loc);
    break;
  case MCCFIInstruction::OpUndefined:
    OutStreamer->emitCFIUndefined(Inst.getRegister(), Loc);
    break;
  case MCCFIInstruction::OpRememberState:
    OutStreamer->emitCFIRememberState(Loc);
    break;
  case MCCFIInstruction::OpRestoreState:
    OutStreamer->emitCFIRestoreState(Loc);
    break;
<<<<<<< HEAD
  case MCCFIInstruction::OpLLVMRegisterPair: {
    const auto &Fields =
        Inst.getExtraFields<MCCFIInstruction::RegisterPairExtraFields>();
    OutStreamer->emitCFILLVMRegisterPair(Inst.getRegister(), Fields.Reg1,
                                         Fields.Reg1SizeInBits, Fields.Reg2,
                                         Fields.Reg2SizeInBits, Loc);
    break;
  }
  case MCCFIInstruction::OpLLVMVectorRegisters: {
    const auto &Fields =
        Inst.getExtraFields<MCCFIInstruction::VectorRegistersExtraFields>();
    OutStreamer->emitCFILLVMVectorRegisters(Inst.getRegister(),
                                            Fields.VectorRegisters, Loc);
    break;
  }
  case MCCFIInstruction::OpLLVMVectorOffset: {
    const auto &Fields =
        Inst.getExtraFields<MCCFIInstruction::VectorOffsetExtraFields>();
    OutStreamer->emitCFILLVMVectorOffset(
        Inst.getRegister(), Fields.RegisterSizeInBits, Fields.MaskRegister,
        Fields.MaskRegisterSizeInBits, Inst.getOffset(), Loc);
    break;
  }
  case MCCFIInstruction::OpLLVMVectorRegisterMask: {
    const auto &Fields =
        Inst.getExtraFields<MCCFIInstruction::VectorRegisterMaskExtraFields>();
    OutStreamer->emitCFILLVMVectorRegisterMask(
        Inst.getRegister(), Fields.SpillRegister,
        Fields.SpillRegisterLaneSizeInBits, Fields.MaskRegister,
        Fields.MaskRegisterSizeInBits);
    break;
  }
=======
  case MCCFIInstruction::OpValOffset:
    OutStreamer->emitCFIValOffset(Inst.getRegister(), Inst.getOffset(), Loc);
    break;
>>>>>>> 375bb38f
  }
}

void AsmPrinter::emitDwarfDIE(const DIE &Die) const {
  // Emit the code (index) for the abbreviation.
  if (isVerbose())
    OutStreamer->AddComment("Abbrev [" + Twine(Die.getAbbrevNumber()) + "] 0x" +
                            Twine::utohexstr(Die.getOffset()) + ":0x" +
                            Twine::utohexstr(Die.getSize()) + " " +
                            dwarf::TagString(Die.getTag()));
  emitULEB128(Die.getAbbrevNumber());

  // Emit the DIE attribute values.
  for (const auto &V : Die.values()) {
    dwarf::Attribute Attr = V.getAttribute();
    assert(V.getForm() && "Too many attributes for DIE (check abbreviation)");

    if (isVerbose()) {
      OutStreamer->AddComment(dwarf::AttributeString(Attr));
      if (Attr == dwarf::DW_AT_accessibility)
        OutStreamer->AddComment(
            dwarf::AccessibilityString(V.getDIEInteger().getValue()));
    }

    // Emit an attribute using the defined form.
    V.emitValue(this);
  }

  // Emit the DIE children if any.
  if (Die.hasChildren()) {
    for (const auto &Child : Die.children())
      emitDwarfDIE(Child);

    OutStreamer->AddComment("End Of Children Mark");
    emitInt8(0);
  }
}

void AsmPrinter::emitDwarfAbbrev(const DIEAbbrev &Abbrev) const {
  // Emit the abbreviations code (base 1 index.)
  emitULEB128(Abbrev.getNumber(), "Abbreviation Code");

  // Emit the abbreviations data.
  Abbrev.Emit(this);
}<|MERGE_RESOLUTION|>--- conflicted
+++ resolved
@@ -260,7 +260,6 @@
   case MCCFIInstruction::OpRestoreState:
     OutStreamer->emitCFIRestoreState(Loc);
     break;
-<<<<<<< HEAD
   case MCCFIInstruction::OpLLVMRegisterPair: {
     const auto &Fields =
         Inst.getExtraFields<MCCFIInstruction::RegisterPairExtraFields>();
@@ -293,11 +292,10 @@
         Fields.MaskRegisterSizeInBits);
     break;
   }
-=======
+
   case MCCFIInstruction::OpValOffset:
     OutStreamer->emitCFIValOffset(Inst.getRegister(), Inst.getOffset(), Loc);
     break;
->>>>>>> 375bb38f
   }
 }
 
