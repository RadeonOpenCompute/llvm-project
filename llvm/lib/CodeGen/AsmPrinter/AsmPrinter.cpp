--- conflicted
+++ resolved
@@ -784,7 +784,6 @@
   // sections and expected to be contiguous (e.g. ObjC metadata).
   const Align Alignment = getGVAlignment(GV, DL);
 
-<<<<<<< HEAD
   // Identify globals with "SanitizedPaddedGlobal" attribute and extract
   // the actual global variable size.
   uint64_t ActualSize = 0;
@@ -798,10 +797,7 @@
     }
   }
 
-  for (auto &Handler : DebugHandlers)
-=======
   for (auto &Handler : Handlers)
->>>>>>> 3173a4fc
     Handler->setSymbolSize(GVSym, Size);
 
   // Handle common symbols
