//===- llvm/IR/DebugInfoMetadata.h - Debug info metadata --------*- C++ -*-===//
//
// Part of the LLVM Project, under the Apache License v2.0 with LLVM Exceptions.
// See https://llvm.org/LICENSE.txt for license information.
// SPDX-License-Identifier: Apache-2.0 WITH LLVM-exception
//
//===----------------------------------------------------------------------===//
//
// Declarations for metadata specific to debug info.
//
//===----------------------------------------------------------------------===//

#ifndef LLVM_IR_DEBUGINFOMETADATA_H
#define LLVM_IR_DEBUGINFOMETADATA_H

#include "llvm/ADT/ArrayRef.h"
#include "llvm/ADT/BitmaskEnum.h"
#include "llvm/ADT/Hashing.h"
#include "llvm/ADT/PointerUnion.h"
#include "llvm/ADT/STLExtras.h"
#include "llvm/ADT/SmallVector.h"
#include "llvm/ADT/StringRef.h"
#include "llvm/ADT/iterator_range.h"
#include "llvm/BinaryFormat/Dwarf.h"
#include "llvm/IR/Constants.h"
#include "llvm/IR/Metadata.h"
#include "llvm/IR/PseudoProbe.h"
#include "llvm/Support/Casting.h"
#include "llvm/Support/CommandLine.h"
#include "llvm/Support/Compiler.h"
#include "llvm/Support/Discriminator.h"
#include <cassert>
#include <climits>
#include <cstddef>
#include <cstdint>
#include <iterator>
#include <optional>
#include <vector>
#include <variant>

// Helper macros for defining get() overrides.
#define DEFINE_MDNODE_GET_UNPACK_IMPL(...) __VA_ARGS__
#define DEFINE_MDNODE_GET_UNPACK(ARGS) DEFINE_MDNODE_GET_UNPACK_IMPL ARGS
// FIXME: When the DEFINE_MDNODE_GET alias below is removed this could be
// renamed to just DEFINE_MDNODE_GET.
#define DEFINE_MDNODE_GET_ONLY(CLASS, FORMAL, ARGS)                            \
  static CLASS *get(LLVMContext &Context, DEFINE_MDNODE_GET_UNPACK(FORMAL)) {  \
    return getImpl(Context, DEFINE_MDNODE_GET_UNPACK(ARGS), Uniqued);          \
  }
#define DEFINE_MDNODE_GET_IF_EXISTS(CLASS, FORMAL, ARGS)                       \
  static CLASS *getIfExists(LLVMContext &Context,                              \
                            DEFINE_MDNODE_GET_UNPACK(FORMAL)) {                \
    return getImpl(Context, DEFINE_MDNODE_GET_UNPACK(ARGS), Uniqued,           \
                   /* ShouldCreate */ false);                                  \
  }
#define DEFINE_MDNODE_GET_DISTINCT(CLASS, FORMAL, ARGS)                        \
  static CLASS *getDistinct(LLVMContext &Context,                              \
                            DEFINE_MDNODE_GET_UNPACK(FORMAL)) {                \
    return getImpl(Context, DEFINE_MDNODE_GET_UNPACK(ARGS), Distinct);         \
  }
#define DEFINE_MDNODE_GET_TEMPORARY(CLASS, FORMAL, ARGS)                       \
  static Temp##CLASS getTemporary(LLVMContext &Context,                        \
                                  DEFINE_MDNODE_GET_UNPACK(FORMAL)) {          \
    return Temp##CLASS(                                                        \
        getImpl(Context, DEFINE_MDNODE_GET_UNPACK(ARGS), Temporary));          \
  }
#define DEFINE_ALL_MDNODE_GET_METHODS(CLASS, FORMAL, ARGS)                     \
  DEFINE_MDNODE_GET_ONLY(CLASS, FORMAL, ARGS)                                  \
  DEFINE_MDNODE_GET_IF_EXISTS(CLASS, FORMAL, ARGS)                             \
  DEFINE_MDNODE_GET_DISTINCT(CLASS, FORMAL, ARGS)                              \
  DEFINE_MDNODE_GET_TEMPORARY(CLASS, FORMAL, ARGS)
// FIXME: This old naming is retained as an alias to make the diff smaller, but
// could eventually be eliminated and the references updated.
#define DEFINE_MDNODE_GET(CLASS, FORMAL, ARGS) DEFINE_ALL_MDNODE_GET_METHODS(CLASS, FORMAL, ARGS)
#define DEFINE_ALWAYS_DISTINCT_MDNODE_GET_METHODS(CLASS, FORMAL, ARGS)         \
  DEFINE_MDNODE_GET_DISTINCT(CLASS, FORMAL, ARGS)                              \
  DEFINE_MDNODE_GET_TEMPORARY(CLASS, FORMAL, ARGS)
#define DEFINE_ALWAYS_UNIQUED_MDNODE_GET_METHODS(CLASS, FORMAL, ARGS)          \
  DEFINE_MDNODE_GET_ONLY(CLASS, FORMAL, ARGS)                                  \
  DEFINE_MDNODE_GET_IF_EXISTS(CLASS, FORMAL, ARGS)                             \
  DEFINE_MDNODE_GET_TEMPORARY(CLASS, FORMAL, ARGS)

namespace llvm {

namespace dwarf {
enum Tag : uint16_t;
}

class DbgVariableIntrinsic;

extern cl::opt<bool> EnableFSDiscriminator;

class DITypeRefArray {
  const MDTuple *N = nullptr;

public:
  DITypeRefArray() = default;
  DITypeRefArray(const MDTuple *N) : N(N) {}

  explicit operator bool() const { return get(); }
  explicit operator MDTuple *() const { return get(); }

  MDTuple *get() const { return const_cast<MDTuple *>(N); }
  MDTuple *operator->() const { return get(); }
  MDTuple &operator*() const { return *get(); }

  // FIXME: Fix callers and remove condition on N.
  unsigned size() const { return N ? N->getNumOperands() : 0u; }
  DIType *operator[](unsigned I) const {
    return cast_or_null<DIType>(N->getOperand(I));
  }

  class iterator {
    MDNode::op_iterator I = nullptr;

  public:
    using iterator_category = std::input_iterator_tag;
    using value_type = DIType *;
    using difference_type = std::ptrdiff_t;
    using pointer = void;
    using reference = DIType *;

    iterator() = default;
    explicit iterator(MDNode::op_iterator I) : I(I) {}

    DIType *operator*() const { return cast_or_null<DIType>(*I); }

    iterator &operator++() {
      ++I;
      return *this;
    }

    iterator operator++(int) {
      iterator Temp(*this);
      ++I;
      return Temp;
    }

    bool operator==(const iterator &X) const { return I == X.I; }
    bool operator!=(const iterator &X) const { return I != X.I; }
  };

  // FIXME: Fix callers and remove condition on N.
  iterator begin() const { return N ? iterator(N->op_begin()) : iterator(); }
  iterator end() const { return N ? iterator(N->op_end()) : iterator(); }
};

/// Tagged DWARF-like metadata node.
///
/// A metadata node with a DWARF tag (i.e., a constant named \c DW_TAG_*,
/// defined in llvm/BinaryFormat/Dwarf.h).  Called \a DINode because it's
/// potentially used for non-DWARF output.
///
/// Uses the SubclassData16 Metadata slot.
class DINode : public MDNode {
  friend class LLVMContextImpl;
  friend class MDNode;

protected:
  DINode(LLVMContext &C, unsigned ID, StorageType Storage, unsigned Tag,
         ArrayRef<Metadata *> Ops1, ArrayRef<Metadata *> Ops2 = std::nullopt)
      : MDNode(C, ID, Storage, Ops1, Ops2) {
    assert(Tag < 1u << 16);
    SubclassData16 = Tag;
  }
  ~DINode() = default;

  template <class Ty> Ty *getOperandAs(unsigned I) const {
    return cast_or_null<Ty>(getOperand(I));
  }

  StringRef getStringOperand(unsigned I) const {
    if (auto *S = getOperandAs<MDString>(I))
      return S->getString();
    return StringRef();
  }

  static MDString *getCanonicalMDString(LLVMContext &Context, StringRef S) {
    if (S.empty())
      return nullptr;
    return MDString::get(Context, S);
  }

  /// Allow subclasses to mutate the tag.
  void setTag(unsigned Tag) { SubclassData16 = Tag; }

public:
  dwarf::Tag getTag() const;

  /// Debug info flags.
  ///
  /// The three accessibility flags are mutually exclusive and rolled together
  /// in the first two bits.
  enum DIFlags : uint32_t {
#define HANDLE_DI_FLAG(ID, NAME) Flag##NAME = ID,
#define DI_FLAG_LARGEST_NEEDED
#include "llvm/IR/DebugInfoFlags.def"
    FlagAccessibility = FlagPrivate | FlagProtected | FlagPublic,
    FlagPtrToMemberRep = FlagSingleInheritance | FlagMultipleInheritance |
                         FlagVirtualInheritance,
    LLVM_MARK_AS_BITMASK_ENUM(FlagLargest)
  };

  static DIFlags getFlag(StringRef Flag);
  static StringRef getFlagString(DIFlags Flag);

  /// Split up a flags bitfield.
  ///
  /// Split \c Flags into \c SplitFlags, a vector of its components.  Returns
  /// any remaining (unrecognized) bits.
  static DIFlags splitFlags(DIFlags Flags,
                            SmallVectorImpl<DIFlags> &SplitFlags);

  static bool classof(const Metadata *MD) {
    switch (MD->getMetadataID()) {
    default:
      return false;
    case GenericDINodeKind:
    case DISubrangeKind:
    case DIEnumeratorKind:
    case DIBasicTypeKind:
    case DIStringTypeKind:
    case DIDerivedTypeKind:
    case DICompositeTypeKind:
    case DISubroutineTypeKind:
    case DIFileKind:
    case DICompileUnitKind:
    case DISubprogramKind:
    case DILexicalBlockKind:
    case DILexicalBlockFileKind:
    case DINamespaceKind:
    case DICommonBlockKind:
    case DITemplateTypeParameterKind:
    case DITemplateValueParameterKind:
    case DIGlobalVariableKind:
    case DILocalVariableKind:
    case DILabelKind:
    case DIObjCPropertyKind:
    case DIImportedEntityKind:
    case DIModuleKind:
    case DIGenericSubrangeKind:
    case DIAssignIDKind:
    case DILifetimeKind:
      return true;
    }
  }
};

/// Generic tagged DWARF-like metadata node.
///
/// An un-specialized DWARF-like metadata node.  The first operand is a
/// (possibly empty) null-separated \a MDString header that contains arbitrary
/// fields.  The remaining operands are \a dwarf_operands(), and are pointers
/// to other metadata.
///
/// Uses the SubclassData32 Metadata slot.
class GenericDINode : public DINode {
  friend class LLVMContextImpl;
  friend class MDNode;

  GenericDINode(LLVMContext &C, StorageType Storage, unsigned Hash,
                unsigned Tag, ArrayRef<Metadata *> Ops1,
                ArrayRef<Metadata *> Ops2)
      : DINode(C, GenericDINodeKind, Storage, Tag, Ops1, Ops2) {
    setHash(Hash);
  }
  ~GenericDINode() { dropAllReferences(); }

  void setHash(unsigned Hash) { SubclassData32 = Hash; }
  void recalculateHash();

  static GenericDINode *getImpl(LLVMContext &Context, unsigned Tag,
                                StringRef Header, ArrayRef<Metadata *> DwarfOps,
                                StorageType Storage, bool ShouldCreate = true) {
    return getImpl(Context, Tag, getCanonicalMDString(Context, Header),
                   DwarfOps, Storage, ShouldCreate);
  }

  static GenericDINode *getImpl(LLVMContext &Context, unsigned Tag,
                                MDString *Header, ArrayRef<Metadata *> DwarfOps,
                                StorageType Storage, bool ShouldCreate = true);

  TempGenericDINode cloneImpl() const {
    return getTemporary(getContext(), getTag(), getHeader(),
                        SmallVector<Metadata *, 4>(dwarf_operands()));
  }

public:
  unsigned getHash() const { return SubclassData32; }

  DEFINE_MDNODE_GET(GenericDINode,
                    (unsigned Tag, StringRef Header,
                     ArrayRef<Metadata *> DwarfOps),
                    (Tag, Header, DwarfOps))
  DEFINE_MDNODE_GET(GenericDINode,
                    (unsigned Tag, MDString *Header,
                     ArrayRef<Metadata *> DwarfOps),
                    (Tag, Header, DwarfOps))

  /// Return a (temporary) clone of this.
  TempGenericDINode clone() const { return cloneImpl(); }

  dwarf::Tag getTag() const;
  StringRef getHeader() const { return getStringOperand(0); }
  MDString *getRawHeader() const { return getOperandAs<MDString>(0); }

  op_iterator dwarf_op_begin() const { return op_begin() + 1; }
  op_iterator dwarf_op_end() const { return op_end(); }
  op_range dwarf_operands() const {
    return op_range(dwarf_op_begin(), dwarf_op_end());
  }

  unsigned getNumDwarfOperands() const { return getNumOperands() - 1; }
  const MDOperand &getDwarfOperand(unsigned I) const {
    return getOperand(I + 1);
  }
  void replaceDwarfOperandWith(unsigned I, Metadata *New) {
    replaceOperandWith(I + 1, New);
  }

  static bool classof(const Metadata *MD) {
    return MD->getMetadataID() == GenericDINodeKind;
  }
};

/// Assignment ID.
/// Used to link stores (as an attachment) and dbg.assigns (as an operand).
/// DIAssignID metadata is never uniqued as we compare instances using
/// referential equality (the instance/address is the ID).
class DIAssignID : public MDNode {
  friend class LLVMContextImpl;
  friend class MDNode;

  DIAssignID(LLVMContext &C, StorageType Storage)
      : MDNode(C, DIAssignIDKind, Storage, std::nullopt) {}

  ~DIAssignID() { dropAllReferences(); }

  static DIAssignID *getImpl(LLVMContext &Context, StorageType Storage,
                             bool ShouldCreate = true);

  TempDIAssignID cloneImpl() const { return getTemporary(getContext()); }

public:
  // This node has no operands to replace.
  void replaceOperandWith(unsigned I, Metadata *New) = delete;

  static DIAssignID *getDistinct(LLVMContext &Context) {
    return getImpl(Context, Distinct);
  }
  static TempDIAssignID getTemporary(LLVMContext &Context) {
    return TempDIAssignID(getImpl(Context, Temporary));
  }
  // NOTE: Do not define get(LLVMContext&) - see class comment.

  static bool classof(const Metadata *MD) {
    return MD->getMetadataID() == DIAssignIDKind;
  }
};

/// Array subrange.
///
/// TODO: Merge into node for DW_TAG_array_type, which should have a custom
/// type.
class DISubrange : public DINode {
  friend class LLVMContextImpl;
  friend class MDNode;

  DISubrange(LLVMContext &C, StorageType Storage, ArrayRef<Metadata *> Ops);

  ~DISubrange() = default;

  static DISubrange *getImpl(LLVMContext &Context, int64_t Count,
                             int64_t LowerBound, StorageType Storage,
                             bool ShouldCreate = true);

  static DISubrange *getImpl(LLVMContext &Context, Metadata *CountNode,
                             int64_t LowerBound, StorageType Storage,
                             bool ShouldCreate = true);

  static DISubrange *getImpl(LLVMContext &Context, Metadata *CountNode,
                             Metadata *LowerBound, Metadata *UpperBound,
                             Metadata *Stride, StorageType Storage,
                             bool ShouldCreate = true);

  TempDISubrange cloneImpl() const {
    return getTemporary(getContext(), getRawCountNode(), getRawLowerBound(),
                        getRawUpperBound(), getRawStride());
  }

public:
  DEFINE_MDNODE_GET(DISubrange, (int64_t Count, int64_t LowerBound = 0),
                    (Count, LowerBound))

  DEFINE_MDNODE_GET(DISubrange, (Metadata * CountNode, int64_t LowerBound = 0),
                    (CountNode, LowerBound))

  DEFINE_MDNODE_GET(DISubrange,
                    (Metadata * CountNode, Metadata *LowerBound,
                     Metadata *UpperBound, Metadata *Stride),
                    (CountNode, LowerBound, UpperBound, Stride))

  TempDISubrange clone() const { return cloneImpl(); }

  Metadata *getRawCountNode() const { return getOperand(0).get(); }

  Metadata *getRawLowerBound() const { return getOperand(1).get(); }

  Metadata *getRawUpperBound() const { return getOperand(2).get(); }

  Metadata *getRawStride() const { return getOperand(3).get(); }

  typedef PointerUnion<ConstantInt *, DIVariable *, DIExpression *> BoundType;

  BoundType getCount() const;

  BoundType getLowerBound() const;

  BoundType getUpperBound() const;

  BoundType getStride() const;

  static bool classof(const Metadata *MD) {
    return MD->getMetadataID() == DISubrangeKind;
  }
};

class DIGenericSubrange : public DINode {
  friend class LLVMContextImpl;
  friend class MDNode;

  DIGenericSubrange(LLVMContext &C, StorageType Storage,
                    ArrayRef<Metadata *> Ops);

  ~DIGenericSubrange() = default;

  static DIGenericSubrange *getImpl(LLVMContext &Context, Metadata *CountNode,
                                    Metadata *LowerBound, Metadata *UpperBound,
                                    Metadata *Stride, StorageType Storage,
                                    bool ShouldCreate = true);

  TempDIGenericSubrange cloneImpl() const {
    return getTemporary(getContext(), getRawCountNode(), getRawLowerBound(),
                        getRawUpperBound(), getRawStride());
  }

public:
  DEFINE_MDNODE_GET(DIGenericSubrange,
                    (Metadata * CountNode, Metadata *LowerBound,
                     Metadata *UpperBound, Metadata *Stride),
                    (CountNode, LowerBound, UpperBound, Stride))

  TempDIGenericSubrange clone() const { return cloneImpl(); }

  Metadata *getRawCountNode() const { return getOperand(0).get(); }
  Metadata *getRawLowerBound() const { return getOperand(1).get(); }
  Metadata *getRawUpperBound() const { return getOperand(2).get(); }
  Metadata *getRawStride() const { return getOperand(3).get(); }

  using BoundType = PointerUnion<DIVariable *, DIExpression *>;

  BoundType getCount() const;
  BoundType getLowerBound() const;
  BoundType getUpperBound() const;
  BoundType getStride() const;

  static bool classof(const Metadata *MD) {
    return MD->getMetadataID() == DIGenericSubrangeKind;
  }
};

/// Enumeration value.
///
/// TODO: Add a pointer to the context (DW_TAG_enumeration_type) once that no
/// longer creates a type cycle.
class DIEnumerator : public DINode {
  friend class LLVMContextImpl;
  friend class MDNode;

  APInt Value;
  DIEnumerator(LLVMContext &C, StorageType Storage, const APInt &Value,
               bool IsUnsigned, ArrayRef<Metadata *> Ops);
  DIEnumerator(LLVMContext &C, StorageType Storage, int64_t Value,
               bool IsUnsigned, ArrayRef<Metadata *> Ops)
      : DIEnumerator(C, Storage, APInt(64, Value, !IsUnsigned), IsUnsigned,
                     Ops) {}
  ~DIEnumerator() = default;

  static DIEnumerator *getImpl(LLVMContext &Context, const APInt &Value,
                               bool IsUnsigned, StringRef Name,
                               StorageType Storage, bool ShouldCreate = true) {
    return getImpl(Context, Value, IsUnsigned,
                   getCanonicalMDString(Context, Name), Storage, ShouldCreate);
  }
  static DIEnumerator *getImpl(LLVMContext &Context, const APInt &Value,
                               bool IsUnsigned, MDString *Name,
                               StorageType Storage, bool ShouldCreate = true);

  TempDIEnumerator cloneImpl() const {
    return getTemporary(getContext(), getValue(), isUnsigned(), getName());
  }

public:
  DEFINE_MDNODE_GET(DIEnumerator,
                    (int64_t Value, bool IsUnsigned, StringRef Name),
                    (APInt(64, Value, !IsUnsigned), IsUnsigned, Name))
  DEFINE_MDNODE_GET(DIEnumerator,
                    (int64_t Value, bool IsUnsigned, MDString *Name),
                    (APInt(64, Value, !IsUnsigned), IsUnsigned, Name))
  DEFINE_MDNODE_GET(DIEnumerator,
                    (APInt Value, bool IsUnsigned, StringRef Name),
                    (Value, IsUnsigned, Name))
  DEFINE_MDNODE_GET(DIEnumerator,
                    (APInt Value, bool IsUnsigned, MDString *Name),
                    (Value, IsUnsigned, Name))

  TempDIEnumerator clone() const { return cloneImpl(); }

  const APInt &getValue() const { return Value; }
  bool isUnsigned() const { return SubclassData32; }
  StringRef getName() const { return getStringOperand(0); }

  MDString *getRawName() const { return getOperandAs<MDString>(0); }

  static bool classof(const Metadata *MD) {
    return MD->getMetadataID() == DIEnumeratorKind;
  }
};

/// Base class for scope-like contexts.
///
/// Base class for lexical scopes and types (which are also declaration
/// contexts).
///
/// TODO: Separate the concepts of declaration contexts and lexical scopes.
class DIScope : public DINode {
protected:
  DIScope(LLVMContext &C, unsigned ID, StorageType Storage, unsigned Tag,
          ArrayRef<Metadata *> Ops)
      : DINode(C, ID, Storage, Tag, Ops) {}
  ~DIScope() = default;

public:
  DIFile *getFile() const { return cast_or_null<DIFile>(getRawFile()); }

  inline StringRef getFilename() const;
  inline StringRef getDirectory() const;
  inline std::optional<StringRef> getSource() const;

  StringRef getName() const;
  DIScope *getScope() const;

  /// Return the raw underlying file.
  ///
  /// A \a DIFile is a \a DIScope, but it doesn't point at a separate file (it
  /// \em is the file).  If \c this is an \a DIFile, we need to return \c this.
  /// Otherwise, return the first operand, which is where all other subclasses
  /// store their file pointer.
  Metadata *getRawFile() const {
    return isa<DIFile>(this) ? const_cast<DIScope *>(this)
                             : static_cast<Metadata *>(getOperand(0));
  }

  static bool classof(const Metadata *MD) {
    switch (MD->getMetadataID()) {
    default:
      return false;
    case DIBasicTypeKind:
    case DIStringTypeKind:
    case DIDerivedTypeKind:
    case DICompositeTypeKind:
    case DISubroutineTypeKind:
    case DIFileKind:
    case DICompileUnitKind:
    case DISubprogramKind:
    case DILexicalBlockKind:
    case DILexicalBlockFileKind:
    case DINamespaceKind:
    case DICommonBlockKind:
    case DIModuleKind:
      return true;
    }
  }
};

/// File.
///
/// TODO: Merge with directory/file node (including users).
/// TODO: Canonicalize paths on creation.
class DIFile : public DIScope {
  friend class LLVMContextImpl;
  friend class MDNode;

public:
  /// Which algorithm (e.g. MD5) a checksum was generated with.
  ///
  /// The encoding is explicit because it is used directly in Bitcode. The
  /// value 0 is reserved to indicate the absence of a checksum in Bitcode.
  enum ChecksumKind {
    // The first variant was originally CSK_None, encoded as 0. The new
    // internal representation removes the need for this by wrapping the
    // ChecksumInfo in an Optional, but to preserve Bitcode compatibility the 0
    // encoding is reserved.
    CSK_MD5 = 1,
    CSK_SHA1 = 2,
    CSK_SHA256 = 3,
    CSK_Last = CSK_SHA256 // Should be last enumeration.
  };

  /// A single checksum, represented by a \a Kind and a \a Value (a string).
  template <typename T> struct ChecksumInfo {
    /// The kind of checksum which \a Value encodes.
    ChecksumKind Kind;
    /// The string value of the checksum.
    T Value;

    ChecksumInfo(ChecksumKind Kind, T Value) : Kind(Kind), Value(Value) {}
    ~ChecksumInfo() = default;
    bool operator==(const ChecksumInfo<T> &X) const {
      return Kind == X.Kind && Value == X.Value;
    }
    bool operator!=(const ChecksumInfo<T> &X) const { return !(*this == X); }
    StringRef getKindAsString() const { return getChecksumKindAsString(Kind); }
  };

private:
  std::optional<ChecksumInfo<MDString *>> Checksum;
  /// An optional source. A nullptr means none.
  MDString *Source;

  DIFile(LLVMContext &C, StorageType Storage,
         std::optional<ChecksumInfo<MDString *>> CS, MDString *Src,
         ArrayRef<Metadata *> Ops);
  ~DIFile() = default;

  static DIFile *getImpl(LLVMContext &Context, StringRef Filename,
                         StringRef Directory,
                         std::optional<ChecksumInfo<StringRef>> CS,
                         std::optional<StringRef> Source, StorageType Storage,
                         bool ShouldCreate = true) {
    std::optional<ChecksumInfo<MDString *>> MDChecksum;
    if (CS)
      MDChecksum.emplace(CS->Kind, getCanonicalMDString(Context, CS->Value));
    return getImpl(Context, getCanonicalMDString(Context, Filename),
                   getCanonicalMDString(Context, Directory), MDChecksum,
                   Source ? MDString::get(Context, *Source) : nullptr, Storage,
                   ShouldCreate);
  }
  static DIFile *getImpl(LLVMContext &Context, MDString *Filename,
                         MDString *Directory,
                         std::optional<ChecksumInfo<MDString *>> CS,
                         MDString *Source, StorageType Storage,
                         bool ShouldCreate = true);

  TempDIFile cloneImpl() const {
    return getTemporary(getContext(), getFilename(), getDirectory(),
                        getChecksum(), getSource());
  }

public:
  DEFINE_MDNODE_GET(DIFile,
                    (StringRef Filename, StringRef Directory,
                     std::optional<ChecksumInfo<StringRef>> CS = std::nullopt,
                     std::optional<StringRef> Source = std::nullopt),
                    (Filename, Directory, CS, Source))
  DEFINE_MDNODE_GET(DIFile,
                    (MDString * Filename, MDString *Directory,
                     std::optional<ChecksumInfo<MDString *>> CS = std::nullopt,
                     MDString *Source = nullptr),
                    (Filename, Directory, CS, Source))

  TempDIFile clone() const { return cloneImpl(); }

  StringRef getFilename() const { return getStringOperand(0); }
  StringRef getDirectory() const { return getStringOperand(1); }
  std::optional<ChecksumInfo<StringRef>> getChecksum() const {
    std::optional<ChecksumInfo<StringRef>> StringRefChecksum;
    if (Checksum)
      StringRefChecksum.emplace(Checksum->Kind, Checksum->Value->getString());
    return StringRefChecksum;
  }
  std::optional<StringRef> getSource() const {
    return Source ? std::optional<StringRef>(Source->getString())
                  : std::nullopt;
  }

  MDString *getRawFilename() const { return getOperandAs<MDString>(0); }
  MDString *getRawDirectory() const { return getOperandAs<MDString>(1); }
  std::optional<ChecksumInfo<MDString *>> getRawChecksum() const {
    return Checksum;
  }
  MDString *getRawSource() const { return Source; }

  static StringRef getChecksumKindAsString(ChecksumKind CSKind);
  static std::optional<ChecksumKind> getChecksumKind(StringRef CSKindStr);

  static bool classof(const Metadata *MD) {
    return MD->getMetadataID() == DIFileKind;
  }
};

StringRef DIScope::getFilename() const {
  if (auto *F = getFile())
    return F->getFilename();
  return "";
}

StringRef DIScope::getDirectory() const {
  if (auto *F = getFile())
    return F->getDirectory();
  return "";
}

std::optional<StringRef> DIScope::getSource() const {
  if (auto *F = getFile())
    return F->getSource();
  return std::nullopt;
}

/// Base class for types.
///
/// TODO: Remove the hardcoded name and context, since many types don't use
/// them.
/// TODO: Split up flags.
///
/// Uses the SubclassData32 Metadata slot.
class DIType : public DIScope {
  unsigned Line;
  DIFlags Flags;
  uint64_t SizeInBits;
  uint64_t OffsetInBits;

protected:
  DIType(LLVMContext &C, unsigned ID, StorageType Storage, unsigned Tag,
         unsigned Line, uint64_t SizeInBits, uint32_t AlignInBits,
         uint64_t OffsetInBits, DIFlags Flags, ArrayRef<Metadata *> Ops)
      : DIScope(C, ID, Storage, Tag, Ops) {
    init(Line, SizeInBits, AlignInBits, OffsetInBits, Flags);
  }
  ~DIType() = default;

  void init(unsigned Line, uint64_t SizeInBits, uint32_t AlignInBits,
            uint64_t OffsetInBits, DIFlags Flags) {
    this->Line = Line;
    this->Flags = Flags;
    this->SizeInBits = SizeInBits;
    this->SubclassData32 = AlignInBits;
    this->OffsetInBits = OffsetInBits;
  }

  /// Change fields in place.
  void mutate(unsigned Tag, unsigned Line, uint64_t SizeInBits,
              uint32_t AlignInBits, uint64_t OffsetInBits, DIFlags Flags) {
    assert(isDistinct() && "Only distinct nodes can mutate");
    setTag(Tag);
    init(Line, SizeInBits, AlignInBits, OffsetInBits, Flags);
  }

public:
  TempDIType clone() const {
    return TempDIType(cast<DIType>(MDNode::clone().release()));
  }

  unsigned getLine() const { return Line; }
  uint64_t getSizeInBits() const { return SizeInBits; }
  uint32_t getAlignInBits() const { return SubclassData32; }
  uint32_t getAlignInBytes() const { return getAlignInBits() / CHAR_BIT; }
  uint64_t getOffsetInBits() const { return OffsetInBits; }
  DIFlags getFlags() const { return Flags; }

  DIScope *getScope() const { return cast_or_null<DIScope>(getRawScope()); }
  StringRef getName() const { return getStringOperand(2); }

  Metadata *getRawScope() const { return getOperand(1); }
  MDString *getRawName() const { return getOperandAs<MDString>(2); }

  /// Returns a new temporary DIType with updated Flags
  TempDIType cloneWithFlags(DIFlags NewFlags) const {
    auto NewTy = clone();
    NewTy->Flags = NewFlags;
    return NewTy;
  }

  bool isPrivate() const {
    return (getFlags() & FlagAccessibility) == FlagPrivate;
  }
  bool isProtected() const {
    return (getFlags() & FlagAccessibility) == FlagProtected;
  }
  bool isPublic() const {
    return (getFlags() & FlagAccessibility) == FlagPublic;
  }
  bool isForwardDecl() const { return getFlags() & FlagFwdDecl; }
  bool isAppleBlockExtension() const { return getFlags() & FlagAppleBlock; }
  bool isVirtual() const { return getFlags() & FlagVirtual; }
  bool isArtificial() const { return getFlags() & FlagArtificial; }
  bool isObjectPointer() const { return getFlags() & FlagObjectPointer; }
  bool isObjcClassComplete() const {
    return getFlags() & FlagObjcClassComplete;
  }
  bool isVector() const { return getFlags() & FlagVector; }
  bool isBitField() const { return getFlags() & FlagBitField; }
  bool isStaticMember() const { return getFlags() & FlagStaticMember; }
  bool isLValueReference() const { return getFlags() & FlagLValueReference; }
  bool isRValueReference() const { return getFlags() & FlagRValueReference; }
  bool isTypePassByValue() const { return getFlags() & FlagTypePassByValue; }
  bool isTypePassByReference() const {
    return getFlags() & FlagTypePassByReference;
  }
  bool isBigEndian() const { return getFlags() & FlagBigEndian; }
  bool isLittleEndian() const { return getFlags() & FlagLittleEndian; }
  bool getExportSymbols() const { return getFlags() & FlagExportSymbols; }

  static bool classof(const Metadata *MD) {
    switch (MD->getMetadataID()) {
    default:
      return false;
    case DIBasicTypeKind:
    case DIStringTypeKind:
    case DIDerivedTypeKind:
    case DICompositeTypeKind:
    case DISubroutineTypeKind:
      return true;
    }
  }
};

/// Basic type, like 'int' or 'float'.
///
/// TODO: Split out DW_TAG_unspecified_type.
/// TODO: Drop unused accessors.
class DIBasicType : public DIType {
  friend class LLVMContextImpl;
  friend class MDNode;

  unsigned Encoding;

  DIBasicType(LLVMContext &C, StorageType Storage, unsigned Tag,
              uint64_t SizeInBits, uint32_t AlignInBits, unsigned Encoding,
              DIFlags Flags, ArrayRef<Metadata *> Ops)
      : DIType(C, DIBasicTypeKind, Storage, Tag, 0, SizeInBits, AlignInBits, 0,
               Flags, Ops),
        Encoding(Encoding) {}
  ~DIBasicType() = default;

  static DIBasicType *getImpl(LLVMContext &Context, unsigned Tag,
                              StringRef Name, uint64_t SizeInBits,
                              uint32_t AlignInBits, unsigned Encoding,
                              DIFlags Flags, StorageType Storage,
                              bool ShouldCreate = true) {
    return getImpl(Context, Tag, getCanonicalMDString(Context, Name),
                   SizeInBits, AlignInBits, Encoding, Flags, Storage,
                   ShouldCreate);
  }
  static DIBasicType *getImpl(LLVMContext &Context, unsigned Tag,
                              MDString *Name, uint64_t SizeInBits,
                              uint32_t AlignInBits, unsigned Encoding,
                              DIFlags Flags, StorageType Storage,
                              bool ShouldCreate = true);

  TempDIBasicType cloneImpl() const {
    return getTemporary(getContext(), getTag(), getName(), getSizeInBits(),
                        getAlignInBits(), getEncoding(), getFlags());
  }

public:
  DEFINE_MDNODE_GET(DIBasicType, (unsigned Tag, StringRef Name),
                    (Tag, Name, 0, 0, 0, FlagZero))
  DEFINE_MDNODE_GET(DIBasicType,
                    (unsigned Tag, StringRef Name, uint64_t SizeInBits),
                    (Tag, Name, SizeInBits, 0, 0, FlagZero))
  DEFINE_MDNODE_GET(DIBasicType,
                    (unsigned Tag, MDString *Name, uint64_t SizeInBits),
                    (Tag, Name, SizeInBits, 0, 0, FlagZero))
  DEFINE_MDNODE_GET(DIBasicType,
                    (unsigned Tag, StringRef Name, uint64_t SizeInBits,
                     uint32_t AlignInBits, unsigned Encoding, DIFlags Flags),
                    (Tag, Name, SizeInBits, AlignInBits, Encoding, Flags))
  DEFINE_MDNODE_GET(DIBasicType,
                    (unsigned Tag, MDString *Name, uint64_t SizeInBits,
                     uint32_t AlignInBits, unsigned Encoding, DIFlags Flags),
                    (Tag, Name, SizeInBits, AlignInBits, Encoding, Flags))

  TempDIBasicType clone() const { return cloneImpl(); }

  unsigned getEncoding() const { return Encoding; }

  enum class Signedness { Signed, Unsigned };

  /// Return the signedness of this type, or std::nullopt if this type is
  /// neither signed nor unsigned.
  std::optional<Signedness> getSignedness() const;

  static bool classof(const Metadata *MD) {
    return MD->getMetadataID() == DIBasicTypeKind;
  }
};

/// String type, Fortran CHARACTER(n)
class DIStringType : public DIType {
  friend class LLVMContextImpl;
  friend class MDNode;

  unsigned Encoding;

  DIStringType(LLVMContext &C, StorageType Storage, unsigned Tag,
               uint64_t SizeInBits, uint32_t AlignInBits, unsigned Encoding,
               ArrayRef<Metadata *> Ops)
      : DIType(C, DIStringTypeKind, Storage, Tag, 0, SizeInBits, AlignInBits, 0,
               FlagZero, Ops),
        Encoding(Encoding) {}
  ~DIStringType() = default;

  static DIStringType *getImpl(LLVMContext &Context, unsigned Tag,
                               StringRef Name, Metadata *StringLength,
                               Metadata *StrLenExp, Metadata *StrLocationExp,
                               uint64_t SizeInBits, uint32_t AlignInBits,
                               unsigned Encoding, StorageType Storage,
                               bool ShouldCreate = true) {
    return getImpl(Context, Tag, getCanonicalMDString(Context, Name),
                   StringLength, StrLenExp, StrLocationExp, SizeInBits,
                   AlignInBits, Encoding, Storage, ShouldCreate);
  }
  static DIStringType *getImpl(LLVMContext &Context, unsigned Tag,
                               MDString *Name, Metadata *StringLength,
                               Metadata *StrLenExp, Metadata *StrLocationExp,
                               uint64_t SizeInBits, uint32_t AlignInBits,
                               unsigned Encoding, StorageType Storage,
                               bool ShouldCreate = true);

  TempDIStringType cloneImpl() const {
    return getTemporary(getContext(), getTag(), getRawName(),
                        getRawStringLength(), getRawStringLengthExp(),
                        getRawStringLocationExp(), getSizeInBits(),
                        getAlignInBits(), getEncoding());
  }

public:
  DEFINE_MDNODE_GET(DIStringType,
                    (unsigned Tag, StringRef Name, uint64_t SizeInBits,
                     uint32_t AlignInBits),
                    (Tag, Name, nullptr, nullptr, nullptr, SizeInBits,
                     AlignInBits, 0))
  DEFINE_MDNODE_GET(DIStringType,
                    (unsigned Tag, MDString *Name, Metadata *StringLength,
                     Metadata *StringLengthExp, Metadata *StringLocationExp,
                     uint64_t SizeInBits, uint32_t AlignInBits,
                     unsigned Encoding),
                    (Tag, Name, StringLength, StringLengthExp,
                     StringLocationExp, SizeInBits, AlignInBits, Encoding))
  DEFINE_MDNODE_GET(DIStringType,
                    (unsigned Tag, StringRef Name, Metadata *StringLength,
                     Metadata *StringLengthExp, Metadata *StringLocationExp,
                     uint64_t SizeInBits, uint32_t AlignInBits,
                     unsigned Encoding),
                    (Tag, Name, StringLength, StringLengthExp,
                     StringLocationExp, SizeInBits, AlignInBits, Encoding))

  TempDIStringType clone() const { return cloneImpl(); }

  static bool classof(const Metadata *MD) {
    return MD->getMetadataID() == DIStringTypeKind;
  }

  DIVariable *getStringLength() const {
    return cast_or_null<DIVariable>(getRawStringLength());
  }

  DIExpression *getStringLengthExp() const {
    return cast_or_null<DIExpression>(getRawStringLengthExp());
  }

  DIExpression *getStringLocationExp() const {
    return cast_or_null<DIExpression>(getRawStringLocationExp());
  }

  unsigned getEncoding() const { return Encoding; }

  Metadata *getRawStringLength() const { return getOperand(3); }

  Metadata *getRawStringLengthExp() const { return getOperand(4); }

  Metadata *getRawStringLocationExp() const { return getOperand(5); }
};

/// Derived types.
///
/// This includes qualified types, pointers, references, friends, typedefs, and
/// class members.
///
/// TODO: Split out members (inheritance, fields, methods, etc.).
class DIDerivedType : public DIType {
  friend class LLVMContextImpl;
  friend class MDNode;

  /// The DWARF address space of the memory pointed to or referenced by a
  /// pointer or reference type respectively.
  std::optional<unsigned> DWARFAddressSpace;
  dwarf::MemorySpace DWARFMemorySpace;

  DIDerivedType(LLVMContext &C, StorageType Storage, unsigned Tag,
                unsigned Line, uint64_t SizeInBits, uint32_t AlignInBits,
                uint64_t OffsetInBits,
                std::optional<unsigned> DWARFAddressSpace,
                dwarf::MemorySpace MS, DIFlags Flags, ArrayRef<Metadata *> Ops)
      : DIType(C, DIDerivedTypeKind, Storage, Tag, Line, SizeInBits,
               AlignInBits, OffsetInBits, Flags, Ops),
        DWARFAddressSpace(DWARFAddressSpace), DWARFMemorySpace(MS) {}
  ~DIDerivedType() = default;
  static DIDerivedType *
  getImpl(LLVMContext &Context, unsigned Tag, StringRef Name, DIFile *File,
          unsigned Line, DIScope *Scope, DIType *BaseType, uint64_t SizeInBits,
          uint32_t AlignInBits, uint64_t OffsetInBits,
          std::optional<unsigned> DWARFAddressSpace, dwarf::MemorySpace MS,
          DIFlags Flags, Metadata *ExtraData, DINodeArray Annotations,
          StorageType Storage, bool ShouldCreate = true) {
    return getImpl(Context, Tag, getCanonicalMDString(Context, Name), File,
                   Line, Scope, BaseType, SizeInBits, AlignInBits, OffsetInBits,
                   DWARFAddressSpace, MS, Flags, ExtraData, Annotations.get(),
                   Storage, ShouldCreate);
  }
  static DIDerivedType *
  getImpl(LLVMContext &Context, unsigned Tag, MDString *Name, Metadata *File,
          unsigned Line, Metadata *Scope, Metadata *BaseType,
          uint64_t SizeInBits, uint32_t AlignInBits, uint64_t OffsetInBits,
          std::optional<unsigned> DWARFAddressSpace, dwarf::MemorySpace MS,
          DIFlags Flags, Metadata *ExtraData, Metadata *Annotations,
          StorageType Storage, bool ShouldCreate = true);

  TempDIDerivedType cloneImpl() const {
    return getTemporary(getContext(), getTag(), getName(), getFile(), getLine(),
                        getScope(), getBaseType(), getSizeInBits(),
                        getAlignInBits(), getOffsetInBits(),
                        getDWARFAddressSpace(), getDWARFMemorySpace(),
                        getFlags(), getExtraData(), getAnnotations());
  }

public:
  DEFINE_MDNODE_GET(
      DIDerivedType,
      (unsigned Tag, MDString *Name, Metadata *File, unsigned Line,
       Metadata *Scope, Metadata *BaseType, uint64_t SizeInBits,
       uint32_t AlignInBits, uint64_t OffsetInBits,
       std::optional<unsigned> DWARFAddressSpace, dwarf::MemorySpace MS,
       DIFlags Flags, Metadata *ExtraData = nullptr,
       Metadata *Annotations = nullptr),
      (Tag, Name, File, Line, Scope, BaseType, SizeInBits, AlignInBits,
       OffsetInBits, DWARFAddressSpace, MS, Flags, ExtraData, Annotations))
  DEFINE_MDNODE_GET(DIDerivedType,
                    (unsigned Tag, StringRef Name, DIFile *File, unsigned Line,
                     DIScope *Scope, DIType *BaseType, uint64_t SizeInBits,
                     uint32_t AlignInBits, uint64_t OffsetInBits,
                     std::optional<unsigned> DWARFAddressSpace,
                     dwarf::MemorySpace MS, DIFlags Flags,
                     Metadata *ExtraData = nullptr,
                     DINodeArray Annotations = nullptr),
                    (Tag, Name, File, Line, Scope, BaseType, SizeInBits,
                     AlignInBits, OffsetInBits, DWARFAddressSpace, MS, Flags,
                     ExtraData, Annotations))

  TempDIDerivedType clone() const { return cloneImpl(); }

  /// Get the base type this is derived from.
  DIType *getBaseType() const { return cast_or_null<DIType>(getRawBaseType()); }
  Metadata *getRawBaseType() const { return getOperand(3); }

  /// \returns The DWARF address space of the memory pointed to or referenced by
  /// a pointer or reference type respectively.
  std::optional<unsigned> getDWARFAddressSpace() const {
    return DWARFAddressSpace;
  }

  /// \returns The DWARF memory space of the memory pointed to or referenced by
  /// a pointer or reference type respectively.
  dwarf::MemorySpace getDWARFMemorySpace() const { return DWARFMemorySpace; }

  /// Get extra data associated with this derived type.
  ///
  /// Class type for pointer-to-members, objective-c property node for ivars,
  /// global constant wrapper for static members, or virtual base pointer offset
  /// for inheritance.
  ///
  /// TODO: Separate out types that need this extra operand: pointer-to-member
  /// types and member fields (static members and ivars).
  Metadata *getExtraData() const { return getRawExtraData(); }
  Metadata *getRawExtraData() const { return getOperand(4); }

  /// Get annotations associated with this derived type.
  DINodeArray getAnnotations() const {
    return cast_or_null<MDTuple>(getRawAnnotations());
  }
  Metadata *getRawAnnotations() const { return getOperand(5); }

  /// Get casted version of extra data.
  /// @{
  DIType *getClassType() const;

  DIObjCProperty *getObjCProperty() const {
    return dyn_cast_or_null<DIObjCProperty>(getExtraData());
  }

  uint32_t getVBPtrOffset() const;

  Constant *getStorageOffsetInBits() const;

  Constant *getConstant() const;

  Constant *getDiscriminantValue() const;
  /// @}

  static bool classof(const Metadata *MD) {
    return MD->getMetadataID() == DIDerivedTypeKind;
  }
};

/// Composite types.
///
/// TODO: Detach from DerivedTypeBase (split out MDEnumType?).
/// TODO: Create a custom, unrelated node for DW_TAG_array_type.
class DICompositeType : public DIType {
  friend class LLVMContextImpl;
  friend class MDNode;

  unsigned RuntimeLang;

  DICompositeType(LLVMContext &C, StorageType Storage, unsigned Tag,
                  unsigned Line, unsigned RuntimeLang, uint64_t SizeInBits,
                  uint32_t AlignInBits, uint64_t OffsetInBits, DIFlags Flags,
                  ArrayRef<Metadata *> Ops)
      : DIType(C, DICompositeTypeKind, Storage, Tag, Line, SizeInBits,
               AlignInBits, OffsetInBits, Flags, Ops),
        RuntimeLang(RuntimeLang) {}
  ~DICompositeType() = default;

  /// Change fields in place.
  void mutate(unsigned Tag, unsigned Line, unsigned RuntimeLang,
              uint64_t SizeInBits, uint32_t AlignInBits, uint64_t OffsetInBits,
              DIFlags Flags) {
    assert(isDistinct() && "Only distinct nodes can mutate");
    assert(getRawIdentifier() && "Only ODR-uniqued nodes should mutate");
    this->RuntimeLang = RuntimeLang;
    DIType::mutate(Tag, Line, SizeInBits, AlignInBits, OffsetInBits, Flags);
  }

  static DICompositeType *
  getImpl(LLVMContext &Context, unsigned Tag, StringRef Name, Metadata *File,
          unsigned Line, DIScope *Scope, DIType *BaseType, uint64_t SizeInBits,
          uint32_t AlignInBits, uint64_t OffsetInBits, DIFlags Flags,
          DINodeArray Elements, unsigned RuntimeLang, DIType *VTableHolder,
          DITemplateParameterArray TemplateParams, StringRef Identifier,
          DIDerivedType *Discriminator, Metadata *DataLocation,
          Metadata *Associated, Metadata *Allocated, Metadata *Rank,
          DINodeArray Annotations, StorageType Storage,
          bool ShouldCreate = true) {
    return getImpl(
        Context, Tag, getCanonicalMDString(Context, Name), File, Line, Scope,
        BaseType, SizeInBits, AlignInBits, OffsetInBits, Flags, Elements.get(),
        RuntimeLang, VTableHolder, TemplateParams.get(),
        getCanonicalMDString(Context, Identifier), Discriminator, DataLocation,
        Associated, Allocated, Rank, Annotations.get(), Storage, ShouldCreate);
  }
  static DICompositeType *
  getImpl(LLVMContext &Context, unsigned Tag, MDString *Name, Metadata *File,
          unsigned Line, Metadata *Scope, Metadata *BaseType,
          uint64_t SizeInBits, uint32_t AlignInBits, uint64_t OffsetInBits,
          DIFlags Flags, Metadata *Elements, unsigned RuntimeLang,
          Metadata *VTableHolder, Metadata *TemplateParams,
          MDString *Identifier, Metadata *Discriminator, Metadata *DataLocation,
          Metadata *Associated, Metadata *Allocated, Metadata *Rank,
          Metadata *Annotations, StorageType Storage, bool ShouldCreate = true);

  TempDICompositeType cloneImpl() const {
    return getTemporary(
        getContext(), getTag(), getName(), getFile(), getLine(), getScope(),
        getBaseType(), getSizeInBits(), getAlignInBits(), getOffsetInBits(),
        getFlags(), getElements(), getRuntimeLang(), getVTableHolder(),
        getTemplateParams(), getIdentifier(), getDiscriminator(),
        getRawDataLocation(), getRawAssociated(), getRawAllocated(),
        getRawRank(), getAnnotations());
  }

public:
  DEFINE_MDNODE_GET(
      DICompositeType,
      (unsigned Tag, StringRef Name, DIFile *File, unsigned Line,
       DIScope *Scope, DIType *BaseType, uint64_t SizeInBits,
       uint32_t AlignInBits, uint64_t OffsetInBits, DIFlags Flags,
       DINodeArray Elements, unsigned RuntimeLang, DIType *VTableHolder,
       DITemplateParameterArray TemplateParams = nullptr,
       StringRef Identifier = "", DIDerivedType *Discriminator = nullptr,
       Metadata *DataLocation = nullptr, Metadata *Associated = nullptr,
       Metadata *Allocated = nullptr, Metadata *Rank = nullptr,
       DINodeArray Annotations = nullptr),
      (Tag, Name, File, Line, Scope, BaseType, SizeInBits, AlignInBits,
       OffsetInBits, Flags, Elements, RuntimeLang, VTableHolder, TemplateParams,
       Identifier, Discriminator, DataLocation, Associated, Allocated, Rank,
       Annotations))
  DEFINE_MDNODE_GET(
      DICompositeType,
      (unsigned Tag, MDString *Name, Metadata *File, unsigned Line,
       Metadata *Scope, Metadata *BaseType, uint64_t SizeInBits,
       uint32_t AlignInBits, uint64_t OffsetInBits, DIFlags Flags,
       Metadata *Elements, unsigned RuntimeLang, Metadata *VTableHolder,
       Metadata *TemplateParams = nullptr, MDString *Identifier = nullptr,
       Metadata *Discriminator = nullptr, Metadata *DataLocation = nullptr,
       Metadata *Associated = nullptr, Metadata *Allocated = nullptr,
       Metadata *Rank = nullptr, Metadata *Annotations = nullptr),
      (Tag, Name, File, Line, Scope, BaseType, SizeInBits, AlignInBits,
       OffsetInBits, Flags, Elements, RuntimeLang, VTableHolder, TemplateParams,
       Identifier, Discriminator, DataLocation, Associated, Allocated, Rank,
       Annotations))

  TempDICompositeType clone() const { return cloneImpl(); }

  /// Get a DICompositeType with the given ODR identifier.
  ///
  /// If \a LLVMContext::isODRUniquingDebugTypes(), gets the mapped
  /// DICompositeType for the given ODR \c Identifier.  If none exists, creates
  /// a new node.
  ///
  /// Else, returns \c nullptr.
  static DICompositeType *
  getODRType(LLVMContext &Context, MDString &Identifier, unsigned Tag,
             MDString *Name, Metadata *File, unsigned Line, Metadata *Scope,
             Metadata *BaseType, uint64_t SizeInBits, uint32_t AlignInBits,
             uint64_t OffsetInBits, DIFlags Flags, Metadata *Elements,
             unsigned RuntimeLang, Metadata *VTableHolder,
             Metadata *TemplateParams, Metadata *Discriminator,
             Metadata *DataLocation, Metadata *Associated, Metadata *Allocated,
             Metadata *Rank, Metadata *Annotations);
  static DICompositeType *getODRTypeIfExists(LLVMContext &Context,
                                             MDString &Identifier);

  /// Build a DICompositeType with the given ODR identifier.
  ///
  /// Looks up the mapped DICompositeType for the given ODR \c Identifier.  If
  /// it doesn't exist, creates a new one.  If it does exist and \a
  /// isForwardDecl(), and the new arguments would be a definition, mutates the
  /// the type in place.  In either case, returns the type.
  ///
  /// If not \a LLVMContext::isODRUniquingDebugTypes(), this function returns
  /// nullptr.
  static DICompositeType *
  buildODRType(LLVMContext &Context, MDString &Identifier, unsigned Tag,
               MDString *Name, Metadata *File, unsigned Line, Metadata *Scope,
               Metadata *BaseType, uint64_t SizeInBits, uint32_t AlignInBits,
               uint64_t OffsetInBits, DIFlags Flags, Metadata *Elements,
               unsigned RuntimeLang, Metadata *VTableHolder,
               Metadata *TemplateParams, Metadata *Discriminator,
               Metadata *DataLocation, Metadata *Associated,
               Metadata *Allocated, Metadata *Rank, Metadata *Annotations);

  DIType *getBaseType() const { return cast_or_null<DIType>(getRawBaseType()); }
  DINodeArray getElements() const {
    return cast_or_null<MDTuple>(getRawElements());
  }
  DIType *getVTableHolder() const {
    return cast_or_null<DIType>(getRawVTableHolder());
  }
  DITemplateParameterArray getTemplateParams() const {
    return cast_or_null<MDTuple>(getRawTemplateParams());
  }
  StringRef getIdentifier() const { return getStringOperand(7); }
  unsigned getRuntimeLang() const { return RuntimeLang; }

  Metadata *getRawBaseType() const { return getOperand(3); }
  Metadata *getRawElements() const { return getOperand(4); }
  Metadata *getRawVTableHolder() const { return getOperand(5); }
  Metadata *getRawTemplateParams() const { return getOperand(6); }
  MDString *getRawIdentifier() const { return getOperandAs<MDString>(7); }
  Metadata *getRawDiscriminator() const { return getOperand(8); }
  DIDerivedType *getDiscriminator() const {
    return getOperandAs<DIDerivedType>(8);
  }
  Metadata *getRawDataLocation() const { return getOperand(9); }
  DIVariable *getDataLocation() const {
    return dyn_cast_or_null<DIVariable>(getRawDataLocation());
  }
  DIExpression *getDataLocationExp() const {
    return dyn_cast_or_null<DIExpression>(getRawDataLocation());
  }
  Metadata *getRawAssociated() const { return getOperand(10); }
  DIVariable *getAssociated() const {
    return dyn_cast_or_null<DIVariable>(getRawAssociated());
  }
  DIExpression *getAssociatedExp() const {
    return dyn_cast_or_null<DIExpression>(getRawAssociated());
  }
  Metadata *getRawAllocated() const { return getOperand(11); }
  DIVariable *getAllocated() const {
    return dyn_cast_or_null<DIVariable>(getRawAllocated());
  }
  DIExpression *getAllocatedExp() const {
    return dyn_cast_or_null<DIExpression>(getRawAllocated());
  }
  Metadata *getRawRank() const { return getOperand(12); }
  ConstantInt *getRankConst() const {
    if (auto *MD = dyn_cast_or_null<ConstantAsMetadata>(getRawRank()))
      return dyn_cast_or_null<ConstantInt>(MD->getValue());
    return nullptr;
  }
  DIExpression *getRankExp() const {
    return dyn_cast_or_null<DIExpression>(getRawRank());
  }

  Metadata *getRawAnnotations() const { return getOperand(13); }
  DINodeArray getAnnotations() const {
    return cast_or_null<MDTuple>(getRawAnnotations());
  }

  /// Replace operands.
  ///
  /// If this \a isUniqued() and not \a isResolved(), on a uniquing collision
  /// this will be RAUW'ed and deleted.  Use a \a TrackingMDRef to keep track
  /// of its movement if necessary.
  /// @{
  void replaceElements(DINodeArray Elements) {
#ifndef NDEBUG
    for (DINode *Op : getElements())
      assert(is_contained(Elements->operands(), Op) &&
             "Lost a member during member list replacement");
#endif
    replaceOperandWith(4, Elements.get());
  }

  void replaceVTableHolder(DIType *VTableHolder) {
    replaceOperandWith(5, VTableHolder);
  }

  void replaceTemplateParams(DITemplateParameterArray TemplateParams) {
    replaceOperandWith(6, TemplateParams.get());
  }
  /// @}

  static bool classof(const Metadata *MD) {
    return MD->getMetadataID() == DICompositeTypeKind;
  }
};

/// Type array for a subprogram.
///
/// TODO: Fold the array of types in directly as operands.
class DISubroutineType : public DIType {
  friend class LLVMContextImpl;
  friend class MDNode;

  /// The calling convention used with DW_AT_calling_convention. Actually of
  /// type dwarf::CallingConvention.
  uint8_t CC;

  DISubroutineType(LLVMContext &C, StorageType Storage, DIFlags Flags,
                   uint8_t CC, ArrayRef<Metadata *> Ops);
  ~DISubroutineType() = default;

  static DISubroutineType *getImpl(LLVMContext &Context, DIFlags Flags,
                                   uint8_t CC, DITypeRefArray TypeArray,
                                   StorageType Storage,
                                   bool ShouldCreate = true) {
    return getImpl(Context, Flags, CC, TypeArray.get(), Storage, ShouldCreate);
  }
  static DISubroutineType *getImpl(LLVMContext &Context, DIFlags Flags,
                                   uint8_t CC, Metadata *TypeArray,
                                   StorageType Storage,
                                   bool ShouldCreate = true);

  TempDISubroutineType cloneImpl() const {
    return getTemporary(getContext(), getFlags(), getCC(), getTypeArray());
  }

public:
  DEFINE_MDNODE_GET(DISubroutineType,
                    (DIFlags Flags, uint8_t CC, DITypeRefArray TypeArray),
                    (Flags, CC, TypeArray))
  DEFINE_MDNODE_GET(DISubroutineType,
                    (DIFlags Flags, uint8_t CC, Metadata *TypeArray),
                    (Flags, CC, TypeArray))

  TempDISubroutineType clone() const { return cloneImpl(); }
  // Returns a new temporary DISubroutineType with updated CC
  TempDISubroutineType cloneWithCC(uint8_t CC) const {
    auto NewTy = clone();
    NewTy->CC = CC;
    return NewTy;
  }

  uint8_t getCC() const { return CC; }

  DITypeRefArray getTypeArray() const {
    return cast_or_null<MDTuple>(getRawTypeArray());
  }

  Metadata *getRawTypeArray() const { return getOperand(3); }

  static bool classof(const Metadata *MD) {
    return MD->getMetadataID() == DISubroutineTypeKind;
  }
};

/// Compile unit.
class DICompileUnit : public DIScope {
  friend class LLVMContextImpl;
  friend class MDNode;

public:
  enum DebugEmissionKind : unsigned {
    NoDebug = 0,
    FullDebug,
    LineTablesOnly,
    DebugDirectivesOnly,
    LastEmissionKind = DebugDirectivesOnly
  };

  enum class DebugNameTableKind : unsigned {
    Default = 0,
    GNU = 1,
    None = 2,
    Apple = 3,
    LastDebugNameTableKind = Apple
  };

  static std::optional<DebugEmissionKind> getEmissionKind(StringRef Str);
  static const char *emissionKindString(DebugEmissionKind EK);
  static std::optional<DebugNameTableKind> getNameTableKind(StringRef Str);
  static const char *nameTableKindString(DebugNameTableKind PK);

private:
  unsigned SourceLanguage;
  unsigned RuntimeVersion;
  uint64_t DWOId;
  unsigned EmissionKind;
  unsigned NameTableKind;
  bool IsOptimized;
  bool SplitDebugInlining;
  bool DebugInfoForProfiling;
  bool RangesBaseAddress;

  DICompileUnit(LLVMContext &C, StorageType Storage, unsigned SourceLanguage,
                bool IsOptimized, unsigned RuntimeVersion,
                unsigned EmissionKind, uint64_t DWOId, bool SplitDebugInlining,
                bool DebugInfoForProfiling, unsigned NameTableKind,
                bool RangesBaseAddress, ArrayRef<Metadata *> Ops);
  ~DICompileUnit() = default;

  static DICompileUnit *
  getImpl(LLVMContext &Context, unsigned SourceLanguage, DIFile *File,
          StringRef Producer, bool IsOptimized, StringRef Flags,
          unsigned RuntimeVersion, StringRef SplitDebugFilename,
          unsigned EmissionKind, DICompositeTypeArray EnumTypes,
          DIScopeArray RetainedTypes,
          DIGlobalVariableExpressionArray GlobalVariables,
          DIImportedEntityArray ImportedEntities, DIMacroNodeArray Macros,
          uint64_t DWOId, bool SplitDebugInlining, bool DebugInfoForProfiling,
          unsigned NameTableKind, bool RangesBaseAddress, StringRef SysRoot,
          StringRef SDK, StorageType Storage, bool ShouldCreate = true) {
    return getImpl(
        Context, SourceLanguage, File, getCanonicalMDString(Context, Producer),
        IsOptimized, getCanonicalMDString(Context, Flags), RuntimeVersion,
        getCanonicalMDString(Context, SplitDebugFilename), EmissionKind,
        EnumTypes.get(), RetainedTypes.get(), GlobalVariables.get(),
        ImportedEntities.get(), Macros.get(), DWOId, SplitDebugInlining,
        DebugInfoForProfiling, NameTableKind, RangesBaseAddress,
        getCanonicalMDString(Context, SysRoot),
        getCanonicalMDString(Context, SDK), Storage, ShouldCreate);
  }
  static DICompileUnit *
  getImpl(LLVMContext &Context, unsigned SourceLanguage, Metadata *File,
          MDString *Producer, bool IsOptimized, MDString *Flags,
          unsigned RuntimeVersion, MDString *SplitDebugFilename,
          unsigned EmissionKind, Metadata *EnumTypes, Metadata *RetainedTypes,
          Metadata *GlobalVariables, Metadata *ImportedEntities,
          Metadata *Macros, uint64_t DWOId, bool SplitDebugInlining,
          bool DebugInfoForProfiling, unsigned NameTableKind,
          bool RangesBaseAddress, MDString *SysRoot, MDString *SDK,
          StorageType Storage, bool ShouldCreate = true);

  TempDICompileUnit cloneImpl() const {
    return getTemporary(
        getContext(), getSourceLanguage(), getFile(), getProducer(),
        isOptimized(), getFlags(), getRuntimeVersion(), getSplitDebugFilename(),
        getEmissionKind(), getEnumTypes(), getRetainedTypes(),
        getGlobalVariables(), getImportedEntities(), getMacros(), DWOId,
        getSplitDebugInlining(), getDebugInfoForProfiling(), getNameTableKind(),
        getRangesBaseAddress(), getSysRoot(), getSDK());
  }

public:
  static void get() = delete;
  static void getIfExists() = delete;

  DEFINE_ALWAYS_DISTINCT_MDNODE_GET_METHODS(
      DICompileUnit,
      (unsigned SourceLanguage, DIFile *File, StringRef Producer,
       bool IsOptimized, StringRef Flags, unsigned RuntimeVersion,
       StringRef SplitDebugFilename, DebugEmissionKind EmissionKind,
       DICompositeTypeArray EnumTypes, DIScopeArray RetainedTypes,
       DIGlobalVariableExpressionArray GlobalVariables,
       DIImportedEntityArray ImportedEntities, DIMacroNodeArray Macros,
       uint64_t DWOId, bool SplitDebugInlining, bool DebugInfoForProfiling,
       DebugNameTableKind NameTableKind, bool RangesBaseAddress,
       StringRef SysRoot, StringRef SDK),
      (SourceLanguage, File, Producer, IsOptimized, Flags, RuntimeVersion,
       SplitDebugFilename, EmissionKind, EnumTypes, RetainedTypes,
       GlobalVariables, ImportedEntities, Macros, DWOId, SplitDebugInlining,
       DebugInfoForProfiling, (unsigned)NameTableKind, RangesBaseAddress,
       SysRoot, SDK))
  DEFINE_ALWAYS_DISTINCT_MDNODE_GET_METHODS(
      DICompileUnit,
      (unsigned SourceLanguage, Metadata *File, MDString *Producer,
       bool IsOptimized, MDString *Flags, unsigned RuntimeVersion,
       MDString *SplitDebugFilename, unsigned EmissionKind, Metadata *EnumTypes,
       Metadata *RetainedTypes, Metadata *GlobalVariables,
       Metadata *ImportedEntities, Metadata *Macros, uint64_t DWOId,
       bool SplitDebugInlining, bool DebugInfoForProfiling,
       unsigned NameTableKind, bool RangesBaseAddress, MDString *SysRoot,
       MDString *SDK),
      (SourceLanguage, File, Producer, IsOptimized, Flags, RuntimeVersion,
       SplitDebugFilename, EmissionKind, EnumTypes, RetainedTypes,
       GlobalVariables, ImportedEntities, Macros, DWOId, SplitDebugInlining,
       DebugInfoForProfiling, NameTableKind, RangesBaseAddress, SysRoot, SDK))

  TempDICompileUnit clone() const { return cloneImpl(); }

  unsigned getSourceLanguage() const { return SourceLanguage; }
  bool isOptimized() const { return IsOptimized; }
  unsigned getRuntimeVersion() const { return RuntimeVersion; }
  DebugEmissionKind getEmissionKind() const {
    return (DebugEmissionKind)EmissionKind;
  }
  bool isDebugDirectivesOnly() const {
    return EmissionKind == DebugDirectivesOnly;
  }
  bool getDebugInfoForProfiling() const { return DebugInfoForProfiling; }
  DebugNameTableKind getNameTableKind() const {
    return (DebugNameTableKind)NameTableKind;
  }
  bool getRangesBaseAddress() const { return RangesBaseAddress; }
  StringRef getProducer() const { return getStringOperand(1); }
  StringRef getFlags() const { return getStringOperand(2); }
  StringRef getSplitDebugFilename() const { return getStringOperand(3); }
  DICompositeTypeArray getEnumTypes() const {
    return cast_or_null<MDTuple>(getRawEnumTypes());
  }
  DIScopeArray getRetainedTypes() const {
    return cast_or_null<MDTuple>(getRawRetainedTypes());
  }
  DIGlobalVariableExpressionArray getGlobalVariables() const {
    return cast_or_null<MDTuple>(getRawGlobalVariables());
  }
  DIImportedEntityArray getImportedEntities() const {
    return cast_or_null<MDTuple>(getRawImportedEntities());
  }
  DIMacroNodeArray getMacros() const {
    return cast_or_null<MDTuple>(getRawMacros());
  }
  uint64_t getDWOId() const { return DWOId; }
  void setDWOId(uint64_t DwoId) { DWOId = DwoId; }
  bool getSplitDebugInlining() const { return SplitDebugInlining; }
  void setSplitDebugInlining(bool SplitDebugInlining) {
    this->SplitDebugInlining = SplitDebugInlining;
  }
  StringRef getSysRoot() const { return getStringOperand(9); }
  StringRef getSDK() const { return getStringOperand(10); }

  MDString *getRawProducer() const { return getOperandAs<MDString>(1); }
  MDString *getRawFlags() const { return getOperandAs<MDString>(2); }
  MDString *getRawSplitDebugFilename() const {
    return getOperandAs<MDString>(3);
  }
  Metadata *getRawEnumTypes() const { return getOperand(4); }
  Metadata *getRawRetainedTypes() const { return getOperand(5); }
  Metadata *getRawGlobalVariables() const { return getOperand(6); }
  Metadata *getRawImportedEntities() const { return getOperand(7); }
  Metadata *getRawMacros() const { return getOperand(8); }
  MDString *getRawSysRoot() const { return getOperandAs<MDString>(9); }
  MDString *getRawSDK() const { return getOperandAs<MDString>(10); }

  /// Replace arrays.
  ///
  /// If this \a isUniqued() and not \a isResolved(), it will be RAUW'ed and
  /// deleted on a uniquing collision.  In practice, uniquing collisions on \a
  /// DICompileUnit should be fairly rare.
  /// @{
  void replaceEnumTypes(DICompositeTypeArray N) {
    replaceOperandWith(4, N.get());
  }
  void replaceRetainedTypes(DITypeArray N) { replaceOperandWith(5, N.get()); }
  void replaceGlobalVariables(DIGlobalVariableExpressionArray N) {
    replaceOperandWith(6, N.get());
  }
  void replaceImportedEntities(DIImportedEntityArray N) {
    replaceOperandWith(7, N.get());
  }
  void replaceMacros(DIMacroNodeArray N) { replaceOperandWith(8, N.get()); }
  /// @}

  static bool classof(const Metadata *MD) {
    return MD->getMetadataID() == DICompileUnitKind;
  }
};

/// A scope for locals.
///
/// A legal scope for lexical blocks, local variables, and debug info
/// locations.  Subclasses are \a DISubprogram, \a DILexicalBlock, and \a
/// DILexicalBlockFile.
class DILocalScope : public DIScope {
protected:
  DILocalScope(LLVMContext &C, unsigned ID, StorageType Storage, unsigned Tag,
               ArrayRef<Metadata *> Ops)
      : DIScope(C, ID, Storage, Tag, Ops) {}
  ~DILocalScope() = default;

public:
  /// Get the subprogram for this scope.
  ///
  /// Return this if it's an \a DISubprogram; otherwise, look up the scope
  /// chain.
  DISubprogram *getSubprogram() const;

  /// Traverses the scope chain rooted at RootScope until it hits a Subprogram,
  /// recreating the chain with "NewSP" instead.
  static DILocalScope *
  cloneScopeForSubprogram(DILocalScope &RootScope, DISubprogram &NewSP,
                          LLVMContext &Ctx,
                          DenseMap<const MDNode *, MDNode *> &Cache);

  /// Get the first non DILexicalBlockFile scope of this scope.
  ///
  /// Return this if it's not a \a DILexicalBlockFIle; otherwise, look up the
  /// scope chain.
  DILocalScope *getNonLexicalBlockFileScope() const;

  static bool classof(const Metadata *MD) {
    return MD->getMetadataID() == DISubprogramKind ||
           MD->getMetadataID() == DILexicalBlockKind ||
           MD->getMetadataID() == DILexicalBlockFileKind;
  }
};

/// Subprogram description.
class DISubprogram : public DILocalScope {
  friend class LLVMContextImpl;
  friend class MDNode;

  unsigned Line;
  unsigned ScopeLine;
  unsigned VirtualIndex;

  /// In the MS ABI, the implicit 'this' parameter is adjusted in the prologue
  /// of method overrides from secondary bases by this amount. It may be
  /// negative.
  int ThisAdjustment;

public:
  /// Debug info subprogram flags.
  enum DISPFlags : uint32_t {
#define HANDLE_DISP_FLAG(ID, NAME) SPFlag##NAME = ID,
#define DISP_FLAG_LARGEST_NEEDED
#include "llvm/IR/DebugInfoFlags.def"
    SPFlagNonvirtual = SPFlagZero,
    SPFlagVirtuality = SPFlagVirtual | SPFlagPureVirtual,
    LLVM_MARK_AS_BITMASK_ENUM(SPFlagLargest)
  };

  static DISPFlags getFlag(StringRef Flag);
  static StringRef getFlagString(DISPFlags Flag);

  /// Split up a flags bitfield for easier printing.
  ///
  /// Split \c Flags into \c SplitFlags, a vector of its components.  Returns
  /// any remaining (unrecognized) bits.
  static DISPFlags splitFlags(DISPFlags Flags,
                              SmallVectorImpl<DISPFlags> &SplitFlags);

  // Helper for converting old bitfields to new flags word.
  static DISPFlags toSPFlags(bool IsLocalToUnit, bool IsDefinition,
                             bool IsOptimized,
                             unsigned Virtuality = SPFlagNonvirtual,
                             bool IsMainSubprogram = false);

private:
  DIFlags Flags;
  DISPFlags SPFlags;

  DISubprogram(LLVMContext &C, StorageType Storage, unsigned Line,
               unsigned ScopeLine, unsigned VirtualIndex, int ThisAdjustment,
               DIFlags Flags, DISPFlags SPFlags, ArrayRef<Metadata *> Ops);
  ~DISubprogram() = default;

  static DISubprogram *
  getImpl(LLVMContext &Context, DIScope *Scope, StringRef Name,
          StringRef LinkageName, DIFile *File, unsigned Line,
          DISubroutineType *Type, unsigned ScopeLine, DIType *ContainingType,
          unsigned VirtualIndex, int ThisAdjustment, DIFlags Flags,
          DISPFlags SPFlags, DICompileUnit *Unit,
          DITemplateParameterArray TemplateParams, DISubprogram *Declaration,
          DINodeArray RetainedNodes, DITypeArray ThrownTypes,
          DINodeArray Annotations, StringRef TargetFuncName,
          StorageType Storage, bool ShouldCreate = true) {
    return getImpl(Context, Scope, getCanonicalMDString(Context, Name),
                   getCanonicalMDString(Context, LinkageName), File, Line, Type,
                   ScopeLine, ContainingType, VirtualIndex, ThisAdjustment,
                   Flags, SPFlags, Unit, TemplateParams.get(), Declaration,
                   RetainedNodes.get(), ThrownTypes.get(), Annotations.get(),
                   getCanonicalMDString(Context, TargetFuncName),
                   Storage, ShouldCreate);
  }
  static DISubprogram *
  getImpl(LLVMContext &Context, Metadata *Scope, MDString *Name,
          MDString *LinkageName, Metadata *File, unsigned Line, Metadata *Type,
          unsigned ScopeLine, Metadata *ContainingType, unsigned VirtualIndex,
          int ThisAdjustment, DIFlags Flags, DISPFlags SPFlags, Metadata *Unit,
          Metadata *TemplateParams, Metadata *Declaration,
          Metadata *RetainedNodes, Metadata *ThrownTypes, Metadata *Annotations,
          MDString *TargetFuncName, StorageType Storage,
          bool ShouldCreate = true);

  TempDISubprogram cloneImpl() const {
    return getTemporary(getContext(), getScope(), getName(), getLinkageName(),
                        getFile(), getLine(), getType(), getScopeLine(),
                        getContainingType(), getVirtualIndex(),
                        getThisAdjustment(), getFlags(), getSPFlags(),
                        getUnit(), getTemplateParams(), getDeclaration(),
                        getRetainedNodes(), getThrownTypes(), getAnnotations(),
                        getTargetFuncName());
  }

public:
  DEFINE_MDNODE_GET(
      DISubprogram,
      (DIScope * Scope, StringRef Name, StringRef LinkageName, DIFile *File,
       unsigned Line, DISubroutineType *Type, unsigned ScopeLine,
       DIType *ContainingType, unsigned VirtualIndex, int ThisAdjustment,
       DIFlags Flags, DISPFlags SPFlags, DICompileUnit *Unit,
       DITemplateParameterArray TemplateParams = nullptr,
       DISubprogram *Declaration = nullptr, DINodeArray RetainedNodes = nullptr,
       DITypeArray ThrownTypes = nullptr, DINodeArray Annotations = nullptr,
       StringRef TargetFuncName = ""),
      (Scope, Name, LinkageName, File, Line, Type, ScopeLine, ContainingType,
       VirtualIndex, ThisAdjustment, Flags, SPFlags, Unit, TemplateParams,
       Declaration, RetainedNodes, ThrownTypes, Annotations, TargetFuncName))

  DEFINE_MDNODE_GET(
      DISubprogram,
      (Metadata * Scope, MDString *Name, MDString *LinkageName, Metadata *File,
       unsigned Line, Metadata *Type, unsigned ScopeLine,
       Metadata *ContainingType, unsigned VirtualIndex, int ThisAdjustment,
       DIFlags Flags, DISPFlags SPFlags, Metadata *Unit,
       Metadata *TemplateParams = nullptr, Metadata *Declaration = nullptr,
       Metadata *RetainedNodes = nullptr, Metadata *ThrownTypes = nullptr,
       Metadata *Annotations = nullptr, MDString *TargetFuncName = nullptr),
      (Scope, Name, LinkageName, File, Line, Type, ScopeLine, ContainingType,
       VirtualIndex, ThisAdjustment, Flags, SPFlags, Unit, TemplateParams,
       Declaration, RetainedNodes, ThrownTypes, Annotations, TargetFuncName))

  TempDISubprogram clone() const { return cloneImpl(); }

  /// Returns a new temporary DISubprogram with updated Flags
  TempDISubprogram cloneWithFlags(DIFlags NewFlags) const {
    auto NewSP = clone();
    NewSP->Flags = NewFlags;
    return NewSP;
  }

public:
  unsigned getLine() const { return Line; }
  unsigned getVirtuality() const { return getSPFlags() & SPFlagVirtuality; }
  unsigned getVirtualIndex() const { return VirtualIndex; }
  int getThisAdjustment() const { return ThisAdjustment; }
  unsigned getScopeLine() const { return ScopeLine; }
  void setScopeLine(unsigned L) {
    assert(isDistinct());
    ScopeLine = L;
  }
  DIFlags getFlags() const { return Flags; }
  DISPFlags getSPFlags() const { return SPFlags; }
  bool isLocalToUnit() const { return getSPFlags() & SPFlagLocalToUnit; }
  bool isDefinition() const { return getSPFlags() & SPFlagDefinition; }
  bool isOptimized() const { return getSPFlags() & SPFlagOptimized; }
  bool isMainSubprogram() const { return getSPFlags() & SPFlagMainSubprogram; }

  bool isArtificial() const { return getFlags() & FlagArtificial; }
  bool isPrivate() const {
    return (getFlags() & FlagAccessibility) == FlagPrivate;
  }
  bool isProtected() const {
    return (getFlags() & FlagAccessibility) == FlagProtected;
  }
  bool isPublic() const {
    return (getFlags() & FlagAccessibility) == FlagPublic;
  }
  bool isExplicit() const { return getFlags() & FlagExplicit; }
  bool isPrototyped() const { return getFlags() & FlagPrototyped; }
  bool areAllCallsDescribed() const {
    return getFlags() & FlagAllCallsDescribed;
  }
  bool isPure() const { return getSPFlags() & SPFlagPure; }
  bool isElemental() const { return getSPFlags() & SPFlagElemental; }
  bool isRecursive() const { return getSPFlags() & SPFlagRecursive; }
  bool isObjCDirect() const { return getSPFlags() & SPFlagObjCDirect; }

  /// Check if this is deleted member function.
  ///
  /// Return true if this subprogram is a C++11 special
  /// member function declared deleted.
  bool isDeleted() const { return getSPFlags() & SPFlagDeleted; }

  /// Check if this is reference-qualified.
  ///
  /// Return true if this subprogram is a C++11 reference-qualified non-static
  /// member function (void foo() &).
  bool isLValueReference() const { return getFlags() & FlagLValueReference; }

  /// Check if this is rvalue-reference-qualified.
  ///
  /// Return true if this subprogram is a C++11 rvalue-reference-qualified
  /// non-static member function (void foo() &&).
  bool isRValueReference() const { return getFlags() & FlagRValueReference; }

  /// Check if this is marked as noreturn.
  ///
  /// Return true if this subprogram is C++11 noreturn or C11 _Noreturn
  bool isNoReturn() const { return getFlags() & FlagNoReturn; }

  // Check if this routine is a compiler-generated thunk.
  //
  // Returns true if this subprogram is a thunk generated by the compiler.
  bool isThunk() const { return getFlags() & FlagThunk; }

  DIScope *getScope() const { return cast_or_null<DIScope>(getRawScope()); }

  StringRef getName() const { return getStringOperand(2); }
  StringRef getLinkageName() const { return getStringOperand(3); }
  /// Only used by clients of CloneFunction, and only right after the cloning.
  void replaceLinkageName(MDString *LN) { replaceOperandWith(3, LN); }

  DISubroutineType *getType() const {
    return cast_or_null<DISubroutineType>(getRawType());
  }
  DIType *getContainingType() const {
    return cast_or_null<DIType>(getRawContainingType());
  }
  void replaceType(DISubroutineType *Ty) {
    assert(isDistinct() && "Only distinct nodes can mutate");
    replaceOperandWith(4, Ty);
  }

  DICompileUnit *getUnit() const {
    return cast_or_null<DICompileUnit>(getRawUnit());
  }
  void replaceUnit(DICompileUnit *CU) { replaceOperandWith(5, CU); }
  DITemplateParameterArray getTemplateParams() const {
    return cast_or_null<MDTuple>(getRawTemplateParams());
  }
  DISubprogram *getDeclaration() const {
    return cast_or_null<DISubprogram>(getRawDeclaration());
  }
  void replaceDeclaration(DISubprogram *Decl) { replaceOperandWith(6, Decl); }
  DINodeArray getRetainedNodes() const {
    return cast_or_null<MDTuple>(getRawRetainedNodes());
  }
  DITypeArray getThrownTypes() const {
    return cast_or_null<MDTuple>(getRawThrownTypes());
  }
  DINodeArray getAnnotations() const {
    return cast_or_null<MDTuple>(getRawAnnotations());
  }
  StringRef getTargetFuncName() const {
    return (getRawTargetFuncName()) ? getStringOperand(12) : StringRef();
  }

  Metadata *getRawScope() const { return getOperand(1); }
  MDString *getRawName() const { return getOperandAs<MDString>(2); }
  MDString *getRawLinkageName() const { return getOperandAs<MDString>(3); }
  Metadata *getRawType() const { return getOperand(4); }
  Metadata *getRawUnit() const { return getOperand(5); }
  Metadata *getRawDeclaration() const { return getOperand(6); }
  Metadata *getRawRetainedNodes() const { return getOperand(7); }
  Metadata *getRawContainingType() const {
    return getNumOperands() > 8 ? getOperandAs<Metadata>(8) : nullptr;
  }
  Metadata *getRawTemplateParams() const {
    return getNumOperands() > 9 ? getOperandAs<Metadata>(9) : nullptr;
  }
  Metadata *getRawThrownTypes() const {
    return getNumOperands() > 10 ? getOperandAs<Metadata>(10) : nullptr;
  }
  Metadata *getRawAnnotations() const {
    return getNumOperands() > 11 ? getOperandAs<Metadata>(11) : nullptr;
  }
  MDString *getRawTargetFuncName() const {
    return getNumOperands() > 12 ? getOperandAs<MDString>(12) : nullptr;
  }

  void replaceRawLinkageName(MDString *LinkageName) {
    replaceOperandWith(3, LinkageName);
  }
  void replaceRetainedNodes(DINodeArray N) {
    replaceOperandWith(7, N.get());
  }

  /// Check if this subprogram describes the given function.
  ///
  /// FIXME: Should this be looking through bitcasts?
  bool describes(const Function *F) const;

  static bool classof(const Metadata *MD) {
    return MD->getMetadataID() == DISubprogramKind;
  }
};

/// Debug location.
///
/// A debug location in source code, used for debug info and otherwise.
///
/// Uses the SubclassData1, SubclassData16 and SubclassData32
/// Metadata slots.

class DILocation : public MDNode {
  friend class LLVMContextImpl;
  friend class MDNode;

  DILocation(LLVMContext &C, StorageType Storage, unsigned Line,
             unsigned Column, ArrayRef<Metadata *> MDs, bool ImplicitCode);
  ~DILocation() { dropAllReferences(); }

  static DILocation *getImpl(LLVMContext &Context, unsigned Line,
                             unsigned Column, Metadata *Scope,
                             Metadata *InlinedAt, bool ImplicitCode,
                             StorageType Storage, bool ShouldCreate = true);
  static DILocation *getImpl(LLVMContext &Context, unsigned Line,
                             unsigned Column, DILocalScope *Scope,
                             DILocation *InlinedAt, bool ImplicitCode,
                             StorageType Storage, bool ShouldCreate = true) {
    return getImpl(Context, Line, Column, static_cast<Metadata *>(Scope),
                   static_cast<Metadata *>(InlinedAt), ImplicitCode, Storage,
                   ShouldCreate);
  }

  TempDILocation cloneImpl() const {
    // Get the raw scope/inlinedAt since it is possible to invoke this on
    // a DILocation containing temporary metadata.
    return getTemporary(getContext(), getLine(), getColumn(), getRawScope(),
                        getRawInlinedAt(), isImplicitCode());
  }

public:
  // Disallow replacing operands.
  void replaceOperandWith(unsigned I, Metadata *New) = delete;

  DEFINE_MDNODE_GET(DILocation,
                    (unsigned Line, unsigned Column, Metadata *Scope,
                     Metadata *InlinedAt = nullptr, bool ImplicitCode = false),
                    (Line, Column, Scope, InlinedAt, ImplicitCode))
  DEFINE_MDNODE_GET(DILocation,
                    (unsigned Line, unsigned Column, DILocalScope *Scope,
                     DILocation *InlinedAt = nullptr,
                     bool ImplicitCode = false),
                    (Line, Column, Scope, InlinedAt, ImplicitCode))

  /// Return a (temporary) clone of this.
  TempDILocation clone() const { return cloneImpl(); }

  unsigned getLine() const { return SubclassData32; }
  unsigned getColumn() const { return SubclassData16; }
  DILocalScope *getScope() const { return cast<DILocalScope>(getRawScope()); }

  /// Return the linkage name of Subprogram. If the linkage name is empty,
  /// return scope name (the demangled name).
  StringRef getSubprogramLinkageName() const {
    DISubprogram *SP = getScope()->getSubprogram();
    if (!SP)
      return "";
    auto Name = SP->getLinkageName();
    if (!Name.empty())
      return Name;
    return SP->getName();
  }

  DILocation *getInlinedAt() const {
    return cast_or_null<DILocation>(getRawInlinedAt());
  }

  /// Check if the location corresponds to an implicit code.
  /// When the ImplicitCode flag is true, it means that the Instruction
  /// with this DILocation has been added by the front-end but it hasn't been
  /// written explicitly by the user (e.g. cleanup stuff in C++ put on a closing
  /// bracket). It's useful for code coverage to not show a counter on "empty"
  /// lines.
  bool isImplicitCode() const { return SubclassData1; }
  void setImplicitCode(bool ImplicitCode) { SubclassData1 = ImplicitCode; }

  DIFile *getFile() const { return getScope()->getFile(); }
  StringRef getFilename() const { return getScope()->getFilename(); }
  StringRef getDirectory() const { return getScope()->getDirectory(); }
  std::optional<StringRef> getSource() const { return getScope()->getSource(); }

  /// Get the scope where this is inlined.
  ///
  /// Walk through \a getInlinedAt() and return \a getScope() from the deepest
  /// location.
  DILocalScope *getInlinedAtScope() const {
    if (auto *IA = getInlinedAt())
      return IA->getInlinedAtScope();
    return getScope();
  }

  /// Get the DWARF discriminator.
  ///
  /// DWARF discriminators distinguish identical file locations between
  /// instructions that are on different basic blocks.
  ///
  /// There are 3 components stored in discriminator, from lower bits:
  ///
  /// Base discriminator: assigned by AddDiscriminators pass to identify IRs
  ///                     that are defined by the same source line, but
  ///                     different basic blocks.
  /// Duplication factor: assigned by optimizations that will scale down
  ///                     the execution frequency of the original IR.
  /// Copy Identifier: assigned by optimizations that clones the IR.
  ///                  Each copy of the IR will be assigned an identifier.
  ///
  /// Encoding:
  ///
  /// The above 3 components are encoded into a 32bit unsigned integer in
  /// order. If the lowest bit is 1, the current component is empty, and the
  /// next component will start in the next bit. Otherwise, the current
  /// component is non-empty, and its content starts in the next bit. The
  /// value of each components is either 5 bit or 12 bit: if the 7th bit
  /// is 0, the bit 2~6 (5 bits) are used to represent the component; if the
  /// 7th bit is 1, the bit 2~6 (5 bits) and 8~14 (7 bits) are combined to
  /// represent the component. Thus, the number of bits used for a component
  /// is either 0 (if it and all the next components are empty); 1 - if it is
  /// empty; 7 - if its value is up to and including 0x1f (lsb and msb are both
  /// 0); or 14, if its value is up to and including 0x1ff. Note that the last
  /// component is also capped at 0x1ff, even in the case when both first
  /// components are 0, and we'd technically have 29 bits available.
  ///
  /// For precise control over the data being encoded in the discriminator,
  /// use encodeDiscriminator/decodeDiscriminator.

  inline unsigned getDiscriminator() const;

  // For the regular discriminator, it stands for all empty components if all
  // the lowest 3 bits are non-zero and all higher 29 bits are unused(zero by
  // default). Here we fully leverage the higher 29 bits for pseudo probe use.
  // This is the format:
  // [2:0] - 0x7
  // [31:3] - pseudo probe fields guaranteed to be non-zero as a whole
  // So if the lower 3 bits is non-zero and the others has at least one
  // non-zero bit, it guarantees to be a pseudo probe discriminator
  inline static bool isPseudoProbeDiscriminator(unsigned Discriminator) {
    return ((Discriminator & 0x7) == 0x7) && (Discriminator & 0xFFFFFFF8);
  }

  /// Returns a new DILocation with updated \p Discriminator.
  inline const DILocation *cloneWithDiscriminator(unsigned Discriminator) const;

  /// Returns a new DILocation with updated base discriminator \p BD. Only the
  /// base discriminator is set in the new DILocation, the other encoded values
  /// are elided.
  /// If the discriminator cannot be encoded, the function returns std::nullopt.
  inline std::optional<const DILocation *>
  cloneWithBaseDiscriminator(unsigned BD) const;

  /// Returns the duplication factor stored in the discriminator, or 1 if no
  /// duplication factor (or 0) is encoded.
  inline unsigned getDuplicationFactor() const;

  /// Returns the copy identifier stored in the discriminator.
  inline unsigned getCopyIdentifier() const;

  /// Returns the base discriminator stored in the discriminator.
  inline unsigned getBaseDiscriminator() const;

  /// Returns a new DILocation with duplication factor \p DF * current
  /// duplication factor encoded in the discriminator. The current duplication
  /// factor is as defined by getDuplicationFactor().
  /// Returns std::nullopt if encoding failed.
  inline std::optional<const DILocation *>
  cloneByMultiplyingDuplicationFactor(unsigned DF) const;

  /// When two instructions are combined into a single instruction we also
  /// need to combine the original locations into a single location.
  /// When the locations are the same we can use either location.
  /// When they differ, we need a third location which is distinct from either.
  /// If they share a common scope, use this scope and compare the line/column
  /// pair of the locations with the common scope:
  /// * if both match, keep the line and column;
  /// * if only the line number matches, keep the line and set the column as 0;
  /// * otherwise set line and column as 0.
  /// If they do not share a common scope the location is ambiguous and can't be
  /// represented in a line entry. In this case, set line and column as 0 and
  /// use the scope of any location.
  ///
  /// \p LocA \p LocB: The locations to be merged.
  static DILocation *getMergedLocation(DILocation *LocA, DILocation *LocB);

  /// Try to combine the vector of locations passed as input in a single one.
  /// This function applies getMergedLocation() repeatedly left-to-right.
  ///
  /// \p Locs: The locations to be merged.
  static DILocation *getMergedLocations(ArrayRef<DILocation *> Locs);

  /// Return the masked discriminator value for an input discrimnator value D
  /// (i.e. zero out the (B+1)-th and above bits for D (B is 0-base).
  // Example: an input of (0x1FF, 7) returns 0xFF.
  static unsigned getMaskedDiscriminator(unsigned D, unsigned B) {
    return (D & getN1Bits(B));
  }

  /// Return the bits used for base discriminators.
  static unsigned getBaseDiscriminatorBits() { return getBaseFSBitEnd(); }

  /// Returns the base discriminator for a given encoded discriminator \p D.
  static unsigned
  getBaseDiscriminatorFromDiscriminator(unsigned D,
                                        bool IsFSDiscriminator = false) {
    // Return the probe id instead of zero for a pseudo probe discriminator.
    // This should help differenciate callsites with same line numbers to
    // achieve a decent AutoFDO profile under -fpseudo-probe-for-profiling,
    // where the original callsite dwarf discriminator is overwritten by
    // callsite probe information.
    if (isPseudoProbeDiscriminator(D))
      return PseudoProbeDwarfDiscriminator::extractProbeIndex(D);

    if (IsFSDiscriminator)
      return getMaskedDiscriminator(D, getBaseDiscriminatorBits());
    return getUnsignedFromPrefixEncoding(D);
  }

  /// Raw encoding of the discriminator. APIs such as cloneWithDuplicationFactor
  /// have certain special case behavior (e.g. treating empty duplication factor
  /// as the value '1').
  /// This API, in conjunction with cloneWithDiscriminator, may be used to
  /// encode the raw values provided.
  ///
  /// \p BD: base discriminator
  /// \p DF: duplication factor
  /// \p CI: copy index
  ///
  /// The return is std::nullopt if the values cannot be encoded in 32 bits -
  /// for example, values for BD or DF larger than 12 bits. Otherwise, the
  /// return is the encoded value.
  static std::optional<unsigned> encodeDiscriminator(unsigned BD, unsigned DF,
                                                     unsigned CI);

  /// Raw decoder for values in an encoded discriminator D.
  static void decodeDiscriminator(unsigned D, unsigned &BD, unsigned &DF,
                                  unsigned &CI);

  /// Returns the duplication factor for a given encoded discriminator \p D, or
  /// 1 if no value or 0 is encoded.
  static unsigned getDuplicationFactorFromDiscriminator(unsigned D) {
    if (EnableFSDiscriminator)
      return 1;
    D = getNextComponentInDiscriminator(D);
    unsigned Ret = getUnsignedFromPrefixEncoding(D);
    if (Ret == 0)
      return 1;
    return Ret;
  }

  /// Returns the copy identifier for a given encoded discriminator \p D.
  static unsigned getCopyIdentifierFromDiscriminator(unsigned D) {
    return getUnsignedFromPrefixEncoding(
        getNextComponentInDiscriminator(getNextComponentInDiscriminator(D)));
  }

  Metadata *getRawScope() const { return getOperand(0); }
  Metadata *getRawInlinedAt() const {
    if (getNumOperands() == 2)
      return getOperand(1);
    return nullptr;
  }

  static bool classof(const Metadata *MD) {
    return MD->getMetadataID() == DILocationKind;
  }
};

class DILexicalBlockBase : public DILocalScope {
protected:
  DILexicalBlockBase(LLVMContext &C, unsigned ID, StorageType Storage,
                     ArrayRef<Metadata *> Ops);
  ~DILexicalBlockBase() = default;

public:
  DILocalScope *getScope() const { return cast<DILocalScope>(getRawScope()); }

  Metadata *getRawScope() const { return getOperand(1); }

  void replaceScope(DIScope *Scope) {
    assert(!isUniqued());
    setOperand(1, Scope);
  }

  static bool classof(const Metadata *MD) {
    return MD->getMetadataID() == DILexicalBlockKind ||
           MD->getMetadataID() == DILexicalBlockFileKind;
  }
};

/// Debug lexical block.
///
/// Uses the SubclassData32 Metadata slot.
class DILexicalBlock : public DILexicalBlockBase {
  friend class LLVMContextImpl;
  friend class MDNode;

  uint16_t Column;

  DILexicalBlock(LLVMContext &C, StorageType Storage, unsigned Line,
                 unsigned Column, ArrayRef<Metadata *> Ops)
      : DILexicalBlockBase(C, DILexicalBlockKind, Storage, Ops),
        Column(Column) {
    SubclassData32 = Line;
    assert(Column < (1u << 16) && "Expected 16-bit column");
  }
  ~DILexicalBlock() = default;

  static DILexicalBlock *getImpl(LLVMContext &Context, DILocalScope *Scope,
                                 DIFile *File, unsigned Line, unsigned Column,
                                 StorageType Storage,
                                 bool ShouldCreate = true) {
    return getImpl(Context, static_cast<Metadata *>(Scope),
                   static_cast<Metadata *>(File), Line, Column, Storage,
                   ShouldCreate);
  }

  static DILexicalBlock *getImpl(LLVMContext &Context, Metadata *Scope,
                                 Metadata *File, unsigned Line, unsigned Column,
                                 StorageType Storage, bool ShouldCreate = true);

  TempDILexicalBlock cloneImpl() const {
    return getTemporary(getContext(), getScope(), getFile(), getLine(),
                        getColumn());
  }

public:
  DEFINE_MDNODE_GET(DILexicalBlock,
                    (DILocalScope * Scope, DIFile *File, unsigned Line,
                     unsigned Column),
                    (Scope, File, Line, Column))
  DEFINE_MDNODE_GET(DILexicalBlock,
                    (Metadata * Scope, Metadata *File, unsigned Line,
                     unsigned Column),
                    (Scope, File, Line, Column))

  TempDILexicalBlock clone() const { return cloneImpl(); }

  unsigned getLine() const { return SubclassData32; }
  unsigned getColumn() const { return Column; }

  static bool classof(const Metadata *MD) {
    return MD->getMetadataID() == DILexicalBlockKind;
  }
};

class DILexicalBlockFile : public DILexicalBlockBase {
  friend class LLVMContextImpl;
  friend class MDNode;

  DILexicalBlockFile(LLVMContext &C, StorageType Storage,
                     unsigned Discriminator, ArrayRef<Metadata *> Ops)
      : DILexicalBlockBase(C, DILexicalBlockFileKind, Storage, Ops) {
    SubclassData32 = Discriminator;
  }
  ~DILexicalBlockFile() = default;

  static DILexicalBlockFile *getImpl(LLVMContext &Context, DILocalScope *Scope,
                                     DIFile *File, unsigned Discriminator,
                                     StorageType Storage,
                                     bool ShouldCreate = true) {
    return getImpl(Context, static_cast<Metadata *>(Scope),
                   static_cast<Metadata *>(File), Discriminator, Storage,
                   ShouldCreate);
  }

  static DILexicalBlockFile *getImpl(LLVMContext &Context, Metadata *Scope,
                                     Metadata *File, unsigned Discriminator,
                                     StorageType Storage,
                                     bool ShouldCreate = true);

  TempDILexicalBlockFile cloneImpl() const {
    return getTemporary(getContext(), getScope(), getFile(),
                        getDiscriminator());
  }

public:
  DEFINE_MDNODE_GET(DILexicalBlockFile,
                    (DILocalScope * Scope, DIFile *File,
                     unsigned Discriminator),
                    (Scope, File, Discriminator))
  DEFINE_MDNODE_GET(DILexicalBlockFile,
                    (Metadata * Scope, Metadata *File, unsigned Discriminator),
                    (Scope, File, Discriminator))

  TempDILexicalBlockFile clone() const { return cloneImpl(); }
  unsigned getDiscriminator() const { return SubclassData32; }

  static bool classof(const Metadata *MD) {
    return MD->getMetadataID() == DILexicalBlockFileKind;
  }
};

unsigned DILocation::getDiscriminator() const {
  if (auto *F = dyn_cast<DILexicalBlockFile>(getScope()))
    return F->getDiscriminator();
  return 0;
}

const DILocation *
DILocation::cloneWithDiscriminator(unsigned Discriminator) const {
  DIScope *Scope = getScope();
  // Skip all parent DILexicalBlockFile that already have a discriminator
  // assigned. We do not want to have nested DILexicalBlockFiles that have
  // mutliple discriminators because only the leaf DILexicalBlockFile's
  // dominator will be used.
  for (auto *LBF = dyn_cast<DILexicalBlockFile>(Scope);
       LBF && LBF->getDiscriminator() != 0;
       LBF = dyn_cast<DILexicalBlockFile>(Scope))
    Scope = LBF->getScope();
  DILexicalBlockFile *NewScope =
      DILexicalBlockFile::get(getContext(), Scope, getFile(), Discriminator);
  return DILocation::get(getContext(), getLine(), getColumn(), NewScope,
                         getInlinedAt());
}

unsigned DILocation::getBaseDiscriminator() const {
  return getBaseDiscriminatorFromDiscriminator(getDiscriminator(),
                                               EnableFSDiscriminator);
}

unsigned DILocation::getDuplicationFactor() const {
  return getDuplicationFactorFromDiscriminator(getDiscriminator());
}

unsigned DILocation::getCopyIdentifier() const {
  return getCopyIdentifierFromDiscriminator(getDiscriminator());
}

std::optional<const DILocation *>
DILocation::cloneWithBaseDiscriminator(unsigned D) const {
  unsigned BD, DF, CI;

  if (EnableFSDiscriminator) {
    BD = getBaseDiscriminator();
    if (D == BD)
      return this;
    return cloneWithDiscriminator(D);
  }

  decodeDiscriminator(getDiscriminator(), BD, DF, CI);
  if (D == BD)
    return this;
  if (std::optional<unsigned> Encoded = encodeDiscriminator(D, DF, CI))
    return cloneWithDiscriminator(*Encoded);
  return std::nullopt;
}

std::optional<const DILocation *>
DILocation::cloneByMultiplyingDuplicationFactor(unsigned DF) const {
  assert(!EnableFSDiscriminator && "FSDiscriminator should not call this.");
  // Do no interfere with pseudo probes. Pseudo probe doesn't need duplication
  // factor support as samples collected on cloned probes will be aggregated.
  // Also pseudo probe at a callsite uses the dwarf discriminator to store
  // pseudo probe related information, such as the probe id.
  if (isPseudoProbeDiscriminator(getDiscriminator()))
    return this;

  DF *= getDuplicationFactor();
  if (DF <= 1)
    return this;

  unsigned BD = getBaseDiscriminator();
  unsigned CI = getCopyIdentifier();
  if (std::optional<unsigned> D = encodeDiscriminator(BD, DF, CI))
    return cloneWithDiscriminator(*D);
  return std::nullopt;
}

/// Debug lexical block.
///
/// Uses the SubclassData1 Metadata slot.
class DINamespace : public DIScope {
  friend class LLVMContextImpl;
  friend class MDNode;

  DINamespace(LLVMContext &Context, StorageType Storage, bool ExportSymbols,
              ArrayRef<Metadata *> Ops);
  ~DINamespace() = default;

  static DINamespace *getImpl(LLVMContext &Context, DIScope *Scope,
                              StringRef Name, bool ExportSymbols,
                              StorageType Storage, bool ShouldCreate = true) {
    return getImpl(Context, Scope, getCanonicalMDString(Context, Name),
                   ExportSymbols, Storage, ShouldCreate);
  }
  static DINamespace *getImpl(LLVMContext &Context, Metadata *Scope,
                              MDString *Name, bool ExportSymbols,
                              StorageType Storage, bool ShouldCreate = true);

  TempDINamespace cloneImpl() const {
    return getTemporary(getContext(), getScope(), getName(),
                        getExportSymbols());
  }

public:
  DEFINE_MDNODE_GET(DINamespace,
                    (DIScope * Scope, StringRef Name, bool ExportSymbols),
                    (Scope, Name, ExportSymbols))
  DEFINE_MDNODE_GET(DINamespace,
                    (Metadata * Scope, MDString *Name, bool ExportSymbols),
                    (Scope, Name, ExportSymbols))

  TempDINamespace clone() const { return cloneImpl(); }

  bool getExportSymbols() const { return SubclassData1; }
  DIScope *getScope() const { return cast_or_null<DIScope>(getRawScope()); }
  StringRef getName() const { return getStringOperand(2); }

  Metadata *getRawScope() const { return getOperand(1); }
  MDString *getRawName() const { return getOperandAs<MDString>(2); }

  static bool classof(const Metadata *MD) {
    return MD->getMetadataID() == DINamespaceKind;
  }
};

/// Represents a module in the programming language, for example, a Clang
/// module, or a Fortran module.
///
/// Uses the SubclassData1 and SubclassData32 Metadata slots.
class DIModule : public DIScope {
  friend class LLVMContextImpl;
  friend class MDNode;

  DIModule(LLVMContext &Context, StorageType Storage, unsigned LineNo,
           bool IsDecl, ArrayRef<Metadata *> Ops);
  ~DIModule() = default;

  static DIModule *getImpl(LLVMContext &Context, DIFile *File, DIScope *Scope,
                           StringRef Name, StringRef ConfigurationMacros,
                           StringRef IncludePath, StringRef APINotesFile,
                           unsigned LineNo, bool IsDecl, StorageType Storage,
                           bool ShouldCreate = true) {
    return getImpl(Context, File, Scope, getCanonicalMDString(Context, Name),
                   getCanonicalMDString(Context, ConfigurationMacros),
                   getCanonicalMDString(Context, IncludePath),
                   getCanonicalMDString(Context, APINotesFile), LineNo, IsDecl,
                   Storage, ShouldCreate);
  }
  static DIModule *getImpl(LLVMContext &Context, Metadata *File,
                           Metadata *Scope, MDString *Name,
                           MDString *ConfigurationMacros, MDString *IncludePath,
                           MDString *APINotesFile, unsigned LineNo, bool IsDecl,
                           StorageType Storage, bool ShouldCreate = true);

  TempDIModule cloneImpl() const {
    return getTemporary(getContext(), getFile(), getScope(), getName(),
                        getConfigurationMacros(), getIncludePath(),
                        getAPINotesFile(), getLineNo(), getIsDecl());
  }

public:
  DEFINE_MDNODE_GET(DIModule,
                    (DIFile * File, DIScope *Scope, StringRef Name,
                     StringRef ConfigurationMacros, StringRef IncludePath,
                     StringRef APINotesFile, unsigned LineNo,
                     bool IsDecl = false),
                    (File, Scope, Name, ConfigurationMacros, IncludePath,
                     APINotesFile, LineNo, IsDecl))
  DEFINE_MDNODE_GET(DIModule,
                    (Metadata * File, Metadata *Scope, MDString *Name,
                     MDString *ConfigurationMacros, MDString *IncludePath,
                     MDString *APINotesFile, unsigned LineNo,
                     bool IsDecl = false),
                    (File, Scope, Name, ConfigurationMacros, IncludePath,
                     APINotesFile, LineNo, IsDecl))

  TempDIModule clone() const { return cloneImpl(); }

  DIScope *getScope() const { return cast_or_null<DIScope>(getRawScope()); }
  StringRef getName() const { return getStringOperand(2); }
  StringRef getConfigurationMacros() const { return getStringOperand(3); }
  StringRef getIncludePath() const { return getStringOperand(4); }
  StringRef getAPINotesFile() const { return getStringOperand(5); }
  unsigned getLineNo() const { return SubclassData32; }
  bool getIsDecl() const { return SubclassData1; }

  Metadata *getRawScope() const { return getOperand(1); }
  MDString *getRawName() const { return getOperandAs<MDString>(2); }
  MDString *getRawConfigurationMacros() const {
    return getOperandAs<MDString>(3);
  }
  MDString *getRawIncludePath() const { return getOperandAs<MDString>(4); }
  MDString *getRawAPINotesFile() const { return getOperandAs<MDString>(5); }

  static bool classof(const Metadata *MD) {
    return MD->getMetadataID() == DIModuleKind;
  }
};

/// Base class for template parameters.
///
/// Uses the SubclassData1 Metadata slot.
class DITemplateParameter : public DINode {
protected:
  DITemplateParameter(LLVMContext &Context, unsigned ID, StorageType Storage,
                      unsigned Tag, bool IsDefault, ArrayRef<Metadata *> Ops)
      : DINode(Context, ID, Storage, Tag, Ops) {
    SubclassData1 = IsDefault;
  }
  ~DITemplateParameter() = default;

public:
  StringRef getName() const { return getStringOperand(0); }
  DIType *getType() const { return cast_or_null<DIType>(getRawType()); }

  MDString *getRawName() const { return getOperandAs<MDString>(0); }
  Metadata *getRawType() const { return getOperand(1); }
  bool isDefault() const { return SubclassData1; }

  static bool classof(const Metadata *MD) {
    return MD->getMetadataID() == DITemplateTypeParameterKind ||
           MD->getMetadataID() == DITemplateValueParameterKind;
  }
};

class DITemplateTypeParameter : public DITemplateParameter {
  friend class LLVMContextImpl;
  friend class MDNode;

  DITemplateTypeParameter(LLVMContext &Context, StorageType Storage,
                          bool IsDefault, ArrayRef<Metadata *> Ops);
  ~DITemplateTypeParameter() = default;

  static DITemplateTypeParameter *getImpl(LLVMContext &Context, StringRef Name,
                                          DIType *Type, bool IsDefault,
                                          StorageType Storage,
                                          bool ShouldCreate = true) {
    return getImpl(Context, getCanonicalMDString(Context, Name), Type,
                   IsDefault, Storage, ShouldCreate);
  }
  static DITemplateTypeParameter *getImpl(LLVMContext &Context, MDString *Name,
                                          Metadata *Type, bool IsDefault,
                                          StorageType Storage,
                                          bool ShouldCreate = true);

  TempDITemplateTypeParameter cloneImpl() const {
    return getTemporary(getContext(), getName(), getType(), isDefault());
  }

public:
  DEFINE_MDNODE_GET(DITemplateTypeParameter,
                    (StringRef Name, DIType *Type, bool IsDefault),
                    (Name, Type, IsDefault))
  DEFINE_MDNODE_GET(DITemplateTypeParameter,
                    (MDString * Name, Metadata *Type, bool IsDefault),
                    (Name, Type, IsDefault))

  TempDITemplateTypeParameter clone() const { return cloneImpl(); }

  static bool classof(const Metadata *MD) {
    return MD->getMetadataID() == DITemplateTypeParameterKind;
  }
};

class DITemplateValueParameter : public DITemplateParameter {
  friend class LLVMContextImpl;
  friend class MDNode;

  DITemplateValueParameter(LLVMContext &Context, StorageType Storage,
                           unsigned Tag, bool IsDefault,
                           ArrayRef<Metadata *> Ops)
      : DITemplateParameter(Context, DITemplateValueParameterKind, Storage, Tag,
                            IsDefault, Ops) {}
  ~DITemplateValueParameter() = default;

  static DITemplateValueParameter *getImpl(LLVMContext &Context, unsigned Tag,
                                           StringRef Name, DIType *Type,
                                           bool IsDefault, Metadata *Value,
                                           StorageType Storage,
                                           bool ShouldCreate = true) {
    return getImpl(Context, Tag, getCanonicalMDString(Context, Name), Type,
                   IsDefault, Value, Storage, ShouldCreate);
  }
  static DITemplateValueParameter *getImpl(LLVMContext &Context, unsigned Tag,
                                           MDString *Name, Metadata *Type,
                                           bool IsDefault, Metadata *Value,
                                           StorageType Storage,
                                           bool ShouldCreate = true);

  TempDITemplateValueParameter cloneImpl() const {
    return getTemporary(getContext(), getTag(), getName(), getType(),
                        isDefault(), getValue());
  }

public:
  DEFINE_MDNODE_GET(DITemplateValueParameter,
                    (unsigned Tag, StringRef Name, DIType *Type, bool IsDefault,
                     Metadata *Value),
                    (Tag, Name, Type, IsDefault, Value))
  DEFINE_MDNODE_GET(DITemplateValueParameter,
                    (unsigned Tag, MDString *Name, Metadata *Type,
                     bool IsDefault, Metadata *Value),
                    (Tag, Name, Type, IsDefault, Value))

  TempDITemplateValueParameter clone() const { return cloneImpl(); }

  Metadata *getValue() const { return getOperand(2); }

  static bool classof(const Metadata *MD) {
    return MD->getMetadataID() == DITemplateValueParameterKind;
  }
};

<<<<<<< HEAD
/// Base class for program objects.
class DIObject : public DINode {
protected:
  DIObject(LLVMContext &C, unsigned ID, StorageType Storage, unsigned Tag,
           ArrayRef<Metadata *> Ops)
      : DINode(C, ID, Storage, Tag, Ops) {}
  ~DIObject() = default;

public:
  static bool classof(const Metadata *MD) {
    switch (MD->getMetadataID()) {
    default:
      return false;
    case DIFragmentKind:
    case DILocalVariableKind:
    case DIGlobalVariableKind:
      return true;
    }
  }
};

/// Non-source program objects, and pieces of source program objects.
class DIFragment : public DIObject {
  friend class LLVMContextImpl;
  friend class MDNode;

private:
  static DIFragment *getImpl(LLVMContext &Context, StorageType Storage);

protected:
  DIFragment(LLVMContext &C, StorageType Storage);
  ~DIFragment() = default;

public:
  static void get() = delete;
  static void getIfExists() = delete;

  static DIFragment *getDistinct(LLVMContext &Context) {
    return getImpl(Context, Distinct);
  }

  static TempDIFragment getTemporary(LLVMContext &Context) {
    return TempDIFragment(getImpl(Context, Temporary));
  }

  TempDIFragment cloneImpl() const { return getTemporary(getContext()); }

  static bool classof(const Metadata *MD) {
    return MD->getMetadataID() == DIFragmentKind;
  }
};

/// Base class for source variable program objects.
class DIVariable : public DIObject {
  unsigned Line;
  uint32_t AlignInBits;
  dwarf::MemorySpace MemorySpace;
=======
/// Base class for variables.
///
/// Uses the SubclassData32 Metadata slot.
class DIVariable : public DINode {
  unsigned Line;
>>>>>>> b034da7d

protected:
  DIVariable(LLVMContext &C, unsigned ID, StorageType Storage, signed Line,
             ArrayRef<Metadata *> Ops, dwarf::MemorySpace MS,
             uint32_t AlignInBits = 0);
  ~DIVariable() = default;

public:
  unsigned getLine() const { return Line; }
  DIScope *getScope() const { return cast_or_null<DIScope>(getRawScope()); }
  StringRef getName() const { return getStringOperand(1); }
  DIFile *getFile() const { return cast_or_null<DIFile>(getRawFile()); }
  DIType *getType() const { return cast_or_null<DIType>(getRawType()); }
  uint32_t getAlignInBits() const { return SubclassData32; }
  uint32_t getAlignInBytes() const { return getAlignInBits() / CHAR_BIT; }
  /// Determines the size of the variable's type.
  std::optional<uint64_t> getSizeInBits() const;

  /// Return the signedness of this variable's type, or std::nullopt if this
  /// type is neither signed nor unsigned.
  std::optional<DIBasicType::Signedness> getSignedness() const {
    if (auto *BT = dyn_cast<DIBasicType>(getType()))
      return BT->getSignedness();
    return std::nullopt;
  }

  StringRef getFilename() const {
    if (auto *F = getFile())
      return F->getFilename();
    return "";
  }

  StringRef getDirectory() const {
    if (auto *F = getFile())
      return F->getDirectory();
    return "";
  }

  std::optional<StringRef> getSource() const {
    if (auto *F = getFile())
      return F->getSource();
    return std::nullopt;
  }

  /// \returns The DWARF memory space in which the variable resides.
  dwarf::MemorySpace getDWARFMemorySpace() const { return MemorySpace; }

  Metadata *getRawScope() const { return getOperand(0); }
  MDString *getRawName() const { return getOperandAs<MDString>(1); }
  Metadata *getRawFile() const { return getOperand(2); }
  Metadata *getRawType() const { return getOperand(3); }

  static bool classof(const Metadata *MD) {
    return MD->getMetadataID() == DILocalVariableKind ||
           MD->getMetadataID() == DIGlobalVariableKind;
  }
};

/// DWARF expression.
///
/// This is (almost) a DWARF expression that modifies the location of a
/// variable, or the location of a single piece of a variable, or (when using
/// DW_OP_stack_value) is the constant variable value.
///
/// TODO: Co-allocate the expression elements.
/// TODO: Separate from MDNode, or otherwise drop Distinct and Temporary
/// storage types.
class DIExpression : public MDNode {
  friend class LLVMContextImpl;
  friend class MDNode;

  std::vector<uint64_t> Elements;

  DIExpression(LLVMContext &C, StorageType Storage, ArrayRef<uint64_t> Elements)
      : MDNode(C, DIExpressionKind, Storage, std::nullopt),
        Elements(Elements.begin(), Elements.end()) {}
  ~DIExpression() = default;

  static DIExpression *getImpl(LLVMContext &Context,
                               ArrayRef<uint64_t> Elements, StorageType Storage,
                               bool ShouldCreate = true);

  TempDIExpression cloneImpl() const {
    return getTemporary(getContext(), getElements());
  }

public:
  DEFINE_MDNODE_GET(DIExpression, (ArrayRef<uint64_t> Elements), (Elements))

  TempDIExpression clone() const { return cloneImpl(); }

  ArrayRef<uint64_t> getElements() const { return Elements; }

  unsigned getNumElements() const { return Elements.size(); }

  uint64_t getElement(unsigned I) const {
    assert(I < Elements.size() && "Index out of range");
    return Elements[I];
  }

  enum SignedOrUnsignedConstant { SignedConstant, UnsignedConstant };
  /// Determine whether this represents a constant value, if so
  // return it's sign information.
  std::optional<SignedOrUnsignedConstant> isConstant() const;

  /// Return the number of unique location operands referred to (via
  /// DW_OP_LLVM_arg) in this expression; this is not necessarily the number of
  /// instances of DW_OP_LLVM_arg within the expression.
  /// For example, for the expression:
  ///   (DW_OP_LLVM_arg 0, DW_OP_LLVM_arg 1, DW_OP_plus,
  ///    DW_OP_LLVM_arg 0, DW_OP_mul)
  /// This function would return 2, as there are two unique location operands
  /// (0 and 1).
  uint64_t getNumLocationOperands() const;

  using element_iterator = ArrayRef<uint64_t>::iterator;

  element_iterator elements_begin() const { return getElements().begin(); }
  element_iterator elements_end() const { return getElements().end(); }

  /// A lightweight wrapper around an expression operand.
  ///
  /// TODO: Store arguments directly and change \a DIExpression to store a
  /// range of these.
  class ExprOperand {
    const uint64_t *Op = nullptr;

  public:
    ExprOperand() = default;
    explicit ExprOperand(const uint64_t *Op) : Op(Op) {}

    const uint64_t *get() const { return Op; }

    /// Get the operand code.
    uint64_t getOp() const { return *Op; }

    /// Get an argument to the operand.
    ///
    /// Never returns the operand itself.
    uint64_t getArg(unsigned I) const { return Op[I + 1]; }

    unsigned getNumArgs() const { return getSize() - 1; }

    /// Return the size of the operand.
    ///
    /// Return the number of elements in the operand (1 + args).
    unsigned getSize() const;

    /// Append the elements of this operand to \p V.
    void appendToVector(SmallVectorImpl<uint64_t> &V) const {
      V.append(get(), get() + getSize());
    }
  };

  /// An iterator for expression operands.
  class expr_op_iterator {
    ExprOperand Op;

  public:
    using iterator_category = std::input_iterator_tag;
    using value_type = ExprOperand;
    using difference_type = std::ptrdiff_t;
    using pointer = value_type *;
    using reference = value_type &;

    expr_op_iterator() = default;
    explicit expr_op_iterator(element_iterator I) : Op(I) {}

    element_iterator getBase() const { return Op.get(); }
    const ExprOperand &operator*() const { return Op; }
    const ExprOperand *operator->() const { return &Op; }

    expr_op_iterator &operator++() {
      increment();
      return *this;
    }
    expr_op_iterator operator++(int) {
      expr_op_iterator T(*this);
      increment();
      return T;
    }

    /// Get the next iterator.
    ///
    /// \a std::next() doesn't work because this is technically an
    /// input_iterator, but it's a perfectly valid operation.  This is an
    /// accessor to provide the same functionality.
    expr_op_iterator getNext() const { return ++expr_op_iterator(*this); }

    bool operator==(const expr_op_iterator &X) const {
      return getBase() == X.getBase();
    }
    bool operator!=(const expr_op_iterator &X) const {
      return getBase() != X.getBase();
    }

  private:
    void increment() { Op = ExprOperand(getBase() + Op.getSize()); }
  };

  /// Visit the elements via ExprOperand wrappers.
  ///
  /// These range iterators visit elements through \a ExprOperand wrappers.
  /// This is not guaranteed to be a valid range unless \a isValid() gives \c
  /// true.
  ///
  /// \pre \a isValid() gives \c true.
  /// @{
  expr_op_iterator expr_op_begin() const {
    return expr_op_iterator(elements_begin());
  }
  expr_op_iterator expr_op_end() const {
    return expr_op_iterator(elements_end());
  }
  iterator_range<expr_op_iterator> expr_ops() const {
    return {expr_op_begin(), expr_op_end()};
  }
  /// @}

  bool isValid() const;

  static bool classof(const Metadata *MD) {
    return MD->getMetadataID() == DIExpressionKind;
  }

  /// Return whether the first element a DW_OP_deref.
  bool startsWithDeref() const;

  /// Return whether there is exactly one operator and it is a DW_OP_deref;
  bool isDeref() const;

  /// Holds the characteristics of one fragment of a larger variable.
  struct FragmentInfo {
    FragmentInfo() = default;
    FragmentInfo(uint64_t SizeInBits, uint64_t OffsetInBits)
        : SizeInBits(SizeInBits), OffsetInBits(OffsetInBits) {}
    uint64_t SizeInBits;
    uint64_t OffsetInBits;
    /// Return the index of the first bit of the fragment.
    uint64_t startInBits() const { return OffsetInBits; }
    /// Return the index of the bit after the end of the fragment, e.g. for
    /// fragment offset=16 and size=32 return their sum, 48.
    uint64_t endInBits() const { return OffsetInBits + SizeInBits; }

    /// Returns a zero-sized fragment if A and B don't intersect.
    static DIExpression::FragmentInfo intersect(DIExpression::FragmentInfo A,
                                                DIExpression::FragmentInfo B) {
      uint64_t StartInBits = std::max(A.OffsetInBits, B.OffsetInBits);
      uint64_t EndInBits = std::min(A.endInBits(), B.endInBits());
      if (EndInBits <= StartInBits)
        return {0, 0};
      return DIExpression::FragmentInfo(EndInBits - StartInBits, StartInBits);
    }
  };

  /// Retrieve the details of this fragment expression.
  static std::optional<FragmentInfo> getFragmentInfo(expr_op_iterator Start,
                                                     expr_op_iterator End);

  /// Retrieve the details of this fragment expression.
  std::optional<FragmentInfo> getFragmentInfo() const {
    return getFragmentInfo(expr_op_begin(), expr_op_end());
  }

  /// Return whether this is a piece of an aggregate variable.
  bool isFragment() const { return getFragmentInfo().has_value(); }

  /// Return whether this is an implicit location description.
  bool isImplicit() const;

  /// Return whether the location is computed on the expression stack, meaning
  /// it cannot be a simple register location.
  bool isComplex() const;

  /// Return whether the evaluated expression makes use of a single location at
  /// the start of the expression, i.e. if it contains only a single
  /// DW_OP_LLVM_arg op as its first operand, or if it contains none.
  bool isSingleLocationExpression() const;

  /// Returns a reference to the elements contained in this expression, skipping
  /// past the leading `DW_OP_LLVM_arg, 0` if one is present.
  /// Similar to `convertToNonVariadicExpression`, but faster and cheaper - it
  /// does not check whether the expression is a single-location expression, and
  /// it returns elements rather than creating a new DIExpression.
  std::optional<ArrayRef<uint64_t>> getSingleLocationExpressionElements() const;

  /// Removes all elements from \p Expr that do not apply to an undef debug
  /// value, which includes every operator that computes the value/location on
  /// the DWARF stack, including any DW_OP_LLVM_arg elements (making the result
  /// of this function always a single-location expression) while leaving
  /// everything that defines what the computed value applies to, i.e. the
  /// fragment information.
  static const DIExpression *convertToUndefExpression(const DIExpression *Expr);

  /// If \p Expr is a non-variadic expression (i.e. one that does not contain
  /// DW_OP_LLVM_arg), returns \p Expr converted to variadic form by adding a
  /// leading [DW_OP_LLVM_arg, 0] to the expression; otherwise returns \p Expr.
  static const DIExpression *
  convertToVariadicExpression(const DIExpression *Expr);

  /// If \p Expr is a valid single-location expression, i.e. it refers to only a
  /// single debug operand at the start of the expression, then return that
  /// expression in a non-variadic form by removing DW_OP_LLVM_arg from the
  /// expression if it is present; otherwise returns std::nullopt.
  /// See also `getSingleLocationExpressionElements` above, which skips
  /// checking `isSingleLocationExpression` and returns a list of elements
  /// rather than a DIExpression.
  static std::optional<const DIExpression *>
  convertToNonVariadicExpression(const DIExpression *Expr);

  /// Inserts the elements of \p Expr into \p Ops modified to a canonical form,
  /// which uses DW_OP_LLVM_arg (i.e. is a variadic expression) and folds the
  /// implied derefence from the \p IsIndirect flag into the expression. This
  /// allows us to check equivalence between expressions with differing
  /// directness or variadicness.
  static void canonicalizeExpressionOps(SmallVectorImpl<uint64_t> &Ops,
                                        const DIExpression *Expr,
                                        bool IsIndirect);

  /// Determines whether two debug values should produce equivalent DWARF
  /// expressions, using their DIExpressions and directness, ignoring the
  /// differences between otherwise identical expressions in variadic and
  /// non-variadic form and not considering the debug operands.
  /// \p FirstExpr is the DIExpression for the first debug value.
  /// \p FirstIndirect should be true if the first debug value is indirect; in
  /// IR this should be true for dbg.declare intrinsics and false for
  /// dbg.values, and in MIR this should be true only for DBG_VALUE instructions
  /// whose second operand is an immediate value.
  /// \p SecondExpr and \p SecondIndirect have the same meaning as the prior
  /// arguments, but apply to the second debug value.
  static bool isEqualExpression(const DIExpression *FirstExpr,
                                bool FirstIndirect,
                                const DIExpression *SecondExpr,
                                bool SecondIndirect);

  /// Append \p Ops with operations to apply the \p Offset.
  static void appendOffset(SmallVectorImpl<uint64_t> &Ops, int64_t Offset);

  /// If this is a constant offset, extract it. If there is no expression,
  /// return true with an offset of zero.
  bool extractIfOffset(int64_t &Offset) const;

  /// Returns true iff this DIExpression contains at least one instance of
  /// `DW_OP_LLVM_arg, n` for all n in [0, N).
  bool hasAllLocationOps(unsigned N) const;

  /// Checks if the last 4 elements of the expression are DW_OP_constu <DWARF
  /// Address Space> DW_OP_swap DW_OP_xderef and extracts the <DWARF Address
  /// Space>.
  static const DIExpression *extractAddressClass(const DIExpression *Expr,
                                                 unsigned &AddrClass);

  /// Used for DIExpression::prepend.
  enum PrependOps : uint8_t {
    ApplyOffset = 0,
    DerefBefore = 1 << 0,
    DerefAfter = 1 << 1,
    StackValue = 1 << 2,
    EntryValue = 1 << 3
  };

  /// Prepend \p DIExpr with a deref and offset operation and optionally turn it
  /// into a stack value or/and an entry value.
  static DIExpression *prepend(const DIExpression *Expr, uint8_t Flags,
                               int64_t Offset = 0);

  /// Prepend \p DIExpr with the given opcodes and optionally turn it into a
  /// stack value.
  static DIExpression *prependOpcodes(const DIExpression *Expr,
                                      SmallVectorImpl<uint64_t> &Ops,
                                      bool StackValue = false,
                                      bool EntryValue = false);

  /// Append the opcodes \p Ops to \p DIExpr. Unlike \ref appendToStack, the
  /// returned expression is a stack value only if \p DIExpr is a stack value.
  /// If \p DIExpr describes a fragment, the returned expression will describe
  /// the same fragment.
  static DIExpression *append(const DIExpression *Expr, ArrayRef<uint64_t> Ops);

  /// Convert \p DIExpr into a stack value if it isn't one already by appending
  /// DW_OP_deref if needed, and appending \p Ops to the resulting expression.
  /// If \p DIExpr describes a fragment, the returned expression will describe
  /// the same fragment.
  static DIExpression *appendToStack(const DIExpression *Expr,
                                     ArrayRef<uint64_t> Ops);

  /// Create a copy of \p Expr by appending the given list of \p Ops to each
  /// instance of the operand `DW_OP_LLVM_arg, \p ArgNo`. This is used to
  /// modify a specific location used by \p Expr, such as when salvaging that
  /// location.
  static DIExpression *appendOpsToArg(const DIExpression *Expr,
                                      ArrayRef<uint64_t> Ops, unsigned ArgNo,
                                      bool StackValue = false);

  /// Create a copy of \p Expr with each instance of
  /// `DW_OP_LLVM_arg, \p OldArg` replaced with `DW_OP_LLVM_arg, \p NewArg`,
  /// and each instance of `DW_OP_LLVM_arg, Arg` with `DW_OP_LLVM_arg, Arg - 1`
  /// for all Arg > \p OldArg.
  /// This is used when replacing one of the operands of a debug value list
  /// with another operand in the same list and deleting the old operand.
  static DIExpression *replaceArg(const DIExpression *Expr, uint64_t OldArg,
                                  uint64_t NewArg);

  /// Create a DIExpression to describe one part of an aggregate variable that
  /// is fragmented across multiple Values. The DW_OP_LLVM_fragment operation
  /// will be appended to the elements of \c Expr. If \c Expr already contains
  /// a \c DW_OP_LLVM_fragment \c OffsetInBits is interpreted as an offset
  /// into the existing fragment.
  ///
  /// \param OffsetInBits Offset of the piece in bits.
  /// \param SizeInBits   Size of the piece in bits.
  /// \return             Creating a fragment expression may fail if \c Expr
  ///                     contains arithmetic operations that would be
  ///                     truncated.
  static std::optional<DIExpression *>
  createFragmentExpression(const DIExpression *Expr, unsigned OffsetInBits,
                           unsigned SizeInBits);

  /// Determine the relative position of the fragments passed in.
  /// Returns -1 if this is entirely before Other, 0 if this and Other overlap,
  /// 1 if this is entirely after Other.
  static int fragmentCmp(const FragmentInfo &A, const FragmentInfo &B) {
    uint64_t l1 = A.OffsetInBits;
    uint64_t l2 = B.OffsetInBits;
    uint64_t r1 = l1 + A.SizeInBits;
    uint64_t r2 = l2 + B.SizeInBits;
    if (r1 <= l2)
      return -1;
    else if (r2 <= l1)
      return 1;
    else
      return 0;
  }

  using ExtOps = std::array<uint64_t, 6>;

  /// Returns the ops for a zero- or sign-extension in a DIExpression.
  static ExtOps getExtOps(unsigned FromSize, unsigned ToSize, bool Signed);

  /// Append a zero- or sign-extension to \p Expr. Converts the expression to a
  /// stack value if it isn't one already.
  static DIExpression *appendExt(const DIExpression *Expr, unsigned FromSize,
                                 unsigned ToSize, bool Signed);

  /// Check if fragments overlap between a pair of FragmentInfos.
  static bool fragmentsOverlap(const FragmentInfo &A, const FragmentInfo &B) {
    return fragmentCmp(A, B) == 0;
  }

  /// Determine the relative position of the fragments described by this
  /// DIExpression and \p Other. Calls static fragmentCmp implementation.
  int fragmentCmp(const DIExpression *Other) const {
    auto Fragment1 = *getFragmentInfo();
    auto Fragment2 = *Other->getFragmentInfo();
    return fragmentCmp(Fragment1, Fragment2);
  }

  /// Check if fragments overlap between this DIExpression and \p Other.
  bool fragmentsOverlap(const DIExpression *Other) const {
    if (!isFragment() || !Other->isFragment())
      return true;
    return fragmentCmp(Other) == 0;
  }

  /// Check if the expression consists of exactly one entry value operand.
  /// (This is the only configuration of entry values that is supported.)
  bool isEntryValue() const;

  /// Try to shorten an expression with an initial constant operand.
  /// Returns a new expression and constant on success, or the original
  /// expression and constant on failure.
  std::pair<DIExpression *, const ConstantInt *>
  constantFold(const ConstantInt *CI);
};

inline bool operator==(const DIExpression::FragmentInfo &A,
                       const DIExpression::FragmentInfo &B) {
  return std::tie(A.SizeInBits, A.OffsetInBits) ==
         std::tie(B.SizeInBits, B.OffsetInBits);
}

inline bool operator<(const DIExpression::FragmentInfo &A,
                      const DIExpression::FragmentInfo &B) {
  return std::tie(A.SizeInBits, A.OffsetInBits) <
         std::tie(B.SizeInBits, B.OffsetInBits);
}

template <> struct DenseMapInfo<DIExpression::FragmentInfo> {
  using FragInfo = DIExpression::FragmentInfo;
  static const uint64_t MaxVal = std::numeric_limits<uint64_t>::max();

  static inline FragInfo getEmptyKey() { return {MaxVal, MaxVal}; }

  static inline FragInfo getTombstoneKey() { return {MaxVal - 1, MaxVal - 1}; }

  static unsigned getHashValue(const FragInfo &Frag) {
    return (Frag.SizeInBits & 0xffff) << 16 | (Frag.OffsetInBits & 0xffff);
  }

  static bool isEqual(const FragInfo &A, const FragInfo &B) { return A == B; }
};

namespace DIOp {

// These are the concrete alternatives that a DIOp::Variant encapsulates.
#define HANDLE_OP0(NAME)                                                       \
  class NAME {                                                                 \
  public:                                                                      \
    explicit constexpr NAME() {}                                               \
    bool operator==(const NAME &O) const { return true; }                      \
    friend hash_code hash_value(const NAME &O);                                \
    static constexpr StringRef getAsmName();                                   \
    static constexpr unsigned getBitcodeID();                                  \
  };
#define HANDLE_OP1(NAME, TYPE1, NAME1)                                         \
  class NAME {                                                                 \
    TYPE1 NAME1;                                                               \
                                                                               \
  public:                                                                      \
    explicit constexpr NAME(TYPE1 NAME1) : NAME1(NAME1) {}                     \
    bool operator==(const NAME &O) const { return NAME1 == O.NAME1; }          \
    friend hash_code hash_value(const NAME &O);                                \
    static constexpr StringRef getAsmName();                                   \
    static constexpr unsigned getBitcodeID();                                  \
    TYPE1 get##NAME1() const { return NAME1; }                                 \
    void set##NAME1(TYPE1 NAME1) { this->NAME1 = NAME1; }                      \
  };
#define HANDLE_OP2(NAME, TYPE1, NAME1, TYPE2, NAME2)                           \
  class NAME {                                                                 \
    TYPE1 NAME1;                                                               \
    TYPE2 NAME2;                                                               \
                                                                               \
  public:                                                                      \
    explicit constexpr NAME(TYPE1 NAME1, TYPE2 NAME2)                          \
        : NAME1(NAME1), NAME2(NAME2) {}                                        \
    bool operator==(const NAME &O) const {                                     \
      return NAME1 == O.NAME1 && NAME2 == O.NAME2;                             \
    }                                                                          \
    friend hash_code hash_value(const NAME &O);                                \
    static constexpr StringRef getAsmName();                                   \
    static constexpr unsigned getBitcodeID();                                  \
    TYPE1 get##NAME1() const { return NAME1; }                                 \
    void set##NAME1(TYPE1 NAME1) { this->NAME1 = NAME1; }                      \
    TYPE2 get##NAME2() const { return NAME2; }                                 \
    void set##NAME2(TYPE2 NAME2) { this->NAME2 = NAME2; }                      \
  };
LLVM_PACKED_START
#include "llvm/IR/DIExprOps.def"
LLVM_PACKED_END

/// Container for a runtime-variant DIOp
using Variant = std::variant<
#define HANDLE_OP_NAME(NAME) NAME
#define SEPARATOR ,
#include "llvm/IR/DIExprOps.def"
    >;

#define HANDLE_OP_NAME(NAME)                                                   \
  constexpr StringRef DIOp::NAME::getAsmName() { return "DIOp" #NAME; }
#include "llvm/IR/DIExprOps.def"

StringRef getAsmName(const Variant &V);

#define DEFINE_BC_ID(NAME, ID)                                                 \
  constexpr unsigned DIOp::NAME::getBitcodeID() { return ID; }
DEFINE_BC_ID(Referrer, 1u)
DEFINE_BC_ID(Arg, 2u)
DEFINE_BC_ID(TypeObject, 3u)
DEFINE_BC_ID(Constant, 4u)
DEFINE_BC_ID(Convert, 5u)
DEFINE_BC_ID(Reinterpret, 6u)
DEFINE_BC_ID(BitOffset, 7u)
DEFINE_BC_ID(ByteOffset, 8u)
DEFINE_BC_ID(Composite, 9u)
DEFINE_BC_ID(Extend, 10u)
DEFINE_BC_ID(Select, 11u)
DEFINE_BC_ID(AddrOf, 12u)
DEFINE_BC_ID(Deref, 13u)
DEFINE_BC_ID(Read, 14u)
DEFINE_BC_ID(Add, 15u)
DEFINE_BC_ID(Sub, 16u)
DEFINE_BC_ID(Mul, 17u)
DEFINE_BC_ID(Div, 18u)
DEFINE_BC_ID(Shr, 19u)
DEFINE_BC_ID(Shl, 20u)
DEFINE_BC_ID(PushLane, 21u)
#undef DEFINE_BC_ID

unsigned getBitcodeID(const Variant &V);

// The sizeof of `Op` is the size of the largest union variant, which
// should essentially be defined as a packed struct equivalent to:
//
//    uint8_t Index; // Internal to std::variant, but we expect this to be
//                   // the smallest available integral type which
//                   // can represent our set of alternatives.
//    uint32_t I;
//    void* P;
//
// Note that there is no public interface which lets a pointer to the members
// of the alternative types escape, and so we can safely pack them. This
// means huge performance benefits (smaller memory footprint and more
// cache-friendly traversal).
//
// This static_assert tries to catch issues where the struct is not packed into
// at most two 64-bit words, as we would expect it to be.
//
// FIXME: If we can constrain `I` further to <= 16 bits we should also
// fit in two 32-bit words on 32-bit targets.
static_assert(sizeof(DIOp::Variant) <= 16);

} // namespace DIOp

template <class NodeTy> struct MDNodeKeyImpl;

  /// Mutable buffer to manipulate debug info expressions.
  ///
  /// Example of creating a new expression from scratch:
  ///
  /// LLVMContext Ctx;
  ///
  /// DIExpr::Builder Builder(Ctx);
  /// Builder.append(DIOp::InPlaceAdd).intoExpr();
  ///
  /// Example of creating a new expression:
  ///
  /// DIExpr *Expr = ...;
  /// ...
  /// DIExpr *NewExpr = Expr.builder()
  ///     .append(DIOp::InPlaceDeref)
  ///     .intoExpr();
class DIExprBuilder {
  LLVMContext &C;
  SmallVector<DIOp::Variant> Elements;
#ifndef NDEBUG
  bool StateIsUnspecified = false;
#endif
public:
  /// Create a builder for a new, initially empty expression.
  explicit DIExprBuilder(LLVMContext &C);
  /// Create a builder for a new expression for the sequence of ops in \p IL.
  explicit DIExprBuilder(LLVMContext &C,
                         std::initializer_list<DIOp::Variant> IL);
  /// Create a builder for a new expression, initially a copy of \p E.
  explicit DIExprBuilder(const DIExpr &E);

  class Iterator
      : public iterator_facade_base<Iterator, std::random_access_iterator_tag,
                                    DIOp::Variant> {
    friend DIExprBuilder;
    DIOp::Variant *Op = nullptr;
    Iterator(DIOp::Variant *Op) : Op(Op) {}

  public:
    Iterator() = delete;
    Iterator(const Iterator &) = default;
    Iterator &operator=(const Iterator &) = default;
    bool operator==(const Iterator &R) const { return R.Op == Op; }
    DIOp::Variant &operator*() const { return *Op; }
    friend iterator_facade_base::difference_type operator-(Iterator LHS,
                                                           Iterator RHS) {
      return LHS.Op - RHS.Op;
    }
    Iterator &operator+=(iterator_facade_base::difference_type D) {
      Op += D;
      return *this;
    }
    Iterator &operator-=(iterator_facade_base::difference_type D) {
      Op -= D;
      return *this;
    }
  };

  Iterator begin() { return Elements.begin(); }
  Iterator end() { return Elements.end(); }
  iterator_range<Iterator> range() { return make_range(begin(), end()); }

  Iterator insert(Iterator I, DIOp::Variant O);

  template <typename T, typename... ArgsT>
  Iterator insert(Iterator I, ArgsT &&...Args) {
    // FIXME: SmallVector doesn't define an ::emplace(iterator, ...)
    return Elements.insert(
        I.Op, DIOp::Variant{std::in_place_type<T>, std::forward<ArgsT>(Args)...});
  }

  template <typename RangeTy> Iterator insert(Iterator I, RangeTy &&R) {
    return Elements.insert(I.Op, R.begin(), R.end());
  }

  template <typename ItTy> Iterator insert(Iterator I, ItTy &&From, ItTy &&To) {
    return Elements.insert(I.Op, std::forward<ItTy>(From),
                           std::forward<ItTy>(To));
  }

  Iterator insert(Iterator I, std::initializer_list<DIOp::Variant> IL) {
    return Elements.insert(I.Op, IL.begin(), IL.end());
  }

  /// Appends \p O to the expression being built.
  DIExprBuilder &append(DIOp::Variant O);

  /// Appends a new DIOp of type T to the expression being built. The new
  /// DIOp is constructed in-place by forwarding the provided arguments Args.
  template <typename T, typename... ArgsT>
  DIExprBuilder &append(ArgsT &&...Args) {
    Elements.emplace_back(std::in_place_type<T>, std::forward<ArgsT>(Args)...);
    return *this;
  }

  Iterator erase(Iterator I);
  Iterator erase(Iterator From, Iterator To);

  /// Returns true if the expression being built contains DIOp of type T,
  /// false otherwise.
  template <typename T> bool contains() const {
    return any_of(Elements,
                  [](auto &&E) { return std::holds_alternative<T>(E); });
  }

  /// Update the expression to reflect the removal of one level of indirection
  /// from the value acting as the referrer.
  ///
  /// The referrer must be of pointer type, as the expression is logically
  /// updated by replacing the @c DIOpReferrer result type with its pointee
  /// type, provided as @c PointeeType, and inserting @p
  /// DIOpAddrOf(<pointer-address-space>) after it.
  ///
  /// Returns @c *this to permit chaining with other methods.
  DIExprBuilder &removeReferrerIndirection(Type *PointeeType);

  /// Get the uniqued, immutable expression metadata from the current state
  /// of the builder.
  ///
  /// This leaves the Builder in a valid but unspecified state, as if it were
  /// moved from.
  DIExpr *intoExpr();
};

/// Immutable debug info expression.
///
/// This is an opaque, uniqued metadata node type defined by an immutable
/// sequence of DIOp. In order to view or mutate an expression, use
/// DIExpr::Builder.
class DIExpr : public MDNode {
  friend class LLVMContextImpl;
  friend class MDNode;
  friend struct MDNodeKeyImpl<DIExpr>;
  friend class DIExprBuilder;

  const SmallVector<DIOp::Variant> Elements;

  DIExpr(LLVMContext &C, StorageType Storage,
         SmallVector<DIOp::Variant> &&Elements)
      : MDNode(C, DIExprKind, Storage, std::nullopt), Elements(std::move(Elements)) {}
  ~DIExpr() = default;

  static DIExpr *getImpl(LLVMContext &Context,
                         SmallVector<DIOp::Variant> &&Elements,
                         StorageType Storage, bool ShouldCreate = true);

  TempDIExpr cloneImpl() const {
    auto Copy = Elements;
    return getTemporary(getContext(), std::move(Copy));
  }

  DEFINE_ALWAYS_UNIQUED_MDNODE_GET_METHODS(
      DIExpr, (SmallVector<DIOp::Variant> && Elements), (std::move(Elements)))

public:
  static bool classof(const Metadata *MD) {
    return MD->getMetadataID() == DIExprKind;
  }
  TempDIExpr clone() const { return cloneImpl(); }

  /// Convenience method to get a builder by copying the current expression.
  DIExprBuilder builder() const { return DIExprBuilder(*this); }
};

/// Global variables.
///
/// TODO: Remove DisplayName.  It's always equal to Name.
class DIGlobalVariable : public DIVariable {
  friend class LLVMContextImpl;
  friend class MDNode;

  bool IsLocalToUnit;
  bool IsDefinition;

  DIGlobalVariable(LLVMContext &C, StorageType Storage, unsigned Line,
                   bool IsLocalToUnit, bool IsDefinition, dwarf::MemorySpace MS,
                   uint32_t AlignInBits, ArrayRef<Metadata *> Ops)
      : DIVariable(C, DIGlobalVariableKind, Storage, Line, Ops, MS,
                   AlignInBits),
        IsLocalToUnit(IsLocalToUnit), IsDefinition(IsDefinition) {}
  ~DIGlobalVariable() = default;

  static DIGlobalVariable *
  getImpl(LLVMContext &Context, DIScope *Scope, StringRef Name,
          StringRef LinkageName, DIFile *File, unsigned Line, DIType *Type,
          bool IsLocalToUnit, bool IsDefinition,
          DIDerivedType *StaticDataMemberDeclaration, MDTuple *TemplateParams,
          dwarf::MemorySpace MS, uint32_t AlignInBits, DINodeArray Annotations,
          StorageType Storage, bool ShouldCreate = true) {
    return getImpl(Context, Scope, getCanonicalMDString(Context, Name),
                   getCanonicalMDString(Context, LinkageName), File, Line, Type,
                   IsLocalToUnit, IsDefinition, StaticDataMemberDeclaration,
                   cast_or_null<Metadata>(TemplateParams), MS, AlignInBits,
                   Annotations.get(), Storage, ShouldCreate);
  }
  static DIGlobalVariable *
  getImpl(LLVMContext &Context, Metadata *Scope, MDString *Name,
          MDString *LinkageName, Metadata *File, unsigned Line, Metadata *Type,
          bool IsLocalToUnit, bool IsDefinition,
          Metadata *StaticDataMemberDeclaration, Metadata *TemplateParams,
          dwarf::MemorySpace MS, uint32_t AlignInBits, Metadata *Annotations,
          StorageType Storage, bool ShouldCreate = true);

  TempDIGlobalVariable cloneImpl() const {
    return getTemporary(getContext(), getScope(), getName(), getLinkageName(),
                        getFile(), getLine(), getType(), isLocalToUnit(),
                        isDefinition(), getStaticDataMemberDeclaration(),
                        getTemplateParams(), getDWARFMemorySpace(),
                        getAlignInBits(), getAnnotations());
  }

public:
  DEFINE_MDNODE_GET(DIGlobalVariable,
                    (DIScope * Scope, StringRef Name, StringRef LinkageName,
                     DIFile *File, unsigned Line, DIType *Type,
                     bool IsLocalToUnit, bool IsDefinition,
                     DIDerivedType *StaticDataMemberDeclaration,
                     MDTuple *TemplateParams, dwarf::MemorySpace MS,
                     uint32_t AlignInBits, DINodeArray Annotations),
                    (Scope, Name, LinkageName, File, Line, Type, IsLocalToUnit,
                     IsDefinition, StaticDataMemberDeclaration, TemplateParams,
                     MS, AlignInBits, Annotations))
  DEFINE_MDNODE_GET(DIGlobalVariable,
                    (Metadata * Scope, MDString *Name, MDString *LinkageName,
                     Metadata *File, unsigned Line, Metadata *Type,
                     bool IsLocalToUnit, bool IsDefinition,
                     Metadata *StaticDataMemberDeclaration,
                     Metadata *TemplateParams, dwarf::MemorySpace MS,
                     uint32_t AlignInBits, Metadata *Annotations),
                    (Scope, Name, LinkageName, File, Line, Type, IsLocalToUnit,
                     IsDefinition, StaticDataMemberDeclaration, TemplateParams,
                     MS, AlignInBits, Annotations))

  TempDIGlobalVariable clone() const { return cloneImpl(); }

  bool isLocalToUnit() const { return IsLocalToUnit; }
  bool isDefinition() const { return IsDefinition; }
  StringRef getDisplayName() const { return getStringOperand(4); }
  StringRef getLinkageName() const { return getStringOperand(5); }
  DIDerivedType *getStaticDataMemberDeclaration() const {
    return cast_or_null<DIDerivedType>(getRawStaticDataMemberDeclaration());
  }
  DINodeArray getAnnotations() const {
    return cast_or_null<MDTuple>(getRawAnnotations());
  }

  MDString *getRawLinkageName() const { return getOperandAs<MDString>(5); }
  Metadata *getRawStaticDataMemberDeclaration() const { return getOperand(6); }
  Metadata *getRawTemplateParams() const { return getOperand(7); }
  MDTuple *getTemplateParams() const { return getOperandAs<MDTuple>(7); }
  Metadata *getRawAnnotations() const { return getOperand(8); }

  static bool classof(const Metadata *MD) {
    return MD->getMetadataID() == DIGlobalVariableKind;
  }
};

/// Debug common block.
///
/// Uses the SubclassData32 Metadata slot.
class DICommonBlock : public DIScope {
  friend class LLVMContextImpl;
  friend class MDNode;

  DICommonBlock(LLVMContext &Context, StorageType Storage, unsigned LineNo,
                ArrayRef<Metadata *> Ops);

  static DICommonBlock *getImpl(LLVMContext &Context, DIScope *Scope,
                                DIGlobalVariable *Decl, StringRef Name,
                                DIFile *File, unsigned LineNo,
                                StorageType Storage, bool ShouldCreate = true) {
    return getImpl(Context, Scope, Decl, getCanonicalMDString(Context, Name),
                   File, LineNo, Storage, ShouldCreate);
  }
  static DICommonBlock *getImpl(LLVMContext &Context, Metadata *Scope,
                                Metadata *Decl, MDString *Name, Metadata *File,
                                unsigned LineNo, StorageType Storage,
                                bool ShouldCreate = true);

  TempDICommonBlock cloneImpl() const {
    return getTemporary(getContext(), getScope(), getDecl(), getName(),
                        getFile(), getLineNo());
  }

public:
  DEFINE_MDNODE_GET(DICommonBlock,
                    (DIScope * Scope, DIGlobalVariable *Decl, StringRef Name,
                     DIFile *File, unsigned LineNo),
                    (Scope, Decl, Name, File, LineNo))
  DEFINE_MDNODE_GET(DICommonBlock,
                    (Metadata * Scope, Metadata *Decl, MDString *Name,
                     Metadata *File, unsigned LineNo),
                    (Scope, Decl, Name, File, LineNo))

  TempDICommonBlock clone() const { return cloneImpl(); }

  DIScope *getScope() const { return cast_or_null<DIScope>(getRawScope()); }
  DIGlobalVariable *getDecl() const {
    return cast_or_null<DIGlobalVariable>(getRawDecl());
  }
  StringRef getName() const { return getStringOperand(2); }
  DIFile *getFile() const { return cast_or_null<DIFile>(getRawFile()); }
  unsigned getLineNo() const { return SubclassData32; }

  Metadata *getRawScope() const { return getOperand(0); }
  Metadata *getRawDecl() const { return getOperand(1); }
  MDString *getRawName() const { return getOperandAs<MDString>(2); }
  Metadata *getRawFile() const { return getOperand(3); }

  static bool classof(const Metadata *MD) {
    return MD->getMetadataID() == DICommonBlockKind;
  }
};

/// Local variable.
///
/// TODO: Split up flags.
class DILocalVariable : public DIVariable {
  friend class LLVMContextImpl;
  friend class MDNode;

  unsigned Arg : 16;
  DIFlags Flags;

  DILocalVariable(LLVMContext &C, StorageType Storage, unsigned Line,
                  unsigned Arg, DIFlags Flags, dwarf::MemorySpace MS,
                  uint32_t AlignInBits, ArrayRef<Metadata *> Ops)
      : DIVariable(C, DILocalVariableKind, Storage, Line, Ops, MS, AlignInBits),
        Arg(Arg), Flags(Flags) {
    assert(Arg < (1 << 16) && "DILocalVariable: Arg out of range");
  }
  ~DILocalVariable() = default;

  static DILocalVariable *getImpl(LLVMContext &Context, DIScope *Scope,
                                  StringRef Name, DIFile *File, unsigned Line,
                                  DIType *Type, unsigned Arg, DIFlags Flags,
                                  dwarf::MemorySpace MS, uint32_t AlignInBits,
                                  DINodeArray Annotations, StorageType Storage,
                                  bool ShouldCreate = true) {
    return getImpl(Context, Scope, getCanonicalMDString(Context, Name), File,
                   Line, Type, Arg, Flags, MS, AlignInBits, Annotations.get(),
                   Storage, ShouldCreate);
  }
  static DILocalVariable *getImpl(LLVMContext &Context, Metadata *Scope,
                                  MDString *Name, Metadata *File, unsigned Line,
                                  Metadata *Type, unsigned Arg, DIFlags Flags,
                                  dwarf::MemorySpace MS, uint32_t AlignInBits,
                                  Metadata *Annotations, StorageType Storage,
                                  bool ShouldCreate = true);

  TempDILocalVariable cloneImpl() const {
    return getTemporary(getContext(), getScope(), getName(), getFile(),
                        getLine(), getType(), getArg(), getFlags(),
                        getDWARFMemorySpace(), getAlignInBits(),
                        getAnnotations());
  }

public:
  DEFINE_MDNODE_GET(DILocalVariable,
                    (DILocalScope * Scope, StringRef Name, DIFile *File,
                     unsigned Line, DIType *Type, unsigned Arg, DIFlags Flags,
                     dwarf::MemorySpace MS, uint32_t AlignInBits,
                     DINodeArray Annotations),
                    (Scope, Name, File, Line, Type, Arg, Flags, MS, AlignInBits,
                     Annotations))
  DEFINE_MDNODE_GET(DILocalVariable,
                    (Metadata * Scope, MDString *Name, Metadata *File,
                     unsigned Line, Metadata *Type, unsigned Arg, DIFlags Flags,
                     dwarf::MemorySpace MS, uint32_t AlignInBits,
                     Metadata *Annotations),
                    (Scope, Name, File, Line, Type, Arg, Flags, MS, AlignInBits,
                     Annotations))

  TempDILocalVariable clone() const { return cloneImpl(); }

  /// Get the local scope for this variable.
  ///
  /// Variables must be defined in a local scope.
  DILocalScope *getScope() const {
    return cast<DILocalScope>(DIVariable::getScope());
  }

  bool isParameter() const { return Arg; }
  unsigned getArg() const { return Arg; }
  DIFlags getFlags() const { return Flags; }

  DINodeArray getAnnotations() const {
    return cast_or_null<MDTuple>(getRawAnnotations());
  }
  Metadata *getRawAnnotations() const { return getOperand(4); }

  bool isArtificial() const { return getFlags() & FlagArtificial; }
  bool isObjectPointer() const { return getFlags() & FlagObjectPointer; }

  /// Check that a location is valid for this variable.
  ///
  /// Check that \c DL exists, is in the same subprogram, and has the same
  /// inlined-at location as \c this.  (Otherwise, it's not a valid attachment
  /// to a \a DbgInfoIntrinsic.)
  bool isValidLocationForIntrinsic(const DILocation *DL) const {
    return DL && getScope()->getSubprogram() == DL->getScope()->getSubprogram();
  }

  static bool classof(const Metadata *MD) {
    return MD->getMetadataID() == DILocalVariableKind;
  }
};

/// Label.
///
/// Uses the SubclassData32 Metadata slot.
class DILabel : public DINode {
  friend class LLVMContextImpl;
  friend class MDNode;

  DILabel(LLVMContext &C, StorageType Storage, unsigned Line,
          ArrayRef<Metadata *> Ops);
  ~DILabel() = default;

  static DILabel *getImpl(LLVMContext &Context, DIScope *Scope, StringRef Name,
                          DIFile *File, unsigned Line, StorageType Storage,
                          bool ShouldCreate = true) {
    return getImpl(Context, Scope, getCanonicalMDString(Context, Name), File,
                   Line, Storage, ShouldCreate);
  }
  static DILabel *getImpl(LLVMContext &Context, Metadata *Scope, MDString *Name,
                          Metadata *File, unsigned Line, StorageType Storage,
                          bool ShouldCreate = true);

  TempDILabel cloneImpl() const {
    return getTemporary(getContext(), getScope(), getName(), getFile(),
                        getLine());
  }

public:
  DEFINE_MDNODE_GET(DILabel,
                    (DILocalScope * Scope, StringRef Name, DIFile *File,
                     unsigned Line),
                    (Scope, Name, File, Line))
  DEFINE_MDNODE_GET(DILabel,
                    (Metadata * Scope, MDString *Name, Metadata *File,
                     unsigned Line),
                    (Scope, Name, File, Line))

  TempDILabel clone() const { return cloneImpl(); }

  /// Get the local scope for this label.
  ///
  /// Labels must be defined in a local scope.
  DILocalScope *getScope() const {
    return cast_or_null<DILocalScope>(getRawScope());
  }
  unsigned getLine() const { return SubclassData32; }
  StringRef getName() const { return getStringOperand(1); }
  DIFile *getFile() const { return cast_or_null<DIFile>(getRawFile()); }

  Metadata *getRawScope() const { return getOperand(0); }
  MDString *getRawName() const { return getOperandAs<MDString>(1); }
  Metadata *getRawFile() const { return getOperand(2); }

  /// Check that a location is valid for this label.
  ///
  /// Check that \c DL exists, is in the same subprogram, and has the same
  /// inlined-at location as \c this.  (Otherwise, it's not a valid attachment
  /// to a \a DbgInfoIntrinsic.)
  bool isValidLocationForIntrinsic(const DILocation *DL) const {
    return DL && getScope()->getSubprogram() == DL->getScope()->getSubprogram();
  }

  static bool classof(const Metadata *MD) {
    return MD->getMetadataID() == DILabelKind;
  }
};

class DIObjCProperty : public DINode {
  friend class LLVMContextImpl;
  friend class MDNode;

  unsigned Line;
  unsigned Attributes;

  DIObjCProperty(LLVMContext &C, StorageType Storage, unsigned Line,
                 unsigned Attributes, ArrayRef<Metadata *> Ops);
  ~DIObjCProperty() = default;

  static DIObjCProperty *
  getImpl(LLVMContext &Context, StringRef Name, DIFile *File, unsigned Line,
          StringRef GetterName, StringRef SetterName, unsigned Attributes,
          DIType *Type, StorageType Storage, bool ShouldCreate = true) {
    return getImpl(Context, getCanonicalMDString(Context, Name), File, Line,
                   getCanonicalMDString(Context, GetterName),
                   getCanonicalMDString(Context, SetterName), Attributes, Type,
                   Storage, ShouldCreate);
  }
  static DIObjCProperty *getImpl(LLVMContext &Context, MDString *Name,
                                 Metadata *File, unsigned Line,
                                 MDString *GetterName, MDString *SetterName,
                                 unsigned Attributes, Metadata *Type,
                                 StorageType Storage, bool ShouldCreate = true);

  TempDIObjCProperty cloneImpl() const {
    return getTemporary(getContext(), getName(), getFile(), getLine(),
                        getGetterName(), getSetterName(), getAttributes(),
                        getType());
  }

public:
  DEFINE_MDNODE_GET(DIObjCProperty,
                    (StringRef Name, DIFile *File, unsigned Line,
                     StringRef GetterName, StringRef SetterName,
                     unsigned Attributes, DIType *Type),
                    (Name, File, Line, GetterName, SetterName, Attributes,
                     Type))
  DEFINE_MDNODE_GET(DIObjCProperty,
                    (MDString * Name, Metadata *File, unsigned Line,
                     MDString *GetterName, MDString *SetterName,
                     unsigned Attributes, Metadata *Type),
                    (Name, File, Line, GetterName, SetterName, Attributes,
                     Type))

  TempDIObjCProperty clone() const { return cloneImpl(); }

  unsigned getLine() const { return Line; }
  unsigned getAttributes() const { return Attributes; }
  StringRef getName() const { return getStringOperand(0); }
  DIFile *getFile() const { return cast_or_null<DIFile>(getRawFile()); }
  StringRef getGetterName() const { return getStringOperand(2); }
  StringRef getSetterName() const { return getStringOperand(3); }
  DIType *getType() const { return cast_or_null<DIType>(getRawType()); }

  StringRef getFilename() const {
    if (auto *F = getFile())
      return F->getFilename();
    return "";
  }

  StringRef getDirectory() const {
    if (auto *F = getFile())
      return F->getDirectory();
    return "";
  }

  MDString *getRawName() const { return getOperandAs<MDString>(0); }
  Metadata *getRawFile() const { return getOperand(1); }
  MDString *getRawGetterName() const { return getOperandAs<MDString>(2); }
  MDString *getRawSetterName() const { return getOperandAs<MDString>(3); }
  Metadata *getRawType() const { return getOperand(4); }

  static bool classof(const Metadata *MD) {
    return MD->getMetadataID() == DIObjCPropertyKind;
  }
};

/// An imported module (C++ using directive or similar).
///
/// Uses the SubclassData32 Metadata slot.
class DIImportedEntity : public DINode {
  friend class LLVMContextImpl;
  friend class MDNode;

  DIImportedEntity(LLVMContext &C, StorageType Storage, unsigned Tag,
                   unsigned Line, ArrayRef<Metadata *> Ops)
      : DINode(C, DIImportedEntityKind, Storage, Tag, Ops) {
    SubclassData32 = Line;
  }
  ~DIImportedEntity() = default;

  static DIImportedEntity *getImpl(LLVMContext &Context, unsigned Tag,
                                   DIScope *Scope, DINode *Entity, DIFile *File,
                                   unsigned Line, StringRef Name,
                                   DINodeArray Elements, StorageType Storage,
                                   bool ShouldCreate = true) {
    return getImpl(Context, Tag, Scope, Entity, File, Line,
                   getCanonicalMDString(Context, Name), Elements.get(), Storage,
                   ShouldCreate);
  }
  static DIImportedEntity *
  getImpl(LLVMContext &Context, unsigned Tag, Metadata *Scope, Metadata *Entity,
          Metadata *File, unsigned Line, MDString *Name, Metadata *Elements,
          StorageType Storage, bool ShouldCreate = true);

  TempDIImportedEntity cloneImpl() const {
    return getTemporary(getContext(), getTag(), getScope(), getEntity(),
                        getFile(), getLine(), getName(), getElements());
  }

public:
  DEFINE_MDNODE_GET(DIImportedEntity,
                    (unsigned Tag, DIScope *Scope, DINode *Entity, DIFile *File,
                     unsigned Line, StringRef Name = "",
                     DINodeArray Elements = nullptr),
                    (Tag, Scope, Entity, File, Line, Name, Elements))
  DEFINE_MDNODE_GET(DIImportedEntity,
                    (unsigned Tag, Metadata *Scope, Metadata *Entity,
                     Metadata *File, unsigned Line, MDString *Name,
                     Metadata *Elements = nullptr),
                    (Tag, Scope, Entity, File, Line, Name, Elements))

  TempDIImportedEntity clone() const { return cloneImpl(); }

  unsigned getLine() const { return SubclassData32; }
  DIScope *getScope() const { return cast_or_null<DIScope>(getRawScope()); }
  DINode *getEntity() const { return cast_or_null<DINode>(getRawEntity()); }
  StringRef getName() const { return getStringOperand(2); }
  DIFile *getFile() const { return cast_or_null<DIFile>(getRawFile()); }
  DINodeArray getElements() const {
    return cast_or_null<MDTuple>(getRawElements());
  }

  Metadata *getRawScope() const { return getOperand(0); }
  Metadata *getRawEntity() const { return getOperand(1); }
  MDString *getRawName() const { return getOperandAs<MDString>(2); }
  Metadata *getRawFile() const { return getOperand(3); }
  Metadata *getRawElements() const { return getOperand(4); }

  static bool classof(const Metadata *MD) {
    return MD->getMetadataID() == DIImportedEntityKind;
  }
};

/// A pair of DIGlobalVariable and DIExpression.
class DIGlobalVariableExpression : public MDNode {
  friend class LLVMContextImpl;
  friend class MDNode;

  DIGlobalVariableExpression(LLVMContext &C, StorageType Storage,
                             ArrayRef<Metadata *> Ops)
      : MDNode(C, DIGlobalVariableExpressionKind, Storage, Ops) {}
  ~DIGlobalVariableExpression() = default;

  static DIGlobalVariableExpression *
  getImpl(LLVMContext &Context, Metadata *Variable, Metadata *Expression,
          StorageType Storage, bool ShouldCreate = true);

  TempDIGlobalVariableExpression cloneImpl() const {
    return getTemporary(getContext(), getVariable(), getExpression());
  }

public:
  DEFINE_MDNODE_GET(DIGlobalVariableExpression,
                    (Metadata * Variable, Metadata *Expression),
                    (Variable, Expression))

  TempDIGlobalVariableExpression clone() const { return cloneImpl(); }

  Metadata *getRawVariable() const { return getOperand(0); }

  DIGlobalVariable *getVariable() const {
    return cast_or_null<DIGlobalVariable>(getRawVariable());
  }

  Metadata *getRawExpression() const { return getOperand(1); }

  DIExpression *getExpression() const {
    return cast<DIExpression>(getRawExpression());
  }

  static bool classof(const Metadata *MD) {
    return MD->getMetadataID() == DIGlobalVariableExpressionKind;
  }
};

/// Macro Info DWARF-like metadata node.
///
/// A metadata node with a DWARF macro info (i.e., a constant named
/// \c DW_MACINFO_*, defined in llvm/BinaryFormat/Dwarf.h).  Called \a
/// DIMacroNode
/// because it's potentially used for non-DWARF output.
///
/// Uses the SubclassData16 Metadata slot.
class DIMacroNode : public MDNode {
  friend class LLVMContextImpl;
  friend class MDNode;

protected:
  DIMacroNode(LLVMContext &C, unsigned ID, StorageType Storage, unsigned MIType,
              ArrayRef<Metadata *> Ops1,
              ArrayRef<Metadata *> Ops2 = std::nullopt)
      : MDNode(C, ID, Storage, Ops1, Ops2) {
    assert(MIType < 1u << 16);
    SubclassData16 = MIType;
  }
  ~DIMacroNode() = default;

  template <class Ty> Ty *getOperandAs(unsigned I) const {
    return cast_or_null<Ty>(getOperand(I));
  }

  StringRef getStringOperand(unsigned I) const {
    if (auto *S = getOperandAs<MDString>(I))
      return S->getString();
    return StringRef();
  }

  static MDString *getCanonicalMDString(LLVMContext &Context, StringRef S) {
    if (S.empty())
      return nullptr;
    return MDString::get(Context, S);
  }

public:
  unsigned getMacinfoType() const { return SubclassData16; }

  static bool classof(const Metadata *MD) {
    switch (MD->getMetadataID()) {
    default:
      return false;
    case DIMacroKind:
    case DIMacroFileKind:
      return true;
    }
  }
};

/// Macro
///
/// Uses the SubclassData32 Metadata slot.
class DIMacro : public DIMacroNode {
  friend class LLVMContextImpl;
  friend class MDNode;

  DIMacro(LLVMContext &C, StorageType Storage, unsigned MIType, unsigned Line,
          ArrayRef<Metadata *> Ops)
      : DIMacroNode(C, DIMacroKind, Storage, MIType, Ops) {
    SubclassData32 = Line;
  }
  ~DIMacro() = default;

  static DIMacro *getImpl(LLVMContext &Context, unsigned MIType, unsigned Line,
                          StringRef Name, StringRef Value, StorageType Storage,
                          bool ShouldCreate = true) {
    return getImpl(Context, MIType, Line, getCanonicalMDString(Context, Name),
                   getCanonicalMDString(Context, Value), Storage, ShouldCreate);
  }
  static DIMacro *getImpl(LLVMContext &Context, unsigned MIType, unsigned Line,
                          MDString *Name, MDString *Value, StorageType Storage,
                          bool ShouldCreate = true);

  TempDIMacro cloneImpl() const {
    return getTemporary(getContext(), getMacinfoType(), getLine(), getName(),
                        getValue());
  }

public:
  DEFINE_MDNODE_GET(DIMacro,
                    (unsigned MIType, unsigned Line, StringRef Name,
                     StringRef Value = ""),
                    (MIType, Line, Name, Value))
  DEFINE_MDNODE_GET(DIMacro,
                    (unsigned MIType, unsigned Line, MDString *Name,
                     MDString *Value),
                    (MIType, Line, Name, Value))

  TempDIMacro clone() const { return cloneImpl(); }

  unsigned getLine() const { return SubclassData32; }

  StringRef getName() const { return getStringOperand(0); }
  StringRef getValue() const { return getStringOperand(1); }

  MDString *getRawName() const { return getOperandAs<MDString>(0); }
  MDString *getRawValue() const { return getOperandAs<MDString>(1); }

  static bool classof(const Metadata *MD) {
    return MD->getMetadataID() == DIMacroKind;
  }
};

/// Macro file
///
/// Uses the SubclassData32 Metadata slot.
class DIMacroFile : public DIMacroNode {
  friend class LLVMContextImpl;
  friend class MDNode;

  DIMacroFile(LLVMContext &C, StorageType Storage, unsigned MIType,
              unsigned Line, ArrayRef<Metadata *> Ops)
      : DIMacroNode(C, DIMacroFileKind, Storage, MIType, Ops) {
    SubclassData32 = Line;
  }
  ~DIMacroFile() = default;

  static DIMacroFile *getImpl(LLVMContext &Context, unsigned MIType,
                              unsigned Line, DIFile *File,
                              DIMacroNodeArray Elements, StorageType Storage,
                              bool ShouldCreate = true) {
    return getImpl(Context, MIType, Line, static_cast<Metadata *>(File),
                   Elements.get(), Storage, ShouldCreate);
  }

  static DIMacroFile *getImpl(LLVMContext &Context, unsigned MIType,
                              unsigned Line, Metadata *File, Metadata *Elements,
                              StorageType Storage, bool ShouldCreate = true);

  TempDIMacroFile cloneImpl() const {
    return getTemporary(getContext(), getMacinfoType(), getLine(), getFile(),
                        getElements());
  }

public:
  DEFINE_MDNODE_GET(DIMacroFile,
                    (unsigned MIType, unsigned Line, DIFile *File,
                     DIMacroNodeArray Elements),
                    (MIType, Line, File, Elements))
  DEFINE_MDNODE_GET(DIMacroFile,
                    (unsigned MIType, unsigned Line, Metadata *File,
                     Metadata *Elements),
                    (MIType, Line, File, Elements))

  TempDIMacroFile clone() const { return cloneImpl(); }

  void replaceElements(DIMacroNodeArray Elements) {
#ifndef NDEBUG
    for (DIMacroNode *Op : getElements())
      assert(is_contained(Elements->operands(), Op) &&
             "Lost a macro node during macro node list replacement");
#endif
    replaceOperandWith(1, Elements.get());
  }

  unsigned getLine() const { return SubclassData32; }
  DIFile *getFile() const { return cast_or_null<DIFile>(getRawFile()); }

  DIMacroNodeArray getElements() const {
    return cast_or_null<MDTuple>(getRawElements());
  }

  Metadata *getRawFile() const { return getOperand(0); }
  Metadata *getRawElements() const { return getOperand(1); }

  static bool classof(const Metadata *MD) {
    return MD->getMetadataID() == DIMacroFileKind;
  }
};

/// List of ValueAsMetadata, to be used as an argument to a dbg.value
/// intrinsic.
class DIArgList : public MDNode {
  friend class LLVMContextImpl;
  friend class MDNode;
  using iterator = SmallVectorImpl<ValueAsMetadata *>::iterator;

  SmallVector<ValueAsMetadata *, 4> Args;

  DIArgList(LLVMContext &C, StorageType Storage,
            ArrayRef<ValueAsMetadata *> Args)
      : MDNode(C, DIArgListKind, Storage, std::nullopt),
        Args(Args.begin(), Args.end()) {
    track();
  }
  ~DIArgList() { untrack(); }

  static DIArgList *getImpl(LLVMContext &Context,
                            ArrayRef<ValueAsMetadata *> Args,
                            StorageType Storage, bool ShouldCreate = true);

  TempDIArgList cloneImpl() const {
    return getTemporary(getContext(), getArgs());
  }

  void track();
  void untrack();
  void dropAllReferences();

public:
  DEFINE_ALWAYS_UNIQUED_MDNODE_GET_METHODS(DIArgList,
                                           (ArrayRef<ValueAsMetadata *> Args),
                                           (Args))

  TempDIArgList clone() const { return cloneImpl(); }

  ArrayRef<ValueAsMetadata *> getArgs() const { return Args; }

  iterator args_begin() { return Args.begin(); }
  iterator args_end() { return Args.end(); }

  ReplaceableMetadataImpl *getReplaceableUses() {
    return Context.getReplaceableUses();
  }

  static bool classof(const Metadata *MD) {
    return MD->getMetadataID() == DIArgListKind;
  }

  void handleChangedOperand(void *Ref, Metadata *New);
};

/// Represents one lifetime segment of a DIObject.
class DILifetime : public DINode {
  friend class LLVMContextImpl;
  friend class MDNode;

  // FIXME: DILifetime must derive from DINode in order to be added to
  // retainedNodes, but it has no meaningful "Tag".
  DILifetime(LLVMContext &C, StorageType Storage, ArrayRef<Metadata *> Ops,
             ArrayRef<Metadata *> Args)
      : DINode(C, DILifetimeKind, Storage, 0, Ops, Args) {
    assert(Storage != Uniqued);
  }
  ~DILifetime() = default;

  static DILifetime *getImpl(LLVMContext &Context, Metadata *Obj, Metadata *Loc,
                             ArrayRef<Metadata *> Args, StorageType Storage);

  TempDILifetime cloneImpl() const {
    SmallVector<Metadata *> ArgObjects(argObjectsBegin(), argObjectsEnd());
    return getTemporary(getContext(), getRawObject(), getRawLocation(),
                        ArgObjects);
  }

public:
  static DILifetime *getDistinct(LLVMContext &Context, Metadata *Obj,
                                 Metadata *Loc,
                                 ArrayRef<Metadata *> Args = std::nullopt) {
    return getImpl(Context, Obj, Loc, Args, Distinct);
  }
  static TempDILifetime getTemporary(LLVMContext &Context, Metadata *Obj,
                                     Metadata *Loc,
                                     ArrayRef<Metadata *> Args = std::nullopt) {
    return TempDILifetime(getImpl(Context, Obj, Loc, Args, Temporary));
  }

  TempDILifetime clone() const { return cloneImpl(); }

  Metadata *getRawObject() const { return getOperand(0); }
  Metadata *getRawLocation() const { return getOperand(1); }
  MDNode::op_iterator rawArgObjectsBegin() const { return op_begin() + 2; }
  MDNode::op_iterator rawArgObjectsEnd() const { return op_end(); }
  MDNode::op_range rawArgObjects() const {
    return {rawArgObjectsBegin(), rawArgObjectsEnd()};
  }

  DIObject *getObject() const { return cast<DIObject>(getRawObject()); }
  DIExpr *getLocation() const { return cast<DIExpr>(getRawLocation()); }
  void setLocation(DIExpr *E) { setOperand(1, E); }
  class ArgObjectIterator
      : public llvm::iterator_facade_base<
            ArgObjectIterator, std::random_access_iterator_tag, DIObject> {
    friend DILifetime;
    MDNode::op_iterator I;
    explicit ArgObjectIterator(MDNode::op_iterator I) : I(I) {}

  public:
    ArgObjectIterator() = delete;
    ArgObjectIterator(const ArgObjectIterator &) = default;
    bool operator==(const ArgObjectIterator &R) const { return R.I == I; }
    DIObject *operator*() const { return cast_or_null<DIObject>(*I); }
    friend iterator_facade_base::difference_type
    operator-(ArgObjectIterator LHS, ArgObjectIterator RHS) {
      return LHS.I - RHS.I;
    }
    ArgObjectIterator &operator+=(iterator_facade_base::difference_type D) {
      I += D;
      return *this;
    }
    ArgObjectIterator &operator-=(iterator_facade_base::difference_type D) {
      I -= D;
      return *this;
    }
  };
  using ArgObjectRange = iterator_range<ArgObjectIterator>;
  ArgObjectIterator argObjectsBegin() const {
    return ArgObjectIterator(rawArgObjectsBegin());
  }
  ArgObjectIterator argObjectsEnd() const {
    return ArgObjectIterator(rawArgObjectsEnd());
  }
  ArgObjectRange argObjects() const {
    return {argObjectsBegin(), argObjectsEnd()};
  }

  static bool classof(const Metadata *MD) {
    return MD->getMetadataID() == DILifetimeKind;
  }
};

/// Identifies a unique instance of a variable.
///
/// Storage for identifying a potentially inlined instance of a variable,
/// or a fragment thereof. This guarantees that exactly one variable instance
/// may be identified by this class, even when that variable is a fragment of
/// an aggregate variable and/or there is another inlined instance of the same
/// source code variable nearby.
/// This class does not necessarily uniquely identify that variable: it is
/// possible that a DebugVariable with different parameters may point to the
/// same variable instance, but not that one DebugVariable points to multiple
/// variable instances.
class DebugVariable {
  using FragmentInfo = DIExpression::FragmentInfo;

  const DILocalVariable *Variable;
  std::optional<FragmentInfo> Fragment;
  const DILocation *InlinedAt;

  /// Fragment that will overlap all other fragments. Used as default when
  /// caller demands a fragment.
  static const FragmentInfo DefaultFragment;

public:
  DebugVariable(const DbgVariableIntrinsic *DII);

  DebugVariable(const DILocalVariable *Var,
                std::optional<FragmentInfo> FragmentInfo,
                const DILocation *InlinedAt)
      : Variable(Var), Fragment(FragmentInfo), InlinedAt(InlinedAt) {}

  DebugVariable(const DILocalVariable *Var, const DIExpression *DIExpr,
                const DILocation *InlinedAt)
      : Variable(Var),
        Fragment(DIExpr ? DIExpr->getFragmentInfo() : std::nullopt),
        InlinedAt(InlinedAt) {}

  const DILocalVariable *getVariable() const { return Variable; }
  std::optional<FragmentInfo> getFragment() const { return Fragment; }
  const DILocation *getInlinedAt() const { return InlinedAt; }

  FragmentInfo getFragmentOrDefault() const {
    return Fragment.value_or(DefaultFragment);
  }

  static bool isDefaultFragment(const FragmentInfo F) {
    return F == DefaultFragment;
  }

  bool operator==(const DebugVariable &Other) const {
    return std::tie(Variable, Fragment, InlinedAt) ==
           std::tie(Other.Variable, Other.Fragment, Other.InlinedAt);
  }

  bool operator<(const DebugVariable &Other) const {
    return std::tie(Variable, Fragment, InlinedAt) <
           std::tie(Other.Variable, Other.Fragment, Other.InlinedAt);
  }
};

template <> struct DenseMapInfo<DebugVariable> {
  using FragmentInfo = DIExpression::FragmentInfo;

  /// Empty key: no key should be generated that has no DILocalVariable.
  static inline DebugVariable getEmptyKey() {
    return DebugVariable(nullptr, std::nullopt, nullptr);
  }

  /// Difference in tombstone is that the Optional is meaningful.
  static inline DebugVariable getTombstoneKey() {
    return DebugVariable(nullptr, {{0, 0}}, nullptr);
  }

  static unsigned getHashValue(const DebugVariable &D) {
    unsigned HV = 0;
    const std::optional<FragmentInfo> Fragment = D.getFragment();
    if (Fragment)
      HV = DenseMapInfo<FragmentInfo>::getHashValue(*Fragment);

    return hash_combine(D.getVariable(), HV, D.getInlinedAt());
  }

  static bool isEqual(const DebugVariable &A, const DebugVariable &B) {
    return A == B;
  }
};

/// Identifies a unique instance of a whole variable (discards/ignores fragment
/// information).
class DebugVariableAggregate : public DebugVariable {
public:
  DebugVariableAggregate(const DbgVariableIntrinsic *DVI);
  DebugVariableAggregate(const DebugVariable &V)
      : DebugVariable(V.getVariable(), std::nullopt, V.getInlinedAt()) {}
};

template <>
struct DenseMapInfo<DebugVariableAggregate>
    : public DenseMapInfo<DebugVariable> {};
} // end namespace llvm

#undef DEFINE_MDNODE_GET_UNPACK_IMPL
#undef DEFINE_MDNODE_GET_UNPACK
#undef DEFINE_MDNODE_GET_ONLY
#undef DEFINE_MDNODE_GET_IF_EXISTS
#undef DEFINE_MDNODE_GET_DISTINCT
#undef DEFINE_MDNODE_GET_TEMPORARY
#undef DEFINE_ALL_MDNODE_GET_METHODS
#undef DEFINE_MDNODE_GET
#undef DEFINE_ALWAYS_DISTINCT_MDNODE_GET_METHODS
#undef DEFINE_ALWAYS_UNIQUED_MDNODE_GET_METHODS

#endif // LLVM_IR_DEBUGINFOMETADATA_H<|MERGE_RESOLUTION|>--- conflicted
+++ resolved
@@ -2616,7 +2616,6 @@
   }
 };
 
-<<<<<<< HEAD
 /// Base class for program objects.
 class DIObject : public DINode {
 protected:
@@ -2672,15 +2671,7 @@
 /// Base class for source variable program objects.
 class DIVariable : public DIObject {
   unsigned Line;
-  uint32_t AlignInBits;
   dwarf::MemorySpace MemorySpace;
-=======
-/// Base class for variables.
-///
-/// Uses the SubclassData32 Metadata slot.
-class DIVariable : public DINode {
-  unsigned Line;
->>>>>>> b034da7d
 
 protected:
   DIVariable(LLVMContext &C, unsigned ID, StorageType Storage, signed Line,
