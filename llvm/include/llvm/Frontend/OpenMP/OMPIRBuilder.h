//===- IR/OpenMPIRBuilder.h - OpenMP encoding builder for LLVM IR - C++ -*-===//
//
// Part of the LLVM Project, under the Apache License v2.0 with LLVM Exceptions.
// See https://llvm.org/LICENSE.txt for license information.
// SPDX-License-Identifier: Apache-2.0 WITH LLVM-exception
//
//===----------------------------------------------------------------------===//
//
// This file defines the OpenMPIRBuilder class and helpers used as a convenient
// way to create LLVM instructions for OpenMP directives.
//
//===----------------------------------------------------------------------===//

#ifndef LLVM_FRONTEND_OPENMP_OMPIRBUILDER_H
#define LLVM_FRONTEND_OPENMP_OMPIRBUILDER_H

#include "llvm/Analysis/MemorySSAUpdater.h"
#include "llvm/Frontend/OpenMP/OMPConstants.h"
#include "llvm/Frontend/OpenMP/OMPGridValues.h"
#include "llvm/IR/DebugLoc.h"
#include "llvm/IR/IRBuilder.h"
#include "llvm/IR/Module.h"
#include "llvm/Support/Allocator.h"
#include "llvm/TargetParser/Triple.h"
#include <forward_list>
#include <map>
#include <optional>

namespace llvm {
class CanonicalLoopInfo;
struct TargetRegionEntryInfo;
class OffloadEntriesInfoManager;
class OpenMPIRBuilder;

/// Move the instruction after an InsertPoint to the beginning of another
/// BasicBlock.
///
/// The instructions after \p IP are moved to the beginning of \p New which must
/// not have any PHINodes. If \p CreateBranch is true, a branch instruction to
/// \p New will be added such that there is no semantic change. Otherwise, the
/// \p IP insert block remains degenerate and it is up to the caller to insert a
/// terminator.
void spliceBB(IRBuilderBase::InsertPoint IP, BasicBlock *New,
              bool CreateBranch);

/// Splice a BasicBlock at an IRBuilder's current insertion point. Its new
/// insert location will stick to after the instruction before the insertion
/// point (instead of moving with the instruction the InsertPoint stores
/// internally).
void spliceBB(IRBuilder<> &Builder, BasicBlock *New, bool CreateBranch);

/// Split a BasicBlock at an InsertPoint, even if the block is degenerate
/// (missing the terminator).
///
/// llvm::SplitBasicBlock and BasicBlock::splitBasicBlock require a well-formed
/// BasicBlock. \p Name is used for the new successor block. If \p CreateBranch
/// is true, a branch to the new successor will new created such that
/// semantically there is no change; otherwise the block of the insertion point
/// remains degenerate and it is the caller's responsibility to insert a
/// terminator. Returns the new successor block.
BasicBlock *splitBB(IRBuilderBase::InsertPoint IP, bool CreateBranch,
                    llvm::Twine Name = {});

/// Split a BasicBlock at \p Builder's insertion point, even if the block is
/// degenerate (missing the terminator).  Its new insert location will stick to
/// after the instruction before the insertion point (instead of moving with the
/// instruction the InsertPoint stores internally).
BasicBlock *splitBB(IRBuilderBase &Builder, bool CreateBranch,
                    llvm::Twine Name = {});

/// Split a BasicBlock at \p Builder's insertion point, even if the block is
/// degenerate (missing the terminator).  Its new insert location will stick to
/// after the instruction before the insertion point (instead of moving with the
/// instruction the InsertPoint stores internally).
BasicBlock *splitBB(IRBuilder<> &Builder, bool CreateBranch, llvm::Twine Name);

/// Like splitBB, but reuses the current block's name for the new name.
BasicBlock *splitBBWithSuffix(IRBuilderBase &Builder, bool CreateBranch,
                              llvm::Twine Suffix = ".split");

/// Captures attributes that affect generating LLVM-IR using the
/// OpenMPIRBuilder and related classes. Note that not all attributes are
/// required for all classes or functions. In some use cases the configuration
/// is not necessary at all, because because the only functions that are called
/// are ones that are not dependent on the configuration.
class OpenMPIRBuilderConfig {
public:
  /// Flag to define whether to generate code for the role of the OpenMP host
  /// (if set to false) or device (if set to true) in an offloading context. It
  /// is set when the -fopenmp-is-target-device compiler frontend option is
  /// specified.
  std::optional<bool> IsTargetDevice;

  /// Flag for specifying if the compilation is done for an accelerator. It is
  /// set according to the architecture of the target triple and currently only
  /// true when targeting AMDGPU or NVPTX. Today, these targets can only perform
  /// the role of an OpenMP target device, so `IsTargetDevice` must also be true
  /// if `IsGPU` is true. This restriction might be lifted if an accelerator-
  /// like target with the ability to work as the OpenMP host is added, or if
  /// the capabilities of the currently supported GPU architectures are
  /// expanded.
  std::optional<bool> IsGPU;

  /// Flag for specifying if LLVMUsed information should be emitted.
  std::optional<bool> EmitLLVMUsedMetaInfo;

  /// Flag for specifying if offloading is mandatory.
  std::optional<bool> OpenMPOffloadMandatory;

  /// First separator used between the initial two parts of a name.
  std::optional<StringRef> FirstSeparator;

  /// Separator used between all of the rest consecutive parts of a name
  std::optional<StringRef> Separator;

  // Grid Value for the GPU target
  std::optional<omp::GV> GridValue;

  /// When compilation is being done for the OpenMP host (i.e. `IsTargetDevice =
  /// false`), this contains the list of offloading triples associated, if any.
  SmallVector<Triple> TargetTriples;

  OpenMPIRBuilderConfig();
  OpenMPIRBuilderConfig(bool IsTargetDevice, bool IsGPU,
                        bool OpenMPOffloadMandatory,
                        bool HasRequiresReverseOffload,
                        bool HasRequiresUnifiedAddress,
                        bool HasRequiresUnifiedSharedMemory,
                        bool HasRequiresDynamicAllocators);

  // Getters functions that assert if the required values are not present.
  bool isTargetDevice() const {
    assert(IsTargetDevice.has_value() && "IsTargetDevice is not set");
    return *IsTargetDevice;
  }

  bool isGPU() const {
    assert(IsGPU.has_value() && "IsGPU is not set");
    return *IsGPU;
  }

  bool openMPOffloadMandatory() const {
    assert(OpenMPOffloadMandatory.has_value() &&
           "OpenMPOffloadMandatory is not set");
    return *OpenMPOffloadMandatory;
  }

  omp::GV getGridValue() const {
    assert(GridValue.has_value() && "GridValue is not set");
    return *GridValue;
  }

  bool hasRequiresFlags() const { return RequiresFlags; }
  bool hasRequiresReverseOffload() const;
  bool hasRequiresUnifiedAddress() const;
  bool hasRequiresUnifiedSharedMemory() const;
  bool hasRequiresDynamicAllocators() const;

  /// Returns requires directive clauses as flags compatible with those expected
  /// by libomptarget.
  int64_t getRequiresFlags() const;

  // Returns the FirstSeparator if set, otherwise use the default separator
  // depending on isGPU
  StringRef firstSeparator() const {
    if (FirstSeparator.has_value())
      return *FirstSeparator;
    if (isGPU())
      return "_";
    return ".";
  }

  // Returns the Separator if set, otherwise use the default separator depending
  // on isGPU
  StringRef separator() const {
    if (Separator.has_value())
      return *Separator;
    if (isGPU())
      return "$";
    return ".";
  }

  void setIsTargetDevice(bool Value) { IsTargetDevice = Value; }
  void setIsGPU(bool Value) { IsGPU = Value; }
  void setEmitLLVMUsed(bool Value = true) { EmitLLVMUsedMetaInfo = Value; }
  void setOpenMPOffloadMandatory(bool Value) { OpenMPOffloadMandatory = Value; }
  void setFirstSeparator(StringRef FS) { FirstSeparator = FS; }
  void setSeparator(StringRef S) { Separator = S; }
  void setGridValue(omp::GV G) { GridValue = G; }

  void setHasRequiresReverseOffload(bool Value);
  void setHasRequiresUnifiedAddress(bool Value);
  void setHasRequiresUnifiedSharedMemory(bool Value);
  void setHasRequiresDynamicAllocators(bool Value);

private:
  /// Flags for specifying which requires directive clauses are present.
  int64_t RequiresFlags;
};

/// Data structure to contain the information needed to uniquely identify
/// a target entry.
struct TargetRegionEntryInfo {
  /// The prefix used for kernel names.
  static constexpr const char *KernelNamePrefix = "__omp_offloading_";

  std::string ParentName;
  unsigned DeviceID;
  unsigned FileID;
  unsigned Line;
  unsigned Count;

  TargetRegionEntryInfo() : DeviceID(0), FileID(0), Line(0), Count(0) {}
  TargetRegionEntryInfo(StringRef ParentName, unsigned DeviceID,
                        unsigned FileID, unsigned Line, unsigned Count = 0)
      : ParentName(ParentName), DeviceID(DeviceID), FileID(FileID), Line(Line),
        Count(Count) {}

  static void getTargetRegionEntryFnName(SmallVectorImpl<char> &Name,
                                         StringRef ParentName,
                                         unsigned DeviceID, unsigned FileID,
                                         unsigned Line, unsigned Count);

  bool operator<(const TargetRegionEntryInfo &RHS) const {
    return std::make_tuple(ParentName, DeviceID, FileID, Line, Count) <
           std::make_tuple(RHS.ParentName, RHS.DeviceID, RHS.FileID, RHS.Line,
                           RHS.Count);
  }
};

/// Class that manages information about offload code regions and data
class OffloadEntriesInfoManager {
  /// Number of entries registered so far.
  OpenMPIRBuilder *OMPBuilder;
  unsigned OffloadingEntriesNum = 0;

public:
  /// Base class of the entries info.
  class OffloadEntryInfo {
  public:
    /// Kind of a given entry.
    enum OffloadingEntryInfoKinds : unsigned {
      /// Entry is a target region.
      OffloadingEntryInfoTargetRegion = 0,
      /// Entry is a declare target variable.
      OffloadingEntryInfoDeviceGlobalVar = 1,
      /// Invalid entry info.
      OffloadingEntryInfoInvalid = ~0u
    };

  protected:
    OffloadEntryInfo() = delete;
    explicit OffloadEntryInfo(OffloadingEntryInfoKinds Kind) : Kind(Kind) {}
    explicit OffloadEntryInfo(OffloadingEntryInfoKinds Kind, unsigned Order,
                              uint32_t Flags)
        : Flags(Flags), Order(Order), Kind(Kind) {}
    ~OffloadEntryInfo() = default;

  public:
    bool isValid() const { return Order != ~0u; }
    unsigned getOrder() const { return Order; }
    OffloadingEntryInfoKinds getKind() const { return Kind; }
    uint32_t getFlags() const { return Flags; }
    void setFlags(uint32_t NewFlags) { Flags = NewFlags; }
    Constant *getAddress() const { return cast_or_null<Constant>(Addr); }
    void setAddress(Constant *V) {
      assert(!Addr.pointsToAliveValue() && "Address has been set before!");
      Addr = V;
    }
    static bool classof(const OffloadEntryInfo *Info) { return true; }

  private:
    /// Address of the entity that has to be mapped for offloading.
    WeakTrackingVH Addr;

    /// Flags associated with the device global.
    uint32_t Flags = 0u;

    /// Order this entry was emitted.
    unsigned Order = ~0u;

    OffloadingEntryInfoKinds Kind = OffloadingEntryInfoInvalid;
  };

  /// Return true if a there are no entries defined.
  bool empty() const;
  /// Return number of entries defined so far.
  unsigned size() const { return OffloadingEntriesNum; }

  OffloadEntriesInfoManager(OpenMPIRBuilder *builder) : OMPBuilder(builder) {}

  //
  // Target region entries related.
  //

  /// Kind of the target registry entry.
  enum OMPTargetRegionEntryKind : uint32_t {
    /// Mark the entry as target region.
    OMPTargetRegionEntryTargetRegion = 0x0,
  };

  /// Target region entries info.
  class OffloadEntryInfoTargetRegion final : public OffloadEntryInfo {
    /// Address that can be used as the ID of the entry.
    Constant *ID = nullptr;

  public:
    OffloadEntryInfoTargetRegion()
        : OffloadEntryInfo(OffloadingEntryInfoTargetRegion) {}
    explicit OffloadEntryInfoTargetRegion(unsigned Order, Constant *Addr,
                                          Constant *ID,
                                          OMPTargetRegionEntryKind Flags)
        : OffloadEntryInfo(OffloadingEntryInfoTargetRegion, Order, Flags),
          ID(ID) {
      setAddress(Addr);
    }

    Constant *getID() const { return ID; }
    void setID(Constant *V) {
      assert(!ID && "ID has been set before!");
      ID = V;
    }
    static bool classof(const OffloadEntryInfo *Info) {
      return Info->getKind() == OffloadingEntryInfoTargetRegion;
    }
  };

  /// Initialize target region entry.
  /// This is ONLY needed for DEVICE compilation.
  void initializeTargetRegionEntryInfo(const TargetRegionEntryInfo &EntryInfo,
                                       unsigned Order);
  /// Register target region entry.
  void registerTargetRegionEntryInfo(TargetRegionEntryInfo EntryInfo,
                                     Constant *Addr, Constant *ID,
                                     OMPTargetRegionEntryKind Flags);
  /// Return true if a target region entry with the provided information
  /// exists.
  bool hasTargetRegionEntryInfo(TargetRegionEntryInfo EntryInfo,
                                bool IgnoreAddressId = false) const;

  // Return the Name based on \a EntryInfo using the next available Count.
  void getTargetRegionEntryFnName(SmallVectorImpl<char> &Name,
                                  const TargetRegionEntryInfo &EntryInfo);

  /// brief Applies action \a Action on all registered entries.
  typedef function_ref<void(const TargetRegionEntryInfo &EntryInfo,
                            const OffloadEntryInfoTargetRegion &)>
      OffloadTargetRegionEntryInfoActTy;
  void
  actOnTargetRegionEntriesInfo(const OffloadTargetRegionEntryInfoActTy &Action);

  //
  // Device global variable entries related.
  //

  /// Kind of the global variable entry..
  enum OMPTargetGlobalVarEntryKind : uint32_t {
    /// Mark the entry as a to declare target.
    OMPTargetGlobalVarEntryTo = 0x0,
    /// Mark the entry as a to declare target link.
    OMPTargetGlobalVarEntryLink = 0x1,
    /// Mark the entry as a declare target enter.
    OMPTargetGlobalVarEntryEnter = 0x2,
    /// Mark the entry as having no declare target entry kind.
    OMPTargetGlobalVarEntryNone = 0x3,
    /// Mark the entry as a declare target indirect global.
    OMPTargetGlobalVarEntryIndirect = 0x8,
    /// Mark the entry as a register requires global.
    OMPTargetGlobalRegisterRequires = 0x10,
  };

  /// Kind of device clause for declare target variables
  /// and functions
  /// NOTE: Currently not used as a part of a variable entry
  /// used for Flang and Clang to interface with the variable
  /// related registration functions
  enum OMPTargetDeviceClauseKind : uint32_t {
    /// The target is marked for all devices
    OMPTargetDeviceClauseAny = 0x0,
    /// The target is marked for non-host devices
    OMPTargetDeviceClauseNoHost = 0x1,
    /// The target is marked for host devices
    OMPTargetDeviceClauseHost = 0x2,
    /// The target is marked as having no clause
    OMPTargetDeviceClauseNone = 0x3
  };

  /// Device global variable entries info.
  class OffloadEntryInfoDeviceGlobalVar final : public OffloadEntryInfo {
    /// Type of the global variable.
    int64_t VarSize;
    GlobalValue::LinkageTypes Linkage;
    const std::string VarName;

  public:
    OffloadEntryInfoDeviceGlobalVar()
        : OffloadEntryInfo(OffloadingEntryInfoDeviceGlobalVar) {}
    explicit OffloadEntryInfoDeviceGlobalVar(unsigned Order,
                                             OMPTargetGlobalVarEntryKind Flags)
        : OffloadEntryInfo(OffloadingEntryInfoDeviceGlobalVar, Order, Flags) {}
    explicit OffloadEntryInfoDeviceGlobalVar(unsigned Order, Constant *Addr,
                                             int64_t VarSize,
                                             OMPTargetGlobalVarEntryKind Flags,
                                             GlobalValue::LinkageTypes Linkage,
                                             const std::string &VarName)
        : OffloadEntryInfo(OffloadingEntryInfoDeviceGlobalVar, Order, Flags),
          VarSize(VarSize), Linkage(Linkage), VarName(VarName) {
      setAddress(Addr);
    }

    int64_t getVarSize() const { return VarSize; }
    StringRef getVarName() const { return VarName; }
    void setVarSize(int64_t Size) { VarSize = Size; }
    GlobalValue::LinkageTypes getLinkage() const { return Linkage; }
    void setLinkage(GlobalValue::LinkageTypes LT) { Linkage = LT; }
    static bool classof(const OffloadEntryInfo *Info) {
      return Info->getKind() == OffloadingEntryInfoDeviceGlobalVar;
    }
  };

  /// Initialize device global variable entry.
  /// This is ONLY used for DEVICE compilation.
  void initializeDeviceGlobalVarEntryInfo(StringRef Name,
                                          OMPTargetGlobalVarEntryKind Flags,
                                          unsigned Order);

  /// Register device global variable entry.
  void registerDeviceGlobalVarEntryInfo(StringRef VarName, Constant *Addr,
                                        int64_t VarSize,
                                        OMPTargetGlobalVarEntryKind Flags,
                                        GlobalValue::LinkageTypes Linkage);
  /// Checks if the variable with the given name has been registered already.
  bool hasDeviceGlobalVarEntryInfo(StringRef VarName) const {
    return OffloadEntriesDeviceGlobalVar.count(VarName) > 0;
  }
  /// Applies action \a Action on all registered entries.
  typedef function_ref<void(StringRef, const OffloadEntryInfoDeviceGlobalVar &)>
      OffloadDeviceGlobalVarEntryInfoActTy;
  void actOnDeviceGlobalVarEntriesInfo(
      const OffloadDeviceGlobalVarEntryInfoActTy &Action);

private:
  /// Return the count of entries at a particular source location.
  unsigned
  getTargetRegionEntryInfoCount(const TargetRegionEntryInfo &EntryInfo) const;

  /// Update the count of entries at a particular source location.
  void
  incrementTargetRegionEntryInfoCount(const TargetRegionEntryInfo &EntryInfo);

  static TargetRegionEntryInfo
  getTargetRegionEntryCountKey(const TargetRegionEntryInfo &EntryInfo) {
    return TargetRegionEntryInfo(EntryInfo.ParentName, EntryInfo.DeviceID,
                                 EntryInfo.FileID, EntryInfo.Line, 0);
  }

  // Count of entries at a location.
  std::map<TargetRegionEntryInfo, unsigned> OffloadEntriesTargetRegionCount;

  // Storage for target region entries kind.
  typedef std::map<TargetRegionEntryInfo, OffloadEntryInfoTargetRegion>
      OffloadEntriesTargetRegionTy;
  OffloadEntriesTargetRegionTy OffloadEntriesTargetRegion;
  /// Storage for device global variable entries kind. The storage is to be
  /// indexed by mangled name.
  typedef StringMap<OffloadEntryInfoDeviceGlobalVar>
      OffloadEntriesDeviceGlobalVarTy;
  OffloadEntriesDeviceGlobalVarTy OffloadEntriesDeviceGlobalVar;
};

/// An interface to create LLVM-IR for OpenMP directives.
///
/// Each OpenMP directive has a corresponding public generator method.
class OpenMPIRBuilder {
public:
  /// Create a new OpenMPIRBuilder operating on the given module \p M. This will
  /// not have an effect on \p M (see initialize)
  OpenMPIRBuilder(Module &M)
      : M(M), Builder(M.getContext()), OffloadInfoManager(this),
        T(Triple(M.getTargetTriple())) {}
  ~OpenMPIRBuilder();

  /// Initialize the internal state, this will put structures types and
  /// potentially other helpers into the underlying module. Must be called
  /// before any other method and only once! This internal state includes types
  /// used in the OpenMPIRBuilder generated from OMPKinds.def.
  void initialize();

  void setConfig(OpenMPIRBuilderConfig C) { Config = C; }

  /// Finalize the underlying module, e.g., by outlining regions.
  /// \param Fn                    The function to be finalized. If not used,
  ///                              all functions are finalized.
  void finalize(Function *Fn = nullptr);

  /// Add attributes known for \p FnID to \p Fn.
  void addAttributes(omp::RuntimeFunction FnID, Function &Fn);

  /// Type used throughout for insertion points.
  using InsertPointTy = IRBuilder<>::InsertPoint;

  /// Get the create a name using the platform specific separators.
  /// \param Parts parts of the final name that needs separation
  /// The created name has a first separator between the first and second part
  /// and a second separator between all other parts.
  /// E.g. with FirstSeparator "$" and Separator "." and
  /// parts: "p1", "p2", "p3", "p4"
  /// The resulting name is "p1$p2.p3.p4"
  /// The separators are retrieved from the OpenMPIRBuilderConfig.
  std::string createPlatformSpecificName(ArrayRef<StringRef> Parts) const;

  /// Callback type for variable finalization (think destructors).
  ///
  /// \param CodeGenIP is the insertion point at which the finalization code
  ///                  should be placed.
  ///
  /// A finalize callback knows about all objects that need finalization, e.g.
  /// destruction, when the scope of the currently generated construct is left
  /// at the time, and location, the callback is invoked.
  using FinalizeCallbackTy = std::function<void(InsertPointTy CodeGenIP)>;

  struct FinalizationInfo {
    /// The finalization callback provided by the last in-flight invocation of
    /// createXXXX for the directive of kind DK.
    FinalizeCallbackTy FiniCB;

    /// The directive kind of the innermost directive that has an associated
    /// region which might require finalization when it is left.
    omp::Directive DK;

    /// Flag to indicate if the directive is cancellable.
    bool IsCancellable;
  };

  /// Push a finalization callback on the finalization stack.
  ///
  /// NOTE: Temporary solution until Clang CG is gone.
  void pushFinalizationCB(const FinalizationInfo &FI) {
    FinalizationStack.push_back(FI);
  }

  /// Pop the last finalization callback from the finalization stack.
  ///
  /// NOTE: Temporary solution until Clang CG is gone.
  void popFinalizationCB() { FinalizationStack.pop_back(); }

  /// Callback type for body (=inner region) code generation
  ///
  /// The callback takes code locations as arguments, each describing a
  /// location where additional instructions can be inserted.
  ///
  /// The CodeGenIP may be in the middle of a basic block or point to the end of
  /// it. The basic block may have a terminator or be degenerate. The callback
  /// function may just insert instructions at that position, but also split the
  /// block (without the Before argument of BasicBlock::splitBasicBlock such
  /// that the identify of the split predecessor block is preserved) and insert
  /// additional control flow, including branches that do not lead back to what
  /// follows the CodeGenIP. Note that since the callback is allowed to split
  /// the block, callers must assume that InsertPoints to positions in the
  /// BasicBlock after CodeGenIP including CodeGenIP itself are invalidated. If
  /// such InsertPoints need to be preserved, it can split the block itself
  /// before calling the callback.
  ///
  /// AllocaIP and CodeGenIP must not point to the same position.
  ///
  /// \param AllocaIP is the insertion point at which new alloca instructions
  ///                 should be placed. The BasicBlock it is pointing to must
  ///                 not be split.
  /// \param CodeGenIP is the insertion point at which the body code should be
  ///                  placed.
  using BodyGenCallbackTy =
      function_ref<void(InsertPointTy AllocaIP, InsertPointTy CodeGenIP)>;

  // This is created primarily for sections construct as llvm::function_ref
  // (BodyGenCallbackTy) is not storable (as described in the comments of
  // function_ref class - function_ref contains non-ownable reference
  // to the callable.
  using StorableBodyGenCallbackTy =
      std::function<void(InsertPointTy AllocaIP, InsertPointTy CodeGenIP)>;

  /// Callback type for loop body code generation.
  ///
  /// \param CodeGenIP is the insertion point where the loop's body code must be
  ///                  placed. This will be a dedicated BasicBlock with a
  ///                  conditional branch from the loop condition check and
  ///                  terminated with an unconditional branch to the loop
  ///                  latch.
  /// \param IndVar    is the induction variable usable at the insertion point.
  using LoopBodyGenCallbackTy =
      function_ref<void(InsertPointTy CodeGenIP, Value *IndVar)>;

  /// Callback type for variable privatization (think copy & default
  /// constructor).
  ///
  /// \param AllocaIP is the insertion point at which new alloca instructions
  ///                 should be placed.
  /// \param CodeGenIP is the insertion point at which the privatization code
  ///                  should be placed.
  /// \param Original The value being copied/created, should not be used in the
  ///                 generated IR.
  /// \param Inner The equivalent of \p Original that should be used in the
  ///              generated IR; this is equal to \p Original if the value is
  ///              a pointer and can thus be passed directly, otherwise it is
  ///              an equivalent but different value.
  /// \param ReplVal The replacement value, thus a copy or new created version
  ///                of \p Inner.
  ///
  /// \returns The new insertion point where code generation continues and
  ///          \p ReplVal the replacement value.
  using PrivatizeCallbackTy = function_ref<InsertPointTy(
      InsertPointTy AllocaIP, InsertPointTy CodeGenIP, Value &Original,
      Value &Inner, Value *&ReplVal)>;

  /// Description of a LLVM-IR insertion point (IP) and a debug/source location
  /// (filename, line, column, ...).
  struct LocationDescription {
    LocationDescription(const IRBuilderBase &IRB)
        : IP(IRB.saveIP()), DL(IRB.getCurrentDebugLocation()) {}
    LocationDescription(const InsertPointTy &IP) : IP(IP) {}
    LocationDescription(const InsertPointTy &IP, const DebugLoc &DL)
        : IP(IP), DL(DL) {}
    InsertPointTy IP;
    DebugLoc DL;
  };

  /// Emitter methods for OpenMP directives.
  ///
  ///{

  /// Generator for '#omp barrier'
  ///
  /// \param Loc The location where the barrier directive was encountered.
  /// \param Kind The kind of directive that caused the barrier.
  /// \param ForceSimpleCall Flag to force a simple (=non-cancellation) barrier.
  /// \param CheckCancelFlag Flag to indicate a cancel barrier return value
  ///                        should be checked and acted upon.
  /// \param ThreadID Optional parameter to pass in any existing ThreadID value.
  ///
  /// \returns The insertion point after the barrier.
  InsertPointTy createBarrier(const LocationDescription &Loc,
                              omp::Directive Kind, bool ForceSimpleCall = false,
                              bool CheckCancelFlag = true);

  /// Generator for '#omp cancel'
  ///
  /// \param Loc The location where the directive was encountered.
  /// \param IfCondition The evaluated 'if' clause expression, if any.
  /// \param CanceledDirective The kind of directive that is cancled.
  ///
  /// \returns The insertion point after the barrier.
  InsertPointTy createCancel(const LocationDescription &Loc, Value *IfCondition,
                             omp::Directive CanceledDirective);

  /// Generator for '#omp parallel'
  ///
  /// \param Loc The insert and source location description.
  /// \param AllocaIP The insertion points to be used for alloca instructions.
  /// \param BodyGenCB Callback that will generate the region code.
  /// \param PrivCB Callback to copy a given variable (think copy constructor).
  /// \param FiniCB Callback to finalize variable copies.
  /// \param IfCondition The evaluated 'if' clause expression, if any.
  /// \param NumThreads The evaluated 'num_threads' clause expression, if any.
  /// \param ProcBind The value of the 'proc_bind' clause (see ProcBindKind).
  /// \param IsCancellable Flag to indicate a cancellable parallel region.
  ///
  /// \returns The insertion position *after* the parallel.
  IRBuilder<>::InsertPoint
  createParallel(const LocationDescription &Loc, InsertPointTy AllocaIP,
                 BodyGenCallbackTy BodyGenCB, PrivatizeCallbackTy PrivCB,
                 FinalizeCallbackTy FiniCB, Value *IfCondition,
                 Value *NumThreads, omp::ProcBindKind ProcBind,
                 bool IsCancellable);

  /// Generator for the control flow structure of an OpenMP canonical loop.
  ///
  /// This generator operates on the logical iteration space of the loop, i.e.
  /// the caller only has to provide a loop trip count of the loop as defined by
  /// base language semantics. The trip count is interpreted as an unsigned
  /// integer. The induction variable passed to \p BodyGenCB will be of the same
  /// type and run from 0 to \p TripCount - 1. It is up to the callback to
  /// convert the logical iteration variable to the loop counter variable in the
  /// loop body.
  ///
  /// \param Loc       The insert and source location description. The insert
  ///                  location can be between two instructions or the end of a
  ///                  degenerate block (e.g. a BB under construction).
  /// \param BodyGenCB Callback that will generate the loop body code.
  /// \param TripCount Number of iterations the loop body is executed.
  /// \param Name      Base name used to derive BB and instruction names.
  ///
  /// \returns An object representing the created control flow structure which
  ///          can be used for loop-associated directives.
  CanonicalLoopInfo *createCanonicalLoop(const LocationDescription &Loc,
                                         LoopBodyGenCallbackTy BodyGenCB,
                                         Value *TripCount,
                                         const Twine &Name = "loop");

  /// Generator for the control flow structure of an OpenMP canonical loop.
  ///
  /// Instead of a logical iteration space, this allows specifying user-defined
  /// loop counter values using increment, upper- and lower bounds. To
  /// disambiguate the terminology when counting downwards, instead of lower
  /// bounds we use \p Start for the loop counter value in the first body
  /// iteration.
  ///
  /// Consider the following limitations:
  ///
  ///  * A loop counter space over all integer values of its bit-width cannot be
  ///    represented. E.g using uint8_t, its loop trip count of 256 cannot be
  ///    stored into an 8 bit integer):
  ///
  ///      DO I = 0, 255, 1
  ///
  ///  * Unsigned wrapping is only supported when wrapping only "once"; E.g.
  ///    effectively counting downwards:
  ///
  ///      for (uint8_t i = 100u; i > 0; i += 127u)
  ///
  ///
  /// TODO: May need to add additional parameters to represent:
  ///
  ///  * Allow representing downcounting with unsigned integers.
  ///
  ///  * Sign of the step and the comparison operator might disagree:
  ///
  ///      for (int i = 0; i < 42; i -= 1u)
  ///
  //
  /// \param Loc       The insert and source location description.
  /// \param BodyGenCB Callback that will generate the loop body code.
  /// \param Start     Value of the loop counter for the first iterations.
  /// \param Stop      Loop counter values past this will stop the loop.
  /// \param Step      Loop counter increment after each iteration; negative
  ///                  means counting down.
  /// \param IsSigned  Whether Start, Stop and Step are signed integers.
  /// \param InclusiveStop Whether \p Stop itself is a valid value for the loop
  ///                      counter.
  /// \param ComputeIP Insertion point for instructions computing the trip
  ///                  count. Can be used to ensure the trip count is available
  ///                  at the outermost loop of a loop nest. If not set,
  ///                  defaults to the preheader of the generated loop.
  /// \param Name      Base name used to derive BB and instruction names.
  ///
  /// \returns An object representing the created control flow structure which
  ///          can be used for loop-associated directives.
  CanonicalLoopInfo *createCanonicalLoop(const LocationDescription &Loc,
                                         LoopBodyGenCallbackTy BodyGenCB,
                                         Value *Start, Value *Stop, Value *Step,
                                         bool IsSigned, bool InclusiveStop,
                                         InsertPointTy ComputeIP = {},
                                         const Twine &Name = "loop");

  /// Collapse a loop nest into a single loop.
  ///
  /// Merges loops of a loop nest into a single CanonicalLoopNest representation
  /// that has the same number of innermost loop iterations as the origin loop
  /// nest. The induction variables of the input loops are derived from the
  /// collapsed loop's induction variable. This is intended to be used to
  /// implement OpenMP's collapse clause. Before applying a directive,
  /// collapseLoops normalizes a loop nest to contain only a single loop and the
  /// directive's implementation does not need to handle multiple loops itself.
  /// This does not remove the need to handle all loop nest handling by
  /// directives, such as the ordered(<n>) clause or the simd schedule-clause
  /// modifier of the worksharing-loop directive.
  ///
  /// Example:
  /// \code
  ///   for (int i = 0; i < 7; ++i) // Canonical loop "i"
  ///     for (int j = 0; j < 9; ++j) // Canonical loop "j"
  ///       body(i, j);
  /// \endcode
  ///
  /// After collapsing with Loops={i,j}, the loop is changed to
  /// \code
  ///   for (int ij = 0; ij < 63; ++ij) {
  ///     int i = ij / 9;
  ///     int j = ij % 9;
  ///     body(i, j);
  ///   }
  /// \endcode
  ///
  /// In the current implementation, the following limitations apply:
  ///
  ///  * All input loops have an induction variable of the same type.
  ///
  ///  * The collapsed loop will have the same trip count integer type as the
  ///    input loops. Therefore it is possible that the collapsed loop cannot
  ///    represent all iterations of the input loops. For instance, assuming a
  ///    32 bit integer type, and two input loops both iterating 2^16 times, the
  ///    theoretical trip count of the collapsed loop would be 2^32 iteration,
  ///    which cannot be represented in an 32-bit integer. Behavior is undefined
  ///    in this case.
  ///
  ///  * The trip counts of every input loop must be available at \p ComputeIP.
  ///    Non-rectangular loops are not yet supported.
  ///
  ///  * At each nest level, code between a surrounding loop and its nested loop
  ///    is hoisted into the loop body, and such code will be executed more
  ///    often than before collapsing (or not at all if any inner loop iteration
  ///    has a trip count of 0). This is permitted by the OpenMP specification.
  ///
  /// \param DL        Debug location for instructions added for collapsing,
  ///                  such as instructions to compute/derive the input loop's
  ///                  induction variables.
  /// \param Loops     Loops in the loop nest to collapse. Loops are specified
  ///                  from outermost-to-innermost and every control flow of a
  ///                  loop's body must pass through its directly nested loop.
  /// \param ComputeIP Where additional instruction that compute the collapsed
  ///                  trip count. If not set, defaults to before the generated
  ///                  loop.
  ///
  /// \returns The CanonicalLoopInfo object representing the collapsed loop.
  CanonicalLoopInfo *collapseLoops(DebugLoc DL,
                                   ArrayRef<CanonicalLoopInfo *> Loops,
                                   InsertPointTy ComputeIP);

  /// Get the default alignment value for given target
  ///
  /// \param TargetTriple   Target triple
  /// \param Features       StringMap which describes extra CPU features
  static unsigned getOpenMPDefaultSimdAlign(const Triple &TargetTriple,
                                            const StringMap<bool> &Features);

  /// Retrieve (or create if non-existent) the address of a declare
  /// target variable, used in conjunction with registerTargetGlobalVariable
  /// to create declare target global variables.
  ///
  /// \param CaptureClause - enumerator corresponding to the OpenMP capture
  /// clause used in conjunction with the variable being registered (link,
  /// to, enter).
  /// \param DeviceClause - enumerator corresponding to the OpenMP capture
  /// clause used in conjunction with the variable being registered (nohost,
  /// host, any)
  /// \param IsDeclaration - boolean stating if the variable being registered
  /// is a declaration-only and not a definition
  /// \param IsExternallyVisible - boolean stating if the variable is externally
  /// visible
  /// \param EntryInfo - Unique entry information for the value generated
  /// using getTargetEntryUniqueInfo, used to name generated pointer references
  /// to the declare target variable
  /// \param MangledName - the mangled name of the variable being registered
  /// \param GeneratedRefs - references generated by invocations of
  /// registerTargetGlobalVariable invoked from getAddrOfDeclareTargetVar,
  /// these are required by Clang for book keeping.
  /// \param OpenMPSIMD - if OpenMP SIMD mode is currently enabled
  /// \param TargetTriple - The OpenMP device target triple we are compiling
  /// for
  /// \param LlvmPtrTy - The type of the variable we are generating or
  /// retrieving an address for
  /// \param GlobalInitializer - a lambda function which creates a constant
  /// used for initializing a pointer reference to the variable in certain
  /// cases. If a nullptr is passed, it will default to utilising the original
  /// variable to initialize the pointer reference.
  /// \param VariableLinkage - a lambda function which returns the variables
  /// linkage type, if unspecified and a nullptr is given, it will instead
  /// utilise the linkage stored on the existing global variable in the
  /// LLVMModule.
  Constant *getAddrOfDeclareTargetVar(
      OffloadEntriesInfoManager::OMPTargetGlobalVarEntryKind CaptureClause,
      OffloadEntriesInfoManager::OMPTargetDeviceClauseKind DeviceClause,
      bool IsDeclaration, bool IsExternallyVisible,
      TargetRegionEntryInfo EntryInfo, StringRef MangledName,
      std::vector<GlobalVariable *> &GeneratedRefs, bool OpenMPSIMD,
      std::vector<Triple> TargetTriple, Type *LlvmPtrTy,
      std::function<Constant *()> GlobalInitializer,
      std::function<GlobalValue::LinkageTypes()> VariableLinkage);

  /// Registers a target variable for device or host.
  ///
  /// \param CaptureClause - enumerator corresponding to the OpenMP capture
  /// clause used in conjunction with the variable being registered (link,
  /// to, enter).
  /// \param DeviceClause - enumerator corresponding to the OpenMP capture
  /// clause used in conjunction with the variable being registered (nohost,
  /// host, any)
  /// \param IsDeclaration - boolean stating if the variable being registered
  /// is a declaration-only and not a definition
  /// \param IsExternallyVisible - boolean stating if the variable is externally
  /// visible
  /// \param EntryInfo - Unique entry information for the value generated
  /// using getTargetEntryUniqueInfo, used to name generated pointer references
  /// to the declare target variable
  /// \param MangledName - the mangled name of the variable being registered
  /// \param GeneratedRefs - references generated by invocations of
  /// registerTargetGlobalVariable these are required by Clang for book
  /// keeping.
  /// \param OpenMPSIMD - if OpenMP SIMD mode is currently enabled
  /// \param TargetTriple - The OpenMP device target triple we are compiling
  /// for
  /// \param GlobalInitializer - a lambda function which creates a constant
  /// used for initializing a pointer reference to the variable in certain
  /// cases. If a nullptr is passed, it will default to utilising the original
  /// variable to initialize the pointer reference.
  /// \param VariableLinkage - a lambda function which returns the variables
  /// linkage type, if unspecified and a nullptr is given, it will instead
  /// utilise the linkage stored on the existing global variable in the
  /// LLVMModule.
  /// \param LlvmPtrTy - The type of the variable we are generating or
  /// retrieving an address for
  /// \param Addr - the original llvm value (addr) of the variable to be
  /// registered
  void registerTargetGlobalVariable(
      OffloadEntriesInfoManager::OMPTargetGlobalVarEntryKind CaptureClause,
      OffloadEntriesInfoManager::OMPTargetDeviceClauseKind DeviceClause,
      bool IsDeclaration, bool IsExternallyVisible,
      TargetRegionEntryInfo EntryInfo, StringRef MangledName,
      std::vector<GlobalVariable *> &GeneratedRefs, bool OpenMPSIMD,
      std::vector<Triple> TargetTriple,
      std::function<Constant *()> GlobalInitializer,
      std::function<GlobalValue::LinkageTypes()> VariableLinkage,
      Type *LlvmPtrTy, Constant *Addr);

  /// Get the offset of the OMP_MAP_MEMBER_OF field.
  unsigned getFlagMemberOffset();

  /// Get OMP_MAP_MEMBER_OF flag with extra bits reserved based on
  /// the position given.
  /// \param Position - A value indicating the position of the parent
  /// of the member in the kernel argument structure, often retrieved
  /// by the parents position in the combined information vectors used
  /// to generate the structure itself. Multiple children (member's of)
  /// with the same parent will use the same returned member flag.
  omp::OpenMPOffloadMappingFlags getMemberOfFlag(unsigned Position);

  /// Given an initial flag set, this function modifies it to contain
  /// the passed in MemberOfFlag generated from the getMemberOfFlag
  /// function. The results are dependent on the existing flag bits
  /// set in the original flag set.
  /// \param Flags - The original set of flags to be modified with the
  /// passed in MemberOfFlag.
  /// \param MemberOfFlag - A modified OMP_MAP_MEMBER_OF flag, adjusted
  /// slightly based on the getMemberOfFlag which adjusts the flag bits
  /// based on the members position in its parent.
  void setCorrectMemberOfFlag(omp::OpenMPOffloadMappingFlags &Flags,
                              omp::OpenMPOffloadMappingFlags MemberOfFlag);

private:
  /// Modifies the canonical loop to be a statically-scheduled workshare loop
  /// which is executed on the device
  ///
  /// This takes a \p CLI representing a canonical loop, such as the one
  /// created by \see createCanonicalLoop and emits additional instructions to
  /// turn it into a workshare loop. In particular, it calls to an OpenMP
  /// runtime function in the preheader to call OpenMP device rtl function
  /// which handles worksharing of loop body interations.
  ///
  /// \param DL       Debug location for instructions added for the
  ///                 workshare-loop construct itself.
  /// \param CLI      A descriptor of the canonical loop to workshare.
  /// \param AllocaIP An insertion point for Alloca instructions usable in the
  ///                 preheader of the loop.
  /// \param LoopType Information about type of loop worksharing.
  ///                 It corresponds to type of loop workshare OpenMP pragma.
  ///
  /// \returns Point where to insert code after the workshare construct.
  InsertPointTy applyWorkshareLoopTarget(DebugLoc DL, CanonicalLoopInfo *CLI,
                                         InsertPointTy AllocaIP,
                                         omp::WorksharingLoopType LoopType);

  /// Modifies the canonical loop to be a statically-scheduled workshare loop.
  ///
  /// This takes a \p LoopInfo representing a canonical loop, such as the one
  /// created by \p createCanonicalLoop and emits additional instructions to
  /// turn it into a workshare loop. In particular, it calls to an OpenMP
  /// runtime function in the preheader to obtain the loop bounds to be used in
  /// the current thread, updates the relevant instructions in the canonical
  /// loop and calls to an OpenMP runtime finalization function after the loop.
  ///
  /// \param DL       Debug location for instructions added for the
  ///                 workshare-loop construct itself.
  /// \param CLI      A descriptor of the canonical loop to workshare.
  /// \param AllocaIP An insertion point for Alloca instructions usable in the
  ///                 preheader of the loop.
  /// \param NeedsBarrier Indicates whether a barrier must be inserted after
  ///                     the loop.
  ///
  /// \returns Point where to insert code after the workshare construct.
  InsertPointTy applyStaticWorkshareLoop(DebugLoc DL, CanonicalLoopInfo *CLI,
                                         InsertPointTy AllocaIP,
                                         bool NeedsBarrier);

  /// Modifies the canonical loop a statically-scheduled workshare loop with a
  /// user-specified chunk size.
  ///
  /// \param DL           Debug location for instructions added for the
  ///                     workshare-loop construct itself.
  /// \param CLI          A descriptor of the canonical loop to workshare.
  /// \param AllocaIP     An insertion point for Alloca instructions usable in
  ///                     the preheader of the loop.
  /// \param NeedsBarrier Indicates whether a barrier must be inserted after the
  ///                     loop.
  /// \param ChunkSize    The user-specified chunk size.
  ///
  /// \returns Point where to insert code after the workshare construct.
  InsertPointTy applyStaticChunkedWorkshareLoop(DebugLoc DL,
                                                CanonicalLoopInfo *CLI,
                                                InsertPointTy AllocaIP,
                                                bool NeedsBarrier,
                                                Value *ChunkSize);

  /// Modifies the canonical loop to be a dynamically-scheduled workshare loop.
  ///
  /// This takes a \p LoopInfo representing a canonical loop, such as the one
  /// created by \p createCanonicalLoop and emits additional instructions to
  /// turn it into a workshare loop. In particular, it calls to an OpenMP
  /// runtime function in the preheader to obtain, and then in each iteration
  /// to update the loop counter.
  ///
  /// \param DL       Debug location for instructions added for the
  ///                 workshare-loop construct itself.
  /// \param CLI      A descriptor of the canonical loop to workshare.
  /// \param AllocaIP An insertion point for Alloca instructions usable in the
  ///                 preheader of the loop.
  /// \param SchedType Type of scheduling to be passed to the init function.
  /// \param NeedsBarrier Indicates whether a barrier must be insterted after
  ///                     the loop.
  /// \param Chunk    The size of loop chunk considered as a unit when
  ///                 scheduling. If \p nullptr, defaults to 1.
  ///
  /// \returns Point where to insert code after the workshare construct.
  InsertPointTy applyDynamicWorkshareLoop(DebugLoc DL, CanonicalLoopInfo *CLI,
                                          InsertPointTy AllocaIP,
                                          omp::OMPScheduleType SchedType,
                                          bool NeedsBarrier,
                                          Value *Chunk = nullptr);

  /// Create alternative version of the loop to support if clause
  ///
  /// OpenMP if clause can require to generate second loop. This loop
  /// will be executed when if clause condition is not met. createIfVersion
  /// adds branch instruction to the copied loop if \p  ifCond is not met.
  ///
  /// \param Loop       Original loop which should be versioned.
  /// \param IfCond     Value which corresponds to if clause condition
  /// \param VMap       Value to value map to define relation between
  ///                   original and copied loop values and loop blocks.
  /// \param NamePrefix Optional name prefix for if.then if.else blocks.
  void createIfVersion(CanonicalLoopInfo *Loop, Value *IfCond,
                       ValueToValueMapTy &VMap, const Twine &NamePrefix = "");

public:
  /// Modifies the canonical loop to be a workshare loop.
  ///
  /// This takes a \p LoopInfo representing a canonical loop, such as the one
  /// created by \p createCanonicalLoop and emits additional instructions to
  /// turn it into a workshare loop. In particular, it calls to an OpenMP
  /// runtime function in the preheader to obtain the loop bounds to be used in
  /// the current thread, updates the relevant instructions in the canonical
  /// loop and calls to an OpenMP runtime finalization function after the loop.
  ///
  /// The concrete transformation is done by applyStaticWorkshareLoop,
  /// applyStaticChunkedWorkshareLoop, or applyDynamicWorkshareLoop, depending
  /// on the value of \p SchedKind and \p ChunkSize.
  ///
  /// \param DL       Debug location for instructions added for the
  ///                 workshare-loop construct itself.
  /// \param CLI      A descriptor of the canonical loop to workshare.
  /// \param AllocaIP An insertion point for Alloca instructions usable in the
  ///                 preheader of the loop.
  /// \param NeedsBarrier Indicates whether a barrier must be insterted after
  ///                     the loop.
  /// \param SchedKind Scheduling algorithm to use.
  /// \param ChunkSize The chunk size for the inner loop.
  /// \param HasSimdModifier Whether the simd modifier is present in the
  ///                        schedule clause.
  /// \param HasMonotonicModifier Whether the monotonic modifier is present in
  ///                             the schedule clause.
  /// \param HasNonmonotonicModifier Whether the nonmonotonic modifier is
  ///                                present in the schedule clause.
  /// \param HasOrderedClause Whether the (parameterless) ordered clause is
  ///                         present.
  /// \param LoopType Information about type of loop worksharing.
  ///                 It corresponds to type of loop workshare OpenMP pragma.
  ///
  /// \returns Point where to insert code after the workshare construct.
  InsertPointTy applyWorkshareLoop(
      DebugLoc DL, CanonicalLoopInfo *CLI, InsertPointTy AllocaIP,
      bool NeedsBarrier,
      llvm::omp::ScheduleKind SchedKind = llvm::omp::OMP_SCHEDULE_Default,
      Value *ChunkSize = nullptr, bool HasSimdModifier = false,
      bool HasMonotonicModifier = false, bool HasNonmonotonicModifier = false,
      bool HasOrderedClause = false,
      omp::WorksharingLoopType LoopType =
          omp::WorksharingLoopType::ForStaticLoop);

  /// Tile a loop nest.
  ///
  /// Tiles the loops of \p Loops by the tile sizes in \p TileSizes. Loops in
  /// \p/ Loops must be perfectly nested, from outermost to innermost loop
  /// (i.e. Loops.front() is the outermost loop). The trip count llvm::Value
  /// of every loop and every tile sizes must be usable in the outermost
  /// loop's preheader. This implies that the loop nest is rectangular.
  ///
  /// Example:
  /// \code
  ///   for (int i = 0; i < 15; ++i) // Canonical loop "i"
  ///     for (int j = 0; j < 14; ++j) // Canonical loop "j"
  ///         body(i, j);
  /// \endcode
  ///
  /// After tiling with Loops={i,j} and TileSizes={5,7}, the loop is changed to
  /// \code
  ///   for (int i1 = 0; i1 < 3; ++i1)
  ///     for (int j1 = 0; j1 < 2; ++j1)
  ///       for (int i2 = 0; i2 < 5; ++i2)
  ///         for (int j2 = 0; j2 < 7; ++j2)
  ///           body(i1*3+i2, j1*3+j2);
  /// \endcode
  ///
  /// The returned vector are the loops {i1,j1,i2,j2}. The loops i1 and j1 are
  /// referred to the floor, and the loops i2 and j2 are the tiles. Tiling also
  /// handles non-constant trip counts, non-constant tile sizes and trip counts
  /// that are not multiples of the tile size. In the latter case the tile loop
  /// of the last floor-loop iteration will have fewer iterations than specified
  /// as its tile size.
  ///
  ///
  /// @param DL        Debug location for instructions added by tiling, for
  ///                  instance the floor- and tile trip count computation.
  /// @param Loops     Loops to tile. The CanonicalLoopInfo objects are
  ///                  invalidated by this method, i.e. should not used after
  ///                  tiling.
  /// @param TileSizes For each loop in \p Loops, the tile size for that
  ///                  dimensions.
  ///
  /// \returns A list of generated loops. Contains twice as many loops as the
  ///          input loop nest; the first half are the floor loops and the
  ///          second half are the tile loops.
  std::vector<CanonicalLoopInfo *>
  tileLoops(DebugLoc DL, ArrayRef<CanonicalLoopInfo *> Loops,
            ArrayRef<Value *> TileSizes);

  /// Fully unroll a loop.
  ///
  /// Instead of unrolling the loop immediately (and duplicating its body
  /// instructions), it is deferred to LLVM's LoopUnrollPass by adding loop
  /// metadata.
  ///
  /// \param DL   Debug location for instructions added by unrolling.
  /// \param Loop The loop to unroll. The loop will be invalidated.
  void unrollLoopFull(DebugLoc DL, CanonicalLoopInfo *Loop);

  /// Fully or partially unroll a loop. How the loop is unrolled is determined
  /// using LLVM's LoopUnrollPass.
  ///
  /// \param DL   Debug location for instructions added by unrolling.
  /// \param Loop The loop to unroll. The loop will be invalidated.
  void unrollLoopHeuristic(DebugLoc DL, CanonicalLoopInfo *Loop);

  /// Partially unroll a loop.
  ///
  /// The CanonicalLoopInfo of the unrolled loop for use with chained
  /// loop-associated directive can be requested using \p UnrolledCLI. Not
  /// needing the CanonicalLoopInfo allows more efficient code generation by
  /// deferring the actual unrolling to the LoopUnrollPass using loop metadata.
  /// A loop-associated directive applied to the unrolled loop needs to know the
  /// new trip count which means that if using a heuristically determined unroll
  /// factor (\p Factor == 0), that factor must be computed immediately. We are
  /// using the same logic as the LoopUnrollPass to derived the unroll factor,
  /// but which assumes that some canonicalization has taken place (e.g.
  /// Mem2Reg, LICM, GVN, Inlining, etc.). That is, the heuristic will perform
  /// better when the unrolled loop's CanonicalLoopInfo is not needed.
  ///
  /// \param DL          Debug location for instructions added by unrolling.
  /// \param Loop        The loop to unroll. The loop will be invalidated.
  /// \param Factor      The factor to unroll the loop by. A factor of 0
  ///                    indicates that a heuristic should be used to determine
  ///                    the unroll-factor.
  /// \param UnrolledCLI If non-null, receives the CanonicalLoopInfo of the
  ///                    partially unrolled loop. Otherwise, uses loop metadata
  ///                    to defer unrolling to the LoopUnrollPass.
  void unrollLoopPartial(DebugLoc DL, CanonicalLoopInfo *Loop, int32_t Factor,
                         CanonicalLoopInfo **UnrolledCLI);

  /// Add metadata to simd-ize a loop. If IfCond is not nullptr, the loop
  /// is cloned. The metadata which prevents vectorization is added to
  /// to the cloned loop. The cloned loop is executed when ifCond is evaluated
  /// to false.
  ///
  /// \param Loop        The loop to simd-ize.
  /// \param AlignedVars The map which containts pairs of the pointer
  ///                    and its corresponding alignment.
  /// \param IfCond      The value which corresponds to the if clause
  ///                    condition.
  /// \param Order       The enum to map order clause.
  /// \param Simdlen     The Simdlen length to apply to the simd loop.
  /// \param Safelen     The Safelen length to apply to the simd loop.
  void applySimd(CanonicalLoopInfo *Loop,
                 MapVector<Value *, Value *> AlignedVars, Value *IfCond,
                 omp::OrderKind Order, ConstantInt *Simdlen,
                 ConstantInt *Safelen);

  /// Generator for '#omp flush'
  ///
  /// \param Loc The location where the flush directive was encountered
  void createFlush(const LocationDescription &Loc);

  /// Generator for '#omp taskwait'
  ///
  /// \param Loc The location where the taskwait directive was encountered.
  void createTaskwait(const LocationDescription &Loc);

  /// Generator for '#omp taskyield'
  ///
  /// \param Loc The location where the taskyield directive was encountered.
  void createTaskyield(const LocationDescription &Loc);

  /// A struct to pack the relevant information for an OpenMP depend clause.
  struct DependData {
    omp::RTLDependenceKindTy DepKind = omp::RTLDependenceKindTy::DepUnknown;
    Type *DepValueType;
    Value *DepVal;
    explicit DependData() = default;
    DependData(omp::RTLDependenceKindTy DepKind, Type *DepValueType,
               Value *DepVal)
        : DepKind(DepKind), DepValueType(DepValueType), DepVal(DepVal) {}
  };

  /// Generator for `#omp task`
  ///
  /// \param Loc The location where the task construct was encountered.
  /// \param AllocaIP The insertion point to be used for alloca instructions.
  /// \param BodyGenCB Callback that will generate the region code.
  /// \param Tied True if the task is tied, false if the task is untied.
  /// \param Final i1 value which is `true` if the task is final, `false` if the
  ///              task is not final.
  /// \param IfCondition i1 value. If it evaluates to `false`, an undeferred
  ///                    task is generated, and the encountering thread must
  ///                    suspend the current task region, for which execution
  ///                    cannot be resumed until execution of the structured
  ///                    block that is associated with the generated task is
  ///                    completed.
  InsertPointTy createTask(const LocationDescription &Loc,
                           InsertPointTy AllocaIP, BodyGenCallbackTy BodyGenCB,
                           bool Tied = true, Value *Final = nullptr,
                           Value *IfCondition = nullptr,
                           SmallVector<DependData> Dependencies = {});

  /// Generator for the taskgroup construct
  ///
  /// \param Loc The location where the taskgroup construct was encountered.
  /// \param AllocaIP The insertion point to be used for alloca instructions.
  /// \param BodyGenCB Callback that will generate the region code.
  InsertPointTy createTaskgroup(const LocationDescription &Loc,
                                InsertPointTy AllocaIP,
                                BodyGenCallbackTy BodyGenCB);

  using FileIdentifierInfoCallbackTy =
      std::function<std::tuple<std::string, uint64_t>()>;

  /// Creates a unique info for a target entry when provided a filename and
  /// line number from.
  ///
  /// \param CallBack A callback function which should return filename the entry
  /// resides in as well as the line number for the target entry
  /// \param ParentName The name of the parent the target entry resides in, if
  /// any.
  static TargetRegionEntryInfo
  getTargetEntryUniqueInfo(FileIdentifierInfoCallbackTy CallBack,
                           StringRef ParentName = "");

  /// Enum class for the RedctionGen CallBack type to be used.
  enum class ReductionGenCBKind { Clang, MLIR };

  /// ReductionGen CallBack for Clang
  ///
  /// \param CodeGenIP InsertPoint for CodeGen.
  /// \param Index Index of the ReductionInfo to generate code for.
  /// \param LHSPtr Optionally used by Clang to return the LHSPtr it used for
  /// codegen, used for fixup later.
  /// \param RHSPtr Optionally used by Clang to
  /// return the RHSPtr it used for codegen, used for fixup later.
  /// \param CurFn Optionally used by Clang to pass in the Current Function as
  /// Clang context may be old.
  using ReductionGenClangCBTy =
      std::function<InsertPointTy(InsertPointTy CodeGenIP, unsigned Index,
                                  Value **LHS, Value **RHS, Function *CurFn)>;

  /// ReductionGen CallBack for MLIR
  ///
  /// \param CodeGenIP InsertPoint for CodeGen.
  /// \param LHS Pass in the LHS Value to be used for CodeGen.
  /// \param RHS Pass in the RHS Value to be used for CodeGen.
  using ReductionGenCBTy = std::function<InsertPointTy(
      InsertPointTy CodeGenIP, Value *LHS, Value *RHS, Value *&Res)>;

  /// Functions used to generate atomic reductions. Such functions take two
  /// Values representing pointers to LHS and RHS of the reduction, as well as
  /// the element type of these pointers. They are expected to atomically
  /// update the LHS to the reduced value.
  using ReductionGenAtomicCBTy =
      std::function<InsertPointTy(InsertPointTy, Type *, Value *, Value *)>;

  /// Enum class for reduction evaluation types scalar, complex and aggregate.
  enum class EvalKind { Scalar, Complex, Aggregate };

  /// Information about an OpenMP reduction.
  struct ReductionInfo {
    ReductionInfo(Type *ElementType, Value *Variable, Value *PrivateVariable,
                  EvalKind EvaluationKind, ReductionGenCBTy ReductionGen,
                  ReductionGenClangCBTy ReductionGenClang,
                  ReductionGenAtomicCBTy AtomicReductionGen)
        : ElementType(ElementType), Variable(Variable),
          PrivateVariable(PrivateVariable), EvaluationKind(EvaluationKind),
          ReductionGen(ReductionGen), ReductionGenClang(ReductionGenClang),
          AtomicReductionGen(AtomicReductionGen) {}
    ReductionInfo(Value *PrivateVariable)
        : ElementType(nullptr), Variable(nullptr),
          PrivateVariable(PrivateVariable), EvaluationKind(EvalKind::Scalar),
          ReductionGen(), ReductionGenClang(), AtomicReductionGen() {}

    /// Reduction element type, must match pointee type of variable.
    Type *ElementType;

    /// Reduction variable of pointer type.
    Value *Variable;

    /// Thread-private partial reduction variable.
    Value *PrivateVariable;

    /// Reduction evaluation kind - scalar, complex or aggregate.
    EvalKind EvaluationKind;

    /// Callback for generating the reduction body. The IR produced by this will
    /// be used to combine two values in a thread-safe context, e.g., under
    /// lock or within the same thread, and therefore need not be atomic.
    ReductionGenCBTy ReductionGen;

    /// Clang callback for generating the reduction body. The IR produced by
    /// this will be used to combine two values in a thread-safe context, e.g.,
    /// under lock or within the same thread, and therefore need not be atomic.
    ReductionGenClangCBTy ReductionGenClang;

    /// Callback for generating the atomic reduction body, may be null. The IR
    /// produced by this will be used to atomically combine two values during
    /// reduction. If null, the implementation will use the non-atomic version
    /// along with the appropriate synchronization mechanisms.
    ReductionGenAtomicCBTy AtomicReductionGen;
  };

  enum class CopyAction : unsigned {
    // RemoteLaneToThread: Copy over a Reduce list from a remote lane in
    // the warp using shuffle instructions.
    RemoteLaneToThread,
    // ThreadCopy: Make a copy of a Reduce list on the thread's stack.
    ThreadCopy,
  };

  struct CopyOptionsTy {
    Value *RemoteLaneOffset = nullptr;
    Value *ScratchpadIndex = nullptr;
    Value *ScratchpadWidth = nullptr;
  };

  /// Supporting functions for Reductions CodeGen.
private:
  /// Emit the llvm.used metadata.
  void emitUsed(StringRef Name, std::vector<llvm::WeakTrackingVH> &List);

  /// Get the id of the current thread on the GPU.
  Value *getGPUThreadID();

  /// Get the GPU warp size.
  Value *getGPUWarpSize();

  /// Get the id of the warp in the block.
  /// We assume that the warp size is 32, which is always the case
  /// on the NVPTX device, to generate more efficient code.
  Value *getNVPTXWarpID();

  /// Get the id of the current lane in the Warp.
  /// We assume that the warp size is 32, which is always the case
  /// on the NVPTX device, to generate more efficient code.
  Value *getNVPTXLaneID();

  /// Cast value to the specified type.
  Value *castValueToType(InsertPointTy AllocaIP, Value *From, Type *ToType);

  /// This function creates calls to one of two shuffle functions to copy
  /// variables between lanes in a warp.
  Value *createRuntimeShuffleFunction(InsertPointTy AllocaIP, Value *Element,
                                      Type *ElementType, Value *Offset);

  /// Function to shuffle over the value from the remote lane.
  void shuffleAndStore(InsertPointTy AllocaIP, Value *SrcAddr, Value *DstAddr,
                       Type *ElementType, Value *Offset,
                       Type *ReductionArrayTy);

  /// Emit instructions to copy a Reduce list, which contains partially
  /// aggregated values, in the specified direction.
  void emitReductionListCopy(
      InsertPointTy AllocaIP, CopyAction Action, Type *ReductionArrayTy,
      ArrayRef<ReductionInfo> ReductionInfos, Value *SrcBase, Value *DestBase,
      CopyOptionsTy CopyOptions = {nullptr, nullptr, nullptr});

  /// Emit a helper that reduces data across two OpenMP threads (lanes)
  /// in the same warp.  It uses shuffle instructions to copy over data from
  /// a remote lane's stack.  The reduction algorithm performed is specified
  /// by the fourth parameter.
  ///
  /// Algorithm Versions.
  /// Full Warp Reduce (argument value 0):
  ///   This algorithm assumes that all 32 lanes are active and gathers
  ///   data from these 32 lanes, producing a single resultant value.
  /// Contiguous Partial Warp Reduce (argument value 1):
  ///   This algorithm assumes that only a *contiguous* subset of lanes
  ///   are active.  This happens for the last warp in a parallel region
  ///   when the user specified num_threads is not an integer multiple of
  ///   32.  This contiguous subset always starts with the zeroth lane.
  /// Partial Warp Reduce (argument value 2):
  ///   This algorithm gathers data from any number of lanes at any position.
  /// All reduced values are stored in the lowest possible lane.  The set
  /// of problems every algorithm addresses is a super set of those
  /// addressable by algorithms with a lower version number.  Overhead
  /// increases as algorithm version increases.
  ///
  /// Terminology
  /// Reduce element:
  ///   Reduce element refers to the individual data field with primitive
  ///   data types to be combined and reduced across threads.
  /// Reduce list:
  ///   Reduce list refers to a collection of local, thread-private
  ///   reduce elements.
  /// Remote Reduce list:
  ///   Remote Reduce list refers to a collection of remote (relative to
  ///   the current thread) reduce elements.
  ///
  /// We distinguish between three states of threads that are important to
  /// the implementation of this function.
  /// Alive threads:
  ///   Threads in a warp executing the SIMT instruction, as distinguished from
  ///   threads that are inactive due to divergent control flow.
  /// Active threads:
  ///   The minimal set of threads that has to be alive upon entry to this
  ///   function.  The computation is correct iff active threads are alive.
  ///   Some threads are alive but they are not active because they do not
  ///   contribute to the computation in any useful manner.  Turning them off
  ///   may introduce control flow overheads without any tangible benefits.
  /// Effective threads:
  ///   In order to comply with the argument requirements of the shuffle
  ///   function, we must keep all lanes holding data alive.  But at most
  ///   half of them perform value aggregation; we refer to this half of
  ///   threads as effective. The other half is simply handing off their
  ///   data.
  ///
  /// Procedure
  /// Value shuffle:
  ///   In this step active threads transfer data from higher lane positions
  ///   in the warp to lower lane positions, creating Remote Reduce list.
  /// Value aggregation:
  ///   In this step, effective threads combine their thread local Reduce list
  ///   with Remote Reduce list and store the result in the thread local
  ///   Reduce list.
  /// Value copy:
  ///   In this step, we deal with the assumption made by algorithm 2
  ///   (i.e. contiguity assumption).  When we have an odd number of lanes
  ///   active, say 2k+1, only k threads will be effective and therefore k
  ///   new values will be produced.  However, the Reduce list owned by the
  ///   (2k+1)th thread is ignored in the value aggregation.  Therefore
  ///   we copy the Reduce list from the (2k+1)th lane to (k+1)th lane so
  ///   that the contiguity assumption still holds.
  ///
  /// \param ReductionInfos Array type containing the ReductionOps.
  /// \param ReduceFn The reduction function.
  /// \param FuncAttrs Optional param to specify any function attributes that
  ///                  need to be copied to the new function.
  ///
  /// \return The ShuffleAndReduce function.
  Function *emitShuffleAndReduceFunction(
      ArrayRef<OpenMPIRBuilder::ReductionInfo> ReductionInfos,
      Function *ReduceFn, AttributeList FuncAttrs);

  /// This function emits a helper that gathers Reduce lists from the first
  /// lane of every active warp to lanes in the first warp.
  ///
  /// void inter_warp_copy_func(void* reduce_data, num_warps)
  ///   shared smem[warp_size];
  ///   For all data entries D in reduce_data:
  ///     sync
  ///     If (I am the first lane in each warp)
  ///       Copy my local D to smem[warp_id]
  ///     sync
  ///     if (I am the first warp)
  ///       Copy smem[thread_id] to my local D
  ///
  /// \param Loc The insert and source location description.
  /// \param ReductionInfos Array type containing the ReductionOps.
  /// \param FuncAttrs Optional param to specify any function attributes that
  ///                  need to be copied to the new function.
  ///
  /// \return The InterWarpCopy function.
  Function *emitInterWarpCopyFunction(const LocationDescription &Loc,
                                      ArrayRef<ReductionInfo> ReductionInfos,
                                      AttributeList FuncAttrs);

  /// This function emits a helper that copies all the reduction variables from
  /// the team into the provided global buffer for the reduction variables.
  ///
  /// void list_to_global_copy_func(void *buffer, int Idx, void *reduce_data)
  ///   For all data entries D in reduce_data:
  ///     Copy local D to buffer.D[Idx]
  ///
  /// \param ReductionInfos Array type containing the ReductionOps.
  /// \param ReductionsBufferTy The StructTy for the reductions buffer.
  /// \param FuncAttrs Optional param to specify any function attributes that
  ///                  need to be copied to the new function.
  ///
  /// \return The ListToGlobalCopy function.
  Function *emitListToGlobalCopyFunction(ArrayRef<ReductionInfo> ReductionInfos,
                                         Type *ReductionsBufferTy,
                                         AttributeList FuncAttrs);

  /// This function emits a helper that copies all the reduction variables from
  /// the team into the provided global buffer for the reduction variables.
  ///
  /// void list_to_global_copy_func(void *buffer, int Idx, void *reduce_data)
  ///   For all data entries D in reduce_data:
  ///     Copy buffer.D[Idx] to local D;
  ///
  /// \param ReductionInfos Array type containing the ReductionOps.
  /// \param ReductionsBufferTy The StructTy for the reductions buffer.
  /// \param FuncAttrs Optional param to specify any function attributes that
  ///                  need to be copied to the new function.
  ///
  /// \return The GlobalToList function.
  Function *emitGlobalToListCopyFunction(ArrayRef<ReductionInfo> ReductionInfos,
                                         Type *ReductionsBufferTy,
                                         AttributeList FuncAttrs);

  /// This function emits a helper that reduces all the reduction variables from
  /// the team into the provided global buffer for the reduction variables.
  ///
  /// void list_to_global_reduce_func(void *buffer, int Idx, void *reduce_data)
  ///  void *GlobPtrs[];
  ///  GlobPtrs[0] = (void*)&buffer.D0[Idx];
  ///  ...
  ///  GlobPtrs[N] = (void*)&buffer.DN[Idx];
  ///  reduce_function(GlobPtrs, reduce_data);
  ///
  /// \param ReductionInfos Array type containing the ReductionOps.
  /// \param ReduceFn The reduction function.
  /// \param ReductionsBufferTy The StructTy for the reductions buffer.
  /// \param FuncAttrs Optional param to specify any function attributes that
  ///                  need to be copied to the new function.
  ///
  /// \return The ListToGlobalReduce function.
  Function *
  emitListToGlobalReduceFunction(ArrayRef<ReductionInfo> ReductionInfos,
                                 Function *ReduceFn, Type *ReductionsBufferTy,
                                 AttributeList FuncAttrs);

  /// This function emits a helper that reduces all the reduction variables from
  /// the team into the provided global buffer for the reduction variables.
  ///
  /// void global_to_list_reduce_func(void *buffer, int Idx, void *reduce_data)
  ///  void *GlobPtrs[];
  ///  GlobPtrs[0] = (void*)&buffer.D0[Idx];
  ///  ...
  ///  GlobPtrs[N] = (void*)&buffer.DN[Idx];
  ///  reduce_function(reduce_data, GlobPtrs);
  ///
  /// \param ReductionInfos Array type containing the ReductionOps.
  /// \param ReduceFn The reduction function.
  /// \param ReductionsBufferTy The StructTy for the reductions buffer.
  /// \param FuncAttrs Optional param to specify any function attributes that
  ///                  need to be copied to the new function.
  ///
  /// \return The GlobalToListReduce function.
  Function *
  emitGlobalToListReduceFunction(ArrayRef<ReductionInfo> ReductionInfos,
                                 Function *ReduceFn, Type *ReductionsBufferTy,
                                 AttributeList FuncAttrs);

  /// Get the function name of a reduction function.
  std::string getReductionFuncName(StringRef Name) const;

  /// Emits reduction function.
  /// \param ReducerName Name of the function calling the reduction.
  /// \param ReductionInfos Array type containing the ReductionOps.
  /// \param ReductionGenCBKind Optional param to specify Clang or MLIR
  ///                           CodeGenCB kind.
  /// \param FuncAttrs Optional param to specify any function attributes that
  ///                  need to be copied to the new function.
  ///
  /// \return The reduction function.
  Function *createReductionFunction(
      StringRef ReducerName, ArrayRef<ReductionInfo> ReductionInfos,
      ReductionGenCBKind ReductionGenCBKind = ReductionGenCBKind::MLIR,
      AttributeList FuncAttrs = {});

public:
  ///
  /// Design of OpenMP reductions on the GPU
  ///
  /// Consider a typical OpenMP program with one or more reduction
  /// clauses:
  ///
  /// float foo;
  /// double bar;
  /// #pragma omp target teams distribute parallel for \
  ///             reduction(+:foo) reduction(*:bar)
  /// for (int i = 0; i < N; i++) {
  ///   foo += A[i]; bar *= B[i];
  /// }
  ///
  /// where 'foo' and 'bar' are reduced across all OpenMP threads in
  /// all teams.  In our OpenMP implementation on the NVPTX device an
  /// OpenMP team is mapped to a CUDA threadblock and OpenMP threads
  /// within a team are mapped to CUDA threads within a threadblock.
  /// Our goal is to efficiently aggregate values across all OpenMP
  /// threads such that:
  ///
  ///   - the compiler and runtime are logically concise, and
  ///   - the reduction is performed efficiently in a hierarchical
  ///     manner as follows: within OpenMP threads in the same warp,
  ///     across warps in a threadblock, and finally across teams on
  ///     the NVPTX device.
  ///
  /// Introduction to Decoupling
  ///
  /// We would like to decouple the compiler and the runtime so that the
  /// latter is ignorant of the reduction variables (number, data types)
  /// and the reduction operators.  This allows a simpler interface
  /// and implementation while still attaining good performance.
  ///
  /// Pseudocode for the aforementioned OpenMP program generated by the
  /// compiler is as follows:
  ///
  /// 1. Create private copies of reduction variables on each OpenMP
  ///    thread: 'foo_private', 'bar_private'
  /// 2. Each OpenMP thread reduces the chunk of 'A' and 'B' assigned
  ///    to it and writes the result in 'foo_private' and 'bar_private'
  ///    respectively.
  /// 3. Call the OpenMP runtime on the GPU to reduce within a team
  ///    and store the result on the team master:
  ///
  ///     __kmpc_nvptx_parallel_reduce_nowait_v2(...,
  ///        reduceData, shuffleReduceFn, interWarpCpyFn)
  ///
  ///     where:
  ///       struct ReduceData {
  ///         double *foo;
  ///         double *bar;
  ///       } reduceData
  ///       reduceData.foo = &foo_private
  ///       reduceData.bar = &bar_private
  ///
  ///     'shuffleReduceFn' and 'interWarpCpyFn' are pointers to two
  ///     auxiliary functions generated by the compiler that operate on
  ///     variables of type 'ReduceData'.  They aid the runtime perform
  ///     algorithmic steps in a data agnostic manner.
  ///
  ///     'shuffleReduceFn' is a pointer to a function that reduces data
  ///     of type 'ReduceData' across two OpenMP threads (lanes) in the
  ///     same warp.  It takes the following arguments as input:
  ///
  ///     a. variable of type 'ReduceData' on the calling lane,
  ///     b. its lane_id,
  ///     c. an offset relative to the current lane_id to generate a
  ///        remote_lane_id.  The remote lane contains the second
  ///        variable of type 'ReduceData' that is to be reduced.
  ///     d. an algorithm version parameter determining which reduction
  ///        algorithm to use.
  ///
  ///     'shuffleReduceFn' retrieves data from the remote lane using
  ///     efficient GPU shuffle intrinsics and reduces, using the
  ///     algorithm specified by the 4th parameter, the two operands
  ///     element-wise.  The result is written to the first operand.
  ///
  ///     Different reduction algorithms are implemented in different
  ///     runtime functions, all calling 'shuffleReduceFn' to perform
  ///     the essential reduction step.  Therefore, based on the 4th
  ///     parameter, this function behaves slightly differently to
  ///     cooperate with the runtime to ensure correctness under
  ///     different circumstances.
  ///
  ///     'InterWarpCpyFn' is a pointer to a function that transfers
  ///     reduced variables across warps.  It tunnels, through CUDA
  ///     shared memory, the thread-private data of type 'ReduceData'
  ///     from lane 0 of each warp to a lane in the first warp.
  /// 4. Call the OpenMP runtime on the GPU to reduce across teams.
  ///    The last team writes the global reduced value to memory.
  ///
  ///     ret = __kmpc_nvptx_teams_reduce_nowait(...,
  ///             reduceData, shuffleReduceFn, interWarpCpyFn,
  ///             scratchpadCopyFn, loadAndReduceFn)
  ///
  ///     'scratchpadCopyFn' is a helper that stores reduced
  ///     data from the team master to a scratchpad array in
  ///     global memory.
  ///
  ///     'loadAndReduceFn' is a helper that loads data from
  ///     the scratchpad array and reduces it with the input
  ///     operand.
  ///
  ///     These compiler generated functions hide address
  ///     calculation and alignment information from the runtime.
  /// 5. if ret == 1:
  ///     The team master of the last team stores the reduced
  ///     result to the globals in memory.
  ///     foo += reduceData.foo; bar *= reduceData.bar
  ///
  ///
  /// Warp Reduction Algorithms
  ///
  /// On the warp level, we have three algorithms implemented in the
  /// OpenMP runtime depending on the number of active lanes:
  ///
  /// Full Warp Reduction
  ///
  /// The reduce algorithm within a warp where all lanes are active
  /// is implemented in the runtime as follows:
  ///
  /// full_warp_reduce(void *reduce_data,
  ///                  kmp_ShuffleReductFctPtr ShuffleReduceFn) {
  ///   for (int offset = WARPSIZE/2; offset > 0; offset /= 2)
  ///     ShuffleReduceFn(reduce_data, 0, offset, 0);
  /// }
  ///
  /// The algorithm completes in log(2, WARPSIZE) steps.
  ///
  /// 'ShuffleReduceFn' is used here with lane_id set to 0 because it is
  /// not used therefore we save instructions by not retrieving lane_id
  /// from the corresponding special registers.  The 4th parameter, which
  /// represents the version of the algorithm being used, is set to 0 to
  /// signify full warp reduction.
  ///
  /// In this version, 'ShuffleReduceFn' behaves, per element, as follows:
  ///
  /// #reduce_elem refers to an element in the local lane's data structure
  /// #remote_elem is retrieved from a remote lane
  /// remote_elem = shuffle_down(reduce_elem, offset, WARPSIZE);
  /// reduce_elem = reduce_elem REDUCE_OP remote_elem;
  ///
  /// Contiguous Partial Warp Reduction
  ///
  /// This reduce algorithm is used within a warp where only the first
  /// 'n' (n <= WARPSIZE) lanes are active.  It is typically used when the
  /// number of OpenMP threads in a parallel region is not a multiple of
  /// WARPSIZE.  The algorithm is implemented in the runtime as follows:
  ///
  /// void
  /// contiguous_partial_reduce(void *reduce_data,
  ///                           kmp_ShuffleReductFctPtr ShuffleReduceFn,
  ///                           int size, int lane_id) {
  ///   int curr_size;
  ///   int offset;
  ///   curr_size = size;
  ///   mask = curr_size/2;
  ///   while (offset>0) {
  ///     ShuffleReduceFn(reduce_data, lane_id, offset, 1);
  ///     curr_size = (curr_size+1)/2;
  ///     offset = curr_size/2;
  ///   }
  /// }
  ///
  /// In this version, 'ShuffleReduceFn' behaves, per element, as follows:
  ///
  /// remote_elem = shuffle_down(reduce_elem, offset, WARPSIZE);
  /// if (lane_id < offset)
  ///     reduce_elem = reduce_elem REDUCE_OP remote_elem
  /// else
  ///     reduce_elem = remote_elem
  ///
  /// This algorithm assumes that the data to be reduced are located in a
  /// contiguous subset of lanes starting from the first.  When there is
  /// an odd number of active lanes, the data in the last lane is not
  /// aggregated with any other lane's dat but is instead copied over.
  ///
  /// Dispersed Partial Warp Reduction
  ///
  /// This algorithm is used within a warp when any discontiguous subset of
  /// lanes are active.  It is used to implement the reduction operation
  /// across lanes in an OpenMP simd region or in a nested parallel region.
  ///
  /// void
  /// dispersed_partial_reduce(void *reduce_data,
  ///                          kmp_ShuffleReductFctPtr ShuffleReduceFn) {
  ///   int size, remote_id;
  ///   int logical_lane_id = number_of_active_lanes_before_me() * 2;
  ///   do {
  ///       remote_id = next_active_lane_id_right_after_me();
  ///       # the above function returns 0 of no active lane
  ///       # is present right after the current lane.
  ///       size = number_of_active_lanes_in_this_warp();
  ///       logical_lane_id /= 2;
  ///       ShuffleReduceFn(reduce_data, logical_lane_id,
  ///                       remote_id-1-threadIdx.x, 2);
  ///   } while (logical_lane_id % 2 == 0 && size > 1);
  /// }
  ///
  /// There is no assumption made about the initial state of the reduction.
  /// Any number of lanes (>=1) could be active at any position.  The reduction
  /// result is returned in the first active lane.
  ///
  /// In this version, 'ShuffleReduceFn' behaves, per element, as follows:
  ///
  /// remote_elem = shuffle_down(reduce_elem, offset, WARPSIZE);
  /// if (lane_id % 2 == 0 && offset > 0)
  ///     reduce_elem = reduce_elem REDUCE_OP remote_elem
  /// else
  ///     reduce_elem = remote_elem
  ///
  ///
  /// Intra-Team Reduction
  ///
  /// This function, as implemented in the runtime call
  /// '__kmpc_nvptx_parallel_reduce_nowait_v2', aggregates data across OpenMP
  /// threads in a team.  It first reduces within a warp using the
  /// aforementioned algorithms.  We then proceed to gather all such
  /// reduced values at the first warp.
  ///
  /// The runtime makes use of the function 'InterWarpCpyFn', which copies
  /// data from each of the "warp master" (zeroth lane of each warp, where
  /// warp-reduced data is held) to the zeroth warp.  This step reduces (in
  /// a mathematical sense) the problem of reduction across warp masters in
  /// a block to the problem of warp reduction.
  ///
  ///
  /// Inter-Team Reduction
  ///
  /// Once a team has reduced its data to a single value, it is stored in
  /// a global scratchpad array.  Since each team has a distinct slot, this
  /// can be done without locking.
  ///
  /// The last team to write to the scratchpad array proceeds to reduce the
  /// scratchpad array.  One or more workers in the last team use the helper
  /// 'loadAndReduceDataFn' to load and reduce values from the array, i.e.,
  /// the k'th worker reduces every k'th element.
  ///
  /// Finally, a call is made to '__kmpc_nvptx_parallel_reduce_nowait_v2' to
  /// reduce across workers and compute a globally reduced value.
  ///
  /// \param Loc                The location where the reduction was
  ///                           encountered. Must be within the associate
  ///                           directive and after the last local access to the
  ///                           reduction variables.
  /// \param AllocaIP           An insertion point suitable for allocas usable
  ///                           in reductions.
  /// \param CodeGenIP           An insertion point suitable for code
  /// generation. \param ReductionInfos     A list of info on each reduction
  /// variable. \param IsNoWait           Optional flag set if the reduction is
  /// marked as
  ///                           nowait.
  /// \param IsTeamsReduction   Optional flag set if it is a teams
  ///                           reduction.
  /// \param HasDistribute      Optional flag set if it is a
  ///                           distribute reduction.
  /// \param GridValue          Optional GPU grid value.
  /// \param ReductionBufNum    Optional OpenMPCUDAReductionBufNumValue to be
  /// used for teams reduction.
  /// \param SrcLocInfo         Source location information global.
  InsertPointTy createReductionsGPU(
      const LocationDescription &Loc, InsertPointTy AllocaIP,
      InsertPointTy CodeGenIP, ArrayRef<ReductionInfo> ReductionInfos,
      bool IsNoWait = false, bool IsTeamsReduction = false,
      bool HasDistribute = false,
      ReductionGenCBKind ReductionGenCBKind = ReductionGenCBKind::MLIR,
      std::optional<omp::GV> GridValue = {}, unsigned ReductionBufNum = 1024,
      Value *SrcLocInfo = nullptr);

  // TODO: provide atomic and non-atomic reduction generators for reduction
  // operators defined by the OpenMP specification.

  /// Generator for '#omp reduction'.
  ///
  /// Emits the IR instructing the runtime to perform the specific kind of
  /// reductions. Expects reduction variables to have been privatized and
  /// initialized to reduction-neutral values separately. Emits the calls to
  /// runtime functions as well as the reduction function and the basic blocks
  /// performing the reduction atomically and non-atomically.
  ///
  /// The code emitted for the following:
  ///
  /// \code
  ///   type var_1;
  ///   type var_2;
  ///   #pragma omp <directive> reduction(reduction-op:var_1,var_2)
  ///   /* body */;
  /// \endcode
  ///
  /// corresponds to the following sketch.
  ///
  /// \code
  /// void _outlined_par() {
  ///   // N is the number of different reductions.
  ///   void *red_array[] = {privatized_var_1, privatized_var_2, ...};
  ///   switch(__kmpc_reduce(..., N, /*size of data in red array*/, red_array,
  ///                        _omp_reduction_func,
  ///                        _gomp_critical_user.reduction.var)) {
  ///   case 1: {
  ///     var_1 = var_1 <reduction-op> privatized_var_1;
  ///     var_2 = var_2 <reduction-op> privatized_var_2;
  ///     // ...
  ///    __kmpc_end_reduce(...);
  ///     break;
  ///   }
  ///   case 2: {
  ///     _Atomic<ReductionOp>(var_1, privatized_var_1);
  ///     _Atomic<ReductionOp>(var_2, privatized_var_2);
  ///     // ...
  ///     break;
  ///   }
  ///   default: break;
  ///   }
  /// }
  ///
  /// void _omp_reduction_func(void **lhs, void **rhs) {
  ///   *(type *)lhs[0] = *(type *)lhs[0] <reduction-op> *(type *)rhs[0];
  ///   *(type *)lhs[1] = *(type *)lhs[1] <reduction-op> *(type *)rhs[1];
  ///   // ...
  /// }
  /// \endcode
  ///
  /// \param Loc                The location where the reduction was
  ///                           encountered. Must be within the associate
  ///                           directive and after the last local access to the
  ///                           reduction variables.
  /// \param AllocaIP           An insertion point suitable for allocas usable
  ///                           in reductions.
  /// \param ReductionInfos     A list of info on each reduction variable.
  /// \param IsNoWait           A flag set if the reduction is marked as nowait.
  /// \param IsByRef            A flag set if the reduction is using reference
  /// or direct value.
  InsertPointTy createReductions(const LocationDescription &Loc,
                                 InsertPointTy AllocaIP,
                                 ArrayRef<ReductionInfo> ReductionInfos,
                                 ArrayRef<bool> IsByRef, bool IsNoWait = false,
                                 bool IsTeamsReduction = false,
                                 bool HasDistribute = false);

  ///}

  /// Return the insertion point used by the underlying IRBuilder.
  InsertPointTy getInsertionPoint() { return Builder.saveIP(); }

  /// Update the internal location to \p Loc.
  bool updateToLocation(const LocationDescription &Loc) {
    Builder.restoreIP(Loc.IP);
    Builder.SetCurrentDebugLocation(Loc.DL);
    return Loc.IP.getBlock() != nullptr;
  }

  /// Return the function declaration for the runtime function with \p FnID.
  FunctionCallee getOrCreateRuntimeFunction(Module &M,
                                            omp::RuntimeFunction FnID);

  Function *getOrCreateRuntimeFunctionPtr(omp::RuntimeFunction FnID);

  /// Return the (LLVM-IR) string describing the source location \p LocStr.
  Constant *getOrCreateSrcLocStr(StringRef LocStr, uint32_t &SrcLocStrSize);

  /// Return the (LLVM-IR) string describing the default source location.
  Constant *getOrCreateDefaultSrcLocStr(uint32_t &SrcLocStrSize);

  /// Return the (LLVM-IR) string describing the source location identified by
  /// the arguments.
  Constant *getOrCreateSrcLocStr(StringRef FunctionName, StringRef FileName,
                                 unsigned Line, unsigned Column,
                                 uint32_t &SrcLocStrSize);

  /// Return the (LLVM-IR) string describing the DebugLoc \p DL. Use \p F as
  /// fallback if \p DL does not specify the function name.
  Constant *getOrCreateSrcLocStr(DebugLoc DL, uint32_t &SrcLocStrSize,
                                 Function *F = nullptr);

  /// Return the (LLVM-IR) string describing the source location \p Loc.
  Constant *getOrCreateSrcLocStr(const LocationDescription &Loc,
                                 uint32_t &SrcLocStrSize);

  /// Return an ident_t* encoding the source location \p SrcLocStr and \p Flags.
  /// TODO: Create a enum class for the Reserve2Flags
  Constant *getOrCreateIdent(Constant *SrcLocStr, uint32_t SrcLocStrSize,
                             omp::IdentFlag Flags = omp::IdentFlag(0),
                             unsigned Reserve2Flags = 0);

  /// Create a hidden global flag \p Name in the module with initial value \p
  /// Value.
  GlobalValue *createGlobalFlag(unsigned Value, StringRef Name);

  /// Generate control flow and cleanup for cancellation.
  ///
  /// \param CancelFlag Flag indicating if the cancellation is performed.
  /// \param CanceledDirective The kind of directive that is cancled.
  /// \param ExitCB Extra code to be generated in the exit block.
  void emitCancelationCheckImpl(Value *CancelFlag,
                                omp::Directive CanceledDirective,
                                FinalizeCallbackTy ExitCB = {});

  /// Generate a target region entry call.
  ///
  /// \param Loc The location at which the request originated and is fulfilled.
  /// \param AllocaIP The insertion point to be used for alloca instructions.
  /// \param Return Return value of the created function returned by reference.
  /// \param DeviceID Identifier for the device via the 'device' clause.
  /// \param NumTeams Numer of teams for the region via the 'num_teams' clause
  ///                 or 0 if unspecified and -1 if there is no 'teams' clause.
  /// \param NumThreads Number of threads via the 'thread_limit' clause.
  /// \param HostPtr Pointer to the host-side pointer of the target kernel.
  /// \param KernelArgs Array of arguments to the kernel.
  InsertPointTy emitTargetKernel(const LocationDescription &Loc,
                                 InsertPointTy AllocaIP, Value *&Return,
                                 Value *Ident, Value *DeviceID, Value *NumTeams,
                                 Value *NumThreads, Value *HostPtr,
                                 ArrayRef<Value *> KernelArgs);

  /// Generate a flush runtime call.
  ///
  /// \param Loc The location at which the request originated and is fulfilled.
  void emitFlush(const LocationDescription &Loc);

  /// The finalization stack made up of finalize callbacks currently in-flight,
  /// wrapped into FinalizationInfo objects that reference also the finalization
  /// target block and the kind of cancellable directive.
  SmallVector<FinalizationInfo, 8> FinalizationStack;

  /// Return true if the last entry in the finalization stack is of kind \p DK
  /// and cancellable.
  bool isLastFinalizationInfoCancellable(omp::Directive DK) {
    return !FinalizationStack.empty() &&
           FinalizationStack.back().IsCancellable &&
           FinalizationStack.back().DK == DK;
  }

  /// Generate a taskwait runtime call.
  ///
  /// \param Loc The location at which the request originated and is fulfilled.
  void emitTaskwaitImpl(const LocationDescription &Loc);

  /// Generate a taskyield runtime call.
  ///
  /// \param Loc The location at which the request originated and is fulfilled.
  void emitTaskyieldImpl(const LocationDescription &Loc);

  /// Return the current thread ID.
  ///
  /// \param Ident The ident (ident_t*) describing the query origin.
  Value *getOrCreateThreadID(Value *Ident);

  /// The OpenMPIRBuilder Configuration
  OpenMPIRBuilderConfig Config;

  /// The underlying LLVM-IR module
  Module &M;

  /// The LLVM-IR Builder used to create IR.
  IRBuilder<> Builder;

  /// Map to remember source location strings
  StringMap<Constant *> SrcLocStrMap;

  /// Map to remember existing ident_t*.
  DenseMap<std::pair<Constant *, uint64_t>, Constant *> IdentMap;

  /// Info manager to keep track of target regions.
  OffloadEntriesInfoManager OffloadInfoManager;

  /// The target triple of the underlying module.
  const Triple T;

  /// Helper that contains information about regions we need to outline
  /// during finalization.
  struct OutlineInfo {
    using PostOutlineCBTy = std::function<void(Function &)>;
    PostOutlineCBTy PostOutlineCB;
    BasicBlock *EntryBB, *ExitBB, *OuterAllocaBB;
    SmallVector<Value *, 2> ExcludeArgsFromAggregate;

    /// Collect all blocks in between EntryBB and ExitBB in both the given
    /// vector and set.
    void collectBlocks(SmallPtrSetImpl<BasicBlock *> &BlockSet,
                       SmallVectorImpl<BasicBlock *> &BlockVector);

    /// Return the function that contains the region to be outlined.
    Function *getFunction() const { return EntryBB->getParent(); }
  };

  /// Collection of regions that need to be outlined during finalization.
  SmallVector<OutlineInfo, 16> OutlineInfos;

  /// A collection of candidate target functions that's constant allocas will
  /// attempt to be raised on a call of finalize after all currently enqueued
  /// outline info's have been processed.
  SmallVector<llvm::Function *, 16> ConstantAllocaRaiseCandidates;

  /// Collection of owned canonical loop objects that eventually need to be
  /// free'd.
  std::forward_list<CanonicalLoopInfo> LoopInfos;

  /// Add a new region that will be outlined later.
  void addOutlineInfo(OutlineInfo &&OI) { OutlineInfos.emplace_back(OI); }

  /// An ordered map of auto-generated variables to their unique names.
  /// It stores variables with the following names: 1) ".gomp_critical_user_" +
  /// <critical_section_name> + ".var" for "omp critical" directives; 2)
  /// <mangled_name_for_global_var> + ".cache." for cache for threadprivate
  /// variables.
  StringMap<GlobalVariable *, BumpPtrAllocator> InternalVars;

  /// Computes the size of type in bytes.
  Value *getSizeInBytes(Value *BasePtr);

  // Emit a branch from the current block to the Target block only if
  // the current block has a terminator.
  void emitBranch(BasicBlock *Target);

  // If BB has no use then delete it and return. Else place BB after the current
  // block, if possible, or else at the end of the function. Also add a branch
  // from current block to BB if current block does not have a terminator.
  void emitBlock(BasicBlock *BB, Function *CurFn, bool IsFinished = false);

  /// Emits code for OpenMP 'if' clause using specified \a BodyGenCallbackTy
  /// Here is the logic:
  /// if (Cond) {
  ///   ThenGen();
  /// } else {
  ///   ElseGen();
  /// }
  void emitIfClause(Value *Cond, BodyGenCallbackTy ThenGen,
                    BodyGenCallbackTy ElseGen, InsertPointTy AllocaIP = {});

  /// Create the global variable holding the offload mappings information.
  GlobalVariable *createOffloadMaptypes(SmallVectorImpl<uint64_t> &Mappings,
                                        std::string VarName);

  /// Create the global variable holding the offload names information.
  GlobalVariable *
  createOffloadMapnames(SmallVectorImpl<llvm::Constant *> &Names,
                        std::string VarName);

  struct MapperAllocas {
    AllocaInst *ArgsBase = nullptr;
    AllocaInst *Args = nullptr;
    AllocaInst *ArgSizes = nullptr;
  };

  /// Create the allocas instruction used in call to mapper functions.
  void createMapperAllocas(const LocationDescription &Loc,
                           InsertPointTy AllocaIP, unsigned NumOperands,
                           struct MapperAllocas &MapperAllocas);

  /// Create the call for the target mapper function.
  /// \param Loc The source location description.
  /// \param MapperFunc Function to be called.
  /// \param SrcLocInfo Source location information global.
  /// \param MaptypesArg The argument types.
  /// \param MapnamesArg The argument names.
  /// \param MapperAllocas The AllocaInst used for the call.
  /// \param DeviceID Device ID for the call.
  /// \param NumOperands Number of operands in the call.
  void emitMapperCall(const LocationDescription &Loc, Function *MapperFunc,
                      Value *SrcLocInfo, Value *MaptypesArg, Value *MapnamesArg,
                      struct MapperAllocas &MapperAllocas, int64_t DeviceID,
                      unsigned NumOperands);

  /// Container for the arguments used to pass data to the runtime library.
  struct TargetDataRTArgs {
    /// The array of base pointer passed to the runtime library.
    Value *BasePointersArray = nullptr;
    /// The array of section pointers passed to the runtime library.
    Value *PointersArray = nullptr;
    /// The array of sizes passed to the runtime library.
    Value *SizesArray = nullptr;
    /// The array of map types passed to the runtime library for the beginning
    /// of the region or for the entire region if there are no separate map
    /// types for the region end.
    Value *MapTypesArray = nullptr;
    /// The array of map types passed to the runtime library for the end of the
    /// region, or nullptr if there are no separate map types for the region
    /// end.
    Value *MapTypesArrayEnd = nullptr;
    /// The array of user-defined mappers passed to the runtime library.
    Value *MappersArray = nullptr;
    /// The array of original declaration names of mapped pointers sent to the
    /// runtime library for debugging
    Value *MapNamesArray = nullptr;

    explicit TargetDataRTArgs() {}
    explicit TargetDataRTArgs(Value *BasePointersArray, Value *PointersArray,
                              Value *SizesArray, Value *MapTypesArray,
                              Value *MapTypesArrayEnd, Value *MappersArray,
                              Value *MapNamesArray)
        : BasePointersArray(BasePointersArray), PointersArray(PointersArray),
          SizesArray(SizesArray), MapTypesArray(MapTypesArray),
          MapTypesArrayEnd(MapTypesArrayEnd), MappersArray(MappersArray),
          MapNamesArray(MapNamesArray) {}
  };

  /// Container to pass the default bounds for the number of teams and threads
  /// with which a kernel must be launched, used to set kernel attributes and
  /// populate associated static structures.
  struct TargetKernelDefaultBounds {
    int32_t MinTeams = 1;
    int32_t MaxTeams = -1;
    int32_t MinThreads = 1;
    int32_t MaxThreads = -1;
    int32_t ReductionDataSize = 0;
    int32_t ReductionBufferLength = 0;
  };

  /// Container to pass the runtime SSA values or constants related to the
  /// number of teams and threads with which the kernel must be launched, as
  /// well as the trip count of the loop. These must be defined in the host code
  /// prior to the call to the kernel launch OpenMP RTL function.
  struct TargetKernelRuntimeBounds {
    Value *LoopTripCount = nullptr;
    Value *TargetThreadLimit = nullptr;
    Value *TeamsThreadLimit = nullptr;
    Value *MinTeams = nullptr;
    Value *MaxTeams = nullptr;
    Value *MaxThreads = nullptr;
  };

  /// Data structure that contains the needed information to construct the
  /// kernel args vector.
  struct TargetKernelArgs {
    /// Number of arguments passed to the runtime library.
    unsigned NumTargetItems = 0;
    /// Arguments passed to the runtime library
    TargetDataRTArgs RTArgs;
    /// The number of iterations
<<<<<<< HEAD
    Value *TripCount;
=======
    Value *NumIterations = nullptr;
>>>>>>> 710590e3
    /// The number of teams.
    Value *NumTeams = nullptr;
    /// The number of threads.
    Value *NumThreads = nullptr;
    /// The size of the dynamic shared memory.
    Value *DynCGGroupMem = nullptr;
    /// True if the kernel has 'no wait' clause.
    bool HasNoWait = false;

    // Constructors for TargetKernelArgs.
    TargetKernelArgs() {}
    TargetKernelArgs(unsigned NumTargetItems, TargetDataRTArgs RTArgs,
                     Value *TripCount, Value *NumTeams, Value *NumThreads,
                     Value *DynCGGroupMem, bool HasNoWait)
        : NumTargetItems(NumTargetItems), RTArgs(RTArgs), TripCount(TripCount),
          NumTeams(NumTeams), NumThreads(NumThreads),
          DynCGGroupMem(DynCGGroupMem), HasNoWait(HasNoWait) {}
  };

  /// Create the kernel args vector used by emitTargetKernel. This function
  /// creates various constant values that are used in the resulting args
  /// vector.
  static void getKernelArgsVector(TargetKernelArgs &KernelArgs,
                                  IRBuilderBase &Builder,
                                  SmallVector<Value *> &ArgsVector);

  /// Struct that keeps the information that should be kept throughout
  /// a 'target data' region.
  class TargetDataInfo {
    /// Set to true if device pointer information have to be obtained.
    bool RequiresDevicePointerInfo = false;
    /// Set to true if Clang emits separate runtime calls for the beginning and
    /// end of the region.  These calls might have separate map type arrays.
    bool SeparateBeginEndCalls = false;

  public:
    TargetDataRTArgs RTArgs;

    SmallMapVector<const Value *, std::pair<Value *, Value *>, 4>
        DevicePtrInfoMap;

    /// Indicate whether any user-defined mapper exists.
    bool HasMapper = false;
    /// The total number of pointers passed to the runtime library.
    unsigned NumberOfPtrs = 0u;

    bool EmitDebug = false;

    explicit TargetDataInfo() {}
    explicit TargetDataInfo(bool RequiresDevicePointerInfo,
                            bool SeparateBeginEndCalls)
        : RequiresDevicePointerInfo(RequiresDevicePointerInfo),
          SeparateBeginEndCalls(SeparateBeginEndCalls) {}
    /// Clear information about the data arrays.
    void clearArrayInfo() {
      RTArgs = TargetDataRTArgs();
      HasMapper = false;
      NumberOfPtrs = 0u;
    }
    /// Return true if the current target data information has valid arrays.
    bool isValid() {
      return RTArgs.BasePointersArray && RTArgs.PointersArray &&
             RTArgs.SizesArray && RTArgs.MapTypesArray &&
             (!HasMapper || RTArgs.MappersArray) && NumberOfPtrs;
    }
    bool requiresDevicePointerInfo() { return RequiresDevicePointerInfo; }
    bool separateBeginEndCalls() { return SeparateBeginEndCalls; }
  };

  enum class DeviceInfoTy { None, Pointer, Address };
  using MapValuesArrayTy = SmallVector<Value *, 4>;
  using MapDeviceInfoArrayTy = SmallVector<DeviceInfoTy, 4>;
  using MapFlagsArrayTy = SmallVector<omp::OpenMPOffloadMappingFlags, 4>;
  using MapNamesArrayTy = SmallVector<Constant *, 4>;
  using MapDimArrayTy = SmallVector<uint64_t, 4>;
  using MapNonContiguousArrayTy = SmallVector<MapValuesArrayTy, 4>;

  /// This structure contains combined information generated for mappable
  /// clauses, including base pointers, pointers, sizes, map types, user-defined
  /// mappers, and non-contiguous information.
  struct MapInfosTy {
    struct StructNonContiguousInfo {
      bool IsNonContiguous = false;
      MapDimArrayTy Dims;
      MapNonContiguousArrayTy Offsets;
      MapNonContiguousArrayTy Counts;
      MapNonContiguousArrayTy Strides;
    };
    MapValuesArrayTy BasePointers;
    MapValuesArrayTy Pointers;
    MapDeviceInfoArrayTy DevicePointers;
    MapValuesArrayTy Sizes;
    MapFlagsArrayTy Types;
    MapNamesArrayTy Names;
    StructNonContiguousInfo NonContigInfo;

    /// Append arrays in \a CurInfo.
    void append(MapInfosTy &CurInfo) {
      BasePointers.append(CurInfo.BasePointers.begin(),
                          CurInfo.BasePointers.end());
      Pointers.append(CurInfo.Pointers.begin(), CurInfo.Pointers.end());
      DevicePointers.append(CurInfo.DevicePointers.begin(),
                            CurInfo.DevicePointers.end());
      Sizes.append(CurInfo.Sizes.begin(), CurInfo.Sizes.end());
      Types.append(CurInfo.Types.begin(), CurInfo.Types.end());
      Names.append(CurInfo.Names.begin(), CurInfo.Names.end());
      NonContigInfo.Dims.append(CurInfo.NonContigInfo.Dims.begin(),
                                CurInfo.NonContigInfo.Dims.end());
      NonContigInfo.Offsets.append(CurInfo.NonContigInfo.Offsets.begin(),
                                   CurInfo.NonContigInfo.Offsets.end());
      NonContigInfo.Counts.append(CurInfo.NonContigInfo.Counts.begin(),
                                  CurInfo.NonContigInfo.Counts.end());
      NonContigInfo.Strides.append(CurInfo.NonContigInfo.Strides.begin(),
                                   CurInfo.NonContigInfo.Strides.end());
    }
  };

  /// Callback function type for functions emitting the host fallback code that
  /// is executed when the kernel launch fails. It takes an insertion point as
  /// parameter where the code should be emitted. It returns an insertion point
  /// that points right after after the emitted code.
  using EmitFallbackCallbackTy = function_ref<InsertPointTy(InsertPointTy)>;

  /// Generate a target region entry call and host fallback call.
  ///
  /// \param Loc The location at which the request originated and is fulfilled.
  /// \param OutlinedFn The outlined kernel function.
  /// \param OutlinedFnID The ooulined function ID.
  /// \param EmitTargetCallFallbackCB Call back function to generate host
  ///        fallback code.
  /// \param Args Data structure holding information about the kernel arguments.
  /// \param DeviceID Identifier for the device via the 'device' clause.
  /// \param RTLoc Source location identifier
  /// \param AllocaIP The insertion point to be used for alloca instructions.
  InsertPointTy emitKernelLaunch(
      const LocationDescription &Loc, Function *OutlinedFn, Value *OutlinedFnID,
      EmitFallbackCallbackTy EmitTargetCallFallbackCB, TargetKernelArgs &Args,
      Value *DeviceID, Value *RTLoc, InsertPointTy AllocaIP);

  /// Generate a target-task for the target construct
  ///
  /// \param OutlinedFn The outlined device/target kernel function.
  /// \param OutlinedFnID The ooulined function ID.
  /// \param EmitTargetCallFallbackCB Call back function to generate host
  ///        fallback code.
  /// \param Args Data structure holding information about the kernel arguments.
  /// \param DeviceID Identifier for the device via the 'device' clause.
  /// \param RTLoc Source location identifier
  /// \param AllocaIP The insertion point to be used for alloca instructions.
  /// \param Dependencies Vector of DependData objects holding information of
  ///        dependencies as specified by the 'depend' clause.
  /// \param HasNoWait True if the target construct had 'nowait' on it, false
  ///        otherwise
  InsertPointTy emitTargetTask(
      Function *OutlinedFn, Value *OutlinedFnID,
      EmitFallbackCallbackTy EmitTargetCallFallbackCB, TargetKernelArgs &Args,
      Value *DeviceID, Value *RTLoc, InsertPointTy AllocaIP,
      SmallVector<OpenMPIRBuilder::DependData> &Dependencies, bool HasNoWait);

  /// Emit the arguments to be passed to the runtime library based on the
  /// arrays of base pointers, pointers, sizes, map types, and mappers.  If
  /// ForEndCall, emit map types to be passed for the end of the region instead
  /// of the beginning.
  void emitOffloadingArraysArgument(IRBuilderBase &Builder,
                                    OpenMPIRBuilder::TargetDataRTArgs &RTArgs,
                                    OpenMPIRBuilder::TargetDataInfo &Info,
                                    bool ForEndCall = false);

  /// Emit an array of struct descriptors to be assigned to the offload args.
  void emitNonContiguousDescriptor(InsertPointTy AllocaIP,
                                   InsertPointTy CodeGenIP,
                                   MapInfosTy &CombinedInfo,
                                   TargetDataInfo &Info);

  /// Emit the arrays used to pass the captures and map information to the
  /// offloading runtime library. If there is no map or capture information,
  /// return nullptr by reference. Accepts a reference to a MapInfosTy object
  /// that contains information generated for mappable clauses,
  /// including base pointers, pointers, sizes, map types, user-defined mappers.
  void emitOffloadingArrays(
      InsertPointTy AllocaIP, InsertPointTy CodeGenIP, MapInfosTy &CombinedInfo,
      TargetDataInfo &Info, bool IsNonContiguous = false,
      function_ref<void(unsigned int, Value *)> DeviceAddrCB = nullptr,
      function_ref<Value *(unsigned int)> CustomMapperCB = nullptr);

  /// Allocates memory for and populates the arrays required for offloading
  /// (offload_{baseptrs|ptrs|mappers|sizes|maptypes|mapnames}). Then, it
  /// emits their base addresses as arguments to be passed to the runtime
  /// library. In essence, this function is a combination of
  /// emitOffloadingArrays and emitOffloadingArraysArgument and should arguably
  /// be preferred by clients of OpenMPIRBuilder.
  void emitOffloadingArraysAndArgs(
      InsertPointTy AllocaIP, InsertPointTy CodeGenIP, TargetDataInfo &Info,
      TargetDataRTArgs &RTArgs, MapInfosTy &CombinedInfo,
      bool IsNonContiguous = false, bool ForEndCall = false,
      function_ref<void(unsigned int, Value *)> DeviceAddrCB = nullptr,
      function_ref<Value *(unsigned int)> CustomMapperCB = nullptr);

  /// Creates offloading entry for the provided entry ID \a ID, address \a
  /// Addr, size \a Size, and flags \a Flags.
  void createOffloadEntry(Constant *ID, Constant *Addr, uint64_t Size,
                          int32_t Flags, GlobalValue::LinkageTypes,
                          StringRef Name = "");

  /// The kind of errors that can occur when emitting the offload entries and
  /// metadata.
  enum EmitMetadataErrorKind {
    EMIT_MD_TARGET_REGION_ERROR,
    EMIT_MD_DECLARE_TARGET_ERROR,
    EMIT_MD_GLOBAL_VAR_LINK_ERROR
  };

  /// Callback function type
  using EmitMetadataErrorReportFunctionTy =
      std::function<void(EmitMetadataErrorKind, TargetRegionEntryInfo)>;

  // Emit the offloading entries and metadata so that the device codegen side
  // can easily figure out what to emit. The produced metadata looks like
  // this:
  //
  // !omp_offload.info = !{!1, ...}
  //
  // We only generate metadata for function that contain target regions.
  void createOffloadEntriesAndInfoMetadata(
      EmitMetadataErrorReportFunctionTy &ErrorReportFunction);

public:
  /// Generator for __kmpc_copyprivate
  ///
  /// \param Loc The source location description.
  /// \param BufSize Number of elements in the buffer.
  /// \param CpyBuf List of pointers to data to be copied.
  /// \param CpyFn function to call for copying data.
  /// \param DidIt flag variable; 1 for 'single' thread, 0 otherwise.
  ///
  /// \return The insertion position *after* the CopyPrivate call.

  InsertPointTy createCopyPrivate(const LocationDescription &Loc,
                                  llvm::Value *BufSize, llvm::Value *CpyBuf,
                                  llvm::Value *CpyFn, llvm::Value *DidIt);

  /// Generator for '#omp single'
  ///
  /// \param Loc The source location description.
  /// \param BodyGenCB Callback that will generate the region code.
  /// \param FiniCB Callback to finalize variable copies.
  /// \param IsNowait If false, a barrier is emitted.
  /// \param CPVars copyprivate variables.
  /// \param CPFuncs copy functions to use for each copyprivate variable.
  ///
  /// \returns The insertion position *after* the single call.
  InsertPointTy createSingle(const LocationDescription &Loc,
                             BodyGenCallbackTy BodyGenCB,
                             FinalizeCallbackTy FiniCB, bool IsNowait,
                             ArrayRef<llvm::Value *> CPVars = {},
                             ArrayRef<llvm::Function *> CPFuncs = {});

  /// Generator for '#omp master'
  ///
  /// \param Loc The insert and source location description.
  /// \param BodyGenCB Callback that will generate the region code.
  /// \param FiniCB Callback to finalize variable copies.
  ///
  /// \returns The insertion position *after* the master.
  InsertPointTy createMaster(const LocationDescription &Loc,
                             BodyGenCallbackTy BodyGenCB,
                             FinalizeCallbackTy FiniCB);

  /// Generator for '#omp masked'
  ///
  /// \param Loc The insert and source location description.
  /// \param BodyGenCB Callback that will generate the region code.
  /// \param FiniCB Callback to finialize variable copies.
  ///
  /// \returns The insertion position *after* the masked.
  InsertPointTy createMasked(const LocationDescription &Loc,
                             BodyGenCallbackTy BodyGenCB,
                             FinalizeCallbackTy FiniCB, Value *Filter);

  /// Generator for '#omp critical'
  ///
  /// \param Loc The insert and source location description.
  /// \param BodyGenCB Callback that will generate the region body code.
  /// \param FiniCB Callback to finalize variable copies.
  /// \param CriticalName name of the lock used by the critical directive
  /// \param HintInst Hint Instruction for hint clause associated with critical
  ///
  /// \returns The insertion position *after* the critical.
  InsertPointTy createCritical(const LocationDescription &Loc,
                               BodyGenCallbackTy BodyGenCB,
                               FinalizeCallbackTy FiniCB,
                               StringRef CriticalName, Value *HintInst);

  /// Generator for '#omp ordered depend (source | sink)'
  ///
  /// \param Loc The insert and source location description.
  /// \param AllocaIP The insertion point to be used for alloca instructions.
  /// \param NumLoops The number of loops in depend clause.
  /// \param StoreValues The value will be stored in vector address.
  /// \param Name The name of alloca instruction.
  /// \param IsDependSource If true, depend source; otherwise, depend sink.
  ///
  /// \return The insertion position *after* the ordered.
  InsertPointTy createOrderedDepend(const LocationDescription &Loc,
                                    InsertPointTy AllocaIP, unsigned NumLoops,
                                    ArrayRef<llvm::Value *> StoreValues,
                                    const Twine &Name, bool IsDependSource);

  /// Generator for '#omp ordered [threads | simd]'
  ///
  /// \param Loc The insert and source location description.
  /// \param BodyGenCB Callback that will generate the region code.
  /// \param FiniCB Callback to finalize variable copies.
  /// \param IsThreads If true, with threads clause or without clause;
  /// otherwise, with simd clause;
  ///
  /// \returns The insertion position *after* the ordered.
  InsertPointTy createOrderedThreadsSimd(const LocationDescription &Loc,
                                         BodyGenCallbackTy BodyGenCB,
                                         FinalizeCallbackTy FiniCB,
                                         bool IsThreads);

  /// Generator for '#omp sections'
  ///
  /// \param Loc The insert and source location description.
  /// \param AllocaIP The insertion points to be used for alloca instructions.
  /// \param SectionCBs Callbacks that will generate body of each section.
  /// \param PrivCB Callback to copy a given variable (think copy constructor).
  /// \param FiniCB Callback to finalize variable copies.
  /// \param IsCancellable Flag to indicate a cancellable parallel region.
  /// \param IsNowait If true, barrier - to ensure all sections are executed
  /// before moving forward will not be generated.
  /// \returns The insertion position *after* the sections.
  InsertPointTy createSections(const LocationDescription &Loc,
                               InsertPointTy AllocaIP,
                               ArrayRef<StorableBodyGenCallbackTy> SectionCBs,
                               PrivatizeCallbackTy PrivCB,
                               FinalizeCallbackTy FiniCB, bool IsCancellable,
                               bool IsNowait);

  /// Generator for '#omp section'
  ///
  /// \param Loc The insert and source location description.
  /// \param BodyGenCB Callback that will generate the region body code.
  /// \param FiniCB Callback to finalize variable copies.
  /// \returns The insertion position *after* the section.
  InsertPointTy createSection(const LocationDescription &Loc,
                              BodyGenCallbackTy BodyGenCB,
                              FinalizeCallbackTy FiniCB);

  /// Generator for `#omp teams`
  ///
  /// \param Loc The location where the teams construct was encountered.
  /// \param BodyGenCB Callback that will generate the region code.
  /// \param NumTeamsLower Lower bound on number of teams. If this is nullptr,
  ///        it is as if lower bound is specified as equal to upperbound. If
  ///        this is non-null, then upperbound must also be non-null.
  /// \param NumTeamsUpper Upper bound on the number of teams.
  /// \param ThreadLimit on the number of threads that may participate in a
  ///        contention group created by each team.
  /// \param IfExpr is the integer argument value of the if condition on the
  ///        teams clause.
  InsertPointTy
  createTeams(const LocationDescription &Loc, BodyGenCallbackTy BodyGenCB,
              Value *NumTeamsLower = nullptr, Value *NumTeamsUpper = nullptr,
              Value *ThreadLimit = nullptr, Value *IfExpr = nullptr);

  /// Generator for `#omp distribute`
  ///
  /// \param Loc The location where the teams construct was encountered.
  /// \param AllocaIP The insertion points to be used for alloca instructions.
  /// \param BodyGenCB Callback that will generate the region code.
  InsertPointTy createDistribute(const LocationDescription &Loc,
                                 InsertPointTy AllocaIP,
                                 BodyGenCallbackTy BodyGenCB);
  /// Generate conditional branch and relevant BasicBlocks through which private
  /// threads copy the 'copyin' variables from Master copy to threadprivate
  /// copies.
  ///
  /// \param IP insertion block for copyin conditional
  /// \param MasterVarPtr a pointer to the master variable
  /// \param PrivateVarPtr a pointer to the threadprivate variable
  /// \param IntPtrTy Pointer size type
  /// \param BranchtoEnd Create a branch between the copyin.not.master blocks
  //				 and copy.in.end block
  ///
  /// \returns The insertion point where copying operation to be emitted.
  InsertPointTy createCopyinClauseBlocks(InsertPointTy IP, Value *MasterAddr,
                                         Value *PrivateAddr,
                                         llvm::IntegerType *IntPtrTy,
                                         bool BranchtoEnd = true);

  /// Create a runtime call for kmpc_Alloc
  ///
  /// \param Loc The insert and source location description.
  /// \param Size Size of allocated memory space
  /// \param Allocator Allocator information instruction
  /// \param Name Name of call Instruction for OMP_alloc
  ///
  /// \returns CallInst to the OMP_Alloc call
  CallInst *createOMPAlloc(const LocationDescription &Loc, Value *Size,
                           Value *Allocator, std::string Name = "");

  /// Create a runtime call for kmpc_free
  ///
  /// \param Loc The insert and source location description.
  /// \param Addr Address of memory space to be freed
  /// \param Allocator Allocator information instruction
  /// \param Name Name of call Instruction for OMP_Free
  ///
  /// \returns CallInst to the OMP_Free call
  CallInst *createOMPFree(const LocationDescription &Loc, Value *Addr,
                          Value *Allocator, std::string Name = "");

  /// Create a runtime call for kmpc_threadprivate_cached
  ///
  /// \param Loc The insert and source location description.
  /// \param Pointer pointer to data to be cached
  /// \param Size size of data to be cached
  /// \param Name Name of call Instruction for callinst
  ///
  /// \returns CallInst to the thread private cache call.
  CallInst *createCachedThreadPrivate(const LocationDescription &Loc,
                                      llvm::Value *Pointer,
                                      llvm::ConstantInt *Size,
                                      const llvm::Twine &Name = Twine(""));

  /// Create a runtime call for __tgt_interop_init
  ///
  /// \param Loc The insert and source location description.
  /// \param InteropVar variable to be allocated
  /// \param InteropType type of interop operation
  /// \param Device devide to which offloading will occur
  /// \param NumDependences  number of dependence variables
  /// \param DependenceAddress pointer to dependence variables
  /// \param HaveNowaitClause does nowait clause exist
  ///
  /// \returns CallInst to the __tgt_interop_init call
  CallInst *createOMPInteropInit(const LocationDescription &Loc,
                                 Value *InteropVar,
                                 omp::OMPInteropType InteropType, Value *Device,
                                 Value *NumDependences,
                                 Value *DependenceAddress,
                                 bool HaveNowaitClause);

  /// Create a runtime call for __tgt_interop_destroy
  ///
  /// \param Loc The insert and source location description.
  /// \param InteropVar variable to be allocated
  /// \param Device devide to which offloading will occur
  /// \param NumDependences  number of dependence variables
  /// \param DependenceAddress pointer to dependence variables
  /// \param HaveNowaitClause does nowait clause exist
  ///
  /// \returns CallInst to the __tgt_interop_destroy call
  CallInst *createOMPInteropDestroy(const LocationDescription &Loc,
                                    Value *InteropVar, Value *Device,
                                    Value *NumDependences,
                                    Value *DependenceAddress,
                                    bool HaveNowaitClause);

  /// Create a runtime call for __tgt_interop_use
  ///
  /// \param Loc The insert and source location description.
  /// \param InteropVar variable to be allocated
  /// \param Device devide to which offloading will occur
  /// \param NumDependences  number of dependence variables
  /// \param DependenceAddress pointer to dependence variables
  /// \param HaveNowaitClause does nowait clause exist
  ///
  /// \returns CallInst to the __tgt_interop_use call
  CallInst *createOMPInteropUse(const LocationDescription &Loc,
                                Value *InteropVar, Value *Device,
                                Value *NumDependences, Value *DependenceAddress,
                                bool HaveNowaitClause);

  /// The `omp target` interface
  ///
  /// For more information about the usage of this interface,
  /// \see openmp/libomptarget/deviceRTLs/common/include/target.h
  ///
  ///{

  /// Create a runtime call for kmpc_target_init
  ///
  /// \param Loc The insert and source location description.
  /// \param IsSPMD Flag to indicate if the kernel is an SPMD kernel or not.
  /// \param Bounds The default kernel lanuch bounds.
  InsertPointTy createTargetInit(
      const LocationDescription &Loc, bool IsSPMD,
      const llvm::OpenMPIRBuilder::TargetKernelDefaultBounds &Bounds);

  /// Create a runtime call for kmpc_target_deinit
  ///
  /// \param Loc The insert and source location description.
  /// \param TeamsReductionDataSize The maximal size of all the reduction data
  ///        for teams reduction.
  /// \param TeamsReductionBufferLength The number of elements (each of up to
  ///        \p TeamsReductionDataSize size), in the teams reduction buffer.
  void createTargetDeinit(const LocationDescription &Loc,
                          int32_t TeamsReductionDataSize = 0,
                          int32_t TeamsReductionBufferLength = 1024);

  ///}

  /// Helpers to read/write kernel annotations from the IR.
  ///
  ///{

  /// Read/write a bounds on threads for \p Kernel. Read will return 0 if none
  /// is set.
  static std::pair<int32_t, int32_t>
  readThreadBoundsForKernel(const Triple &T, Function &Kernel);
  static void writeThreadBoundsForKernel(const Triple &T, Function &Kernel,
                                         int32_t LB, int32_t UB);

  /// Write the global variable to indicate which amdgcn ABI to use
  static void emit__oclc_ABI_version(Module &M, int32_t COV);

  /// Read/write a bounds on teams for \p Kernel. Read will return 0 if none
  /// is set.
  static std::pair<int32_t, int32_t> readTeamBoundsForKernel(const Triple &T,
                                                             Function &Kernel);
  static void writeTeamsForKernel(const Triple &T, Function &Kernel, int32_t LB,
                                  int32_t UB);
  ///}

private:
  // Sets the function attributes expected for the outlined function
  void setOutlinedTargetRegionFunctionAttributes(Function *OutlinedFn);

  // Creates the function ID/Address for the given outlined function.
  // In the case of an embedded device function the address of the function is
  // used, in the case of a non-offload function a constant is created.
  Constant *createOutlinedFunctionID(Function *OutlinedFn,
                                     StringRef EntryFnIDName);

  // Creates the region entry address for the outlined function
  Constant *createTargetRegionEntryAddr(Function *OutlinedFunction,
                                        StringRef EntryFnName);

public:
  /// Functions used to generate a function with the given name.
  using FunctionGenCallback = std::function<Function *(StringRef FunctionName)>;

  /// Create a unique name for the entry function using the source location
  /// information of the current target region. The name will be something like:
  ///
  /// __omp_offloading_DD_FFFF_PP_lBB[_CC]
  ///
  /// where DD_FFFF is an ID unique to the file (device and file IDs), PP is the
  /// mangled name of the function that encloses the target region and BB is the
  /// line number of the target region. CC is a count added when more than one
  /// region is located at the same location.
  ///
  /// If this target outline function is not an offload entry, we don't need to
  /// register it. This may happen if it is guarded by an if clause that is
  /// false at compile time, or no target archs have been specified.
  ///
  /// The created target region ID is used by the runtime library to identify
  /// the current target region, so it only has to be unique and not
  /// necessarily point to anything. It could be the pointer to the outlined
  /// function that implements the target region, but we aren't using that so
  /// that the compiler doesn't need to keep that, and could therefore inline
  /// the host function if proven worthwhile during optimization. In the other
  /// hand, if emitting code for the device, the ID has to be the function
  /// address so that it can retrieved from the offloading entry and launched
  /// by the runtime library. We also mark the outlined function to have
  /// external linkage in case we are emitting code for the device, because
  /// these functions will be entry points to the device.
  ///
  /// \param InfoManager The info manager keeping track of the offload entries
  /// \param EntryInfo The entry information about the function
  /// \param GenerateFunctionCallback The callback function to generate the code
  /// \param OutlinedFunction Pointer to the outlined function
  /// \param EntryFnIDName Name of the ID o be created
  void emitTargetRegionFunction(TargetRegionEntryInfo &EntryInfo,
                                FunctionGenCallback &GenerateFunctionCallback,
                                bool IsOffloadEntry, Function *&OutlinedFn,
                                Constant *&OutlinedFnID);

  /// Registers the given function and sets up the attribtues of the function
  /// Returns the FunctionID.
  ///
  /// \param InfoManager The info manager keeping track of the offload entries
  /// \param EntryInfo The entry information about the function
  /// \param OutlinedFunction Pointer to the outlined function
  /// \param EntryFnName Name of the outlined function
  /// \param EntryFnIDName Name of the ID o be created
  Constant *registerTargetRegionFunction(TargetRegionEntryInfo &EntryInfo,
                                         Function *OutlinedFunction,
                                         StringRef EntryFnName,
                                         StringRef EntryFnIDName);
  /// Type of BodyGen to use for region codegen
  ///
  /// Priv: If device pointer privatization is required, emit the body of the
  /// region here. It will have to be duplicated: with and without
  /// privatization.
  /// DupNoPriv: If we need device pointer privatization, we need
  /// to emit the body of the region with no privatization in the 'else' branch
  /// of the conditional.
  /// NoPriv: If we don't require privatization of device
  /// pointers, we emit the body in between the runtime calls. This avoids
  /// duplicating the body code.
  enum BodyGenTy { Priv, DupNoPriv, NoPriv };

  /// Callback type for creating the map infos for the kernel parameters.
  /// \param CodeGenIP is the insertion point where code should be generated,
  ///        if any.
  using GenMapInfoCallbackTy =
      function_ref<MapInfosTy &(InsertPointTy CodeGenIP)>;

  /// Generator for '#omp target data'
  ///
  /// \param Loc The location where the target data construct was encountered.
  /// \param AllocaIP The insertion points to be used for alloca instructions.
  /// \param CodeGenIP The insertion point at which the target directive code
  /// should be placed.
  /// \param IsBegin If true then emits begin mapper call otherwise emits
  /// end mapper call.
  /// \param DeviceID Stores the DeviceID from the device clause.
  /// \param IfCond Value which corresponds to the if clause condition.
  /// \param Info Stores all information realted to the Target Data directive.
  /// \param GenMapInfoCB Callback that populates the MapInfos and returns.
  /// \param BodyGenCB Optional Callback to generate the region code.
  /// \param DeviceAddrCB Optional callback to generate code related to
  /// use_device_ptr and use_device_addr.
  /// \param CustomMapperCB Optional callback to generate code related to
  /// custom mappers.
  OpenMPIRBuilder::InsertPointTy createTargetData(
      const LocationDescription &Loc, InsertPointTy AllocaIP,
      InsertPointTy CodeGenIP, Value *DeviceID, Value *IfCond,
      TargetDataInfo &Info, GenMapInfoCallbackTy GenMapInfoCB,
      omp::RuntimeFunction *MapperFunc = nullptr,
      function_ref<InsertPointTy(InsertPointTy CodeGenIP,
                                 BodyGenTy BodyGenType)>
          BodyGenCB = nullptr,
      function_ref<void(unsigned int, Value *)> DeviceAddrCB = nullptr,
      function_ref<Value *(unsigned int)> CustomMapperCB = nullptr,
      Value *SrcLocInfo = nullptr);

  using TargetBodyGenCallbackTy = function_ref<InsertPointTy(
      InsertPointTy AllocaIP, InsertPointTy CodeGenIP)>;

  using TargetGenArgAccessorsCallbackTy = function_ref<InsertPointTy(
      Argument &Arg, Value *Input, Value *&RetVal, InsertPointTy AllocaIP,
      InsertPointTy CodeGenIP)>;

  /// Generator for '#omp target'
  ///
  /// \param Loc where the target data construct was encountered.
<<<<<<< HEAD
  /// \param IsSPMD whether this is an SPMD target launch.
=======
  /// \param IsOffloadEntry whether it is an offload entry.
>>>>>>> 710590e3
  /// \param CodeGenIP The insertion point where the call to the outlined
  /// function should be emitted.
  /// \param EntryInfo The entry information about the function.
  /// \param DefaultBounds The default kernel lanuch bounds.
  /// \param RuntimeBounds The runtime kernel lanuch bounds.
  /// \param Inputs The input values to the region that will be passed.
  /// as arguments to the outlined function.
  /// \param BodyGenCB Callback that will generate the region code.
  /// \param ArgAccessorFuncCB Callback that will generate accessors
  /// instructions for passed in target arguments where neccessary
  /// \param Dependencies A vector of DependData objects that carry
  // dependency information as passed in the depend clause
<<<<<<< HEAD
  InsertPointTy createTarget(const LocationDescription &Loc, bool IsSPMD,
=======
  InsertPointTy createTarget(const LocationDescription &Loc,
                             bool IsOffloadEntry,
>>>>>>> 710590e3
                             OpenMPIRBuilder::InsertPointTy AllocaIP,
                             OpenMPIRBuilder::InsertPointTy CodeGenIP,
                             TargetRegionEntryInfo &EntryInfo,
                             const TargetKernelDefaultBounds &DefaultBounds,
                             const TargetKernelRuntimeBounds &RuntimeBounds,
                             SmallVectorImpl<Value *> &Inputs,
                             GenMapInfoCallbackTy GenMapInfoCB,
                             TargetBodyGenCallbackTy BodyGenCB,
                             TargetGenArgAccessorsCallbackTy ArgAccessorFuncCB,
                             SmallVector<DependData> Dependencies = {});

  /// Returns __kmpc_for_static_init_* runtime function for the specified
  /// size \a IVSize and sign \a IVSigned. Will create a distribute call
  /// __kmpc_distribute_static_init* if \a IsGPUDistribute is set.
  FunctionCallee createForStaticInitFunction(unsigned IVSize, bool IVSigned,
                                             bool IsGPUDistribute);

  /// Returns __kmpc_dispatch_init_* runtime function for the specified
  /// size \a IVSize and sign \a IVSigned.
  FunctionCallee createDispatchInitFunction(unsigned IVSize, bool IVSigned);

  /// Returns __kmpc_dispatch_next_* runtime function for the specified
  /// size \a IVSize and sign \a IVSigned.
  FunctionCallee createDispatchNextFunction(unsigned IVSize, bool IVSigned);

  /// Returns __kmpc_dispatch_fini_* runtime function for the specified
  /// size \a IVSize and sign \a IVSigned.
  FunctionCallee createDispatchFiniFunction(unsigned IVSize, bool IVSigned);

  /// Returns __kmpc_dispatch_deinit runtime function.
  FunctionCallee createDispatchDeinitFunction();

  /// Declarations for LLVM-IR types (simple, array, function and structure) are
  /// generated below. Their names are defined and used in OpenMPKinds.def. Here
  /// we provide the declarations, the initializeTypes function will provide the
  /// values.
  ///
  ///{
#define OMP_TYPE(VarName, InitValue) Type *VarName = nullptr;
#define OMP_ARRAY_TYPE(VarName, ElemTy, ArraySize)                             \
  ArrayType *VarName##Ty = nullptr;                                            \
  PointerType *VarName##PtrTy = nullptr;
#define OMP_FUNCTION_TYPE(VarName, IsVarArg, ReturnType, ...)                  \
  FunctionType *VarName = nullptr;                                             \
  PointerType *VarName##Ptr = nullptr;
#define OMP_STRUCT_TYPE(VarName, StrName, ...)                                 \
  StructType *VarName = nullptr;                                               \
  PointerType *VarName##Ptr = nullptr;
#include "llvm/Frontend/OpenMP/OMPKinds.def"

  ///}

private:
  /// Create all simple and struct types exposed by the runtime and remember
  /// the llvm::PointerTypes of them for easy access later.
  void initializeTypes(Module &M);

  /// Common interface for generating entry calls for OMP Directives.
  /// if the directive has a region/body, It will set the insertion
  /// point to the body
  ///
  /// \param OMPD Directive to generate entry blocks for
  /// \param EntryCall Call to the entry OMP Runtime Function
  /// \param ExitBB block where the region ends.
  /// \param Conditional indicate if the entry call result will be used
  ///        to evaluate a conditional of whether a thread will execute
  ///        body code or not.
  ///
  /// \return The insertion position in exit block
  InsertPointTy emitCommonDirectiveEntry(omp::Directive OMPD, Value *EntryCall,
                                         BasicBlock *ExitBB,
                                         bool Conditional = false);

  /// Common interface to finalize the region
  ///
  /// \param OMPD Directive to generate exiting code for
  /// \param FinIP Insertion point for emitting Finalization code and exit call
  /// \param ExitCall Call to the ending OMP Runtime Function
  /// \param HasFinalize indicate if the directive will require finalization
  ///         and has a finalization callback in the stack that
  ///        should be called.
  ///
  /// \return The insertion position in exit block
  InsertPointTy emitCommonDirectiveExit(omp::Directive OMPD,
                                        InsertPointTy FinIP,
                                        Instruction *ExitCall,
                                        bool HasFinalize = true);

  /// Common Interface to generate OMP inlined regions
  ///
  /// \param OMPD Directive to generate inlined region for
  /// \param EntryCall Call to the entry OMP Runtime Function
  /// \param ExitCall Call to the ending OMP Runtime Function
  /// \param BodyGenCB Body code generation callback.
  /// \param FiniCB Finalization Callback. Will be called when finalizing region
  /// \param Conditional indicate if the entry call result will be used
  ///        to evaluate a conditional of whether a thread will execute
  ///        body code or not.
  /// \param HasFinalize indicate if the directive will require finalization
  ///        and has a finalization callback in the stack that
  ///        should be called.
  /// \param IsCancellable if HasFinalize is set to true, indicate if the
  ///        the directive should be cancellable.
  /// \return The insertion point after the region

  InsertPointTy
  EmitOMPInlinedRegion(omp::Directive OMPD, Instruction *EntryCall,
                       Instruction *ExitCall, BodyGenCallbackTy BodyGenCB,
                       FinalizeCallbackTy FiniCB, bool Conditional = false,
                       bool HasFinalize = true, bool IsCancellable = false);

  /// Get the platform-specific name separator.
  /// \param Parts different parts of the final name that needs separation
  /// \param FirstSeparator First separator used between the initial two
  ///        parts of the name.
  /// \param Separator separator used between all of the rest consecutive
  ///        parts of the name
  static std::string getNameWithSeparators(ArrayRef<StringRef> Parts,
                                           StringRef FirstSeparator,
                                           StringRef Separator);

  /// Returns corresponding lock object for the specified critical region
  /// name. If the lock object does not exist it is created, otherwise the
  /// reference to the existing copy is returned.
  /// \param CriticalName Name of the critical region.
  ///
  Value *getOMPCriticalRegionLock(StringRef CriticalName);

  /// Callback type for Atomic Expression update
  /// ex:
  /// \code{.cpp}
  /// unsigned x = 0;
  /// #pragma omp atomic update
  /// x = Expr(x_old);  //Expr() is any legal operation
  /// \endcode
  ///
  /// \param XOld the value of the atomic memory address to use for update
  /// \param IRB reference to the IRBuilder to use
  ///
  /// \returns Value to update X to.
  using AtomicUpdateCallbackTy =
      const function_ref<Value *(Value *XOld, IRBuilder<> &IRB)>;

private:
  enum AtomicKind { Read, Write, Update, Capture, Compare };

  /// Determine whether to emit flush or not
  ///
  /// \param Loc    The insert and source location description.
  /// \param AO     The required atomic ordering
  /// \param AK     The OpenMP atomic operation kind used.
  ///
  /// \returns		wether a flush was emitted or not
  bool checkAndEmitFlushAfterAtomic(const LocationDescription &Loc,
                                    AtomicOrdering AO, AtomicKind AK);

  /// Emit atomic update for constructs: X = X BinOp Expr ,or X = Expr BinOp X
  /// For complex Operations: X = UpdateOp(X) => CmpExch X, old_X, UpdateOp(X)
  /// Only Scalar data types.
  ///
  /// \param AllocaIP	  The insertion point to be used for alloca
  ///                   instructions.
  /// \param X			    The target atomic pointer to be updated
  /// \param XElemTy    The element type of the atomic pointer.
  /// \param Expr		    The value to update X with.
  /// \param AO			    Atomic ordering of the generated atomic
  ///                   instructions.
  /// \param RMWOp		  The binary operation used for update. If
  ///                   operation is not supported by atomicRMW,
  ///                   or belong to {FADD, FSUB, BAD_BINOP}.
  ///                   Then a `cmpExch` based	atomic will be generated.
  /// \param UpdateOp 	Code generator for complex expressions that cannot be
  ///                   expressed through atomicrmw instruction.
  /// \param VolatileX	     true if \a X volatile?
  /// \param IsXBinopExpr true if \a X is Left H.S. in Right H.S. part of the
  ///                     update expression, false otherwise.
  ///                     (e.g. true for X = X BinOp Expr)
  ///
  /// \returns A pair of the old value of X before the update, and the value
  ///          used for the update.
  std::pair<Value *, Value *>
  emitAtomicUpdate(InsertPointTy AllocaIP, Value *X, Type *XElemTy, Value *Expr,
                   AtomicOrdering AO, AtomicRMWInst::BinOp RMWOp,
                   AtomicUpdateCallbackTy &UpdateOp, bool VolatileX,
                   bool IsXBinopExpr);

  /// Emit the binary op. described by \p RMWOp, using \p Src1 and \p Src2 .
  ///
  /// \Return The instruction
  Value *emitRMWOpAsInstruction(Value *Src1, Value *Src2,
                                AtomicRMWInst::BinOp RMWOp);

public:
  /// a struct to pack relevant information while generating atomic Ops
  struct AtomicOpValue {
    Value *Var = nullptr;
    Type *ElemTy = nullptr;
    bool IsSigned = false;
    bool IsVolatile = false;
  };

  /// Emit atomic Read for : V = X --- Only Scalar data types.
  ///
  /// \param Loc    The insert and source location description.
  /// \param X			The target pointer to be atomically read
  /// \param V			Memory address where to store atomically read
  /// 					    value
  /// \param AO			Atomic ordering of the generated atomic
  /// 					    instructions.
  ///
  /// \return Insertion point after generated atomic read IR.
  InsertPointTy createAtomicRead(const LocationDescription &Loc,
                                 AtomicOpValue &X, AtomicOpValue &V,
                                 AtomicOrdering AO);

  /// Emit atomic write for : X = Expr --- Only Scalar data types.
  ///
  /// \param Loc    The insert and source location description.
  /// \param X			The target pointer to be atomically written to
  /// \param Expr		The value to store.
  /// \param AO			Atomic ordering of the generated atomic
  ///               instructions.
  ///
  /// \return Insertion point after generated atomic Write IR.
  InsertPointTy createAtomicWrite(const LocationDescription &Loc,
                                  AtomicOpValue &X, Value *Expr,
                                  AtomicOrdering AO);

  /// Emit atomic update for constructs: X = X BinOp Expr ,or X = Expr BinOp X
  /// For complex Operations: X = UpdateOp(X) => CmpExch X, old_X, UpdateOp(X)
  /// Only Scalar data types.
  ///
  /// \param Loc      The insert and source location description.
  /// \param AllocaIP The insertion point to be used for alloca instructions.
  /// \param X        The target atomic pointer to be updated
  /// \param Expr     The value to update X with.
  /// \param AO       Atomic ordering of the generated atomic instructions.
  /// \param RMWOp    The binary operation used for update. If operation
  ///                 is	not supported by atomicRMW, or belong to
  ///	                {FADD, FSUB, BAD_BINOP}. Then a `cmpExch` based
  ///                 atomic will be generated.
  /// \param UpdateOp 	Code generator for complex expressions that cannot be
  ///                   expressed through atomicrmw instruction.
  /// \param IsXBinopExpr true if \a X is Left H.S. in Right H.S. part of the
  ///                     update expression, false otherwise.
  ///	                    (e.g. true for X = X BinOp Expr)
  ///
  /// \return Insertion point after generated atomic update IR.
  InsertPointTy createAtomicUpdate(const LocationDescription &Loc,
                                   InsertPointTy AllocaIP, AtomicOpValue &X,
                                   Value *Expr, AtomicOrdering AO,
                                   AtomicRMWInst::BinOp RMWOp,
                                   AtomicUpdateCallbackTy &UpdateOp,
                                   bool IsXBinopExpr);

  /// Emit atomic update for constructs: --- Only Scalar data types
  /// V = X; X = X BinOp Expr ,
  /// X = X BinOp Expr; V = X,
  /// V = X; X = Expr BinOp X,
  /// X = Expr BinOp X; V = X,
  /// V = X; X = UpdateOp(X),
  /// X = UpdateOp(X); V = X,
  ///
  /// \param Loc        The insert and source location description.
  /// \param AllocaIP   The insertion point to be used for alloca instructions.
  /// \param X          The target atomic pointer to be updated
  /// \param V          Memory address where to store captured value
  /// \param Expr       The value to update X with.
  /// \param AO         Atomic ordering of the generated atomic instructions
  /// \param RMWOp      The binary operation used for update. If
  ///                   operation is not supported by atomicRMW, or belong to
  ///	                  {FADD, FSUB, BAD_BINOP}. Then a cmpExch based
  ///                   atomic will be generated.
  /// \param UpdateOp   Code generator for complex expressions that cannot be
  ///                   expressed through atomicrmw instruction.
  /// \param UpdateExpr true if X is an in place update of the form
  ///                   X = X BinOp Expr or X = Expr BinOp X
  /// \param IsXBinopExpr true if X is Left H.S. in Right H.S. part of the
  ///                     update expression, false otherwise.
  ///                     (e.g. true for X = X BinOp Expr)
  /// \param IsPostfixUpdate true if original value of 'x' must be stored in
  ///                        'v', not an updated one.
  ///
  /// \return Insertion point after generated atomic capture IR.
  InsertPointTy
  createAtomicCapture(const LocationDescription &Loc, InsertPointTy AllocaIP,
                      AtomicOpValue &X, AtomicOpValue &V, Value *Expr,
                      AtomicOrdering AO, AtomicRMWInst::BinOp RMWOp,
                      AtomicUpdateCallbackTy &UpdateOp, bool UpdateExpr,
                      bool IsPostfixUpdate, bool IsXBinopExpr);

  /// Emit atomic compare for constructs: --- Only scalar data types
  /// cond-expr-stmt:
  /// x = x ordop expr ? expr : x;
  /// x = expr ordop x ? expr : x;
  /// x = x == e ? d : x;
  /// x = e == x ? d : x; (this one is not in the spec)
  /// cond-update-stmt:
  /// if (x ordop expr) { x = expr; }
  /// if (expr ordop x) { x = expr; }
  /// if (x == e) { x = d; }
  /// if (e == x) { x = d; } (this one is not in the spec)
  /// conditional-update-capture-atomic:
  /// v = x; cond-update-stmt; (IsPostfixUpdate=true, IsFailOnly=false)
  /// cond-update-stmt; v = x; (IsPostfixUpdate=false, IsFailOnly=false)
  /// if (x == e) { x = d; } else { v = x; } (IsPostfixUpdate=false,
  ///                                         IsFailOnly=true)
  /// r = x == e; if (r) { x = d; } (IsPostfixUpdate=false, IsFailOnly=false)
  /// r = x == e; if (r) { x = d; } else { v = x; } (IsPostfixUpdate=false,
  ///                                                IsFailOnly=true)
  ///
  /// \param Loc          The insert and source location description.
  /// \param X            The target atomic pointer to be updated.
  /// \param V            Memory address where to store captured value (for
  ///                     compare capture only).
  /// \param R            Memory address where to store comparison result
  ///                     (for compare capture with '==' only).
  /// \param E            The expected value ('e') for forms that use an
  ///                     equality comparison or an expression ('expr') for
  ///                     forms that use 'ordop' (logically an atomic maximum or
  ///                     minimum).
  /// \param D            The desired value for forms that use an equality
  ///                     comparison. If forms that use 'ordop', it should be
  ///                     \p nullptr.
  /// \param AO           Atomic ordering of the generated atomic instructions.
  /// \param Op           Atomic compare operation. It can only be ==, <, or >.
  /// \param IsXBinopExpr True if the conditional statement is in the form where
  ///                     x is on LHS. It only matters for < or >.
  /// \param IsPostfixUpdate  True if original value of 'x' must be stored in
  ///                         'v', not an updated one (for compare capture
  ///                         only).
  /// \param IsFailOnly   True if the original value of 'x' is stored to 'v'
  ///                     only when the comparison fails. This is only valid for
  ///                     the case the comparison is '=='.
  ///
  /// \return Insertion point after generated atomic capture IR.
  InsertPointTy
  createAtomicCompare(const LocationDescription &Loc, AtomicOpValue &X,
                      AtomicOpValue &V, AtomicOpValue &R, Value *E, Value *D,
                      AtomicOrdering AO, omp::OMPAtomicCompareOp Op,
                      bool IsXBinopExpr, bool IsPostfixUpdate, bool IsFailOnly);
  InsertPointTy createAtomicCompare(const LocationDescription &Loc,
                                    AtomicOpValue &X, AtomicOpValue &V,
                                    AtomicOpValue &R, Value *E, Value *D,
                                    AtomicOrdering AO,
                                    omp::OMPAtomicCompareOp Op,
                                    bool IsXBinopExpr, bool IsPostfixUpdate,
                                    bool IsFailOnly, AtomicOrdering Failure);

  /// Create the control flow structure of a canonical OpenMP loop.
  ///
  /// The emitted loop will be disconnected, i.e. no edge to the loop's
  /// preheader and no terminator in the AfterBB. The OpenMPIRBuilder's
  /// IRBuilder location is not preserved.
  ///
  /// \param DL        DebugLoc used for the instructions in the skeleton.
  /// \param TripCount Value to be used for the trip count.
  /// \param F         Function in which to insert the BasicBlocks.
  /// \param PreInsertBefore  Where to insert BBs that execute before the body,
  ///                         typically the body itself.
  /// \param PostInsertBefore Where to insert BBs that execute after the body.
  /// \param Name      Base name used to derive BB
  ///                  and instruction names.
  ///
  /// \returns The CanonicalLoopInfo that represents the emitted loop.
  CanonicalLoopInfo *createLoopSkeleton(DebugLoc DL, Value *TripCount,
                                        Function *F,
                                        BasicBlock *PreInsertBefore,
                                        BasicBlock *PostInsertBefore,
                                        const Twine &Name = {});
  /// OMP Offload Info Metadata name string
  const std::string ompOffloadInfoName = "omp_offload.info";

  /// Loads all the offload entries information from the host IR
  /// metadata. This function is only meant to be used with device code
  /// generation.
  ///
  /// \param M         Module to load Metadata info from. Module passed maybe
  /// loaded from bitcode file, i.e, different from OpenMPIRBuilder::M module.
  void loadOffloadInfoMetadata(Module &M);

  /// Loads all the offload entries information from the host IR
  /// metadata read from the file passed in as the HostFilePath argument. This
  /// function is only meant to be used with device code generation.
  ///
  /// \param HostFilePath The path to the host IR file,
  /// used to load in offload metadata for the device, allowing host and device
  /// to maintain the same metadata mapping.
  void loadOffloadInfoMetadata(StringRef HostFilePath);

  /// Gets (if variable with the given name already exist) or creates
  /// internal global variable with the specified Name. The created variable has
  /// linkage CommonLinkage by default and is initialized by null value.
  /// \param Ty Type of the global variable. If it is exist already the type
  /// must be the same.
  /// \param Name Name of the variable.
  GlobalVariable *getOrCreateInternalVariable(Type *Ty, const StringRef &Name,
                                              unsigned AddressSpace = 0);
};

/// Class to represented the control flow structure of an OpenMP canonical loop.
///
/// The control-flow structure is standardized for easy consumption by
/// directives associated with loops. For instance, the worksharing-loop
/// construct may change this control flow such that each loop iteration is
/// executed on only one thread. The constraints of a canonical loop in brief
/// are:
///
///  * The number of loop iterations must have been computed before entering the
///    loop.
///
///  * Has an (unsigned) logical induction variable that starts at zero and
///    increments by one.
///
///  * The loop's CFG itself has no side-effects. The OpenMP specification
///    itself allows side-effects, but the order in which they happen, including
///    how often or whether at all, is unspecified. We expect that the frontend
///    will emit those side-effect instructions somewhere (e.g. before the loop)
///    such that the CanonicalLoopInfo itself can be side-effect free.
///
/// Keep in mind that CanonicalLoopInfo is meant to only describe a repeated
/// execution of a loop body that satifies these constraints. It does NOT
/// represent arbitrary SESE regions that happen to contain a loop. Do not use
/// CanonicalLoopInfo for such purposes.
///
/// The control flow can be described as follows:
///
///     Preheader
///        |
///  /-> Header
///  |     |
///  |    Cond---\
///  |     |     |
///  |    Body   |
///  |    | |    |
///  |   <...>   |
///  |    | |    |
///   \--Latch   |
///              |
///             Exit
///              |
///            After
///
/// The loop is thought to start at PreheaderIP (at the Preheader's terminator,
/// including) and end at AfterIP (at the After's first instruction, excluding).
/// That is, instructions in the Preheader and After blocks (except the
/// Preheader's terminator) are out of CanonicalLoopInfo's control and may have
/// side-effects. Typically, the Preheader is used to compute the loop's trip
/// count. The instructions from BodyIP (at the Body block's first instruction,
/// excluding) until the Latch are also considered outside CanonicalLoopInfo's
/// control and thus can have side-effects. The body block is the single entry
/// point into the loop body, which may contain arbitrary control flow as long
/// as all control paths eventually branch to the Latch block.
///
/// TODO: Consider adding another standardized BasicBlock between Body CFG and
/// Latch to guarantee that there is only a single edge to the latch. It would
/// make loop transformations easier to not needing to consider multiple
/// predecessors of the latch (See redirectAllPredecessorsTo) and would give us
/// an equivalant to PreheaderIP, AfterIP and BodyIP for inserting code that
/// executes after each body iteration.
///
/// There must be no loop-carried dependencies through llvm::Values. This is
/// equivalant to that the Latch has no PHINode and the Header's only PHINode is
/// for the induction variable.
///
/// All code in Header, Cond, Latch and Exit (plus the terminator of the
/// Preheader) are CanonicalLoopInfo's responsibility and their build-up checked
/// by assertOK(). They are expected to not be modified unless explicitly
/// modifying the CanonicalLoopInfo through a methods that applies a OpenMP
/// loop-associated construct such as applyWorkshareLoop, tileLoops, unrollLoop,
/// etc. These methods usually invalidate the CanonicalLoopInfo and re-use its
/// basic blocks. After invalidation, the CanonicalLoopInfo must not be used
/// anymore as its underlying control flow may not exist anymore.
/// Loop-transformation methods such as tileLoops, collapseLoops and unrollLoop
/// may also return a new CanonicalLoopInfo that can be passed to other
/// loop-associated construct implementing methods. These loop-transforming
/// methods may either create a new CanonicalLoopInfo usually using
/// createLoopSkeleton and invalidate the input CanonicalLoopInfo, or reuse and
/// modify one of the input CanonicalLoopInfo and return it as representing the
/// modified loop. What is done is an implementation detail of
/// transformation-implementing method and callers should always assume that the
/// CanonicalLoopInfo passed to it is invalidated and a new object is returned.
/// Returned CanonicalLoopInfo have the same structure and guarantees as the one
/// created by createCanonicalLoop, such that transforming methods do not have
/// to special case where the CanonicalLoopInfo originated from.
///
/// Generally, methods consuming CanonicalLoopInfo do not need an
/// OpenMPIRBuilder::InsertPointTy as argument, but use the locations of the
/// CanonicalLoopInfo to insert new or modify existing instructions. Unless
/// documented otherwise, methods consuming CanonicalLoopInfo do not invalidate
/// any InsertPoint that is outside CanonicalLoopInfo's control. Specifically,
/// any InsertPoint in the Preheader, After or Block can still be used after
/// calling such a method.
///
/// TODO: Provide mechanisms for exception handling and cancellation points.
///
/// Defined outside OpenMPIRBuilder because nested classes cannot be
/// forward-declared, e.g. to avoid having to include the entire OMPIRBuilder.h.
class CanonicalLoopInfo {
  friend class OpenMPIRBuilder;

private:
  BasicBlock *Header = nullptr;
  BasicBlock *Cond = nullptr;
  BasicBlock *Latch = nullptr;
  BasicBlock *Exit = nullptr;

  /// Add the control blocks of this loop to \p BBs.
  ///
  /// This does not include any block from the body, including the one returned
  /// by getBody().
  ///
  /// FIXME: This currently includes the Preheader and After blocks even though
  /// their content is (mostly) not under CanonicalLoopInfo's control.
  /// Re-evaluated whether this makes sense.
  void collectControlBlocks(SmallVectorImpl<BasicBlock *> &BBs);

  /// Sets the number of loop iterations to the given value. This value must be
  /// valid in the condition block (i.e., defined in the preheader) and is
  /// interpreted as an unsigned integer.
  void setTripCount(Value *TripCount);

  /// Replace all uses of the canonical induction variable in the loop body with
  /// a new one.
  ///
  /// The intended use case is to update the induction variable for an updated
  /// iteration space such that it can stay normalized in the 0...tripcount-1
  /// range.
  ///
  /// The \p Updater is called with the (presumable updated) current normalized
  /// induction variable and is expected to return the value that uses of the
  /// pre-updated induction values should use instead, typically dependent on
  /// the new induction variable. This is a lambda (instead of e.g. just passing
  /// the new value) to be able to distinguish the uses of the pre-updated
  /// induction variable and uses of the induction varible to compute the
  /// updated induction variable value.
  void mapIndVar(llvm::function_ref<Value *(Instruction *)> Updater);

public:
  /// Returns whether this object currently represents the IR of a loop. If
  /// returning false, it may have been consumed by a loop transformation or not
  /// been intialized. Do not use in this case;
  bool isValid() const { return Header; }

  /// The preheader ensures that there is only a single edge entering the loop.
  /// Code that must be execute before any loop iteration can be emitted here,
  /// such as computing the loop trip count and begin lifetime markers. Code in
  /// the preheader is not considered part of the canonical loop.
  BasicBlock *getPreheader() const;

  /// The header is the entry for each iteration. In the canonical control flow,
  /// it only contains the PHINode for the induction variable.
  BasicBlock *getHeader() const {
    assert(isValid() && "Requires a valid canonical loop");
    return Header;
  }

  /// The condition block computes whether there is another loop iteration. If
  /// yes, branches to the body; otherwise to the exit block.
  BasicBlock *getCond() const {
    assert(isValid() && "Requires a valid canonical loop");
    return Cond;
  }

  /// The body block is the single entry for a loop iteration and not controlled
  /// by CanonicalLoopInfo. It can contain arbitrary control flow but must
  /// eventually branch to the \p Latch block.
  BasicBlock *getBody() const {
    assert(isValid() && "Requires a valid canonical loop");
    return cast<BranchInst>(Cond->getTerminator())->getSuccessor(0);
  }

  /// Reaching the latch indicates the end of the loop body code. In the
  /// canonical control flow, it only contains the increment of the induction
  /// variable.
  BasicBlock *getLatch() const {
    assert(isValid() && "Requires a valid canonical loop");
    return Latch;
  }

  /// Reaching the exit indicates no more iterations are being executed.
  BasicBlock *getExit() const {
    assert(isValid() && "Requires a valid canonical loop");
    return Exit;
  }

  /// The after block is intended for clean-up code such as lifetime end
  /// markers. It is separate from the exit block to ensure, analogous to the
  /// preheader, it having just a single entry edge and being free from PHI
  /// nodes should there be multiple loop exits (such as from break
  /// statements/cancellations).
  BasicBlock *getAfter() const {
    assert(isValid() && "Requires a valid canonical loop");
    return Exit->getSingleSuccessor();
  }

  /// Returns the llvm::Value containing the number of loop iterations. It must
  /// be valid in the preheader and always interpreted as an unsigned integer of
  /// any bit-width.
  Value *getTripCount() const {
    assert(isValid() && "Requires a valid canonical loop");
    Instruction *CmpI = &Cond->front();
    assert(isa<CmpInst>(CmpI) && "First inst must compare IV with TripCount");
    return CmpI->getOperand(1);
  }

  /// Returns the instruction representing the current logical induction
  /// variable. Always unsigned, always starting at 0 with an increment of one.
  Instruction *getIndVar() const {
    assert(isValid() && "Requires a valid canonical loop");
    Instruction *IndVarPHI = &Header->front();
    assert(isa<PHINode>(IndVarPHI) && "First inst must be the IV PHI");
    return IndVarPHI;
  }

  /// Return the type of the induction variable (and the trip count).
  Type *getIndVarType() const {
    assert(isValid() && "Requires a valid canonical loop");
    return getIndVar()->getType();
  }

  /// Return the insertion point for user code before the loop.
  OpenMPIRBuilder::InsertPointTy getPreheaderIP() const {
    assert(isValid() && "Requires a valid canonical loop");
    BasicBlock *Preheader = getPreheader();
    return {Preheader, std::prev(Preheader->end())};
  };

  /// Return the insertion point for user code in the body.
  OpenMPIRBuilder::InsertPointTy getBodyIP() const {
    assert(isValid() && "Requires a valid canonical loop");
    BasicBlock *Body = getBody();
    return {Body, Body->begin()};
  };

  /// Return the insertion point for user code after the loop.
  OpenMPIRBuilder::InsertPointTy getAfterIP() const {
    assert(isValid() && "Requires a valid canonical loop");
    BasicBlock *After = getAfter();
    return {After, After->begin()};
  };

  Function *getFunction() const {
    assert(isValid() && "Requires a valid canonical loop");
    return Header->getParent();
  }

  /// Consistency self-check.
  void assertOK() const;

  /// Invalidate this loop. That is, the underlying IR does not fulfill the
  /// requirements of an OpenMP canonical loop anymore.
  void invalidate();
};

} // end namespace llvm

#endif // LLVM_FRONTEND_OPENMP_OMPIRBUILDER_H<|MERGE_RESOLUTION|>--- conflicted
+++ resolved
@@ -2219,11 +2219,7 @@
     /// Arguments passed to the runtime library
     TargetDataRTArgs RTArgs;
     /// The number of iterations
-<<<<<<< HEAD
-    Value *TripCount;
-=======
-    Value *NumIterations = nullptr;
->>>>>>> 710590e3
+    Value *TripCount = nullptr;
     /// The number of teams.
     Value *NumTeams = nullptr;
     /// The number of threads.
@@ -2875,11 +2871,8 @@
   /// Generator for '#omp target'
   ///
   /// \param Loc where the target data construct was encountered.
-<<<<<<< HEAD
   /// \param IsSPMD whether this is an SPMD target launch.
-=======
   /// \param IsOffloadEntry whether it is an offload entry.
->>>>>>> 710590e3
   /// \param CodeGenIP The insertion point where the call to the outlined
   /// function should be emitted.
   /// \param EntryInfo The entry information about the function.
@@ -2892,12 +2885,8 @@
   /// instructions for passed in target arguments where neccessary
   /// \param Dependencies A vector of DependData objects that carry
   // dependency information as passed in the depend clause
-<<<<<<< HEAD
   InsertPointTy createTarget(const LocationDescription &Loc, bool IsSPMD,
-=======
-  InsertPointTy createTarget(const LocationDescription &Loc,
                              bool IsOffloadEntry,
->>>>>>> 710590e3
                              OpenMPIRBuilder::InsertPointTy AllocaIP,
                              OpenMPIRBuilder::InsertPointTy CodeGenIP,
                              TargetRegionEntryInfo &EntryInfo,
