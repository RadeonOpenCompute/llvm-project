--- conflicted
+++ resolved
@@ -1246,26 +1246,20 @@
   getTargetEntryUniqueInfo(FileIdentifierInfoCallbackTy CallBack,
                            StringRef ParentName = "");
 
-  // using ReductionGenTy =
-  //     function_ref<InsertPointTy(InsertPointTy, Value *, Value *, Value *&)>;
-
-  // using AtomicReductionGenTy =
-  //     function_ref<InsertPointTy(InsertPointTy, Type *, Value *, Value *)>;
-
   /// Owning equivalents of OpenMPIRBuilder::(Atomic)ReductionGen that are used
   /// to
   /// store lambdas with capture.
   /// Functions used to generate reductions. Such functions take two Values
   /// representing LHS and RHS of the reduction, respectively, and a reference
   /// to the value that is updated to refer to the reduction result.
-  using ReductionGenTy = std::function<OpenMPIRBuilder::InsertPointTy(
-      OpenMPIRBuilder::InsertPointTy, Value *, Value *, Value *&)>;
+  using ReductionGenTy =
+      function_ref<InsertPointTy(InsertPointTy, Value *, Value *, Value *&)>;
   /// Functions used to generate atomic reductions. Such functions take two
   /// Values representing pointers to LHS and RHS of the reduction, as well as
   /// the element type of these pointers. They are expected to atomically
   /// update the LHS to the reduced value.
-  using AtomicReductionGenTy = std::function<OpenMPIRBuilder::InsertPointTy(
-      OpenMPIRBuilder::InsertPointTy, Type *, Value *, Value *)>;
+  using AtomicReductionGenTy =
+      function_ref<InsertPointTy(InsertPointTy, Type *, Value *, Value *)>;
 
   /// Information about an OpenMP reduction.
   struct ReductionInfo {
@@ -1275,10 +1269,6 @@
         : ElementType(ElementType), Variable(Variable),
           PrivateVariable(PrivateVariable), ReductionGen(ReductionGen),
           AtomicReductionGen(AtomicReductionGen) {}
-    ReductionInfo(Value *PrivateVariable)
-        : ElementType(nullptr), Variable(nullptr),
-          PrivateVariable(PrivateVariable), ReductionGen(),
-          AtomicReductionGen() {}
 
     /// Reduction element type, must match pointee type of variable.
     Type *ElementType;
@@ -1299,56 +1289,6 @@
     /// reduction. If null, the implementation will use the non-atomic version
     /// along with the appropriate synchronization mechanisms.
     AtomicReductionGenTy AtomicReductionGen;
-  };
-
-  /// A class that manages the reduction info to facilitate lowering of
-  /// reductions at multiple levels of parallelism. For example handling teams
-  /// and parallel reductions on GPUs
-
-  class ReductionInfoManager {
-  private:
-    SmallVector<ReductionInfo> ReductionInfos;
-    std::optional<InsertPointTy> PrivateVarAllocaIP;
-
-  public:
-    ReductionInfoManager() {};
-    void clear() {
-      ReductionInfos.clear();
-      PrivateVarAllocaIP.reset();
-    }
-
-    Value *allocatePrivateReductionVar(
-        IRBuilderBase &builder,
-        llvm::OpenMPIRBuilder::InsertPointTy &allocaIP,
-        Type *VarType) {
-      llvm::Type *ptrTy = llvm::PointerType::getUnqual(builder.getContext());
-      llvm::Value *var = builder.CreateAlloca(VarType);
-      var->setName("private_redvar");
-      llvm::Value *castVar =
-        builder.CreatePointerBitCastOrAddrSpaceCast(var, ptrTy);
-      ReductionInfos.push_back(ReductionInfo(castVar));
-      return castVar;
-    }
-
-    ReductionInfo getReductionInfo(unsigned Index) {
-      return ReductionInfos[Index];
-    }
-    ReductionInfo setReductionInfo(unsigned Index, ReductionInfo &RI) {
-      return ReductionInfos[Index] = RI;
-    }
-    Value *getPrivateReductionVariable(unsigned Index) {
-      return ReductionInfos[Index].PrivateVariable;
-    }
-    SmallVector<ReductionInfo> &getReductionInfos() {
-      return ReductionInfos;
-    }
-
-    bool hasPrivateVarAllocaIP() { return PrivateVarAllocaIP.has_value(); }
-    InsertPointTy getPrivateVarAllocaIP() {
-      assert(PrivateVarAllocaIP.has_value() && "AllocaIP not set");
-      return *PrivateVarAllocaIP;
-    }
-    void setPrivateVarAllocaIP(InsertPointTy IP) { PrivateVarAllocaIP = IP; }
   };
 
   /// \param Loc                The location where the reduction was
@@ -1362,7 +1302,7 @@
   InsertPointTy createReductionsGPU(const LocationDescription &Loc,
                                     InsertPointTy AllocaIP,
                                     ArrayRef<ReductionInfo> ReductionInfos,
-                                    bool IsNoWait = false,
+                                    bool IsNoWait = false, bool IsByRef = false,
                                     bool IsTeamsReduction = false,
                                     bool HasDistribute = false);
 
@@ -1432,13 +1372,9 @@
   InsertPointTy createReductions(const LocationDescription &Loc,
                                  InsertPointTy AllocaIP,
                                  ArrayRef<ReductionInfo> ReductionInfos,
-<<<<<<< HEAD
-                                 bool IsNoWait = false,
+                                 bool IsNoWait = false, bool IsByRef = false,
                                  bool IsTeamsReduction = false,
                                  bool HasDistribute = false);
-=======
-                                 bool IsNoWait = false, bool IsByRef = false);
->>>>>>> a9fe23cd
 
   ///}
 
@@ -1578,9 +1514,6 @@
 
   /// Info manager to keep track of target regions.
   OffloadEntriesInfoManager OffloadInfoManager;
-
-  /// Info manager to keep track of reduction information;
-  ReductionInfoManager RIManager;
 
   /// The target triple of the underlying module.
   const Triple T;
