--- conflicted
+++ resolved
@@ -2191,9 +2191,9 @@
   /// populate associated static structures.
   struct TargetKernelDefaultBounds {
     int32_t MinTeams = 1;
-    int32_t MaxTeams = -1;
+    SmallVector<int32_t> MaxTeams;
     int32_t MinThreads = 1;
-    int32_t MaxThreads = -1;
+    SmallVector<int32_t> MaxThreads;
     int32_t ReductionDataSize = 0;
     int32_t ReductionBufferLength = 0;
   };
@@ -2204,10 +2204,10 @@
   /// prior to the call to the kernel launch OpenMP RTL function.
   struct TargetKernelRuntimeBounds {
     Value *LoopTripCount = nullptr;
-    Value *TargetThreadLimit = nullptr;
-    Value *TeamsThreadLimit = nullptr;
+    SmallVector<Value *> TargetThreadLimit;
+    SmallVector<Value *> TeamsThreadLimit;
     Value *MinTeams = nullptr;
-    Value *MaxTeams = nullptr;
+    SmallVector<Value *> MaxTeams;
     Value *MaxThreads = nullptr;
   };
 
@@ -2232,21 +2232,12 @@
     // Constructors for TargetKernelArgs.
     TargetKernelArgs() {}
     TargetKernelArgs(unsigned NumTargetItems, TargetDataRTArgs RTArgs,
-<<<<<<< HEAD
-                     Value *TripCount, Value *NumTeams, Value *NumThreads,
-                     Value *DynCGGroupMem, bool HasNoWait)
+                     Value *TripCount, ArrayRef<Value *> NumTeams,
+                     ArrayRef<Value *> NumThreads, Value *DynCGGroupMem,
+                     bool HasNoWait)
         : NumTargetItems(NumTargetItems), RTArgs(RTArgs), TripCount(TripCount),
           NumTeams(NumTeams), NumThreads(NumThreads),
           DynCGGroupMem(DynCGGroupMem), HasNoWait(HasNoWait) {}
-=======
-                     Value *NumIterations, ArrayRef<Value *> NumTeams,
-                     ArrayRef<Value *> NumThreads, Value *DynCGGroupMem,
-                     bool HasNoWait)
-        : NumTargetItems(NumTargetItems), RTArgs(RTArgs),
-          NumIterations(NumIterations), NumTeams(NumTeams),
-          NumThreads(NumThreads), DynCGGroupMem(DynCGGroupMem),
-          HasNoWait(HasNoWait) {}
->>>>>>> 74a512df
   };
 
   /// Create the kernel args vector used by emitTargetKernel. This function
@@ -2883,16 +2874,15 @@
   /// \param CodeGenIP The insertion point where the call to the outlined
   /// function should be emitted.
   /// \param EntryInfo The entry information about the function.
-  /// \param DefaultBounds The default kernel lanuch bounds.
-  /// \param RuntimeBounds The runtime kernel lanuch bounds.
+  /// \param DefaultBounds The default kernel launch bounds.
+  /// \param RuntimeBounds The runtime kernel launch bounds.
   /// \param Inputs The input values to the region that will be passed.
   /// as arguments to the outlined function.
   /// \param BodyGenCB Callback that will generate the region code.
   /// \param ArgAccessorFuncCB Callback that will generate accessors
-  /// instructions for passed in target arguments where neccessary
+  /// instructions for passed in target arguments where necessary.
   /// \param Dependencies A vector of DependData objects that carry
-  // dependency information as passed in the depend clause
-<<<<<<< HEAD
+  // dependency information as passed in the depend clause.
   InsertPointTy createTarget(const LocationDescription &Loc, bool IsSPMD,
                              bool IsOffloadEntry,
                              OpenMPIRBuilder::InsertPointTy AllocaIP,
@@ -2905,18 +2895,6 @@
                              TargetBodyGenCallbackTy BodyGenCB,
                              TargetGenArgAccessorsCallbackTy ArgAccessorFuncCB,
                              SmallVector<DependData> Dependencies = {});
-=======
-  InsertPointTy
-  createTarget(const LocationDescription &Loc, bool IsOffloadEntry,
-               OpenMPIRBuilder::InsertPointTy AllocaIP,
-               OpenMPIRBuilder::InsertPointTy CodeGenIP,
-               TargetRegionEntryInfo &EntryInfo, ArrayRef<int32_t> NumTeams,
-               ArrayRef<int32_t> NumThreads, SmallVectorImpl<Value *> &Inputs,
-               GenMapInfoCallbackTy GenMapInfoCB,
-               TargetBodyGenCallbackTy BodyGenCB,
-               TargetGenArgAccessorsCallbackTy ArgAccessorFuncCB,
-               SmallVector<DependData> Dependencies = {});
->>>>>>> 74a512df
 
   /// Returns __kmpc_for_static_init_* runtime function for the specified
   /// size \a IVSize and sign \a IVSigned. Will create a distribute call
