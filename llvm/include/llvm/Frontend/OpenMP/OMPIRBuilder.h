--- conflicted
+++ resolved
@@ -2901,8 +2901,8 @@
   /// \param ArgAccessorFuncCB Callback that will generate accessors
   /// instructions for passed in target arguments where necessary.
   /// \param Dependencies A vector of DependData objects that carry
-<<<<<<< HEAD
   // dependency information as passed in the depend clause.
+  // \param HasNowait Whether the target construct has a `nowait` clause or not.
   InsertPointTy createTarget(const LocationDescription &Loc, bool IsSPMD,
                              bool IsOffloadEntry, Value *IfCond,
                              OpenMPIRBuilder::InsertPointTy AllocaIP,
@@ -2914,20 +2914,8 @@
                              GenMapInfoCallbackTy GenMapInfoCB,
                              TargetBodyGenCallbackTy BodyGenCB,
                              TargetGenArgAccessorsCallbackTy ArgAccessorFuncCB,
-                             SmallVector<DependData> Dependencies = {});
-=======
-  // dependency information as passed in the depend clause
-  // \param HasNowait Whether the target construct has a `nowait` clause or not.
-  InsertPointTy createTarget(
-      const LocationDescription &Loc, bool IsOffloadEntry,
-      OpenMPIRBuilder::InsertPointTy AllocaIP,
-      OpenMPIRBuilder::InsertPointTy CodeGenIP,
-      TargetRegionEntryInfo &EntryInfo, ArrayRef<int32_t> NumTeams,
-      ArrayRef<int32_t> NumThreads, SmallVectorImpl<Value *> &Inputs,
-      GenMapInfoCallbackTy GenMapInfoCB, TargetBodyGenCallbackTy BodyGenCB,
-      TargetGenArgAccessorsCallbackTy ArgAccessorFuncCB,
-      SmallVector<DependData> Dependencies = {}, bool HasNowait = false);
->>>>>>> 53d89ef3
+                             SmallVector<DependData> Dependencies = {},
+                             bool HasNowait = false);
 
   /// Returns __kmpc_for_static_init_* runtime function for the specified
   /// size \a IVSize and sign \a IVSigned. Will create a distribute call
