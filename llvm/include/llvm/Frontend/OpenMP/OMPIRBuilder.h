--- conflicted
+++ resolved
@@ -2252,31 +2252,6 @@
           MapNamesArray(MapNamesArray) {}
   };
 
-<<<<<<< HEAD
-  /// Container to pass the default bounds for the number of teams and threads
-  /// with which a kernel must be launched, used to set kernel attributes and
-  /// populate associated static structures.
-  struct TargetKernelDefaultBounds {
-    int32_t MinTeams = 1;
-    SmallVector<int32_t> MaxTeams;
-    int32_t MinThreads = 1;
-    SmallVector<int32_t> MaxThreads;
-    int32_t ReductionDataSize = 0;
-    int32_t ReductionBufferLength = 0;
-  };
-
-  /// Container to pass the runtime SSA values or constants related to the
-  /// number of teams and threads with which the kernel must be launched, as
-  /// well as the trip count of the loop. These must be defined in the host code
-  /// prior to the call to the kernel launch OpenMP RTL function.
-  struct TargetKernelRuntimeBounds {
-    Value *LoopTripCount = nullptr;
-    SmallVector<Value *> TargetThreadLimit;
-    SmallVector<Value *> TeamsThreadLimit;
-    Value *MinTeams = nullptr;
-    SmallVector<Value *> MaxTeams;
-    Value *MaxThreads = nullptr;
-=======
   /// Container to pass the default attributes with which a kernel must be
   /// launched, used to set kernel attributes and populate associated static
   /// structures.
@@ -2291,6 +2266,8 @@
     int32_t MinTeams = 1;
     SmallVector<int32_t, 3> MaxThreads = {-1};
     int32_t MinThreads = 1;
+    int32_t ReductionDataSize = 0;
+    int32_t ReductionBufferLength = 0;
   };
 
   /// Container to pass LLVM IR runtime values or constants related to the
@@ -2311,7 +2288,6 @@
     /// Total number of iterations of the SPMD or Generic-SPMD kernel or null if
     /// it is a generic kernel.
     Value *LoopTripCount = nullptr;
->>>>>>> e33f456a
   };
 
   /// Data structure that contains the needed information to construct the
@@ -2823,19 +2799,11 @@
   /// Create a runtime call for kmpc_target_init
   ///
   /// \param Loc The insert and source location description.
-<<<<<<< HEAD
-  /// \param ExecFlags Kernel execution flags.
-  /// \param Bounds The default kernel lanuch bounds.
-  InsertPointTy createTargetInit(
-      const LocationDescription &Loc, omp::OMPTgtExecModeFlags ExecFlags,
-      const llvm::OpenMPIRBuilder::TargetKernelDefaultBounds &Bounds);
-=======
   /// \param Attrs Structure containing the default attributes, including
   ///        numbers of threads and teams to launch the kernel with.
   InsertPointTy createTargetInit(
       const LocationDescription &Loc,
       const llvm::OpenMPIRBuilder::TargetKernelDefaultAttrs &Attrs);
->>>>>>> e33f456a
 
   /// Create a runtime call for kmpc_target_deinit
   ///
@@ -3055,51 +3023,31 @@
   /// Generator for '#omp target'
   ///
   /// \param Loc where the target data construct was encountered.
-  /// \param ExecFlags kernel execution flags.
   /// \param IsOffloadEntry whether it is an offload entry.
-  /// \param IfCond value of the IF clause for the TARGET construct or nullptr.
   /// \param CodeGenIP The insertion point where the call to the outlined
   ///        function should be emitted.
   /// \param EntryInfo The entry information about the function.
-<<<<<<< HEAD
-  /// \param DefaultBounds The default kernel launch bounds.
-  /// \param RuntimeBounds The runtime kernel launch bounds.
-=======
   /// \param DefaultAttrs Structure containing the default attributes, including
   ///        numbers of threads and teams to launch the kernel with.
   /// \param RuntimeAttrs Structure containing the runtime numbers of threads
   ///        and teams to launch the kernel with.
   /// \param IfCond value of the `if` clause.
->>>>>>> e33f456a
   /// \param Inputs The input values to the region that will be passed.
   ///        as arguments to the outlined function.
   /// \param BodyGenCB Callback that will generate the region code.
   /// \param ArgAccessorFuncCB Callback that will generate accessors
-<<<<<<< HEAD
-  /// instructions for passed in target arguments where necessary.
-  /// \param Dependencies A vector of DependData objects that carry
-  // dependency information as passed in the depend clause.
-  // \param HasNowait Whether the target construct has a `nowait` clause or not.
-=======
   ///        instructions for passed in target arguments where neccessary
   /// \param Dependencies A vector of DependData objects that carry
   ///        dependency information as passed in the depend clause
   /// \param HasNowait Whether the target construct has a `nowait` clause or
   ///        not.
->>>>>>> e33f456a
   InsertPointOrErrorTy createTarget(
-      const LocationDescription &Loc, omp::OMPTgtExecModeFlags ExecFlags,
-      bool IsOffloadEntry, Value *IfCond,
+      const LocationDescription &Loc, bool IsOffloadEntry,
       OpenMPIRBuilder::InsertPointTy AllocaIP,
       OpenMPIRBuilder::InsertPointTy CodeGenIP,
       TargetRegionEntryInfo &EntryInfo,
-<<<<<<< HEAD
-      const TargetKernelDefaultBounds &DefaultBounds,
-      const TargetKernelRuntimeBounds &RuntimeBounds,
-=======
       const TargetKernelDefaultAttrs &DefaultAttrs,
       const TargetKernelRuntimeAttrs &RuntimeAttrs, Value *IfCond,
->>>>>>> e33f456a
       SmallVectorImpl<Value *> &Inputs, GenMapInfoCallbackTy GenMapInfoCB,
       TargetBodyGenCallbackTy BodyGenCB,
       TargetGenArgAccessorsCallbackTy ArgAccessorFuncCB,
