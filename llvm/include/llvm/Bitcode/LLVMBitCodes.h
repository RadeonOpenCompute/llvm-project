--- conflicted
+++ resolved
@@ -760,21 +760,13 @@
   ATTR_KIND_CORO_ONLY_DESTROY_WHEN_COMPLETE = 90,
   ATTR_KIND_DEAD_ON_UNWIND = 91,
   ATTR_KIND_RANGE = 92,
-<<<<<<< HEAD
   ATTR_KIND_SANITIZED_PADDED_GLOBAL = 93,
   ATTR_KIND_SANITIZE_NUMERICAL_STABILITY = 94,
   ATTR_KIND_INITIALIZES = 95,
   ATTR_KIND_HYBRID_PATCHABLE = 96,
   ATTR_KIND_SANITIZE_REALTIME = 97,
   ATTR_KIND_NO_SANITIZE_REALTIME = 98,
-=======
-  ATTR_KIND_SANITIZE_NUMERICAL_STABILITY = 93,
-  ATTR_KIND_INITIALIZES = 94,
-  ATTR_KIND_HYBRID_PATCHABLE = 95,
-  ATTR_KIND_SANITIZE_REALTIME = 96,
-  ATTR_KIND_NO_SANITIZE_REALTIME = 97,
-  ATTR_KIND_CORO_ELIDE_SAFE = 98,
->>>>>>> 345cc47b
+  ATTR_KIND_CORO_ELIDE_SAFE = 99,
 };
 
 enum ComdatSelectionKindCodes {
