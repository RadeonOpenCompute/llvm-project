--- conflicted
+++ resolved
@@ -177,8 +177,6 @@
     // This format's exponent bias is 8, instead of the 7 (2 ** (4 - 1) - 1)
     // that IEEE precedent would imply.
     S_Float8E4M3FNUZ,
-<<<<<<< HEAD
-=======
     // 8-bit floating point number mostly following IEEE-754 conventions
     // and bit layout S1E4M3 with expanded range and with no infinity or signed
     // zero.
@@ -186,7 +184,6 @@
     // This format's exponent bias is 11, instead of the 7 (2 ** (4 - 1) - 1)
     // that IEEE precedent would imply.
     S_Float8E4M3B11FNUZ,
->>>>>>> 6f0d4568
 
     S_x87DoubleExtended,
     S_MaxSemantics = S_x87DoubleExtended,
@@ -205,10 +202,7 @@
   static const fltSemantics &Float8E5M2FNUZ() LLVM_READNONE;
   static const fltSemantics &Float8E4M3FN() LLVM_READNONE;
   static const fltSemantics &Float8E4M3FNUZ() LLVM_READNONE;
-<<<<<<< HEAD
-=======
   static const fltSemantics &Float8E4M3B11FNUZ() LLVM_READNONE;
->>>>>>> 6f0d4568
   static const fltSemantics &x87DoubleExtended() LLVM_READNONE;
 
   /// A Pseudo fltsemantic used to construct APFloats that cannot conflict with
@@ -605,10 +599,7 @@
   APInt convertFloat8E5M2FNUZAPFloatToAPInt() const;
   APInt convertFloat8E4M3FNAPFloatToAPInt() const;
   APInt convertFloat8E4M3FNUZAPFloatToAPInt() const;
-<<<<<<< HEAD
-=======
   APInt convertFloat8E4M3B11FNUZAPFloatToAPInt() const;
->>>>>>> 6f0d4568
   void initFromAPInt(const fltSemantics *Sem, const APInt &api);
   template <const fltSemantics &S> void initFromIEEEAPInt(const APInt &api);
   void initFromHalfAPInt(const APInt &api);
@@ -622,10 +613,7 @@
   void initFromFloat8E5M2FNUZAPInt(const APInt &api);
   void initFromFloat8E4M3FNAPInt(const APInt &api);
   void initFromFloat8E4M3FNUZAPInt(const APInt &api);
-<<<<<<< HEAD
-=======
   void initFromFloat8E4M3B11FNUZAPInt(const APInt &api);
->>>>>>> 6f0d4568
 
   void assign(const IEEEFloat &);
   void copySignificand(const IEEEFloat &);
