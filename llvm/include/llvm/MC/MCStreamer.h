--- conflicted
+++ resolved
@@ -1022,7 +1022,6 @@
                                SMLoc Loc = {});
   virtual void emitCFIWindowSave(SMLoc Loc = {});
   virtual void emitCFINegateRAState(SMLoc Loc = {});
-<<<<<<< HEAD
   virtual void emitCFILLVMRegisterPair(int64_t Register, int64_t R1,
                                        int64_t R1SizeInBits, int64_t R2,
                                        int64_t R2SizeInBits, SMLoc Loc = {});
@@ -1041,9 +1040,7 @@
                                 int64_t MaskRegister,
                                 int64_t MaskRegisterSizeInBits, SMLoc Loc = {});
 
-=======
   virtual void emitCFINegateRAStateWithPC(SMLoc Loc = {});
->>>>>>> 64148944
   virtual void emitCFILabelDirective(SMLoc Loc, StringRef Name);
 
   virtual void emitWinCFIStartProc(const MCSymbol *Symbol, SMLoc Loc = SMLoc());
