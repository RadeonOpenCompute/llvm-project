//===- MCDwarf.h - Machine Code Dwarf support -------------------*- C++ -*-===//
//
// Part of the LLVM Project, under the Apache License v2.0 with LLVM Exceptions.
// See https://llvm.org/LICENSE.txt for license information.
// SPDX-License-Identifier: Apache-2.0 WITH LLVM-exception
//
//===----------------------------------------------------------------------===//
//
// This file contains the declaration of the MCDwarfFile to support the dwarf
// .file directive and the .loc directive.
//
//===----------------------------------------------------------------------===//

#ifndef LLVM_MC_MCDWARF_H
#define LLVM_MC_MCDWARF_H

#include "llvm/ADT/MapVector.h"
#include "llvm/ADT/SmallVector.h"
#include "llvm/ADT/StringMap.h"
#include "llvm/ADT/StringRef.h"
#include "llvm/MC/StringTableBuilder.h"
#include "llvm/Support/Error.h"
#include "llvm/Support/MD5.h"
#include "llvm/Support/SMLoc.h"
#include "llvm/Support/StringSaver.h"
#include <cassert>
#include <cstdint>
#include <optional>
#include <string>
#include <utility>
#include <vector>

namespace llvm {

template <typename T> class ArrayRef;
class MCAsmBackend;
class MCContext;
class MCObjectStreamer;
class MCSection;
class MCStreamer;
class MCSymbol;
class raw_ostream;
class SourceMgr;

namespace mcdwarf {
// Emit the common part of the DWARF 5 range/locations list tables header.
MCSymbol *emitListsTableHeaderStart(MCStreamer &S);
} // namespace mcdwarf

/// Manage the .debug_line_str section contents, if we use it.
class MCDwarfLineStr {
  BumpPtrAllocator Alloc;
  StringSaver Saver{Alloc};
  MCSymbol *LineStrLabel = nullptr;
  StringTableBuilder LineStrings{StringTableBuilder::DWARF};
  bool UseRelocs = false;

public:
  /// Construct an instance that can emit .debug_line_str (for use in a normal
  /// v5 line table).
  explicit MCDwarfLineStr(MCContext &Ctx);

  StringSaver &getSaver() { return Saver; }

  /// Emit a reference to the string.
  void emitRef(MCStreamer *MCOS, StringRef Path);

  /// Emit the .debug_line_str section if appropriate.
  void emitSection(MCStreamer *MCOS);

  /// Returns finalized section.
  SmallString<0> getFinalizedData();

  /// Adds path \p Path to the line string. Returns offset in the
  /// .debug_line_str section.
  size_t addString(StringRef Path);
};

/// Instances of this class represent the name of the dwarf .file directive and
/// its associated dwarf file number in the MC file. MCDwarfFile's are created
/// and uniqued by the MCContext class. In Dwarf 4 file numbers start from 1;
/// i.e. the entry with file number 1 is the first element in the vector of
/// DwarfFiles and there is no MCDwarfFile with file number 0. In Dwarf 5 file
/// numbers start from 0, with the MCDwarfFile with file number 0 being the
/// primary source file, and file numbers correspond to their index in the
/// vector.
struct MCDwarfFile {
  // The base name of the file without its directory path.
  std::string Name;

  // The index into the list of directory names for this file name.
  unsigned DirIndex = 0;

  /// The MD5 checksum, if there is one. Non-owning pointer to data allocated
  /// in MCContext.
  std::optional<MD5::MD5Result> Checksum;

  /// The source code of the file. Non-owning reference to data allocated in
  /// MCContext.
  std::optional<StringRef> Source;
};

/// Instances of this class represent the information from a
/// dwarf .loc directive.
class MCDwarfLoc {
  uint32_t FileNum;
  uint32_t Line;
  uint16_t Column;
  // Flags (see #define's below)
  uint8_t Flags;
  uint8_t Isa;
  uint32_t Discriminator;

// Flag that indicates the initial value of the is_stmt_start flag.
#define DWARF2_LINE_DEFAULT_IS_STMT 1

#define DWARF2_FLAG_IS_STMT (1 << 0)
#define DWARF2_FLAG_BASIC_BLOCK (1 << 1)
#define DWARF2_FLAG_PROLOGUE_END (1 << 2)
#define DWARF2_FLAG_EPILOGUE_BEGIN (1 << 3)

private: // MCContext manages these
  friend class MCContext;
  friend class MCDwarfLineEntry;

  MCDwarfLoc(unsigned fileNum, unsigned line, unsigned column, unsigned flags,
             unsigned isa, unsigned discriminator)
      : FileNum(fileNum), Line(line), Column(column), Flags(flags), Isa(isa),
        Discriminator(discriminator) {}

  // Allow the default copy constructor and assignment operator to be used
  // for an MCDwarfLoc object.

public:
  /// Get the FileNum of this MCDwarfLoc.
  unsigned getFileNum() const { return FileNum; }

  /// Get the Line of this MCDwarfLoc.
  unsigned getLine() const { return Line; }

  /// Get the Column of this MCDwarfLoc.
  unsigned getColumn() const { return Column; }

  /// Get the Flags of this MCDwarfLoc.
  unsigned getFlags() const { return Flags; }

  /// Get the Isa of this MCDwarfLoc.
  unsigned getIsa() const { return Isa; }

  /// Get the Discriminator of this MCDwarfLoc.
  unsigned getDiscriminator() const { return Discriminator; }

  /// Set the FileNum of this MCDwarfLoc.
  void setFileNum(unsigned fileNum) { FileNum = fileNum; }

  /// Set the Line of this MCDwarfLoc.
  void setLine(unsigned line) { Line = line; }

  /// Set the Column of this MCDwarfLoc.
  void setColumn(unsigned column) {
    assert(column <= UINT16_MAX);
    Column = column;
  }

  /// Set the Flags of this MCDwarfLoc.
  void setFlags(unsigned flags) {
    assert(flags <= UINT8_MAX);
    Flags = flags;
  }

  /// Set the Isa of this MCDwarfLoc.
  void setIsa(unsigned isa) {
    assert(isa <= UINT8_MAX);
    Isa = isa;
  }

  /// Set the Discriminator of this MCDwarfLoc.
  void setDiscriminator(unsigned discriminator) {
    Discriminator = discriminator;
  }
};

/// Instances of this class represent the line information for
/// the dwarf line table entries.  Which is created after a machine
/// instruction is assembled and uses an address from a temporary label
/// created at the current address in the current section and the info from
/// the last .loc directive seen as stored in the context.
class MCDwarfLineEntry : public MCDwarfLoc {
  MCSymbol *Label;

private:
  // Allow the default copy constructor and assignment operator to be used
  // for an MCDwarfLineEntry object.

public:
  // Constructor to create an MCDwarfLineEntry given a symbol and the dwarf loc.
  MCDwarfLineEntry(MCSymbol *label, const MCDwarfLoc loc,
                   MCSymbol *lineStreamLabel = nullptr,
                   SMLoc streamLabelDefLoc = {})
      : MCDwarfLoc(loc), Label(label), LineStreamLabel(lineStreamLabel),
        StreamLabelDefLoc(streamLabelDefLoc) {}

  MCSymbol *getLabel() const { return Label; }

  // This is the label that is to be emitted into the line stream. If this is
  // non-null and we need to emit a label, also make sure to restart the current
  // line sequence.
  MCSymbol *LineStreamLabel;

  // Location where LineStreamLabel was defined. If there is an error emitting
  // LineStreamLabel, we can use the SMLoc to report an error.
  SMLoc StreamLabelDefLoc;

  // This indicates the line entry is synthesized for an end entry.
  bool IsEndEntry = false;

  // Override the label with the given EndLabel.
  void setEndLabel(MCSymbol *EndLabel) {
    Label = EndLabel;
    IsEndEntry = true;
  }

  // This is called when an instruction is assembled into the specified
  // section and if there is information from the last .loc directive that
  // has yet to have a line entry made for it is made.
  static void make(MCStreamer *MCOS, MCSection *Section);
};

/// Instances of this class represent the line information for a compile
/// unit where machine instructions have been assembled after seeing .loc
/// directives.  This is the information used to build the dwarf line
/// table for a section.
class MCLineSection {
public:
  // Add an entry to this MCLineSection's line entries.
  void addLineEntry(const MCDwarfLineEntry &LineEntry, MCSection *Sec) {
    MCLineDivisions[Sec].push_back(LineEntry);
  }

  // Add an end entry by cloning the last entry, if exists, for the section
  // the given EndLabel belongs to. The label is replaced by the given EndLabel.
  void addEndEntry(MCSymbol *EndLabel);

  using MCDwarfLineEntryCollection = std::vector<MCDwarfLineEntry>;
  using iterator = MCDwarfLineEntryCollection::iterator;
  using const_iterator = MCDwarfLineEntryCollection::const_iterator;
  using MCLineDivisionMap = MapVector<MCSection *, MCDwarfLineEntryCollection>;

private:
  // A collection of MCDwarfLineEntry for each section.
  MCLineDivisionMap MCLineDivisions;

public:
  // Returns the collection of MCDwarfLineEntry for a given Compile Unit ID.
  const MCLineDivisionMap &getMCLineEntries() const {
    return MCLineDivisions;
  }
};

struct MCDwarfLineTableParams {
  /// First special line opcode - leave room for the standard opcodes.
  /// Note: If you want to change this, you'll have to update the
  /// "StandardOpcodeLengths" table that is emitted in
  /// \c Emit().
  uint8_t DWARF2LineOpcodeBase = 13;
  /// Minimum line offset in a special line info. opcode.  The value
  /// -5 was chosen to give a reasonable range of values.
  int8_t DWARF2LineBase = -5;
  /// Range of line offsets in a special line info. opcode.
  uint8_t DWARF2LineRange = 14;
};

struct MCDwarfLineTableHeader {
  MCSymbol *Label = nullptr;
  SmallVector<std::string, 3> MCDwarfDirs;
  SmallVector<MCDwarfFile, 3> MCDwarfFiles;
  StringMap<unsigned> SourceIdMap;
  std::string CompilationDir;
  MCDwarfFile RootFile;
  bool HasAnySource = false;

private:
  bool HasAllMD5 = true;
  bool HasAnyMD5 = false;

public:
  MCDwarfLineTableHeader() = default;

  Expected<unsigned> tryGetFile(StringRef &Directory, StringRef &FileName,
                                std::optional<MD5::MD5Result> Checksum,
                                std::optional<StringRef> Source,
                                uint16_t DwarfVersion, unsigned FileNumber = 0);
  std::pair<MCSymbol *, MCSymbol *>
  Emit(MCStreamer *MCOS, MCDwarfLineTableParams Params,
       std::optional<MCDwarfLineStr> &LineStr) const;
  std::pair<MCSymbol *, MCSymbol *>
  Emit(MCStreamer *MCOS, MCDwarfLineTableParams Params,
       ArrayRef<char> SpecialOpcodeLengths,
       std::optional<MCDwarfLineStr> &LineStr) const;
  void resetMD5Usage() {
    HasAllMD5 = true;
    HasAnyMD5 = false;
  }
  void trackMD5Usage(bool MD5Used) {
    HasAllMD5 &= MD5Used;
    HasAnyMD5 |= MD5Used;
  }
  bool isMD5UsageConsistent() const {
    return MCDwarfFiles.empty() || (HasAllMD5 == HasAnyMD5);
  }

  void setRootFile(StringRef Directory, StringRef FileName,
                   std::optional<MD5::MD5Result> Checksum,
                   std::optional<StringRef> Source) {
    CompilationDir = std::string(Directory);
    RootFile.Name = std::string(FileName);
    RootFile.DirIndex = 0;
    RootFile.Checksum = Checksum;
    RootFile.Source = Source;
    trackMD5Usage(Checksum.has_value());
    HasAnySource |= Source.has_value();
  }

  void resetFileTable() {
    MCDwarfDirs.clear();
    MCDwarfFiles.clear();
    RootFile.Name.clear();
    resetMD5Usage();
    HasAnySource = false;
  }

private:
  void emitV2FileDirTables(MCStreamer *MCOS) const;
  void emitV5FileDirTables(MCStreamer *MCOS,
                           std::optional<MCDwarfLineStr> &LineStr) const;
};

class MCDwarfDwoLineTable {
  MCDwarfLineTableHeader Header;
  bool HasSplitLineTable = false;

public:
  void maybeSetRootFile(StringRef Directory, StringRef FileName,
                        std::optional<MD5::MD5Result> Checksum,
                        std::optional<StringRef> Source) {
    if (!Header.RootFile.Name.empty())
      return;
    Header.setRootFile(Directory, FileName, Checksum, Source);
  }

  unsigned getFile(StringRef Directory, StringRef FileName,
                   std::optional<MD5::MD5Result> Checksum,
                   uint16_t DwarfVersion, std::optional<StringRef> Source) {
    HasSplitLineTable = true;
    return cantFail(Header.tryGetFile(Directory, FileName, Checksum, Source,
                                      DwarfVersion));
  }

  void Emit(MCStreamer &MCOS, MCDwarfLineTableParams Params,
            MCSection *Section) const;
};

class MCDwarfLineTable {
  MCDwarfLineTableHeader Header;
  MCLineSection MCLineSections;

public:
  // This emits the Dwarf file and the line tables for all Compile Units.
  static void emit(MCStreamer *MCOS, MCDwarfLineTableParams Params);

  // This emits the Dwarf file and the line tables for a given Compile Unit.
  void emitCU(MCStreamer *MCOS, MCDwarfLineTableParams Params,
              std::optional<MCDwarfLineStr> &LineStr) const;

  // This emits a single line table associated with a given Section.
  static void
  emitOne(MCStreamer *MCOS, MCSection *Section,
          const MCLineSection::MCDwarfLineEntryCollection &LineEntries);

  void endCurrentSeqAndEmitLineStreamLabel(MCStreamer *MCOS, SMLoc DefLoc,
                                           StringRef Name);

  Expected<unsigned> tryGetFile(StringRef &Directory, StringRef &FileName,
                                std::optional<MD5::MD5Result> Checksum,
                                std::optional<StringRef> Source,
                                uint16_t DwarfVersion, unsigned FileNumber = 0);
  unsigned getFile(StringRef &Directory, StringRef &FileName,
                   std::optional<MD5::MD5Result> Checksum,
                   std::optional<StringRef> Source, uint16_t DwarfVersion,
                   unsigned FileNumber = 0) {
    return cantFail(tryGetFile(Directory, FileName, Checksum, Source,
                               DwarfVersion, FileNumber));
  }

  void setRootFile(StringRef Directory, StringRef FileName,
                   std::optional<MD5::MD5Result> Checksum,
                   std::optional<StringRef> Source) {
    Header.CompilationDir = std::string(Directory);
    Header.RootFile.Name = std::string(FileName);
    Header.RootFile.DirIndex = 0;
    Header.RootFile.Checksum = Checksum;
    Header.RootFile.Source = Source;
    Header.trackMD5Usage(Checksum.has_value());
    Header.HasAnySource |= Source.has_value();
  }

  void resetFileTable() { Header.resetFileTable(); }

  bool hasRootFile() const { return !Header.RootFile.Name.empty(); }

  MCDwarfFile &getRootFile() { return Header.RootFile; }
  const MCDwarfFile &getRootFile() const { return Header.RootFile; }

  // Report whether MD5 usage has been consistent (all-or-none).
  bool isMD5UsageConsistent() const { return Header.isMD5UsageConsistent(); }

  MCSymbol *getLabel() const {
    return Header.Label;
  }

  void setLabel(MCSymbol *Label) {
    Header.Label = Label;
  }

  const SmallVectorImpl<std::string> &getMCDwarfDirs() const {
    return Header.MCDwarfDirs;
  }

  SmallVectorImpl<std::string> &getMCDwarfDirs() {
    return Header.MCDwarfDirs;
  }

  const SmallVectorImpl<MCDwarfFile> &getMCDwarfFiles() const {
    return Header.MCDwarfFiles;
  }

  SmallVectorImpl<MCDwarfFile> &getMCDwarfFiles() {
    return Header.MCDwarfFiles;
  }

  const MCLineSection &getMCLineSections() const {
    return MCLineSections;
  }
  MCLineSection &getMCLineSections() {
    return MCLineSections;
  }
};

class MCDwarfLineAddr {
public:
  /// Utility function to encode a Dwarf pair of LineDelta and AddrDeltas.
  static void encode(MCContext &Context, MCDwarfLineTableParams Params,
                     int64_t LineDelta, uint64_t AddrDelta, SmallVectorImpl<char> &OS);

  /// Utility function to emit the encoding to a streamer.
  static void Emit(MCStreamer *MCOS, MCDwarfLineTableParams Params,
                   int64_t LineDelta, uint64_t AddrDelta);
};

class MCGenDwarfInfo {
public:
  //
  // When generating dwarf for assembly source files this emits the Dwarf
  // sections.
  //
  static void Emit(MCStreamer *MCOS);
};

// When generating dwarf for assembly source files this is the info that is
// needed to be gathered for each symbol that will have a dwarf label.
class MCGenDwarfLabelEntry {
private:
  // Name of the symbol without a leading underbar, if any.
  StringRef Name;
  // The dwarf file number this symbol is in.
  unsigned FileNumber;
  // The line number this symbol is at.
  unsigned LineNumber;
  // The low_pc for the dwarf label is taken from this symbol.
  MCSymbol *Label;

public:
  MCGenDwarfLabelEntry(StringRef name, unsigned fileNumber, unsigned lineNumber,
                       MCSymbol *label)
      : Name(name), FileNumber(fileNumber), LineNumber(lineNumber),
        Label(label) {}

  StringRef getName() const { return Name; }
  unsigned getFileNumber() const { return FileNumber; }
  unsigned getLineNumber() const { return LineNumber; }
  MCSymbol *getLabel() const { return Label; }

  // This is called when label is created when we are generating dwarf for
  // assembly source files.
  static void Make(MCSymbol *Symbol, MCStreamer *MCOS, SourceMgr &SrcMgr,
                   SMLoc &Loc);
};

class MCCFIInstruction {
public:
  enum OpType : uint8_t {
    OpSameValue,
    OpRememberState,
    OpRestoreState,
    OpOffset,
    OpLLVMDefAspaceCfa,
    OpDefCfaRegister,
    OpDefCfaOffset,
    OpDefCfa,
    OpRelOffset,
    OpAdjustCfaOffset,
    OpEscape,
    OpRestore,
    OpUndefined,
    OpRegister,
    OpWindowSave,
    OpNegateRAState,
    OpNegateRAStateWithPC,
    OpGnuArgsSize,
    OpLabel,
<<<<<<< HEAD
    OpLLVMRegisterPair,
    OpLLVMVectorRegisters,
    OpLLVMVectorOffset,
    OpLLVMVectorRegisterMask,
  };

  /// Some extra fields used when Operation is OpLLVMRegisterPair.
  struct RegisterPairExtraFields {
    unsigned Reg1, Reg2;
    unsigned Reg1SizeInBits, Reg2SizeInBits;
  };

  struct VectorRegisterWithLane {
    unsigned Register;
    unsigned Lane;
    unsigned SizeInBits;
  };

  /// Some extra fields used when Operation is OpLLVMVectorRegisters.
  struct VectorRegistersExtraFields {
    std::vector<VectorRegisterWithLane> VectorRegisters;
  };

  /// Some extra fields used when Operation is OpLLVMVectorOffset.
  struct VectorOffsetExtraFields {
    unsigned MaskRegister;
    unsigned MaskRegisterSizeInBits;
    unsigned RegisterSizeInBits;
  };

  /// Some extra fields used when Operation is OpLLVMVectorRegisterMask.
  struct VectorRegisterMaskExtraFields {
    unsigned SpillRegister;
    unsigned SpillRegisterLaneSizeInBits;
    unsigned MaskRegister;
    unsigned MaskRegisterSizeInBits;
=======
    OpValOffset,
>>>>>>> 375bb38f
  };

private:
  MCSymbol *Label;
  union {
    struct {
      unsigned Register;
      int64_t Offset;
    } RI;
    struct {
      unsigned Register;
      int64_t Offset;
      unsigned AddressSpace;
    } RIA;
    struct {
      unsigned Register;
      unsigned Register2;
    } RR;
    MCSymbol *CfiLabel;
  } U;
  OpType Operation;
  SMLoc Loc;
  std::vector<char> Values;
  std::string Comment;

  // FIXME: We could probably save some space and complexity by moving all
  // Operation-specific fields to this variant. Leaving them as-is for now to
  // avoid a diff with upstream.
  std::variant<std::monostate, RegisterPairExtraFields,
               VectorRegistersExtraFields, VectorOffsetExtraFields,
               VectorRegisterMaskExtraFields>
      ExtraFields;

  MCCFIInstruction(OpType Op, MCSymbol *L, unsigned R, int64_t O, SMLoc Loc,
                   StringRef V = "", StringRef Comment = "")
      : Label(L), Operation(Op), Loc(Loc), Values(V.begin(), V.end()),
        Comment(Comment) {
    assert(Op != OpRegister && Op != OpLLVMDefAspaceCfa);
    U.RI = {R, O};
  }
  MCCFIInstruction(OpType Op, MCSymbol *L, unsigned R1, unsigned R2, SMLoc Loc)
      : Label(L), Operation(Op), Loc(Loc) {
    assert(Op == OpRegister);
    U.RR = {R1, R2};
  }
  MCCFIInstruction(OpType Op, MCSymbol *L, unsigned R, int64_t O, unsigned AS,
                   SMLoc Loc)
      : Label(L), Operation(Op), Loc(Loc) {
    assert(Op == OpLLVMDefAspaceCfa);
    U.RIA = {R, O, AS};
  }

  template <class ExtraFieldsTy>
  MCCFIInstruction(OpType Op, MCSymbol *L, unsigned R, int O,
                   ExtraFieldsTy &&ExtraFields, SMLoc Loc)
      : Label(L), Operation(Op), Loc(Loc),
        ExtraFields(std::forward<ExtraFieldsTy>(ExtraFields)) {
    U.RI = {R, O};
  }

  MCCFIInstruction(OpType Op, MCSymbol *L, MCSymbol *CfiLabel, SMLoc Loc)
      : Label(L), Operation(Op), Loc(Loc) {
    assert(Op == OpLabel);
    U.CfiLabel = CfiLabel;
  }

public:
  /// .cfi_def_cfa defines a rule for computing CFA as: take address from
  /// Register and add Offset to it.
  static MCCFIInstruction cfiDefCfa(MCSymbol *L, unsigned Register,
                                    int64_t Offset, SMLoc Loc = {}) {
    return MCCFIInstruction(OpDefCfa, L, Register, Offset, Loc);
  }

  /// .cfi_def_cfa_register modifies a rule for computing CFA. From now
  /// on Register will be used instead of the old one. Offset remains the same.
  static MCCFIInstruction createDefCfaRegister(MCSymbol *L, unsigned Register,
                                               SMLoc Loc = {}) {
    return MCCFIInstruction(OpDefCfaRegister, L, Register, INT64_C(0), Loc);
  }

  /// .cfi_def_cfa_offset modifies a rule for computing CFA. Register
  /// remains the same, but offset is new. Note that it is the absolute offset
  /// that will be added to a defined register to the compute CFA address.
  static MCCFIInstruction cfiDefCfaOffset(MCSymbol *L, int64_t Offset,
                                          SMLoc Loc = {}) {
    return MCCFIInstruction(OpDefCfaOffset, L, 0, Offset, Loc);
  }

  /// .cfi_adjust_cfa_offset Same as .cfi_def_cfa_offset, but
  /// Offset is a relative value that is added/subtracted from the previous
  /// offset.
  static MCCFIInstruction createAdjustCfaOffset(MCSymbol *L, int64_t Adjustment,
                                                SMLoc Loc = {}) {
    return MCCFIInstruction(OpAdjustCfaOffset, L, 0, Adjustment, Loc);
  }

  // FIXME: Update the remaining docs to use the new proposal wording.
  /// .cfi_llvm_def_aspace_cfa defines the rule for computing the CFA to
  /// be the result of evaluating the DWARF operation expression
  /// `DW_OP_constu AS; DW_OP_aspace_bregx R, B` as a location description.
  static MCCFIInstruction createLLVMDefAspaceCfa(MCSymbol *L, unsigned Register,
                                                 int64_t Offset,
                                                 unsigned AddressSpace,
                                                 SMLoc Loc) {
    return MCCFIInstruction(OpLLVMDefAspaceCfa, L, Register, Offset,
                            AddressSpace, Loc);
  }

  /// .cfi_offset Previous value of Register is saved at offset Offset
  /// from CFA.
  static MCCFIInstruction createOffset(MCSymbol *L, unsigned Register,
                                       int64_t Offset, SMLoc Loc = {}) {
    return MCCFIInstruction(OpOffset, L, Register, Offset, Loc);
  }

  /// .cfi_rel_offset Previous value of Register is saved at offset
  /// Offset from the current CFA register. This is transformed to .cfi_offset
  /// using the known displacement of the CFA register from the CFA.
  static MCCFIInstruction createRelOffset(MCSymbol *L, unsigned Register,
                                          int64_t Offset, SMLoc Loc = {}) {
    return MCCFIInstruction(OpRelOffset, L, Register, Offset, Loc);
  }

  /// .cfi_register Previous value of Register1 is saved in
  /// register Register2.
  static MCCFIInstruction createRegister(MCSymbol *L, unsigned Register1,
                                         unsigned Register2, SMLoc Loc = {}) {
    return MCCFIInstruction(OpRegister, L, Register1, Register2, Loc);
  }

  /// .cfi_window_save SPARC register window is saved.
  static MCCFIInstruction createWindowSave(MCSymbol *L, SMLoc Loc = {}) {
    return MCCFIInstruction(OpWindowSave, L, 0, INT64_C(0), Loc);
  }

  /// .cfi_negate_ra_state AArch64 negate RA state.
  static MCCFIInstruction createNegateRAState(MCSymbol *L, SMLoc Loc = {}) {
    return MCCFIInstruction(OpNegateRAState, L, 0, INT64_C(0), Loc);
  }

  /// .cfi_negate_ra_state_with_pc AArch64 negate RA state with PC.
  static MCCFIInstruction createNegateRAStateWithPC(MCSymbol *L,
                                                    SMLoc Loc = {}) {
    return MCCFIInstruction(OpNegateRAStateWithPC, L, 0, INT64_C(0), Loc);
  }

  /// .cfi_restore says that the rule for Register is now the same as it
  /// was at the beginning of the function, after all initial instructions added
  /// by .cfi_startproc were executed.
  static MCCFIInstruction createRestore(MCSymbol *L, unsigned Register,
                                        SMLoc Loc = {}) {
    return MCCFIInstruction(OpRestore, L, Register, INT64_C(0), Loc);
  }

  /// .cfi_undefined From now on the previous value of Register can't be
  /// restored anymore.
  static MCCFIInstruction createUndefined(MCSymbol *L, unsigned Register,
                                          SMLoc Loc = {}) {
    return MCCFIInstruction(OpUndefined, L, Register, INT64_C(0), Loc);
  }

  /// .cfi_same_value Current value of Register is the same as in the
  /// previous frame. I.e., no restoration is needed.
  static MCCFIInstruction createSameValue(MCSymbol *L, unsigned Register,
                                          SMLoc Loc = {}) {
    return MCCFIInstruction(OpSameValue, L, Register, INT64_C(0), Loc);
  }

  /// .cfi_remember_state Save all current rules for all registers.
  static MCCFIInstruction createRememberState(MCSymbol *L, SMLoc Loc = {}) {
    return MCCFIInstruction(OpRememberState, L, 0, INT64_C(0), Loc);
  }

  /// .cfi_restore_state Restore the previously saved state.
  static MCCFIInstruction createRestoreState(MCSymbol *L, SMLoc Loc = {}) {
    return MCCFIInstruction(OpRestoreState, L, 0, INT64_C(0), Loc);
  }

  /// .cfi_escape Allows the user to add arbitrary bytes to the unwind
  /// info.
  static MCCFIInstruction createEscape(MCSymbol *L, StringRef Vals,
                                       SMLoc Loc = {}, StringRef Comment = "") {
    return MCCFIInstruction(OpEscape, L, 0, 0, Loc, Vals, Comment);
  }

  /// A special wrapper for .cfi_escape that indicates GNU_ARGS_SIZE
  static MCCFIInstruction createGnuArgsSize(MCSymbol *L, int64_t Size,
                                            SMLoc Loc = {}) {
    return MCCFIInstruction(OpGnuArgsSize, L, 0, Size, Loc);
  }

  static MCCFIInstruction createLabel(MCSymbol *L, MCSymbol *CfiLabel,
                                      SMLoc Loc) {
    return MCCFIInstruction(OpLabel, L, CfiLabel, Loc);
  }

<<<<<<< HEAD
  /// .cfi_llvm_register_pair Previous value of Register is saved in R1:R2.
  static MCCFIInstruction
  createLLVMRegisterPair(MCSymbol *L, unsigned Register, unsigned R1,
                         unsigned R1SizeInBits, unsigned R2,
                         unsigned R2SizeInBits, SMLoc Loc = {}) {
    RegisterPairExtraFields Extra{R1, R2, R1SizeInBits, R2SizeInBits};
    return MCCFIInstruction(OpLLVMRegisterPair, L, Register, 0, Extra, Loc);
  }

  /// .cfi_llvm_vector_registers Previous value of Register is saved in lanes of
  /// vector registers.
  static MCCFIInstruction
  createLLVMVectorRegisters(MCSymbol *L, unsigned Register,
                            std::vector<VectorRegisterWithLane> VectorRegisters,
                            SMLoc Loc = {}) {
    VectorRegistersExtraFields Extra{std::move(VectorRegisters)};
    return MCCFIInstruction(OpLLVMVectorRegisters, L, Register, 0,
                            std::move(Extra), Loc);
  }

  /// .cfi_llvm_vector_offset Previous value of Register is saved at Offset from
  /// CFA. MaskRegister specifies the active lanes of register.
  static MCCFIInstruction
  createLLVMVectorOffset(MCSymbol *L, unsigned Register,
                         unsigned RegisterSizeInBits, unsigned MaskRegister,
                         unsigned MaskRegisterSizeInBits, int Offset,
                         SMLoc Loc = {}) {
    VectorOffsetExtraFields Extra{MaskRegister, MaskRegisterSizeInBits,
                                  RegisterSizeInBits};
    return MCCFIInstruction(OpLLVMVectorOffset, L, Register, Offset, Extra,
                            Loc);
  }

  /// .cfi_llvm_vector_register_mask Previous value of Register is saved in
  /// SpillRegister, predicated on the value of MaskRegister.
  static MCCFIInstruction createLLVMVectorRegisterMask(
      MCSymbol *L, unsigned Register, unsigned SpillRegister,
      unsigned SpillRegisterLaneSizeInBits, unsigned MaskRegister,
      unsigned MaskRegisterSizeInBits, SMLoc Loc = {}) {
    VectorRegisterMaskExtraFields Extra{
        SpillRegister,
        SpillRegisterLaneSizeInBits,
        MaskRegister,
        MaskRegisterSizeInBits,
    };
    return MCCFIInstruction(OpLLVMVectorRegisterMask, L, Register, 0,
                            std::move(Extra), Loc);
  }

  template <class ExtraFieldsTy> ExtraFieldsTy &getExtraFields() {
    return std::get<ExtraFieldsTy>(ExtraFields);
  }

  template <class ExtraFieldsTy> const ExtraFieldsTy &getExtraFields() const {
    return std::get<ExtraFieldsTy>(ExtraFields);
=======
  /// .cfi_val_offset Previous value of Register is offset Offset from the
  /// current CFA register.
  static MCCFIInstruction createValOffset(MCSymbol *L, unsigned Register,
                                          int64_t Offset, SMLoc Loc = {}) {
    return MCCFIInstruction(OpValOffset, L, Register, Offset, Loc);
>>>>>>> 375bb38f
  }

  OpType getOperation() const { return Operation; }
  MCSymbol *getLabel() const { return Label; }

  unsigned getRegister() const {
    if (Operation == OpRegister)
      return U.RR.Register;
    if (Operation == OpLLVMDefAspaceCfa)
      return U.RIA.Register;
    assert(Operation == OpDefCfa || Operation == OpOffset ||
           Operation == OpRestore || Operation == OpUndefined ||
           Operation == OpSameValue || Operation == OpDefCfaRegister ||
<<<<<<< HEAD
           Operation == OpRelOffset || Operation == OpLLVMVectorRegisters ||
           Operation == OpLLVMRegisterPair || Operation == OpLLVMVectorOffset ||
           Operation == OpLLVMVectorRegisterMask);
=======
           Operation == OpRelOffset || Operation == OpValOffset);
>>>>>>> 375bb38f
    return U.RI.Register;
  }

  unsigned getRegister2() const {
    assert(Operation == OpRegister);
    return U.RR.Register2;
  }

  unsigned getAddressSpace() const {
    assert(Operation == OpLLVMDefAspaceCfa);
    return U.RIA.AddressSpace;
  }

  int64_t getOffset() const {
    if (Operation == OpLLVMDefAspaceCfa)
      return U.RIA.Offset;
    assert(Operation == OpDefCfa || Operation == OpOffset ||
           Operation == OpRelOffset || Operation == OpDefCfaOffset ||
           Operation == OpAdjustCfaOffset || Operation == OpGnuArgsSize ||
<<<<<<< HEAD
           Operation == OpLLVMVectorOffset);
=======
           Operation == OpValOffset);
>>>>>>> 375bb38f
    return U.RI.Offset;
  }

  MCSymbol *getCfiLabel() const {
    assert(Operation == OpLabel);
    return U.CfiLabel;
  }

  StringRef getValues() const {
    assert(Operation == OpEscape);
    return StringRef(&Values[0], Values.size());
  }

  StringRef getComment() const { return Comment; }
  SMLoc getLoc() const { return Loc; }

  /// Replaces in place all references to FromReg with ToReg.
  void replaceRegister(unsigned FromReg, unsigned ToReg);
};

struct MCDwarfFrameInfo {
  MCDwarfFrameInfo() = default;

  MCSymbol *Begin = nullptr;
  MCSymbol *End = nullptr;
  const MCSymbol *Personality = nullptr;
  const MCSymbol *Lsda = nullptr;
  std::vector<MCCFIInstruction> Instructions;
  unsigned CurrentCfaRegister = 0;
  unsigned PersonalityEncoding = 0;
  unsigned LsdaEncoding = 0;
  uint64_t CompactUnwindEncoding = 0;
  bool IsSignalFrame = false;
  bool IsSimple = false;
  unsigned RAReg = static_cast<unsigned>(INT_MAX);
  bool IsBKeyFrame = false;
  bool IsMTETaggedFrame = false;
};

class MCDwarfFrameEmitter {
public:
  //
  // This emits the frame info section.
  //
  static void Emit(MCObjectStreamer &streamer, MCAsmBackend *MAB, bool isEH);
  static void encodeAdvanceLoc(MCContext &Context, uint64_t AddrDelta,
                               SmallVectorImpl<char> &OS);
};

} // end namespace llvm

#endif // LLVM_MC_MCDWARF_H<|MERGE_RESOLUTION|>--- conflicted
+++ resolved
@@ -518,7 +518,7 @@
     OpNegateRAStateWithPC,
     OpGnuArgsSize,
     OpLabel,
-<<<<<<< HEAD
+    OpValOffset,
     OpLLVMRegisterPair,
     OpLLVMVectorRegisters,
     OpLLVMVectorOffset,
@@ -555,9 +555,6 @@
     unsigned SpillRegisterLaneSizeInBits;
     unsigned MaskRegister;
     unsigned MaskRegisterSizeInBits;
-=======
-    OpValOffset,
->>>>>>> 375bb38f
   };
 
 private:
@@ -755,7 +752,6 @@
     return MCCFIInstruction(OpLabel, L, CfiLabel, Loc);
   }
 
-<<<<<<< HEAD
   /// .cfi_llvm_register_pair Previous value of Register is saved in R1:R2.
   static MCCFIInstruction
   createLLVMRegisterPair(MCSymbol *L, unsigned Register, unsigned R1,
@@ -811,13 +807,12 @@
 
   template <class ExtraFieldsTy> const ExtraFieldsTy &getExtraFields() const {
     return std::get<ExtraFieldsTy>(ExtraFields);
-=======
+  }
   /// .cfi_val_offset Previous value of Register is offset Offset from the
   /// current CFA register.
   static MCCFIInstruction createValOffset(MCSymbol *L, unsigned Register,
                                           int64_t Offset, SMLoc Loc = {}) {
     return MCCFIInstruction(OpValOffset, L, Register, Offset, Loc);
->>>>>>> 375bb38f
   }
 
   OpType getOperation() const { return Operation; }
@@ -831,13 +826,10 @@
     assert(Operation == OpDefCfa || Operation == OpOffset ||
            Operation == OpRestore || Operation == OpUndefined ||
            Operation == OpSameValue || Operation == OpDefCfaRegister ||
-<<<<<<< HEAD
-           Operation == OpRelOffset || Operation == OpLLVMVectorRegisters ||
+           Operation == OpLLVMVectorRegisters ||
            Operation == OpLLVMRegisterPair || Operation == OpLLVMVectorOffset ||
-           Operation == OpLLVMVectorRegisterMask);
-=======
+           Operation == OpLLVMVectorRegisterMask ||
            Operation == OpRelOffset || Operation == OpValOffset);
->>>>>>> 375bb38f
     return U.RI.Register;
   }
 
@@ -857,11 +849,8 @@
     assert(Operation == OpDefCfa || Operation == OpOffset ||
            Operation == OpRelOffset || Operation == OpDefCfaOffset ||
            Operation == OpAdjustCfaOffset || Operation == OpGnuArgsSize ||
-<<<<<<< HEAD
-           Operation == OpLLVMVectorOffset);
-=======
+           Operation == OpLLVMVectorOffset ||
            Operation == OpValOffset);
->>>>>>> 375bb38f
     return U.RI.Offset;
   }
 
