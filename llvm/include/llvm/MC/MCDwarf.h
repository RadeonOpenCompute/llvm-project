//===- MCDwarf.h - Machine Code Dwarf support -------------------*- C++ -*-===//
//
// Part of the LLVM Project, under the Apache License v2.0 with LLVM Exceptions.
// See https://llvm.org/LICENSE.txt for license information.
// SPDX-License-Identifier: Apache-2.0 WITH LLVM-exception
//
//===----------------------------------------------------------------------===//
//
// This file contains the declaration of the MCDwarfFile to support the dwarf
// .file directive and the .loc directive.
//
//===----------------------------------------------------------------------===//

#ifndef LLVM_MC_MCDWARF_H
#define LLVM_MC_MCDWARF_H

#include "llvm/ADT/MapVector.h"
#include "llvm/ADT/SmallVector.h"
#include "llvm/ADT/StringMap.h"
#include "llvm/ADT/StringRef.h"
#include "llvm/MC/StringTableBuilder.h"
#include "llvm/Support/Error.h"
#include "llvm/Support/MD5.h"
#include "llvm/Support/SMLoc.h"
#include "llvm/Support/StringSaver.h"
#include <cassert>
#include <cstdint>
#include <optional>
#include <string>
#include <utility>
#include <vector>

namespace llvm {

template <typename T> class ArrayRef;
class MCAsmBackend;
class MCContext;
class MCObjectStreamer;
class MCSection;
class MCStreamer;
class MCSymbol;
class raw_ostream;
class SourceMgr;

namespace mcdwarf {
// Emit the common part of the DWARF 5 range/locations list tables header.
MCSymbol *emitListsTableHeaderStart(MCStreamer &S);
} // namespace mcdwarf

/// Manage the .debug_line_str section contents, if we use it.
class MCDwarfLineStr {
  BumpPtrAllocator Alloc;
  StringSaver Saver{Alloc};
  MCSymbol *LineStrLabel = nullptr;
  StringTableBuilder LineStrings{StringTableBuilder::DWARF};
  bool UseRelocs = false;

public:
  /// Construct an instance that can emit .debug_line_str (for use in a normal
  /// v5 line table).
  explicit MCDwarfLineStr(MCContext &Ctx);

  StringSaver &getSaver() { return Saver; }

  /// Emit a reference to the string.
  void emitRef(MCStreamer *MCOS, StringRef Path);

  /// Emit the .debug_line_str section if appropriate.
  void emitSection(MCStreamer *MCOS);

  /// Returns finalized section.
  SmallString<0> getFinalizedData();

  /// Adds path \p Path to the line string. Returns offset in the
  /// .debug_line_str section.
  size_t addString(StringRef Path);
};

/// Instances of this class represent the name of the dwarf .file directive and
/// its associated dwarf file number in the MC file. MCDwarfFile's are created
/// and uniqued by the MCContext class. In Dwarf 4 file numbers start from 1;
/// i.e. the entry with file number 1 is the first element in the vector of
/// DwarfFiles and there is no MCDwarfFile with file number 0. In Dwarf 5 file
/// numbers start from 0, with the MCDwarfFile with file number 0 being the
/// primary source file, and file numbers correspond to their index in the
/// vector.
struct MCDwarfFile {
  // The base name of the file without its directory path.
  std::string Name;

  // The index into the list of directory names for this file name.
  unsigned DirIndex = 0;

  /// The MD5 checksum, if there is one. Non-owning pointer to data allocated
  /// in MCContext.
  std::optional<MD5::MD5Result> Checksum;

  /// The source code of the file. Non-owning reference to data allocated in
  /// MCContext.
  std::optional<StringRef> Source;
};

/// Instances of this class represent the information from a
/// dwarf .loc directive.
class MCDwarfLoc {
  uint32_t FileNum;
  uint32_t Line;
  uint16_t Column;
  // Flags (see #define's below)
  uint8_t Flags;
  uint8_t Isa;
  uint32_t Discriminator;

// Flag that indicates the initial value of the is_stmt_start flag.
#define DWARF2_LINE_DEFAULT_IS_STMT 1

#define DWARF2_FLAG_IS_STMT (1 << 0)
#define DWARF2_FLAG_BASIC_BLOCK (1 << 1)
#define DWARF2_FLAG_PROLOGUE_END (1 << 2)
#define DWARF2_FLAG_EPILOGUE_BEGIN (1 << 3)

private: // MCContext manages these
  friend class MCContext;
  friend class MCDwarfLineEntry;

  MCDwarfLoc(unsigned fileNum, unsigned line, unsigned column, unsigned flags,
             unsigned isa, unsigned discriminator)
      : FileNum(fileNum), Line(line), Column(column), Flags(flags), Isa(isa),
        Discriminator(discriminator) {}

  // Allow the default copy constructor and assignment operator to be used
  // for an MCDwarfLoc object.

public:
  /// Get the FileNum of this MCDwarfLoc.
  unsigned getFileNum() const { return FileNum; }

  /// Get the Line of this MCDwarfLoc.
  unsigned getLine() const { return Line; }

  /// Get the Column of this MCDwarfLoc.
  unsigned getColumn() const { return Column; }

  /// Get the Flags of this MCDwarfLoc.
  unsigned getFlags() const { return Flags; }

  /// Get the Isa of this MCDwarfLoc.
  unsigned getIsa() const { return Isa; }

  /// Get the Discriminator of this MCDwarfLoc.
  unsigned getDiscriminator() const { return Discriminator; }

  /// Set the FileNum of this MCDwarfLoc.
  void setFileNum(unsigned fileNum) { FileNum = fileNum; }

  /// Set the Line of this MCDwarfLoc.
  void setLine(unsigned line) { Line = line; }

  /// Set the Column of this MCDwarfLoc.
  void setColumn(unsigned column) {
    assert(column <= UINT16_MAX);
    Column = column;
  }

  /// Set the Flags of this MCDwarfLoc.
  void setFlags(unsigned flags) {
    assert(flags <= UINT8_MAX);
    Flags = flags;
  }

  /// Set the Isa of this MCDwarfLoc.
  void setIsa(unsigned isa) {
    assert(isa <= UINT8_MAX);
    Isa = isa;
  }

  /// Set the Discriminator of this MCDwarfLoc.
  void setDiscriminator(unsigned discriminator) {
    Discriminator = discriminator;
  }
};

/// Instances of this class represent the line information for
/// the dwarf line table entries.  Which is created after a machine
/// instruction is assembled and uses an address from a temporary label
/// created at the current address in the current section and the info from
/// the last .loc directive seen as stored in the context.
class MCDwarfLineEntry : public MCDwarfLoc {
  MCSymbol *Label;

private:
  // Allow the default copy constructor and assignment operator to be used
  // for an MCDwarfLineEntry object.

public:
  // Constructor to create an MCDwarfLineEntry given a symbol and the dwarf loc.
  MCDwarfLineEntry(MCSymbol *label, const MCDwarfLoc loc)
      : MCDwarfLoc(loc), Label(label) {}

  MCSymbol *getLabel() const { return Label; }

  // This indicates the line entry is synthesized for an end entry.
  bool IsEndEntry = false;

  // Override the label with the given EndLabel.
  void setEndLabel(MCSymbol *EndLabel) {
    Label = EndLabel;
    IsEndEntry = true;
  }

  // This is called when an instruction is assembled into the specified
  // section and if there is information from the last .loc directive that
  // has yet to have a line entry made for it is made.
  static void make(MCStreamer *MCOS, MCSection *Section);
};

/// Instances of this class represent the line information for a compile
/// unit where machine instructions have been assembled after seeing .loc
/// directives.  This is the information used to build the dwarf line
/// table for a section.
class MCLineSection {
public:
  // Add an entry to this MCLineSection's line entries.
  void addLineEntry(const MCDwarfLineEntry &LineEntry, MCSection *Sec) {
    MCLineDivisions[Sec].push_back(LineEntry);
  }

  // Add an end entry by cloning the last entry, if exists, for the section
  // the given EndLabel belongs to. The label is replaced by the given EndLabel.
  void addEndEntry(MCSymbol *EndLabel);

  using MCDwarfLineEntryCollection = std::vector<MCDwarfLineEntry>;
  using iterator = MCDwarfLineEntryCollection::iterator;
  using const_iterator = MCDwarfLineEntryCollection::const_iterator;
  using MCLineDivisionMap = MapVector<MCSection *, MCDwarfLineEntryCollection>;

private:
  // A collection of MCDwarfLineEntry for each section.
  MCLineDivisionMap MCLineDivisions;

public:
  // Returns the collection of MCDwarfLineEntry for a given Compile Unit ID.
  const MCLineDivisionMap &getMCLineEntries() const {
    return MCLineDivisions;
  }
};

struct MCDwarfLineTableParams {
  /// First special line opcode - leave room for the standard opcodes.
  /// Note: If you want to change this, you'll have to update the
  /// "StandardOpcodeLengths" table that is emitted in
  /// \c Emit().
  uint8_t DWARF2LineOpcodeBase = 13;
  /// Minimum line offset in a special line info. opcode.  The value
  /// -5 was chosen to give a reasonable range of values.
  int8_t DWARF2LineBase = -5;
  /// Range of line offsets in a special line info. opcode.
  uint8_t DWARF2LineRange = 14;
};

struct MCDwarfLineTableHeader {
  MCSymbol *Label = nullptr;
  SmallVector<std::string, 3> MCDwarfDirs;
  SmallVector<MCDwarfFile, 3> MCDwarfFiles;
  StringMap<unsigned> SourceIdMap;
  std::string CompilationDir;
  MCDwarfFile RootFile;
  bool HasAnySource = false;

private:
  bool HasAllMD5 = true;
  bool HasAnyMD5 = false;

public:
  MCDwarfLineTableHeader() = default;

  Expected<unsigned> tryGetFile(StringRef &Directory, StringRef &FileName,
                                std::optional<MD5::MD5Result> Checksum,
                                std::optional<StringRef> Source,
                                uint16_t DwarfVersion, unsigned FileNumber = 0);
  std::pair<MCSymbol *, MCSymbol *>
  Emit(MCStreamer *MCOS, MCDwarfLineTableParams Params,
       std::optional<MCDwarfLineStr> &LineStr) const;
  std::pair<MCSymbol *, MCSymbol *>
  Emit(MCStreamer *MCOS, MCDwarfLineTableParams Params,
       ArrayRef<char> SpecialOpcodeLengths,
       std::optional<MCDwarfLineStr> &LineStr) const;
  void resetMD5Usage() {
    HasAllMD5 = true;
    HasAnyMD5 = false;
  }
  void trackMD5Usage(bool MD5Used) {
    HasAllMD5 &= MD5Used;
    HasAnyMD5 |= MD5Used;
  }
  bool isMD5UsageConsistent() const {
    return MCDwarfFiles.empty() || (HasAllMD5 == HasAnyMD5);
  }

  void setRootFile(StringRef Directory, StringRef FileName,
                   std::optional<MD5::MD5Result> Checksum,
                   std::optional<StringRef> Source) {
    CompilationDir = std::string(Directory);
    RootFile.Name = std::string(FileName);
    RootFile.DirIndex = 0;
    RootFile.Checksum = Checksum;
    RootFile.Source = Source;
    trackMD5Usage(Checksum.has_value());
    HasAnySource |= Source.has_value();
  }

  void resetFileTable() {
    MCDwarfDirs.clear();
    MCDwarfFiles.clear();
    RootFile.Name.clear();
    resetMD5Usage();
    HasAnySource = false;
  }

private:
  void emitV2FileDirTables(MCStreamer *MCOS) const;
  void emitV5FileDirTables(MCStreamer *MCOS,
                           std::optional<MCDwarfLineStr> &LineStr) const;
};

class MCDwarfDwoLineTable {
  MCDwarfLineTableHeader Header;
  bool HasSplitLineTable = false;

public:
  void maybeSetRootFile(StringRef Directory, StringRef FileName,
                        std::optional<MD5::MD5Result> Checksum,
                        std::optional<StringRef> Source) {
    if (!Header.RootFile.Name.empty())
      return;
    Header.setRootFile(Directory, FileName, Checksum, Source);
  }

  unsigned getFile(StringRef Directory, StringRef FileName,
                   std::optional<MD5::MD5Result> Checksum,
                   uint16_t DwarfVersion, std::optional<StringRef> Source) {
    HasSplitLineTable = true;
    return cantFail(Header.tryGetFile(Directory, FileName, Checksum, Source,
                                      DwarfVersion));
  }

  void Emit(MCStreamer &MCOS, MCDwarfLineTableParams Params,
            MCSection *Section) const;
};

class MCDwarfLineTable {
  MCDwarfLineTableHeader Header;
  MCLineSection MCLineSections;

public:
  // This emits the Dwarf file and the line tables for all Compile Units.
  static void emit(MCStreamer *MCOS, MCDwarfLineTableParams Params);

  // This emits the Dwarf file and the line tables for a given Compile Unit.
  void emitCU(MCStreamer *MCOS, MCDwarfLineTableParams Params,
              std::optional<MCDwarfLineStr> &LineStr) const;

  // This emits a single line table associated with a given Section.
  static void
  emitOne(MCStreamer *MCOS, MCSection *Section,
          const MCLineSection::MCDwarfLineEntryCollection &LineEntries);

  Expected<unsigned> tryGetFile(StringRef &Directory, StringRef &FileName,
                                std::optional<MD5::MD5Result> Checksum,
                                std::optional<StringRef> Source,
                                uint16_t DwarfVersion, unsigned FileNumber = 0);
  unsigned getFile(StringRef &Directory, StringRef &FileName,
                   std::optional<MD5::MD5Result> Checksum,
                   std::optional<StringRef> Source, uint16_t DwarfVersion,
                   unsigned FileNumber = 0) {
    return cantFail(tryGetFile(Directory, FileName, Checksum, Source,
                               DwarfVersion, FileNumber));
  }

  void setRootFile(StringRef Directory, StringRef FileName,
                   std::optional<MD5::MD5Result> Checksum,
                   std::optional<StringRef> Source) {
    Header.CompilationDir = std::string(Directory);
    Header.RootFile.Name = std::string(FileName);
    Header.RootFile.DirIndex = 0;
    Header.RootFile.Checksum = Checksum;
    Header.RootFile.Source = Source;
    Header.trackMD5Usage(Checksum.has_value());
    Header.HasAnySource |= Source.has_value();
  }

  void resetFileTable() { Header.resetFileTable(); }

  bool hasRootFile() const { return !Header.RootFile.Name.empty(); }

  MCDwarfFile &getRootFile() { return Header.RootFile; }
  const MCDwarfFile &getRootFile() const { return Header.RootFile; }

  // Report whether MD5 usage has been consistent (all-or-none).
  bool isMD5UsageConsistent() const { return Header.isMD5UsageConsistent(); }

  MCSymbol *getLabel() const {
    return Header.Label;
  }

  void setLabel(MCSymbol *Label) {
    Header.Label = Label;
  }

  const SmallVectorImpl<std::string> &getMCDwarfDirs() const {
    return Header.MCDwarfDirs;
  }

  SmallVectorImpl<std::string> &getMCDwarfDirs() {
    return Header.MCDwarfDirs;
  }

  const SmallVectorImpl<MCDwarfFile> &getMCDwarfFiles() const {
    return Header.MCDwarfFiles;
  }

  SmallVectorImpl<MCDwarfFile> &getMCDwarfFiles() {
    return Header.MCDwarfFiles;
  }

  const MCLineSection &getMCLineSections() const {
    return MCLineSections;
  }
  MCLineSection &getMCLineSections() {
    return MCLineSections;
  }
};

class MCDwarfLineAddr {
public:
  /// Utility function to encode a Dwarf pair of LineDelta and AddrDeltas.
  static void encode(MCContext &Context, MCDwarfLineTableParams Params,
                     int64_t LineDelta, uint64_t AddrDelta, SmallVectorImpl<char> &OS);

  /// Utility function to emit the encoding to a streamer.
  static void Emit(MCStreamer *MCOS, MCDwarfLineTableParams Params,
                   int64_t LineDelta, uint64_t AddrDelta);
};

class MCGenDwarfInfo {
public:
  //
  // When generating dwarf for assembly source files this emits the Dwarf
  // sections.
  //
  static void Emit(MCStreamer *MCOS);
};

// When generating dwarf for assembly source files this is the info that is
// needed to be gathered for each symbol that will have a dwarf label.
class MCGenDwarfLabelEntry {
private:
  // Name of the symbol without a leading underbar, if any.
  StringRef Name;
  // The dwarf file number this symbol is in.
  unsigned FileNumber;
  // The line number this symbol is at.
  unsigned LineNumber;
  // The low_pc for the dwarf label is taken from this symbol.
  MCSymbol *Label;

public:
  MCGenDwarfLabelEntry(StringRef name, unsigned fileNumber, unsigned lineNumber,
                       MCSymbol *label)
      : Name(name), FileNumber(fileNumber), LineNumber(lineNumber),
        Label(label) {}

  StringRef getName() const { return Name; }
  unsigned getFileNumber() const { return FileNumber; }
  unsigned getLineNumber() const { return LineNumber; }
  MCSymbol *getLabel() const { return Label; }

  // This is called when label is created when we are generating dwarf for
  // assembly source files.
  static void Make(MCSymbol *Symbol, MCStreamer *MCOS, SourceMgr &SrcMgr,
                   SMLoc &Loc);
};

class MCCFIInstruction {
public:
  enum OpType : uint8_t {
    OpSameValue,
    OpRememberState,
    OpRestoreState,
    OpOffset,
    OpLLVMDefAspaceCfa,
    OpDefCfaRegister,
    OpDefCfaOffset,
    OpDefCfa,
    OpRelOffset,
    OpAdjustCfaOffset,
    OpEscape,
    OpRestore,
    OpUndefined,
    OpRegister,
    OpWindowSave,
    OpNegateRAState,
    OpGnuArgsSize,
    OpLabel,
    OpLLVMRegisterPair,
    OpLLVMVectorRegisters,
    OpLLVMVectorOffset,
    OpLLVMVectorRegisterMask,
  };

  /// Some extra fields used when Operation is OpLLVMRegisterPair.
  struct RegisterPairExtraFields {
    unsigned Reg1, Reg2;
    unsigned Reg1SizeInBits, Reg2SizeInBits;
  };

  struct VectorRegisterWithLane {
    unsigned Register;
    unsigned Lane;
    unsigned SizeInBits;
  };

  /// Some extra fields used when Operation is OpLLVMVectorRegisters.
  struct VectorRegistersExtraFields {
    std::vector<VectorRegisterWithLane> VectorRegisters;
  };

  /// Some extra fields used when Operation is OpLLVMVectorOffset.
  struct VectorOffsetExtraFields {
    unsigned MaskRegister;
    unsigned MaskRegisterSizeInBits;
    unsigned RegisterSizeInBits;
  };

  /// Some extra fields used when Operation is OpLLVMVectorRegisterMask.
  struct VectorRegisterMaskExtraFields {
    unsigned SpillRegister;
    unsigned SpillRegisterLaneSizeInBits;
    unsigned MaskRegister;
    unsigned MaskRegisterSizeInBits;
  };

private:
  MCSymbol *Label;
  union {
    struct {
      unsigned Register;
      int64_t Offset;
    } RI;
    struct {
      unsigned Register;
      int64_t Offset;
      unsigned AddressSpace;
    } RIA;
    struct {
      unsigned Register;
      unsigned Register2;
    } RR;
    MCSymbol *CfiLabel;
  } U;
  OpType Operation;
  SMLoc Loc;
  std::vector<char> Values;
  std::string Comment;

<<<<<<< HEAD
  // FIXME: We could probably save some space and complexity by moving all
  // Operation-specific fields to this variant. Leaving them as-is for now to
  // avoid a diff with upstream.
  std::variant<std::monostate, RegisterPairExtraFields,
               VectorRegistersExtraFields, VectorOffsetExtraFields,
               VectorRegisterMaskExtraFields>
      ExtraFields;

  MCCFIInstruction(OpType Op, MCSymbol *L, unsigned R, int O, SMLoc Loc,
=======
  MCCFIInstruction(OpType Op, MCSymbol *L, unsigned R, int64_t O, SMLoc Loc,
>>>>>>> 3db78fa1
                   StringRef V = "", StringRef Comment = "")
      : Label(L), Operation(Op), Loc(Loc), Values(V.begin(), V.end()),
        Comment(Comment) {
    assert(Op != OpRegister && Op != OpLLVMDefAspaceCfa);
    U.RI = {R, O};
  }
  MCCFIInstruction(OpType Op, MCSymbol *L, unsigned R1, unsigned R2, SMLoc Loc)
      : Label(L), Operation(Op), Loc(Loc) {
    assert(Op == OpRegister);
    U.RR = {R1, R2};
  }
  MCCFIInstruction(OpType Op, MCSymbol *L, unsigned R, int64_t O, unsigned AS,
                   SMLoc Loc)
      : Label(L), Operation(Op), Loc(Loc) {
    assert(Op == OpLLVMDefAspaceCfa);
    U.RIA = {R, O, AS};
  }

  template <class ExtraFieldsTy>
  MCCFIInstruction(OpType Op, MCSymbol *L, unsigned R, int O,
                   ExtraFieldsTy &&ExtraFields, SMLoc Loc)
      : Label(L), Operation(Op), Loc(Loc),
        ExtraFields(std::forward<ExtraFieldsTy>(ExtraFields)) {
    U.RI = {R, O};
  }

  MCCFIInstruction(OpType Op, MCSymbol *L, MCSymbol *CfiLabel, SMLoc Loc)
      : Label(L), Operation(Op), Loc(Loc) {
    assert(Op == OpLabel);
    U.CfiLabel = CfiLabel;
  }

public:
  /// .cfi_def_cfa defines a rule for computing CFA as: take address from
  /// Register and add Offset to it.
  static MCCFIInstruction cfiDefCfa(MCSymbol *L, unsigned Register,
                                    int64_t Offset, SMLoc Loc = {}) {
    return MCCFIInstruction(OpDefCfa, L, Register, Offset, Loc);
  }

  /// .cfi_def_cfa_register modifies a rule for computing CFA. From now
  /// on Register will be used instead of the old one. Offset remains the same.
  static MCCFIInstruction createDefCfaRegister(MCSymbol *L, unsigned Register,
                                               SMLoc Loc = {}) {
    return MCCFIInstruction(OpDefCfaRegister, L, Register, INT64_C(0), Loc);
  }

  /// .cfi_def_cfa_offset modifies a rule for computing CFA. Register
  /// remains the same, but offset is new. Note that it is the absolute offset
  /// that will be added to a defined register to the compute CFA address.
  static MCCFIInstruction cfiDefCfaOffset(MCSymbol *L, int64_t Offset,
                                          SMLoc Loc = {}) {
    return MCCFIInstruction(OpDefCfaOffset, L, 0, Offset, Loc);
  }

  /// .cfi_adjust_cfa_offset Same as .cfi_def_cfa_offset, but
  /// Offset is a relative value that is added/subtracted from the previous
  /// offset.
  static MCCFIInstruction createAdjustCfaOffset(MCSymbol *L, int64_t Adjustment,
                                                SMLoc Loc = {}) {
    return MCCFIInstruction(OpAdjustCfaOffset, L, 0, Adjustment, Loc);
  }

  // FIXME: Update the remaining docs to use the new proposal wording.
  /// .cfi_llvm_def_aspace_cfa defines the rule for computing the CFA to
  /// be the result of evaluating the DWARF operation expression
  /// `DW_OP_constu AS; DW_OP_aspace_bregx R, B` as a location description.
  static MCCFIInstruction createLLVMDefAspaceCfa(MCSymbol *L, unsigned Register,
                                                 int64_t Offset,
                                                 unsigned AddressSpace,
                                                 SMLoc Loc) {
    return MCCFIInstruction(OpLLVMDefAspaceCfa, L, Register, Offset,
                            AddressSpace, Loc);
  }

  /// .cfi_offset Previous value of Register is saved at offset Offset
  /// from CFA.
  static MCCFIInstruction createOffset(MCSymbol *L, unsigned Register,
                                       int64_t Offset, SMLoc Loc = {}) {
    return MCCFIInstruction(OpOffset, L, Register, Offset, Loc);
  }

  /// .cfi_rel_offset Previous value of Register is saved at offset
  /// Offset from the current CFA register. This is transformed to .cfi_offset
  /// using the known displacement of the CFA register from the CFA.
  static MCCFIInstruction createRelOffset(MCSymbol *L, unsigned Register,
                                          int64_t Offset, SMLoc Loc = {}) {
    return MCCFIInstruction(OpRelOffset, L, Register, Offset, Loc);
  }

  /// .cfi_register Previous value of Register1 is saved in
  /// register Register2.
  static MCCFIInstruction createRegister(MCSymbol *L, unsigned Register1,
                                         unsigned Register2, SMLoc Loc = {}) {
    return MCCFIInstruction(OpRegister, L, Register1, Register2, Loc);
  }

  /// .cfi_window_save SPARC register window is saved.
  static MCCFIInstruction createWindowSave(MCSymbol *L, SMLoc Loc = {}) {
    return MCCFIInstruction(OpWindowSave, L, 0, INT64_C(0), Loc);
  }

  /// .cfi_negate_ra_state AArch64 negate RA state.
  static MCCFIInstruction createNegateRAState(MCSymbol *L, SMLoc Loc = {}) {
    return MCCFIInstruction(OpNegateRAState, L, 0, INT64_C(0), Loc);
  }

  /// .cfi_restore says that the rule for Register is now the same as it
  /// was at the beginning of the function, after all initial instructions added
  /// by .cfi_startproc were executed.
  static MCCFIInstruction createRestore(MCSymbol *L, unsigned Register,
                                        SMLoc Loc = {}) {
    return MCCFIInstruction(OpRestore, L, Register, INT64_C(0), Loc);
  }

  /// .cfi_undefined From now on the previous value of Register can't be
  /// restored anymore.
  static MCCFIInstruction createUndefined(MCSymbol *L, unsigned Register,
                                          SMLoc Loc = {}) {
    return MCCFIInstruction(OpUndefined, L, Register, INT64_C(0), Loc);
  }

  /// .cfi_same_value Current value of Register is the same as in the
  /// previous frame. I.e., no restoration is needed.
  static MCCFIInstruction createSameValue(MCSymbol *L, unsigned Register,
                                          SMLoc Loc = {}) {
    return MCCFIInstruction(OpSameValue, L, Register, INT64_C(0), Loc);
  }

  /// .cfi_remember_state Save all current rules for all registers.
  static MCCFIInstruction createRememberState(MCSymbol *L, SMLoc Loc = {}) {
    return MCCFIInstruction(OpRememberState, L, 0, INT64_C(0), Loc);
  }

  /// .cfi_restore_state Restore the previously saved state.
  static MCCFIInstruction createRestoreState(MCSymbol *L, SMLoc Loc = {}) {
    return MCCFIInstruction(OpRestoreState, L, 0, INT64_C(0), Loc);
  }

  /// .cfi_escape Allows the user to add arbitrary bytes to the unwind
  /// info.
  static MCCFIInstruction createEscape(MCSymbol *L, StringRef Vals,
                                       SMLoc Loc = {}, StringRef Comment = "") {
    return MCCFIInstruction(OpEscape, L, 0, 0, Loc, Vals, Comment);
  }

  /// A special wrapper for .cfi_escape that indicates GNU_ARGS_SIZE
  static MCCFIInstruction createGnuArgsSize(MCSymbol *L, int64_t Size,
                                            SMLoc Loc = {}) {
    return MCCFIInstruction(OpGnuArgsSize, L, 0, Size, Loc);
  }

  static MCCFIInstruction createLabel(MCSymbol *L, MCSymbol *CfiLabel,
                                      SMLoc Loc) {
    return MCCFIInstruction(OpLabel, L, CfiLabel, Loc);
  }

  /// .cfi_llvm_register_pair Previous value of Register is saved in R1:R2.
  static MCCFIInstruction
  createLLVMRegisterPair(MCSymbol *L, unsigned Register, unsigned R1,
                         unsigned R1SizeInBits, unsigned R2,
                         unsigned R2SizeInBits, SMLoc Loc = {}) {
    RegisterPairExtraFields Extra{R1, R2, R1SizeInBits, R2SizeInBits};
    return MCCFIInstruction(OpLLVMRegisterPair, L, Register, 0, Extra, Loc);
  }

  /// .cfi_llvm_vector_registers Previous value of Register is saved in lanes of
  /// vector registers.
  static MCCFIInstruction
  createLLVMVectorRegisters(MCSymbol *L, unsigned Register,
                            std::vector<VectorRegisterWithLane> VectorRegisters,
                            SMLoc Loc = {}) {
    VectorRegistersExtraFields Extra{std::move(VectorRegisters)};
    return MCCFIInstruction(OpLLVMVectorRegisters, L, Register, 0,
                            std::move(Extra), Loc);
  }

  /// .cfi_llvm_vector_offset Previous value of Register is saved at Offset from
  /// CFA. MaskRegister specifies the active lanes of register.
  static MCCFIInstruction
  createLLVMVectorOffset(MCSymbol *L, unsigned Register,
                         unsigned RegisterSizeInBits, unsigned MaskRegister,
                         unsigned MaskRegisterSizeInBits, int Offset,
                         SMLoc Loc = {}) {
    VectorOffsetExtraFields Extra{MaskRegister, MaskRegisterSizeInBits,
                                  RegisterSizeInBits};
    return MCCFIInstruction(OpLLVMVectorOffset, L, Register, Offset, Extra,
                            Loc);
  }

  /// .cfi_llvm_vector_register_mask Previous value of Register is saved in
  /// SpillRegister, predicated on the value of MaskRegister.
  static MCCFIInstruction createLLVMVectorRegisterMask(
      MCSymbol *L, unsigned Register, unsigned SpillRegister,
      unsigned SpillRegisterLaneSizeInBits, unsigned MaskRegister,
      unsigned MaskRegisterSizeInBits, SMLoc Loc = {}) {
    VectorRegisterMaskExtraFields Extra{
        SpillRegister,
        SpillRegisterLaneSizeInBits,
        MaskRegister,
        MaskRegisterSizeInBits,
    };
    return MCCFIInstruction(OpLLVMVectorRegisterMask, L, Register, 0,
                            std::move(Extra), Loc);
  }

  template <class ExtraFieldsTy> ExtraFieldsTy &getExtraFields() {
    return std::get<ExtraFieldsTy>(ExtraFields);
  }

  template <class ExtraFieldsTy> const ExtraFieldsTy &getExtraFields() const {
    return std::get<ExtraFieldsTy>(ExtraFields);
  }

  OpType getOperation() const { return Operation; }
  MCSymbol *getLabel() const { return Label; }

  unsigned getRegister() const {
    if (Operation == OpRegister)
      return U.RR.Register;
    if (Operation == OpLLVMDefAspaceCfa)
      return U.RIA.Register;
    assert(Operation == OpDefCfa || Operation == OpOffset ||
           Operation == OpRestore || Operation == OpUndefined ||
           Operation == OpSameValue || Operation == OpDefCfaRegister ||
           Operation == OpRelOffset || Operation == OpLLVMVectorRegisters ||
           Operation == OpLLVMRegisterPair || Operation == OpLLVMVectorOffset ||
           Operation == OpLLVMVectorRegisterMask);
    return U.RI.Register;
  }

  unsigned getRegister2() const {
    assert(Operation == OpRegister);
    return U.RR.Register2;
  }

  unsigned getAddressSpace() const {
    assert(Operation == OpLLVMDefAspaceCfa);
    return U.RIA.AddressSpace;
  }

  int64_t getOffset() const {
    if (Operation == OpLLVMDefAspaceCfa)
      return U.RIA.Offset;
    assert(Operation == OpDefCfa || Operation == OpOffset ||
           Operation == OpRelOffset || Operation == OpDefCfaOffset ||
           Operation == OpAdjustCfaOffset || Operation == OpGnuArgsSize ||
           Operation == OpLLVMVectorOffset);
    return U.RI.Offset;
  }

  MCSymbol *getCfiLabel() const {
    assert(Operation == OpLabel);
    return U.CfiLabel;
  }

  StringRef getValues() const {
    assert(Operation == OpEscape);
    return StringRef(&Values[0], Values.size());
  }

  StringRef getComment() const { return Comment; }
  SMLoc getLoc() const { return Loc; }

  /// Replaces in place all references to FromReg with ToReg.
  void replaceRegister(unsigned FromReg, unsigned ToReg);
};

struct MCDwarfFrameInfo {
  MCDwarfFrameInfo() = default;

  MCSymbol *Begin = nullptr;
  MCSymbol *End = nullptr;
  const MCSymbol *Personality = nullptr;
  const MCSymbol *Lsda = nullptr;
  std::vector<MCCFIInstruction> Instructions;
  unsigned CurrentCfaRegister = 0;
  unsigned PersonalityEncoding = 0;
  unsigned LsdaEncoding = 0;
  uint64_t CompactUnwindEncoding = 0;
  bool IsSignalFrame = false;
  bool IsSimple = false;
  unsigned RAReg = static_cast<unsigned>(INT_MAX);
  bool IsBKeyFrame = false;
  bool IsMTETaggedFrame = false;
};

class MCDwarfFrameEmitter {
public:
  //
  // This emits the frame info section.
  //
  static void Emit(MCObjectStreamer &streamer, MCAsmBackend *MAB, bool isEH);
  static void encodeAdvanceLoc(MCContext &Context, uint64_t AddrDelta,
                               SmallVectorImpl<char> &OS);
};

} // end namespace llvm

#endif // LLVM_MC_MCDWARF_H<|MERGE_RESOLUTION|>--- conflicted
+++ resolved
@@ -563,7 +563,6 @@
   std::vector<char> Values;
   std::string Comment;
 
-<<<<<<< HEAD
   // FIXME: We could probably save some space and complexity by moving all
   // Operation-specific fields to this variant. Leaving them as-is for now to
   // avoid a diff with upstream.
@@ -572,10 +571,7 @@
                VectorRegisterMaskExtraFields>
       ExtraFields;
 
-  MCCFIInstruction(OpType Op, MCSymbol *L, unsigned R, int O, SMLoc Loc,
-=======
   MCCFIInstruction(OpType Op, MCSymbol *L, unsigned R, int64_t O, SMLoc Loc,
->>>>>>> 3db78fa1
                    StringRef V = "", StringRef Comment = "")
       : Label(L), Operation(Op), Loc(Loc), Values(V.begin(), V.end()),
         Comment(Comment) {
