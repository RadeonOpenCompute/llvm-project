//===- Driver.cpp ---------------------------------------------------------===//
//
// Part of the LLVM Project, under the Apache License v2.0 with LLVM Exceptions.
// See https://llvm.org/LICENSE.txt for license information.
// SPDX-License-Identifier: Apache-2.0 WITH LLVM-exception
//
//===----------------------------------------------------------------------===//
//
// The driver drives the entire linking process. It is responsible for
// parsing command line options and doing whatever it is instructed to do.
//
// One notable thing in the LLD's driver when compared to other linkers is
// that the LLD's driver is agnostic on the host operating system.
// Other linkers usually have implicit default values (such as a dynamic
// linker path or library paths) for each host OS.
//
// I don't think implicit default values are useful because they are
// usually explicitly specified by the compiler ctx.driver. They can even
// be harmful when you are doing cross-linking. Therefore, in LLD, we
// simply trust the compiler driver to pass all required options and
// don't try to make effort on our side.
//
//===----------------------------------------------------------------------===//

#include "Driver.h"
#include "Config.h"
#include "ICF.h"
#include "InputFiles.h"
#include "InputSection.h"
#include "LTO.h"
#include "LinkerScript.h"
#include "MarkLive.h"
#include "OutputSections.h"
#include "ScriptParser.h"
#include "SymbolTable.h"
#include "Symbols.h"
#include "SyntheticSections.h"
#include "Target.h"
#include "Writer.h"
#include "lld/Common/Args.h"
#include "lld/Common/CommonLinkerContext.h"
#include "lld/Common/Driver.h"
#include "lld/Common/ErrorHandler.h"
#include "lld/Common/Filesystem.h"
#include "lld/Common/Memory.h"
#include "lld/Common/Strings.h"
#include "lld/Common/TargetOptionsCommandFlags.h"
#include "lld/Common/Version.h"
#include "llvm/ADT/STLExtras.h"
#include "llvm/ADT/SetVector.h"
#include "llvm/ADT/StringExtras.h"
#include "llvm/ADT/StringSwitch.h"
#include "llvm/Config/llvm-config.h"
#include "llvm/LTO/LTO.h"
#include "llvm/Object/Archive.h"
#include "llvm/Object/IRObjectFile.h"
#include "llvm/Remarks/HotnessThresholdParser.h"
#include "llvm/Support/CommandLine.h"
#include "llvm/Support/Compression.h"
#include "llvm/Support/FileSystem.h"
#include "llvm/Support/GlobPattern.h"
#include "llvm/Support/LEB128.h"
#include "llvm/Support/Parallel.h"
#include "llvm/Support/Path.h"
#include "llvm/Support/TarWriter.h"
#include "llvm/Support/TargetSelect.h"
#include "llvm/Support/TimeProfiler.h"
#include "llvm/Support/raw_ostream.h"
#include <cstdlib>
#include <tuple>
#include <utility>

using namespace llvm;
using namespace llvm::ELF;
using namespace llvm::object;
using namespace llvm::sys;
using namespace llvm::support;
using namespace lld;
using namespace lld::elf;

ConfigWrapper elf::config;
Ctx elf::ctx;

static void setConfigs(Ctx &ctx, opt::InputArgList &args);
static void readConfigs(Ctx &ctx, opt::InputArgList &args);

void elf::errorOrWarn(const Twine &msg) {
  if (config->noinhibitExec)
    warn(msg);
  else
    error(msg);
}

Ctx::Ctx() : arg(config.c), driver(*this) {}

void Ctx::reset() {
  driver.~LinkerDriver();
  new (&driver) LinkerDriver(*this);
  script = nullptr;
  target = nullptr;

  bufferStart = nullptr;
  mainPart = nullptr;
  tlsPhdr = nullptr;
  out = OutSections{};
  outputSections.clear();
  partitions.clear();

  in.reset();
  sym = ElfSym{};

  memoryBuffers.clear();
  objectFiles.clear();
  sharedFiles.clear();
  binaryFiles.clear();
  bitcodeFiles.clear();
  lazyBitcodeFiles.clear();
  inputSections.clear();
  ehInputSections.clear();

  symAux.clear();
  duplicates.clear();
  nonPrevailingSyms.clear();
  whyExtractRecords.clear();
  backwardReferences.clear();
  auxiliaryFiles.clear();
  tar.reset();
  internalFile = nullptr;
  hasSympart.store(false, std::memory_order_relaxed);
  hasTlsIe.store(false, std::memory_order_relaxed);
  needsTlsLd.store(false, std::memory_order_relaxed);
  scriptSymOrderCounter = 1;
  scriptSymOrder.clear();
  ppc64noTocRelax.clear();
  ltoAllVtablesHaveTypeInfos = false;
}

llvm::raw_fd_ostream Ctx::openAuxiliaryFile(llvm::StringRef filename,
                                            std::error_code &ec) {
  using namespace llvm::sys::fs;
  OpenFlags flags =
      auxiliaryFiles.insert(filename).second ? OF_None : OF_Append;
  return {filename, ec, flags};
}

namespace lld {
namespace elf {
bool link(ArrayRef<const char *> args, llvm::raw_ostream &stdoutOS,
          llvm::raw_ostream &stderrOS, bool exitEarly, bool disableOutput) {
  // This driver-specific context will be freed later by unsafeLldMain().
  auto *ctx = new CommonLinkerContext;

  ctx->e.initialize(stdoutOS, stderrOS, exitEarly, disableOutput);
  ctx->e.cleanupCallback = []() {
    elf::ctx.reset();
    elf::ctx.partitions.emplace_back();
    symtab = SymbolTable();

    SharedFile::vernauxNum = 0;
  };
  ctx->e.logName = args::getFilenameWithoutExe(args[0]);
  ctx->e.errorLimitExceededMsg = "too many errors emitted, stopping now (use "
                                 "--error-limit=0 to see all errors)";

  config = ConfigWrapper();

  LinkerScript script;
  elf::ctx.script = &script;
  elf::ctx.symAux.emplace_back();

  elf::ctx.partitions.clear();
  elf::ctx.partitions.emplace_back();

  config->progName = args[0];

  elf::ctx.driver.linkerMain(args);

  return errorCount() == 0;
}
} // namespace elf
} // namespace lld

// Parses a linker -m option.
static std::tuple<ELFKind, uint16_t, uint8_t> parseEmulation(StringRef emul) {
  uint8_t osabi = 0;
  StringRef s = emul;
  if (s.ends_with("_fbsd")) {
    s = s.drop_back(5);
    osabi = ELFOSABI_FREEBSD;
  }

  std::pair<ELFKind, uint16_t> ret =
      StringSwitch<std::pair<ELFKind, uint16_t>>(s)
          .Cases("aarch64elf", "aarch64linux", {ELF64LEKind, EM_AARCH64})
          .Cases("aarch64elfb", "aarch64linuxb", {ELF64BEKind, EM_AARCH64})
          .Cases("armelf", "armelf_linux_eabi", {ELF32LEKind, EM_ARM})
          .Cases("armelfb", "armelfb_linux_eabi", {ELF32BEKind, EM_ARM})
          .Case("elf32_x86_64", {ELF32LEKind, EM_X86_64})
          .Cases("elf32btsmip", "elf32btsmipn32", {ELF32BEKind, EM_MIPS})
          .Cases("elf32ltsmip", "elf32ltsmipn32", {ELF32LEKind, EM_MIPS})
          .Case("elf32lriscv", {ELF32LEKind, EM_RISCV})
          .Cases("elf32ppc", "elf32ppclinux", {ELF32BEKind, EM_PPC})
          .Cases("elf32lppc", "elf32lppclinux", {ELF32LEKind, EM_PPC})
          .Case("elf32loongarch", {ELF32LEKind, EM_LOONGARCH})
          .Case("elf64btsmip", {ELF64BEKind, EM_MIPS})
          .Case("elf64ltsmip", {ELF64LEKind, EM_MIPS})
          .Case("elf64lriscv", {ELF64LEKind, EM_RISCV})
          .Case("elf64ppc", {ELF64BEKind, EM_PPC64})
          .Case("elf64lppc", {ELF64LEKind, EM_PPC64})
          .Cases("elf_amd64", "elf_x86_64", {ELF64LEKind, EM_X86_64})
          .Case("elf_i386", {ELF32LEKind, EM_386})
          .Case("elf_iamcu", {ELF32LEKind, EM_IAMCU})
          .Case("elf64_sparc", {ELF64BEKind, EM_SPARCV9})
          .Case("msp430elf", {ELF32LEKind, EM_MSP430})
          .Case("elf64_amdgpu", {ELF64LEKind, EM_AMDGPU})
          .Case("elf64loongarch", {ELF64LEKind, EM_LOONGARCH})
          .Case("elf64_s390", {ELF64BEKind, EM_S390})
          .Case("hexagonelf", {ELF32LEKind, EM_HEXAGON})
          .Default({ELFNoneKind, EM_NONE});

  if (ret.first == ELFNoneKind)
    error("unknown emulation: " + emul);
  if (ret.second == EM_MSP430)
    osabi = ELFOSABI_STANDALONE;
  else if (ret.second == EM_AMDGPU)
    osabi = ELFOSABI_AMDGPU_HSA;
  return std::make_tuple(ret.first, ret.second, osabi);
}

// Returns slices of MB by parsing MB as an archive file.
// Each slice consists of a member file in the archive.
std::vector<std::pair<MemoryBufferRef, uint64_t>> static getArchiveMembers(
    MemoryBufferRef mb) {
  std::unique_ptr<Archive> file =
      CHECK(Archive::create(mb),
            mb.getBufferIdentifier() + ": failed to parse archive");

  std::vector<std::pair<MemoryBufferRef, uint64_t>> v;
  Error err = Error::success();
  bool addToTar = file->isThin() && ctx.tar;
  for (const Archive::Child &c : file->children(err)) {
    MemoryBufferRef mbref =
        CHECK(c.getMemoryBufferRef(),
              mb.getBufferIdentifier() +
                  ": could not get the buffer for a child of the archive");
    if (addToTar)
      ctx.tar->append(relativeToRoot(check(c.getFullName())),
                      mbref.getBuffer());
    v.push_back(std::make_pair(mbref, c.getChildOffset()));
  }
  if (err)
    fatal(mb.getBufferIdentifier() + ": Archive::children failed: " +
          toString(std::move(err)));

  // Take ownership of memory buffers created for members of thin archives.
  std::vector<std::unique_ptr<MemoryBuffer>> mbs = file->takeThinBuffers();
  std::move(mbs.begin(), mbs.end(), std::back_inserter(ctx.memoryBuffers));

  return v;
}

static bool isBitcode(MemoryBufferRef mb) {
  return identify_magic(mb.getBuffer()) == llvm::file_magic::bitcode;
}

bool LinkerDriver::tryAddFatLTOFile(MemoryBufferRef mb, StringRef archiveName,
                                    uint64_t offsetInArchive, bool lazy) {
  if (!ctx.arg.fatLTOObjects)
    return false;
  Expected<MemoryBufferRef> fatLTOData =
      IRObjectFile::findBitcodeInMemBuffer(mb);
  if (errorToBool(fatLTOData.takeError()))
    return false;
  files.push_back(
      make<BitcodeFile>(*fatLTOData, archiveName, offsetInArchive, lazy));
  return true;
}

// Opens a file and create a file object. Path has to be resolved already.
void LinkerDriver::addFile(StringRef path, bool withLOption) {
  using namespace sys::fs;

  std::optional<MemoryBufferRef> buffer = readFile(path);
  if (!buffer)
    return;
  MemoryBufferRef mbref = *buffer;

  if (ctx.arg.formatBinary) {
    files.push_back(make<BinaryFile>(mbref));
    return;
  }

  switch (identify_magic(mbref.getBuffer())) {
  case file_magic::unknown:
    readLinkerScript(mbref);
    return;
  case file_magic::archive: {
    auto members = getArchiveMembers(mbref);
    if (inWholeArchive) {
      for (const std::pair<MemoryBufferRef, uint64_t> &p : members) {
        if (isBitcode(p.first))
          files.push_back(make<BitcodeFile>(p.first, path, p.second, false));
        else if (!tryAddFatLTOFile(p.first, path, p.second, false))
          files.push_back(createObjFile(p.first, path));
      }
      return;
    }

    archiveFiles.emplace_back(path, members.size());

    // Handle archives and --start-lib/--end-lib using the same code path. This
    // scans all the ELF relocatable object files and bitcode files in the
    // archive rather than just the index file, with the benefit that the
    // symbols are only loaded once. For many projects archives see high
    // utilization rates and it is a net performance win. --start-lib scans
    // symbols in the same order that llvm-ar adds them to the index, so in the
    // common case the semantics are identical. If the archive symbol table was
    // created in a different order, or is incomplete, this strategy has
    // different semantics. Such output differences are considered user error.
    //
    // All files within the archive get the same group ID to allow mutual
    // references for --warn-backrefs.
    bool saved = InputFile::isInGroup;
    InputFile::isInGroup = true;
    for (const std::pair<MemoryBufferRef, uint64_t> &p : members) {
      auto magic = identify_magic(p.first.getBuffer());
      if (magic == file_magic::elf_relocatable) {
        if (!tryAddFatLTOFile(p.first, path, p.second, true))
          files.push_back(createObjFile(p.first, path, true));
      } else if (magic == file_magic::bitcode)
        files.push_back(make<BitcodeFile>(p.first, path, p.second, true));
      else
        warn(path + ": archive member '" + p.first.getBufferIdentifier() +
             "' is neither ET_REL nor LLVM bitcode");
    }
    InputFile::isInGroup = saved;
    if (!saved)
      ++InputFile::nextGroupId;
    return;
  }
  case file_magic::elf_shared_object: {
    if (ctx.arg.isStatic) {
      error("attempted static link of dynamic object " + path);
      return;
    }

    // Shared objects are identified by soname. soname is (if specified)
    // DT_SONAME and falls back to filename. If a file was specified by -lfoo,
    // the directory part is ignored. Note that path may be a temporary and
    // cannot be stored into SharedFile::soName.
    path = mbref.getBufferIdentifier();
    auto *f =
        make<SharedFile>(mbref, withLOption ? path::filename(path) : path);
    f->init();
    files.push_back(f);
    return;
  }
  case file_magic::bitcode:
    files.push_back(make<BitcodeFile>(mbref, "", 0, inLib));
    break;
  case file_magic::elf_relocatable:
    if (!tryAddFatLTOFile(mbref, "", 0, inLib))
      files.push_back(createObjFile(mbref, "", inLib));
    break;
  default:
    error(path + ": unknown file type");
  }
}

// Add a given library by searching it from input search paths.
void LinkerDriver::addLibrary(StringRef name) {
  if (std::optional<std::string> path = searchLibrary(name))
    addFile(saver().save(*path), /*withLOption=*/true);
  else
    error("unable to find library -l" + name, ErrorTag::LibNotFound, {name});
}

// This function is called on startup. We need this for LTO since
// LTO calls LLVM functions to compile bitcode files to native code.
// Technically this can be delayed until we read bitcode files, but
// we don't bother to do lazily because the initialization is fast.
static void initLLVM() {
  InitializeAllTargets();
  InitializeAllTargetMCs();
  InitializeAllAsmPrinters();
  InitializeAllAsmParsers();
}

// Some command line options or some combinations of them are not allowed.
// This function checks for such errors.
static void checkOptions(Ctx &ctx) {
  // The MIPS ABI as of 2016 does not support the GNU-style symbol lookup
  // table which is a relatively new feature.
  if (ctx.arg.emachine == EM_MIPS && ctx.arg.gnuHash)
    error("the .gnu.hash section is not compatible with the MIPS target");

  if (ctx.arg.emachine == EM_ARM) {
    if (!ctx.arg.cmseImplib) {
      if (!ctx.arg.cmseInputLib.empty())
        error("--in-implib may not be used without --cmse-implib");
      if (!ctx.arg.cmseOutputLib.empty())
        error("--out-implib may not be used without --cmse-implib");
    }
  } else {
    if (ctx.arg.cmseImplib)
      error("--cmse-implib is only supported on ARM targets");
    if (!ctx.arg.cmseInputLib.empty())
      error("--in-implib is only supported on ARM targets");
    if (!ctx.arg.cmseOutputLib.empty())
      error("--out-implib is only supported on ARM targets");
  }

  if (ctx.arg.fixCortexA53Errata843419 && ctx.arg.emachine != EM_AARCH64)
    error("--fix-cortex-a53-843419 is only supported on AArch64 targets");

  if (ctx.arg.fixCortexA8 && ctx.arg.emachine != EM_ARM)
    error("--fix-cortex-a8 is only supported on ARM targets");

  if (ctx.arg.armBe8 && ctx.arg.emachine != EM_ARM)
    error("--be8 is only supported on ARM targets");

  if (ctx.arg.fixCortexA8 && !ctx.arg.isLE)
    error("--fix-cortex-a8 is not supported on big endian targets");

  if (ctx.arg.tocOptimize && ctx.arg.emachine != EM_PPC64)
    error("--toc-optimize is only supported on PowerPC64 targets");

  if (ctx.arg.pcRelOptimize && ctx.arg.emachine != EM_PPC64)
    error("--pcrel-optimize is only supported on PowerPC64 targets");

  if (ctx.arg.relaxGP && ctx.arg.emachine != EM_RISCV)
    error("--relax-gp is only supported on RISC-V targets");

  if (ctx.arg.pie && ctx.arg.shared)
    error("-shared and -pie may not be used together");

  if (!ctx.arg.shared && !ctx.arg.filterList.empty())
    error("-F may not be used without -shared");

  if (!ctx.arg.shared && !ctx.arg.auxiliaryList.empty())
    error("-f may not be used without -shared");

  if (ctx.arg.strip == StripPolicy::All && ctx.arg.emitRelocs)
    error("--strip-all and --emit-relocs may not be used together");

  if (ctx.arg.zText && ctx.arg.zIfuncNoplt)
    error("-z text and -z ifunc-noplt may not be used together");

  if (ctx.arg.relocatable) {
    if (ctx.arg.shared)
      error("-r and -shared may not be used together");
    if (ctx.arg.gdbIndex)
      error("-r and --gdb-index may not be used together");
    if (ctx.arg.icf != ICFLevel::None)
      error("-r and --icf may not be used together");
    if (ctx.arg.pie)
      error("-r and -pie may not be used together");
    if (ctx.arg.exportDynamic)
      error("-r and --export-dynamic may not be used together");
    if (ctx.arg.debugNames)
      error("-r and --debug-names may not be used together");
    if (!ctx.arg.zSectionHeader)
      error("-r and -z nosectionheader may not be used together");
  }

  if (ctx.arg.executeOnly) {
    if (ctx.arg.emachine != EM_AARCH64)
      error("--execute-only is only supported on AArch64 targets");

    if (ctx.arg.singleRoRx && !ctx.script->hasSectionsCommand)
      error("--execute-only and --no-rosegment cannot be used together");
  }

  if (ctx.arg.zRetpolineplt && ctx.arg.zForceIbt)
    error("-z force-ibt may not be used with -z retpolineplt");

  if (ctx.arg.emachine != EM_AARCH64) {
    if (ctx.arg.zPacPlt)
      error("-z pac-plt only supported on AArch64");
    if (ctx.arg.zForceBti)
      error("-z force-bti only supported on AArch64");
    if (ctx.arg.zBtiReport != "none")
      error("-z bti-report only supported on AArch64");
    if (ctx.arg.zPauthReport != "none")
      error("-z pauth-report only supported on AArch64");
    if (ctx.arg.zGcsReport != "none")
      error("-z gcs-report only supported on AArch64");
    if (ctx.arg.zGcs != GcsPolicy::Implicit)
      error("-z gcs only supported on AArch64");
  }

  if (ctx.arg.emachine != EM_386 && ctx.arg.emachine != EM_X86_64 &&
      ctx.arg.zCetReport != "none")
    error("-z cet-report only supported on X86 and X86_64");
}

static const char *getReproduceOption(opt::InputArgList &args) {
  if (auto *arg = args.getLastArg(OPT_reproduce))
    return arg->getValue();
  return getenv("LLD_REPRODUCE");
}

static bool hasZOption(opt::InputArgList &args, StringRef key) {
  bool ret = false;
  for (auto *arg : args.filtered(OPT_z))
    if (key == arg->getValue()) {
      ret = true;
      arg->claim();
    }
  return ret;
}

static bool getZFlag(opt::InputArgList &args, StringRef k1, StringRef k2,
                     bool defaultValue) {
  for (auto *arg : args.filtered(OPT_z)) {
    StringRef v = arg->getValue();
    if (k1 == v)
      defaultValue = true;
    else if (k2 == v)
      defaultValue = false;
    else
      continue;
    arg->claim();
  }
  return defaultValue;
}

static SeparateSegmentKind getZSeparate(opt::InputArgList &args) {
  auto ret = SeparateSegmentKind::None;
  for (auto *arg : args.filtered(OPT_z)) {
    StringRef v = arg->getValue();
    if (v == "noseparate-code")
      ret = SeparateSegmentKind::None;
    else if (v == "separate-code")
      ret = SeparateSegmentKind::Code;
    else if (v == "separate-loadable-segments")
      ret = SeparateSegmentKind::Loadable;
    else
      continue;
    arg->claim();
  }
  return ret;
}

static GnuStackKind getZGnuStack(opt::InputArgList &args) {
  auto ret = GnuStackKind::NoExec;
  for (auto *arg : args.filtered(OPT_z)) {
    StringRef v = arg->getValue();
    if (v == "execstack")
      ret = GnuStackKind::Exec;
    else if (v == "noexecstack")
      ret = GnuStackKind::NoExec;
    else if (v == "nognustack")
      ret = GnuStackKind::None;
    else
      continue;
    arg->claim();
  }
  return ret;
}

static uint8_t getZStartStopVisibility(opt::InputArgList &args) {
  uint8_t ret = STV_PROTECTED;
  for (auto *arg : args.filtered(OPT_z)) {
    std::pair<StringRef, StringRef> kv = StringRef(arg->getValue()).split('=');
    if (kv.first == "start-stop-visibility") {
      arg->claim();
      if (kv.second == "default")
        ret = STV_DEFAULT;
      else if (kv.second == "internal")
        ret = STV_INTERNAL;
      else if (kv.second == "hidden")
        ret = STV_HIDDEN;
      else if (kv.second == "protected")
        ret = STV_PROTECTED;
      else
        error("unknown -z start-stop-visibility= value: " +
              StringRef(kv.second));
    }
  }
  return ret;
}

static GcsPolicy getZGcs(opt::InputArgList &args) {
  GcsPolicy ret = GcsPolicy::Implicit;
  for (auto *arg : args.filtered(OPT_z)) {
    std::pair<StringRef, StringRef> kv = StringRef(arg->getValue()).split('=');
    if (kv.first == "gcs") {
      arg->claim();
      if (kv.second == "implicit")
        ret = GcsPolicy::Implicit;
      else if (kv.second == "never")
        ret = GcsPolicy::Never;
      else if (kv.second == "always")
        ret = GcsPolicy::Always;
      else
        error("unknown -z gcs= value: " + kv.second);
    }
  }
  return ret;
}

// Report a warning for an unknown -z option.
static void checkZOptions(opt::InputArgList &args) {
  // This function is called before getTarget(), when certain options are not
  // initialized yet. Claim them here.
  args::getZOptionValue(args, OPT_z, "max-page-size", 0);
  args::getZOptionValue(args, OPT_z, "common-page-size", 0);
  getZFlag(args, "rel", "rela", false);
  for (auto *arg : args.filtered(OPT_z))
    if (!arg->isClaimed())
      warn("unknown -z value: " + StringRef(arg->getValue()));
}

constexpr const char *saveTempsValues[] = {
    "resolution", "preopt",     "promote", "internalize",  "import",
    "opt",        "precodegen", "prelink", "combinedindex", "asm" };

LinkerDriver::LinkerDriver(Ctx &ctx) : ctx(ctx) {}

void LinkerDriver::linkerMain(ArrayRef<const char *> argsArr) {
  ELFOptTable parser;
  opt::InputArgList args = parser.parse(argsArr.slice(1));

  // Interpret these flags early because error()/warn() depend on them.
  errorHandler().errorLimit = args::getInteger(args, OPT_error_limit, 20);
  errorHandler().fatalWarnings =
      args.hasFlag(OPT_fatal_warnings, OPT_no_fatal_warnings, false) &&
      !args.hasArg(OPT_no_warnings);
  errorHandler().suppressWarnings = args.hasArg(OPT_no_warnings);

  // Handle -help
  if (args.hasArg(OPT_help)) {
    printHelp();
    return;
  }

  // Handle -v or -version.
  //
  // A note about "compatible with GNU linkers" message: this is a hack for
  // scripts generated by GNU Libtool up to 2021-10 to recognize LLD as
  // a GNU compatible linker. See
  // <https://lists.gnu.org/archive/html/libtool/2017-01/msg00007.html>.
  //
  // This is somewhat ugly hack, but in reality, we had no choice other
  // than doing this. Considering the very long release cycle of Libtool,
  // it is not easy to improve it to recognize LLD as a GNU compatible
  // linker in a timely manner. Even if we can make it, there are still a
  // lot of "configure" scripts out there that are generated by old version
  // of Libtool. We cannot convince every software developer to migrate to
  // the latest version and re-generate scripts. So we have this hack.
  if (args.hasArg(OPT_v) || args.hasArg(OPT_version))
    message(getLLDVersion() + " (compatible with GNU linkers)");

  if (const char *path = getReproduceOption(args)) {
    // Note that --reproduce is a debug option so you can ignore it
    // if you are trying to understand the whole picture of the code.
    Expected<std::unique_ptr<TarWriter>> errOrWriter =
        TarWriter::create(path, path::stem(path));
    if (errOrWriter) {
      ctx.tar = std::move(*errOrWriter);
      ctx.tar->append("response.txt", createResponseFile(args));
      ctx.tar->append("version.txt", getLLDVersion() + "\n");
      StringRef ltoSampleProfile = args.getLastArgValue(OPT_lto_sample_profile);
      if (!ltoSampleProfile.empty())
        readFile(ltoSampleProfile);
    } else {
      error("--reproduce: " + toString(errOrWriter.takeError()));
    }
  }

  readConfigs(ctx, args);
  checkZOptions(args);

  // The behavior of -v or --version is a bit strange, but this is
  // needed for compatibility with GNU linkers.
  if (args.hasArg(OPT_v) && !args.hasArg(OPT_INPUT))
    return;
  if (args.hasArg(OPT_version))
    return;

  // Initialize time trace profiler.
  if (ctx.arg.timeTraceEnabled)
    timeTraceProfilerInitialize(ctx.arg.timeTraceGranularity, ctx.arg.progName);

  {
    llvm::TimeTraceScope timeScope("ExecuteLinker");

    initLLVM();
    createFiles(args);
    if (errorCount())
      return;

    inferMachineType();
    setConfigs(ctx, args);
    checkOptions(ctx);
    if (errorCount())
      return;

    invokeELFT(link, args);
  }

  if (ctx.arg.timeTraceEnabled) {
    checkError(timeTraceProfilerWrite(
        args.getLastArgValue(OPT_time_trace_eq).str(), ctx.arg.outputFile));
    timeTraceProfilerCleanup();
  }
}

static std::string getRpath(opt::InputArgList &args) {
  SmallVector<StringRef, 0> v = args::getStrings(args, OPT_rpath);
  return llvm::join(v.begin(), v.end(), ":");
}

// Determines what we should do if there are remaining unresolved
// symbols after the name resolution.
static void setUnresolvedSymbolPolicy(Ctx &ctx, opt::InputArgList &args) {
  UnresolvedPolicy errorOrWarn = args.hasFlag(OPT_error_unresolved_symbols,
                                              OPT_warn_unresolved_symbols, true)
                                     ? UnresolvedPolicy::ReportError
                                     : UnresolvedPolicy::Warn;
  // -shared implies --unresolved-symbols=ignore-all because missing
  // symbols are likely to be resolved at runtime.
  bool diagRegular = !ctx.arg.shared, diagShlib = !ctx.arg.shared;

  for (const opt::Arg *arg : args) {
    switch (arg->getOption().getID()) {
    case OPT_unresolved_symbols: {
      StringRef s = arg->getValue();
      if (s == "ignore-all") {
        diagRegular = false;
        diagShlib = false;
      } else if (s == "ignore-in-object-files") {
        diagRegular = false;
        diagShlib = true;
      } else if (s == "ignore-in-shared-libs") {
        diagRegular = true;
        diagShlib = false;
      } else if (s == "report-all") {
        diagRegular = true;
        diagShlib = true;
      } else {
        error("unknown --unresolved-symbols value: " + s);
      }
      break;
    }
    case OPT_no_undefined:
      diagRegular = true;
      break;
    case OPT_z:
      if (StringRef(arg->getValue()) == "defs")
        diagRegular = true;
      else if (StringRef(arg->getValue()) == "undefs")
        diagRegular = false;
      else
        break;
      arg->claim();
      break;
    case OPT_allow_shlib_undefined:
      diagShlib = false;
      break;
    case OPT_no_allow_shlib_undefined:
      diagShlib = true;
      break;
    }
  }

  ctx.arg.unresolvedSymbols =
      diagRegular ? errorOrWarn : UnresolvedPolicy::Ignore;
  ctx.arg.unresolvedSymbolsInShlib =
      diagShlib ? errorOrWarn : UnresolvedPolicy::Ignore;
}

static Target2Policy getTarget2(opt::InputArgList &args) {
  StringRef s = args.getLastArgValue(OPT_target2, "got-rel");
  if (s == "rel")
    return Target2Policy::Rel;
  if (s == "abs")
    return Target2Policy::Abs;
  if (s == "got-rel")
    return Target2Policy::GotRel;
  error("unknown --target2 option: " + s);
  return Target2Policy::GotRel;
}

static bool isOutputFormatBinary(opt::InputArgList &args) {
  StringRef s = args.getLastArgValue(OPT_oformat, "elf");
  if (s == "binary")
    return true;
  if (!s.starts_with("elf"))
    error("unknown --oformat value: " + s);
  return false;
}

static DiscardPolicy getDiscard(opt::InputArgList &args) {
  auto *arg =
      args.getLastArg(OPT_discard_all, OPT_discard_locals, OPT_discard_none);
  if (!arg)
    return DiscardPolicy::Default;
  if (arg->getOption().getID() == OPT_discard_all)
    return DiscardPolicy::All;
  if (arg->getOption().getID() == OPT_discard_locals)
    return DiscardPolicy::Locals;
  return DiscardPolicy::None;
}

static StringRef getDynamicLinker(Ctx &ctx, opt::InputArgList &args) {
  auto *arg = args.getLastArg(OPT_dynamic_linker, OPT_no_dynamic_linker);
  if (!arg)
    return "";
  if (arg->getOption().getID() == OPT_no_dynamic_linker) {
    // --no-dynamic-linker suppresses undefined weak symbols in .dynsym
    ctx.arg.noDynamicLinker = true;
    return "";
  }
  return arg->getValue();
}

static int getMemtagMode(Ctx &ctx, opt::InputArgList &args) {
  StringRef memtagModeArg = args.getLastArgValue(OPT_android_memtag_mode);
  if (memtagModeArg.empty()) {
    if (ctx.arg.androidMemtagStack)
      warn("--android-memtag-mode is unspecified, leaving "
           "--android-memtag-stack a no-op");
    else if (ctx.arg.androidMemtagHeap)
      warn("--android-memtag-mode is unspecified, leaving "
           "--android-memtag-heap a no-op");
    return ELF::NT_MEMTAG_LEVEL_NONE;
  }

  if (memtagModeArg == "sync")
    return ELF::NT_MEMTAG_LEVEL_SYNC;
  if (memtagModeArg == "async")
    return ELF::NT_MEMTAG_LEVEL_ASYNC;
  if (memtagModeArg == "none")
    return ELF::NT_MEMTAG_LEVEL_NONE;

  error("unknown --android-memtag-mode value: \"" + memtagModeArg +
        "\", should be one of {async, sync, none}");
  return ELF::NT_MEMTAG_LEVEL_NONE;
}

static ICFLevel getICF(opt::InputArgList &args) {
  auto *arg = args.getLastArg(OPT_icf_none, OPT_icf_safe, OPT_icf_all);
  if (!arg || arg->getOption().getID() == OPT_icf_none)
    return ICFLevel::None;
  if (arg->getOption().getID() == OPT_icf_safe)
    return ICFLevel::Safe;
  return ICFLevel::All;
}

static StripPolicy getStrip(opt::InputArgList &args) {
  if (args.hasArg(OPT_relocatable))
    return StripPolicy::None;
  if (!config->zSectionHeader)
    return StripPolicy::All;

  auto *arg = args.getLastArg(OPT_strip_all, OPT_strip_debug);
  if (!arg)
    return StripPolicy::None;
  if (arg->getOption().getID() == OPT_strip_all)
    return StripPolicy::All;
  return StripPolicy::Debug;
}

static uint64_t parseSectionAddress(StringRef s, opt::InputArgList &args,
                                    const opt::Arg &arg) {
  uint64_t va = 0;
  if (s.starts_with("0x"))
    s = s.drop_front(2);
  if (!to_integer(s, va, 16))
    error("invalid argument: " + arg.getAsString(args));
  return va;
}

static StringMap<uint64_t> getSectionStartMap(opt::InputArgList &args) {
  StringMap<uint64_t> ret;
  for (auto *arg : args.filtered(OPT_section_start)) {
    StringRef name;
    StringRef addr;
    std::tie(name, addr) = StringRef(arg->getValue()).split('=');
    ret[name] = parseSectionAddress(addr, args, *arg);
  }

  if (auto *arg = args.getLastArg(OPT_Ttext))
    ret[".text"] = parseSectionAddress(arg->getValue(), args, *arg);
  if (auto *arg = args.getLastArg(OPT_Tdata))
    ret[".data"] = parseSectionAddress(arg->getValue(), args, *arg);
  if (auto *arg = args.getLastArg(OPT_Tbss))
    ret[".bss"] = parseSectionAddress(arg->getValue(), args, *arg);
  return ret;
}

static SortSectionPolicy getSortSection(opt::InputArgList &args) {
  StringRef s = args.getLastArgValue(OPT_sort_section);
  if (s == "alignment")
    return SortSectionPolicy::Alignment;
  if (s == "name")
    return SortSectionPolicy::Name;
  if (!s.empty())
    error("unknown --sort-section rule: " + s);
  return SortSectionPolicy::Default;
}

static OrphanHandlingPolicy getOrphanHandling(opt::InputArgList &args) {
  StringRef s = args.getLastArgValue(OPT_orphan_handling, "place");
  if (s == "warn")
    return OrphanHandlingPolicy::Warn;
  if (s == "error")
    return OrphanHandlingPolicy::Error;
  if (s != "place")
    error("unknown --orphan-handling mode: " + s);
  return OrphanHandlingPolicy::Place;
}

// Parse --build-id or --build-id=<style>. We handle "tree" as a
// synonym for "sha1" because all our hash functions including
// --build-id=sha1 are actually tree hashes for performance reasons.
static std::pair<BuildIdKind, SmallVector<uint8_t, 0>>
getBuildId(opt::InputArgList &args) {
  auto *arg = args.getLastArg(OPT_build_id);
  if (!arg)
    return {BuildIdKind::None, {}};

  StringRef s = arg->getValue();
  if (s == "fast")
    return {BuildIdKind::Fast, {}};
  if (s == "md5")
    return {BuildIdKind::Md5, {}};
  if (s == "sha1" || s == "tree")
    return {BuildIdKind::Sha1, {}};
  if (s == "uuid")
    return {BuildIdKind::Uuid, {}};
  if (s.starts_with("0x"))
    return {BuildIdKind::Hexstring, parseHex(s.substr(2))};

  if (s != "none")
    error("unknown --build-id style: " + s);
  return {BuildIdKind::None, {}};
}

static std::pair<bool, bool> getPackDynRelocs(opt::InputArgList &args) {
  StringRef s = args.getLastArgValue(OPT_pack_dyn_relocs, "none");
  if (s == "android")
    return {true, false};
  if (s == "relr")
    return {false, true};
  if (s == "android+relr")
    return {true, true};

  if (s != "none")
    error("unknown --pack-dyn-relocs format: " + s);
  return {false, false};
}

static void readCallGraph(MemoryBufferRef mb) {
  // Build a map from symbol name to section
  DenseMap<StringRef, Symbol *> map;
  for (ELFFileBase *file : ctx.objectFiles)
    for (Symbol *sym : file->getSymbols())
      map[sym->getName()] = sym;

  auto findSection = [&](StringRef name) -> InputSectionBase * {
    Symbol *sym = map.lookup(name);
    if (!sym) {
      if (config->warnSymbolOrdering)
        warn(mb.getBufferIdentifier() + ": no such symbol: " + name);
      return nullptr;
    }
    maybeWarnUnorderableSymbol(sym);

    if (Defined *dr = dyn_cast_or_null<Defined>(sym))
      return dyn_cast_or_null<InputSectionBase>(dr->section);
    return nullptr;
  };

  for (StringRef line : args::getLines(mb)) {
    SmallVector<StringRef, 3> fields;
    line.split(fields, ' ');
    uint64_t count;

    if (fields.size() != 3 || !to_integer(fields[2], count)) {
      error(mb.getBufferIdentifier() + ": parse error");
      return;
    }

    if (InputSectionBase *from = findSection(fields[0]))
      if (InputSectionBase *to = findSection(fields[1]))
        config->callGraphProfile[std::make_pair(from, to)] += count;
  }
}

// If SHT_LLVM_CALL_GRAPH_PROFILE and its relocation section exist, returns
// true and populates cgProfile and symbolIndices.
template <class ELFT>
static bool
processCallGraphRelocations(SmallVector<uint32_t, 32> &symbolIndices,
                            ArrayRef<typename ELFT::CGProfile> &cgProfile,
                            ObjFile<ELFT> *inputObj) {
  if (inputObj->cgProfileSectionIndex == SHN_UNDEF)
    return false;

  ArrayRef<Elf_Shdr_Impl<ELFT>> objSections =
      inputObj->template getELFShdrs<ELFT>();
  symbolIndices.clear();
  const ELFFile<ELFT> &obj = inputObj->getObj();
  cgProfile =
      check(obj.template getSectionContentsAsArray<typename ELFT::CGProfile>(
          objSections[inputObj->cgProfileSectionIndex]));

  for (size_t i = 0, e = objSections.size(); i < e; ++i) {
    const Elf_Shdr_Impl<ELFT> &sec = objSections[i];
    if (sec.sh_info == inputObj->cgProfileSectionIndex) {
      if (sec.sh_type == SHT_CREL) {
        auto crels =
            CHECK(obj.crels(sec), "could not retrieve cg profile rela section");
        for (const auto &rel : crels.first)
          symbolIndices.push_back(rel.getSymbol(false));
        for (const auto &rel : crels.second)
          symbolIndices.push_back(rel.getSymbol(false));
        break;
      }
      if (sec.sh_type == SHT_RELA) {
        ArrayRef<typename ELFT::Rela> relas =
            CHECK(obj.relas(sec), "could not retrieve cg profile rela section");
        for (const typename ELFT::Rela &rel : relas)
          symbolIndices.push_back(rel.getSymbol(config->isMips64EL));
        break;
      }
      if (sec.sh_type == SHT_REL) {
        ArrayRef<typename ELFT::Rel> rels =
            CHECK(obj.rels(sec), "could not retrieve cg profile rel section");
        for (const typename ELFT::Rel &rel : rels)
          symbolIndices.push_back(rel.getSymbol(config->isMips64EL));
        break;
      }
    }
  }
  if (symbolIndices.empty())
    warn("SHT_LLVM_CALL_GRAPH_PROFILE exists, but relocation section doesn't");
  return !symbolIndices.empty();
}

template <class ELFT> static void readCallGraphsFromObjectFiles() {
  SmallVector<uint32_t, 32> symbolIndices;
  ArrayRef<typename ELFT::CGProfile> cgProfile;
  for (auto file : ctx.objectFiles) {
    auto *obj = cast<ObjFile<ELFT>>(file);
    if (!processCallGraphRelocations(symbolIndices, cgProfile, obj))
      continue;

    if (symbolIndices.size() != cgProfile.size() * 2)
      fatal("number of relocations doesn't match Weights");

    for (uint32_t i = 0, size = cgProfile.size(); i < size; ++i) {
      const Elf_CGProfile_Impl<ELFT> &cgpe = cgProfile[i];
      uint32_t fromIndex = symbolIndices[i * 2];
      uint32_t toIndex = symbolIndices[i * 2 + 1];
      auto *fromSym = dyn_cast<Defined>(&obj->getSymbol(fromIndex));
      auto *toSym = dyn_cast<Defined>(&obj->getSymbol(toIndex));
      if (!fromSym || !toSym)
        continue;

      auto *from = dyn_cast_or_null<InputSectionBase>(fromSym->section);
      auto *to = dyn_cast_or_null<InputSectionBase>(toSym->section);
      if (from && to)
        config->callGraphProfile[{from, to}] += cgpe.cgp_weight;
    }
  }
}

template <class ELFT>
static void ltoValidateAllVtablesHaveTypeInfos(opt::InputArgList &args) {
  DenseSet<StringRef> typeInfoSymbols;
  SmallSetVector<StringRef, 0> vtableSymbols;
  auto processVtableAndTypeInfoSymbols = [&](StringRef name) {
    if (name.consume_front("_ZTI"))
      typeInfoSymbols.insert(name);
    else if (name.consume_front("_ZTV"))
      vtableSymbols.insert(name);
  };

  // Examine all native symbol tables.
  for (ELFFileBase *f : ctx.objectFiles) {
    using Elf_Sym = typename ELFT::Sym;
    for (const Elf_Sym &s : f->template getGlobalELFSyms<ELFT>()) {
      if (s.st_shndx != SHN_UNDEF) {
        StringRef name = check(s.getName(f->getStringTable()));
        processVtableAndTypeInfoSymbols(name);
      }
    }
  }

  for (SharedFile *f : ctx.sharedFiles) {
    using Elf_Sym = typename ELFT::Sym;
    for (const Elf_Sym &s : f->template getELFSyms<ELFT>()) {
      if (s.st_shndx != SHN_UNDEF) {
        StringRef name = check(s.getName(f->getStringTable()));
        processVtableAndTypeInfoSymbols(name);
      }
    }
  }

  SmallSetVector<StringRef, 0> vtableSymbolsWithNoRTTI;
  for (StringRef s : vtableSymbols)
    if (!typeInfoSymbols.count(s))
      vtableSymbolsWithNoRTTI.insert(s);

  // Remove known safe symbols.
  for (auto *arg : args.filtered(OPT_lto_known_safe_vtables)) {
    StringRef knownSafeName = arg->getValue();
    if (!knownSafeName.consume_front("_ZTV"))
      error("--lto-known-safe-vtables=: expected symbol to start with _ZTV, "
            "but got " +
            knownSafeName);
    Expected<GlobPattern> pat = GlobPattern::create(knownSafeName);
    if (!pat)
      error("--lto-known-safe-vtables=: " + toString(pat.takeError()));
    vtableSymbolsWithNoRTTI.remove_if(
        [&](StringRef s) { return pat->match(s); });
  }

  ctx.ltoAllVtablesHaveTypeInfos = vtableSymbolsWithNoRTTI.empty();
  // Check for unmatched RTTI symbols
  for (StringRef s : vtableSymbolsWithNoRTTI) {
    message(
        "--lto-validate-all-vtables-have-type-infos: RTTI missing for vtable "
        "_ZTV" +
        s + ", --lto-whole-program-visibility disabled");
  }
}

static CGProfileSortKind getCGProfileSortKind(opt::InputArgList &args) {
  StringRef s = args.getLastArgValue(OPT_call_graph_profile_sort, "cdsort");
  if (s == "hfsort")
    return CGProfileSortKind::Hfsort;
  if (s == "cdsort")
    return CGProfileSortKind::Cdsort;
  if (s != "none")
    error("unknown --call-graph-profile-sort= value: " + s);
  return CGProfileSortKind::None;
}

static DebugCompressionType getCompressionType(StringRef s, StringRef option) {
  DebugCompressionType type = StringSwitch<DebugCompressionType>(s)
                                  .Case("zlib", DebugCompressionType::Zlib)
                                  .Case("zstd", DebugCompressionType::Zstd)
                                  .Default(DebugCompressionType::None);
  if (type == DebugCompressionType::None) {
    if (s != "none")
      error("unknown " + option + " value: " + s);
  } else if (const char *reason = compression::getReasonIfUnsupported(
                 compression::formatFor(type))) {
    error(option + ": " + reason);
  }
  return type;
}

static StringRef getAliasSpelling(opt::Arg *arg) {
  if (const opt::Arg *alias = arg->getAlias())
    return alias->getSpelling();
  return arg->getSpelling();
}

static std::pair<StringRef, StringRef> getOldNewOptions(opt::InputArgList &args,
                                                        unsigned id) {
  auto *arg = args.getLastArg(id);
  if (!arg)
    return {"", ""};

  StringRef s = arg->getValue();
  std::pair<StringRef, StringRef> ret = s.split(';');
  if (ret.second.empty())
    error(getAliasSpelling(arg) + " expects 'old;new' format, but got " + s);
  return ret;
}

// Parse options of the form "old;new[;extra]".
static std::tuple<StringRef, StringRef, StringRef>
getOldNewOptionsExtra(opt::InputArgList &args, unsigned id) {
  auto [oldDir, second] = getOldNewOptions(args, id);
  auto [newDir, extraDir] = second.split(';');
  return {oldDir, newDir, extraDir};
}

// Parse the symbol ordering file and warn for any duplicate entries.
static SmallVector<StringRef, 0> getSymbolOrderingFile(MemoryBufferRef mb) {
  SetVector<StringRef, SmallVector<StringRef, 0>> names;
  for (StringRef s : args::getLines(mb))
    if (!names.insert(s) && config->warnSymbolOrdering)
      warn(mb.getBufferIdentifier() + ": duplicate ordered symbol: " + s);

  return names.takeVector();
}

static bool getIsRela(opt::InputArgList &args) {
  // The psABI specifies the default relocation entry format.
  bool rela = is_contained({EM_AARCH64, EM_AMDGPU, EM_HEXAGON, EM_LOONGARCH,
                            EM_PPC, EM_PPC64, EM_RISCV, EM_S390, EM_X86_64},
                           config->emachine);
  // If -z rel or -z rela is specified, use the last option.
  for (auto *arg : args.filtered(OPT_z)) {
    StringRef s(arg->getValue());
    if (s == "rel")
      rela = false;
    else if (s == "rela")
      rela = true;
    else
      continue;
    arg->claim();
  }
  return rela;
}

static void parseClangOption(StringRef opt, const Twine &msg) {
  std::string err;
  raw_string_ostream os(err);

  const char *argv[] = {config->progName.data(), opt.data()};
  if (cl::ParseCommandLineOptions(2, argv, "", &os))
    return;
  error(msg + ": " + StringRef(err).trim());
}

// Checks the parameter of the bti-report and cet-report options.
static bool isValidReportString(StringRef arg) {
  return arg == "none" || arg == "warning" || arg == "error";
}

// Process a remap pattern 'from-glob=to-file'.
static bool remapInputs(StringRef line, const Twine &location) {
  SmallVector<StringRef, 0> fields;
  line.split(fields, '=');
  if (fields.size() != 2 || fields[1].empty()) {
    error(location + ": parse error, not 'from-glob=to-file'");
    return true;
  }
  if (!hasWildcard(fields[0]))
    config->remapInputs[fields[0]] = fields[1];
  else if (Expected<GlobPattern> pat = GlobPattern::create(fields[0]))
    config->remapInputsWildcards.emplace_back(std::move(*pat), fields[1]);
  else {
    error(location + ": " + toString(pat.takeError()) + ": " + fields[0]);
    return true;
  }
  return false;
}

// Initializes Config members by the command line options.
static void readConfigs(Ctx &ctx, opt::InputArgList &args) {
  errorHandler().verbose = args.hasArg(OPT_verbose);
  errorHandler().vsDiagnostics =
      args.hasArg(OPT_visual_studio_diagnostics_format, false);

  ctx.arg.allowMultipleDefinition =
      hasZOption(args, "muldefs") ||
      args.hasFlag(OPT_allow_multiple_definition,
                   OPT_no_allow_multiple_definition, false);
  ctx.arg.androidMemtagHeap =
      args.hasFlag(OPT_android_memtag_heap, OPT_no_android_memtag_heap, false);
  ctx.arg.androidMemtagStack = args.hasFlag(OPT_android_memtag_stack,
                                            OPT_no_android_memtag_stack, false);
  ctx.arg.fatLTOObjects =
      args.hasFlag(OPT_fat_lto_objects, OPT_no_fat_lto_objects, false);
  ctx.arg.androidMemtagMode = getMemtagMode(ctx, args);
  ctx.arg.auxiliaryList = args::getStrings(args, OPT_auxiliary);
  ctx.arg.armBe8 = args.hasArg(OPT_be8);
  if (opt::Arg *arg = args.getLastArg(
          OPT_Bno_symbolic, OPT_Bsymbolic_non_weak_functions,
          OPT_Bsymbolic_functions, OPT_Bsymbolic_non_weak, OPT_Bsymbolic)) {
    if (arg->getOption().matches(OPT_Bsymbolic_non_weak_functions))
      ctx.arg.bsymbolic = BsymbolicKind::NonWeakFunctions;
    else if (arg->getOption().matches(OPT_Bsymbolic_functions))
      ctx.arg.bsymbolic = BsymbolicKind::Functions;
    else if (arg->getOption().matches(OPT_Bsymbolic_non_weak))
      ctx.arg.bsymbolic = BsymbolicKind::NonWeak;
    else if (arg->getOption().matches(OPT_Bsymbolic))
      ctx.arg.bsymbolic = BsymbolicKind::All;
  }
  ctx.arg.callGraphProfileSort = getCGProfileSortKind(args);
  ctx.arg.checkSections =
      args.hasFlag(OPT_check_sections, OPT_no_check_sections, true);
  ctx.arg.chroot = args.getLastArgValue(OPT_chroot);
  if (auto *arg = args.getLastArg(OPT_compress_debug_sections)) {
    ctx.arg.compressDebugSections =
        getCompressionType(arg->getValue(), "--compress-debug-sections");
  }
  ctx.arg.cref = args.hasArg(OPT_cref);
  ctx.arg.optimizeBBJumps =
      args.hasFlag(OPT_optimize_bb_jumps, OPT_no_optimize_bb_jumps, false);
  ctx.arg.debugNames = args.hasFlag(OPT_debug_names, OPT_no_debug_names, false);
  ctx.arg.demangle = args.hasFlag(OPT_demangle, OPT_no_demangle, true);
  ctx.arg.dependencyFile = args.getLastArgValue(OPT_dependency_file);
  ctx.arg.dependentLibraries =
      args.hasFlag(OPT_dependent_libraries, OPT_no_dependent_libraries, true);
  ctx.arg.disableVerify = args.hasArg(OPT_disable_verify);
  ctx.arg.discard = getDiscard(args);
  ctx.arg.dwoDir = args.getLastArgValue(OPT_plugin_opt_dwo_dir_eq);
  ctx.arg.dynamicLinker = getDynamicLinker(ctx, args);
  ctx.arg.ehFrameHdr =
      args.hasFlag(OPT_eh_frame_hdr, OPT_no_eh_frame_hdr, false);
  ctx.arg.emitLLVM = args.hasArg(OPT_lto_emit_llvm);
  ctx.arg.emitRelocs = args.hasArg(OPT_emit_relocs);
  ctx.arg.enableNewDtags =
      args.hasFlag(OPT_enable_new_dtags, OPT_disable_new_dtags, true);
  ctx.arg.enableNonContiguousRegions =
      args.hasArg(OPT_enable_non_contiguous_regions);
  ctx.arg.entry = args.getLastArgValue(OPT_entry);

  errorHandler().errorHandlingScript =
      args.getLastArgValue(OPT_error_handling_script);

  ctx.arg.executeOnly =
      args.hasFlag(OPT_execute_only, OPT_no_execute_only, false);
  ctx.arg.exportDynamic =
      args.hasFlag(OPT_export_dynamic, OPT_no_export_dynamic, false) ||
      args.hasArg(OPT_shared);
  ctx.arg.filterList = args::getStrings(args, OPT_filter);
  ctx.arg.fini = args.getLastArgValue(OPT_fini, "_fini");
  ctx.arg.fixCortexA53Errata843419 =
      args.hasArg(OPT_fix_cortex_a53_843419) && !args.hasArg(OPT_relocatable);
  ctx.arg.cmseImplib = args.hasArg(OPT_cmse_implib);
  ctx.arg.cmseInputLib = args.getLastArgValue(OPT_in_implib);
  ctx.arg.cmseOutputLib = args.getLastArgValue(OPT_out_implib);
  ctx.arg.fixCortexA8 =
      args.hasArg(OPT_fix_cortex_a8) && !args.hasArg(OPT_relocatable);
  ctx.arg.fortranCommon =
      args.hasFlag(OPT_fortran_common, OPT_no_fortran_common, false);
  ctx.arg.gcSections = args.hasFlag(OPT_gc_sections, OPT_no_gc_sections, false);
  ctx.arg.gnuUnique = args.hasFlag(OPT_gnu_unique, OPT_no_gnu_unique, true);
  ctx.arg.gdbIndex = args.hasFlag(OPT_gdb_index, OPT_no_gdb_index, false);
  ctx.arg.icf = getICF(args);
  ctx.arg.ignoreDataAddressEquality =
      args.hasArg(OPT_ignore_data_address_equality);
  ctx.arg.ignoreFunctionAddressEquality =
      args.hasArg(OPT_ignore_function_address_equality);
  ctx.arg.init = args.getLastArgValue(OPT_init, "_init");
  ctx.arg.ltoAAPipeline = args.getLastArgValue(OPT_lto_aa_pipeline);
  ctx.arg.ltoCSProfileGenerate = args.hasArg(OPT_lto_cs_profile_generate);
  ctx.arg.ltoCSProfileFile = args.getLastArgValue(OPT_lto_cs_profile_file);
  ctx.arg.ltoPGOWarnMismatch = args.hasFlag(OPT_lto_pgo_warn_mismatch,
                                            OPT_no_lto_pgo_warn_mismatch, true);
  ctx.arg.ltoDebugPassManager = args.hasArg(OPT_lto_debug_pass_manager);
  ctx.arg.ltoEmitAsm = args.hasArg(OPT_lto_emit_asm);
  ctx.arg.ltoNewPmPasses = args.getLastArgValue(OPT_lto_newpm_passes);
  ctx.arg.ltoWholeProgramVisibility =
      args.hasFlag(OPT_lto_whole_program_visibility,
                   OPT_no_lto_whole_program_visibility, false);
  ctx.arg.ltoValidateAllVtablesHaveTypeInfos =
      args.hasFlag(OPT_lto_validate_all_vtables_have_type_infos,
                   OPT_no_lto_validate_all_vtables_have_type_infos, false);
  ctx.arg.ltoo = args::getInteger(args, OPT_lto_O, 2);
  if (ctx.arg.ltoo > 3)
    error("invalid optimization level for LTO: " + Twine(ctx.arg.ltoo));
  unsigned ltoCgo =
      args::getInteger(args, OPT_lto_CGO, args::getCGOptLevel(ctx.arg.ltoo));
  if (auto level = CodeGenOpt::getLevel(ltoCgo))
    ctx.arg.ltoCgo = *level;
  else
    error("invalid codegen optimization level for LTO: " + Twine(ltoCgo));
  ctx.arg.ltoObjPath = args.getLastArgValue(OPT_lto_obj_path_eq);
  ctx.arg.ltoPartitions = args::getInteger(args, OPT_lto_partitions, 1);
  ctx.arg.ltoSampleProfile = args.getLastArgValue(OPT_lto_sample_profile);
  ctx.arg.ltoBBAddrMap =
      args.hasFlag(OPT_lto_basic_block_address_map,
                   OPT_no_lto_basic_block_address_map, false);
  ctx.arg.ltoBasicBlockSections =
      args.getLastArgValue(OPT_lto_basic_block_sections);
  ctx.arg.ltoUniqueBasicBlockSectionNames =
      args.hasFlag(OPT_lto_unique_basic_block_section_names,
                   OPT_no_lto_unique_basic_block_section_names, false);
  ctx.arg.mapFile = args.getLastArgValue(OPT_Map);
  ctx.arg.mipsGotSize = args::getInteger(args, OPT_mips_got_size, 0xfff0);
  ctx.arg.mergeArmExidx =
      args.hasFlag(OPT_merge_exidx_entries, OPT_no_merge_exidx_entries, true);
  ctx.arg.mmapOutputFile =
      args.hasFlag(OPT_mmap_output_file, OPT_no_mmap_output_file, true);
  ctx.arg.nmagic = args.hasFlag(OPT_nmagic, OPT_no_nmagic, false);
  ctx.arg.noinhibitExec = args.hasArg(OPT_noinhibit_exec);
  ctx.arg.nostdlib = args.hasArg(OPT_nostdlib);
  ctx.arg.oFormatBinary = isOutputFormatBinary(args);
  ctx.arg.omagic = args.hasFlag(OPT_omagic, OPT_no_omagic, false);
  ctx.arg.optRemarksFilename = args.getLastArgValue(OPT_opt_remarks_filename);
  ctx.arg.optStatsFilename = args.getLastArgValue(OPT_plugin_opt_stats_file);

  // Parse remarks hotness threshold. Valid value is either integer or 'auto'.
  if (auto *arg = args.getLastArg(OPT_opt_remarks_hotness_threshold)) {
    auto resultOrErr = remarks::parseHotnessThresholdOption(arg->getValue());
    if (!resultOrErr)
      error(arg->getSpelling() + ": invalid argument '" + arg->getValue() +
            "', only integer or 'auto' is supported");
    else
      ctx.arg.optRemarksHotnessThreshold = *resultOrErr;
  }

  ctx.arg.optRemarksPasses = args.getLastArgValue(OPT_opt_remarks_passes);
  ctx.arg.optRemarksWithHotness = args.hasArg(OPT_opt_remarks_with_hotness);
  ctx.arg.optRemarksFormat = args.getLastArgValue(OPT_opt_remarks_format);
  ctx.arg.optimize = args::getInteger(args, OPT_O, 1);
  ctx.arg.orphanHandling = getOrphanHandling(args);
  ctx.arg.outputFile = args.getLastArgValue(OPT_o);
  ctx.arg.packageMetadata = args.getLastArgValue(OPT_package_metadata);
  ctx.arg.pie = args.hasFlag(OPT_pie, OPT_no_pie, false);
  ctx.arg.printIcfSections =
      args.hasFlag(OPT_print_icf_sections, OPT_no_print_icf_sections, false);
  ctx.arg.printGcSections =
      args.hasFlag(OPT_print_gc_sections, OPT_no_print_gc_sections, false);
  ctx.arg.printMemoryUsage = args.hasArg(OPT_print_memory_usage);
  ctx.arg.printArchiveStats = args.getLastArgValue(OPT_print_archive_stats);
  ctx.arg.printSymbolOrder = args.getLastArgValue(OPT_print_symbol_order);
  ctx.arg.rejectMismatch = !args.hasArg(OPT_no_warn_mismatch);
  ctx.arg.relax = args.hasFlag(OPT_relax, OPT_no_relax, true);
  ctx.arg.relaxGP = args.hasFlag(OPT_relax_gp, OPT_no_relax_gp, false);
  ctx.arg.rpath = getRpath(args);
  ctx.arg.relocatable = args.hasArg(OPT_relocatable);
  ctx.arg.resolveGroups =
      !args.hasArg(OPT_relocatable) || args.hasArg(OPT_force_group_allocation);

  if (args.hasArg(OPT_save_temps)) {
    // --save-temps implies saving all temps.
    for (const char *s : saveTempsValues)
      ctx.arg.saveTempsArgs.insert(s);
  } else {
    llvm::DenseSet<llvm::StringRef> toRemove;
    for (auto *arg : args.filtered(OPT_save_temps_eq)) {
      llvm::DenseSet<llvm::StringRef> *set = &config->saveTempsArgs;
      StringRef s = arg->getValue();
      if (s.consume_front("no-")) {
        set = &toRemove;
      }
      if (llvm::is_contained(saveTempsValues, s))
<<<<<<< HEAD
        set->insert(s);
=======
        ctx.arg.saveTempsArgs.insert(s);
>>>>>>> 2e3c7dbb
      else
        error("unknown --save-temps value: " + s);
    }
    // All subtractive values implies starting with all temps
    if (config->saveTempsArgs.empty() && !toRemove.empty()) {
      for (const char *s : saveTempsValues)
        config->saveTempsArgs.insert(s);
    }
    for (auto rm : toRemove) {
      config->saveTempsArgs.erase(rm);
    }
  }

  ctx.arg.searchPaths = args::getStrings(args, OPT_library_path);
  ctx.arg.sectionStartMap = getSectionStartMap(args);
  ctx.arg.shared = args.hasArg(OPT_shared);
  ctx.arg.singleRoRx = !args.hasFlag(OPT_rosegment, OPT_no_rosegment, true);
  ctx.arg.soName = args.getLastArgValue(OPT_soname);
  ctx.arg.sortSection = getSortSection(args);
  ctx.arg.splitStackAdjustSize =
      args::getInteger(args, OPT_split_stack_adjust_size, 16384);
  ctx.arg.zSectionHeader =
      getZFlag(args, "sectionheader", "nosectionheader", true);
  ctx.arg.strip = getStrip(args); // needs zSectionHeader
  ctx.arg.sysroot = args.getLastArgValue(OPT_sysroot);
  ctx.arg.target1Rel = args.hasFlag(OPT_target1_rel, OPT_target1_abs, false);
  ctx.arg.target2 = getTarget2(args);
  ctx.arg.thinLTOCacheDir = args.getLastArgValue(OPT_thinlto_cache_dir);
  ctx.arg.thinLTOCachePolicy = CHECK(
      parseCachePruningPolicy(args.getLastArgValue(OPT_thinlto_cache_policy)),
      "--thinlto-cache-policy: invalid cache policy");
  ctx.arg.thinLTOEmitImportsFiles = args.hasArg(OPT_thinlto_emit_imports_files);
  ctx.arg.thinLTOEmitIndexFiles = args.hasArg(OPT_thinlto_emit_index_files) ||
                                  args.hasArg(OPT_thinlto_index_only) ||
                                  args.hasArg(OPT_thinlto_index_only_eq);
  ctx.arg.thinLTOIndexOnly = args.hasArg(OPT_thinlto_index_only) ||
                             args.hasArg(OPT_thinlto_index_only_eq);
  ctx.arg.thinLTOIndexOnlyArg = args.getLastArgValue(OPT_thinlto_index_only_eq);
  ctx.arg.thinLTOObjectSuffixReplace =
      getOldNewOptions(args, OPT_thinlto_object_suffix_replace_eq);
  std::tie(ctx.arg.thinLTOPrefixReplaceOld, ctx.arg.thinLTOPrefixReplaceNew,
           ctx.arg.thinLTOPrefixReplaceNativeObject) =
      getOldNewOptionsExtra(args, OPT_thinlto_prefix_replace_eq);
  if (ctx.arg.thinLTOEmitIndexFiles && !ctx.arg.thinLTOIndexOnly) {
    if (args.hasArg(OPT_thinlto_object_suffix_replace_eq))
      error("--thinlto-object-suffix-replace is not supported with "
            "--thinlto-emit-index-files");
    else if (args.hasArg(OPT_thinlto_prefix_replace_eq))
      error("--thinlto-prefix-replace is not supported with "
            "--thinlto-emit-index-files");
  }
  if (!ctx.arg.thinLTOPrefixReplaceNativeObject.empty() &&
      ctx.arg.thinLTOIndexOnlyArg.empty()) {
    error("--thinlto-prefix-replace=old_dir;new_dir;obj_dir must be used with "
          "--thinlto-index-only=");
  }
  ctx.arg.thinLTOModulesToCompile =
      args::getStrings(args, OPT_thinlto_single_module_eq);
  ctx.arg.timeTraceEnabled = args.hasArg(OPT_time_trace_eq);
  ctx.arg.timeTraceGranularity =
      args::getInteger(args, OPT_time_trace_granularity, 500);
<<<<<<< HEAD
  config->trace = args.hasArg(OPT_trace);
  config->undefined = args::getStrings(args, OPT_undefined);
  config->undefinedVersion =
      args.hasFlag(OPT_undefined_version, OPT_no_undefined_version, true);
  config->unique = args.hasArg(OPT_unique);
  config->useAndroidRelrTags = args.hasFlag(
=======
  ctx.arg.trace = args.hasArg(OPT_trace);
  ctx.arg.undefined = args::getStrings(args, OPT_undefined);
  ctx.arg.undefinedVersion =
      args.hasFlag(OPT_undefined_version, OPT_no_undefined_version, false);
  ctx.arg.unique = args.hasArg(OPT_unique);
  ctx.arg.useAndroidRelrTags = args.hasFlag(
>>>>>>> 2e3c7dbb
      OPT_use_android_relr_tags, OPT_no_use_android_relr_tags, false);
  ctx.arg.warnBackrefs =
      args.hasFlag(OPT_warn_backrefs, OPT_no_warn_backrefs, false);
  ctx.arg.warnCommon = args.hasFlag(OPT_warn_common, OPT_no_warn_common, false);
  ctx.arg.warnSymbolOrdering =
      args.hasFlag(OPT_warn_symbol_ordering, OPT_no_warn_symbol_ordering, true);
  ctx.arg.whyExtract = args.getLastArgValue(OPT_why_extract);
  ctx.arg.zCombreloc = getZFlag(args, "combreloc", "nocombreloc", true);
  ctx.arg.zCopyreloc = getZFlag(args, "copyreloc", "nocopyreloc", true);
  ctx.arg.zForceBti = hasZOption(args, "force-bti");
  ctx.arg.zForceIbt = hasZOption(args, "force-ibt");
  ctx.arg.zGcs = getZGcs(args);
  ctx.arg.zGlobal = hasZOption(args, "global");
  ctx.arg.zGnustack = getZGnuStack(args);
  ctx.arg.zHazardplt = hasZOption(args, "hazardplt");
  ctx.arg.zIfuncNoplt = hasZOption(args, "ifunc-noplt");
  ctx.arg.zInitfirst = hasZOption(args, "initfirst");
  ctx.arg.zInterpose = hasZOption(args, "interpose");
  ctx.arg.zKeepTextSectionPrefix = getZFlag(
      args, "keep-text-section-prefix", "nokeep-text-section-prefix", false);
  ctx.arg.zLrodataAfterBss =
      getZFlag(args, "lrodata-after-bss", "nolrodata-after-bss", false);
  ctx.arg.zNodefaultlib = hasZOption(args, "nodefaultlib");
  ctx.arg.zNodelete = hasZOption(args, "nodelete");
  ctx.arg.zNodlopen = hasZOption(args, "nodlopen");
  ctx.arg.zNow = getZFlag(args, "now", "lazy", false);
  ctx.arg.zOrigin = hasZOption(args, "origin");
  ctx.arg.zPacPlt = hasZOption(args, "pac-plt");
  ctx.arg.zRelro = getZFlag(args, "relro", "norelro", true);
  ctx.arg.zRetpolineplt = hasZOption(args, "retpolineplt");
  ctx.arg.zRodynamic = hasZOption(args, "rodynamic");
  ctx.arg.zSeparate = getZSeparate(args);
  ctx.arg.zShstk = hasZOption(args, "shstk");
  ctx.arg.zStackSize = args::getZOptionValue(args, OPT_z, "stack-size", 0);
  ctx.arg.zStartStopGC =
      getZFlag(args, "start-stop-gc", "nostart-stop-gc", true);
  ctx.arg.zStartStopVisibility = getZStartStopVisibility(args);
  ctx.arg.zText = getZFlag(args, "text", "notext", true);
  ctx.arg.zWxneeded = hasZOption(args, "wxneeded");
  setUnresolvedSymbolPolicy(ctx, args);
  ctx.arg.power10Stubs = args.getLastArgValue(OPT_power10_stubs_eq) != "no";

  if (opt::Arg *arg = args.getLastArg(OPT_eb, OPT_el)) {
    if (arg->getOption().matches(OPT_eb))
      ctx.arg.optEB = true;
    else
      ctx.arg.optEL = true;
  }

  for (opt::Arg *arg : args.filtered(OPT_remap_inputs)) {
    StringRef value(arg->getValue());
    remapInputs(value, arg->getSpelling());
  }
  for (opt::Arg *arg : args.filtered(OPT_remap_inputs_file)) {
    StringRef filename(arg->getValue());
    std::optional<MemoryBufferRef> buffer = readFile(filename);
    if (!buffer)
      continue;
    // Parse 'from-glob=to-file' lines, ignoring #-led comments.
    for (auto [lineno, line] : llvm::enumerate(args::getLines(*buffer)))
      if (remapInputs(line, filename + ":" + Twine(lineno + 1)))
        break;
  }

  for (opt::Arg *arg : args.filtered(OPT_shuffle_sections)) {
    constexpr StringRef errPrefix = "--shuffle-sections=: ";
    std::pair<StringRef, StringRef> kv = StringRef(arg->getValue()).split('=');
    if (kv.first.empty() || kv.second.empty()) {
      error(errPrefix + "expected <section_glob>=<seed>, but got '" +
            arg->getValue() + "'");
      continue;
    }
    // Signed so that <section_glob>=-1 is allowed.
    int64_t v;
    if (!to_integer(kv.second, v))
      error(errPrefix + "expected an integer, but got '" + kv.second + "'");
    else if (Expected<GlobPattern> pat = GlobPattern::create(kv.first))
      ctx.arg.shuffleSections.emplace_back(std::move(*pat), uint32_t(v));
    else
      error(errPrefix + toString(pat.takeError()) + ": " + kv.first);
  }

  auto reports = {std::make_pair("bti-report", &ctx.arg.zBtiReport),
                  std::make_pair("cet-report", &ctx.arg.zCetReport),
                  std::make_pair("gcs-report", &ctx.arg.zGcsReport),
                  std::make_pair("pauth-report", &ctx.arg.zPauthReport)};
  for (opt::Arg *arg : args.filtered(OPT_z)) {
    std::pair<StringRef, StringRef> option =
        StringRef(arg->getValue()).split('=');
    for (auto reportArg : reports) {
      if (option.first != reportArg.first)
        continue;
      arg->claim();
      if (!isValidReportString(option.second)) {
        error(Twine("-z ") + reportArg.first + "= parameter " + option.second +
              " is not recognized");
        continue;
      }
      *reportArg.second = option.second;
    }
  }

  for (opt::Arg *arg : args.filtered(OPT_compress_sections)) {
    SmallVector<StringRef, 0> fields;
    StringRef(arg->getValue()).split(fields, '=');
    if (fields.size() != 2 || fields[1].empty()) {
      error(arg->getSpelling() +
            ": parse error, not 'section-glob=[none|zlib|zstd]'");
      continue;
    }
    auto [typeStr, levelStr] = fields[1].split(':');
    auto type = getCompressionType(typeStr, arg->getSpelling());
    unsigned level = 0;
    if (fields[1].size() != typeStr.size() &&
        !llvm::to_integer(levelStr, level)) {
      error(arg->getSpelling() +
            ": expected a non-negative integer compression level, but got '" +
            levelStr + "'");
    }
    if (Expected<GlobPattern> pat = GlobPattern::create(fields[0])) {
      ctx.arg.compressSections.emplace_back(std::move(*pat), type, level);
    } else {
      error(arg->getSpelling() + ": " + toString(pat.takeError()));
      continue;
    }
  }

  for (opt::Arg *arg : args.filtered(OPT_z)) {
    std::pair<StringRef, StringRef> option =
        StringRef(arg->getValue()).split('=');
    if (option.first != "dead-reloc-in-nonalloc")
      continue;
    arg->claim();
    constexpr StringRef errPrefix = "-z dead-reloc-in-nonalloc=: ";
    std::pair<StringRef, StringRef> kv = option.second.split('=');
    if (kv.first.empty() || kv.second.empty()) {
      error(errPrefix + "expected <section_glob>=<value>");
      continue;
    }
    uint64_t v;
    if (!to_integer(kv.second, v))
      error(errPrefix + "expected a non-negative integer, but got '" +
            kv.second + "'");
    else if (Expected<GlobPattern> pat = GlobPattern::create(kv.first))
      ctx.arg.deadRelocInNonAlloc.emplace_back(std::move(*pat), v);
    else
      error(errPrefix + toString(pat.takeError()) + ": " + kv.first);
  }

  cl::ResetAllOptionOccurrences();

  // Parse LTO options.
  if (auto *arg = args.getLastArg(OPT_plugin_opt_mcpu_eq))
    parseClangOption(saver().save("-mcpu=" + StringRef(arg->getValue())),
                     arg->getSpelling());

  for (opt::Arg *arg : args.filtered(OPT_plugin_opt_eq_minus))
    parseClangOption(std::string("-") + arg->getValue(), arg->getSpelling());

  // GCC collect2 passes -plugin-opt=path/to/lto-wrapper with an absolute or
  // relative path. Just ignore. If not ended with "lto-wrapper" (or
  // "lto-wrapper.exe" for GCC cross-compiled for Windows), consider it an
  // unsupported LLVMgold.so option and error.
  for (opt::Arg *arg : args.filtered(OPT_plugin_opt_eq)) {
    StringRef v(arg->getValue());
    if (!v.ends_with("lto-wrapper") && !v.ends_with("lto-wrapper.exe"))
      error(arg->getSpelling() + ": unknown plugin option '" + arg->getValue() +
            "'");
  }

  ctx.arg.passPlugins = args::getStrings(args, OPT_load_pass_plugins);

  // Parse -mllvm options.
  for (const auto *arg : args.filtered(OPT_mllvm)) {
    parseClangOption(arg->getValue(), arg->getSpelling());
    ctx.arg.mllvmOpts.emplace_back(arg->getValue());
  }

  ctx.arg.ltoKind = LtoKind::Default;
  if (auto *arg = args.getLastArg(OPT_lto)) {
    StringRef s = arg->getValue();
    if (s == "thin")
      ctx.arg.ltoKind = LtoKind::UnifiedThin;
    else if (s == "full")
      ctx.arg.ltoKind = LtoKind::UnifiedRegular;
    else if (s == "default")
      ctx.arg.ltoKind = LtoKind::Default;
    else
      error("unknown LTO mode: " + s);
  }

  // --threads= takes a positive integer and provides the default value for
  // --thinlto-jobs=. If unspecified, cap the number of threads since
  // overhead outweighs optimization for used parallel algorithms for the
  // non-LTO parts.
  if (auto *arg = args.getLastArg(OPT_threads)) {
    StringRef v(arg->getValue());
    unsigned threads = 0;
    if (!llvm::to_integer(v, threads, 0) || threads == 0)
      error(arg->getSpelling() + ": expected a positive integer, but got '" +
            arg->getValue() + "'");
    parallel::strategy = hardware_concurrency(threads);
    ctx.arg.thinLTOJobs = v;
  } else if (parallel::strategy.compute_thread_count() > 16) {
    log("set maximum concurrency to 16, specify --threads= to change");
    parallel::strategy = hardware_concurrency(16);
  }
  if (auto *arg = args.getLastArg(OPT_thinlto_jobs_eq))
    ctx.arg.thinLTOJobs = arg->getValue();
  ctx.arg.threadCount = parallel::strategy.compute_thread_count();

  if (ctx.arg.ltoPartitions == 0)
    error("--lto-partitions: number of threads must be > 0");
  if (!get_threadpool_strategy(ctx.arg.thinLTOJobs))
    error("--thinlto-jobs: invalid job count: " + ctx.arg.thinLTOJobs);

  if (ctx.arg.splitStackAdjustSize < 0)
    error("--split-stack-adjust-size: size must be >= 0");

  // The text segment is traditionally the first segment, whose address equals
  // the base address. However, lld places the R PT_LOAD first. -Ttext-segment
  // is an old-fashioned option that does not play well with lld's layout.
  // Suggest --image-base as a likely alternative.
  if (args.hasArg(OPT_Ttext_segment))
    error("-Ttext-segment is not supported. Use --image-base if you "
          "intend to set the base address");

  // Parse ELF{32,64}{LE,BE} and CPU type.
  if (auto *arg = args.getLastArg(OPT_m)) {
    StringRef s = arg->getValue();
    std::tie(ctx.arg.ekind, ctx.arg.emachine, ctx.arg.osabi) =
        parseEmulation(s);
    ctx.arg.mipsN32Abi =
        (s.starts_with("elf32btsmipn32") || s.starts_with("elf32ltsmipn32"));
    ctx.arg.emulation = s;
  }

  // Parse --hash-style={sysv,gnu,both}.
  if (auto *arg = args.getLastArg(OPT_hash_style)) {
    StringRef s = arg->getValue();
    if (s == "sysv")
      ctx.arg.sysvHash = true;
    else if (s == "gnu")
      ctx.arg.gnuHash = true;
    else if (s == "both")
      ctx.arg.sysvHash = ctx.arg.gnuHash = true;
    else
      error("unknown --hash-style: " + s);
  }

  if (args.hasArg(OPT_print_map))
    ctx.arg.mapFile = "-";

  // Page alignment can be disabled by the -n (--nmagic) and -N (--omagic).
  // As PT_GNU_RELRO relies on Paging, do not create it when we have disabled
  // it. Also disable RELRO for -r.
  if (ctx.arg.nmagic || ctx.arg.omagic || ctx.arg.relocatable)
    ctx.arg.zRelro = false;

  std::tie(ctx.arg.buildId, ctx.arg.buildIdVector) = getBuildId(args);

  if (getZFlag(args, "pack-relative-relocs", "nopack-relative-relocs", false)) {
    ctx.arg.relrGlibc = true;
    ctx.arg.relrPackDynRelocs = true;
  } else {
    std::tie(ctx.arg.androidPackDynRelocs, ctx.arg.relrPackDynRelocs) =
        getPackDynRelocs(args);
  }

  if (auto *arg = args.getLastArg(OPT_symbol_ordering_file)){
    if (args.hasArg(OPT_call_graph_ordering_file))
      error("--symbol-ordering-file and --call-graph-order-file "
            "may not be used together");
    if (std::optional<MemoryBufferRef> buffer = readFile(arg->getValue())) {
      ctx.arg.symbolOrderingFile = getSymbolOrderingFile(*buffer);
      // Also need to disable CallGraphProfileSort to prevent
      // LLD order symbols with CGProfile
      ctx.arg.callGraphProfileSort = CGProfileSortKind::None;
    }
  }

  assert(ctx.arg.versionDefinitions.empty());
  ctx.arg.versionDefinitions.push_back(
      {"local", (uint16_t)VER_NDX_LOCAL, {}, {}});
  ctx.arg.versionDefinitions.push_back(
      {"global", (uint16_t)VER_NDX_GLOBAL, {}, {}});

  // If --retain-symbol-file is used, we'll keep only the symbols listed in
  // the file and discard all others.
  if (auto *arg = args.getLastArg(OPT_retain_symbols_file)) {
    ctx.arg.versionDefinitions[VER_NDX_LOCAL].nonLocalPatterns.push_back(
        {"*", /*isExternCpp=*/false, /*hasWildcard=*/true});
    if (std::optional<MemoryBufferRef> buffer = readFile(arg->getValue()))
      for (StringRef s : args::getLines(*buffer))
        ctx.arg.versionDefinitions[VER_NDX_GLOBAL].nonLocalPatterns.push_back(
            {s, /*isExternCpp=*/false, /*hasWildcard=*/false});
  }

  for (opt::Arg *arg : args.filtered(OPT_warn_backrefs_exclude)) {
    StringRef pattern(arg->getValue());
    if (Expected<GlobPattern> pat = GlobPattern::create(pattern))
      ctx.arg.warnBackrefsExclude.push_back(std::move(*pat));
    else
      error(arg->getSpelling() + ": " + toString(pat.takeError()) + ": " +
            pattern);
  }

  // For -no-pie and -pie, --export-dynamic-symbol specifies defined symbols
  // which should be exported. For -shared, references to matched non-local
  // STV_DEFAULT symbols are not bound to definitions within the shared object,
  // even if other options express a symbolic intention: -Bsymbolic,
  // -Bsymbolic-functions (if STT_FUNC), --dynamic-list.
  for (auto *arg : args.filtered(OPT_export_dynamic_symbol))
    ctx.arg.dynamicList.push_back(
        {arg->getValue(), /*isExternCpp=*/false,
         /*hasWildcard=*/hasWildcard(arg->getValue())});

  // --export-dynamic-symbol-list specifies a list of --export-dynamic-symbol
  // patterns. --dynamic-list is --export-dynamic-symbol-list plus -Bsymbolic
  // like semantics.
  ctx.arg.symbolic =
      ctx.arg.bsymbolic == BsymbolicKind::All || args.hasArg(OPT_dynamic_list);
  for (auto *arg :
       args.filtered(OPT_dynamic_list, OPT_export_dynamic_symbol_list))
    if (std::optional<MemoryBufferRef> buffer = readFile(arg->getValue()))
      readDynamicList(*buffer);

  for (auto *arg : args.filtered(OPT_version_script))
    if (std::optional<std::string> path = searchScript(arg->getValue())) {
      if (std::optional<MemoryBufferRef> buffer = readFile(*path))
        readVersionScript(*buffer);
    } else {
      error(Twine("cannot find version script ") + arg->getValue());
    }
}

// Some Config members do not directly correspond to any particular
// command line options, but computed based on other Config values.
// This function initialize such members. See Config.h for the details
// of these values.
static void setConfigs(Ctx &ctx, opt::InputArgList &args) {
  ELFKind k = ctx.arg.ekind;
  uint16_t m = ctx.arg.emachine;

  ctx.arg.copyRelocs = (ctx.arg.relocatable || ctx.arg.emitRelocs);
  ctx.arg.is64 = (k == ELF64LEKind || k == ELF64BEKind);
  ctx.arg.isLE = (k == ELF32LEKind || k == ELF64LEKind);
  ctx.arg.endianness = ctx.arg.isLE ? endianness::little : endianness::big;
  ctx.arg.isMips64EL = (k == ELF64LEKind && m == EM_MIPS);
  ctx.arg.isPic = ctx.arg.pie || ctx.arg.shared;
  ctx.arg.picThunk = args.hasArg(OPT_pic_veneer, ctx.arg.isPic);
  ctx.arg.wordsize = ctx.arg.is64 ? 8 : 4;

  // ELF defines two different ways to store relocation addends as shown below:
  //
  //  Rel: Addends are stored to the location where relocations are applied. It
  //  cannot pack the full range of addend values for all relocation types, but
  //  this only affects relocation types that we don't support emitting as
  //  dynamic relocations (see getDynRel).
  //  Rela: Addends are stored as part of relocation entry.
  //
  // In other words, Rela makes it easy to read addends at the price of extra
  // 4 or 8 byte for each relocation entry.
  //
  // We pick the format for dynamic relocations according to the psABI for each
  // processor, but a contrary choice can be made if the dynamic loader
  // supports.
  ctx.arg.isRela = getIsRela(args);

  // If the output uses REL relocations we must store the dynamic relocation
  // addends to the output sections. We also store addends for RELA relocations
  // if --apply-dynamic-relocs is used.
  // We default to not writing the addends when using RELA relocations since
  // any standard conforming tool can find it in r_addend.
  ctx.arg.writeAddends = args.hasFlag(OPT_apply_dynamic_relocs,
                                      OPT_no_apply_dynamic_relocs, false) ||
                         !ctx.arg.isRela;
  // Validation of dynamic relocation addends is on by default for assertions
  // builds and disabled otherwise. This check is enabled when writeAddends is
  // true.
#ifndef NDEBUG
  bool checkDynamicRelocsDefault = true;
#else
  bool checkDynamicRelocsDefault = false;
#endif
  ctx.arg.checkDynamicRelocs =
      args.hasFlag(OPT_check_dynamic_relocations,
                   OPT_no_check_dynamic_relocations, checkDynamicRelocsDefault);
  ctx.arg.tocOptimize =
      args.hasFlag(OPT_toc_optimize, OPT_no_toc_optimize, m == EM_PPC64);
  ctx.arg.pcRelOptimize =
      args.hasFlag(OPT_pcrel_optimize, OPT_no_pcrel_optimize, m == EM_PPC64);

  if (!args.hasArg(OPT_hash_style)) {
    if (ctx.arg.emachine == EM_MIPS)
      ctx.arg.sysvHash = true;
    else
      ctx.arg.sysvHash = ctx.arg.gnuHash = true;
  }

  // Set default entry point and output file if not specified by command line or
  // linker scripts.
  ctx.arg.warnMissingEntry =
      (!ctx.arg.entry.empty() || (!ctx.arg.shared && !ctx.arg.relocatable));
  if (ctx.arg.entry.empty() && !ctx.arg.relocatable)
    ctx.arg.entry = ctx.arg.emachine == EM_MIPS ? "__start" : "_start";
  if (ctx.arg.outputFile.empty())
    ctx.arg.outputFile = "a.out";

  // Fail early if the output file or map file is not writable. If a user has a
  // long link, e.g. due to a large LTO link, they do not wish to run it and
  // find that it failed because there was a mistake in their command-line.
  {
    llvm::TimeTraceScope timeScope("Create output files");
    if (auto e = tryCreateFile(ctx.arg.outputFile))
      error("cannot open output file " + ctx.arg.outputFile + ": " +
            e.message());
    if (auto e = tryCreateFile(ctx.arg.mapFile))
      error("cannot open map file " + ctx.arg.mapFile + ": " + e.message());
    if (auto e = tryCreateFile(ctx.arg.whyExtract))
      error("cannot open --why-extract= file " + ctx.arg.whyExtract + ": " +
            e.message());
  }
}

static bool isFormatBinary(StringRef s) {
  if (s == "binary")
    return true;
  if (s == "elf" || s == "default")
    return false;
  error("unknown --format value: " + s +
        " (supported formats: elf, default, binary)");
  return false;
}

void LinkerDriver::createFiles(opt::InputArgList &args) {
  llvm::TimeTraceScope timeScope("Load input files");
  // For --{push,pop}-state.
  std::vector<std::tuple<bool, bool, bool>> stack;

  // -r implies -Bstatic and has precedence over -Bdynamic.
  ctx.arg.isStatic = ctx.arg.relocatable;

  // Iterate over argv to process input files and positional arguments.
  std::optional<MemoryBufferRef> defaultScript;
  InputFile::isInGroup = false;
  bool hasInput = false, hasScript = false;
  for (auto *arg : args) {
    switch (arg->getOption().getID()) {
    case OPT_library:
      addLibrary(arg->getValue());
      hasInput = true;
      break;
    case OPT_INPUT:
      addFile(arg->getValue(), /*withLOption=*/false);
      hasInput = true;
      break;
    case OPT_defsym: {
      readDefsym(MemoryBufferRef(arg->getValue(), "--defsym"));
      break;
    }
    case OPT_script:
    case OPT_default_script:
      if (std::optional<std::string> path = searchScript(arg->getValue())) {
        if (std::optional<MemoryBufferRef> mb = readFile(*path)) {
          if (arg->getOption().matches(OPT_default_script)) {
            defaultScript = mb;
          } else {
            readLinkerScript(*mb);
            hasScript = true;
          }
        }
        break;
      }
      error(Twine("cannot find linker script ") + arg->getValue());
      break;
    case OPT_as_needed:
      ctx.arg.asNeeded = true;
      break;
    case OPT_format:
      ctx.arg.formatBinary = isFormatBinary(arg->getValue());
      break;
    case OPT_no_as_needed:
      ctx.arg.asNeeded = false;
      break;
    case OPT_Bstatic:
    case OPT_omagic:
    case OPT_nmagic:
      ctx.arg.isStatic = true;
      break;
    case OPT_Bdynamic:
      if (!ctx.arg.relocatable)
        ctx.arg.isStatic = false;
      break;
    case OPT_whole_archive:
      inWholeArchive = true;
      break;
    case OPT_no_whole_archive:
      inWholeArchive = false;
      break;
    case OPT_just_symbols:
      if (std::optional<MemoryBufferRef> mb = readFile(arg->getValue())) {
        files.push_back(createObjFile(*mb));
        files.back()->justSymbols = true;
      }
      break;
    case OPT_in_implib:
      if (armCmseImpLib)
        error("multiple CMSE import libraries not supported");
      else if (std::optional<MemoryBufferRef> mb = readFile(arg->getValue()))
        armCmseImpLib = createObjFile(*mb);
      break;
    case OPT_start_group:
      if (InputFile::isInGroup)
        error("nested --start-group");
      InputFile::isInGroup = true;
      break;
    case OPT_end_group:
      if (!InputFile::isInGroup)
        error("stray --end-group");
      InputFile::isInGroup = false;
      ++InputFile::nextGroupId;
      break;
    case OPT_start_lib:
      if (inLib)
        error("nested --start-lib");
      if (InputFile::isInGroup)
        error("may not nest --start-lib in --start-group");
      inLib = true;
      InputFile::isInGroup = true;
      break;
    case OPT_end_lib:
      if (!inLib)
        error("stray --end-lib");
      inLib = false;
      InputFile::isInGroup = false;
      ++InputFile::nextGroupId;
      break;
    case OPT_push_state:
      stack.emplace_back(ctx.arg.asNeeded, ctx.arg.isStatic, inWholeArchive);
      break;
    case OPT_pop_state:
      if (stack.empty()) {
        error("unbalanced --push-state/--pop-state");
        break;
      }
      std::tie(ctx.arg.asNeeded, ctx.arg.isStatic, inWholeArchive) =
          stack.back();
      stack.pop_back();
      break;
    }
  }

  if (defaultScript && !hasScript)
    readLinkerScript(*defaultScript);
  if (files.empty() && !hasInput && errorCount() == 0)
    error("no input files");
}

// If -m <machine_type> was not given, infer it from object files.
void LinkerDriver::inferMachineType() {
  if (ctx.arg.ekind != ELFNoneKind)
    return;

  bool inferred = false;
  for (InputFile *f : files) {
    if (f->ekind == ELFNoneKind)
      continue;
    if (!inferred) {
      inferred = true;
      ctx.arg.ekind = f->ekind;
      ctx.arg.emachine = f->emachine;
      ctx.arg.mipsN32Abi = ctx.arg.emachine == EM_MIPS && isMipsN32Abi(f);
    }
    ctx.arg.osabi = f->osabi;
    if (f->osabi != ELFOSABI_NONE)
      return;
  }
  if (!inferred)
    error("target emulation unknown: -m or at least one .o file required");
}

// Parse -z max-page-size=<value>. The default value is defined by
// each target.
static uint64_t getMaxPageSize(Ctx &ctx, opt::InputArgList &args) {
  uint64_t val = args::getZOptionValue(args, OPT_z, "max-page-size",
                                       ctx.target->defaultMaxPageSize);
  if (!isPowerOf2_64(val)) {
    error("max-page-size: value isn't a power of 2");
    return ctx.target->defaultMaxPageSize;
  }
  if (ctx.arg.nmagic || ctx.arg.omagic) {
    if (val != ctx.target->defaultMaxPageSize)
      warn("-z max-page-size set, but paging disabled by omagic or nmagic");
    return 1;
  }
  return val;
}

// Parse -z common-page-size=<value>. The default value is defined by
// each target.
static uint64_t getCommonPageSize(Ctx &ctx, opt::InputArgList &args) {
  uint64_t val = args::getZOptionValue(args, OPT_z, "common-page-size",
                                       ctx.target->defaultCommonPageSize);
  if (!isPowerOf2_64(val)) {
    error("common-page-size: value isn't a power of 2");
    return ctx.target->defaultCommonPageSize;
  }
  if (config->nmagic || config->omagic) {
    if (val != ctx.target->defaultCommonPageSize)
      warn("-z common-page-size set, but paging disabled by omagic or nmagic");
    return 1;
  }
  // commonPageSize can't be larger than maxPageSize.
  if (val > config->maxPageSize)
    val = config->maxPageSize;
  return val;
}

// Parses --image-base option.
static std::optional<uint64_t> getImageBase(Ctx &ctx, opt::InputArgList &args) {
  // Because we are using "Config->maxPageSize" here, this function has to be
  // called after the variable is initialized.
  auto *arg = args.getLastArg(OPT_image_base);
  if (!arg)
    return std::nullopt;

  StringRef s = arg->getValue();
  uint64_t v;
  if (!to_integer(s, v)) {
    error("--image-base: number expected, but got " + s);
    return 0;
  }
  if ((v % ctx.arg.maxPageSize) != 0)
    warn("--image-base: address isn't multiple of page size: " + s);
  return v;
}

// Parses `--exclude-libs=lib,lib,...`.
// The library names may be delimited by commas or colons.
static DenseSet<StringRef> getExcludeLibs(opt::InputArgList &args) {
  DenseSet<StringRef> ret;
  for (auto *arg : args.filtered(OPT_exclude_libs)) {
    StringRef s = arg->getValue();
    for (;;) {
      size_t pos = s.find_first_of(",:");
      if (pos == StringRef::npos)
        break;
      ret.insert(s.substr(0, pos));
      s = s.substr(pos + 1);
    }
    ret.insert(s);
  }
  return ret;
}

// Handles the --exclude-libs option. If a static library file is specified
// by the --exclude-libs option, all public symbols from the archive become
// private unless otherwise specified by version scripts or something.
// A special library name "ALL" means all archive files.
//
// This is not a popular option, but some programs such as bionic libc use it.
static void excludeLibs(opt::InputArgList &args) {
  DenseSet<StringRef> libs = getExcludeLibs(args);
  bool all = libs.count("ALL");

  auto visit = [&](InputFile *file) {
    if (file->archiveName.empty() ||
        !(all || libs.count(path::filename(file->archiveName))))
      return;
    ArrayRef<Symbol *> symbols = file->getSymbols();
    if (isa<ELFFileBase>(file))
      symbols = cast<ELFFileBase>(file)->getGlobalSymbols();
    for (Symbol *sym : symbols)
      if (!sym->isUndefined() && sym->file == file)
        sym->versionId = VER_NDX_LOCAL;
  };

  for (ELFFileBase *file : ctx.objectFiles)
    visit(file);

  for (BitcodeFile *file : ctx.bitcodeFiles)
    visit(file);
}

// Force Sym to be entered in the output.
static void handleUndefined(Ctx &ctx, Symbol *sym, const char *option) {
  // Since a symbol may not be used inside the program, LTO may
  // eliminate it. Mark the symbol as "used" to prevent it.
  sym->isUsedInRegularObj = true;

  if (!sym->isLazy())
    return;
  sym->extract();
  if (!ctx.arg.whyExtract.empty())
    ctx.whyExtractRecords.emplace_back(option, sym->file, *sym);
}

// As an extension to GNU linkers, lld supports a variant of `-u`
// which accepts wildcard patterns. All symbols that match a given
// pattern are handled as if they were given by `-u`.
static void handleUndefinedGlob(Ctx &ctx, StringRef arg) {
  Expected<GlobPattern> pat = GlobPattern::create(arg);
  if (!pat) {
    error("--undefined-glob: " + toString(pat.takeError()) + ": " + arg);
    return;
  }

  // Calling sym->extract() in the loop is not safe because it may add new
  // symbols to the symbol table, invalidating the current iterator.
  SmallVector<Symbol *, 0> syms;
  for (Symbol *sym : symtab.getSymbols())
    if (!sym->isPlaceholder() && pat->match(sym->getName()))
      syms.push_back(sym);

  for (Symbol *sym : syms)
    handleUndefined(ctx, sym, "--undefined-glob");
}

static void handleLibcall(Ctx &ctx, StringRef name) {
  Symbol *sym = symtab.find(name);
  if (sym && sym->isLazy() && isa<BitcodeFile>(sym->file)) {
    if (!ctx.arg.whyExtract.empty())
      ctx.whyExtractRecords.emplace_back("<libcall>", sym->file, *sym);
    sym->extract();
  }
}

static void writeArchiveStats(Ctx &ctx) {
  if (ctx.arg.printArchiveStats.empty())
    return;

  std::error_code ec;
  raw_fd_ostream os = ctx.openAuxiliaryFile(ctx.arg.printArchiveStats, ec);
  if (ec) {
    error("--print-archive-stats=: cannot open " + ctx.arg.printArchiveStats +
          ": " + ec.message());
    return;
  }

  os << "members\textracted\tarchive\n";

  SmallVector<StringRef, 0> archives;
  DenseMap<CachedHashStringRef, unsigned> all, extracted;
  for (ELFFileBase *file : ctx.objectFiles)
    if (file->archiveName.size())
      ++extracted[CachedHashStringRef(file->archiveName)];
  for (BitcodeFile *file : ctx.bitcodeFiles)
    if (file->archiveName.size())
      ++extracted[CachedHashStringRef(file->archiveName)];
  for (std::pair<StringRef, unsigned> f : ctx.driver.archiveFiles) {
    unsigned &v = extracted[CachedHashString(f.first)];
    os << f.second << '\t' << v << '\t' << f.first << '\n';
    // If the archive occurs multiple times, other instances have a count of 0.
    v = 0;
  }
}

static void writeWhyExtract(Ctx &ctx) {
  if (ctx.arg.whyExtract.empty())
    return;

  std::error_code ec;
  raw_fd_ostream os = ctx.openAuxiliaryFile(ctx.arg.whyExtract, ec);
  if (ec) {
    error("cannot open --why-extract= file " + ctx.arg.whyExtract + ": " +
          ec.message());
    return;
  }

  os << "reference\textracted\tsymbol\n";
  for (auto &entry : ctx.whyExtractRecords) {
    os << std::get<0>(entry) << '\t' << toString(std::get<1>(entry)) << '\t'
       << toString(std::get<2>(entry)) << '\n';
  }
}

static void reportBackrefs(Ctx &ctx) {
  for (auto &ref : ctx.backwardReferences) {
    const Symbol &sym = *ref.first;
    std::string to = toString(ref.second.second);
    // Some libraries have known problems and can cause noise. Filter them out
    // with --warn-backrefs-exclude=. The value may look like (for --start-lib)
    // *.o or (archive member) *.a(*.o).
    bool exclude = false;
    for (const llvm::GlobPattern &pat : ctx.arg.warnBackrefsExclude)
      if (pat.match(to)) {
        exclude = true;
        break;
      }
    if (!exclude)
      warn("backward reference detected: " + sym.getName() + " in " +
           toString(ref.second.first) + " refers to " + to);
  }
}

// Handle --dependency-file=<path>. If that option is given, lld creates a
// file at a given path with the following contents:
//
//   <output-file>: <input-file> ...
//
//   <input-file>:
//
// where <output-file> is a pathname of an output file and <input-file>
// ... is a list of pathnames of all input files. `make` command can read a
// file in the above format and interpret it as a dependency info. We write
// phony targets for every <input-file> to avoid an error when that file is
// removed.
//
// This option is useful if you want to make your final executable to depend
// on all input files including system libraries. Here is why.
//
// When you write a Makefile, you usually write it so that the final
// executable depends on all user-generated object files. Normally, you
// don't make your executable to depend on system libraries (such as libc)
// because you don't know the exact paths of libraries, even though system
// libraries that are linked to your executable statically are technically a
// part of your program. By using --dependency-file option, you can make
// lld to dump dependency info so that you can maintain exact dependencies
// easily.
static void writeDependencyFile(Ctx &ctx) {
  std::error_code ec;
  raw_fd_ostream os = ctx.openAuxiliaryFile(ctx.arg.dependencyFile, ec);
  if (ec) {
    error("cannot open " + ctx.arg.dependencyFile + ": " + ec.message());
    return;
  }

  // We use the same escape rules as Clang/GCC which are accepted by Make/Ninja:
  // * A space is escaped by a backslash which itself must be escaped.
  // * A hash sign is escaped by a single backslash.
  // * $ is escapes as $$.
  auto printFilename = [](raw_fd_ostream &os, StringRef filename) {
    llvm::SmallString<256> nativePath;
    llvm::sys::path::native(filename.str(), nativePath);
    llvm::sys::path::remove_dots(nativePath, /*remove_dot_dot=*/true);
    for (unsigned i = 0, e = nativePath.size(); i != e; ++i) {
      if (nativePath[i] == '#') {
        os << '\\';
      } else if (nativePath[i] == ' ') {
        os << '\\';
        unsigned j = i;
        while (j > 0 && nativePath[--j] == '\\')
          os << '\\';
      } else if (nativePath[i] == '$') {
        os << '$';
      }
      os << nativePath[i];
    }
  };

  os << ctx.arg.outputFile << ":";
  for (StringRef path : ctx.arg.dependencyFiles) {
    os << " \\\n ";
    printFilename(os, path);
  }
  os << "\n";

  for (StringRef path : ctx.arg.dependencyFiles) {
    os << "\n";
    printFilename(os, path);
    os << ":\n";
  }
}

// Replaces common symbols with defined symbols reside in .bss sections.
// This function is called after all symbol names are resolved. As a
// result, the passes after the symbol resolution won't see any
// symbols of type CommonSymbol.
static void replaceCommonSymbols(Ctx &ctx) {
  llvm::TimeTraceScope timeScope("Replace common symbols");
  for (ELFFileBase *file : ctx.objectFiles) {
    if (!file->hasCommonSyms)
      continue;
    for (Symbol *sym : file->getGlobalSymbols()) {
      auto *s = dyn_cast<CommonSymbol>(sym);
      if (!s)
        continue;

      auto *bss = make<BssSection>("COMMON", s->size, s->alignment);
      bss->file = s->file;
      ctx.inputSections.push_back(bss);
      Defined(s->file, StringRef(), s->binding, s->stOther, s->type,
              /*value=*/0, s->size, bss)
          .overwrite(*s);
    }
  }
}

// The section referred to by `s` is considered address-significant. Set the
// keepUnique flag on the section if appropriate.
static void markAddrsig(Symbol *s) {
  if (auto *d = dyn_cast_or_null<Defined>(s))
    if (d->section)
      // We don't need to keep text sections unique under --icf=all even if they
      // are address-significant.
      if (config->icf == ICFLevel::Safe || !(d->section->flags & SHF_EXECINSTR))
        d->section->keepUnique = true;
}

// Record sections that define symbols mentioned in --keep-unique <symbol>
// and symbols referred to by address-significance tables. These sections are
// ineligible for ICF.
template <class ELFT>
static void findKeepUniqueSections(Ctx &ctx, opt::InputArgList &args) {
  for (auto *arg : args.filtered(OPT_keep_unique)) {
    StringRef name = arg->getValue();
    auto *d = dyn_cast_or_null<Defined>(symtab.find(name));
    if (!d || !d->section) {
      warn("could not find symbol " + name + " to keep unique");
      continue;
    }
    d->section->keepUnique = true;
  }

  // --icf=all --ignore-data-address-equality means that we can ignore
  // the dynsym and address-significance tables entirely.
  if (ctx.arg.icf == ICFLevel::All && ctx.arg.ignoreDataAddressEquality)
    return;

  // Symbols in the dynsym could be address-significant in other executables
  // or DSOs, so we conservatively mark them as address-significant.
  for (Symbol *sym : symtab.getSymbols())
    if (sym->includeInDynsym())
      markAddrsig(sym);

  // Visit the address-significance table in each object file and mark each
  // referenced symbol as address-significant.
  for (InputFile *f : ctx.objectFiles) {
    auto *obj = cast<ObjFile<ELFT>>(f);
    ArrayRef<Symbol *> syms = obj->getSymbols();
    if (obj->addrsigSec) {
      ArrayRef<uint8_t> contents =
          check(obj->getObj().getSectionContents(*obj->addrsigSec));
      const uint8_t *cur = contents.begin();
      while (cur != contents.end()) {
        unsigned size;
        const char *err = nullptr;
        uint64_t symIndex = decodeULEB128(cur, &size, contents.end(), &err);
        if (err)
          fatal(toString(f) + ": could not decode addrsig section: " + err);
        markAddrsig(syms[symIndex]);
        cur += size;
      }
    } else {
      // If an object file does not have an address-significance table,
      // conservatively mark all of its symbols as address-significant.
      for (Symbol *s : syms)
        markAddrsig(s);
    }
  }
}

// This function reads a symbol partition specification section. These sections
// are used to control which partition a symbol is allocated to. See
// https://lld.llvm.org/Partitions.html for more details on partitions.
template <typename ELFT>
static void readSymbolPartitionSection(InputSectionBase *s) {
  // Read the relocation that refers to the partition's entry point symbol.
  Symbol *sym;
  const RelsOrRelas<ELFT> rels = s->template relsOrRelas<ELFT>();
  auto readEntry = [](InputFile *file, const auto &rels) -> Symbol * {
    for (const auto &rel : rels)
      return &file->getRelocTargetSym(rel);
    return nullptr;
  };
  if (rels.areRelocsCrel())
    sym = readEntry(s->file, rels.crels);
  else if (rels.areRelocsRel())
    sym = readEntry(s->file, rels.rels);
  else
    sym = readEntry(s->file, rels.relas);
  if (!isa_and_nonnull<Defined>(sym) || !sym->includeInDynsym())
    return;

  StringRef partName = reinterpret_cast<const char *>(s->content().data());
  for (Partition &part : ctx.partitions) {
    if (part.name == partName) {
      sym->partition = part.getNumber();
      return;
    }
  }

  // Forbid partitions from being used on incompatible targets, and forbid them
  // from being used together with various linker features that assume a single
  // set of output sections.
  if (ctx.script->hasSectionsCommand)
    error(toString(s->file) +
          ": partitions cannot be used with the SECTIONS command");
  if (ctx.script->hasPhdrsCommands())
    error(toString(s->file) +
          ": partitions cannot be used with the PHDRS command");
  if (!config->sectionStartMap.empty())
    error(toString(s->file) + ": partitions cannot be used with "
                              "--section-start, -Ttext, -Tdata or -Tbss");
  if (config->emachine == EM_MIPS)
    error(toString(s->file) + ": partitions cannot be used on this target");

  // Impose a limit of no more than 254 partitions. This limit comes from the
  // sizes of the Partition fields in InputSectionBase and Symbol, as well as
  // the amount of space devoted to the partition number in RankFlags.
  if (ctx.partitions.size() == 254)
    fatal("may not have more than 254 partitions");

  ctx.partitions.emplace_back();
  Partition &newPart = ctx.partitions.back();
  newPart.name = partName;
  sym->partition = newPart.getNumber();
}

static void markBuffersAsDontNeed(bool skipLinkedOutput) {
  // With --thinlto-index-only, all buffers are nearly unused from now on
  // (except symbol/section names used by infrequent passes). Mark input file
  // buffers as MADV_DONTNEED so that these pages can be reused by the expensive
  // thin link, saving memory.
  if (skipLinkedOutput) {
    for (MemoryBuffer &mb : llvm::make_pointee_range(ctx.memoryBuffers))
      mb.dontNeedIfMmap();
    return;
  }

  // Otherwise, just mark MemoryBuffers backing BitcodeFiles.
  DenseSet<const char *> bufs;
  for (BitcodeFile *file : ctx.bitcodeFiles)
    bufs.insert(file->mb.getBufferStart());
  for (BitcodeFile *file : ctx.lazyBitcodeFiles)
    bufs.insert(file->mb.getBufferStart());
  for (MemoryBuffer &mb : llvm::make_pointee_range(ctx.memoryBuffers))
    if (bufs.count(mb.getBufferStart()))
      mb.dontNeedIfMmap();
}

// This function is where all the optimizations of link-time
// optimization takes place. When LTO is in use, some input files are
// not in native object file format but in the LLVM bitcode format.
// This function compiles bitcode files into a few big native files
// using LLVM functions and replaces bitcode symbols with the results.
// Because all bitcode files that the program consists of are passed to
// the compiler at once, it can do a whole-program optimization.
template <class ELFT>
void LinkerDriver::compileBitcodeFiles(bool skipLinkedOutput) {
  llvm::TimeTraceScope timeScope("LTO");
  // Compile bitcode files and replace bitcode symbols.
  lto.reset(new BitcodeCompiler);
  for (BitcodeFile *file : ctx.bitcodeFiles)
    lto->add(*file);

  if (!ctx.bitcodeFiles.empty())
    markBuffersAsDontNeed(skipLinkedOutput);

  for (InputFile *file : lto->compile()) {
    auto *obj = cast<ObjFile<ELFT>>(file);
    obj->parse(/*ignoreComdats=*/true);

    // Parse '@' in symbol names for non-relocatable output.
    if (!ctx.arg.relocatable)
      for (Symbol *sym : obj->getGlobalSymbols())
        if (sym->hasVersionSuffix)
          sym->parseSymbolVersion();
    ctx.objectFiles.push_back(obj);
  }
}

// The --wrap option is a feature to rename symbols so that you can write
// wrappers for existing functions. If you pass `--wrap=foo`, all
// occurrences of symbol `foo` are resolved to `__wrap_foo` (so, you are
// expected to write `__wrap_foo` function as a wrapper). The original
// symbol becomes accessible as `__real_foo`, so you can call that from your
// wrapper.
//
// This data structure is instantiated for each --wrap option.
struct WrappedSymbol {
  Symbol *sym;
  Symbol *real;
  Symbol *wrap;
};

// Handles --wrap option.
//
// This function instantiates wrapper symbols. At this point, they seem
// like they are not being used at all, so we explicitly set some flags so
// that LTO won't eliminate them.
static std::vector<WrappedSymbol> addWrappedSymbols(opt::InputArgList &args) {
  std::vector<WrappedSymbol> v;
  DenseSet<StringRef> seen;

  for (auto *arg : args.filtered(OPT_wrap)) {
    StringRef name = arg->getValue();
    if (!seen.insert(name).second)
      continue;

    Symbol *sym = symtab.find(name);
    if (!sym)
      continue;

    Symbol *wrap =
        symtab.addUnusedUndefined(saver().save("__wrap_" + name), sym->binding);

    // If __real_ is referenced, pull in the symbol if it is lazy. Do this after
    // processing __wrap_ as that may have referenced __real_.
    StringRef realName = saver().save("__real_" + name);
    if (Symbol *real = symtab.find(realName)) {
      symtab.addUnusedUndefined(name, sym->binding);
      // Update sym's binding, which will replace real's later in
      // SymbolTable::wrap.
      sym->binding = real->binding;
    }

    Symbol *real = symtab.addUnusedUndefined(realName);
    v.push_back({sym, real, wrap});

    // We want to tell LTO not to inline symbols to be overwritten
    // because LTO doesn't know the final symbol contents after renaming.
    real->scriptDefined = true;
    sym->scriptDefined = true;

    // If a symbol is referenced in any object file, bitcode file or shared
    // object, mark its redirection target (foo for __real_foo and __wrap_foo
    // for foo) as referenced after redirection, which will be used to tell LTO
    // to not eliminate the redirection target. If the object file defining the
    // symbol also references it, we cannot easily distinguish the case from
    // cases where the symbol is not referenced. Retain the redirection target
    // in this case because we choose to wrap symbol references regardless of
    // whether the symbol is defined
    // (https://sourceware.org/bugzilla/show_bug.cgi?id=26358).
    if (real->referenced || real->isDefined())
      sym->referencedAfterWrap = true;
    if (sym->referenced || sym->isDefined())
      wrap->referencedAfterWrap = true;
  }
  return v;
}

static void combineVersionedSymbol(Symbol &sym,
                                   DenseMap<Symbol *, Symbol *> &map) {
  const char *suffix1 = sym.getVersionSuffix();
  if (suffix1[0] != '@' || suffix1[1] == '@')
    return;

  // Check the existing symbol foo. We have two special cases to handle:
  //
  // * There is a definition of foo@v1 and foo@@v1.
  // * There is a definition of foo@v1 and foo.
  Defined *sym2 = dyn_cast_or_null<Defined>(symtab.find(sym.getName()));
  if (!sym2)
    return;
  const char *suffix2 = sym2->getVersionSuffix();
  if (suffix2[0] == '@' && suffix2[1] == '@' &&
      strcmp(suffix1 + 1, suffix2 + 2) == 0) {
    // foo@v1 and foo@@v1 should be merged, so redirect foo@v1 to foo@@v1.
    map.try_emplace(&sym, sym2);
    // If both foo@v1 and foo@@v1 are defined and non-weak, report a
    // duplicate definition error.
    if (sym.isDefined()) {
      sym2->checkDuplicate(cast<Defined>(sym));
      sym2->resolve(cast<Defined>(sym));
    } else if (sym.isUndefined()) {
      sym2->resolve(cast<Undefined>(sym));
    } else {
      sym2->resolve(cast<SharedSymbol>(sym));
    }
    // Eliminate foo@v1 from the symbol table.
    sym.symbolKind = Symbol::PlaceholderKind;
    sym.isUsedInRegularObj = false;
  } else if (auto *sym1 = dyn_cast<Defined>(&sym)) {
    if (sym2->versionId > VER_NDX_GLOBAL
            ? config->versionDefinitions[sym2->versionId].name == suffix1 + 1
            : sym1->section == sym2->section && sym1->value == sym2->value) {
      // Due to an assembler design flaw, if foo is defined, .symver foo,
      // foo@v1 defines both foo and foo@v1. Unless foo is bound to a
      // different version, GNU ld makes foo@v1 canonical and eliminates
      // foo. Emulate its behavior, otherwise we would have foo or foo@@v1
      // beside foo@v1. foo@v1 and foo combining does not apply if they are
      // not defined in the same place.
      map.try_emplace(sym2, &sym);
      sym2->symbolKind = Symbol::PlaceholderKind;
      sym2->isUsedInRegularObj = false;
    }
  }
}

// Do renaming for --wrap and foo@v1 by updating pointers to symbols.
//
// When this function is executed, only InputFiles and symbol table
// contain pointers to symbol objects. We visit them to replace pointers,
// so that wrapped symbols are swapped as instructed by the command line.
static void redirectSymbols(Ctx &ctx, ArrayRef<WrappedSymbol> wrapped) {
  llvm::TimeTraceScope timeScope("Redirect symbols");
  DenseMap<Symbol *, Symbol *> map;
  for (const WrappedSymbol &w : wrapped) {
    map[w.sym] = w.wrap;
    map[w.real] = w.sym;
  }

  // If there are version definitions (versionDefinitions.size() > 2), enumerate
  // symbols with a non-default version (foo@v1) and check whether it should be
  // combined with foo or foo@@v1.
  if (ctx.arg.versionDefinitions.size() > 2)
    for (Symbol *sym : symtab.getSymbols())
      if (sym->hasVersionSuffix)
        combineVersionedSymbol(*sym, map);

  if (map.empty())
    return;

  // Update pointers in input files.
  parallelForEach(ctx.objectFiles, [&](ELFFileBase *file) {
    for (Symbol *&sym : file->getMutableGlobalSymbols())
      if (Symbol *s = map.lookup(sym))
        sym = s;
  });

  // Update pointers in the symbol table.
  for (const WrappedSymbol &w : wrapped)
    symtab.wrap(w.sym, w.real, w.wrap);
}

static void reportMissingFeature(StringRef config, const Twine &report) {
  if (config == "error")
    error(report);
  else if (config == "warning")
    warn(report);
}

static void checkAndReportMissingFeature(StringRef config, uint32_t features,
                                         uint32_t mask, const Twine &report) {
  if (!(features & mask))
    reportMissingFeature(config, report);
}

// To enable CET (x86's hardware-assisted control flow enforcement), each
// source file must be compiled with -fcf-protection. Object files compiled
// with the flag contain feature flags indicating that they are compatible
// with CET. We enable the feature only when all object files are compatible
// with CET.
//
// This is also the case with AARCH64's BTI and PAC which use the similar
// GNU_PROPERTY_AARCH64_FEATURE_1_AND mechanism.
//
// For AArch64 PAuth-enabled object files, the core info of all of them must
// match. Missing info for some object files with matching info for remaining
// ones can be allowed (see -z pauth-report).
static void readSecurityNotes() {
  if (config->emachine != EM_386 && config->emachine != EM_X86_64 &&
      config->emachine != EM_AARCH64)
    return;

  config->andFeatures = -1;

  StringRef referenceFileName;
  if (config->emachine == EM_AARCH64) {
    auto it = llvm::find_if(ctx.objectFiles, [](const ELFFileBase *f) {
      return !f->aarch64PauthAbiCoreInfo.empty();
    });
    if (it != ctx.objectFiles.end()) {
      ctx.aarch64PauthAbiCoreInfo = (*it)->aarch64PauthAbiCoreInfo;
      referenceFileName = (*it)->getName();
    }
  }

  for (ELFFileBase *f : ctx.objectFiles) {
    uint32_t features = f->andFeatures;

    checkAndReportMissingFeature(
        config->zBtiReport, features, GNU_PROPERTY_AARCH64_FEATURE_1_BTI,
        toString(f) + ": -z bti-report: file does not have "
                      "GNU_PROPERTY_AARCH64_FEATURE_1_BTI property");

    checkAndReportMissingFeature(
        config->zGcsReport, features, GNU_PROPERTY_AARCH64_FEATURE_1_GCS,
        toString(f) + ": -z gcs-report: file does not have "
                      "GNU_PROPERTY_AARCH64_FEATURE_1_GCS property");

    checkAndReportMissingFeature(
        config->zCetReport, features, GNU_PROPERTY_X86_FEATURE_1_IBT,
        toString(f) + ": -z cet-report: file does not have "
                      "GNU_PROPERTY_X86_FEATURE_1_IBT property");

    checkAndReportMissingFeature(
        config->zCetReport, features, GNU_PROPERTY_X86_FEATURE_1_SHSTK,
        toString(f) + ": -z cet-report: file does not have "
                      "GNU_PROPERTY_X86_FEATURE_1_SHSTK property");

    if (config->zForceBti && !(features & GNU_PROPERTY_AARCH64_FEATURE_1_BTI)) {
      features |= GNU_PROPERTY_AARCH64_FEATURE_1_BTI;
      if (config->zBtiReport == "none")
        warn(toString(f) + ": -z force-bti: file does not have "
                           "GNU_PROPERTY_AARCH64_FEATURE_1_BTI property");
    } else if (config->zForceIbt &&
               !(features & GNU_PROPERTY_X86_FEATURE_1_IBT)) {
      if (config->zCetReport == "none")
        warn(toString(f) + ": -z force-ibt: file does not have "
                           "GNU_PROPERTY_X86_FEATURE_1_IBT property");
      features |= GNU_PROPERTY_X86_FEATURE_1_IBT;
    }
    if (config->zPacPlt && !(features & GNU_PROPERTY_AARCH64_FEATURE_1_PAC)) {
      warn(toString(f) + ": -z pac-plt: file does not have "
                         "GNU_PROPERTY_AARCH64_FEATURE_1_PAC property");
      features |= GNU_PROPERTY_AARCH64_FEATURE_1_PAC;
    }
    config->andFeatures &= features;

    if (ctx.aarch64PauthAbiCoreInfo.empty())
      continue;

    if (f->aarch64PauthAbiCoreInfo.empty()) {
      reportMissingFeature(config->zPauthReport,
                           toString(f) +
                               ": -z pauth-report: file does not have AArch64 "
                               "PAuth core info while '" +
                               referenceFileName + "' has one");
      continue;
    }

    if (ctx.aarch64PauthAbiCoreInfo != f->aarch64PauthAbiCoreInfo)
      errorOrWarn("incompatible values of AArch64 PAuth core info found\n>>> " +
                  referenceFileName + ": 0x" +
                  toHex(ctx.aarch64PauthAbiCoreInfo, /*LowerCase=*/true) +
                  "\n>>> " + toString(f) + ": 0x" +
                  toHex(f->aarch64PauthAbiCoreInfo, /*LowerCase=*/true));
  }

  // Force enable Shadow Stack.
  if (config->zShstk)
    config->andFeatures |= GNU_PROPERTY_X86_FEATURE_1_SHSTK;

  // Force enable/disable GCS
  if (config->zGcs == GcsPolicy::Always)
    config->andFeatures |= GNU_PROPERTY_AARCH64_FEATURE_1_GCS;
  else if (config->zGcs == GcsPolicy::Never)
    config->andFeatures &= ~GNU_PROPERTY_AARCH64_FEATURE_1_GCS;
}

static void initSectionsAndLocalSyms(ELFFileBase *file, bool ignoreComdats) {
  switch (file->ekind) {
  case ELF32LEKind:
    cast<ObjFile<ELF32LE>>(file)->initSectionsAndLocalSyms(ignoreComdats);
    break;
  case ELF32BEKind:
    cast<ObjFile<ELF32BE>>(file)->initSectionsAndLocalSyms(ignoreComdats);
    break;
  case ELF64LEKind:
    cast<ObjFile<ELF64LE>>(file)->initSectionsAndLocalSyms(ignoreComdats);
    break;
  case ELF64BEKind:
    cast<ObjFile<ELF64BE>>(file)->initSectionsAndLocalSyms(ignoreComdats);
    break;
  default:
    llvm_unreachable("");
  }
}

static void postParseObjectFile(ELFFileBase *file) {
  switch (file->ekind) {
  case ELF32LEKind:
    cast<ObjFile<ELF32LE>>(file)->postParse();
    break;
  case ELF32BEKind:
    cast<ObjFile<ELF32BE>>(file)->postParse();
    break;
  case ELF64LEKind:
    cast<ObjFile<ELF64LE>>(file)->postParse();
    break;
  case ELF64BEKind:
    cast<ObjFile<ELF64BE>>(file)->postParse();
    break;
  default:
    llvm_unreachable("");
  }
}

// Do actual linking. Note that when this function is called,
// all linker scripts have already been parsed.
template <class ELFT> void LinkerDriver::link(opt::InputArgList &args) {
  llvm::TimeTraceScope timeScope("Link", StringRef("LinkerDriver::Link"));

  // Handle --trace-symbol.
  for (auto *arg : args.filtered(OPT_trace_symbol))
    symtab.insert(arg->getValue())->traced = true;

  ctx.internalFile = createInternalFile("<internal>");

  // Handle -u/--undefined before input files. If both a.a and b.so define foo,
  // -u foo a.a b.so will extract a.a.
  for (StringRef name : config->undefined)
    symtab.addUnusedUndefined(name)->referenced = true;

  parseFiles(files, armCmseImpLib);

  // Create dynamic sections for dynamic linking and static PIE.
  ctx.arg.hasDynSymTab = !ctx.sharedFiles.empty() || ctx.arg.isPic;

  // If an entry symbol is in a static archive, pull out that file now.
  if (Symbol *sym = symtab.find(ctx.arg.entry))
    handleUndefined(ctx, sym, "--entry");

  // Handle the `--undefined-glob <pattern>` options.
  for (StringRef pat : args::getStrings(args, OPT_undefined_glob))
    handleUndefinedGlob(ctx, pat);

  // After potential archive member extraction involving ENTRY and
  // -u/--undefined-glob, check whether PROVIDE symbols should be defined (the
  // RHS may refer to definitions in just extracted object files).
  ctx.script->addScriptReferencedSymbolsToSymTable();

  // Prevent LTO from removing any definition referenced by -u.
  for (StringRef name : ctx.arg.undefined)
    if (Defined *sym = dyn_cast_or_null<Defined>(symtab.find(name)))
      sym->isUsedInRegularObj = true;

  // Mark -init and -fini symbols so that the LTO doesn't eliminate them.
  if (Symbol *sym = dyn_cast_or_null<Defined>(symtab.find(ctx.arg.init)))
    sym->isUsedInRegularObj = true;
  if (Symbol *sym = dyn_cast_or_null<Defined>(symtab.find(ctx.arg.fini)))
    sym->isUsedInRegularObj = true;

  // If any of our inputs are bitcode files, the LTO code generator may create
  // references to certain library functions that might not be explicit in the
  // bitcode file's symbol table. If any of those library functions are defined
  // in a bitcode file in an archive member, we need to arrange to use LTO to
  // compile those archive members by adding them to the link beforehand.
  //
  // However, adding all libcall symbols to the link can have undesired
  // consequences. For example, the libgcc implementation of
  // __sync_val_compare_and_swap_8 on 32-bit ARM pulls in an .init_array entry
  // that aborts the program if the Linux kernel does not support 64-bit
  // atomics, which would prevent the program from running even if it does not
  // use 64-bit atomics.
  //
  // Therefore, we only add libcall symbols to the link before LTO if we have
  // to, i.e. if the symbol's definition is in bitcode. Any other required
  // libcall symbols will be added to the link after LTO when we add the LTO
  // object file to the link.
  if (!ctx.bitcodeFiles.empty()) {
    llvm::Triple TT(ctx.bitcodeFiles.front()->obj->getTargetTriple());
    for (auto *s : lto::LTO::getRuntimeLibcallSymbols(TT))
      handleLibcall(ctx, s);
  }

  // Archive members defining __wrap symbols may be extracted.
  std::vector<WrappedSymbol> wrapped = addWrappedSymbols(args);

  // No more lazy bitcode can be extracted at this point. Do post parse work
  // like checking duplicate symbols.
  parallelForEach(ctx.objectFiles, [](ELFFileBase *file) {
    initSectionsAndLocalSyms(file, /*ignoreComdats=*/false);
  });
  parallelForEach(ctx.objectFiles, postParseObjectFile);
  parallelForEach(ctx.bitcodeFiles,
                  [](BitcodeFile *file) { file->postParse(); });
  for (auto &it : ctx.nonPrevailingSyms) {
    Symbol &sym = *it.first;
    Undefined(sym.file, sym.getName(), sym.binding, sym.stOther, sym.type,
              it.second)
        .overwrite(sym);
    cast<Undefined>(sym).nonPrevailing = true;
  }
  ctx.nonPrevailingSyms.clear();
  for (const DuplicateSymbol &d : ctx.duplicates)
    reportDuplicate(*d.sym, d.file, d.section, d.value);
  ctx.duplicates.clear();

  // Return if there were name resolution errors.
  if (errorCount())
    return;

  // We want to declare linker script's symbols early,
  // so that we can version them.
  // They also might be exported if referenced by DSOs.
  ctx.script->declareSymbols();

  // Handle --exclude-libs. This is before scanVersionScript() due to a
  // workaround for Android ndk: for a defined versioned symbol in an archive
  // without a version node in the version script, Android does not expect a
  // 'has undefined version' error in -shared --exclude-libs=ALL mode (PR36295).
  // GNU ld errors in this case.
  if (args.hasArg(OPT_exclude_libs))
    excludeLibs(args);

  // Create elfHeader early. We need a dummy section in
  // addReservedSymbols to mark the created symbols as not absolute.
  ctx.out.elfHeader = make<OutputSection>("", 0, SHF_ALLOC);

  // We need to create some reserved symbols such as _end. Create them.
  if (!ctx.arg.relocatable)
    addReservedSymbols();

  // Apply version scripts.
  //
  // For a relocatable output, version scripts don't make sense, and
  // parsing a symbol version string (e.g. dropping "@ver1" from a symbol
  // name "foo@ver1") rather do harm, so we don't call this if -r is given.
  if (!ctx.arg.relocatable) {
    llvm::TimeTraceScope timeScope("Process symbol versions");
    symtab.scanVersionScript();
  }

  // Skip the normal linked output if some LTO options are specified.
  //
  // For --thinlto-index-only, index file creation is performed in
  // compileBitcodeFiles, so we are done afterwards. --plugin-opt=emit-llvm and
  // --plugin-opt=emit-asm create output files in bitcode or assembly code,
  // respectively. When only certain thinLTO modules are specified for
  // compilation, the intermediate object file are the expected output.
  const bool skipLinkedOutput = ctx.arg.thinLTOIndexOnly || ctx.arg.emitLLVM ||
                                ctx.arg.ltoEmitAsm ||
                                !ctx.arg.thinLTOModulesToCompile.empty();

  // Handle --lto-validate-all-vtables-have-type-infos.
  if (ctx.arg.ltoValidateAllVtablesHaveTypeInfos)
    ltoValidateAllVtablesHaveTypeInfos<ELFT>(args);

  // Do link-time optimization if given files are LLVM bitcode files.
  // This compiles bitcode files into real object files.
  //
  // With this the symbol table should be complete. After this, no new names
  // except a few linker-synthesized ones will be added to the symbol table.
  const size_t numObjsBeforeLTO = ctx.objectFiles.size();
  const size_t numInputFilesBeforeLTO = ctx.driver.files.size();
  compileBitcodeFiles<ELFT>(skipLinkedOutput);

  // Symbol resolution finished. Report backward reference problems,
  // --print-archive-stats=, and --why-extract=.
  reportBackrefs(ctx);
  writeArchiveStats(ctx);
  writeWhyExtract(ctx);
  if (errorCount())
    return;

  // Bail out if normal linked output is skipped due to LTO.
  if (skipLinkedOutput)
    return;

  // compileBitcodeFiles may have produced lto.tmp object files. After this, no
  // more file will be added.
  auto newObjectFiles = ArrayRef(ctx.objectFiles).slice(numObjsBeforeLTO);
  parallelForEach(newObjectFiles, [](ELFFileBase *file) {
    initSectionsAndLocalSyms(file, /*ignoreComdats=*/true);
  });
  parallelForEach(newObjectFiles, postParseObjectFile);
  for (const DuplicateSymbol &d : ctx.duplicates)
    reportDuplicate(*d.sym, d.file, d.section, d.value);

  // ELF dependent libraries may have introduced new input files after LTO has
  // completed. This is an error if the files haven't already been parsed, since
  // changing the symbol table could break the semantic assumptions of LTO.
  auto newInputFiles = ArrayRef(ctx.driver.files).slice(numInputFilesBeforeLTO);
  if (!newInputFiles.empty()) {
    DenseSet<StringRef> oldFilenames;
    for (InputFile *f :
         ArrayRef(ctx.driver.files).slice(0, numInputFilesBeforeLTO))
      oldFilenames.insert(f->getName());
    for (InputFile *newFile : newInputFiles)
      if (!oldFilenames.contains(newFile->getName()))
        errorOrWarn("input file '" + newFile->getName() + "' added after LTO");
  }

  // Handle --exclude-libs again because lto.tmp may reference additional
  // libcalls symbols defined in an excluded archive. This may override
  // versionId set by scanVersionScript().
  if (args.hasArg(OPT_exclude_libs))
    excludeLibs(args);

  // Record [__acle_se_<sym>, <sym>] pairs for later processing.
  processArmCmseSymbols();

  // Apply symbol renames for --wrap and combine foo@v1 and foo@@v1.
  redirectSymbols(ctx, wrapped);

  // Replace common symbols with regular symbols.
  replaceCommonSymbols(ctx);

  {
    llvm::TimeTraceScope timeScope("Aggregate sections");
    // Now that we have a complete list of input files.
    // Beyond this point, no new files are added.
    // Aggregate all input sections into one place.
    for (InputFile *f : ctx.objectFiles) {
      for (InputSectionBase *s : f->getSections()) {
        if (!s || s == &InputSection::discarded)
          continue;
        if (LLVM_UNLIKELY(isa<EhInputSection>(s)))
          ctx.ehInputSections.push_back(cast<EhInputSection>(s));
        else
          ctx.inputSections.push_back(s);
      }
    }
    for (BinaryFile *f : ctx.binaryFiles)
      for (InputSectionBase *s : f->getSections())
        ctx.inputSections.push_back(cast<InputSection>(s));
  }

  {
    llvm::TimeTraceScope timeScope("Strip sections");
    if (ctx.hasSympart.load(std::memory_order_relaxed)) {
      llvm::erase_if(ctx.inputSections, [](InputSectionBase *s) {
        if (s->type != SHT_LLVM_SYMPART)
          return false;
        readSymbolPartitionSection<ELFT>(s);
        return true;
      });
    }
    // We do not want to emit debug sections if --strip-all
    // or --strip-debug are given.
    if (ctx.arg.strip != StripPolicy::None) {
      llvm::erase_if(ctx.inputSections, [](InputSectionBase *s) {
        if (isDebugSection(*s))
          return true;
        if (auto *isec = dyn_cast<InputSection>(s))
          if (InputSectionBase *rel = isec->getRelocatedSection())
            if (isDebugSection(*rel))
              return true;

        return false;
      });
    }
  }

  // Since we now have a complete set of input files, we can create
  // a .d file to record build dependencies.
  if (!ctx.arg.dependencyFile.empty())
    writeDependencyFile(ctx);

  // Now that the number of partitions is fixed, save a pointer to the main
  // partition.
  ctx.mainPart = &ctx.partitions[0];

  // Read .note.gnu.property sections from input object files which
  // contain a hint to tweak linker's and loader's behaviors.
  readSecurityNotes();

  // The Target instance handles target-specific stuff, such as applying
  // relocations or writing a PLT section. It also contains target-dependent
  // values such as a default image base address.
  ctx.target = getTarget();

  ctx.arg.eflags = ctx.target->calcEFlags();
  // maxPageSize (sometimes called abi page size) is the maximum page size that
  // the output can be run on. For example if the OS can use 4k or 64k page
  // sizes then maxPageSize must be 64k for the output to be useable on both.
  // All important alignment decisions must use this value.
  ctx.arg.maxPageSize = getMaxPageSize(ctx, args);
  // commonPageSize is the most common page size that the output will be run on.
  // For example if an OS can use 4k or 64k page sizes and 4k is more common
  // than 64k then commonPageSize is set to 4k. commonPageSize can be used for
  // optimizations such as DATA_SEGMENT_ALIGN in linker scripts. LLD's use of it
  // is limited to writing trap instructions on the last executable segment.
  ctx.arg.commonPageSize = getCommonPageSize(ctx, args);

  ctx.arg.imageBase = getImageBase(ctx, args);

  // This adds a .comment section containing a version string.
  if (!ctx.arg.relocatable)
    ctx.inputSections.push_back(createCommentSection());

  // Split SHF_MERGE and .eh_frame sections into pieces in preparation for garbage collection.
  splitSections<ELFT>();

  // Garbage collection and removal of shared symbols from unused shared objects.
  markLive<ELFT>();

  // Make copies of any input sections that need to be copied into each
  // partition.
  copySectionsIntoPartitions();

  if (canHaveMemtagGlobals()) {
    llvm::TimeTraceScope timeScope("Process memory tagged symbols");
    createTaggedSymbols(ctx.objectFiles);
  }

  // Create synthesized sections such as .got and .plt. This is called before
  // processSectionCommands() so that they can be placed by SECTIONS commands.
  createSyntheticSections<ELFT>();

  // Some input sections that are used for exception handling need to be moved
  // into synthetic sections. Do that now so that they aren't assigned to
  // output sections in the usual way.
  if (!ctx.arg.relocatable)
    combineEhSections();

  // Merge .riscv.attributes sections.
  if (ctx.arg.emachine == EM_RISCV)
    mergeRISCVAttributesSections();

  {
    llvm::TimeTraceScope timeScope("Assign sections");

    // Create output sections described by SECTIONS commands.
    ctx.script->processSectionCommands();

    // Linker scripts control how input sections are assigned to output
    // sections. Input sections that were not handled by scripts are called
    // "orphans", and they are assigned to output sections by the default rule.
    // Process that.
    ctx.script->addOrphanSections();
  }

  {
    llvm::TimeTraceScope timeScope("Merge/finalize input sections");

    // Migrate InputSectionDescription::sectionBases to sections. This includes
    // merging MergeInputSections into a single MergeSyntheticSection. From this
    // point onwards InputSectionDescription::sections should be used instead of
    // sectionBases.
    for (SectionCommand *cmd : ctx.script->sectionCommands)
      if (auto *osd = dyn_cast<OutputDesc>(cmd))
        osd->osec.finalizeInputSections(ctx.script);
  }

  // Two input sections with different output sections should not be folded.
  // ICF runs after processSectionCommands() so that we know the output sections.
  if (ctx.arg.icf != ICFLevel::None) {
    findKeepUniqueSections<ELFT>(ctx, args);
    doIcf<ELFT>();
  }

  // Read the callgraph now that we know what was gced or icfed
  if (ctx.arg.callGraphProfileSort != CGProfileSortKind::None) {
    if (auto *arg = args.getLastArg(OPT_call_graph_ordering_file))
      if (std::optional<MemoryBufferRef> buffer = readFile(arg->getValue()))
        readCallGraph(*buffer);
    readCallGraphsFromObjectFiles<ELFT>();
  }

  // Write the result to the file.
  writeResult<ELFT>();
}<|MERGE_RESOLUTION|>--- conflicted
+++ resolved
@@ -1423,17 +1423,13 @@
   } else {
     llvm::DenseSet<llvm::StringRef> toRemove;
     for (auto *arg : args.filtered(OPT_save_temps_eq)) {
-      llvm::DenseSet<llvm::StringRef> *set = &config->saveTempsArgs;
+      llvm::DenseSet<llvm::StringRef> *set = &ctx.arg.saveTempsArgs;
       StringRef s = arg->getValue();
       if (s.consume_front("no-")) {
         set = &toRemove;
       }
       if (llvm::is_contained(saveTempsValues, s))
-<<<<<<< HEAD
         set->insert(s);
-=======
-        ctx.arg.saveTempsArgs.insert(s);
->>>>>>> 2e3c7dbb
       else
         error("unknown --save-temps value: " + s);
     }
@@ -1495,21 +1491,12 @@
   ctx.arg.timeTraceEnabled = args.hasArg(OPT_time_trace_eq);
   ctx.arg.timeTraceGranularity =
       args::getInteger(args, OPT_time_trace_granularity, 500);
-<<<<<<< HEAD
-  config->trace = args.hasArg(OPT_trace);
-  config->undefined = args::getStrings(args, OPT_undefined);
-  config->undefinedVersion =
-      args.hasFlag(OPT_undefined_version, OPT_no_undefined_version, true);
-  config->unique = args.hasArg(OPT_unique);
-  config->useAndroidRelrTags = args.hasFlag(
-=======
   ctx.arg.trace = args.hasArg(OPT_trace);
   ctx.arg.undefined = args::getStrings(args, OPT_undefined);
   ctx.arg.undefinedVersion =
-      args.hasFlag(OPT_undefined_version, OPT_no_undefined_version, false);
+      args.hasFlag(OPT_undefined_version, OPT_no_undefined_version, true);
   ctx.arg.unique = args.hasArg(OPT_unique);
   ctx.arg.useAndroidRelrTags = args.hasFlag(
->>>>>>> 2e3c7dbb
       OPT_use_android_relr_tags, OPT_no_use_android_relr_tags, false);
   ctx.arg.warnBackrefs =
       args.hasFlag(OPT_warn_backrefs, OPT_no_warn_backrefs, false);
