//===- Args.cpp -----------------------------------------------------------===//
//
// Part of the LLVM Project, under the Apache License v2.0 with LLVM Exceptions.
// See https://llvm.org/LICENSE.txt for license information.
// SPDX-License-Identifier: Apache-2.0 WITH LLVM-exception
//
//===----------------------------------------------------------------------===//

#include "lld/Common/Args.h"
#include "lld/Common/ErrorHandler.h"
#include "llvm/ADT/SmallVector.h"
#include "llvm/ADT/StringExtras.h"
#include "llvm/ADT/StringRef.h"
#include "llvm/CodeGen/CommandFlags.h"
#include "llvm/Option/ArgList.h"
#include "llvm/Support/Path.h"
#include "llvm/TargetParser/TargetParser.h"

using namespace llvm;
using namespace lld;

<<<<<<< HEAD
// TODO(sbc): Remove this once CGOptLevel can be set completely based on bitcode
// function metadata.
=======
>>>>>>> 6f0d4568
int lld::args::getCGOptLevel(int optLevelLTO) {
  return std::clamp(optLevelLTO, 2, 3);
}

static int64_t getInteger(opt::InputArgList &args, unsigned key,
                          int64_t Default, unsigned base) {
  auto *a = args.getLastArg(key);
  if (!a)
    return Default;

  int64_t v;
  StringRef s = a->getValue();
  if (base == 16 && (s.startswith("0x") || s.startswith("0X")))
    s = s.drop_front(2);
  if (to_integer(s, v, base))
    return v;

  StringRef spelling = args.getArgString(a->getIndex());
  error(spelling + ": number expected, but got '" + a->getValue() + "'");
  return 0;
}

int64_t lld::args::getInteger(opt::InputArgList &args, unsigned key,
                              int64_t Default) {
  return ::getInteger(args, key, Default, 10);
}

int64_t lld::args::getHex(opt::InputArgList &args, unsigned key,
                          int64_t Default) {
  return ::getInteger(args, key, Default, 16);
}

SmallVector<StringRef, 0> lld::args::getStrings(opt::InputArgList &args,
                                                int id) {
  SmallVector<StringRef, 0> v;
  for (auto *arg : args.filtered(id))
    v.push_back(arg->getValue());
  return v;
}

uint64_t lld::args::getZOptionValue(opt::InputArgList &args, int id,
                                    StringRef key, uint64_t Default) {
  for (auto *arg : args.filtered_reverse(id)) {
    std::pair<StringRef, StringRef> kv = StringRef(arg->getValue()).split('=');
    if (kv.first == key) {
      uint64_t result = Default;
      if (!to_integer(kv.second, result))
        error("invalid " + key + ": " + kv.second);
      return result;
    }
  }
  return Default;
}

std::vector<StringRef> lld::args::getLines(MemoryBufferRef mb) {
  SmallVector<StringRef, 0> arr;
  mb.getBuffer().split(arr, '\n');

  std::vector<StringRef> ret;
  for (StringRef s : arr) {
    s = s.trim();
    if (!s.empty() && s[0] != '#')
      ret.push_back(s);
  }
  return ret;
}

StringRef lld::args::getFilenameWithoutExe(StringRef path) {
  if (path.endswith_insensitive(".exe"))
    return sys::path::stem(path);
  return sys::path::filename(path);
}<|MERGE_RESOLUTION|>--- conflicted
+++ resolved
@@ -19,11 +19,6 @@
 using namespace llvm;
 using namespace lld;
 
-<<<<<<< HEAD
-// TODO(sbc): Remove this once CGOptLevel can be set completely based on bitcode
-// function metadata.
-=======
->>>>>>> 6f0d4568
 int lld::args::getCGOptLevel(int optLevelLTO) {
   return std::clamp(optLevelLTO, 2, 3);
 }
