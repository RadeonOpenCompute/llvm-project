//===-- asan_allocator.cpp ------------------------------------------------===//
//
// Part of the LLVM Project, under the Apache License v2.0 with LLVM Exceptions.
// See https://llvm.org/LICENSE.txt for license information.
// SPDX-License-Identifier: Apache-2.0 WITH LLVM-exception
//
//===----------------------------------------------------------------------===//
//
// This file is a part of AddressSanitizer, an address sanity checker.
//
// Implementation of ASan's memory allocator, 2-nd version.
// This variant uses the allocator from sanitizer_common, i.e. the one shared
// with ThreadSanitizer and MemorySanitizer.
//
//===----------------------------------------------------------------------===//

#include "asan_allocator.h"

#include "asan_internal.h"
#include "asan_mapping.h"
#include "asan_poisoning.h"
#include "asan_report.h"
#include "asan_stack.h"
#include "asan_thread.h"
#include "lsan/lsan_common.h"
#include "sanitizer_common/sanitizer_allocator_checks.h"
#include "sanitizer_common/sanitizer_allocator_interface.h"
#include "sanitizer_common/sanitizer_common.h"
#include "sanitizer_common/sanitizer_errno.h"
#include "sanitizer_common/sanitizer_flags.h"
#include "sanitizer_common/sanitizer_internal_defs.h"
#include "sanitizer_common/sanitizer_list.h"
#include "sanitizer_common/sanitizer_quarantine.h"
#include "sanitizer_common/sanitizer_stackdepot.h"

namespace __asan {

// Valid redzone sizes are 16, 32, 64, ... 2048, so we encode them in 3 bits.
// We use adaptive redzones: for larger allocation larger redzones are used.
static u32 RZLog2Size(u32 rz_log) {
  CHECK_LT(rz_log, 8);
  return 16 << rz_log;
}

static u32 RZSize2Log(u32 rz_size) {
  CHECK_GE(rz_size, 16);
  CHECK_LE(rz_size, 2048);
  CHECK(IsPowerOfTwo(rz_size));
  u32 res = Log2(rz_size) - 4;
  CHECK_EQ(rz_size, RZLog2Size(res));
  return res;
}

static AsanAllocator &get_allocator();

static void AtomicContextStore(volatile atomic_uint64_t *atomic_context,
                               u32 tid, u32 stack) {
  u64 context = tid;
  context <<= 32;
  context += stack;
  atomic_store(atomic_context, context, memory_order_relaxed);
}

static void AtomicContextLoad(const volatile atomic_uint64_t *atomic_context,
                              u32 &tid, u32 &stack) {
  u64 context = atomic_load(atomic_context, memory_order_relaxed);
  stack = context;
  context >>= 32;
  tid = context;
}

// The memory chunk allocated from the underlying allocator looks like this:
// L L L L L L H H U U U U U U R R
//   L -- left redzone words (0 or more bytes)
//   H -- ChunkHeader (16 bytes), which is also a part of the left redzone.
//   U -- user memory.
//   R -- right redzone (0 or more bytes)
// ChunkBase consists of ChunkHeader and other bytes that overlap with user
// memory.

// If the left redzone is greater than the ChunkHeader size we store a magic
// value in the first uptr word of the memory block and store the address of
// ChunkBase in the next uptr.
// M B L L L L L L L L L  H H U U U U U U
//   |                    ^
//   ---------------------|
//   M -- magic value kAllocBegMagic
//   B -- address of ChunkHeader pointing to the first 'H'

class ChunkHeader {
 public:
  atomic_uint8_t chunk_state;
  u8 alloc_type : 2;
  u8 lsan_tag : 2;

  // align < 8 -> 0
  // else      -> log2(min(align, 512)) - 2
  u8 user_requested_alignment_log : 3;

 private:
  u16 user_requested_size_hi;
  u32 user_requested_size_lo;
  atomic_uint64_t alloc_context_id;

 public:
  uptr UsedSize() const {
    static_assert(sizeof(user_requested_size_lo) == 4,
                  "Expression below requires this");
    return FIRST_32_SECOND_64(0, ((uptr)user_requested_size_hi << 32)) +
           user_requested_size_lo;
  }

  void SetUsedSize(uptr size) {
    user_requested_size_lo = size;
    static_assert(sizeof(user_requested_size_lo) == 4,
                  "Expression below requires this");
    user_requested_size_hi = FIRST_32_SECOND_64(0, size >> 32);
    CHECK_EQ(UsedSize(), size);
  }

  void SetAllocContext(u32 tid, u32 stack) {
    AtomicContextStore(&alloc_context_id, tid, stack);
  }

  void GetAllocContext(u32 &tid, u32 &stack) const {
    AtomicContextLoad(&alloc_context_id, tid, stack);
  }
};

class ChunkBase : public ChunkHeader {
  atomic_uint64_t free_context_id;

 public:
  void SetFreeContext(u32 tid, u32 stack) {
    AtomicContextStore(&free_context_id, tid, stack);
  }

  void GetFreeContext(u32 &tid, u32 &stack) const {
    AtomicContextLoad(&free_context_id, tid, stack);
  }
};

static const uptr kChunkHeaderSize = sizeof(ChunkHeader);
static const uptr kChunkHeader2Size = sizeof(ChunkBase) - kChunkHeaderSize;
COMPILER_CHECK(kChunkHeaderSize == 16);
COMPILER_CHECK(kChunkHeader2Size <= 16);

enum {
  // Either just allocated by underlying allocator, but AsanChunk is not yet
  // ready, or almost returned to undelying allocator and AsanChunk is already
  // meaningless.
  CHUNK_INVALID = 0,
  // The chunk is allocated and not yet freed.
  CHUNK_ALLOCATED = 2,
  // The chunk was freed and put into quarantine zone.
  CHUNK_QUARANTINE = 3,
};

class AsanChunk : public ChunkBase {
 public:
  uptr Beg() { return reinterpret_cast<uptr>(this) + kChunkHeaderSize; }
  bool AddrIsInside(uptr addr) {
    return (addr >= Beg()) && (addr < Beg() + UsedSize());
  }
};

class LargeChunkHeader {
  static constexpr uptr kAllocBegMagic =
      FIRST_32_SECOND_64(0xCC6E96B9, 0xCC6E96B9CC6E96B9ULL);
  atomic_uintptr_t magic;
  AsanChunk *chunk_header;

 public:
  AsanChunk *Get() const {
    return atomic_load(&magic, memory_order_acquire) == kAllocBegMagic
               ? chunk_header
               : nullptr;
  }

  void Set(AsanChunk *p) {
    if (p) {
      chunk_header = p;
      atomic_store(&magic, kAllocBegMagic, memory_order_release);
      return;
    }

    uptr old = kAllocBegMagic;
    if (!atomic_compare_exchange_strong(&magic, &old, 0,
                                        memory_order_release)) {
      CHECK_EQ(old, kAllocBegMagic);
    }
  }
};

static void FillChunk(AsanChunk *m) {
  // FIXME: Use ReleaseMemoryPagesToOS.
  Flags &fl = *flags();

  if (fl.max_free_fill_size > 0) {
    // We have to skip the chunk header, it contains free_context_id.
    uptr scribble_start = (uptr)m + kChunkHeaderSize + kChunkHeader2Size;
    if (m->UsedSize() >= kChunkHeader2Size) {  // Skip Header2 in user area.
      uptr size_to_fill = m->UsedSize() - kChunkHeader2Size;
      size_to_fill = Min(size_to_fill, (uptr)fl.max_free_fill_size);
      REAL(memset)((void *)scribble_start, fl.free_fill_byte, size_to_fill);
    }
  }
}

struct QuarantineCallback {
  QuarantineCallback(AllocatorCache *cache, BufferedStackTrace *stack)
      : cache_(cache),
        stack_(stack) {
  }

  void PreQuarantine(AsanChunk *m) const {
    FillChunk(m);
    // Poison the region.
    PoisonShadow(m->Beg(), RoundUpTo(m->UsedSize(), ASAN_SHADOW_GRANULARITY),
                 kAsanHeapFreeMagic);
  }

  void Recycle(AsanChunk *m) const {
    void *p = get_allocator().GetBlockBegin(m);

    // The secondary will immediately unpoison and unmap the memory, so this
    // branch is unnecessary.
    if (get_allocator().FromPrimary(p)) {
      if (p != m) {
        // Clear the magic value, as allocator internals may overwrite the
        // contents of deallocated chunk, confusing GetAsanChunk lookup.
        reinterpret_cast<LargeChunkHeader *>(p)->Set(nullptr);
      }

      u8 old_chunk_state = CHUNK_QUARANTINE;
      if (!atomic_compare_exchange_strong(&m->chunk_state, &old_chunk_state,
                                          CHUNK_INVALID,
                                          memory_order_acquire)) {
        CHECK_EQ(old_chunk_state, CHUNK_QUARANTINE);
      }

      PoisonShadow(m->Beg(), RoundUpTo(m->UsedSize(), ASAN_SHADOW_GRANULARITY),
                   kAsanHeapLeftRedzoneMagic);
    }

    // Statistics.
    AsanStats &thread_stats = GetCurrentThreadStats();
    thread_stats.real_frees++;
    thread_stats.really_freed += m->UsedSize();

    get_allocator().Deallocate(cache_, p);
  }

  void RecyclePassThrough(AsanChunk *m) const {
    // Recycle for the secondary will immediately unpoison and unmap the
    // memory, so quarantine preparation is unnecessary.
    if (get_allocator().FromPrimary(m)) {
      // The primary allocation may need pattern fill if enabled.
      FillChunk(m);
    }
    Recycle(m);
  }

  void *Allocate(uptr size) const {
    void *res = get_allocator().Allocate(cache_, size, 1);
    // TODO(alekseys): Consider making quarantine OOM-friendly.
    if (UNLIKELY(!res))
      ReportOutOfMemory(size, stack_);
    return res;
  }

  void Deallocate(void *p) const { get_allocator().Deallocate(cache_, p); }

 private:
  AllocatorCache* const cache_;
  BufferedStackTrace* const stack_;
};

typedef Quarantine<QuarantineCallback, AsanChunk> AsanQuarantine;
typedef AsanQuarantine::Cache QuarantineCache;

void AsanMapUnmapCallback::OnMap(uptr p, uptr size) const {
  PoisonShadow(p, size, kAsanHeapLeftRedzoneMagic);
  // Statistics.
  AsanStats &thread_stats = GetCurrentThreadStats();
  thread_stats.mmaps++;
  thread_stats.mmaped += size;
}

void AsanMapUnmapCallback::OnMapSecondary(uptr p, uptr size, uptr user_begin,
                                          uptr user_size) const {
  uptr user_end = RoundDownTo(user_begin + user_size, ASAN_SHADOW_GRANULARITY);
  user_begin = RoundUpTo(user_begin, ASAN_SHADOW_GRANULARITY);
  // The secondary mapping will be immediately returned to user, no value
  // poisoning that with non-zero just before unpoisoning by Allocate(). So just
  // poison head/tail invisible to Allocate().
  PoisonShadow(p, user_begin - p, kAsanHeapLeftRedzoneMagic);
  PoisonShadow(user_end, size - (user_end - p), kAsanHeapLeftRedzoneMagic);
  // Statistics.
  AsanStats &thread_stats = GetCurrentThreadStats();
  thread_stats.mmaps++;
  thread_stats.mmaped += size;
}

void AsanMapUnmapCallback::OnUnmap(uptr p, uptr size) const {
  PoisonShadow(p, size, 0);
  // We are about to unmap a chunk of user memory.
  // Mark the corresponding shadow memory as not needed.
  FlushUnneededASanShadowMemory(p, size);
  // Statistics.
  AsanStats &thread_stats = GetCurrentThreadStats();
  thread_stats.munmaps++;
  thread_stats.munmaped += size;
}

// We can not use THREADLOCAL because it is not supported on some of the
// platforms we care about (OSX 10.6, Android).
// static THREADLOCAL AllocatorCache cache;
AllocatorCache *GetAllocatorCache(AsanThreadLocalMallocStorage *ms) {
  CHECK(ms);
  return &ms->allocator_cache;
}

QuarantineCache *GetQuarantineCache(AsanThreadLocalMallocStorage *ms) {
  CHECK(ms);
  CHECK_LE(sizeof(QuarantineCache), sizeof(ms->quarantine_cache));
  return reinterpret_cast<QuarantineCache *>(ms->quarantine_cache);
}

void AllocatorOptions::SetFrom(const Flags *f, const CommonFlags *cf) {
  quarantine_size_mb = f->quarantine_size_mb;
  thread_local_quarantine_size_kb = f->thread_local_quarantine_size_kb;
  min_redzone = f->redzone;
  max_redzone = f->max_redzone;
  may_return_null = cf->allocator_may_return_null;
  alloc_dealloc_mismatch = f->alloc_dealloc_mismatch;
  release_to_os_interval_ms = cf->allocator_release_to_os_interval_ms;
}

void AllocatorOptions::CopyTo(Flags *f, CommonFlags *cf) {
  f->quarantine_size_mb = quarantine_size_mb;
  f->thread_local_quarantine_size_kb = thread_local_quarantine_size_kb;
  f->redzone = min_redzone;
  f->max_redzone = max_redzone;
  cf->allocator_may_return_null = may_return_null;
  f->alloc_dealloc_mismatch = alloc_dealloc_mismatch;
  cf->allocator_release_to_os_interval_ms = release_to_os_interval_ms;
}

struct Allocator {
  static const uptr kMaxAllowedMallocSize =
      FIRST_32_SECOND_64(3UL << 30, 1ULL << 40);

  AsanAllocator allocator;
  AsanQuarantine quarantine;
  StaticSpinMutex fallback_mutex;
  AllocatorCache fallback_allocator_cache;
  QuarantineCache fallback_quarantine_cache;

  uptr max_user_defined_malloc_size;

  // ------------------- Options --------------------------
  atomic_uint16_t min_redzone;
  atomic_uint16_t max_redzone;
  atomic_uint8_t alloc_dealloc_mismatch;

  // ------------------- Initialization ------------------------
  explicit Allocator(LinkerInitialized)
      : quarantine(LINKER_INITIALIZED),
        fallback_quarantine_cache(LINKER_INITIALIZED) {}

  void CheckOptions(const AllocatorOptions &options) const {
    CHECK_GE(options.min_redzone, 16);
    CHECK_GE(options.max_redzone, options.min_redzone);
    CHECK_LE(options.max_redzone, 2048);
    CHECK(IsPowerOfTwo(options.min_redzone));
    CHECK(IsPowerOfTwo(options.max_redzone));
  }

  void SharedInitCode(const AllocatorOptions &options) {
    CheckOptions(options);
    quarantine.Init((uptr)options.quarantine_size_mb << 20,
                    (uptr)options.thread_local_quarantine_size_kb << 10);
    atomic_store(&alloc_dealloc_mismatch, options.alloc_dealloc_mismatch,
                 memory_order_release);
    atomic_store(&min_redzone, options.min_redzone, memory_order_release);
    atomic_store(&max_redzone, options.max_redzone, memory_order_release);
  }

  void InitLinkerInitialized(const AllocatorOptions &options) {
    SetAllocatorMayReturnNull(options.may_return_null);
#if SANITIZER_AMDGPU
    allocator.InitLinkerInitialized(options.release_to_os_interval_ms, 0, true);
#else
    allocator.InitLinkerInitialized(options.release_to_os_interval_ms);
#endif
    SharedInitCode(options);
    max_user_defined_malloc_size = common_flags()->max_allocation_size_mb
                                       ? common_flags()->max_allocation_size_mb
                                             << 20
                                       : kMaxAllowedMallocSize;
  }

  void RePoisonChunk(uptr chunk) {
    // This could be a user-facing chunk (with redzones), or some internal
    // housekeeping chunk, like TransferBatch. Start by assuming the former.
    AsanChunk *ac = GetAsanChunk((void *)chunk);
    uptr allocated_size = allocator.GetActuallyAllocatedSize((void *)chunk);
    if (ac && atomic_load(&ac->chunk_state, memory_order_acquire) ==
                  CHUNK_ALLOCATED) {
      uptr beg = ac->Beg();
      uptr end = ac->Beg() + ac->UsedSize();
      uptr chunk_end = chunk + allocated_size;
      if (chunk < beg && beg < end && end <= chunk_end) {
        // Looks like a valid AsanChunk in use, poison redzones only.
        PoisonShadow(chunk, beg - chunk, kAsanHeapLeftRedzoneMagic);
        uptr end_aligned_down = RoundDownTo(end, ASAN_SHADOW_GRANULARITY);
        FastPoisonShadowPartialRightRedzone(
            end_aligned_down, end - end_aligned_down,
            chunk_end - end_aligned_down, kAsanHeapLeftRedzoneMagic);
        return;
      }
    }

    // This is either not an AsanChunk or freed or quarantined AsanChunk.
    // In either case, poison everything.
    PoisonShadow(chunk, allocated_size, kAsanHeapLeftRedzoneMagic);
  }

  void ReInitialize(const AllocatorOptions &options) {
    SetAllocatorMayReturnNull(options.may_return_null);
    allocator.SetReleaseToOSIntervalMs(options.release_to_os_interval_ms);
    SharedInitCode(options);

    // Poison all existing allocation's redzones.
    if (CanPoisonMemory()) {
      allocator.ForceLock();
      allocator.ForEachChunk(
          [](uptr chunk, void *alloc) {
            ((Allocator *)alloc)->RePoisonChunk(chunk);
          },
          this);
      allocator.ForceUnlock();
    }
  }

  void GetOptions(AllocatorOptions *options) const {
    options->quarantine_size_mb = quarantine.GetMaxSize() >> 20;
    options->thread_local_quarantine_size_kb =
        quarantine.GetMaxCacheSize() >> 10;
    options->min_redzone = atomic_load(&min_redzone, memory_order_acquire);
    options->max_redzone = atomic_load(&max_redzone, memory_order_acquire);
    options->may_return_null = AllocatorMayReturnNull();
    options->alloc_dealloc_mismatch =
        atomic_load(&alloc_dealloc_mismatch, memory_order_acquire);
    options->release_to_os_interval_ms = allocator.ReleaseToOSIntervalMs();
  }

  // -------------------- Helper methods. -------------------------
  uptr ComputeRZLog(uptr user_requested_size) {
    u32 rz_log = user_requested_size <= 64 - 16            ? 0
                 : user_requested_size <= 128 - 32         ? 1
                 : user_requested_size <= 512 - 64         ? 2
                 : user_requested_size <= 4096 - 128       ? 3
                 : user_requested_size <= (1 << 14) - 256  ? 4
                 : user_requested_size <= (1 << 15) - 512  ? 5
                 : user_requested_size <= (1 << 16) - 1024 ? 6
                                                           : 7;
    u32 hdr_log = RZSize2Log(RoundUpToPowerOfTwo(sizeof(ChunkHeader)));
    u32 min_log = RZSize2Log(atomic_load(&min_redzone, memory_order_acquire));
    u32 max_log = RZSize2Log(atomic_load(&max_redzone, memory_order_acquire));
    return Min(Max(rz_log, Max(min_log, hdr_log)), Max(max_log, hdr_log));
  }

  static uptr ComputeUserRequestedAlignmentLog(uptr user_requested_alignment) {
    if (user_requested_alignment < 8)
      return 0;
    if (user_requested_alignment > 512)
      user_requested_alignment = 512;
    return Log2(user_requested_alignment) - 2;
  }

  static uptr ComputeUserAlignment(uptr user_requested_alignment_log) {
    if (user_requested_alignment_log == 0)
      return 0;
    return 1LL << (user_requested_alignment_log + 2);
  }

  // We have an address between two chunks, and we want to report just one.
  AsanChunk *ChooseChunk(uptr addr, AsanChunk *left_chunk,
                         AsanChunk *right_chunk) {
    if (!left_chunk)
      return right_chunk;
    if (!right_chunk)
      return left_chunk;
    // Prefer an allocated chunk over freed chunk and freed chunk
    // over available chunk.
    u8 left_state = atomic_load(&left_chunk->chunk_state, memory_order_relaxed);
    u8 right_state =
        atomic_load(&right_chunk->chunk_state, memory_order_relaxed);
    if (left_state != right_state) {
      if (left_state == CHUNK_ALLOCATED)
        return left_chunk;
      if (right_state == CHUNK_ALLOCATED)
        return right_chunk;
      if (left_state == CHUNK_QUARANTINE)
        return left_chunk;
      if (right_state == CHUNK_QUARANTINE)
        return right_chunk;
    }
    // Same chunk_state: choose based on offset.
    sptr l_offset = 0, r_offset = 0;
    CHECK(AsanChunkView(left_chunk).AddrIsAtRight(addr, 1, &l_offset));
    CHECK(AsanChunkView(right_chunk).AddrIsAtLeft(addr, 1, &r_offset));
    if (l_offset < r_offset)
      return left_chunk;
    return right_chunk;
  }

  bool UpdateAllocationStack(uptr addr, BufferedStackTrace *stack) {
    AsanChunk *m = GetAsanChunkByAddr(addr);
    if (!m) return false;
    if (atomic_load(&m->chunk_state, memory_order_acquire) != CHUNK_ALLOCATED)
      return false;
    if (m->Beg() != addr) return false;
    AsanThread *t = GetCurrentThread();
    m->SetAllocContext(t ? t->tid() : kMainTid, StackDepotPut(*stack));
    return true;
  }

  // -------------------- Allocation/Deallocation routines ---------------
  void *Allocate(uptr size, uptr alignment, BufferedStackTrace *stack,
                 AllocType alloc_type, bool can_fill,
                 DeviceAllocationInfo *da_info = nullptr) {
    if (UNLIKELY(!AsanInited()))
      AsanInitFromRtl();
    if (UNLIKELY(IsRssLimitExceeded())) {
      if (AllocatorMayReturnNull())
        return nullptr;
      ReportRssLimitExceeded(stack);
    }
    Flags &fl = *flags();
    CHECK(stack);
    const uptr min_alignment = ASAN_SHADOW_GRANULARITY;
    const uptr user_requested_alignment_log =
        ComputeUserRequestedAlignmentLog(alignment);
    if (alignment < min_alignment)
      alignment = min_alignment;
    if (size == 0) {
      // We'd be happy to avoid allocating memory for zero-size requests, but
      // some programs/tests depend on this behavior and assume that malloc
      // would not return NULL even for zero-size allocations. Moreover, it
      // looks like operator new should never return NULL, and results of
      // consecutive "new" calls must be different even if the allocated size
      // is zero.
      size = 1;
    }
    CHECK(IsPowerOfTwo(alignment));
    uptr rz_log = ComputeRZLog(size);
    uptr rz_size = RZLog2Size(rz_log);
    uptr rounded_size = RoundUpTo(Max(size, kChunkHeader2Size), alignment);
    uptr needed_size = rounded_size + rz_size;
    if (alignment > min_alignment)
      needed_size += alignment;
    bool from_primary = PrimaryAllocator::CanAllocate(needed_size, alignment);
    // If we are allocating from the secondary allocator, there will be no
    // automatic right redzone, so add the right redzone manually.
    if (!from_primary)
      needed_size += rz_size;
    CHECK(IsAligned(needed_size, min_alignment));
    if (size > kMaxAllowedMallocSize || needed_size > kMaxAllowedMallocSize ||
        size > max_user_defined_malloc_size) {
      if (AllocatorMayReturnNull()) {
        Report("WARNING: AddressSanitizer failed to allocate 0x%zx bytes\n",
               size);
        return nullptr;
      }
      uptr malloc_limit =
          Min(kMaxAllowedMallocSize, max_user_defined_malloc_size);
      ReportAllocationSizeTooBig(size, needed_size, malloc_limit, stack);
    }

    AsanThread *t = GetCurrentThread();
<<<<<<< HEAD
    void *allocated;
    if (t) {
      AllocatorCache *cache = GetAllocatorCache(&t->malloc_storage());
      allocated = allocator.Allocate(cache, needed_size, 8, da_info);
    } else {
      SpinMutexLock l(&fallback_mutex);
      AllocatorCache *cache = &fallback_allocator_cache;
      allocated = allocator.Allocate(cache, needed_size, 8, da_info);
    }
=======
    void *allocated = allocator.Allocate(
        GetAllocatorCache(&t->malloc_storage()), needed_size, 8);
>>>>>>> 13a6a797
    if (UNLIKELY(!allocated)) {
      SetAllocatorOutOfMemory();
      if (AllocatorMayReturnNull())
        return nullptr;
      ReportOutOfMemory(size, stack);
    }

    uptr alloc_beg = reinterpret_cast<uptr>(allocated);
    uptr alloc_end = alloc_beg + needed_size;
    uptr user_beg = alloc_beg + rz_size;
    if (!IsAligned(user_beg, alignment))
      user_beg = RoundUpTo(user_beg, alignment);
    uptr user_end = user_beg + size;
    CHECK_LE(user_end, alloc_end);
    uptr chunk_beg = user_beg - kChunkHeaderSize;
    AsanChunk *m = reinterpret_cast<AsanChunk *>(chunk_beg);
    m->alloc_type = alloc_type;
    CHECK(size);
    m->SetUsedSize(size);
    m->user_requested_alignment_log = user_requested_alignment_log;

    m->SetAllocContext(t ? t->tid() : kMainTid, StackDepotPut(*stack));

    if (!from_primary || *(u8 *)MEM_TO_SHADOW((uptr)allocated) == 0) {
      // The allocator provides an unpoisoned chunk. This is possible for the
      // secondary allocator, or if CanPoisonMemory() was false for some time,
      // for example, due to flags()->start_disabled. Anyway, poison left and
      // right of the block before using it for anything else.
      uptr tail_beg = RoundUpTo(user_end, ASAN_SHADOW_GRANULARITY);
      uptr tail_end = alloc_beg + allocator.GetActuallyAllocatedSize(allocated);
      PoisonShadow(alloc_beg, user_beg - alloc_beg, kAsanHeapLeftRedzoneMagic);
      PoisonShadow(tail_beg, tail_end - tail_beg, kAsanHeapLeftRedzoneMagic);
    }

    uptr size_rounded_down_to_granularity =
        RoundDownTo(size, ASAN_SHADOW_GRANULARITY);
    // Unpoison the bulk of the memory region.
    if (size_rounded_down_to_granularity)
      PoisonShadow(user_beg, size_rounded_down_to_granularity, 0);
    // Deal with the end of the region if size is not aligned to granularity.
    if (size != size_rounded_down_to_granularity && CanPoisonMemory()) {
      u8 *shadow =
          (u8 *)MemToShadow(user_beg + size_rounded_down_to_granularity);
      *shadow = fl.poison_partial ? (size & (ASAN_SHADOW_GRANULARITY - 1)) : 0;
    }

    AsanStats &thread_stats = GetCurrentThreadStats();
    thread_stats.mallocs++;
    thread_stats.malloced += size;
    thread_stats.malloced_redzones += needed_size - size;
    if (needed_size > SizeClassMap::kMaxSize)
      thread_stats.malloc_large++;
    else
      thread_stats.malloced_by_size[SizeClassMap::ClassID(needed_size)]++;

    void *res = reinterpret_cast<void *>(user_beg);
    if (can_fill && fl.max_malloc_fill_size) {
      uptr fill_size = Min(size, (uptr)fl.max_malloc_fill_size);
      REAL(memset)(res, fl.malloc_fill_byte, fill_size);
    }
#if CAN_SANITIZE_LEAKS
    m->lsan_tag = __lsan::DisabledInThisThread() ? __lsan::kIgnored
                                                 : __lsan::kDirectlyLeaked;
#endif
    // Must be the last mutation of metadata in this function.
    atomic_store(&m->chunk_state, CHUNK_ALLOCATED, memory_order_release);
    if (alloc_beg != chunk_beg) {
      CHECK_LE(alloc_beg + sizeof(LargeChunkHeader), chunk_beg);
      reinterpret_cast<LargeChunkHeader *>(alloc_beg)->Set(m);
    }
    RunMallocHooks(res, size);
    return res;
  }

  // Set quarantine flag if chunk is allocated, issue ASan error report on
  // available and quarantined chunks. Return true on success, false otherwise.
  bool AtomicallySetQuarantineFlagIfAllocated(AsanChunk *m, void *ptr,
                                              BufferedStackTrace *stack) {
    u8 old_chunk_state = CHUNK_ALLOCATED;
    // Flip the chunk_state atomically to avoid race on double-free.
    if (!atomic_compare_exchange_strong(&m->chunk_state, &old_chunk_state,
                                        CHUNK_QUARANTINE,
                                        memory_order_acquire)) {
      ReportInvalidFree(ptr, old_chunk_state, stack);
      // It's not safe to push a chunk in quarantine on invalid free.
      return false;
    }
    CHECK_EQ(CHUNK_ALLOCATED, old_chunk_state);
    // It was a user data.
    m->SetFreeContext(kInvalidTid, 0);
    return true;
  }

  // Expects the chunk to already be marked as quarantined by using
  // AtomicallySetQuarantineFlagIfAllocated.
  void QuarantineChunk(AsanChunk *m, void *ptr, BufferedStackTrace *stack) {
    CHECK_EQ(atomic_load(&m->chunk_state, memory_order_relaxed),
             CHUNK_QUARANTINE);
    AsanThread *t = GetCurrentThread();
    m->SetFreeContext(t ? t->tid() : 0, StackDepotPut(*stack));

    // Push into quarantine.
    if (t) {
      AsanThreadLocalMallocStorage *ms = &t->malloc_storage();
      AllocatorCache *ac = GetAllocatorCache(ms);
      quarantine.Put(GetQuarantineCache(ms), QuarantineCallback(ac, stack), m,
                     m->UsedSize());
    } else {
      SpinMutexLock l(&fallback_mutex);
      AllocatorCache *ac = &fallback_allocator_cache;
      quarantine.Put(&fallback_quarantine_cache, QuarantineCallback(ac, stack),
                     m, m->UsedSize());
    }
  }

  void Deallocate(void *ptr, uptr delete_size, uptr delete_alignment,
                  BufferedStackTrace *stack, AllocType alloc_type) {
    uptr p = reinterpret_cast<uptr>(ptr);
    if (p == 0) return;

    uptr chunk_beg = p - kChunkHeaderSize;
    AsanChunk *m = reinterpret_cast<AsanChunk *>(chunk_beg);

    // On Windows, uninstrumented DLLs may allocate memory before ASan hooks
    // malloc. Don't report an invalid free in this case.
    if (SANITIZER_WINDOWS &&
        !get_allocator().PointerIsMine(ptr)) {
      if (!IsSystemHeapAddress(p))
        ReportFreeNotMalloced(p, stack);
      return;
    }

    if (RunFreeHooks(ptr)) {
      // Someone used __sanitizer_ignore_free_hook() and decided that they
      // didn't want the memory to __sanitizer_ignore_free_hook freed right now.
      // When they call free() on this pointer again at a later time, we should
      // ignore the alloc-type mismatch and allow them to deallocate the pointer
      // through free(), rather than the initial alloc type.
      m->alloc_type = FROM_MALLOC;
      return;
    }

    // Must mark the chunk as quarantined before any changes to its metadata.
    // Do not quarantine given chunk if we failed to set CHUNK_QUARANTINE flag.
    if (!AtomicallySetQuarantineFlagIfAllocated(m, ptr, stack)) return;

    if (m->alloc_type != alloc_type) {
      if (atomic_load(&alloc_dealloc_mismatch, memory_order_acquire)) {
        ReportAllocTypeMismatch((uptr)ptr, stack, (AllocType)m->alloc_type,
                                (AllocType)alloc_type);
      }
    } else {
      if (flags()->new_delete_type_mismatch &&
          (alloc_type == FROM_NEW || alloc_type == FROM_NEW_BR) &&
          ((delete_size && delete_size != m->UsedSize()) ||
           ComputeUserRequestedAlignmentLog(delete_alignment) !=
               m->user_requested_alignment_log)) {
        ReportNewDeleteTypeMismatch(p, delete_size, delete_alignment, stack);
      }
    }

    AsanStats &thread_stats = GetCurrentThreadStats();
    thread_stats.frees++;
    thread_stats.freed += m->UsedSize();

    QuarantineChunk(m, ptr, stack);
  }

  void *Reallocate(void *old_ptr, uptr new_size, BufferedStackTrace *stack) {
    CHECK(old_ptr && new_size);
    uptr p = reinterpret_cast<uptr>(old_ptr);
    uptr chunk_beg = p - kChunkHeaderSize;
    AsanChunk *m = reinterpret_cast<AsanChunk *>(chunk_beg);

    AsanStats &thread_stats = GetCurrentThreadStats();
    thread_stats.reallocs++;
    thread_stats.realloced += new_size;

    void *new_ptr = Allocate(new_size, 8, stack, FROM_MALLOC, true);
    if (new_ptr) {
      u8 chunk_state = atomic_load(&m->chunk_state, memory_order_acquire);
      if (chunk_state != CHUNK_ALLOCATED)
        ReportInvalidFree(old_ptr, chunk_state, stack);
      CHECK_NE(REAL(memcpy), nullptr);
      uptr memcpy_size = Min(new_size, m->UsedSize());
      // If realloc() races with free(), we may start copying freed memory.
      // However, we will report racy double-free later anyway.
      REAL(memcpy)(new_ptr, old_ptr, memcpy_size);
      Deallocate(old_ptr, 0, 0, stack, FROM_MALLOC);
    }
    return new_ptr;
  }

  void *Calloc(uptr nmemb, uptr size, BufferedStackTrace *stack) {
    if (UNLIKELY(CheckForCallocOverflow(size, nmemb))) {
      if (AllocatorMayReturnNull())
        return nullptr;
      ReportCallocOverflow(nmemb, size, stack);
    }
    void *ptr = Allocate(nmemb * size, 8, stack, FROM_MALLOC, false);
    // If the memory comes from the secondary allocator no need to clear it
    // as it comes directly from mmap.
    if (ptr && allocator.FromPrimary(ptr))
      REAL(memset)(ptr, 0, nmemb * size);
    return ptr;
  }

  void ReportInvalidFree(void *ptr, u8 chunk_state, BufferedStackTrace *stack) {
    if (chunk_state == CHUNK_QUARANTINE)
      ReportDoubleFree((uptr)ptr, stack);
    else
      ReportFreeNotMalloced((uptr)ptr, stack);
  }

  void CommitBack(AsanThreadLocalMallocStorage *ms, BufferedStackTrace *stack) {
    AllocatorCache *ac = GetAllocatorCache(ms);
    quarantine.Drain(GetQuarantineCache(ms), QuarantineCallback(ac, stack));
    allocator.SwallowCache(ac);
  }

  // -------------------------- Chunk lookup ----------------------

  // Assumes alloc_beg == allocator.GetBlockBegin(alloc_beg).
  // Returns nullptr if AsanChunk is not yet initialized just after
  // get_allocator().Allocate(), or is being destroyed just before
  // get_allocator().Deallocate().
  AsanChunk *GetAsanChunk(void *alloc_beg) {
    if (!alloc_beg)
      return nullptr;
    AsanChunk *p = reinterpret_cast<LargeChunkHeader *>(alloc_beg)->Get();
    if (!p) {
      if (!allocator.FromPrimary(alloc_beg))
        return nullptr;
      p = reinterpret_cast<AsanChunk *>(alloc_beg);
    }
    u8 state = atomic_load(&p->chunk_state, memory_order_relaxed);
    // It does not guaranty that Chunk is initialized, but it's
    // definitely not for any other value.
    if (state == CHUNK_ALLOCATED || state == CHUNK_QUARANTINE)
      return p;
    return nullptr;
  }

  AsanChunk *GetAsanChunkByAddr(uptr p) {
    void *alloc_beg = allocator.GetBlockBegin(reinterpret_cast<void *>(p));
    return GetAsanChunk(alloc_beg);
  }

  // Allocator must be locked when this function is called.
  AsanChunk *GetAsanChunkByAddrFastLocked(uptr p) {
    void *alloc_beg =
        allocator.GetBlockBeginFastLocked(reinterpret_cast<void *>(p));
    return GetAsanChunk(alloc_beg);
  }

  uptr AllocationSize(uptr p) {
    AsanChunk *m = GetAsanChunkByAddr(p);
    if (!m) return 0;
    if (atomic_load(&m->chunk_state, memory_order_acquire) != CHUNK_ALLOCATED)
      return 0;
    if (m->Beg() != p) return 0;
    return m->UsedSize();
  }

  uptr AllocationSizeFast(uptr p) {
    return reinterpret_cast<AsanChunk *>(p - kChunkHeaderSize)->UsedSize();
  }

  AsanChunkView FindHeapChunkByAddress(uptr addr) {
    AsanChunk *m1 = GetAsanChunkByAddr(addr);
    sptr offset = 0;
    if (!m1 || AsanChunkView(m1).AddrIsAtLeft(addr, 1, &offset)) {
      // The address is in the chunk's left redzone, so maybe it is actually
      // a right buffer overflow from the other chunk before.
      // Search a bit before to see if there is another chunk.
      AsanChunk *m2 = nullptr;
      for (uptr l = 1; l < GetPageSizeCached(); l++) {
        m2 = GetAsanChunkByAddr(addr - l);
        if (m2 == m1) continue;  // Still the same chunk.
        break;
      }
      if (m2 && AsanChunkView(m2).AddrIsAtRight(addr, 1, &offset))
        m1 = ChooseChunk(addr, m2, m1);
    }
    return AsanChunkView(m1);
  }

  void Purge(BufferedStackTrace *stack) {
    AsanThread *t = GetCurrentThread();
    if (t) {
      AsanThreadLocalMallocStorage *ms = &t->malloc_storage();
      quarantine.DrainAndRecycle(GetQuarantineCache(ms),
                                 QuarantineCallback(GetAllocatorCache(ms),
                                                    stack));
    }
    {
      SpinMutexLock l(&fallback_mutex);
      quarantine.DrainAndRecycle(&fallback_quarantine_cache,
                                 QuarantineCallback(&fallback_allocator_cache,
                                                    stack));
    }

    allocator.ForceReleaseToOS();
  }

  void PrintStats() {
    allocator.PrintStats();
    quarantine.PrintStats();
  }

  void ForceLock() SANITIZER_ACQUIRE(fallback_mutex) {
    allocator.ForceLock();
    fallback_mutex.Lock();
  }

  void ForceUnlock() SANITIZER_RELEASE(fallback_mutex) {
    fallback_mutex.Unlock();
    allocator.ForceUnlock();
  }
};

static Allocator instance(LINKER_INITIALIZED);

static AsanAllocator &get_allocator() {
  return instance.allocator;
}

bool AsanChunkView::IsValid() const {
  return chunk_ && atomic_load(&chunk_->chunk_state, memory_order_relaxed) !=
                       CHUNK_INVALID;
}
bool AsanChunkView::IsAllocated() const {
  return chunk_ && atomic_load(&chunk_->chunk_state, memory_order_relaxed) ==
                       CHUNK_ALLOCATED;
}
bool AsanChunkView::IsQuarantined() const {
  return chunk_ && atomic_load(&chunk_->chunk_state, memory_order_relaxed) ==
                       CHUNK_QUARANTINE;
}
uptr AsanChunkView::Beg() const { return chunk_->Beg(); }
uptr AsanChunkView::End() const { return Beg() + UsedSize(); }
uptr AsanChunkView::UsedSize() const { return chunk_->UsedSize(); }
u32 AsanChunkView::UserRequestedAlignment() const {
  return Allocator::ComputeUserAlignment(chunk_->user_requested_alignment_log);
}

uptr AsanChunkView::AllocTid() const {
  u32 tid = 0;
  u32 stack = 0;
  chunk_->GetAllocContext(tid, stack);
  return tid;
}

uptr AsanChunkView::FreeTid() const {
  if (!IsQuarantined())
    return kInvalidTid;
  u32 tid = 0;
  u32 stack = 0;
  chunk_->GetFreeContext(tid, stack);
  return tid;
}

AllocType AsanChunkView::GetAllocType() const {
  return (AllocType)chunk_->alloc_type;
}

u32 AsanChunkView::GetAllocStackId() const {
  u32 tid = 0;
  u32 stack = 0;
  chunk_->GetAllocContext(tid, stack);
  return stack;
}

u32 AsanChunkView::GetFreeStackId() const {
  if (!IsQuarantined())
    return 0;
  u32 tid = 0;
  u32 stack = 0;
  chunk_->GetFreeContext(tid, stack);
  return stack;
}

void InitializeAllocator(const AllocatorOptions &options) {
  instance.InitLinkerInitialized(options);
}

void ReInitializeAllocator(const AllocatorOptions &options) {
  instance.ReInitialize(options);
}

void GetAllocatorOptions(AllocatorOptions *options) {
  instance.GetOptions(options);
}

AsanChunkView FindHeapChunkByAddress(uptr addr) {
  return instance.FindHeapChunkByAddress(addr);
}
AsanChunkView FindHeapChunkByAllocBeg(uptr addr) {
  return AsanChunkView(instance.GetAsanChunk(reinterpret_cast<void*>(addr)));
}

void AsanThreadLocalMallocStorage::CommitBack() {
  GET_STACK_TRACE_MALLOC;
  instance.CommitBack(this, &stack);
}

void PrintInternalAllocatorStats() {
  instance.PrintStats();
}

void asan_free(void *ptr, BufferedStackTrace *stack, AllocType alloc_type) {
  instance.Deallocate(ptr, 0, 0, stack, alloc_type);
}

void asan_delete(void *ptr, uptr size, uptr alignment,
                 BufferedStackTrace *stack, AllocType alloc_type) {
  instance.Deallocate(ptr, size, alignment, stack, alloc_type);
}

void *asan_malloc(uptr size, BufferedStackTrace *stack) {
  return SetErrnoOnNull(instance.Allocate(size, 8, stack, FROM_MALLOC, true));
}

void *asan_calloc(uptr nmemb, uptr size, BufferedStackTrace *stack) {
  return SetErrnoOnNull(instance.Calloc(nmemb, size, stack));
}

void *asan_reallocarray(void *p, uptr nmemb, uptr size,
                        BufferedStackTrace *stack) {
  if (UNLIKELY(CheckForCallocOverflow(size, nmemb))) {
    errno = errno_ENOMEM;
    if (AllocatorMayReturnNull())
      return nullptr;
    ReportReallocArrayOverflow(nmemb, size, stack);
  }
  return asan_realloc(p, nmemb * size, stack);
}

void *asan_realloc(void *p, uptr size, BufferedStackTrace *stack) {
  if (!p)
    return SetErrnoOnNull(instance.Allocate(size, 8, stack, FROM_MALLOC, true));
  if (size == 0) {
    if (flags()->allocator_frees_and_returns_null_on_realloc_zero) {
      instance.Deallocate(p, 0, 0, stack, FROM_MALLOC);
      return nullptr;
    }
    // Allocate a size of 1 if we shouldn't free() on Realloc to 0
    size = 1;
  }
  return SetErrnoOnNull(instance.Reallocate(p, size, stack));
}

void *asan_valloc(uptr size, BufferedStackTrace *stack) {
  return SetErrnoOnNull(
      instance.Allocate(size, GetPageSizeCached(), stack, FROM_MALLOC, true));
}

void *asan_pvalloc(uptr size, BufferedStackTrace *stack) {
  uptr PageSize = GetPageSizeCached();
  if (UNLIKELY(CheckForPvallocOverflow(size, PageSize))) {
    errno = errno_ENOMEM;
    if (AllocatorMayReturnNull())
      return nullptr;
    ReportPvallocOverflow(size, stack);
  }
  // pvalloc(0) should allocate one page.
  size = size ? RoundUpTo(size, PageSize) : PageSize;
  return SetErrnoOnNull(
      instance.Allocate(size, PageSize, stack, FROM_MALLOC, true));
}

void *asan_memalign(uptr alignment, uptr size, BufferedStackTrace *stack,
                    AllocType alloc_type) {
  if (UNLIKELY(!IsPowerOfTwo(alignment))) {
    errno = errno_EINVAL;
    if (AllocatorMayReturnNull())
      return nullptr;
    ReportInvalidAllocationAlignment(alignment, stack);
  }
  return SetErrnoOnNull(
      instance.Allocate(size, alignment, stack, alloc_type, true));
}

void *asan_aligned_alloc(uptr alignment, uptr size, BufferedStackTrace *stack) {
  if (UNLIKELY(!CheckAlignedAllocAlignmentAndSize(alignment, size))) {
    errno = errno_EINVAL;
    if (AllocatorMayReturnNull())
      return nullptr;
    ReportInvalidAlignedAllocAlignment(size, alignment, stack);
  }
  return SetErrnoOnNull(
      instance.Allocate(size, alignment, stack, FROM_MALLOC, true));
}

int asan_posix_memalign(void **memptr, uptr alignment, uptr size,
                        BufferedStackTrace *stack) {
  if (UNLIKELY(!CheckPosixMemalignAlignment(alignment))) {
    if (AllocatorMayReturnNull())
      return errno_EINVAL;
    ReportInvalidPosixMemalignAlignment(alignment, stack);
  }
  void *ptr = instance.Allocate(size, alignment, stack, FROM_MALLOC, true);
  if (UNLIKELY(!ptr))
    // OOM error is already taken care of by Allocate.
    return errno_ENOMEM;
  CHECK(IsAligned((uptr)ptr, alignment));
  *memptr = ptr;
  return 0;
}

uptr asan_malloc_usable_size(const void *ptr, uptr pc, uptr bp) {
  if (!ptr) return 0;
  uptr usable_size = instance.AllocationSize(reinterpret_cast<uptr>(ptr));
  if (flags()->check_malloc_usable_size && (usable_size == 0)) {
    GET_STACK_TRACE_FATAL(pc, bp);
    ReportMallocUsableSizeNotOwned((uptr)ptr, &stack);
  }
  return usable_size;
}

uptr asan_mz_size(const void *ptr) {
  return instance.AllocationSize(reinterpret_cast<uptr>(ptr));
}

void asan_mz_force_lock() SANITIZER_NO_THREAD_SAFETY_ANALYSIS {
  instance.ForceLock();
}

void asan_mz_force_unlock() SANITIZER_NO_THREAD_SAFETY_ANALYSIS {
  instance.ForceUnlock();
}

}  // namespace __asan

// --- Implementation of LSan-specific functions --- {{{1
namespace __lsan {
void LockAllocator() {
  __asan::get_allocator().ForceLock();
}

void UnlockAllocator() {
  __asan::get_allocator().ForceUnlock();
}

void GetAllocatorGlobalRange(uptr *begin, uptr *end) {
  *begin = (uptr)&__asan::get_allocator();
  *end = *begin + sizeof(__asan::get_allocator());
}

uptr PointsIntoChunk(void *p) {
  uptr addr = reinterpret_cast<uptr>(p);
  __asan::AsanChunk *m = __asan::instance.GetAsanChunkByAddrFastLocked(addr);
  if (!m || atomic_load(&m->chunk_state, memory_order_acquire) !=
                __asan::CHUNK_ALLOCATED)
    return 0;
  uptr chunk = m->Beg();
  if (m->AddrIsInside(addr))
    return chunk;
  if (IsSpecialCaseOfOperatorNew0(chunk, m->UsedSize(), addr))
    return chunk;
  return 0;
}

uptr GetUserBegin(uptr chunk) {
  // FIXME: All usecases provide chunk address, GetAsanChunkByAddrFastLocked is
  // not needed.
  __asan::AsanChunk *m = __asan::instance.GetAsanChunkByAddrFastLocked(chunk);
  return m ? m->Beg() : 0;
}

uptr GetUserAddr(uptr chunk) {
  return chunk;
}

LsanMetadata::LsanMetadata(uptr chunk) {
  metadata_ = chunk ? reinterpret_cast<void *>(chunk - __asan::kChunkHeaderSize)
                    : nullptr;
}

bool LsanMetadata::allocated() const {
  if (!metadata_)
    return false;
  __asan::AsanChunk *m = reinterpret_cast<__asan::AsanChunk *>(metadata_);
  return atomic_load(&m->chunk_state, memory_order_relaxed) ==
         __asan::CHUNK_ALLOCATED;
}

ChunkTag LsanMetadata::tag() const {
  __asan::AsanChunk *m = reinterpret_cast<__asan::AsanChunk *>(metadata_);
  return static_cast<ChunkTag>(m->lsan_tag);
}

void LsanMetadata::set_tag(ChunkTag value) {
  __asan::AsanChunk *m = reinterpret_cast<__asan::AsanChunk *>(metadata_);
  m->lsan_tag = value;
}

uptr LsanMetadata::requested_size() const {
  __asan::AsanChunk *m = reinterpret_cast<__asan::AsanChunk *>(metadata_);
  return m->UsedSize();
}

u32 LsanMetadata::stack_trace_id() const {
  __asan::AsanChunk *m = reinterpret_cast<__asan::AsanChunk *>(metadata_);
  u32 tid = 0;
  u32 stack = 0;
  m->GetAllocContext(tid, stack);
  return stack;
}

void ForEachChunk(ForEachChunkCallback callback, void *arg) {
  __asan::get_allocator().ForEachChunk(callback, arg);
}

IgnoreObjectResult IgnoreObject(const void *p) {
  uptr addr = reinterpret_cast<uptr>(p);
  __asan::AsanChunk *m = __asan::instance.GetAsanChunkByAddr(addr);
  if (!m ||
      (atomic_load(&m->chunk_state, memory_order_acquire) !=
       __asan::CHUNK_ALLOCATED) ||
      !m->AddrIsInside(addr)) {
    return kIgnoreObjectInvalid;
  }
  if (m->lsan_tag == kIgnored)
    return kIgnoreObjectAlreadyIgnored;
  m->lsan_tag = __lsan::kIgnored;
  return kIgnoreObjectSuccess;
}

}  // namespace __lsan

// ---------------------- Interface ---------------- {{{1
using namespace __asan;

static const void *AllocationBegin(const void *p) {
  AsanChunk *m = __asan::instance.GetAsanChunkByAddr((uptr)p);
  if (!m)
    return nullptr;
  if (atomic_load(&m->chunk_state, memory_order_acquire) != CHUNK_ALLOCATED)
    return nullptr;
  if (m->UsedSize() == 0)
    return nullptr;
  return (const void *)(m->Beg());
}

// ASan allocator doesn't reserve extra bytes, so normally we would
// just return "size". We don't want to expose our redzone sizes, etc here.
uptr __sanitizer_get_estimated_allocated_size(uptr size) {
  return size;
}

int __sanitizer_get_ownership(const void *p) {
  uptr ptr = reinterpret_cast<uptr>(p);
  return instance.AllocationSize(ptr) > 0;
}

uptr __sanitizer_get_allocated_size(const void *p) {
  if (!p) return 0;
  uptr ptr = reinterpret_cast<uptr>(p);
  uptr allocated_size = instance.AllocationSize(ptr);
  // Die if p is not malloced or if it is already freed.
  if (allocated_size == 0) {
    GET_STACK_TRACE_FATAL_HERE;
    ReportSanitizerGetAllocatedSizeNotOwned(ptr, &stack);
  }
  return allocated_size;
}

uptr __sanitizer_get_allocated_size_fast(const void *p) {
  DCHECK_EQ(p, __sanitizer_get_allocated_begin(p));
  uptr ret = instance.AllocationSizeFast(reinterpret_cast<uptr>(p));
  DCHECK_EQ(ret, __sanitizer_get_allocated_size(p));
  return ret;
}

const void *__sanitizer_get_allocated_begin(const void *p) {
  return AllocationBegin(p);
}

void __sanitizer_purge_allocator() {
  GET_STACK_TRACE_MALLOC;
  instance.Purge(&stack);
}

int __asan_update_allocation_context(void* addr) {
  GET_STACK_TRACE_MALLOC;
  return instance.UpdateAllocationStack((uptr)addr, &stack);
}

#if SANITIZER_AMDGPU
DECLARE_REAL(hsa_status_t, hsa_amd_agents_allow_access, uint32_t num_agents,
  const hsa_agent_t *agents, const uint32_t *flags, const void *ptr)
DECLARE_REAL(hsa_status_t, hsa_amd_memory_pool_allocate,
  hsa_amd_memory_pool_t memory_pool, size_t size, uint32_t flags,
  void **ptr)
DECLARE_REAL(hsa_status_t, hsa_amd_memory_pool_free, void *ptr)
DECLARE_REAL(hsa_status_t, hsa_amd_ipc_memory_create, void *ptr, size_t len,
  hsa_amd_ipc_memory_t *handle)
DECLARE_REAL(hsa_status_t, hsa_amd_ipc_memory_attach,
  const hsa_amd_ipc_memory_t *handle, size_t len, uint32_t num_agents,
  const hsa_agent_t *mapping_agents, void **mapped_ptr)
DECLARE_REAL(hsa_status_t, hsa_amd_ipc_memory_detach, void *mapped_ptr)

namespace __asan {

// Always align to page boundary to match current ROCr behavior
static const size_t kPageSize_ = 4096;

hsa_status_t asan_hsa_amd_memory_pool_allocate(
  hsa_amd_memory_pool_t memory_pool, size_t size, uint32_t flags, void **ptr,
  BufferedStackTrace *stack) {
  AmdgpuAllocationInfo aa_info;
  aa_info.alloc_func =
    reinterpret_cast<void *>(asan_hsa_amd_memory_pool_allocate);
  aa_info.memory_pool = memory_pool;
  aa_info.size = size;
  aa_info.flags = flags;
  aa_info.ptr = nullptr;
  SetErrnoOnNull(*ptr = instance.Allocate(size, kPageSize_, stack,
                                          FROM_MALLOC, false, &aa_info));
  return aa_info.status;
}

hsa_status_t asan_hsa_amd_memory_pool_free(
  void *ptr,
  BufferedStackTrace *stack) {
  void *p = get_allocator().GetBlockBegin(ptr);
  if (p) {
    instance.Deallocate(ptr, 0, 0, stack, FROM_MALLOC);
    return HSA_STATUS_SUCCESS;
  } else {
    return REAL(hsa_amd_memory_pool_free)(ptr);
  }
}

hsa_status_t asan_hsa_amd_agents_allow_access(
  uint32_t num_agents, const hsa_agent_t *agents, const uint32_t *flags,
  const void *ptr,
  BufferedStackTrace *stack) {
  void *p = get_allocator().GetBlockBegin(ptr);
  if (p) {
    return REAL(hsa_amd_agents_allow_access)(num_agents, agents, flags, p);
  } else {
    return REAL(hsa_amd_agents_allow_access)(num_agents, agents, flags, ptr);
  }
}

// For asan allocator, kMetadataSize is 0 and maximum redzone size is 2048. This
// implies for device allocation, the gap between user_beg and GetBlockBegin()
// is always one kPageSize_
// IPC calls use static_assert to make sure kMetadataSize = 0
//
#if SANITIZER_CAN_USE_ALLOCATOR64
static struct AP64<LocalAddressSpaceView> AP_;
#else
static struct AP32<LocalAddressSpaceView> AP_;
#endif

hsa_status_t asan_hsa_amd_ipc_memory_create(void *ptr, size_t len,
  hsa_amd_ipc_memory_t * handle) {
  void *ptr_;
  size_t len_ = get_allocator().GetActuallyAllocatedSize(ptr);
  if (len_) {
    static_assert(AP_.kMetadataSize == 0, "Expression below requires this");
    ptr_ = reinterpret_cast<void *>(reinterpret_cast<uptr>(ptr) - kPageSize_);
  } else {
    ptr_ = ptr;
    len_ = len;
  }
  return REAL(hsa_amd_ipc_memory_create)(ptr_, len_, handle);
}

hsa_status_t asan_hsa_amd_ipc_memory_attach(const hsa_amd_ipc_memory_t *handle,
  size_t len, uint32_t num_agents, const hsa_agent_t *mapping_agents,
  void **mapped_ptr) {
  static_assert(AP_.kMetadataSize == 0, "Expression below requires this");
  size_t len_ = len + kPageSize_;
  hsa_status_t status = REAL(hsa_amd_ipc_memory_attach)(
    handle, len_, num_agents, mapping_agents, mapped_ptr);
  if (status == HSA_STATUS_SUCCESS && mapped_ptr) {
    *mapped_ptr = reinterpret_cast<void *>(reinterpret_cast<uptr>(*mapped_ptr) +
                                           kPageSize_);
  }
  return status;
}

hsa_status_t asan_hsa_amd_ipc_memory_detach(void *mapped_ptr) {
  static_assert(AP_.kMetadataSize == 0, "Expression below requires this");
  void *mapped_ptr_ =
      reinterpret_cast<void *>(reinterpret_cast<uptr>(mapped_ptr) - kPageSize_);
  return REAL(hsa_amd_ipc_memory_detach)(mapped_ptr_);
}
}  // namespace __asan
#endif<|MERGE_RESOLUTION|>--- conflicted
+++ resolved
@@ -581,20 +581,8 @@
     }
 
     AsanThread *t = GetCurrentThread();
-<<<<<<< HEAD
-    void *allocated;
-    if (t) {
-      AllocatorCache *cache = GetAllocatorCache(&t->malloc_storage());
-      allocated = allocator.Allocate(cache, needed_size, 8, da_info);
-    } else {
-      SpinMutexLock l(&fallback_mutex);
-      AllocatorCache *cache = &fallback_allocator_cache;
-      allocated = allocator.Allocate(cache, needed_size, 8, da_info);
-    }
-=======
     void *allocated = allocator.Allocate(
         GetAllocatorCache(&t->malloc_storage()), needed_size, 8);
->>>>>>> 13a6a797
     if (UNLIKELY(!allocated)) {
       SetAllocatorOutOfMemory();
       if (AllocatorMayReturnNull())
